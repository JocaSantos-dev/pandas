"""
DataFrame
---------
An efficient 2D container for potentially mixed-type time series or other
labeled data series.

Similar to its R counterpart, data.frame, except providing automatic data
alignment and a host of useful data manipulation methods having to do with the
labeling information
"""
from __future__ import annotations

import collections
from collections import abc
from collections.abc import (
    Hashable,
    Iterable,
    Iterator,
    Mapping,
    Sequence,
)
import functools
from inspect import signature
from io import StringIO
import itertools
import operator
import sys
from textwrap import dedent
from typing import (
    TYPE_CHECKING,
    Any,
    Callable,
    Literal,
    cast,
    overload,
)
import warnings

import numpy as np
from numpy import ma

from pandas._config import get_option

from pandas._libs import (
    algos as libalgos,
    lib,
    properties,
)
from pandas._libs.hashtable import duplicated
from pandas._libs.lib import is_range_indexer
from pandas.compat import PYPY
from pandas.compat._constants import REF_COUNT
from pandas.compat._optional import import_optional_dependency
from pandas.compat.numpy import function as nv
from pandas.errors import (
    ChainedAssignmentError,
    InvalidIndexError,
)
from pandas.errors.cow import (
    _chained_assignment_method_msg,
    _chained_assignment_msg,
)
from pandas.util._decorators import (
    Appender,
    Substitution,
    doc,
)
from pandas.util._exceptions import (
    find_stack_level,
    rewrite_warning,
)
from pandas.util._validators import (
    validate_ascending,
    validate_bool_kwarg,
    validate_percentile,
)

from pandas.core.dtypes.cast import (
    LossySetitemError,
    can_hold_element,
    construct_1d_arraylike_from_scalar,
    construct_2d_arraylike_from_scalar,
    find_common_type,
    infer_dtype_from_scalar,
    invalidate_string_dtypes,
    maybe_downcast_to_dtype,
)
from pandas.core.dtypes.common import (
    infer_dtype_from_object,
    is_1d_only_ea_dtype,
    is_array_like,
    is_bool_dtype,
    is_dataclass,
    is_dict_like,
    is_float,
    is_float_dtype,
    is_hashable,
    is_integer,
    is_integer_dtype,
    is_iterator,
    is_list_like,
    is_scalar,
    is_sequence,
    needs_i8_conversion,
    pandas_dtype,
)
from pandas.core.dtypes.concat import concat_compat
from pandas.core.dtypes.dtypes import (
    ArrowDtype,
    BaseMaskedDtype,
    ExtensionDtype,
)
from pandas.core.dtypes.missing import (
    isna,
    notna,
)

from pandas.core import (
    algorithms,
    common as com,
    nanops,
    ops,
    roperator,
)
from pandas.core.accessor import CachedAccessor
from pandas.core.apply import reconstruct_and_relabel_result
from pandas.core.array_algos.take import take_2d_multi
from pandas.core.arraylike import OpsMixin
from pandas.core.arrays import (
    BaseMaskedArray,
    DatetimeArray,
    ExtensionArray,
    PeriodArray,
    TimedeltaArray,
)
from pandas.core.arrays.sparse import SparseFrameAccessor
from pandas.core.construction import (
    ensure_wrapped_if_datetimelike,
    sanitize_array,
    sanitize_masked_array,
)
from pandas.core.generic import (
    NDFrame,
    make_doc,
)
from pandas.core.indexers import check_key_length
from pandas.core.indexes.api import (
    DatetimeIndex,
    Index,
    PeriodIndex,
    default_index,
    ensure_index,
    ensure_index_from_sequences,
)
from pandas.core.indexes.multi import (
    MultiIndex,
    maybe_droplevels,
)
from pandas.core.indexing import (
    check_bool_indexer,
    check_dict_or_set_indexers,
)
from pandas.core.internals import BlockManager
from pandas.core.internals.construction import (
    arrays_to_mgr,
    dataclasses_to_dicts,
    dict_to_mgr,
    ndarray_to_mgr,
    nested_data_to_arrays,
    rec_array_to_mgr,
    reorder_arrays,
    to_arrays,
    treat_as_nested,
)
from pandas.core.methods import selectn
from pandas.core.reshape.melt import melt
from pandas.core.series import Series
from pandas.core.shared_docs import _shared_docs
from pandas.core.sorting import (
    get_group_index,
    lexsort_indexer,
    nargsort,
)

from pandas.io.common import get_handle
from pandas.io.formats import (
    console,
    format as fmt,
)
from pandas.io.formats.info import (
    INFO_DOCSTRING,
    DataFrameInfo,
    frame_sub_kwargs,
)
import pandas.plotting

if TYPE_CHECKING:
    import datetime

    from pandas._libs.internals import BlockValuesRefs
    from pandas._typing import (
        AggFuncType,
        AnyAll,
        AnyArrayLike,
        ArrayLike,
        Axes,
        Axis,
        AxisInt,
        ColspaceArgType,
        CompressionOptions,
        CorrelationMethod,
        DropKeep,
        Dtype,
        DtypeObj,
        FilePath,
        FloatFormatType,
        FormattersType,
        Frequency,
        FromDictOrient,
        HashableT,
        HashableT2,
        IgnoreRaise,
        IndexKeyFunc,
        IndexLabel,
        JoinValidate,
        Level,
        ListLike,
        MergeHow,
        MergeValidate,
        MutableMappingT,
        NaPosition,
        NsmallestNlargestKeep,
        PythonFuncType,
        QuantileInterpolation,
        ReadBuffer,
        ReindexMethod,
        Renamer,
        Scalar,
        Self,
        SequenceNotStr,
        SortKind,
        StorageOptions,
        Suffixes,
        T,
        ToStataByteorder,
        ToTimestampHow,
        UpdateJoin,
        ValueKeyFunc,
        WriteBuffer,
        XMLParsers,
        npt,
    )

    from pandas.core.groupby.generic import DataFrameGroupBy
    from pandas.core.interchange.dataframe_protocol import DataFrame as DataFrameXchg
    from pandas.core.internals.managers import SingleBlockManager

    from pandas.io.formats.style import Styler

# ---------------------------------------------------------------------
# Docstring templates

_shared_doc_kwargs = {
    "axes": "index, columns",
    "klass": "DataFrame",
    "axes_single_arg": "{0 or 'index', 1 or 'columns'}",
    "axis": """axis : {0 or 'index', 1 or 'columns'}, default 0
        If 0 or 'index': apply function to each column.
        If 1 or 'columns': apply function to each row.""",
    "inplace": """
    inplace : bool, default False
        Whether to modify the DataFrame rather than creating a new one.""",
    "optional_by": """
by : str or list of str
    Name or list of names to sort by.

    - if `axis` is 0 or `'index'` then `by` may contain index
      levels and/or column labels.
    - if `axis` is 1 or `'columns'` then `by` may contain column
      levels and/or index labels.""",
    "optional_reindex": """
labels : array-like, optional
    New labels / index to conform the axis specified by 'axis' to.
index : array-like, optional
    New labels for the index. Preferably an Index object to avoid
    duplicating data.
columns : array-like, optional
    New labels for the columns. Preferably an Index object to avoid
    duplicating data.
axis : int or str, optional
    Axis to target. Can be either the axis name ('index', 'columns')
    or number (0, 1).""",
}

_merge_doc = """
Merge DataFrame or named Series objects with a database-style join.

A named Series object is treated as a DataFrame with a single named column.

The join is done on columns or indexes. If joining columns on
columns, the DataFrame indexes *will be ignored*. Otherwise if joining indexes
on indexes or indexes on a column or columns, the index will be passed on.
When performing a cross merge, no column specifications to merge on are
allowed.

.. warning::

    If both key columns contain rows where the key is a null value, those
    rows will be matched against each other. This is different from usual SQL
    join behaviour and can lead to unexpected results.

Parameters
----------%s
right : DataFrame or named Series
    Object to merge with.
how : {'left', 'right', 'outer', 'inner', 'cross'}, default 'inner'
    Type of merge to be performed.

    * left: use only keys from left frame, similar to a SQL left outer join;
      preserve key order.
    * right: use only keys from right frame, similar to a SQL right outer join;
      preserve key order.
    * outer: use union of keys from both frames, similar to a SQL full outer
      join; sort keys lexicographically.
    * inner: use intersection of keys from both frames, similar to a SQL inner
      join; preserve the order of the left keys.
    * cross: creates the cartesian product from both frames, preserves the order
      of the left keys.
on : label or list
    Column or index level names to join on. These must be found in both
    DataFrames. If `on` is None and not merging on indexes then this defaults
    to the intersection of the columns in both DataFrames.
left_on : label or list, or array-like
    Column or index level names to join on in the left DataFrame. Can also
    be an array or list of arrays of the length of the left DataFrame.
    These arrays are treated as if they are columns.
right_on : label or list, or array-like
    Column or index level names to join on in the right DataFrame. Can also
    be an array or list of arrays of the length of the right DataFrame.
    These arrays are treated as if they are columns.
left_index : bool, default False
    Use the index from the left DataFrame as the join key(s). If it is a
    MultiIndex, the number of keys in the other DataFrame (either the index
    or a number of columns) must match the number of levels.
right_index : bool, default False
    Use the index from the right DataFrame as the join key. Same caveats as
    left_index.
sort : bool, default False
    Sort the join keys lexicographically in the result DataFrame. If False,
    the order of the join keys depends on the join type (how keyword).
suffixes : list-like, default is ("_x", "_y")
    A length-2 sequence where each element is optionally a string
    indicating the suffix to add to overlapping column names in
    `left` and `right` respectively. Pass a value of `None` instead
    of a string to indicate that the column name from `left` or
    `right` should be left as-is, with no suffix. At least one of the
    values must not be None.
copy : bool, default True
    If False, avoid copy if possible.

    .. note::
        The `copy` keyword will change behavior in pandas 3.0.
        `Copy-on-Write
        <https://pandas.pydata.org/docs/dev/user_guide/copy_on_write.html>`__
        will be enabled by default, which means that all methods with a
        `copy` keyword will use a lazy copy mechanism to defer the copy and
        ignore the `copy` keyword. The `copy` keyword will be removed in a
        future version of pandas.

        You can already get the future behavior and improvements through
        enabling copy on write ``pd.options.mode.copy_on_write = True``
indicator : bool or str, default False
    If True, adds a column to the output DataFrame called "_merge" with
    information on the source of each row. The column can be given a different
    name by providing a string argument. The column will have a Categorical
    type with the value of "left_only" for observations whose merge key only
    appears in the left DataFrame, "right_only" for observations
    whose merge key only appears in the right DataFrame, and "both"
    if the observation's merge key is found in both DataFrames.

validate : str, optional
    If specified, checks if merge is of specified type.

    * "one_to_one" or "1:1": check if merge keys are unique in both
      left and right datasets.
    * "one_to_many" or "1:m": check if merge keys are unique in left
      dataset.
    * "many_to_one" or "m:1": check if merge keys are unique in right
      dataset.
    * "many_to_many" or "m:m": allowed, but does not result in checks.

Returns
-------
DataFrame
    A DataFrame of the two merged objects.

See Also
--------
merge_ordered : Merge with optional filling/interpolation.
merge_asof : Merge on nearest keys.
DataFrame.join : Similar method using indices.

Examples
--------
>>> df1 = pd.DataFrame({'lkey': ['foo', 'bar', 'baz', 'foo'],
...                     'value': [1, 2, 3, 5]})
>>> df2 = pd.DataFrame({'rkey': ['foo', 'bar', 'baz', 'foo'],
...                     'value': [5, 6, 7, 8]})
>>> df1
    lkey value
0   foo      1
1   bar      2
2   baz      3
3   foo      5
>>> df2
    rkey value
0   foo      5
1   bar      6
2   baz      7
3   foo      8

Merge df1 and df2 on the lkey and rkey columns. The value columns have
the default suffixes, _x and _y, appended.

>>> df1.merge(df2, left_on='lkey', right_on='rkey')
  lkey  value_x rkey  value_y
0  foo        1  foo        5
1  foo        1  foo        8
2  bar        2  bar        6
3  baz        3  baz        7
4  foo        5  foo        5
5  foo        5  foo        8

Merge DataFrames df1 and df2 with specified left and right suffixes
appended to any overlapping columns.

>>> df1.merge(df2, left_on='lkey', right_on='rkey',
...           suffixes=('_left', '_right'))
  lkey  value_left rkey  value_right
0  foo           1  foo            5
1  foo           1  foo            8
2  bar           2  bar            6
3  baz           3  baz            7
4  foo           5  foo            5
5  foo           5  foo            8

Merge DataFrames df1 and df2, but raise an exception if the DataFrames have
any overlapping columns.

>>> df1.merge(df2, left_on='lkey', right_on='rkey', suffixes=(False, False))
Traceback (most recent call last):
...
ValueError: columns overlap but no suffix specified:
    Index(['value'], dtype='object')

>>> df1 = pd.DataFrame({'a': ['foo', 'bar'], 'b': [1, 2]})
>>> df2 = pd.DataFrame({'a': ['foo', 'baz'], 'c': [3, 4]})
>>> df1
      a  b
0   foo  1
1   bar  2
>>> df2
      a  c
0   foo  3
1   baz  4

>>> df1.merge(df2, how='inner', on='a')
      a  b  c
0   foo  1  3

>>> df1.merge(df2, how='left', on='a')
      a  b  c
0   foo  1  3.0
1   bar  2  NaN

>>> df1 = pd.DataFrame({'left': ['foo', 'bar']})
>>> df2 = pd.DataFrame({'right': [7, 8]})
>>> df1
    left
0   foo
1   bar
>>> df2
    right
0   7
1   8

>>> df1.merge(df2, how='cross')
   left  right
0   foo      7
1   foo      8
2   bar      7
3   bar      8
"""


# -----------------------------------------------------------------------
# DataFrame class


class DataFrame(NDFrame, OpsMixin):
    """
    Two-dimensional, size-mutable, potentially heterogeneous tabular data.

    Data structure also contains labeled axes (rows and columns).
    Arithmetic operations align on both row and column labels. Can be
    thought of as a dict-like container for Series objects. The primary
    pandas data structure.

    Parameters
    ----------
    data : ndarray (structured or homogeneous), Iterable, dict, or DataFrame
        Dict can contain Series, arrays, constants, dataclass or list-like objects. If
        data is a dict, column order follows insertion-order. If a dict contains Series
        which have an index defined, it is aligned by its index. This alignment also
        occurs if data is a Series or a DataFrame itself. Alignment is done on
        Series/DataFrame inputs.

        If data is a list of dicts, column order follows insertion-order.

    index : Index or array-like
        Index to use for resulting frame. Will default to RangeIndex if
        no indexing information part of input data and no index provided.
    columns : Index or array-like
        Column labels to use for resulting frame when data does not have them,
        defaulting to RangeIndex(0, 1, 2, ..., n). If data contains column labels,
        will perform column selection instead.
    dtype : dtype, default None
        Data type to force. Only a single dtype is allowed. If None, infer.
    copy : bool or None, default None
        Copy data from inputs.
        For dict data, the default of None behaves like ``copy=True``.  For DataFrame
        or 2d ndarray input, the default of None behaves like ``copy=False``.
        If data is a dict containing one or more Series (possibly of different dtypes),
        ``copy=False`` will ensure that these inputs are not copied.

        .. versionchanged:: 1.3.0

    See Also
    --------
    DataFrame.from_records : Constructor from tuples, also record arrays.
    DataFrame.from_dict : From dicts of Series, arrays, or dicts.
    read_csv : Read a comma-separated values (csv) file into DataFrame.
    read_table : Read general delimited file into DataFrame.
    read_clipboard : Read text from clipboard into DataFrame.

    Notes
    -----
    Please reference the :ref:`User Guide <basics.dataframe>` for more information.

    Examples
    --------
    Constructing DataFrame from a dictionary.

    >>> d = {"col1": [1, 2], "col2": [3, 4]}
    >>> df = pd.DataFrame(data=d)
    >>> df
       col1  col2
    0     1     3
    1     2     4

    Notice that the inferred dtype is int64.

    >>> df.dtypes
    col1    int64
    col2    int64
    dtype: object

    To enforce a single dtype:

    >>> df = pd.DataFrame(data=d, dtype=np.int8)
    >>> df.dtypes
    col1    int8
    col2    int8
    dtype: object

    Constructing DataFrame from a dictionary including Series:

    >>> d = {"col1": [0, 1, 2, 3], "col2": pd.Series([2, 3], index=[2, 3])}
    >>> pd.DataFrame(data=d, index=[0, 1, 2, 3])
       col1  col2
    0     0   NaN
    1     1   NaN
    2     2   2.0
    3     3   3.0

    Constructing DataFrame from numpy ndarray:

    >>> df2 = pd.DataFrame(
    ...     np.array([[1, 2, 3], [4, 5, 6], [7, 8, 9]]), columns=["a", "b", "c"]
    ... )
    >>> df2
       a  b  c
    0  1  2  3
    1  4  5  6
    2  7  8  9

    Constructing DataFrame from a numpy ndarray that has labeled columns:

    >>> data = np.array(
    ...     [(1, 2, 3), (4, 5, 6), (7, 8, 9)],
    ...     dtype=[("a", "i4"), ("b", "i4"), ("c", "i4")],
    ... )
    >>> df3 = pd.DataFrame(data, columns=["c", "a"])
    >>> df3
       c  a
    0  3  1
    1  6  4
    2  9  7

    Constructing DataFrame from dataclass:

    >>> from dataclasses import make_dataclass
    >>> Point = make_dataclass("Point", [("x", int), ("y", int)])
    >>> pd.DataFrame([Point(0, 0), Point(0, 3), Point(2, 3)])
       x  y
    0  0  0
    1  0  3
    2  2  3

    Constructing DataFrame from Series/DataFrame:

    >>> ser = pd.Series([1, 2, 3], index=["a", "b", "c"])
    >>> df = pd.DataFrame(data=ser, index=["a", "c"])
    >>> df
       0
    a  1
    c  3

    >>> df1 = pd.DataFrame([1, 2, 3], index=["a", "b", "c"], columns=["x"])
    >>> df2 = pd.DataFrame(data=df1, index=["a", "c"])
    >>> df2
       x
    a  1
    c  3
    """

    _internal_names_set = {"columns", "index"} | NDFrame._internal_names_set
    _typ = "dataframe"
    _HANDLED_TYPES = (Series, Index, ExtensionArray, np.ndarray)
    _accessors: set[str] = {"sparse"}
    _hidden_attrs: frozenset[str] = NDFrame._hidden_attrs | frozenset([])
    _mgr: BlockManager

    # similar to __array_priority__, positions DataFrame before Series, Index,
    #  and ExtensionArray.  Should NOT be overridden by subclasses.
    __pandas_priority__ = 4000

    @property
    def _constructor(self) -> type[DataFrame]:
        return DataFrame

    def _constructor_from_mgr(self, mgr, axes) -> DataFrame:
        if self._constructor is DataFrame:
            # we are pandas.DataFrame (or a subclass that doesn't override _constructor)
            return DataFrame._from_mgr(mgr, axes=axes)
        else:
            assert axes is mgr.axes
            return self._constructor(mgr)

    _constructor_sliced: Callable[..., Series] = Series

    def _sliced_from_mgr(self, mgr, axes) -> Series:
        return Series._from_mgr(mgr, axes)

    def _constructor_sliced_from_mgr(self, mgr, axes) -> Series:
        if self._constructor_sliced is Series:
            ser = self._sliced_from_mgr(mgr, axes)
            ser._name = None  # caller is responsible for setting real name
            return ser
        assert axes is mgr.axes
        return self._constructor_sliced(mgr)

    # ----------------------------------------------------------------------
    # Constructors

    def __init__(
        self,
        data=None,
        index: Axes | None = None,
        columns: Axes | None = None,
        dtype: Dtype | None = None,
        copy: bool | None = None,
    ) -> None:
        allow_mgr = False
        if dtype is not None:
            dtype = self._validate_dtype(dtype)

        if isinstance(data, DataFrame):
            data = data._mgr
            allow_mgr = True
            if not copy:
                # if not copying data, ensure to still return a shallow copy
                # to avoid the result sharing the same Manager
                data = data.copy(deep=False)

        if isinstance(data, BlockManager):
            if not allow_mgr:
                # GH#52419
                warnings.warn(
                    f"Passing a {type(data).__name__} to {type(self).__name__} "
                    "is deprecated and will raise in a future version. "
                    "Use public APIs instead.",
                    DeprecationWarning,
                    stacklevel=1,  # bump to 2 once pyarrow 15.0 is released with fix
                )

            data = data.copy(deep=False)
            # first check if a Manager is passed without any other arguments
            # -> use fastpath (without checking Manager type)
            if index is None and columns is None and dtype is None and not copy:
                # GH#33357 fastpath
                NDFrame.__init__(self, data)
                return

        is_pandas_object = isinstance(data, (Series, Index, ExtensionArray))
        data_dtype = getattr(data, "dtype", None)
        original_dtype = dtype

        # GH47215
        if isinstance(index, set):
            raise ValueError("index cannot be a set")
        if isinstance(columns, set):
            raise ValueError("columns cannot be a set")

        if copy is None:
            if isinstance(data, dict):
                # retain pre-GH#38939 default behavior
                copy = True
            elif not isinstance(data, (Index, DataFrame, Series)):
                copy = True
            else:
                copy = False

        if data is None:
            index = index if index is not None else default_index(0)
            columns = columns if columns is not None else default_index(0)
            dtype = dtype if dtype is not None else pandas_dtype(object)
            data = []

        if isinstance(data, BlockManager):
            mgr = self._init_mgr(
                data, axes={"index": index, "columns": columns}, dtype=dtype, copy=copy
            )

        elif isinstance(data, dict):
            # GH#38939 de facto copy defaults to False only in non-dict cases
            mgr = dict_to_mgr(data, index, columns, dtype=dtype, copy=copy)
        elif isinstance(data, ma.MaskedArray):
            from numpy.ma import mrecords

            # masked recarray
            if isinstance(data, mrecords.MaskedRecords):
                raise TypeError(
                    "MaskedRecords are not supported. Pass "
                    "{name: data[name] for name in data.dtype.names} "
                    "instead"
                )

            # a masked array
            data = sanitize_masked_array(data)
            mgr = ndarray_to_mgr(
                data,
                index,
                columns,
                dtype=dtype,
                copy=copy,
            )

        elif isinstance(data, (np.ndarray, Series, Index, ExtensionArray)):
            if data.dtype.names:
                # i.e. numpy structured array
                data = cast(np.ndarray, data)
                mgr = rec_array_to_mgr(
                    data,
                    index,
                    columns,
                    dtype,
                    copy,
                )
            elif getattr(data, "name", None) is not None:
                # i.e. Series/Index with non-None name
                mgr = dict_to_mgr(
                    # error: Item "ndarray" of "Union[ndarray, Series, Index]" has no
                    # attribute "name"
                    {data.name: data},  # type: ignore[union-attr]
                    index,
                    columns,
                    dtype=dtype,
                    copy=copy,
                )
            else:
                mgr = ndarray_to_mgr(
                    data,
                    index,
                    columns,
                    dtype=dtype,
                    copy=copy,
                )

        # For data is list-like, or Iterable (will consume into list)
        elif is_list_like(data):
            if not isinstance(data, abc.Sequence):
                if hasattr(data, "__array__"):
                    # GH#44616 big perf improvement for e.g. pytorch tensor
                    data = np.asarray(data)
                else:
                    data = list(data)
            if len(data) > 0:
                if is_dataclass(data[0]):
                    data = dataclasses_to_dicts(data)
                if not isinstance(data, np.ndarray) and treat_as_nested(data):
                    # exclude ndarray as we may have cast it a few lines above
                    if columns is not None:
                        columns = ensure_index(columns)
                    arrays, columns, index = nested_data_to_arrays(
                        # error: Argument 3 to "nested_data_to_arrays" has incompatible
                        # type "Optional[Collection[Any]]"; expected "Optional[Index]"
                        data,
                        columns,
                        index,  # type: ignore[arg-type]
                        dtype,
                    )
                    mgr = arrays_to_mgr(
                        arrays,
                        columns,
                        index,
                        dtype=dtype,
                    )
                else:
                    mgr = ndarray_to_mgr(
                        data,
                        index,
                        columns,
                        dtype=dtype,
                        copy=copy,
                    )
            else:
                mgr = dict_to_mgr(
                    {},
                    index,
                    columns if columns is not None else default_index(0),
                    dtype=dtype,
                )
        # For data is scalar
        else:
            if index is None or columns is None:
                raise ValueError("DataFrame constructor not properly called!")

            index = ensure_index(index)
            columns = ensure_index(columns)

            if not dtype:
                dtype, _ = infer_dtype_from_scalar(data)

            # For data is a scalar extension dtype
            if isinstance(dtype, ExtensionDtype):
                # TODO(EA2D): special case not needed with 2D EAs

                values = [
                    construct_1d_arraylike_from_scalar(data, len(index), dtype)
                    for _ in range(len(columns))
                ]
                mgr = arrays_to_mgr(values, columns, index, dtype=None)
            else:
                arr2d = construct_2d_arraylike_from_scalar(
                    data,
                    len(index),
                    len(columns),
                    dtype,
                    copy,
                )

                mgr = ndarray_to_mgr(
                    arr2d,
                    index,
                    columns,
                    dtype=arr2d.dtype,
                    copy=False,
                )

        NDFrame.__init__(self, mgr)

        if original_dtype is None and is_pandas_object and data_dtype == np.object_:
            if self.dtypes.iloc[0] != data_dtype:
                warnings.warn(
                    "Dtype inference on a pandas object "
                    "(Series, Index, ExtensionArray) is deprecated. The DataFrame "
                    "constructor will keep the original dtype in the future. "
                    "Call `infer_objects` on the result to get the old "
                    "behavior.",
                    FutureWarning,
                    stacklevel=2,
                )

    # ----------------------------------------------------------------------

    def __dataframe__(
        self, nan_as_null: bool = False, allow_copy: bool = True
    ) -> DataFrameXchg:
        """
        Return the dataframe interchange object implementing the interchange protocol.

        Parameters
        ----------
        nan_as_null : bool, default False
            `nan_as_null` is DEPRECATED and has no effect. Please avoid using
            it; it will be removed in a future release.
        allow_copy : bool, default True
            Whether to allow memory copying when exporting. If set to False
            it would cause non-zero-copy exports to fail.

        Returns
        -------
        DataFrame interchange object
            The object which consuming library can use to ingress the dataframe.

        Notes
        -----
        Details on the interchange protocol:
        https://data-apis.org/dataframe-protocol/latest/index.html

        Examples
        --------
        >>> df_not_necessarily_pandas = pd.DataFrame({"A": [1, 2], "B": [3, 4]})
        >>> interchange_object = df_not_necessarily_pandas.__dataframe__()
        >>> interchange_object.column_names()
        Index(['A', 'B'], dtype='object')
        >>> df_pandas = pd.api.interchange.from_dataframe(
        ...     interchange_object.select_columns_by_name(["A"])
        ... )
        >>> df_pandas
             A
        0    1
        1    2

        These methods (``column_names``, ``select_columns_by_name``) should work
        for any dataframe library which implements the interchange protocol.
        """

        from pandas.core.interchange.dataframe import PandasDataFrameXchg

        return PandasDataFrameXchg(self, allow_copy=allow_copy)

    def __arrow_c_stream__(self, requested_schema=None):
        """
        Export the pandas DataFrame as an Arrow C stream PyCapsule.

        This relies on pyarrow to convert the pandas DataFrame to the Arrow
        format (and follows the default behaviour of ``pyarrow.Table.from_pandas``
        in its handling of the index, i.e. store the index as a column except
        for RangeIndex).
        This conversion is not necessarily zero-copy.

        Parameters
        ----------
        requested_schema : PyCapsule, default None
            The schema to which the dataframe should be casted, passed as a
            PyCapsule containing a C ArrowSchema representation of the
            requested schema.

        Returns
        -------
        PyCapsule
        """
        pa = import_optional_dependency("pyarrow", min_version="14.0.0")
        if requested_schema is not None:
            requested_schema = pa.Schema._import_from_c_capsule(requested_schema)
        table = pa.Table.from_pandas(self, schema=requested_schema)
        return table.__arrow_c_stream__()

    # ----------------------------------------------------------------------

    @property
    def axes(self) -> list[Index]:
        """
        Return a list representing the axes of the DataFrame.

        It has the row axis labels and column axis labels as the only members.
        They are returned in that order.

        Examples
        --------
        >>> df = pd.DataFrame({"col1": [1, 2], "col2": [3, 4]})
        >>> df.axes
        [RangeIndex(start=0, stop=2, step=1), Index(['col1', 'col2'],
        dtype='object')]
        """
        return [self.index, self.columns]

    @property
    def shape(self) -> tuple[int, int]:
        """
        Return a tuple representing the dimensionality of the DataFrame.

        See Also
        --------
        ndarray.shape : Tuple of array dimensions.

        Examples
        --------
        >>> df = pd.DataFrame({"col1": [1, 2], "col2": [3, 4]})
        >>> df.shape
        (2, 2)

        >>> df = pd.DataFrame({"col1": [1, 2], "col2": [3, 4], "col3": [5, 6]})
        >>> df.shape
        (2, 3)
        """
        return len(self.index), len(self.columns)

    @property
    def _is_homogeneous_type(self) -> bool:
        """
        Whether all the columns in a DataFrame have the same type.

        Returns
        -------
        bool

        Examples
        --------
        >>> DataFrame({"A": [1, 2], "B": [3, 4]})._is_homogeneous_type
        True
        >>> DataFrame({"A": [1, 2], "B": [3.0, 4.0]})._is_homogeneous_type
        False

        Items with the same type but different sizes are considered
        different types.

        >>> DataFrame(
        ...     {
        ...         "A": np.array([1, 2], dtype=np.int32),
        ...         "B": np.array([1, 2], dtype=np.int64),
        ...     }
        ... )._is_homogeneous_type
        False
        """
        # The "<" part of "<=" here is for empty DataFrame cases
        return len({arr.dtype for arr in self._mgr.arrays}) <= 1

    @property
    def _can_fast_transpose(self) -> bool:
        """
        Can we transpose this DataFrame without creating any new array objects.
        """
        blocks = self._mgr.blocks
        if len(blocks) != 1:
            return False

        dtype = blocks[0].dtype
        # TODO(EA2D) special case would be unnecessary with 2D EAs
        return not is_1d_only_ea_dtype(dtype)

    @property
    def _values(self) -> np.ndarray | DatetimeArray | TimedeltaArray | PeriodArray:
        """
        Analogue to ._values that may return a 2D ExtensionArray.
        """
        mgr = self._mgr

        blocks = mgr.blocks
        if len(blocks) != 1:
            return ensure_wrapped_if_datetimelike(self.values)

        arr = blocks[0].values
        if arr.ndim == 1:
            # non-2D ExtensionArray
            return self.values

        # more generally, whatever we allow in NDArrayBackedExtensionBlock
        arr = cast("np.ndarray | DatetimeArray | TimedeltaArray | PeriodArray", arr)
        return arr.T

    # ----------------------------------------------------------------------
    # Rendering Methods

    def _repr_fits_vertical_(self) -> bool:
        """
        Check length against max_rows.
        """
        max_rows = get_option("display.max_rows")
        return len(self) <= max_rows

    def _repr_fits_horizontal_(self) -> bool:
        """
        Check if full repr fits in horizontal boundaries imposed by the display
        options width and max_columns.
        """
        width, height = console.get_console_size()
        max_columns = get_option("display.max_columns")
        nb_columns = len(self.columns)

        # exceed max columns
        if (max_columns and nb_columns > max_columns) or (
            width and nb_columns > (width // 2)
        ):
            return False

        # used by repr_html under IPython notebook or scripts ignore terminal
        # dims
        if width is None or not console.in_interactive_session():
            return True

        if get_option("display.width") is not None or console.in_ipython_frontend():
            # check at least the column row for excessive width
            max_rows = 1
        else:
            max_rows = get_option("display.max_rows")

        # when auto-detecting, so width=None and not in ipython front end
        # check whether repr fits horizontal by actually checking
        # the width of the rendered repr
        buf = StringIO()

        # only care about the stuff we'll actually print out
        # and to_string on entire frame may be expensive
        d = self

        if max_rows is not None:  # unlimited rows
            # min of two, where one may be None
            d = d.iloc[: min(max_rows, len(d))]
        else:
            return True

        d.to_string(buf=buf)
        value = buf.getvalue()
        repr_width = max(len(line) for line in value.split("\n"))

        return repr_width < width

    def _info_repr(self) -> bool:
        """
        True if the repr should show the info view.
        """
        info_repr_option = get_option("display.large_repr") == "info"
        return info_repr_option and not (
            self._repr_fits_horizontal_() and self._repr_fits_vertical_()
        )

    def __repr__(self) -> str:
        """
        Return a string representation for a particular DataFrame.
        """
        if self._info_repr():
            buf = StringIO()
            self.info(buf=buf)
            return buf.getvalue()

        repr_params = fmt.get_dataframe_repr_params()
        return self.to_string(**repr_params)

    def _repr_html_(self) -> str | None:
        """
        Return a html representation for a particular DataFrame.

        Mainly for IPython notebook.
        """
        if self._info_repr():
            buf = StringIO()
            self.info(buf=buf)
            # need to escape the <class>, should be the first line.
            val = buf.getvalue().replace("<", r"&lt;", 1)
            val = val.replace(">", r"&gt;", 1)
            return f"<pre>{val}</pre>"

        if get_option("display.notebook_repr_html"):
            max_rows = get_option("display.max_rows")
            min_rows = get_option("display.min_rows")
            max_cols = get_option("display.max_columns")
            show_dimensions = get_option("display.show_dimensions")

            formatter = fmt.DataFrameFormatter(
                self,
                columns=None,
                col_space=None,
                na_rep="NaN",
                formatters=None,
                float_format=None,
                sparsify=None,
                justify=None,
                index_names=True,
                header=True,
                index=True,
                bold_rows=True,
                escape=True,
                max_rows=max_rows,
                min_rows=min_rows,
                max_cols=max_cols,
                show_dimensions=show_dimensions,
                decimal=".",
            )
            return fmt.DataFrameRenderer(formatter).to_html(notebook=True)
        else:
            return None

    @overload
    def to_string(
        self,
        buf: None = ...,
        *,
        columns: Axes | None = ...,
        col_space: int | list[int] | dict[Hashable, int] | None = ...,
        header: bool | SequenceNotStr[str] = ...,
        index: bool = ...,
        na_rep: str = ...,
        formatters: fmt.FormattersType | None = ...,
        float_format: fmt.FloatFormatType | None = ...,
        sparsify: bool | None = ...,
        index_names: bool = ...,
        justify: str | None = ...,
        max_rows: int | None = ...,
        max_cols: int | None = ...,
        show_dimensions: bool = ...,
        decimal: str = ...,
        line_width: int | None = ...,
        min_rows: int | None = ...,
        max_colwidth: int | None = ...,
        encoding: str | None = ...,
    ) -> str:
        ...

    @overload
    def to_string(
        self,
        buf: FilePath | WriteBuffer[str],
        *,
        columns: Axes | None = ...,
        col_space: int | list[int] | dict[Hashable, int] | None = ...,
        header: bool | SequenceNotStr[str] = ...,
        index: bool = ...,
        na_rep: str = ...,
        formatters: fmt.FormattersType | None = ...,
        float_format: fmt.FloatFormatType | None = ...,
        sparsify: bool | None = ...,
        index_names: bool = ...,
        justify: str | None = ...,
        max_rows: int | None = ...,
        max_cols: int | None = ...,
        show_dimensions: bool = ...,
        decimal: str = ...,
        line_width: int | None = ...,
        min_rows: int | None = ...,
        max_colwidth: int | None = ...,
        encoding: str | None = ...,
    ) -> None:
        ...

    @Substitution(
        header_type="bool or list of str",
        header="Write out the column names. If a list of columns "
        "is given, it is assumed to be aliases for the "
        "column names",
        col_space_type="int, list or dict of int",
        col_space="The minimum width of each column. If a list of ints is given "
        "every integers corresponds with one column. If a dict is given, the key "
        "references the column, while the value defines the space to use.",
    )
    @Substitution(shared_params=fmt.common_docstring, returns=fmt.return_docstring)
    def to_string(
        self,
        buf: FilePath | WriteBuffer[str] | None = None,
        *,
        columns: Axes | None = None,
        col_space: int | list[int] | dict[Hashable, int] | None = None,
        header: bool | SequenceNotStr[str] = True,
        index: bool = True,
        na_rep: str = "NaN",
        formatters: fmt.FormattersType | None = None,
        float_format: fmt.FloatFormatType | None = None,
        sparsify: bool | None = None,
        index_names: bool = True,
        justify: str | None = None,
        max_rows: int | None = None,
        max_cols: int | None = None,
        show_dimensions: bool = False,
        decimal: str = ".",
        line_width: int | None = None,
        min_rows: int | None = None,
        max_colwidth: int | None = None,
        encoding: str | None = None,
    ) -> str | None:
        """
        Render a DataFrame to a console-friendly tabular output.
        %(shared_params)s
        line_width : int, optional
            Width to wrap a line in characters.
        min_rows : int, optional
            The number of rows to display in the console in a truncated repr
            (when number of rows is above `max_rows`).
        max_colwidth : int, optional
            Max width to truncate each column in characters. By default, no limit.
        encoding : str, default "utf-8"
            Set character encoding.
        %(returns)s
        See Also
        --------
        to_html : Convert DataFrame to HTML.

        Examples
        --------
        >>> d = {"col1": [1, 2, 3], "col2": [4, 5, 6]}
        >>> df = pd.DataFrame(d)
        >>> print(df.to_string())
           col1  col2
        0     1     4
        1     2     5
        2     3     6
        """
        from pandas import option_context

        with option_context("display.max_colwidth", max_colwidth):
            formatter = fmt.DataFrameFormatter(
                self,
                columns=columns,
                col_space=col_space,
                na_rep=na_rep,
                formatters=formatters,
                float_format=float_format,
                sparsify=sparsify,
                justify=justify,
                index_names=index_names,
                header=header,
                index=index,
                min_rows=min_rows,
                max_rows=max_rows,
                max_cols=max_cols,
                show_dimensions=show_dimensions,
                decimal=decimal,
            )
            return fmt.DataFrameRenderer(formatter).to_string(
                buf=buf,
                encoding=encoding,
                line_width=line_width,
            )

    def _get_values_for_csv(
        self,
        *,
        float_format: FloatFormatType | None,
        date_format: str | None,
        decimal: str,
        na_rep: str,
        quoting,  # int csv.QUOTE_FOO from stdlib
    ) -> DataFrame:
        # helper used by to_csv
        mgr = self._mgr.get_values_for_csv(
            float_format=float_format,
            date_format=date_format,
            decimal=decimal,
            na_rep=na_rep,
            quoting=quoting,
        )
        return self._constructor_from_mgr(mgr, axes=mgr.axes)

    # ----------------------------------------------------------------------

    @property
    def style(self) -> Styler:
        """
        Returns a Styler object.

        Contains methods for building a styled HTML representation of the DataFrame.

        See Also
        --------
        io.formats.style.Styler : Helps style a DataFrame or Series according to the
            data with HTML and CSS.

        Examples
        --------
        >>> df = pd.DataFrame({"A": [1, 2, 3]})
        >>> df.style  # doctest: +SKIP

        Please see
        `Table Visualization <../../user_guide/style.ipynb>`_ for more examples.
        """
        from pandas.io.formats.style import Styler

        return Styler(self)

    _shared_docs["items"] = r"""
        Iterate over (column name, Series) pairs.

        Iterates over the DataFrame columns, returning a tuple with
        the column name and the content as a Series.

        Yields
        ------
        label : object
            The column names for the DataFrame being iterated over.
        content : Series
            The column entries belonging to each label, as a Series.

        See Also
        --------
        DataFrame.iterrows : Iterate over DataFrame rows as
            (index, Series) pairs.
        DataFrame.itertuples : Iterate over DataFrame rows as namedtuples
            of the values.

        Examples
        --------
        >>> df = pd.DataFrame({'species': ['bear', 'bear', 'marsupial'],
        ...                   'population': [1864, 22000, 80000]},
        ...                   index=['panda', 'polar', 'koala'])
        >>> df
                species   population
        panda   bear      1864
        polar   bear      22000
        koala   marsupial 80000
        >>> for label, content in df.items():
        ...     print(f'label: {label}')
        ...     print(f'content: {content}', sep='\n')
        ...
        label: species
        content:
        panda         bear
        polar         bear
        koala    marsupial
        Name: species, dtype: object
        label: population
        content:
        panda     1864
        polar    22000
        koala    80000
        Name: population, dtype: int64
        """

    @Appender(_shared_docs["items"])
    def items(self) -> Iterable[tuple[Hashable, Series]]:
        for i, k in enumerate(self.columns):
            yield k, self._ixs(i, axis=1)

    def iterrows(self) -> Iterable[tuple[Hashable, Series]]:
        """
        Iterate over DataFrame rows as (index, Series) pairs.

        Yields
        ------
        index : label or tuple of label
            The index of the row. A tuple for a `MultiIndex`.
        data : Series
            The data of the row as a Series.

        See Also
        --------
        DataFrame.itertuples : Iterate over DataFrame rows as namedtuples of the values.
        DataFrame.items : Iterate over (column name, Series) pairs.

        Notes
        -----
        1. Because ``iterrows`` returns a Series for each row,
           it does **not** preserve dtypes across the rows (dtypes are
           preserved across columns for DataFrames).

           To preserve dtypes while iterating over the rows, it is better
           to use :meth:`itertuples` which returns namedtuples of the values
           and which is generally faster than ``iterrows``.

        2. You should **never modify** something you are iterating over.
           This is not guaranteed to work in all cases. Depending on the
           data types, the iterator returns a copy and not a view, and writing
           to it will have no effect.

        Examples
        --------

        >>> df = pd.DataFrame([[1, 1.5]], columns=["int", "float"])
        >>> row = next(df.iterrows())[1]
        >>> row
        int      1.0
        float    1.5
        Name: 0, dtype: float64
        >>> print(row["int"].dtype)
        float64
        >>> print(df["int"].dtype)
        int64
        """
        columns = self.columns
        klass = self._constructor_sliced
        for k, v in zip(self.index, self.values):
            s = klass(v, index=columns, name=k).__finalize__(self)
            if self._mgr.is_single_block:
                s._mgr.add_references(self._mgr)
            yield k, s

    def itertuples(
        self, index: bool = True, name: str | None = "Pandas"
    ) -> Iterable[tuple[Any, ...]]:
        """
        Iterate over DataFrame rows as namedtuples.

        Parameters
        ----------
        index : bool, default True
            If True, return the index as the first element of the tuple.
        name : str or None, default "Pandas"
            The name of the returned namedtuples or None to return regular
            tuples.

        Returns
        -------
        iterator
            An object to iterate over namedtuples for each row in the
            DataFrame with the first field possibly being the index and
            following fields being the column values.

        See Also
        --------
        DataFrame.iterrows : Iterate over DataFrame rows as (index, Series)
            pairs.
        DataFrame.items : Iterate over (column name, Series) pairs.

        Notes
        -----
        The column names will be renamed to positional names if they are
        invalid Python identifiers, repeated, or start with an underscore.

        Examples
        --------
        >>> df = pd.DataFrame(
        ...     {"num_legs": [4, 2], "num_wings": [0, 2]}, index=["dog", "hawk"]
        ... )
        >>> df
              num_legs  num_wings
        dog          4          0
        hawk         2          2
        >>> for row in df.itertuples():
        ...     print(row)
        Pandas(Index='dog', num_legs=4, num_wings=0)
        Pandas(Index='hawk', num_legs=2, num_wings=2)

        By setting the `index` parameter to False we can remove the index
        as the first element of the tuple:

        >>> for row in df.itertuples(index=False):
        ...     print(row)
        Pandas(num_legs=4, num_wings=0)
        Pandas(num_legs=2, num_wings=2)

        With the `name` parameter set we set a custom name for the yielded
        namedtuples:

        >>> for row in df.itertuples(name="Animal"):
        ...     print(row)
        Animal(Index='dog', num_legs=4, num_wings=0)
        Animal(Index='hawk', num_legs=2, num_wings=2)
        """
        arrays = []
        fields = list(self.columns)
        if index:
            arrays.append(self.index)
            fields.insert(0, "Index")

        # use integer indexing because of possible duplicate column names
        arrays.extend(self.iloc[:, k] for k in range(len(self.columns)))

        if name is not None:
            # https://github.com/python/mypy/issues/9046
            # error: namedtuple() expects a string literal as the first argument
            itertuple = collections.namedtuple(  # type: ignore[misc]
                name, fields, rename=True
            )
            return map(itertuple._make, zip(*arrays))

        # fallback to regular tuples
        return zip(*arrays)

    def __len__(self) -> int:
        """
        Returns length of info axis, but here we use the index.
        """
        return len(self.index)

    @overload
    def dot(self, other: Series) -> Series:
        ...

    @overload
    def dot(self, other: DataFrame | Index | ArrayLike) -> DataFrame:
        ...

    def dot(self, other: AnyArrayLike | DataFrame) -> DataFrame | Series:
        """
        Compute the matrix multiplication between the DataFrame and other.

        This method computes the matrix product between the DataFrame and the
        values of an other Series, DataFrame or a numpy array.

        It can also be called using ``self @ other``.

        Parameters
        ----------
        other : Series, DataFrame or array-like
            The other object to compute the matrix product with.

        Returns
        -------
        Series or DataFrame
            If other is a Series, return the matrix product between self and
            other as a Series. If other is a DataFrame or a numpy.array, return
            the matrix product of self and other in a DataFrame of a np.array.

        See Also
        --------
        Series.dot: Similar method for Series.

        Notes
        -----
        The dimensions of DataFrame and other must be compatible in order to
        compute the matrix multiplication. In addition, the column names of
        DataFrame and the index of other must contain the same values, as they
        will be aligned prior to the multiplication.

        The dot method for Series computes the inner product, instead of the
        matrix product here.

        Examples
        --------
        Here we multiply a DataFrame with a Series.

        >>> df = pd.DataFrame([[0, 1, -2, -1], [1, 1, 1, 1]])
        >>> s = pd.Series([1, 1, 2, 1])
        >>> df.dot(s)
        0    -4
        1     5
        dtype: int64

        Here we multiply a DataFrame with another DataFrame.

        >>> other = pd.DataFrame([[0, 1], [1, 2], [-1, -1], [2, 0]])
        >>> df.dot(other)
            0   1
        0   1   4
        1   2   2

        Note that the dot method give the same result as @

        >>> df @ other
            0   1
        0   1   4
        1   2   2

        The dot method works also if other is an np.array.

        >>> arr = np.array([[0, 1], [1, 2], [-1, -1], [2, 0]])
        >>> df.dot(arr)
            0   1
        0   1   4
        1   2   2

        Note how shuffling of the objects does not change the result.

        >>> s2 = s.reindex([1, 0, 2, 3])
        >>> df.dot(s2)
        0    -4
        1     5
        dtype: int64
        """
        if isinstance(other, (Series, DataFrame)):
            common = self.columns.union(other.index)
            if len(common) > len(self.columns) or len(common) > len(other.index):
                raise ValueError("matrices are not aligned")

            left = self.reindex(columns=common)
            right = other.reindex(index=common)
            lvals = left.values
            rvals = right._values
        else:
            left = self
            lvals = self.values
            rvals = np.asarray(other)
            if lvals.shape[1] != rvals.shape[0]:
                raise ValueError(
                    f"Dot product shape mismatch, {lvals.shape} vs {rvals.shape}"
                )

        if isinstance(other, DataFrame):
            common_type = find_common_type(list(self.dtypes) + list(other.dtypes))
            return self._constructor(
                np.dot(lvals, rvals),
                index=left.index,
                columns=other.columns,
                copy=False,
                dtype=common_type,
            )
        elif isinstance(other, Series):
            common_type = find_common_type(list(self.dtypes) + [other.dtypes])
            return self._constructor_sliced(
                np.dot(lvals, rvals), index=left.index, copy=False, dtype=common_type
            )
        elif isinstance(rvals, (np.ndarray, Index)):
            result = np.dot(lvals, rvals)
            if result.ndim == 2:
                return self._constructor(result, index=left.index, copy=False)
            else:
                return self._constructor_sliced(result, index=left.index, copy=False)
        else:  # pragma: no cover
            raise TypeError(f"unsupported type: {type(other)}")

    @overload
    def __matmul__(self, other: Series) -> Series:
        ...

    @overload
    def __matmul__(self, other: AnyArrayLike | DataFrame) -> DataFrame | Series:
        ...

    def __matmul__(self, other: AnyArrayLike | DataFrame) -> DataFrame | Series:
        """
        Matrix multiplication using binary `@` operator.
        """
        return self.dot(other)

    def __rmatmul__(self, other) -> DataFrame:
        """
        Matrix multiplication using binary `@` operator.
        """
        try:
            return self.T.dot(np.transpose(other)).T
        except ValueError as err:
            if "shape mismatch" not in str(err):
                raise
            # GH#21581 give exception message for original shapes
            msg = f"shapes {np.shape(other)} and {self.shape} not aligned"
            raise ValueError(msg) from err

    # ----------------------------------------------------------------------
    # IO methods (to / from other formats)

    @classmethod
    def from_dict(
        cls,
        data: dict,
        orient: FromDictOrient = "columns",
        dtype: Dtype | None = None,
        columns: Axes | None = None,
    ) -> DataFrame:
        """
        Construct DataFrame from dict of array-like or dicts.

        Creates DataFrame object from dictionary by columns or by index
        allowing dtype specification.

        Parameters
        ----------
        data : dict
            Of the form {field : array-like} or {field : dict}.
        orient : {'columns', 'index', 'tight'}, default 'columns'
            The "orientation" of the data. If the keys of the passed dict
            should be the columns of the resulting DataFrame, pass 'columns'
            (default). Otherwise if the keys should be rows, pass 'index'.
            If 'tight', assume a dict with keys ['index', 'columns', 'data',
            'index_names', 'column_names'].

            .. versionadded:: 1.4.0
               'tight' as an allowed value for the ``orient`` argument

        dtype : dtype, default None
            Data type to force after DataFrame construction, otherwise infer.
        columns : list, default None
            Column labels to use when ``orient='index'``. Raises a ValueError
            if used with ``orient='columns'`` or ``orient='tight'``.

        Returns
        -------
        DataFrame

        See Also
        --------
        DataFrame.from_records : DataFrame from structured ndarray, sequence
            of tuples or dicts, or DataFrame.
        DataFrame : DataFrame object creation using constructor.
        DataFrame.to_dict : Convert the DataFrame to a dictionary.

        Examples
        --------
        By default the keys of the dict become the DataFrame columns:

        >>> data = {"col_1": [3, 2, 1, 0], "col_2": ["a", "b", "c", "d"]}
        >>> pd.DataFrame.from_dict(data)
           col_1 col_2
        0      3     a
        1      2     b
        2      1     c
        3      0     d

        Specify ``orient='index'`` to create the DataFrame using dictionary
        keys as rows:

        >>> data = {"row_1": [3, 2, 1, 0], "row_2": ["a", "b", "c", "d"]}
        >>> pd.DataFrame.from_dict(data, orient="index")
               0  1  2  3
        row_1  3  2  1  0
        row_2  a  b  c  d

        When using the 'index' orientation, the column names can be
        specified manually:

        >>> pd.DataFrame.from_dict(data, orient="index", columns=["A", "B", "C", "D"])
               A  B  C  D
        row_1  3  2  1  0
        row_2  a  b  c  d

        Specify ``orient='tight'`` to create the DataFrame using a 'tight'
        format:

        >>> data = {
        ...     "index": [("a", "b"), ("a", "c")],
        ...     "columns": [("x", 1), ("y", 2)],
        ...     "data": [[1, 3], [2, 4]],
        ...     "index_names": ["n1", "n2"],
        ...     "column_names": ["z1", "z2"],
        ... }
        >>> pd.DataFrame.from_dict(data, orient="tight")
        z1     x  y
        z2     1  2
        n1 n2
        a  b   1  3
           c   2  4
        """
        index: list | Index | None = None
        orient = orient.lower()  # type: ignore[assignment]
        if orient == "index":
            if len(data) > 0:
                # TODO speed up Series case
                if isinstance(next(iter(data.values())), (Series, dict)):
                    data = _from_nested_dict(data)
                else:
                    index = list(data.keys())
                    # error: Incompatible types in assignment (expression has type
                    # "List[Any]", variable has type "Dict[Any, Any]")
                    data = list(data.values())  # type: ignore[assignment]
        elif orient in ("columns", "tight"):
            if columns is not None:
                raise ValueError(f"cannot use columns parameter with orient='{orient}'")
        else:  # pragma: no cover
            raise ValueError(
                f"Expected 'index', 'columns' or 'tight' for orient parameter. "
                f"Got '{orient}' instead"
            )

        if orient != "tight":
            return cls(data, index=index, columns=columns, dtype=dtype)
        else:
            realdata = data["data"]

            def create_index(indexlist, namelist) -> Index:
                index: Index
                if len(namelist) > 1:
                    index = MultiIndex.from_tuples(indexlist, names=namelist)
                else:
                    index = Index(indexlist, name=namelist[0])
                return index

            index = create_index(data["index"], data["index_names"])
            columns = create_index(data["columns"], data["column_names"])
            return cls(realdata, index=index, columns=columns, dtype=dtype)

    def to_numpy(
        self,
        dtype: npt.DTypeLike | None = None,
        copy: bool = False,
        na_value: object = lib.no_default,
    ) -> np.ndarray:
        """
        Convert the DataFrame to a NumPy array.

        By default, the dtype of the returned array will be the common NumPy
        dtype of all types in the DataFrame. For example, if the dtypes are
        ``float16`` and ``float32``, the results dtype will be ``float32``.
        This may require copying data and coercing values, which may be
        expensive.

        Parameters
        ----------
        dtype : str or numpy.dtype, optional
            The dtype to pass to :meth:`numpy.asarray`.
        copy : bool, default False
            Whether to ensure that the returned value is not a view on
            another array. Note that ``copy=False`` does not *ensure* that
            ``to_numpy()`` is no-copy. Rather, ``copy=True`` ensure that
            a copy is made, even if not strictly necessary.
        na_value : Any, optional
            The value to use for missing values. The default value depends
            on `dtype` and the dtypes of the DataFrame columns.

        Returns
        -------
        numpy.ndarray

        See Also
        --------
        Series.to_numpy : Similar method for Series.

        Examples
        --------
        >>> pd.DataFrame({"A": [1, 2], "B": [3, 4]}).to_numpy()
        array([[1, 3],
               [2, 4]])

        With heterogeneous data, the lowest common type will have to
        be used.

        >>> df = pd.DataFrame({"A": [1, 2], "B": [3.0, 4.5]})
        >>> df.to_numpy()
        array([[1. , 3. ],
               [2. , 4.5]])

        For a mix of numeric and non-numeric types, the output array will
        have object dtype.

        >>> df["C"] = pd.date_range("2000", periods=2)
        >>> df.to_numpy()
        array([[1, 3.0, Timestamp('2000-01-01 00:00:00')],
               [2, 4.5, Timestamp('2000-01-02 00:00:00')]], dtype=object)
        """
        if dtype is not None:
            dtype = np.dtype(dtype)
        result = self._mgr.as_array(dtype=dtype, copy=copy, na_value=na_value)
        if result.dtype is not dtype:
            result = np.array(result, dtype=dtype, copy=False)

        return result

    @overload
    def to_dict(
        self,
        orient: Literal["dict", "list", "series", "split", "tight", "index"] = ...,
        *,
        into: type[MutableMappingT] | MutableMappingT,
        index: bool = ...,
    ) -> MutableMappingT:
        ...

    @overload
    def to_dict(
        self,
        orient: Literal["records"],
        *,
        into: type[MutableMappingT] | MutableMappingT,
        index: bool = ...,
    ) -> list[MutableMappingT]:
        ...

    @overload
    def to_dict(
        self,
        orient: Literal["dict", "list", "series", "split", "tight", "index"] = ...,
        *,
        into: type[dict] = ...,
        index: bool = ...,
    ) -> dict:
        ...

    @overload
    def to_dict(
        self,
        orient: Literal["records"],
        *,
        into: type[dict] = ...,
        index: bool = ...,
    ) -> list[dict]:
        ...

    # error: Incompatible default for argument "into" (default has type "type
    # [dict[Any, Any]]", argument has type "type[MutableMappingT] | MutableMappingT")
    def to_dict(
        self,
        orient: Literal[
            "dict", "list", "series", "split", "tight", "records", "index"
        ] = "dict",
        *,
        into: type[MutableMappingT] | MutableMappingT = dict,  # type: ignore[assignment]
        index: bool = True,
    ) -> MutableMappingT | list[MutableMappingT]:
        """
        Convert the DataFrame to a dictionary.

        The type of the key-value pairs can be customized with the parameters
        (see below).

        Parameters
        ----------
        orient : str {'dict', 'list', 'series', 'split', 'tight', 'records', 'index'}
            Determines the type of the values of the dictionary.

            - 'dict' (default) : dict like {column -> {index -> value}}
            - 'list' : dict like {column -> [values]}
            - 'series' : dict like {column -> Series(values)}
            - 'split' : dict like
              {'index' -> [index], 'columns' -> [columns], 'data' -> [values]}
            - 'tight' : dict like
              {'index' -> [index], 'columns' -> [columns], 'data' -> [values],
              'index_names' -> [index.names], 'column_names' -> [column.names]}
            - 'records' : list like
              [{column -> value}, ... , {column -> value}]
            - 'index' : dict like {index -> {column -> value}}

            .. versionadded:: 1.4.0
                'tight' as an allowed value for the ``orient`` argument

        into : class, default dict
            The collections.abc.MutableMapping subclass used for all Mappings
            in the return value.  Can be the actual class or an empty
            instance of the mapping type you want.  If you want a
            collections.defaultdict, you must pass it initialized.

        index : bool, default True
            Whether to include the index item (and index_names item if `orient`
            is 'tight') in the returned dictionary. Can only be ``False``
            when `orient` is 'split' or 'tight'. Note that when `orient` is
            'records', this parameter does not take effect (index item always
            not included).

            .. versionadded:: 2.0.0

        Returns
        -------
        dict, list or collections.abc.MutableMapping
            Return a collections.abc.MutableMapping object representing the
            DataFrame. The resulting transformation depends on the `orient`
            parameter.

        See Also
        --------
        DataFrame.from_dict: Create a DataFrame from a dictionary.
        DataFrame.to_json: Convert a DataFrame to JSON format.

        Examples
        --------
        >>> df = pd.DataFrame(
        ...     {"col1": [1, 2], "col2": [0.5, 0.75]}, index=["row1", "row2"]
        ... )
        >>> df
              col1  col2
        row1     1  0.50
        row2     2  0.75
        >>> df.to_dict()
        {'col1': {'row1': 1, 'row2': 2}, 'col2': {'row1': 0.5, 'row2': 0.75}}

        You can specify the return orientation.

        >>> df.to_dict("series")
        {'col1': row1    1
                 row2    2
        Name: col1, dtype: int64,
        'col2': row1    0.50
                row2    0.75
        Name: col2, dtype: float64}

        >>> df.to_dict("split")
        {'index': ['row1', 'row2'], 'columns': ['col1', 'col2'],
         'data': [[1, 0.5], [2, 0.75]]}

        >>> df.to_dict("records")
        [{'col1': 1, 'col2': 0.5}, {'col1': 2, 'col2': 0.75}]

        >>> df.to_dict("index")
        {'row1': {'col1': 1, 'col2': 0.5}, 'row2': {'col1': 2, 'col2': 0.75}}

        >>> df.to_dict("tight")
        {'index': ['row1', 'row2'], 'columns': ['col1', 'col2'],
         'data': [[1, 0.5], [2, 0.75]], 'index_names': [None], 'column_names': [None]}

        You can also specify the mapping type.

        >>> from collections import OrderedDict, defaultdict
        >>> df.to_dict(into=OrderedDict)
        OrderedDict([('col1', OrderedDict([('row1', 1), ('row2', 2)])),
                     ('col2', OrderedDict([('row1', 0.5), ('row2', 0.75)]))])

        If you want a `defaultdict`, you need to initialize it:

        >>> dd = defaultdict(list)
        >>> df.to_dict("records", into=dd)
        [defaultdict(<class 'list'>, {'col1': 1, 'col2': 0.5}),
         defaultdict(<class 'list'>, {'col1': 2, 'col2': 0.75})]
        """
        from pandas.core.methods.to_dict import to_dict

        return to_dict(self, orient, into=into, index=index)

    @classmethod
    def from_records(
        cls,
        data,
        index=None,
        exclude=None,
        columns=None,
        coerce_float: bool = False,
        nrows: int | None = None,
    ) -> DataFrame:
        """
        Convert structured or record ndarray to DataFrame.

        Creates a DataFrame object from a structured ndarray, sequence of
        tuples or dicts, or DataFrame.

        Parameters
        ----------
        data : structured ndarray, sequence of tuples or dicts
            Structured input data.
        index : str, list of fields, array-like
            Field of array to use as the index, alternately a specific set of
            input labels to use.
        exclude : sequence, default None
            Columns or fields to exclude.
        columns : sequence, default None
            Column names to use. If the passed data do not have names
            associated with them, this argument provides names for the
            columns. Otherwise this argument indicates the order of the columns
            in the result (any names not found in the data will become all-NA
            columns).
        coerce_float : bool, default False
            Attempt to convert values of non-string, non-numeric objects (like
            decimal.Decimal) to floating point, useful for SQL result sets.
        nrows : int, default None
            Number of rows to read if data is an iterator.

        Returns
        -------
        DataFrame

        See Also
        --------
        DataFrame.from_dict : DataFrame from dict of array-like or dicts.
        DataFrame : DataFrame object creation using constructor.

        Examples
        --------
        Data can be provided as a structured ndarray:

        >>> data = np.array(
        ...     [(3, "a"), (2, "b"), (1, "c"), (0, "d")],
        ...     dtype=[("col_1", "i4"), ("col_2", "U1")],
        ... )
        >>> pd.DataFrame.from_records(data)
           col_1 col_2
        0      3     a
        1      2     b
        2      1     c
        3      0     d

        Data can be provided as a list of dicts:

        >>> data = [
        ...     {"col_1": 3, "col_2": "a"},
        ...     {"col_1": 2, "col_2": "b"},
        ...     {"col_1": 1, "col_2": "c"},
        ...     {"col_1": 0, "col_2": "d"},
        ... ]
        >>> pd.DataFrame.from_records(data)
           col_1 col_2
        0      3     a
        1      2     b
        2      1     c
        3      0     d

        Data can be provided as a list of tuples with corresponding columns:

        >>> data = [(3, "a"), (2, "b"), (1, "c"), (0, "d")]
        >>> pd.DataFrame.from_records(data, columns=["col_1", "col_2"])
           col_1 col_2
        0      3     a
        1      2     b
        2      1     c
        3      0     d
        """
        if isinstance(data, DataFrame):
            raise TypeError(
                "Passing a DataFrame to DataFrame.from_records is not supported. Use "
                "set_index and/or drop to modify the DataFrame instead.",
            )

        result_index = None

        # Make a copy of the input columns so we can modify it
        if columns is not None:
            columns = ensure_index(columns)

        def maybe_reorder(
            arrays: list[ArrayLike], arr_columns: Index, columns: Index, index
        ) -> tuple[list[ArrayLike], Index, Index | None]:
            """
            If our desired 'columns' do not match the data's pre-existing 'arr_columns',
            we re-order our arrays.  This is like a pre-emptive (cheap) reindex.
            """
            if len(arrays):
                length = len(arrays[0])
            else:
                length = 0

            result_index = None
            if len(arrays) == 0 and index is None and length == 0:
                result_index = default_index(0)

            arrays, arr_columns = reorder_arrays(arrays, arr_columns, columns, length)
            return arrays, arr_columns, result_index

        if is_iterator(data):
            if nrows == 0:
                return cls()

            try:
                first_row = next(data)
            except StopIteration:
                return cls(index=index, columns=columns)

            dtype = None
            if hasattr(first_row, "dtype") and first_row.dtype.names:
                dtype = first_row.dtype

            values = [first_row]

            if nrows is None:
                values += data
            else:
                values.extend(itertools.islice(data, nrows - 1))

            if dtype is not None:
                data = np.array(values, dtype=dtype)
            else:
                data = values

        if isinstance(data, dict):
            if columns is None:
                columns = arr_columns = ensure_index(sorted(data))
                arrays = [data[k] for k in columns]
            else:
                arrays = []
                arr_columns_list = []
                for k, v in data.items():
                    if k in columns:
                        arr_columns_list.append(k)
                        arrays.append(v)

                arr_columns = Index(arr_columns_list)
                arrays, arr_columns, result_index = maybe_reorder(
                    arrays, arr_columns, columns, index
                )

        elif isinstance(data, np.ndarray):
            arrays, columns = to_arrays(data, columns)
            arr_columns = columns
        else:
            arrays, arr_columns = to_arrays(data, columns)
            if coerce_float:
                for i, arr in enumerate(arrays):
                    if arr.dtype == object:
                        # error: Argument 1 to "maybe_convert_objects" has
                        # incompatible type "Union[ExtensionArray, ndarray]";
                        # expected "ndarray"
                        arrays[i] = lib.maybe_convert_objects(
                            arr,  # type: ignore[arg-type]
                            try_float=True,
                        )

            arr_columns = ensure_index(arr_columns)
            if columns is None:
                columns = arr_columns
            else:
                arrays, arr_columns, result_index = maybe_reorder(
                    arrays, arr_columns, columns, index
                )

        if exclude is None:
            exclude = set()
        else:
            exclude = set(exclude)

        if index is not None:
            if isinstance(index, str) or not hasattr(index, "__iter__"):
                i = columns.get_loc(index)
                exclude.add(index)
                if len(arrays) > 0:
                    result_index = Index(arrays[i], name=index)
                else:
                    result_index = Index([], name=index)
            else:
                try:
                    index_data = [arrays[arr_columns.get_loc(field)] for field in index]
                except (KeyError, TypeError):
                    # raised by get_loc, see GH#29258
                    result_index = index
                else:
                    result_index = ensure_index_from_sequences(index_data, names=index)
                    exclude.update(index)

        if any(exclude):
            arr_exclude = [x for x in exclude if x in arr_columns]
            to_remove = [arr_columns.get_loc(col) for col in arr_exclude]
            arrays = [v for i, v in enumerate(arrays) if i not in to_remove]

            columns = columns.drop(exclude)

        mgr = arrays_to_mgr(arrays, columns, result_index)
        return cls._from_mgr(mgr, axes=mgr.axes)

    def to_records(
        self, index: bool = True, column_dtypes=None, index_dtypes=None
    ) -> np.rec.recarray:
        """
        Convert DataFrame to a NumPy record array.

        Index will be included as the first field of the record array if
        requested.

        Parameters
        ----------
        index : bool, default True
            Include index in resulting record array, stored in 'index'
            field or using the index label, if set.
        column_dtypes : str, type, dict, default None
            If a string or type, the data type to store all columns. If
            a dictionary, a mapping of column names and indices (zero-indexed)
            to specific data types.
        index_dtypes : str, type, dict, default None
            If a string or type, the data type to store all index levels. If
            a dictionary, a mapping of index level names and indices
            (zero-indexed) to specific data types.

            This mapping is applied only if `index=True`.

        Returns
        -------
        numpy.rec.recarray
            NumPy ndarray with the DataFrame labels as fields and each row
            of the DataFrame as entries.

        See Also
        --------
        DataFrame.from_records: Convert structured or record ndarray
            to DataFrame.
        numpy.rec.recarray: An ndarray that allows field access using
            attributes, analogous to typed columns in a
            spreadsheet.

        Examples
        --------
        >>> df = pd.DataFrame({"A": [1, 2], "B": [0.5, 0.75]}, index=["a", "b"])
        >>> df
           A     B
        a  1  0.50
        b  2  0.75
        >>> df.to_records()
        rec.array([('a', 1, 0.5 ), ('b', 2, 0.75)],
                  dtype=[('index', 'O'), ('A', '<i8'), ('B', '<f8')])

        If the DataFrame index has no label then the recarray field name
        is set to 'index'. If the index has a label then this is used as the
        field name:

        >>> df.index = df.index.rename("I")
        >>> df.to_records()
        rec.array([('a', 1, 0.5 ), ('b', 2, 0.75)],
                  dtype=[('I', 'O'), ('A', '<i8'), ('B', '<f8')])

        The index can be excluded from the record array:

        >>> df.to_records(index=False)
        rec.array([(1, 0.5 ), (2, 0.75)],
                  dtype=[('A', '<i8'), ('B', '<f8')])

        Data types can be specified for the columns:

        >>> df.to_records(column_dtypes={"A": "int32"})
        rec.array([('a', 1, 0.5 ), ('b', 2, 0.75)],
                  dtype=[('I', 'O'), ('A', '<i4'), ('B', '<f8')])

        As well as for the index:

        >>> df.to_records(index_dtypes="<S2")
        rec.array([(b'a', 1, 0.5 ), (b'b', 2, 0.75)],
                  dtype=[('I', 'S2'), ('A', '<i8'), ('B', '<f8')])

        >>> index_dtypes = f"<S{df.index.str.len().max()}"
        >>> df.to_records(index_dtypes=index_dtypes)
        rec.array([(b'a', 1, 0.5 ), (b'b', 2, 0.75)],
                  dtype=[('I', 'S1'), ('A', '<i8'), ('B', '<f8')])
        """
        if index:
            ix_vals = [
                np.asarray(self.index.get_level_values(i))
                for i in range(self.index.nlevels)
            ]

            arrays = ix_vals + [
                np.asarray(self.iloc[:, i]) for i in range(len(self.columns))
            ]

            index_names = list(self.index.names)

            if isinstance(self.index, MultiIndex):
                index_names = com.fill_missing_names(index_names)
            elif index_names[0] is None:
                index_names = ["index"]

            names = [str(name) for name in itertools.chain(index_names, self.columns)]
        else:
            arrays = [np.asarray(self.iloc[:, i]) for i in range(len(self.columns))]
            names = [str(c) for c in self.columns]
            index_names = []

        index_len = len(index_names)
        formats = []

        for i, v in enumerate(arrays):
            index_int = i

            # When the names and arrays are collected, we
            # first collect those in the DataFrame's index,
            # followed by those in its columns.
            #
            # Thus, the total length of the array is:
            # len(index_names) + len(DataFrame.columns).
            #
            # This check allows us to see whether we are
            # handling a name / array in the index or column.
            if index_int < index_len:
                dtype_mapping = index_dtypes
                name = index_names[index_int]
            else:
                index_int -= index_len
                dtype_mapping = column_dtypes
                name = self.columns[index_int]

            # We have a dictionary, so we get the data type
            # associated with the index or column (which can
            # be denoted by its name in the DataFrame or its
            # position in DataFrame's array of indices or
            # columns, whichever is applicable.
            if is_dict_like(dtype_mapping):
                if name in dtype_mapping:
                    dtype_mapping = dtype_mapping[name]
                elif index_int in dtype_mapping:
                    dtype_mapping = dtype_mapping[index_int]
                else:
                    dtype_mapping = None

            # If no mapping can be found, use the array's
            # dtype attribute for formatting.
            #
            # A valid dtype must either be a type or
            # string naming a type.
            if dtype_mapping is None:
                formats.append(v.dtype)
            elif isinstance(dtype_mapping, (type, np.dtype, str)):
                # error: Argument 1 to "append" of "list" has incompatible
                # type "Union[type, dtype[Any], str]"; expected "dtype[Any]"
                formats.append(dtype_mapping)  # type: ignore[arg-type]
            else:
                element = "row" if i < index_len else "column"
                msg = f"Invalid dtype {dtype_mapping} specified for {element} {name}"
                raise ValueError(msg)

        return np.rec.fromarrays(arrays, dtype={"names": names, "formats": formats})

    @classmethod
    def _from_arrays(
        cls,
        arrays,
        columns,
        index,
        dtype: Dtype | None = None,
        verify_integrity: bool = True,
    ) -> Self:
        """
        Create DataFrame from a list of arrays corresponding to the columns.

        Parameters
        ----------
        arrays : list-like of arrays
            Each array in the list corresponds to one column, in order.
        columns : list-like, Index
            The column names for the resulting DataFrame.
        index : list-like, Index
            The rows labels for the resulting DataFrame.
        dtype : dtype, optional
            Optional dtype to enforce for all arrays.
        verify_integrity : bool, default True
            Validate and homogenize all input. If set to False, it is assumed
            that all elements of `arrays` are actual arrays how they will be
            stored in a block (numpy ndarray or ExtensionArray), have the same
            length as and are aligned with the index, and that `columns` and
            `index` are ensured to be an Index object.

        Returns
        -------
        DataFrame
        """
        if dtype is not None:
            dtype = pandas_dtype(dtype)

        columns = ensure_index(columns)
        if len(columns) != len(arrays):
            raise ValueError("len(columns) must match len(arrays)")
        mgr = arrays_to_mgr(
            arrays,
            columns,
            index,
            dtype=dtype,
            verify_integrity=verify_integrity,
        )
        return cls._from_mgr(mgr, axes=mgr.axes)

    @doc(
        storage_options=_shared_docs["storage_options"],
        compression_options=_shared_docs["compression_options"] % "path",
    )
    def to_stata(
        self,
        path: FilePath | WriteBuffer[bytes],
        *,
        convert_dates: dict[Hashable, str] | None = None,
        write_index: bool = True,
        byteorder: ToStataByteorder | None = None,
        time_stamp: datetime.datetime | None = None,
        data_label: str | None = None,
        variable_labels: dict[Hashable, str] | None = None,
        version: int | None = 114,
        convert_strl: Sequence[Hashable] | None = None,
        compression: CompressionOptions = "infer",
        storage_options: StorageOptions | None = None,
        value_labels: dict[Hashable, dict[float, str]] | None = None,
    ) -> None:
        """
        Export DataFrame object to Stata dta format.

        Writes the DataFrame to a Stata dataset file.
        "dta" files contain a Stata dataset.

        Parameters
        ----------
        path : str, path object, or buffer
            String, path object (implementing ``os.PathLike[str]``), or file-like
            object implementing a binary ``write()`` function.

        convert_dates : dict
            Dictionary mapping columns containing datetime types to stata
            internal format to use when writing the dates. Options are 'tc',
            'td', 'tm', 'tw', 'th', 'tq', 'ty'. Column can be either an integer
            or a name. Datetime columns that do not have a conversion type
            specified will be converted to 'tc'. Raises NotImplementedError if
            a datetime column has timezone information.
        write_index : bool
            Write the index to Stata dataset.
        byteorder : str
            Can be ">", "<", "little", or "big". default is `sys.byteorder`.
        time_stamp : datetime
            A datetime to use as file creation date.  Default is the current
            time.
        data_label : str, optional
            A label for the data set.  Must be 80 characters or smaller.
        variable_labels : dict
            Dictionary containing columns as keys and variable labels as
            values. Each label must be 80 characters or smaller.
        version : {{114, 117, 118, 119, None}}, default 114
            Version to use in the output dta file. Set to None to let pandas
            decide between 118 or 119 formats depending on the number of
            columns in the frame. Version 114 can be read by Stata 10 and
            later. Version 117 can be read by Stata 13 or later. Version 118
            is supported in Stata 14 and later. Version 119 is supported in
            Stata 15 and later. Version 114 limits string variables to 244
            characters or fewer while versions 117 and later allow strings
            with lengths up to 2,000,000 characters. Versions 118 and 119
            support Unicode characters, and version 119 supports more than
            32,767 variables.

            Version 119 should usually only be used when the number of
            variables exceeds the capacity of dta format 118. Exporting
            smaller datasets in format 119 may have unintended consequences,
            and, as of November 2020, Stata SE cannot read version 119 files.

        convert_strl : list, optional
            List of column names to convert to string columns to Stata StrL
            format. Only available if version is 117.  Storing strings in the
            StrL format can produce smaller dta files if strings have more than
            8 characters and values are repeated.
        {compression_options}

            .. versionchanged:: 1.4.0 Zstandard support.

        {storage_options}

        value_labels : dict of dicts
            Dictionary containing columns as keys and dictionaries of column value
            to labels as values. Labels for a single variable must be 32,000
            characters or smaller.

            .. versionadded:: 1.4.0

        Raises
        ------
        NotImplementedError
            * If datetimes contain timezone information
            * Column dtype is not representable in Stata
        ValueError
            * Columns listed in convert_dates are neither datetime64[ns]
              or datetime.datetime
            * Column listed in convert_dates is not in DataFrame
            * Categorical label contains more than 32,000 characters

        See Also
        --------
        read_stata : Import Stata data files.
        io.stata.StataWriter : Low-level writer for Stata data files.
        io.stata.StataWriter117 : Low-level writer for version 117 files.

        Examples
        --------
        >>> df = pd.DataFrame(
        ...     [["falcon", 350], ["parrot", 18]], columns=["animal", "parrot"]
        ... )
        >>> df.to_stata("animals.dta")  # doctest: +SKIP
        """
        if version not in (114, 117, 118, 119, None):
            raise ValueError("Only formats 114, 117, 118 and 119 are supported.")
        if version == 114:
            if convert_strl is not None:
                raise ValueError("strl is not supported in format 114")
            from pandas.io.stata import StataWriter as statawriter
        elif version == 117:
            # Incompatible import of "statawriter" (imported name has type
            # "Type[StataWriter117]", local name has type "Type[StataWriter]")
            from pandas.io.stata import (  # type: ignore[assignment]
                StataWriter117 as statawriter,
            )
        else:  # versions 118 and 119
            # Incompatible import of "statawriter" (imported name has type
            # "Type[StataWriter117]", local name has type "Type[StataWriter]")
            from pandas.io.stata import (  # type: ignore[assignment]
                StataWriterUTF8 as statawriter,
            )

        kwargs: dict[str, Any] = {}
        if version is None or version >= 117:
            # strl conversion is only supported >= 117
            kwargs["convert_strl"] = convert_strl
        if version is None or version >= 118:
            # Specifying the version is only supported for UTF8 (118 or 119)
            kwargs["version"] = version

        writer = statawriter(
            path,
            self,
            convert_dates=convert_dates,
            byteorder=byteorder,
            time_stamp=time_stamp,
            data_label=data_label,
            write_index=write_index,
            variable_labels=variable_labels,
            compression=compression,
            storage_options=storage_options,
            value_labels=value_labels,
            **kwargs,
        )
        writer.write_file()

    def to_feather(self, path: FilePath | WriteBuffer[bytes], **kwargs) -> None:
        """
        Write a DataFrame to the binary Feather format.

        Parameters
        ----------
        path : str, path object, file-like object
            String, path object (implementing ``os.PathLike[str]``), or file-like
            object implementing a binary ``write()`` function. If a string or a path,
            it will be used as Root Directory path when writing a partitioned dataset.
        **kwargs :
            Additional keywords passed to :func:`pyarrow.feather.write_feather`.
            This includes the `compression`, `compression_level`, `chunksize`
            and `version` keywords.

        Notes
        -----
        This function writes the dataframe as a `feather file
        <https://arrow.apache.org/docs/python/feather.html>`_. Requires a default
        index. For saving the DataFrame with your custom index use a method that
        supports custom indices e.g. `to_parquet`.

        Examples
        --------
        >>> df = pd.DataFrame([[1, 2, 3], [4, 5, 6]])
        >>> df.to_feather("file.feather")  # doctest: +SKIP
        """
        from pandas.io.feather_format import to_feather

        to_feather(self, path, **kwargs)

    @overload
    def to_markdown(
        self,
        buf: None = ...,
        *,
        mode: str = ...,
        index: bool = ...,
        storage_options: StorageOptions | None = ...,
        **kwargs,
    ) -> str:
        ...

    @overload
    def to_markdown(
        self,
        buf: FilePath | WriteBuffer[str],
        *,
        mode: str = ...,
        index: bool = ...,
        storage_options: StorageOptions | None = ...,
        **kwargs,
    ) -> None:
        ...

    @overload
    def to_markdown(
        self,
        buf: FilePath | WriteBuffer[str] | None,
        *,
        mode: str = ...,
        index: bool = ...,
        storage_options: StorageOptions | None = ...,
        **kwargs,
    ) -> str | None:
        ...

    @doc(
        Series.to_markdown,
        klass=_shared_doc_kwargs["klass"],
        storage_options=_shared_docs["storage_options"],
        examples="""Examples
        --------
        >>> df = pd.DataFrame(
        ...     data={"animal_1": ["elk", "pig"], "animal_2": ["dog", "quetzal"]}
        ... )
        >>> print(df.to_markdown())
        |    | animal_1   | animal_2   |
        |---:|:-----------|:-----------|
        |  0 | elk        | dog        |
        |  1 | pig        | quetzal    |

        Output markdown with a tabulate option.

        >>> print(df.to_markdown(tablefmt="grid"))
        +----+------------+------------+
        |    | animal_1   | animal_2   |
        +====+============+============+
        |  0 | elk        | dog        |
        +----+------------+------------+
        |  1 | pig        | quetzal    |
        +----+------------+------------+""",
    )
    def to_markdown(
        self,
        buf: FilePath | WriteBuffer[str] | None = None,
        *,
        mode: str = "wt",
        index: bool = True,
        storage_options: StorageOptions | None = None,
        **kwargs,
    ) -> str | None:
        if "showindex" in kwargs:
            raise ValueError("Pass 'index' instead of 'showindex")

        kwargs.setdefault("headers", "keys")
        kwargs.setdefault("tablefmt", "pipe")
        kwargs.setdefault("showindex", index)
        tabulate = import_optional_dependency("tabulate")
        result = tabulate.tabulate(self, **kwargs)
        if buf is None:
            return result

        with get_handle(buf, mode, storage_options=storage_options) as handles:
            handles.handle.write(result)
        return None

    @overload
    def to_parquet(
        self,
        path: None = ...,
        *,
        engine: Literal["auto", "pyarrow", "fastparquet"] = ...,
        compression: str | None = ...,
        index: bool | None = ...,
        partition_cols: list[str] | None = ...,
        storage_options: StorageOptions = ...,
        **kwargs,
    ) -> bytes:
        ...

    @overload
    def to_parquet(
        self,
        path: FilePath | WriteBuffer[bytes],
        *,
        engine: Literal["auto", "pyarrow", "fastparquet"] = ...,
        compression: str | None = ...,
        index: bool | None = ...,
        partition_cols: list[str] | None = ...,
        storage_options: StorageOptions = ...,
        **kwargs,
    ) -> None:
        ...

    @doc(storage_options=_shared_docs["storage_options"])
    def to_parquet(
        self,
        path: FilePath | WriteBuffer[bytes] | None = None,
        *,
        engine: Literal["auto", "pyarrow", "fastparquet"] = "auto",
        compression: str | None = "snappy",
        index: bool | None = None,
        partition_cols: list[str] | None = None,
        storage_options: StorageOptions | None = None,
        **kwargs,
    ) -> bytes | None:
        """
        Write a DataFrame to the binary parquet format.

        This function writes the dataframe as a `parquet file
        <https://parquet.apache.org/>`_. You can choose different parquet
        backends, and have the option of compression. See
        :ref:`the user guide <io.parquet>` for more details.

        Parameters
        ----------
        path : str, path object, file-like object, or None, default None
            String, path object (implementing ``os.PathLike[str]``), or file-like
            object implementing a binary ``write()`` function. If None, the result is
            returned as bytes. If a string or path, it will be used as Root Directory
            path when writing a partitioned dataset.
        engine : {{'auto', 'pyarrow', 'fastparquet'}}, default 'auto'
            Parquet library to use. If 'auto', then the option
            ``io.parquet.engine`` is used. The default ``io.parquet.engine``
            behavior is to try 'pyarrow', falling back to 'fastparquet' if
            'pyarrow' is unavailable.
        compression : str or None, default 'snappy'
            Name of the compression to use. Use ``None`` for no compression.
            Supported options: 'snappy', 'gzip', 'brotli', 'lz4', 'zstd'.
        index : bool, default None
            If ``True``, include the dataframe's index(es) in the file output.
            If ``False``, they will not be written to the file.
            If ``None``, similar to ``True`` the dataframe's index(es)
            will be saved. However, instead of being saved as values,
            the RangeIndex will be stored as a range in the metadata so it
            doesn't require much space and is faster. Other indexes will
            be included as columns in the file output.
        partition_cols : list, optional, default None
            Column names by which to partition the dataset.
            Columns are partitioned in the order they are given.
            Must be None if path is not a string.
        {storage_options}

        **kwargs
            Additional arguments passed to the parquet library. See
            :ref:`pandas io <io.parquet>` for more details.

        Returns
        -------
        bytes if no path argument is provided else None

        See Also
        --------
        read_parquet : Read a parquet file.
        DataFrame.to_orc : Write an orc file.
        DataFrame.to_csv : Write a csv file.
        DataFrame.to_sql : Write to a sql table.
        DataFrame.to_hdf : Write to hdf.

        Notes
        -----
        This function requires either the `fastparquet
        <https://pypi.org/project/fastparquet>`_ or `pyarrow
        <https://arrow.apache.org/docs/python/>`_ library.

        Examples
        --------
        >>> df = pd.DataFrame(data={{"col1": [1, 2], "col2": [3, 4]}})
        >>> df.to_parquet("df.parquet.gzip", compression="gzip")  # doctest: +SKIP
        >>> pd.read_parquet("df.parquet.gzip")  # doctest: +SKIP
           col1  col2
        0     1     3
        1     2     4

        If you want to get a buffer to the parquet content you can use a io.BytesIO
        object, as long as you don't use partition_cols, which creates multiple files.

        >>> import io
        >>> f = io.BytesIO()
        >>> df.to_parquet(f)
        >>> f.seek(0)
        0
        >>> content = f.read()
        """
        from pandas.io.parquet import to_parquet

        return to_parquet(
            self,
            path,
            engine,
            compression=compression,
            index=index,
            partition_cols=partition_cols,
            storage_options=storage_options,
            **kwargs,
        )

    @overload
    def to_orc(
        self,
        path: None = ...,
        *,
        engine: Literal["pyarrow"] = ...,
        index: bool | None = ...,
        engine_kwargs: dict[str, Any] | None = ...,
    ) -> bytes:
        ...

    @overload
    def to_orc(
        self,
        path: FilePath | WriteBuffer[bytes],
        *,
        engine: Literal["pyarrow"] = ...,
        index: bool | None = ...,
        engine_kwargs: dict[str, Any] | None = ...,
    ) -> None:
        ...

    @overload
    def to_orc(
        self,
        path: FilePath | WriteBuffer[bytes] | None,
        *,
        engine: Literal["pyarrow"] = ...,
        index: bool | None = ...,
        engine_kwargs: dict[str, Any] | None = ...,
    ) -> bytes | None:
        ...

    def to_orc(
        self,
        path: FilePath | WriteBuffer[bytes] | None = None,
        *,
        engine: Literal["pyarrow"] = "pyarrow",
        index: bool | None = None,
        engine_kwargs: dict[str, Any] | None = None,
    ) -> bytes | None:
        """
        Write a DataFrame to the ORC format.

        .. versionadded:: 1.5.0

        Parameters
        ----------
        path : str, file-like object or None, default None
            If a string, it will be used as Root Directory path
            when writing a partitioned dataset. By file-like object,
            we refer to objects with a write() method, such as a file handle
            (e.g. via builtin open function). If path is None,
            a bytes object is returned.
        engine : {'pyarrow'}, default 'pyarrow'
            ORC library to use.
        index : bool, optional
            If ``True``, include the dataframe's index(es) in the file output.
            If ``False``, they will not be written to the file.
            If ``None``, similar to ``infer`` the dataframe's index(es)
            will be saved. However, instead of being saved as values,
            the RangeIndex will be stored as a range in the metadata so it
            doesn't require much space and is faster. Other indexes will
            be included as columns in the file output.
        engine_kwargs : dict[str, Any] or None, default None
            Additional keyword arguments passed to :func:`pyarrow.orc.write_table`.

        Returns
        -------
        bytes if no path argument is provided else None

        Raises
        ------
        NotImplementedError
            Dtype of one or more columns is category, unsigned integers, interval,
            period or sparse.
        ValueError
            engine is not pyarrow.

        See Also
        --------
        read_orc : Read a ORC file.
        DataFrame.to_parquet : Write a parquet file.
        DataFrame.to_csv : Write a csv file.
        DataFrame.to_sql : Write to a sql table.
        DataFrame.to_hdf : Write to hdf.

        Notes
        -----
        * Before using this function you should read the :ref:`user guide about
          ORC <io.orc>` and :ref:`install optional dependencies <install.warn_orc>`.
        * This function requires `pyarrow <https://arrow.apache.org/docs/python/>`_
          library.
        * For supported dtypes please refer to `supported ORC features in Arrow
          <https://arrow.apache.org/docs/cpp/orc.html#data-types>`__.
        * Currently timezones in datetime columns are not preserved when a
          dataframe is converted into ORC files.

        Examples
        --------
        >>> df = pd.DataFrame(data={"col1": [1, 2], "col2": [4, 3]})
        >>> df.to_orc("df.orc")  # doctest: +SKIP
        >>> pd.read_orc("df.orc")  # doctest: +SKIP
           col1  col2
        0     1     4
        1     2     3

        If you want to get a buffer to the orc content you can write it to io.BytesIO

        >>> import io
        >>> b = io.BytesIO(df.to_orc())  # doctest: +SKIP
        >>> b.seek(0)  # doctest: +SKIP
        0
        >>> content = b.read()  # doctest: +SKIP
        """
        from pandas.io.orc import to_orc

        return to_orc(
            self, path, engine=engine, index=index, engine_kwargs=engine_kwargs
        )

    @overload
    def to_html(
        self,
        buf: FilePath | WriteBuffer[str],
        *,
        columns: Axes | None = ...,
        col_space: ColspaceArgType | None = ...,
        header: bool = ...,
        index: bool = ...,
        na_rep: str = ...,
        formatters: FormattersType | None = ...,
        float_format: FloatFormatType | None = ...,
        sparsify: bool | None = ...,
        index_names: bool = ...,
        justify: str | None = ...,
        max_rows: int | None = ...,
        max_cols: int | None = ...,
        show_dimensions: bool | str = ...,
        decimal: str = ...,
        bold_rows: bool = ...,
        classes: str | list | tuple | None = ...,
        escape: bool = ...,
        notebook: bool = ...,
        border: int | bool | None = ...,
        table_id: str | None = ...,
        render_links: bool = ...,
        encoding: str | None = ...,
    ) -> None:
        ...

    @overload
    def to_html(
        self,
        buf: None = ...,
        *,
        columns: Axes | None = ...,
        col_space: ColspaceArgType | None = ...,
        header: bool = ...,
        index: bool = ...,
        na_rep: str = ...,
        formatters: FormattersType | None = ...,
        float_format: FloatFormatType | None = ...,
        sparsify: bool | None = ...,
        index_names: bool = ...,
        justify: str | None = ...,
        max_rows: int | None = ...,
        max_cols: int | None = ...,
        show_dimensions: bool | str = ...,
        decimal: str = ...,
        bold_rows: bool = ...,
        classes: str | list | tuple | None = ...,
        escape: bool = ...,
        notebook: bool = ...,
        border: int | bool | None = ...,
        table_id: str | None = ...,
        render_links: bool = ...,
        encoding: str | None = ...,
    ) -> str:
        ...

    @Substitution(
        header_type="bool",
        header="Whether to print column labels, default True",
        col_space_type="str or int, list or dict of int or str",
        col_space="The minimum width of each column in CSS length "
        "units.  An int is assumed to be px units.",
    )
    @Substitution(shared_params=fmt.common_docstring, returns=fmt.return_docstring)
    def to_html(
        self,
        buf: FilePath | WriteBuffer[str] | None = None,
        *,
        columns: Axes | None = None,
        col_space: ColspaceArgType | None = None,
        header: bool = True,
        index: bool = True,
        na_rep: str = "NaN",
        formatters: FormattersType | None = None,
        float_format: FloatFormatType | None = None,
        sparsify: bool | None = None,
        index_names: bool = True,
        justify: str | None = None,
        max_rows: int | None = None,
        max_cols: int | None = None,
        show_dimensions: bool | str = False,
        decimal: str = ".",
        bold_rows: bool = True,
        classes: str | list | tuple | None = None,
        escape: bool = True,
        notebook: bool = False,
        border: int | bool | None = None,
        table_id: str | None = None,
        render_links: bool = False,
        encoding: str | None = None,
    ) -> str | None:
        """
        Render a DataFrame as an HTML table.
        %(shared_params)s
        bold_rows : bool, default True
            Make the row labels bold in the output.
        classes : str or list or tuple, default None
            CSS class(es) to apply to the resulting html table.
        escape : bool, default True
            Convert the characters <, >, and & to HTML-safe sequences.
        notebook : {True, False}, default False
            Whether the generated HTML is for IPython Notebook.
        border : int
            A ``border=border`` attribute is included in the opening
            `<table>` tag. Default ``pd.options.display.html.border``.
        table_id : str, optional
            A css id is included in the opening `<table>` tag if specified.
        render_links : bool, default False
            Convert URLs to HTML links.
        encoding : str, default "utf-8"
            Set character encoding.
        %(returns)s
        See Also
        --------
        to_string : Convert DataFrame to a string.

        Examples
        --------
        >>> df = pd.DataFrame(data={"col1": [1, 2], "col2": [4, 3]})
        >>> html_string = '''<table border="1" class="dataframe">
        ...   <thead>
        ...     <tr style="text-align: right;">
        ...       <th></th>
        ...       <th>col1</th>
        ...       <th>col2</th>
        ...     </tr>
        ...   </thead>
        ...   <tbody>
        ...     <tr>
        ...       <th>0</th>
        ...       <td>1</td>
        ...       <td>4</td>
        ...     </tr>
        ...     <tr>
        ...       <th>1</th>
        ...       <td>2</td>
        ...       <td>3</td>
        ...     </tr>
        ...   </tbody>
        ... </table>'''
        >>> assert html_string == df.to_html()
        """
        if justify is not None and justify not in fmt.VALID_JUSTIFY_PARAMETERS:
            raise ValueError("Invalid value for justify parameter")

        formatter = fmt.DataFrameFormatter(
            self,
            columns=columns,
            col_space=col_space,
            na_rep=na_rep,
            header=header,
            index=index,
            formatters=formatters,
            float_format=float_format,
            bold_rows=bold_rows,
            sparsify=sparsify,
            justify=justify,
            index_names=index_names,
            escape=escape,
            decimal=decimal,
            max_rows=max_rows,
            max_cols=max_cols,
            show_dimensions=show_dimensions,
        )
        # TODO: a generic formatter wld b in DataFrameFormatter
        return fmt.DataFrameRenderer(formatter).to_html(
            buf=buf,
            classes=classes,
            notebook=notebook,
            border=border,
            encoding=encoding,
            table_id=table_id,
            render_links=render_links,
        )

    @overload
    def to_xml(
        self,
        path_or_buffer: None = ...,
        *,
        index: bool = ...,
        root_name: str | None = ...,
        row_name: str | None = ...,
        na_rep: str | None = ...,
        attr_cols: list[str] | None = ...,
        elem_cols: list[str] | None = ...,
        namespaces: dict[str | None, str] | None = ...,
        prefix: str | None = ...,
        encoding: str = ...,
        xml_declaration: bool | None = ...,
        pretty_print: bool | None = ...,
        parser: XMLParsers | None = ...,
        stylesheet: FilePath | ReadBuffer[str] | ReadBuffer[bytes] | None = ...,
        compression: CompressionOptions = ...,
        storage_options: StorageOptions | None = ...,
    ) -> str:
        ...

    @overload
    def to_xml(
        self,
        path_or_buffer: FilePath | WriteBuffer[bytes] | WriteBuffer[str],
        *,
        index: bool = ...,
        root_name: str | None = ...,
        row_name: str | None = ...,
        na_rep: str | None = ...,
        attr_cols: list[str] | None = ...,
        elem_cols: list[str] | None = ...,
        namespaces: dict[str | None, str] | None = ...,
        prefix: str | None = ...,
        encoding: str = ...,
        xml_declaration: bool | None = ...,
        pretty_print: bool | None = ...,
        parser: XMLParsers | None = ...,
        stylesheet: FilePath | ReadBuffer[str] | ReadBuffer[bytes] | None = ...,
        compression: CompressionOptions = ...,
        storage_options: StorageOptions | None = ...,
    ) -> None:
        ...

    @doc(
        storage_options=_shared_docs["storage_options"],
        compression_options=_shared_docs["compression_options"] % "path_or_buffer",
    )
    def to_xml(
        self,
        path_or_buffer: FilePath | WriteBuffer[bytes] | WriteBuffer[str] | None = None,
        *,
        index: bool = True,
        root_name: str | None = "data",
        row_name: str | None = "row",
        na_rep: str | None = None,
        attr_cols: list[str] | None = None,
        elem_cols: list[str] | None = None,
        namespaces: dict[str | None, str] | None = None,
        prefix: str | None = None,
        encoding: str = "utf-8",
        xml_declaration: bool | None = True,
        pretty_print: bool | None = True,
        parser: XMLParsers | None = "lxml",
        stylesheet: FilePath | ReadBuffer[str] | ReadBuffer[bytes] | None = None,
        compression: CompressionOptions = "infer",
        storage_options: StorageOptions | None = None,
    ) -> str | None:
        """
        Render a DataFrame to an XML document.

        .. versionadded:: 1.3.0

        Parameters
        ----------
        path_or_buffer : str, path object, file-like object, or None, default None
            String, path object (implementing ``os.PathLike[str]``), or file-like
            object implementing a ``write()`` function. If None, the result is returned
            as a string.
        index : bool, default True
            Whether to include index in XML document.
        root_name : str, default 'data'
            The name of root element in XML document.
        row_name : str, default 'row'
            The name of row element in XML document.
        na_rep : str, optional
            Missing data representation.
        attr_cols : list-like, optional
            List of columns to write as attributes in row element.
            Hierarchical columns will be flattened with underscore
            delimiting the different levels.
        elem_cols : list-like, optional
            List of columns to write as children in row element. By default,
            all columns output as children of row element. Hierarchical
            columns will be flattened with underscore delimiting the
            different levels.
        namespaces : dict, optional
            All namespaces to be defined in root element. Keys of dict
            should be prefix names and values of dict corresponding URIs.
            Default namespaces should be given empty string key. For
            example, ::

                namespaces = {{"": "https://example.com"}}

        prefix : str, optional
            Namespace prefix to be used for every element and/or attribute
            in document. This should be one of the keys in ``namespaces``
            dict.
        encoding : str, default 'utf-8'
            Encoding of the resulting document.
        xml_declaration : bool, default True
            Whether to include the XML declaration at start of document.
        pretty_print : bool, default True
            Whether output should be pretty printed with indentation and
            line breaks.
        parser : {{'lxml','etree'}}, default 'lxml'
            Parser module to use for building of tree. Only 'lxml' and
            'etree' are supported. With 'lxml', the ability to use XSLT
            stylesheet is supported.
        stylesheet : str, path object or file-like object, optional
            A URL, file-like object, or a raw string containing an XSLT
            script used to transform the raw XML output. Script should use
            layout of elements and attributes from original output. This
            argument requires ``lxml`` to be installed. Only XSLT 1.0
            scripts and not later versions is currently supported.
        {compression_options}

            .. versionchanged:: 1.4.0 Zstandard support.

        {storage_options}

        Returns
        -------
        None or str
            If ``io`` is None, returns the resulting XML format as a
            string. Otherwise returns None.

        See Also
        --------
        to_json : Convert the pandas object to a JSON string.
        to_html : Convert DataFrame to a html.

        Examples
        --------
        >>> df = pd.DataFrame(
        ...     [["square", 360, 4], ["circle", 360, np.nan], ["triangle", 180, 3]],
        ...     columns=["shape", "degrees", "sides"],
        ... )

        >>> df.to_xml()  # doctest: +SKIP
        <?xml version='1.0' encoding='utf-8'?>
        <data>
          <row>
            <index>0</index>
            <shape>square</shape>
            <degrees>360</degrees>
            <sides>4.0</sides>
          </row>
          <row>
            <index>1</index>
            <shape>circle</shape>
            <degrees>360</degrees>
            <sides/>
          </row>
          <row>
            <index>2</index>
            <shape>triangle</shape>
            <degrees>180</degrees>
            <sides>3.0</sides>
          </row>
        </data>

        >>> df.to_xml(
        ...     attr_cols=["index", "shape", "degrees", "sides"]
        ... )  # doctest: +SKIP
        <?xml version='1.0' encoding='utf-8'?>
        <data>
          <row index="0" shape="square" degrees="360" sides="4.0"/>
          <row index="1" shape="circle" degrees="360"/>
          <row index="2" shape="triangle" degrees="180" sides="3.0"/>
        </data>

        >>> df.to_xml(
        ...     namespaces={{"doc": "https://example.com"}}, prefix="doc"
        ... )  # doctest: +SKIP
        <?xml version='1.0' encoding='utf-8'?>
        <doc:data xmlns:doc="https://example.com">
          <doc:row>
            <doc:index>0</doc:index>
            <doc:shape>square</doc:shape>
            <doc:degrees>360</doc:degrees>
            <doc:sides>4.0</doc:sides>
          </doc:row>
          <doc:row>
            <doc:index>1</doc:index>
            <doc:shape>circle</doc:shape>
            <doc:degrees>360</doc:degrees>
            <doc:sides/>
          </doc:row>
          <doc:row>
            <doc:index>2</doc:index>
            <doc:shape>triangle</doc:shape>
            <doc:degrees>180</doc:degrees>
            <doc:sides>3.0</doc:sides>
          </doc:row>
        </doc:data>
        """

        from pandas.io.formats.xml import (
            EtreeXMLFormatter,
            LxmlXMLFormatter,
        )

        lxml = import_optional_dependency("lxml.etree", errors="ignore")

        TreeBuilder: type[EtreeXMLFormatter | LxmlXMLFormatter]

        if parser == "lxml":
            if lxml is not None:
                TreeBuilder = LxmlXMLFormatter
            else:
                raise ImportError(
                    "lxml not found, please install or use the etree parser."
                )

        elif parser == "etree":
            TreeBuilder = EtreeXMLFormatter

        else:
            raise ValueError("Values for parser can only be lxml or etree.")

        xml_formatter = TreeBuilder(
            self,
            path_or_buffer=path_or_buffer,
            index=index,
            root_name=root_name,
            row_name=row_name,
            na_rep=na_rep,
            attr_cols=attr_cols,
            elem_cols=elem_cols,
            namespaces=namespaces,
            prefix=prefix,
            encoding=encoding,
            xml_declaration=xml_declaration,
            pretty_print=pretty_print,
            stylesheet=stylesheet,
            compression=compression,
            storage_options=storage_options,
        )

        return xml_formatter.write_output()

    # ----------------------------------------------------------------------
    @doc(INFO_DOCSTRING, **frame_sub_kwargs)
    def info(
        self,
        verbose: bool | None = None,
        buf: WriteBuffer[str] | None = None,
        max_cols: int | None = None,
        memory_usage: bool | str | None = None,
        show_counts: bool | None = None,
    ) -> None:
        info = DataFrameInfo(
            data=self,
            memory_usage=memory_usage,
        )
        info.render(
            buf=buf,
            max_cols=max_cols,
            verbose=verbose,
            show_counts=show_counts,
        )

    def memory_usage(self, index: bool = True, deep: bool = False) -> Series:
        """
        Return the memory usage of each column in bytes.

        The memory usage can optionally include the contribution of
        the index and elements of `object` dtype.

        This value is displayed in `DataFrame.info` by default. This can be
        suppressed by setting ``pandas.options.display.memory_usage`` to False.

        Parameters
        ----------
        index : bool, default True
            Specifies whether to include the memory usage of the DataFrame's
            index in returned Series. If ``index=True``, the memory usage of
            the index is the first item in the output.
        deep : bool, default False
            If True, introspect the data deeply by interrogating
            `object` dtypes for system-level memory consumption, and include
            it in the returned values.

        Returns
        -------
        Series
            A Series whose index is the original column names and whose values
            is the memory usage of each column in bytes.

        See Also
        --------
        numpy.ndarray.nbytes : Total bytes consumed by the elements of an
            ndarray.
        Series.memory_usage : Bytes consumed by a Series.
        Categorical : Memory-efficient array for string values with
            many repeated values.
        DataFrame.info : Concise summary of a DataFrame.

        Notes
        -----
        See the :ref:`Frequently Asked Questions <df-memory-usage>` for more
        details.

        Examples
        --------
        >>> dtypes = ["int64", "float64", "complex128", "object", "bool"]
        >>> data = dict([(t, np.ones(shape=5000, dtype=int).astype(t)) for t in dtypes])
        >>> df = pd.DataFrame(data)
        >>> df.head()
           int64  float64            complex128  object  bool
        0      1      1.0              1.0+0.0j       1  True
        1      1      1.0              1.0+0.0j       1  True
        2      1      1.0              1.0+0.0j       1  True
        3      1      1.0              1.0+0.0j       1  True
        4      1      1.0              1.0+0.0j       1  True

        >>> df.memory_usage()
        Index           128
        int64         40000
        float64       40000
        complex128    80000
        object        40000
        bool           5000
        dtype: int64

        >>> df.memory_usage(index=False)
        int64         40000
        float64       40000
        complex128    80000
        object        40000
        bool           5000
        dtype: int64

        The memory footprint of `object` dtype columns is ignored by default:

        >>> df.memory_usage(deep=True)
        Index            128
        int64          40000
        float64        40000
        complex128     80000
        object        180000
        bool            5000
        dtype: int64

        Use a Categorical for efficient storage of an object-dtype column with
        many repeated values.

        >>> df["object"].astype("category").memory_usage(deep=True)
        5136
        """
        result = self._constructor_sliced(
            [c.memory_usage(index=False, deep=deep) for col, c in self.items()],
            index=self.columns,
            dtype=np.intp,
        )
        if index:
            index_memory_usage = self._constructor_sliced(
                self.index.memory_usage(deep=deep), index=["Index"]
            )
            result = index_memory_usage._append(result)
        return result

    def transpose(self, *args, copy: bool = False) -> DataFrame:
        """
        Transpose index and columns.

        Reflect the DataFrame over its main diagonal by writing rows as columns
        and vice-versa. The property :attr:`.T` is an accessor to the method
        :meth:`transpose`.

        Parameters
        ----------
        *args : tuple, optional
            Accepted for compatibility with NumPy.
        copy : bool, default False
            Whether to copy the data after transposing, even for DataFrames
            with a single dtype.

            Note that a copy is always required for mixed dtype DataFrames,
            or for DataFrames with any extension types.

            .. note::
                The `copy` keyword will change behavior in pandas 3.0.
                `Copy-on-Write
                <https://pandas.pydata.org/docs/dev/user_guide/copy_on_write.html>`__
                will be enabled by default, which means that all methods with a
                `copy` keyword will use a lazy copy mechanism to defer the copy and
                ignore the `copy` keyword. The `copy` keyword will be removed in a
                future version of pandas.

                You can already get the future behavior and improvements through
                enabling copy on write ``pd.options.mode.copy_on_write = True``

        Returns
        -------
        DataFrame
            The transposed DataFrame.

        See Also
        --------
        numpy.transpose : Permute the dimensions of a given array.

        Notes
        -----
        Transposing a DataFrame with mixed dtypes will result in a homogeneous
        DataFrame with the `object` dtype. In such a case, a copy of the data
        is always made.

        Examples
        --------
        **Square DataFrame with homogeneous dtype**

        >>> d1 = {"col1": [1, 2], "col2": [3, 4]}
        >>> df1 = pd.DataFrame(data=d1)
        >>> df1
           col1  col2
        0     1     3
        1     2     4

        >>> df1_transposed = df1.T  # or df1.transpose()
        >>> df1_transposed
              0  1
        col1  1  2
        col2  3  4

        When the dtype is homogeneous in the original DataFrame, we get a
        transposed DataFrame with the same dtype:

        >>> df1.dtypes
        col1    int64
        col2    int64
        dtype: object
        >>> df1_transposed.dtypes
        0    int64
        1    int64
        dtype: object

        **Non-square DataFrame with mixed dtypes**

        >>> d2 = {
        ...     "name": ["Alice", "Bob"],
        ...     "score": [9.5, 8],
        ...     "employed": [False, True],
        ...     "kids": [0, 0],
        ... }
        >>> df2 = pd.DataFrame(data=d2)
        >>> df2
            name  score  employed  kids
        0  Alice    9.5     False     0
        1    Bob    8.0      True     0

        >>> df2_transposed = df2.T  # or df2.transpose()
        >>> df2_transposed
                      0     1
        name      Alice   Bob
        score       9.5   8.0
        employed  False  True
        kids          0     0

        When the DataFrame has mixed dtypes, we get a transposed DataFrame with
        the `object` dtype:

        >>> df2.dtypes
        name         object
        score       float64
        employed       bool
        kids          int64
        dtype: object
        >>> df2_transposed.dtypes
        0    object
        1    object
        dtype: object
        """
        nv.validate_transpose(args, {})
        # construct the args

        dtypes = list(self.dtypes)

        if self._can_fast_transpose:
            # Note: tests pass without this, but this improves perf quite a bit.
            new_vals = self._values.T

            result = self._constructor(
                new_vals,
                index=self.columns,
                columns=self.index,
                copy=False,
                dtype=new_vals.dtype,
            )
            if len(self) > 0:
                result._mgr.add_references(self._mgr)

        elif (
            self._is_homogeneous_type
            and dtypes
            and isinstance(dtypes[0], ExtensionDtype)
        ):
            new_values: list
            if isinstance(dtypes[0], BaseMaskedDtype):
                # We have masked arrays with the same dtype. We can transpose faster.
                from pandas.core.arrays.masked import (
                    transpose_homogeneous_masked_arrays,
                )

                new_values = transpose_homogeneous_masked_arrays(
                    cast(Sequence[BaseMaskedArray], self._iter_column_arrays())
                )
            elif isinstance(dtypes[0], ArrowDtype):
                # We have arrow EAs with the same dtype. We can transpose faster.
                from pandas.core.arrays.arrow.array import (
                    ArrowExtensionArray,
                    transpose_homogeneous_pyarrow,
                )

                new_values = transpose_homogeneous_pyarrow(
                    cast(Sequence[ArrowExtensionArray], self._iter_column_arrays())
                )
            else:
                # We have other EAs with the same dtype. We preserve dtype in transpose.
                dtyp = dtypes[0]
                arr_typ = dtyp.construct_array_type()
                values = self.values
                new_values = [arr_typ._from_sequence(row, dtype=dtyp) for row in values]

            result = type(self)._from_arrays(
                new_values,
                index=self.columns,
                columns=self.index,
                verify_integrity=False,
            )

        else:
            new_arr = self.values.T
            result = self._constructor(
                new_arr,
                index=self.columns,
                columns=self.index,
                dtype=new_arr.dtype,
                # We already made a copy (more than one block)
                copy=False,
            )

        return result.__finalize__(self, method="transpose")

    @property
    def T(self) -> DataFrame:
        """
        The transpose of the DataFrame.

        Returns
        -------
        DataFrame
            The transposed DataFrame.

        See Also
        --------
        DataFrame.transpose : Transpose index and columns.

        Examples
        --------
        >>> df = pd.DataFrame({"col1": [1, 2], "col2": [3, 4]})
        >>> df
           col1  col2
        0     1     3
        1     2     4

        >>> df.T
              0  1
        col1  1  2
        col2  3  4
        """
        return self.transpose()

    # ----------------------------------------------------------------------
    # Indexing Methods

    def _ixs(self, i: int, axis: AxisInt = 0) -> Series:
        """
        Parameters
        ----------
        i : int
        axis : int

        Returns
        -------
        Series
        """
        # irow
        if axis == 0:
            new_mgr = self._mgr.fast_xs(i)

            result = self._constructor_sliced_from_mgr(new_mgr, axes=new_mgr.axes)
            result._name = self.index[i]
            return result.__finalize__(self)

        # icol
        else:
            col_mgr = self._mgr.iget(i)
            return self._box_col_values(col_mgr, i)

    def _get_column_array(self, i: int) -> ArrayLike:
        """
        Get the values of the i'th column (ndarray or ExtensionArray, as stored
        in the Block)

        Warning! The returned array is a view but doesn't handle Copy-on-Write,
        so this should be used with caution (for read-only purposes).
        """
        return self._mgr.iget_values(i)

    def _iter_column_arrays(self) -> Iterator[ArrayLike]:
        """
        Iterate over the arrays of all columns in order.
        This returns the values as stored in the Block (ndarray or ExtensionArray).

        Warning! The returned array is a view but doesn't handle Copy-on-Write,
        so this should be used with caution (for read-only purposes).
        """
        for i in range(len(self.columns)):
            yield self._get_column_array(i)

    def __getitem__(self, key):
        check_dict_or_set_indexers(key)
        key = lib.item_from_zerodim(key)
        key = com.apply_if_callable(key, self)

        if is_hashable(key) and not is_iterator(key):
            # is_iterator to exclude generator e.g. test_getitem_listlike
            # shortcut if the key is in columns
            is_mi = isinstance(self.columns, MultiIndex)
            # GH#45316 Return view if key is not duplicated
            # Only use drop_duplicates with duplicates for performance
            if not is_mi and (
                self.columns.is_unique
                and key in self.columns
                or key in self.columns.drop_duplicates(keep=False)
            ):
                return self._get_item(key)

            elif is_mi and self.columns.is_unique and key in self.columns:
                return self._getitem_multilevel(key)

        # Do we have a slicer (on rows)?
        if isinstance(key, slice):
            return self._getitem_slice(key)

        # Do we have a (boolean) DataFrame?
        if isinstance(key, DataFrame):
            return self.where(key)

        # Do we have a (boolean) 1d indexer?
        if com.is_bool_indexer(key):
            return self._getitem_bool_array(key)

        # We are left with two options: a single key, and a collection of keys,
        # We interpret tuples as collections only for non-MultiIndex
        is_single_key = isinstance(key, tuple) or not is_list_like(key)

        if is_single_key:
            if self.columns.nlevels > 1:
                return self._getitem_multilevel(key)
            indexer = self.columns.get_loc(key)
            if is_integer(indexer):
                indexer = [indexer]
        else:
            if is_iterator(key):
                key = list(key)
            indexer = self.columns._get_indexer_strict(key, "columns")[1]

        # take() does not accept boolean indexers
        if getattr(indexer, "dtype", None) == bool:
            indexer = np.where(indexer)[0]

        if isinstance(indexer, slice):
            return self._slice(indexer, axis=1)

        data = self.take(indexer, axis=1)

        if is_single_key:
            # What does looking for a single key in a non-unique index return?
            # The behavior is inconsistent. It returns a Series, except when
            # - the key itself is repeated (test on data.shape, #9519), or
            # - we have a MultiIndex on columns (test on self.columns, #21309)
            if data.shape[1] == 1 and not isinstance(self.columns, MultiIndex):
                # GH#26490 using data[key] can cause RecursionError
                return data._get_item(key)

        return data

    def _getitem_bool_array(self, key):
        # also raises Exception if object array with NA values
        # warning here just in case -- previously __setitem__ was
        # reindexing but __getitem__ was not; it seems more reasonable to
        # go with the __setitem__ behavior since that is more consistent
        # with all other indexing behavior
        if isinstance(key, Series) and not key.index.equals(self.index):
            warnings.warn(
                "Boolean Series key will be reindexed to match DataFrame index.",
                UserWarning,
                stacklevel=find_stack_level(),
            )
        elif len(key) != len(self.index):
            raise ValueError(
                f"Item wrong length {len(key)} instead of {len(self.index)}."
            )

        # check_bool_indexer will throw exception if Series key cannot
        # be reindexed to match DataFrame rows
        key = check_bool_indexer(self.index, key)

        if key.all():
            return self.copy(deep=False)

        indexer = key.nonzero()[0]
        return self.take(indexer, axis=0)

    def _getitem_multilevel(self, key):
        # self.columns is a MultiIndex
        loc = self.columns.get_loc(key)
        if isinstance(loc, (slice, np.ndarray)):
            new_columns = self.columns[loc]
            result_columns = maybe_droplevels(new_columns, key)
            result = self.iloc[:, loc]
            result.columns = result_columns

            # If there is only one column being returned, and its name is
            # either an empty string, or a tuple with an empty string as its
            # first element, then treat the empty string as a placeholder
            # and return the column as if the user had provided that empty
            # string in the key. If the result is a Series, exclude the
            # implied empty string from its name.
            if len(result.columns) == 1:
                # e.g. test_frame_getitem_multicolumn_empty_level,
                #  test_frame_mixed_depth_get, test_loc_setitem_single_column_slice
                top = result.columns[0]
                if isinstance(top, tuple):
                    top = top[0]
                if top == "":
                    result = result[""]
                    if isinstance(result, Series):
                        result = self._constructor_sliced(
                            result, index=self.index, name=key
                        )

            return result
        else:
            # loc is neither a slice nor ndarray, so must be an int
            return self._ixs(loc, axis=1)

    def _get_value(self, index, col, takeable: bool = False) -> Scalar:
        """
        Quickly retrieve single value at passed column and index.

        Parameters
        ----------
        index : row label
        col : column label
        takeable : interpret the index/col as indexers, default False

        Returns
        -------
        scalar

        Notes
        -----
        Assumes that both `self.index._index_as_unique` and
        `self.columns._index_as_unique`; Caller is responsible for checking.
        """
        if takeable:
            series = self._ixs(col, axis=1)
            return series._values[index]

        series = self._get_item(col)
        engine = self.index._engine

        if not isinstance(self.index, MultiIndex):
            # CategoricalIndex: Trying to use the engine fastpath may give incorrect
            #  results if our categories are integers that dont match our codes
            # IntervalIndex: IntervalTree has no get_loc
            row = self.index.get_loc(index)
            return series._values[row]

        # For MultiIndex going through engine effectively restricts us to
        #  same-length tuples; see test_get_set_value_no_partial_indexing
        loc = engine.get_loc(index)
        return series._values[loc]

    def isetitem(self, loc, value) -> None:
        """
        Set the given value in the column with position `loc`.

        This is a positional analogue to ``__setitem__``.

        Parameters
        ----------
        loc : int or sequence of ints
            Index position for the column.
        value : scalar or arraylike
            Value(s) for the column.

        Notes
        -----
        ``frame.isetitem(loc, value)`` is an in-place method as it will
        modify the DataFrame in place (not returning a new object). In contrast to
        ``frame.iloc[:, i] = value`` which will try to update the existing values in
        place, ``frame.isetitem(loc, value)`` will not update the values of the column
        itself in place, it will instead insert a new array.

        In cases where ``frame.columns`` is unique, this is equivalent to
        ``frame[frame.columns[i]] = value``.
        """
        if isinstance(value, DataFrame):
            if is_integer(loc):
                loc = [loc]

            if len(loc) != len(value.columns):
                raise ValueError(
                    f"Got {len(loc)} positions but value has {len(value.columns)} "
                    f"columns."
                )

            for i, idx in enumerate(loc):
                arraylike, refs = self._sanitize_column(value.iloc[:, i])
                self._iset_item_mgr(idx, arraylike, inplace=False, refs=refs)
            return

        arraylike, refs = self._sanitize_column(value)
        self._iset_item_mgr(loc, arraylike, inplace=False, refs=refs)

    def __setitem__(self, key, value) -> None:
        if not PYPY:
            if sys.getrefcount(self) <= 3:
                warnings.warn(
                    _chained_assignment_msg, ChainedAssignmentError, stacklevel=2
                )

        key = com.apply_if_callable(key, self)

        # see if we can slice the rows
        if isinstance(key, slice):
            slc = self.index._convert_slice_indexer(key, kind="getitem")
            return self._setitem_slice(slc, value)

        if isinstance(key, DataFrame) or getattr(key, "ndim", None) == 2:
            self._setitem_frame(key, value)
        elif isinstance(key, (Series, np.ndarray, list, Index)):
            self._setitem_array(key, value)
        elif isinstance(value, DataFrame):
            self._set_item_frame_value(key, value)
        elif (
            is_list_like(value)
            and not self.columns.is_unique
            and 1 < len(self.columns.get_indexer_for([key])) == len(value)
        ):
            # Column to set is duplicated
            self._setitem_array([key], value)
        else:
            # set column
            self._set_item(key, value)

    def _setitem_slice(self, key: slice, value) -> None:
        # NB: we can't just use self.loc[key] = value because that
        #  operates on labels and we need to operate positional for
        #  backwards-compat, xref GH#31469
        self.iloc[key] = value

    def _setitem_array(self, key, value) -> None:
        # also raises Exception if object array with NA values
        if com.is_bool_indexer(key):
            # bool indexer is indexing along rows
            if len(key) != len(self.index):
                raise ValueError(
                    f"Item wrong length {len(key)} instead of {len(self.index)}!"
                )
            key = check_bool_indexer(self.index, key)
            indexer = key.nonzero()[0]
            if isinstance(value, DataFrame):
                # GH#39931 reindex since iloc does not align
                value = value.reindex(self.index.take(indexer))
            self.iloc[indexer] = value

        else:
            # Note: unlike self.iloc[:, indexer] = value, this will
            #  never try to overwrite values inplace

            if isinstance(value, DataFrame):
                check_key_length(self.columns, key, value)
                for k1, k2 in zip(key, value.columns):
                    self[k1] = value[k2]

            elif not is_list_like(value):
                for col in key:
                    self[col] = value

            elif isinstance(value, np.ndarray) and value.ndim == 2:
                self._iset_not_inplace(key, value)

            elif np.ndim(value) > 1:
                # list of lists
                value = DataFrame(value).values
                self._setitem_array(key, value)

            else:
                self._iset_not_inplace(key, value)

    def _iset_not_inplace(self, key, value) -> None:
        # GH#39510 when setting with df[key] = obj with a list-like key and
        #  list-like value, we iterate over those listlikes and set columns
        #  one at a time.  This is different from dispatching to
        #  `self.loc[:, key]= value`  because loc.__setitem__ may overwrite
        #  data inplace, whereas this will insert new arrays.

        def igetitem(obj, i: int):
            # Note: we catch DataFrame obj before getting here, but
            #  hypothetically would return obj.iloc[:, i]
            if isinstance(obj, np.ndarray):
                return obj[..., i]
            else:
                return obj[i]

        if self.columns.is_unique:
            if np.shape(value)[-1] != len(key):
                raise ValueError("Columns must be same length as key")

            for i, col in enumerate(key):
                self[col] = igetitem(value, i)

        else:
            ilocs = self.columns.get_indexer_non_unique(key)[0]
            if (ilocs < 0).any():
                # key entries not in self.columns
                raise NotImplementedError

            if np.shape(value)[-1] != len(ilocs):
                raise ValueError("Columns must be same length as key")

            assert np.ndim(value) <= 2

            orig_columns = self.columns

            # Using self.iloc[:, i] = ... may set values inplace, which
            #  by convention we do not do in __setitem__
            try:
                self.columns = Index(range(len(self.columns)))
                for i, iloc in enumerate(ilocs):
                    self[iloc] = igetitem(value, i)
            finally:
                self.columns = orig_columns

    def _setitem_frame(self, key, value) -> None:
        # support boolean setting with DataFrame input, e.g.
        # df[df > df2] = 0
        if isinstance(key, np.ndarray):
            if key.shape != self.shape:
                raise ValueError("Array conditional must be same shape as self")
            key = self._constructor(key, **self._construct_axes_dict(), copy=False)

        if key.size and not all(is_bool_dtype(dtype) for dtype in key.dtypes):
            raise TypeError(
                "Must pass DataFrame or 2-d ndarray with boolean values only"
            )

        self._where(-key, value, inplace=True)

    def _set_item_frame_value(self, key, value: DataFrame) -> None:
        self._ensure_valid_index(value)

        # align columns
        if key in self.columns:
            loc = self.columns.get_loc(key)
            cols = self.columns[loc]
            len_cols = 1 if is_scalar(cols) or isinstance(cols, tuple) else len(cols)
            if len_cols != len(value.columns):
                raise ValueError("Columns must be same length as key")

            # align right-hand-side columns if self.columns
            # is multi-index and self[key] is a sub-frame
            if isinstance(self.columns, MultiIndex) and isinstance(
                loc, (slice, Series, np.ndarray, Index)
            ):
                cols_droplevel = maybe_droplevels(cols, key)
                if len(cols_droplevel) and not cols_droplevel.equals(value.columns):
                    value = value.reindex(cols_droplevel, axis=1)

                for col, col_droplevel in zip(cols, cols_droplevel):
                    self[col] = value[col_droplevel]
                return

            if is_scalar(cols):
                self[cols] = value[value.columns[0]]
                return

            locs: np.ndarray | list
            if isinstance(loc, slice):
                locs = np.arange(loc.start, loc.stop, loc.step)
            elif is_scalar(loc):
                locs = [loc]
            else:
                locs = loc.nonzero()[0]

            return self.isetitem(locs, value)

        if len(value.columns) > 1:
            raise ValueError(
                "Cannot set a DataFrame with multiple columns to the single "
                f"column {key}"
            )
        elif len(value.columns) == 0:
            raise ValueError(
                f"Cannot set a DataFrame without columns to the column {key}"
            )

        self[key] = value[value.columns[0]]

    def _iset_item_mgr(
        self,
        loc: int | slice | np.ndarray,
        value,
        inplace: bool = False,
        refs: BlockValuesRefs | None = None,
    ) -> None:
        # when called from _set_item_mgr loc can be anything returned from get_loc
        self._mgr.iset(loc, value, inplace=inplace, refs=refs)

    def _set_item_mgr(
        self, key, value: ArrayLike, refs: BlockValuesRefs | None = None
    ) -> None:
        try:
            loc = self._info_axis.get_loc(key)
        except KeyError:
            # This item wasn't present, just insert at end
            self._mgr.insert(len(self._info_axis), key, value, refs)
        else:
            self._iset_item_mgr(loc, value, refs=refs)

    def _iset_item(self, loc: int, value: Series, inplace: bool = True) -> None:
        # We are only called from _replace_columnwise which guarantees that
        # no reindex is necessary
        self._iset_item_mgr(loc, value._values, inplace=inplace, refs=value._references)

    def _set_item(self, key, value) -> None:
        """
        Add series to DataFrame in specified column.

        If series is a numpy-array (not a Series/TimeSeries), it must be the
        same length as the DataFrames index or an error will be thrown.

        Series/TimeSeries will be conformed to the DataFrames index to
        ensure homogeneity.
        """
        value, refs = self._sanitize_column(value)

        if (
            key in self.columns
            and value.ndim == 1
            and not isinstance(value.dtype, ExtensionDtype)
        ):
            # broadcast across multiple columns if necessary
            if not self.columns.is_unique or isinstance(self.columns, MultiIndex):
                existing_piece = self[key]
                if isinstance(existing_piece, DataFrame):
                    value = np.tile(value, (len(existing_piece.columns), 1)).T
                    refs = None

        self._set_item_mgr(key, value, refs)

    def _set_value(
        self, index: IndexLabel, col, value: Scalar, takeable: bool = False
    ) -> None:
        """
        Put single value at passed column and index.

        Parameters
        ----------
        index : Label
            row label
        col : Label
            column label
        value : scalar
        takeable : bool, default False
            Sets whether or not index/col interpreted as indexers
        """
        try:
            if takeable:
                icol = col
                iindex = cast(int, index)
            else:
                icol = self.columns.get_loc(col)
                iindex = self.index.get_loc(index)
            self._mgr.column_setitem(icol, iindex, value, inplace_only=True)

        except (KeyError, TypeError, ValueError, LossySetitemError):
            # get_loc might raise a KeyError for missing labels (falling back
            #  to (i)loc will do expansion of the index)
            # column_setitem will do validation that may raise TypeError,
            #  ValueError, or LossySetitemError
            # set using a non-recursive method & reset the cache
            if takeable:
                self.iloc[index, col] = value
            else:
                self.loc[index, col] = value

        except InvalidIndexError as ii_err:
            # GH48729: Seems like you are trying to assign a value to a
            # row when only scalar options are permitted
            raise InvalidIndexError(
                f"You can only assign a scalar value not a {type(value)}"
            ) from ii_err

    def _ensure_valid_index(self, value) -> None:
        """
        Ensure that if we don't have an index, that we can create one from the
        passed value.
        """
        # GH5632, make sure that we are a Series convertible
        if not len(self.index) and is_list_like(value) and len(value):
            if not isinstance(value, DataFrame):
                try:
                    value = Series(value)
                except (ValueError, NotImplementedError, TypeError) as err:
                    raise ValueError(
                        "Cannot set a frame with no defined index "
                        "and a value that cannot be converted to a Series"
                    ) from err

            # GH31368 preserve name of index
            index_copy = value.index.copy()
            if self.index.name is not None:
                index_copy.name = self.index.name

            self._mgr = self._mgr.reindex_axis(index_copy, axis=1, fill_value=np.nan)

    def _box_col_values(self, values: SingleBlockManager, loc: int) -> Series:
        """
        Provide boxed values for a column.
        """
        # Lookup in columns so that if e.g. a str datetime was passed
        #  we attach the Timestamp object as the name.
        name = self.columns[loc]
        # We get index=self.index bc values is a SingleBlockManager
        obj = self._constructor_sliced_from_mgr(values, axes=values.axes)
        obj._name = name
        return obj.__finalize__(self)

    def _get_item(self, item: Hashable) -> Series:
        loc = self.columns.get_loc(item)
        return self._ixs(loc, axis=1)

    # ----------------------------------------------------------------------
    # Unsorted

    @overload
    def query(self, expr: str, *, inplace: Literal[False] = ..., **kwargs) -> DataFrame:
        ...

    @overload
    def query(self, expr: str, *, inplace: Literal[True], **kwargs) -> None:
        ...

    @overload
    def query(self, expr: str, *, inplace: bool = ..., **kwargs) -> DataFrame | None:
        ...

    def query(self, expr: str, *, inplace: bool = False, **kwargs) -> DataFrame | None:
        """
        Query the columns of a DataFrame with a boolean expression.

        Parameters
        ----------
        expr : str
            The query string to evaluate.

            You can refer to variables
            in the environment by prefixing them with an '@' character like
            ``@a + b``.

            You can refer to column names that are not valid Python variable names
            by surrounding them in backticks. Thus, column names containing spaces
            or punctuations (besides underscores) or starting with digits must be
            surrounded by backticks. (For example, a column named "Area (cm^2)" would
            be referenced as ```Area (cm^2)```). Column names which are Python keywords
            (like "list", "for", "import", etc) cannot be used.

            For example, if one of your columns is called ``a a`` and you want
            to sum it with ``b``, your query should be ```a a` + b``.

        inplace : bool
            Whether to modify the DataFrame rather than creating a new one.
        **kwargs
            See the documentation for :func:`eval` for complete details
            on the keyword arguments accepted by :meth:`DataFrame.query`.

        Returns
        -------
        DataFrame or None
            DataFrame resulting from the provided query expression or
            None if ``inplace=True``.

        See Also
        --------
        eval : Evaluate a string describing operations on
            DataFrame columns.
        DataFrame.eval : Evaluate a string describing operations on
            DataFrame columns.

        Notes
        -----
        The result of the evaluation of this expression is first passed to
        :attr:`DataFrame.loc` and if that fails because of a
        multidimensional key (e.g., a DataFrame) then the result will be passed
        to :meth:`DataFrame.__getitem__`.

        This method uses the top-level :func:`eval` function to
        evaluate the passed query.

        The :meth:`~pandas.DataFrame.query` method uses a slightly
        modified Python syntax by default. For example, the ``&`` and ``|``
        (bitwise) operators have the precedence of their boolean cousins,
        :keyword:`and` and :keyword:`or`. This *is* syntactically valid Python,
        however the semantics are different.

        You can change the semantics of the expression by passing the keyword
        argument ``parser='python'``. This enforces the same semantics as
        evaluation in Python space. Likewise, you can pass ``engine='python'``
        to evaluate an expression using Python itself as a backend. This is not
        recommended as it is inefficient compared to using ``numexpr`` as the
        engine.

        The :attr:`DataFrame.index` and
        :attr:`DataFrame.columns` attributes of the
        :class:`~pandas.DataFrame` instance are placed in the query namespace
        by default, which allows you to treat both the index and columns of the
        frame as a column in the frame.
        The identifier ``index`` is used for the frame index; you can also
        use the name of the index to identify it in a query. Please note that
        Python keywords may not be used as identifiers.

        For further details and examples see the ``query`` documentation in
        :ref:`indexing <indexing.query>`.

        *Backtick quoted variables*

        Backtick quoted variables are parsed as literal Python code and
        are converted internally to a Python valid identifier.
        This can lead to the following problems.

        During parsing a number of disallowed characters inside the backtick
        quoted string are replaced by strings that are allowed as a Python identifier.
        These characters include all operators in Python, the space character, the
        question mark, the exclamation mark, the dollar sign, and the euro sign.
        For other characters that fall outside the ASCII range (U+0001..U+007F)
        and those that are not further specified in PEP 3131,
        the query parser will raise an error.
        This excludes whitespace different than the space character,
        but also the hashtag (as it is used for comments) and the backtick
        itself (backtick can also not be escaped).

        In a special case, quotes that make a pair around a backtick can
        confuse the parser.
        For example, ```it's` > `that's``` will raise an error,
        as it forms a quoted string (``'s > `that'``) with a backtick inside.

        See also the Python documentation about lexical analysis
        (https://docs.python.org/3/reference/lexical_analysis.html)
        in combination with the source code in :mod:`pandas.core.computation.parsing`.

        Examples
        --------
        >>> df = pd.DataFrame(
        ...     {"A": range(1, 6), "B": range(10, 0, -2), "C C": range(10, 5, -1)}
        ... )
        >>> df
           A   B  C C
        0  1  10   10
        1  2   8    9
        2  3   6    8
        3  4   4    7
        4  5   2    6
        >>> df.query("A > B")
           A  B  C C
        4  5  2    6

        The previous expression is equivalent to

        >>> df[df.A > df.B]
           A  B  C C
        4  5  2    6

        For columns with spaces in their name, you can use backtick quoting.

        >>> df.query("B == `C C`")
           A   B  C C
        0  1  10   10

        The previous expression is equivalent to

        >>> df[df.B == df["C C"]]
           A   B  C C
        0  1  10   10
        """
        inplace = validate_bool_kwarg(inplace, "inplace")
        if not isinstance(expr, str):
            msg = f"expr must be a string to be evaluated, {type(expr)} given"
            raise ValueError(msg)
        kwargs["level"] = kwargs.pop("level", 0) + 1
        kwargs["target"] = None
        res = self.eval(expr, **kwargs)

        try:
            result = self.loc[res]
        except ValueError:
            # when res is multi-dimensional loc raises, but this is sometimes a
            # valid query
            result = self[res]

        if inplace:
            self._update_inplace(result)
            return None
        else:
            return result

    @overload
    def eval(self, expr: str, *, inplace: Literal[False] = ..., **kwargs) -> Any:
        ...

    @overload
    def eval(self, expr: str, *, inplace: Literal[True], **kwargs) -> None:
        ...

    def eval(self, expr: str, *, inplace: bool = False, **kwargs) -> Any | None:
        """
        Evaluate a string describing operations on DataFrame columns.

        Operates on columns only, not specific rows or elements.  This allows
        `eval` to run arbitrary code, which can make you vulnerable to code
        injection if you pass user input to this function.

        Parameters
        ----------
        expr : str
            The expression string to evaluate.
        inplace : bool, default False
            If the expression contains an assignment, whether to perform the
            operation inplace and mutate the existing DataFrame. Otherwise,
            a new DataFrame is returned.
        **kwargs
            See the documentation for :func:`eval` for complete details
            on the keyword arguments accepted by
            :meth:`~pandas.DataFrame.query`.

        Returns
        -------
        ndarray, scalar, pandas object, or None
            The result of the evaluation or None if ``inplace=True``.

        See Also
        --------
        DataFrame.query : Evaluates a boolean expression to query the columns
            of a frame.
        DataFrame.assign : Can evaluate an expression or function to create new
            values for a column.
        eval : Evaluate a Python expression as a string using various
            backends.

        Notes
        -----
        For more details see the API documentation for :func:`~eval`.
        For detailed examples see :ref:`enhancing performance with eval
        <enhancingperf.eval>`.

        Examples
        --------
        >>> df = pd.DataFrame({"A": range(1, 6), "B": range(10, 0, -2)})
        >>> df
           A   B
        0  1  10
        1  2   8
        2  3   6
        3  4   4
        4  5   2
        >>> df.eval("A + B")
        0    11
        1    10
        2     9
        3     8
        4     7
        dtype: int64

        Assignment is allowed though by default the original DataFrame is not
        modified.

        >>> df.eval("C = A + B")
           A   B   C
        0  1  10  11
        1  2   8  10
        2  3   6   9
        3  4   4   8
        4  5   2   7
        >>> df
           A   B
        0  1  10
        1  2   8
        2  3   6
        3  4   4
        4  5   2

        Multiple columns can be assigned to using multi-line expressions:

        >>> df.eval(
        ...     '''
        ... C = A + B
        ... D = A - B
        ... '''
        ... )
           A   B   C  D
        0  1  10  11 -9
        1  2   8  10 -6
        2  3   6   9 -3
        3  4   4   8  0
        4  5   2   7  3
        """
        from pandas.core.computation.eval import eval as _eval

        inplace = validate_bool_kwarg(inplace, "inplace")
        kwargs["level"] = kwargs.pop("level", 0) + 1
        index_resolvers = self._get_index_resolvers()
        column_resolvers = self._get_cleaned_column_resolvers()
        resolvers = column_resolvers, index_resolvers
        if "target" not in kwargs:
            kwargs["target"] = self
        kwargs["resolvers"] = tuple(kwargs.get("resolvers", ())) + resolvers

        return _eval(expr, inplace=inplace, **kwargs)

    def select_dtypes(self, include=None, exclude=None) -> DataFrame:
        """
        Return a subset of the DataFrame's columns based on the column dtypes.

        Parameters
        ----------
        include, exclude : scalar or list-like
            A selection of dtypes or strings to be included/excluded. At least
            one of these parameters must be supplied.

        Returns
        -------
        DataFrame
            The subset of the frame including the dtypes in ``include`` and
            excluding the dtypes in ``exclude``.

        Raises
        ------
        ValueError
            * If both of ``include`` and ``exclude`` are empty
            * If ``include`` and ``exclude`` have overlapping elements
            * If any kind of string dtype is passed in.

        See Also
        --------
        DataFrame.dtypes: Return Series with the data type of each column.

        Notes
        -----
        * To select all *numeric* types, use ``np.number`` or ``'number'``
        * To select strings you must use the ``object`` dtype, but note that
          this will return *all* object dtype columns
        * See the `numpy dtype hierarchy
          <https://numpy.org/doc/stable/reference/arrays.scalars.html>`__
        * To select datetimes, use ``np.datetime64``, ``'datetime'`` or
          ``'datetime64'``
        * To select timedeltas, use ``np.timedelta64``, ``'timedelta'`` or
          ``'timedelta64'``
        * To select Pandas categorical dtypes, use ``'category'``
        * To select Pandas datetimetz dtypes, use ``'datetimetz'``
          or ``'datetime64[ns, tz]'``

        Examples
        --------
        >>> df = pd.DataFrame(
        ...     {"a": [1, 2] * 3, "b": [True, False] * 3, "c": [1.0, 2.0] * 3}
        ... )
        >>> df
                a      b  c
        0       1   True  1.0
        1       2  False  2.0
        2       1   True  1.0
        3       2  False  2.0
        4       1   True  1.0
        5       2  False  2.0

        >>> df.select_dtypes(include="bool")
           b
        0  True
        1  False
        2  True
        3  False
        4  True
        5  False

        >>> df.select_dtypes(include=["float64"])
           c
        0  1.0
        1  2.0
        2  1.0
        3  2.0
        4  1.0
        5  2.0

        >>> df.select_dtypes(exclude=["int64"])
               b    c
        0   True  1.0
        1  False  2.0
        2   True  1.0
        3  False  2.0
        4   True  1.0
        5  False  2.0
        """
        if not is_list_like(include):
            include = (include,) if include is not None else ()
        if not is_list_like(exclude):
            exclude = (exclude,) if exclude is not None else ()

        selection = (frozenset(include), frozenset(exclude))

        if not any(selection):
            raise ValueError("at least one of include or exclude must be nonempty")

        # convert the myriad valid dtypes object to a single representation
        def check_int_infer_dtype(dtypes):
            converted_dtypes: list[type] = []
            for dtype in dtypes:
                # Numpy maps int to different types (int32, in64) on Windows and Linux
                # see https://github.com/numpy/numpy/issues/9464
                if (isinstance(dtype, str) and dtype == "int") or (dtype is int):
                    converted_dtypes.append(np.int32)
                    converted_dtypes.append(np.int64)
                elif dtype == "float" or dtype is float:
                    # GH#42452 : np.dtype("float") coerces to np.float64 from Numpy 1.20
                    converted_dtypes.extend([np.float64, np.float32])
                else:
                    converted_dtypes.append(infer_dtype_from_object(dtype))
            return frozenset(converted_dtypes)

        include = check_int_infer_dtype(include)
        exclude = check_int_infer_dtype(exclude)

        for dtypes in (include, exclude):
            invalidate_string_dtypes(dtypes)

        # can't both include AND exclude!
        if not include.isdisjoint(exclude):
            raise ValueError(f"include and exclude overlap on {(include & exclude)}")

        def dtype_predicate(dtype: DtypeObj, dtypes_set) -> bool:
            # GH 46870: BooleanDtype._is_numeric == True but should be excluded
            dtype = dtype if not isinstance(dtype, ArrowDtype) else dtype.numpy_dtype
            return issubclass(dtype.type, tuple(dtypes_set)) or (
                np.number in dtypes_set
                and getattr(dtype, "_is_numeric", False)
                and not is_bool_dtype(dtype)
            )

        def predicate(arr: ArrayLike) -> bool:
            dtype = arr.dtype
            if include:
                if not dtype_predicate(dtype, include):
                    return False

            if exclude:
                if dtype_predicate(dtype, exclude):
                    return False

            return True

        mgr = self._mgr._get_data_subset(predicate).copy(deep=False)
        return self._constructor_from_mgr(mgr, axes=mgr.axes).__finalize__(self)

    def insert(
        self,
        loc: int,
        column: Hashable,
        value: Scalar | AnyArrayLike,
        allow_duplicates: bool | lib.NoDefault = lib.no_default,
    ) -> None:
        """
        Insert column into DataFrame at specified location.

        Raises a ValueError if `column` is already contained in the DataFrame,
        unless `allow_duplicates` is set to True.

        Parameters
        ----------
        loc : int
            Insertion index. Must verify 0 <= loc <= len(columns).
        column : str, number, or hashable object
            Label of the inserted column.
        value : Scalar, Series, or array-like
            Content of the inserted column.
        allow_duplicates : bool, optional, default lib.no_default
            Allow duplicate column labels to be created.

        See Also
        --------
        Index.insert : Insert new item by index.

        Examples
        --------
        >>> df = pd.DataFrame({"col1": [1, 2], "col2": [3, 4]})
        >>> df
           col1  col2
        0     1     3
        1     2     4
        >>> df.insert(1, "newcol", [99, 99])
        >>> df
           col1  newcol  col2
        0     1      99     3
        1     2      99     4
        >>> df.insert(0, "col1", [100, 100], allow_duplicates=True)
        >>> df
           col1  col1  newcol  col2
        0   100     1      99     3
        1   100     2      99     4

        Notice that pandas uses index alignment in case of `value` from type `Series`:

        >>> df.insert(0, "col0", pd.Series([5, 6], index=[1, 2]))
        >>> df
           col0  col1  col1  newcol  col2
        0   NaN   100     1      99     3
        1   5.0   100     2      99     4
        """
        if allow_duplicates is lib.no_default:
            allow_duplicates = False
        if allow_duplicates and not self.flags.allows_duplicate_labels:
            raise ValueError(
                "Cannot specify 'allow_duplicates=True' when "
                "'self.flags.allows_duplicate_labels' is False."
            )
        if not allow_duplicates and column in self.columns:
            # Should this be a different kind of error??
            raise ValueError(f"cannot insert {column}, already exists")
        if not is_integer(loc):
            raise TypeError("loc must be int")
        # convert non stdlib ints to satisfy typing checks
        loc = int(loc)
        if isinstance(value, DataFrame) and len(value.columns) > 1:
            raise ValueError(
                f"Expected a one-dimensional object, got a DataFrame with "
                f"{len(value.columns)} columns instead."
            )
        elif isinstance(value, DataFrame):
            value = value.iloc[:, 0]

        value, refs = self._sanitize_column(value)
        self._mgr.insert(loc, column, value, refs=refs)

    def assign(self, **kwargs) -> DataFrame:
        r"""
        Assign new columns to a DataFrame.

        Returns a new object with all original columns in addition to new ones.
        Existing columns that are re-assigned will be overwritten.

        Parameters
        ----------
        **kwargs : dict of {str: callable or Series}
            The column names are keywords. If the values are
            callable, they are computed on the DataFrame and
            assigned to the new columns. The callable must not
            change input DataFrame (though pandas doesn't check it).
            If the values are not callable, (e.g. a Series, scalar, or array),
            they are simply assigned.

        Returns
        -------
        DataFrame
            A new DataFrame with the new columns in addition to
            all the existing columns.

        Notes
        -----
        Assigning multiple columns within the same ``assign`` is possible.
        Later items in '\*\*kwargs' may refer to newly created or modified
        columns in 'df'; items are computed and assigned into 'df' in order.

        Examples
        --------
        >>> df = pd.DataFrame({"temp_c": [17.0, 25.0]}, index=["Portland", "Berkeley"])
        >>> df
                  temp_c
        Portland    17.0
        Berkeley    25.0

        Where the value is a callable, evaluated on `df`:

        >>> df.assign(temp_f=lambda x: x.temp_c * 9 / 5 + 32)
                  temp_c  temp_f
        Portland    17.0    62.6
        Berkeley    25.0    77.0

        Alternatively, the same behavior can be achieved by directly
        referencing an existing Series or sequence:

        >>> df.assign(temp_f=df["temp_c"] * 9 / 5 + 32)
                  temp_c  temp_f
        Portland    17.0    62.6
        Berkeley    25.0    77.0

        You can create multiple columns within the same assign where one
        of the columns depends on another one defined within the same assign:

        >>> df.assign(
        ...     temp_f=lambda x: x["temp_c"] * 9 / 5 + 32,
        ...     temp_k=lambda x: (x["temp_f"] + 459.67) * 5 / 9,
        ... )
                  temp_c  temp_f  temp_k
        Portland    17.0    62.6  290.15
        Berkeley    25.0    77.0  298.15
        """
        data = self.copy(deep=False)

        for k, v in kwargs.items():
            data[k] = com.apply_if_callable(v, data)
        return data

    def _sanitize_column(self, value) -> tuple[ArrayLike, BlockValuesRefs | None]:
        """
        Ensures new columns (which go into the BlockManager as new blocks) are
        always copied (or a reference is being tracked to them under CoW)
        and converted into an array.

        Parameters
        ----------
        value : scalar, Series, or array-like

        Returns
        -------
        tuple of numpy.ndarray or ExtensionArray and optional BlockValuesRefs
        """
        self._ensure_valid_index(value)

        # Using a DataFrame would mean coercing values to one dtype
        assert not isinstance(value, DataFrame)
        if is_dict_like(value):
            if not isinstance(value, Series):
                value = Series(value)
            return _reindex_for_setitem(value, self.index)

        if is_list_like(value):
            com.require_length_match(value, self.index)
        arr = sanitize_array(value, self.index, copy=True, allow_2d=True)
        if (
            isinstance(value, Index)
            and value.dtype == "object"
            and arr.dtype != value.dtype
        ):  #
            # TODO: Remove kludge in sanitize_array for string mode when enforcing
            # this deprecation
            warnings.warn(
                "Setting an Index with object dtype into a DataFrame will stop "
                "inferring another dtype in a future version. Cast the Index "
                "explicitly before setting it into the DataFrame.",
                FutureWarning,
                stacklevel=find_stack_level(),
            )
        return arr, None

    @property
    def _series(self):
        return {item: self._ixs(idx, axis=1) for idx, item in enumerate(self.columns)}

    # ----------------------------------------------------------------------
    # Reindexing and alignment

    def _reindex_multi(self, axes: dict[str, Index], fill_value) -> DataFrame:
        """
        We are guaranteed non-Nones in the axes.
        """

        new_index, row_indexer = self.index.reindex(axes["index"])
        new_columns, col_indexer = self.columns.reindex(axes["columns"])

        if row_indexer is not None and col_indexer is not None:
            # Fastpath. By doing two 'take's at once we avoid making an
            #  unnecessary copy.
            # We only get here with `self._can_fast_transpose`, which (almost)
            #  ensures that self.values is cheap. It may be worth making this
            #  condition more specific.
            indexer = row_indexer, col_indexer
            new_values = take_2d_multi(self.values, indexer, fill_value=fill_value)
            return self._constructor(
                new_values, index=new_index, columns=new_columns, copy=False
            )
        else:
            return self._reindex_with_indexers(
                {0: [new_index, row_indexer], 1: [new_columns, col_indexer]},
                fill_value=fill_value,
            )

    @Appender(
        """
        Examples
        --------
        >>> df = pd.DataFrame({"A": [1, 2, 3], "B": [4, 5, 6]})

        Change the row labels.

        >>> df.set_axis(['a', 'b', 'c'], axis='index')
           A  B
        a  1  4
        b  2  5
        c  3  6

        Change the column labels.

        >>> df.set_axis(['I', 'II'], axis='columns')
           I  II
        0  1   4
        1  2   5
        2  3   6
        """
    )
    @Substitution(
        klass=_shared_doc_kwargs["klass"],
        axes_single_arg=_shared_doc_kwargs["axes_single_arg"],
        extended_summary_sub=" column or",
        axis_description_sub=", and 1 identifies the columns",
        see_also_sub=" or columns",
    )
    @Appender(NDFrame.set_axis.__doc__)
    def set_axis(
        self,
        labels,
        *,
        axis: Axis = 0,
        copy: bool | None = None,
    ) -> DataFrame:
        return super().set_axis(labels, axis=axis)

    @doc(
        NDFrame.reindex,
        klass=_shared_doc_kwargs["klass"],
        optional_reindex=_shared_doc_kwargs["optional_reindex"],
    )
    def reindex(
        self,
        labels=None,
        *,
        index=None,
        columns=None,
        axis: Axis | None = None,
        method: ReindexMethod | None = None,
        copy: bool | None = None,
        level: Level | None = None,
        fill_value: Scalar | None = np.nan,
        limit: int | None = None,
        tolerance=None,
    ) -> DataFrame:
        return super().reindex(
            labels=labels,
            index=index,
            columns=columns,
            axis=axis,
            method=method,
            level=level,
            fill_value=fill_value,
            limit=limit,
            tolerance=tolerance,
        )

    @overload
    def drop(
        self,
        labels: IndexLabel | ListLike = ...,
        *,
        axis: Axis = ...,
        index: IndexLabel | ListLike = ...,
        columns: IndexLabel | ListLike = ...,
        level: Level = ...,
        inplace: Literal[True],
        errors: IgnoreRaise = ...,
    ) -> None:
        ...

    @overload
    def drop(
        self,
        labels: IndexLabel | ListLike = ...,
        *,
        axis: Axis = ...,
        index: IndexLabel | ListLike = ...,
        columns: IndexLabel | ListLike = ...,
        level: Level = ...,
        inplace: Literal[False] = ...,
        errors: IgnoreRaise = ...,
    ) -> DataFrame:
        ...

    @overload
    def drop(
        self,
        labels: IndexLabel | ListLike = ...,
        *,
        axis: Axis = ...,
        index: IndexLabel | ListLike = ...,
        columns: IndexLabel | ListLike = ...,
        level: Level = ...,
        inplace: bool = ...,
        errors: IgnoreRaise = ...,
    ) -> DataFrame | None:
        ...

    def drop(
        self,
        labels: IndexLabel | ListLike = None,
        *,
        axis: Axis = 0,
        index: IndexLabel | ListLike = None,
        columns: IndexLabel | ListLike = None,
        level: Level | None = None,
        inplace: bool = False,
        errors: IgnoreRaise = "raise",
    ) -> DataFrame | None:
        """
        Drop specified labels from rows or columns.

        Remove rows or columns by specifying label names and corresponding
        axis, or by directly specifying index or column names. When using a
        multi-index, labels on different levels can be removed by specifying
        the level. See the :ref:`user guide <advanced.shown_levels>`
        for more information about the now unused levels.

        Parameters
        ----------
        labels : single label or list-like
            Index or column labels to drop. A tuple will be used as a single
            label and not treated as a list-like.
        axis : {0 or 'index', 1 or 'columns'}, default 0
            Whether to drop labels from the index (0 or 'index') or
            columns (1 or 'columns').
        index : single label or list-like
            Alternative to specifying axis (``labels, axis=0``
            is equivalent to ``index=labels``).
        columns : single label or list-like
            Alternative to specifying axis (``labels, axis=1``
            is equivalent to ``columns=labels``).
        level : int or level name, optional
            For MultiIndex, level from which the labels will be removed.
        inplace : bool, default False
            If False, return a copy. Otherwise, do operation
            in place and return None.
        errors : {'ignore', 'raise'}, default 'raise'
            If 'ignore', suppress error and only existing labels are
            dropped.

        Returns
        -------
        DataFrame or None
            Returns DataFrame or None DataFrame with the specified
            index or column labels removed or None if inplace=True.

        Raises
        ------
        KeyError
            If any of the labels is not found in the selected axis.

        See Also
        --------
        DataFrame.loc : Label-location based indexer for selection by label.
        DataFrame.dropna : Return DataFrame with labels on given axis omitted
            where (all or any) data are missing.
        DataFrame.drop_duplicates : Return DataFrame with duplicate rows
            removed, optionally only considering certain columns.
        Series.drop : Return Series with specified index labels removed.

        Examples
        --------
        >>> df = pd.DataFrame(np.arange(12).reshape(3, 4), columns=["A", "B", "C", "D"])
        >>> df
           A  B   C   D
        0  0  1   2   3
        1  4  5   6   7
        2  8  9  10  11

        Drop columns

        >>> df.drop(["B", "C"], axis=1)
           A   D
        0  0   3
        1  4   7
        2  8  11

        >>> df.drop(columns=["B", "C"])
           A   D
        0  0   3
        1  4   7
        2  8  11

        Drop a row by index

        >>> df.drop([0, 1])
           A  B   C   D
        2  8  9  10  11

        Drop columns and/or rows of MultiIndex DataFrame

        >>> midx = pd.MultiIndex(
        ...     levels=[["llama", "cow", "falcon"], ["speed", "weight", "length"]],
        ...     codes=[[0, 0, 0, 1, 1, 1, 2, 2, 2], [0, 1, 2, 0, 1, 2, 0, 1, 2]],
        ... )
        >>> df = pd.DataFrame(
        ...     index=midx,
        ...     columns=["big", "small"],
        ...     data=[
        ...         [45, 30],
        ...         [200, 100],
        ...         [1.5, 1],
        ...         [30, 20],
        ...         [250, 150],
        ...         [1.5, 0.8],
        ...         [320, 250],
        ...         [1, 0.8],
        ...         [0.3, 0.2],
        ...     ],
        ... )
        >>> df
                        big     small
        llama   speed   45.0    30.0
                weight  200.0   100.0
                length  1.5     1.0
        cow     speed   30.0    20.0
                weight  250.0   150.0
                length  1.5     0.8
        falcon  speed   320.0   250.0
                weight  1.0     0.8
                length  0.3     0.2

        Drop a specific index combination from the MultiIndex
        DataFrame, i.e., drop the combination ``'falcon'`` and
        ``'weight'``, which deletes only the corresponding row

        >>> df.drop(index=("falcon", "weight"))
                        big     small
        llama   speed   45.0    30.0
                weight  200.0   100.0
                length  1.5     1.0
        cow     speed   30.0    20.0
                weight  250.0   150.0
                length  1.5     0.8
        falcon  speed   320.0   250.0
                length  0.3     0.2

        >>> df.drop(index="cow", columns="small")
                        big
        llama   speed   45.0
                weight  200.0
                length  1.5
        falcon  speed   320.0
                weight  1.0
                length  0.3

        >>> df.drop(index="length", level=1)
                        big     small
        llama   speed   45.0    30.0
                weight  200.0   100.0
        cow     speed   30.0    20.0
                weight  250.0   150.0
        falcon  speed   320.0   250.0
                weight  1.0     0.8
        """
        return super().drop(
            labels=labels,
            axis=axis,
            index=index,
            columns=columns,
            level=level,
            inplace=inplace,
            errors=errors,
        )

    @overload
    def rename(
        self,
        mapper: Renamer | None = ...,
        *,
        index: Renamer | None = ...,
        columns: Renamer | None = ...,
        axis: Axis | None = ...,
        copy: bool | None = ...,
        inplace: Literal[True],
        level: Level = ...,
        errors: IgnoreRaise = ...,
    ) -> None:
        ...

    @overload
    def rename(
        self,
        mapper: Renamer | None = ...,
        *,
        index: Renamer | None = ...,
        columns: Renamer | None = ...,
        axis: Axis | None = ...,
        copy: bool | None = ...,
        inplace: Literal[False] = ...,
        level: Level = ...,
        errors: IgnoreRaise = ...,
    ) -> DataFrame:
        ...

    @overload
    def rename(
        self,
        mapper: Renamer | None = ...,
        *,
        index: Renamer | None = ...,
        columns: Renamer | None = ...,
        axis: Axis | None = ...,
        copy: bool | None = ...,
        inplace: bool = ...,
        level: Level = ...,
        errors: IgnoreRaise = ...,
    ) -> DataFrame | None:
        ...

    def rename(
        self,
        mapper: Renamer | None = None,
        *,
        index: Renamer | None = None,
        columns: Renamer | None = None,
        axis: Axis | None = None,
        copy: bool | None = None,
        inplace: bool = False,
        level: Level | None = None,
        errors: IgnoreRaise = "ignore",
    ) -> DataFrame | None:
        """
        Rename columns or index labels.

        Function / dict values must be unique (1-to-1). Labels not contained in
        a dict / Series will be left as-is. Extra labels listed don't throw an
        error.

        See the :ref:`user guide <basics.rename>` for more.

        Parameters
        ----------
        mapper : dict-like or function
            Dict-like or function transformations to apply to
            that axis' values. Use either ``mapper`` and ``axis`` to
            specify the axis to target with ``mapper``, or ``index`` and
            ``columns``.
        index : dict-like or function
            Alternative to specifying axis (``mapper, axis=0``
            is equivalent to ``index=mapper``).
        columns : dict-like or function
            Alternative to specifying axis (``mapper, axis=1``
            is equivalent to ``columns=mapper``).
        axis : {0 or 'index', 1 or 'columns'}, default 0
            Axis to target with ``mapper``. Can be either the axis name
            ('index', 'columns') or number (0, 1). The default is 'index'.
        copy : bool, default True
            Also copy underlying data.

            .. note::
                The `copy` keyword will change behavior in pandas 3.0.
                `Copy-on-Write
                <https://pandas.pydata.org/docs/dev/user_guide/copy_on_write.html>`__
                will be enabled by default, which means that all methods with a
                `copy` keyword will use a lazy copy mechanism to defer the copy and
                ignore the `copy` keyword. The `copy` keyword will be removed in a
                future version of pandas.

                You can already get the future behavior and improvements through
                enabling copy on write ``pd.options.mode.copy_on_write = True``
        inplace : bool, default False
            Whether to modify the DataFrame rather than creating a new one.
            If True then value of copy is ignored.
        level : int or level name, default None
            In case of a MultiIndex, only rename labels in the specified
            level.
        errors : {'ignore', 'raise'}, default 'ignore'
            If 'raise', raise a `KeyError` when a dict-like `mapper`, `index`,
            or `columns` contains labels that are not present in the Index
            being transformed.
            If 'ignore', existing keys will be renamed and extra keys will be
            ignored.

        Returns
        -------
        DataFrame or None
            DataFrame with the renamed axis labels or None if ``inplace=True``.

        Raises
        ------
        KeyError
            If any of the labels is not found in the selected axis and
            "errors='raise'".

        See Also
        --------
        DataFrame.rename_axis : Set the name of the axis.

        Examples
        --------
        ``DataFrame.rename`` supports two calling conventions

        * ``(index=index_mapper, columns=columns_mapper, ...)``
        * ``(mapper, axis={'index', 'columns'}, ...)``

        We *highly* recommend using keyword arguments to clarify your
        intent.

        Rename columns using a mapping:

        >>> df = pd.DataFrame({"A": [1, 2, 3], "B": [4, 5, 6]})
        >>> df.rename(columns={"A": "a", "B": "c"})
           a  c
        0  1  4
        1  2  5
        2  3  6

        Rename index using a mapping:

        >>> df.rename(index={0: "x", 1: "y", 2: "z"})
           A  B
        x  1  4
        y  2  5
        z  3  6

        Cast index labels to a different type:

        >>> df.index
        RangeIndex(start=0, stop=3, step=1)
        >>> df.rename(index=str).index
        Index(['0', '1', '2'], dtype='object')

        >>> df.rename(columns={"A": "a", "B": "b", "C": "c"}, errors="raise")
        Traceback (most recent call last):
        KeyError: ['C'] not found in axis

        Using axis-style parameters:

        >>> df.rename(str.lower, axis="columns")
           a  b
        0  1  4
        1  2  5
        2  3  6

        >>> df.rename({1: 2, 2: 4}, axis="index")
           A  B
        0  1  4
        2  2  5
        4  3  6
        """
        return super()._rename(
            mapper=mapper,
            index=index,
            columns=columns,
            axis=axis,
            inplace=inplace,
            level=level,
            errors=errors,
        )

    def pop(self, item: Hashable) -> Series:
        """
        Return item and drop from frame. Raise KeyError if not found.

        Parameters
        ----------
        item : label
            Label of column to be popped.

        Returns
        -------
        Series

        Examples
        --------
        >>> df = pd.DataFrame(
        ...     [
        ...         ("falcon", "bird", 389.0),
        ...         ("parrot", "bird", 24.0),
        ...         ("lion", "mammal", 80.5),
        ...         ("monkey", "mammal", np.nan),
        ...     ],
        ...     columns=("name", "class", "max_speed"),
        ... )
        >>> df
             name   class  max_speed
        0  falcon    bird      389.0
        1  parrot    bird       24.0
        2    lion  mammal       80.5
        3  monkey  mammal        NaN

        >>> df.pop("class")
        0      bird
        1      bird
        2    mammal
        3    mammal
        Name: class, dtype: object

        >>> df
             name  max_speed
        0  falcon      389.0
        1  parrot       24.0
        2    lion       80.5
        3  monkey        NaN
        """
        return super().pop(item=item)

    @overload
    def _replace_columnwise(
        self, mapping: dict[Hashable, tuple[Any, Any]], inplace: Literal[True], regex
    ) -> None:
        ...

    @overload
    def _replace_columnwise(
        self, mapping: dict[Hashable, tuple[Any, Any]], inplace: Literal[False], regex
    ) -> Self:
        ...

    def _replace_columnwise(
        self, mapping: dict[Hashable, tuple[Any, Any]], inplace: bool, regex
    ) -> Self | None:
        """
        Dispatch to Series.replace column-wise.

        Parameters
        ----------
        mapping : dict
            of the form {col: (target, value)}
        inplace : bool
        regex : bool or same types as `to_replace` in DataFrame.replace

        Returns
        -------
        DataFrame or None
        """
        # Operate column-wise
        res = self if inplace else self.copy(deep=False)
        ax = self.columns

        for i, ax_value in enumerate(ax):
            if ax_value in mapping:
                ser = self.iloc[:, i]

                target, value = mapping[ax_value]
                newobj = ser.replace(target, value, regex=regex)

                res._iset_item(i, newobj, inplace=inplace)

        if inplace:
            return None
        return res.__finalize__(self)

    @doc(NDFrame.shift, klass=_shared_doc_kwargs["klass"])
    def shift(
        self,
        periods: int | Sequence[int] = 1,
        freq: Frequency | None = None,
        axis: Axis = 0,
        fill_value: Hashable = lib.no_default,
        suffix: str | None = None,
    ) -> DataFrame:
        if freq is not None and fill_value is not lib.no_default:
            # GH#53832
            warnings.warn(
                "Passing a 'freq' together with a 'fill_value' silently ignores "
                "the fill_value and is deprecated. This will raise in a future "
                "version.",
                FutureWarning,
                stacklevel=find_stack_level(),
            )
            fill_value = lib.no_default

        if self.empty:
            return self.copy()

        axis = self._get_axis_number(axis)

        if is_list_like(periods):
            periods = cast(Sequence, periods)
            if axis == 1:
                raise ValueError(
                    "If `periods` contains multiple shifts, `axis` cannot be 1."
                )
            if len(periods) == 0:
                raise ValueError("If `periods` is an iterable, it cannot be empty.")
            from pandas.core.reshape.concat import concat

            shifted_dataframes = []
            for period in periods:
                if not is_integer(period):
                    raise TypeError(
                        f"Periods must be integer, but {period} is {type(period)}."
                    )
                period = cast(int, period)
                shifted_dataframes.append(
                    super()
                    .shift(periods=period, freq=freq, axis=axis, fill_value=fill_value)
                    .add_suffix(f"{suffix}_{period}" if suffix else f"_{period}")
                )
            return concat(shifted_dataframes, axis=1)
        elif suffix:
            raise ValueError("Cannot specify `suffix` if `periods` is an int.")
        periods = cast(int, periods)

        ncols = len(self.columns)
        arrays = self._mgr.arrays
        if axis == 1 and periods != 0 and ncols > 0 and freq is None:
            if fill_value is lib.no_default:
                # We will infer fill_value to match the closest column

                # Use a column that we know is valid for our column's dtype GH#38434
                label = self.columns[0]

                if periods > 0:
                    result = self.iloc[:, :-periods]
                    for col in range(min(ncols, abs(periods))):
                        # TODO(EA2D): doing this in a loop unnecessary with 2D EAs
                        # Define filler inside loop so we get a copy
                        filler = self.iloc[:, 0].shift(len(self))
                        result.insert(0, label, filler, allow_duplicates=True)
                else:
                    result = self.iloc[:, -periods:]
                    for col in range(min(ncols, abs(periods))):
                        # Define filler inside loop so we get a copy
                        filler = self.iloc[:, -1].shift(len(self))
                        result.insert(
                            len(result.columns), label, filler, allow_duplicates=True
                        )

                result.columns = self.columns.copy()
                return result
            elif len(arrays) > 1 or (
                # If we only have one block and we know that we can't
                #  keep the same dtype (i.e. the _can_hold_element check)
                #  then we can go through the reindex_indexer path
                #  (and avoid casting logic in the Block method).
                not can_hold_element(arrays[0], fill_value)
            ):
                # GH#35488 we need to watch out for multi-block cases
                # We only get here with fill_value not-lib.no_default
                nper = abs(periods)
                nper = min(nper, ncols)
                if periods > 0:
                    indexer = np.array(
                        [-1] * nper + list(range(ncols - periods)), dtype=np.intp
                    )
                else:
                    indexer = np.array(
                        list(range(nper, ncols)) + [-1] * nper, dtype=np.intp
                    )
                mgr = self._mgr.reindex_indexer(
                    self.columns,
                    indexer,
                    axis=0,
                    fill_value=fill_value,
                    allow_dups=True,
                )
                res_df = self._constructor_from_mgr(mgr, axes=mgr.axes)
                return res_df.__finalize__(self, method="shift")
            else:
                return self.T.shift(periods=periods, fill_value=fill_value).T

        return super().shift(
            periods=periods, freq=freq, axis=axis, fill_value=fill_value
        )

    @overload
    def set_index(
        self,
        keys,
        *,
        drop: bool = ...,
        append: bool = ...,
        inplace: Literal[False] = ...,
        verify_integrity: bool = ...,
    ) -> DataFrame:
        ...

    @overload
    def set_index(
        self,
        keys,
        *,
        drop: bool = ...,
        append: bool = ...,
        inplace: Literal[True],
        verify_integrity: bool = ...,
    ) -> None:
        ...

    def set_index(
        self,
        keys,
        *,
        drop: bool = True,
        append: bool = False,
        inplace: bool = False,
        verify_integrity: bool = False,
    ) -> DataFrame | None:
        """
        Set the DataFrame index using existing columns.

        Set the DataFrame index (row labels) using one or more existing
        columns or arrays (of the correct length). The index can replace the
        existing index or expand on it.

        Parameters
        ----------
        keys : label or array-like or list of labels/arrays
            This parameter can be either a single column key, a single array of
            the same length as the calling DataFrame, or a list containing an
            arbitrary combination of column keys and arrays. Here, "array"
            encompasses :class:`Series`, :class:`Index`, ``np.ndarray``, and
            instances of :class:`~collections.abc.Iterator`.
        drop : bool, default True
            Delete columns to be used as the new index.
        append : bool, default False
            Whether to append columns to existing index.
        inplace : bool, default False
            Whether to modify the DataFrame rather than creating a new one.
        verify_integrity : bool, default False
            Check the new index for duplicates. Otherwise defer the check until
            necessary. Setting to False will improve the performance of this
            method.

        Returns
        -------
        DataFrame or None
            Changed row labels or None if ``inplace=True``.

        See Also
        --------
        DataFrame.reset_index : Opposite of set_index.
        DataFrame.reindex : Change to new indices or expand indices.
        DataFrame.reindex_like : Change to same indices as other DataFrame.

        Examples
        --------
        >>> df = pd.DataFrame(
        ...     {
        ...         "month": [1, 4, 7, 10],
        ...         "year": [2012, 2014, 2013, 2014],
        ...         "sale": [55, 40, 84, 31],
        ...     }
        ... )
        >>> df
           month  year  sale
        0      1  2012    55
        1      4  2014    40
        2      7  2013    84
        3     10  2014    31

        Set the index to become the 'month' column:

        >>> df.set_index("month")
               year  sale
        month
        1      2012    55
        4      2014    40
        7      2013    84
        10     2014    31

        Create a MultiIndex using columns 'year' and 'month':

        >>> df.set_index(["year", "month"])
                    sale
        year  month
        2012  1     55
        2014  4     40
        2013  7     84
        2014  10    31

        Create a MultiIndex using an Index and a column:

        >>> df.set_index([pd.Index([1, 2, 3, 4]), "year"])
                 month  sale
           year
        1  2012  1      55
        2  2014  4      40
        3  2013  7      84
        4  2014  10     31

        Create a MultiIndex using two Series:

        >>> s = pd.Series([1, 2, 3, 4])
        >>> df.set_index([s, s**2])
              month  year  sale
        1 1       1  2012    55
        2 4       4  2014    40
        3 9       7  2013    84
        4 16     10  2014    31
        """
        inplace = validate_bool_kwarg(inplace, "inplace")
        self._check_inplace_and_allows_duplicate_labels(inplace)
        if not isinstance(keys, list):
            keys = [keys]

        err_msg = (
            'The parameter "keys" may be a column key, one-dimensional '
            "array, or a list containing only valid column keys and "
            "one-dimensional arrays."
        )

        missing: list[Hashable] = []
        for col in keys:
            if isinstance(col, (Index, Series, np.ndarray, list, abc.Iterator)):
                # arrays are fine as long as they are one-dimensional
                # iterators get converted to list below
                if getattr(col, "ndim", 1) != 1:
                    raise ValueError(err_msg)
            else:
                # everything else gets tried as a key; see GH 24969
                try:
                    found = col in self.columns
                except TypeError as err:
                    raise TypeError(
                        f"{err_msg}. Received column of type {type(col)}"
                    ) from err
                else:
                    if not found:
                        missing.append(col)

        if missing:
            raise KeyError(f"None of {missing} are in the columns")

        if inplace:
            frame = self
        else:
            frame = self.copy(deep=False)

        arrays: list[Index] = []
        names: list[Hashable] = []
        if append:
            names = list(self.index.names)
            if isinstance(self.index, MultiIndex):
                arrays.extend(
                    self.index._get_level_values(i) for i in range(self.index.nlevels)
                )
            else:
                arrays.append(self.index)

        to_remove: list[Hashable] = []
        for col in keys:
            if isinstance(col, MultiIndex):
                arrays.extend(col._get_level_values(n) for n in range(col.nlevels))
                names.extend(col.names)
            elif isinstance(col, (Index, Series)):
                # if Index then not MultiIndex (treated above)

                # error: Argument 1 to "append" of "list" has incompatible type
                #  "Union[Index, Series]"; expected "Index"
                arrays.append(col)  # type: ignore[arg-type]
                names.append(col.name)
            elif isinstance(col, (list, np.ndarray)):
                # error: Argument 1 to "append" of "list" has incompatible type
                # "Union[List[Any], ndarray]"; expected "Index"
                arrays.append(col)  # type: ignore[arg-type]
                names.append(None)
            elif isinstance(col, abc.Iterator):
                # error: Argument 1 to "append" of "list" has incompatible type
                # "List[Any]"; expected "Index"
                arrays.append(list(col))  # type: ignore[arg-type]
                names.append(None)
            # from here, col can only be a column label
            else:
                arrays.append(frame[col])
                names.append(col)
                if drop:
                    to_remove.append(col)

            if len(arrays[-1]) != len(self):
                # check newest element against length of calling frame, since
                # ensure_index_from_sequences would not raise for append=False.
                raise ValueError(
                    f"Length mismatch: Expected {len(self)} rows, "
                    f"received array of length {len(arrays[-1])}"
                )

        index = ensure_index_from_sequences(arrays, names)

        if verify_integrity and not index.is_unique:
            duplicates = index[index.duplicated()].unique()
            raise ValueError(f"Index has duplicate keys: {duplicates}")

        # use set to handle duplicate column names gracefully in case of drop
        for c in set(to_remove):
            del frame[c]

        # clear up memory usage
        index._cleanup()

        frame.index = index

        if not inplace:
            return frame
        return None

    @overload
    def reset_index(
        self,
        level: IndexLabel = ...,
        *,
        drop: bool = ...,
        inplace: Literal[False] = ...,
        col_level: Hashable = ...,
        col_fill: Hashable = ...,
        allow_duplicates: bool | lib.NoDefault = ...,
        names: Hashable | Sequence[Hashable] | None = None,
    ) -> DataFrame:
        ...

    @overload
    def reset_index(
        self,
        level: IndexLabel = ...,
        *,
        drop: bool = ...,
        inplace: Literal[True],
        col_level: Hashable = ...,
        col_fill: Hashable = ...,
        allow_duplicates: bool | lib.NoDefault = ...,
        names: Hashable | Sequence[Hashable] | None = None,
    ) -> None:
        ...

    @overload
    def reset_index(
        self,
        level: IndexLabel = ...,
        *,
        drop: bool = ...,
        inplace: bool = ...,
        col_level: Hashable = ...,
        col_fill: Hashable = ...,
        allow_duplicates: bool | lib.NoDefault = ...,
        names: Hashable | Sequence[Hashable] | None = None,
    ) -> DataFrame | None:
        ...

    def reset_index(
        self,
        level: IndexLabel | None = None,
        *,
        drop: bool = False,
        inplace: bool = False,
        col_level: Hashable = 0,
        col_fill: Hashable = "",
        allow_duplicates: bool | lib.NoDefault = lib.no_default,
        names: Hashable | Sequence[Hashable] | None = None,
    ) -> DataFrame | None:
        """
        Reset the index, or a level of it.

        Reset the index of the DataFrame, and use the default one instead.
        If the DataFrame has a MultiIndex, this method can remove one or more
        levels.

        Parameters
        ----------
        level : int, str, tuple, or list, default None
            Only remove the given levels from the index. Removes all levels by
            default.
        drop : bool, default False
            Do not try to insert index into dataframe columns. This resets
            the index to the default integer index.
        inplace : bool, default False
            Whether to modify the DataFrame rather than creating a new one.
        col_level : int or str, default 0
            If the columns have multiple levels, determines which level the
            labels are inserted into. By default it is inserted into the first
            level.
        col_fill : object, default ''
            If the columns have multiple levels, determines how the other
            levels are named. If None then the index name is repeated.
        allow_duplicates : bool, optional, default lib.no_default
            Allow duplicate column labels to be created.

            .. versionadded:: 1.5.0

        names : int, str or 1-dimensional list, default None
            Using the given string, rename the DataFrame column which contains the
            index data. If the DataFrame has a MultiIndex, this has to be a list or
            tuple with length equal to the number of levels.

            .. versionadded:: 1.5.0

        Returns
        -------
        DataFrame or None
            DataFrame with the new index or None if ``inplace=True``.

        See Also
        --------
        DataFrame.set_index : Opposite of reset_index.
        DataFrame.reindex : Change to new indices or expand indices.
        DataFrame.reindex_like : Change to same indices as other DataFrame.

        Examples
        --------
        >>> df = pd.DataFrame(
        ...     [("bird", 389.0), ("bird", 24.0), ("mammal", 80.5), ("mammal", np.nan)],
        ...     index=["falcon", "parrot", "lion", "monkey"],
        ...     columns=("class", "max_speed"),
        ... )
        >>> df
                 class  max_speed
        falcon    bird      389.0
        parrot    bird       24.0
        lion    mammal       80.5
        monkey  mammal        NaN

        When we reset the index, the old index is added as a column, and a
        new sequential index is used:

        >>> df.reset_index()
            index   class  max_speed
        0  falcon    bird      389.0
        1  parrot    bird       24.0
        2    lion  mammal       80.5
        3  monkey  mammal        NaN

        We can use the `drop` parameter to avoid the old index being added as
        a column:

        >>> df.reset_index(drop=True)
            class  max_speed
        0    bird      389.0
        1    bird       24.0
        2  mammal       80.5
        3  mammal        NaN

        You can also use `reset_index` with `MultiIndex`.

        >>> index = pd.MultiIndex.from_tuples(
        ...     [
        ...         ("bird", "falcon"),
        ...         ("bird", "parrot"),
        ...         ("mammal", "lion"),
        ...         ("mammal", "monkey"),
        ...     ],
        ...     names=["class", "name"],
        ... )
        >>> columns = pd.MultiIndex.from_tuples([("speed", "max"), ("species", "type")])
        >>> df = pd.DataFrame(
        ...     [(389.0, "fly"), (24.0, "fly"), (80.5, "run"), (np.nan, "jump")],
        ...     index=index,
        ...     columns=columns,
        ... )
        >>> df
                       speed species
                         max    type
        class  name
        bird   falcon  389.0     fly
               parrot   24.0     fly
        mammal lion     80.5     run
               monkey    NaN    jump

        Using the `names` parameter, choose a name for the index column:

        >>> df.reset_index(names=["classes", "names"])
          classes   names  speed species
                             max    type
        0    bird  falcon  389.0     fly
        1    bird  parrot   24.0     fly
        2  mammal    lion   80.5     run
        3  mammal  monkey    NaN    jump

        If the index has multiple levels, we can reset a subset of them:

        >>> df.reset_index(level="class")
                 class  speed species
                          max    type
        name
        falcon    bird  389.0     fly
        parrot    bird   24.0     fly
        lion    mammal   80.5     run
        monkey  mammal    NaN    jump

        If we are not dropping the index, by default, it is placed in the top
        level. We can place it in another level:

        >>> df.reset_index(level="class", col_level=1)
                        speed species
                 class    max    type
        name
        falcon    bird  389.0     fly
        parrot    bird   24.0     fly
        lion    mammal   80.5     run
        monkey  mammal    NaN    jump

        When the index is inserted under another level, we can specify under
        which one with the parameter `col_fill`:

        >>> df.reset_index(level="class", col_level=1, col_fill="species")
                      species  speed species
                        class    max    type
        name
        falcon           bird  389.0     fly
        parrot           bird   24.0     fly
        lion           mammal   80.5     run
        monkey         mammal    NaN    jump

        If we specify a nonexistent level for `col_fill`, it is created:

        >>> df.reset_index(level="class", col_level=1, col_fill="genus")
                        genus  speed species
                        class    max    type
        name
        falcon           bird  389.0     fly
        parrot           bird   24.0     fly
        lion           mammal   80.5     run
        monkey         mammal    NaN    jump
        """
        inplace = validate_bool_kwarg(inplace, "inplace")
        self._check_inplace_and_allows_duplicate_labels(inplace)
        if inplace:
            new_obj = self
        else:
            new_obj = self.copy(deep=False)
        if allow_duplicates is not lib.no_default:
            allow_duplicates = validate_bool_kwarg(allow_duplicates, "allow_duplicates")

        new_index = default_index(len(new_obj))
        if level is not None:
            if not isinstance(level, (tuple, list)):
                level = [level]
            level = [self.index._get_level_number(lev) for lev in level]
            if len(level) < self.index.nlevels:
                new_index = self.index.droplevel(level)

        if not drop:
            to_insert: Iterable[tuple[Any, Any | None]]

            default = "index" if "index" not in self else "level_0"
            names = self.index._get_default_index_names(names, default)

            if isinstance(self.index, MultiIndex):
                to_insert = zip(self.index.levels, self.index.codes)
            else:
                to_insert = ((self.index, None),)

            multi_col = isinstance(self.columns, MultiIndex)
            for i, (lev, lab) in reversed(list(enumerate(to_insert))):
                if level is not None and i not in level:
                    continue
                name = names[i]
                if multi_col:
                    col_name = list(name) if isinstance(name, tuple) else [name]
                    if col_fill is None:
                        if len(col_name) not in (1, self.columns.nlevels):
                            raise ValueError(
                                "col_fill=None is incompatible "
                                f"with incomplete column name {name}"
                            )
                        col_fill = col_name[0]

                    lev_num = self.columns._get_level_number(col_level)
                    name_lst = [col_fill] * lev_num + col_name
                    missing = self.columns.nlevels - len(name_lst)
                    name_lst += [col_fill] * missing
                    name = tuple(name_lst)

                # to ndarray and maybe infer different dtype
                level_values = lev._values
                if level_values.dtype == np.object_:
                    level_values = lib.maybe_convert_objects(level_values)

                if lab is not None:
                    # if we have the codes, extract the values with a mask
                    level_values = algorithms.take(
                        level_values, lab, allow_fill=True, fill_value=lev._na_value
                    )

                new_obj.insert(
                    0,
                    name,
                    level_values,
                    allow_duplicates=allow_duplicates,
                )

        new_obj.index = new_index
        if not inplace:
            return new_obj

        return None

    # ----------------------------------------------------------------------
    # Reindex-based selection methods

    @doc(NDFrame.isna, klass=_shared_doc_kwargs["klass"])
    def isna(self) -> DataFrame:
        res_mgr = self._mgr.isna(func=isna)
        result = self._constructor_from_mgr(res_mgr, axes=res_mgr.axes)
        return result.__finalize__(self, method="isna")

    @doc(NDFrame.isna, klass=_shared_doc_kwargs["klass"])
    def isnull(self) -> DataFrame:
        """
        DataFrame.isnull is an alias for DataFrame.isna.
        """
        return self.isna()

    @doc(NDFrame.notna, klass=_shared_doc_kwargs["klass"])
    def notna(self) -> DataFrame:
        return ~self.isna()

    @doc(NDFrame.notna, klass=_shared_doc_kwargs["klass"])
    def notnull(self) -> DataFrame:
        """
        DataFrame.notnull is an alias for DataFrame.notna.
        """
        return ~self.isna()

    @overload
    def dropna(
        self,
        *,
        axis: Axis = ...,
        how: AnyAll | lib.NoDefault = ...,
        thresh: int | lib.NoDefault = ...,
        subset: IndexLabel = ...,
        inplace: Literal[False] = ...,
        ignore_index: bool = ...,
    ) -> DataFrame:
        ...

    @overload
    def dropna(
        self,
        *,
        axis: Axis = ...,
        how: AnyAll | lib.NoDefault = ...,
        thresh: int | lib.NoDefault = ...,
        subset: IndexLabel = ...,
        inplace: Literal[True],
        ignore_index: bool = ...,
    ) -> None:
        ...

    def dropna(
        self,
        *,
        axis: Axis = 0,
        how: AnyAll | lib.NoDefault = lib.no_default,
        thresh: int | lib.NoDefault = lib.no_default,
        subset: IndexLabel | None = None,
        inplace: bool = False,
        ignore_index: bool = False,
    ) -> DataFrame | None:
        """
        Remove missing values.

        See the :ref:`User Guide <missing_data>` for more on which values are
        considered missing, and how to work with missing data.

        Parameters
        ----------
        axis : {0 or 'index', 1 or 'columns'}, default 0
            Determine if rows or columns which contain missing values are
            removed.

            * 0, or 'index' : Drop rows which contain missing values.
            * 1, or 'columns' : Drop columns which contain missing value.

            Only a single axis is allowed.

        how : {'any', 'all'}, default 'any'
            Determine if row or column is removed from DataFrame, when we have
            at least one NA or all NA.

            * 'any' : If any NA values are present, drop that row or column.
            * 'all' : If all values are NA, drop that row or column.

        thresh : int, optional
            Require that many non-NA values. Cannot be combined with how.
        subset : column label or sequence of labels, optional
            Labels along other axis to consider, e.g. if you are dropping rows
            these would be a list of columns to include.
        inplace : bool, default False
            Whether to modify the DataFrame rather than creating a new one.
        ignore_index : bool, default ``False``
            If ``True``, the resulting axis will be labeled 0, 1, …, n - 1.

            .. versionadded:: 2.0.0

        Returns
        -------
        DataFrame or None
            DataFrame with NA entries dropped from it or None if ``inplace=True``.

        See Also
        --------
        DataFrame.isna: Indicate missing values.
        DataFrame.notna : Indicate existing (non-missing) values.
        DataFrame.fillna : Replace missing values.
        Series.dropna : Drop missing values.
        Index.dropna : Drop missing indices.

        Examples
        --------
        >>> df = pd.DataFrame(
        ...     {
        ...         "name": ["Alfred", "Batman", "Catwoman"],
        ...         "toy": [np.nan, "Batmobile", "Bullwhip"],
        ...         "born": [pd.NaT, pd.Timestamp("1940-04-25"), pd.NaT],
        ...     }
        ... )
        >>> df
               name        toy       born
        0    Alfred        NaN        NaT
        1    Batman  Batmobile 1940-04-25
        2  Catwoman   Bullwhip        NaT

        Drop the rows where at least one element is missing.

        >>> df.dropna()
             name        toy       born
        1  Batman  Batmobile 1940-04-25

        Drop the columns where at least one element is missing.

        >>> df.dropna(axis="columns")
               name
        0    Alfred
        1    Batman
        2  Catwoman

        Drop the rows where all elements are missing.

        >>> df.dropna(how="all")
               name        toy       born
        0    Alfred        NaN        NaT
        1    Batman  Batmobile 1940-04-25
        2  Catwoman   Bullwhip        NaT

        Keep only the rows with at least 2 non-NA values.

        >>> df.dropna(thresh=2)
               name        toy       born
        1    Batman  Batmobile 1940-04-25
        2  Catwoman   Bullwhip        NaT

        Define in which columns to look for missing values.

        >>> df.dropna(subset=["name", "toy"])
               name        toy       born
        1    Batman  Batmobile 1940-04-25
        2  Catwoman   Bullwhip        NaT
        """
        if (how is not lib.no_default) and (thresh is not lib.no_default):
            raise TypeError(
                "You cannot set both the how and thresh arguments at the same time."
            )

        if how is lib.no_default:
            how = "any"

        inplace = validate_bool_kwarg(inplace, "inplace")
        if isinstance(axis, (tuple, list)):
            # GH20987
            raise TypeError("supplying multiple axes to axis is no longer supported.")

        axis = self._get_axis_number(axis)
        agg_axis = 1 - axis

        agg_obj = self
        if subset is not None:
            # subset needs to be list
            if not is_list_like(subset):
                subset = [subset]
            ax = self._get_axis(agg_axis)
            indices = ax.get_indexer_for(subset)
            check = indices == -1
            if check.any():
                raise KeyError(np.array(subset)[check].tolist())
            agg_obj = self.take(indices, axis=agg_axis)

        if thresh is not lib.no_default:
            count = agg_obj.count(axis=agg_axis)
            mask = count >= thresh
        elif how == "any":
            # faster equivalent to 'agg_obj.count(agg_axis) == self.shape[agg_axis]'
            mask = notna(agg_obj).all(axis=agg_axis, bool_only=False)
        elif how == "all":
            # faster equivalent to 'agg_obj.count(agg_axis) > 0'
            mask = notna(agg_obj).any(axis=agg_axis, bool_only=False)
        else:
            raise ValueError(f"invalid how option: {how}")

        if np.all(mask):
            result = self.copy(deep=False)
        else:
            result = self.loc(axis=axis)[mask]

        if ignore_index:
            result.index = default_index(len(result))

        if not inplace:
            return result
        self._update_inplace(result)
        return None

    @overload
    def drop_duplicates(
        self,
        subset: Hashable | Sequence[Hashable] | None = ...,
        *,
        keep: DropKeep = ...,
        inplace: Literal[True],
        ignore_index: bool = ...,
    ) -> None:
        ...

    @overload
    def drop_duplicates(
        self,
        subset: Hashable | Sequence[Hashable] | None = ...,
        *,
        keep: DropKeep = ...,
        inplace: Literal[False] = ...,
        ignore_index: bool = ...,
    ) -> DataFrame:
        ...

    @overload
    def drop_duplicates(
        self,
        subset: Hashable | Sequence[Hashable] | None = ...,
        *,
        keep: DropKeep = ...,
        inplace: bool = ...,
        ignore_index: bool = ...,
    ) -> DataFrame | None:
        ...

    def drop_duplicates(
        self,
        subset: Hashable | Sequence[Hashable] | None = None,
        *,
        keep: DropKeep = "first",
        inplace: bool = False,
        ignore_index: bool = False,
    ) -> DataFrame | None:
        """
        Return DataFrame with duplicate rows removed.

        Considering certain columns is optional. Indexes, including time indexes
        are ignored.

        Parameters
        ----------
        subset : column label or sequence of labels, optional
            Only consider certain columns for identifying duplicates, by
            default use all of the columns.
        keep : {'first', 'last', ``False``}, default 'first'
            Determines which duplicates (if any) to keep.

            - 'first' : Drop duplicates except for the first occurrence.
            - 'last' : Drop duplicates except for the last occurrence.
            - ``False`` : Drop all duplicates.

        inplace : bool, default ``False``
            Whether to modify the DataFrame rather than creating a new one.
        ignore_index : bool, default ``False``
            If ``True``, the resulting axis will be labeled 0, 1, …, n - 1.

        Returns
        -------
        DataFrame or None
            DataFrame with duplicates removed or None if ``inplace=True``.

        See Also
        --------
        DataFrame.value_counts: Count unique combinations of columns.

        Examples
        --------
        Consider dataset containing ramen rating.

        >>> df = pd.DataFrame(
        ...     {
        ...         "brand": ["Yum Yum", "Yum Yum", "Indomie", "Indomie", "Indomie"],
        ...         "style": ["cup", "cup", "cup", "pack", "pack"],
        ...         "rating": [4, 4, 3.5, 15, 5],
        ...     }
        ... )
        >>> df
            brand style  rating
        0  Yum Yum   cup     4.0
        1  Yum Yum   cup     4.0
        2  Indomie   cup     3.5
        3  Indomie  pack    15.0
        4  Indomie  pack     5.0

        By default, it removes duplicate rows based on all columns.

        >>> df.drop_duplicates()
            brand style  rating
        0  Yum Yum   cup     4.0
        2  Indomie   cup     3.5
        3  Indomie  pack    15.0
        4  Indomie  pack     5.0

        To remove duplicates on specific column(s), use ``subset``.

        >>> df.drop_duplicates(subset=["brand"])
            brand style  rating
        0  Yum Yum   cup     4.0
        2  Indomie   cup     3.5

        To remove duplicates and keep last occurrences, use ``keep``.

        >>> df.drop_duplicates(subset=["brand", "style"], keep="last")
            brand style  rating
        1  Yum Yum   cup     4.0
        2  Indomie   cup     3.5
        4  Indomie  pack     5.0
        """
        if self.empty:
            return self.copy(deep=False)

        inplace = validate_bool_kwarg(inplace, "inplace")
        ignore_index = validate_bool_kwarg(ignore_index, "ignore_index")

        result = self[-self.duplicated(subset, keep=keep)]
        if ignore_index:
            result.index = default_index(len(result))

        if inplace:
            self._update_inplace(result)
            return None
        else:
            return result

    def duplicated(
        self,
        subset: Hashable | Sequence[Hashable] | None = None,
        keep: DropKeep = "first",
    ) -> Series:
        """
        Return boolean Series denoting duplicate rows.

        Considering certain columns is optional.

        Parameters
        ----------
        subset : column label or sequence of labels, optional
            Only consider certain columns for identifying duplicates, by
            default use all of the columns.
        keep : {'first', 'last', False}, default 'first'
            Determines which duplicates (if any) to mark.

            - ``first`` : Mark duplicates as ``True`` except for the first occurrence.
            - ``last`` : Mark duplicates as ``True`` except for the last occurrence.
            - False : Mark all duplicates as ``True``.

        Returns
        -------
        Series
            Boolean series for each duplicated rows.

        See Also
        --------
        Index.duplicated : Equivalent method on index.
        Series.duplicated : Equivalent method on Series.
        Series.drop_duplicates : Remove duplicate values from Series.
        DataFrame.drop_duplicates : Remove duplicate values from DataFrame.

        Examples
        --------
        Consider dataset containing ramen rating.

        >>> df = pd.DataFrame(
        ...     {
        ...         "brand": ["Yum Yum", "Yum Yum", "Indomie", "Indomie", "Indomie"],
        ...         "style": ["cup", "cup", "cup", "pack", "pack"],
        ...         "rating": [4, 4, 3.5, 15, 5],
        ...     }
        ... )
        >>> df
            brand style  rating
        0  Yum Yum   cup     4.0
        1  Yum Yum   cup     4.0
        2  Indomie   cup     3.5
        3  Indomie  pack    15.0
        4  Indomie  pack     5.0

        By default, for each set of duplicated values, the first occurrence
        is set on False and all others on True.

        >>> df.duplicated()
        0    False
        1     True
        2    False
        3    False
        4    False
        dtype: bool

        By using 'last', the last occurrence of each set of duplicated values
        is set on False and all others on True.

        >>> df.duplicated(keep="last")
        0     True
        1    False
        2    False
        3    False
        4    False
        dtype: bool

        By setting ``keep`` on False, all duplicates are True.

        >>> df.duplicated(keep=False)
        0     True
        1     True
        2    False
        3    False
        4    False
        dtype: bool

        To find duplicates on specific column(s), use ``subset``.

        >>> df.duplicated(subset=["brand"])
        0    False
        1     True
        2    False
        3     True
        4     True
        dtype: bool
        """

        if self.empty:
            return self._constructor_sliced(dtype=bool)

        def f(vals) -> tuple[np.ndarray, int]:
            labels, shape = algorithms.factorize(vals, size_hint=len(self))
            return labels.astype("i8"), len(shape)

        if subset is None:
            # https://github.com/pandas-dev/pandas/issues/28770
            # Incompatible types in assignment (expression has type "Index", variable
            # has type "Sequence[Any]")
            subset = self.columns  # type: ignore[assignment]
        elif (
            not np.iterable(subset)
            or isinstance(subset, str)
            or isinstance(subset, tuple)
            and subset in self.columns
        ):
            subset = (subset,)

        #  needed for mypy since can't narrow types using np.iterable
        subset = cast(Sequence, subset)

        # Verify all columns in subset exist in the queried dataframe
        # Otherwise, raise a KeyError, same as if you try to __getitem__ with a
        # key that doesn't exist.
        diff = set(subset) - set(self.columns)
        if diff:
            raise KeyError(Index(diff))

        if len(subset) == 1 and self.columns.is_unique:
            # GH#45236 This is faster than get_group_index below
            result = self[subset[0]].duplicated(keep)
            result.name = None
        else:
            vals = (col.values for name, col in self.items() if name in subset)
            labels, shape = map(list, zip(*map(f, vals)))

            ids = get_group_index(labels, tuple(shape), sort=False, xnull=False)
            result = self._constructor_sliced(duplicated(ids, keep), index=self.index)
        return result.__finalize__(self, method="duplicated")

    # ----------------------------------------------------------------------
    # Sorting
    # error: Signature of "sort_values" incompatible with supertype "NDFrame"
    @overload  # type: ignore[override]
    def sort_values(
        self,
        by: IndexLabel,
        *,
        axis: Axis = ...,
        ascending=...,
        inplace: Literal[False] = ...,
        kind: SortKind = ...,
        na_position: NaPosition = ...,
        ignore_index: bool = ...,
        key: ValueKeyFunc = ...,
    ) -> DataFrame:
        ...

    @overload
    def sort_values(
        self,
        by: IndexLabel,
        *,
        axis: Axis = ...,
        ascending=...,
        inplace: Literal[True],
        kind: SortKind = ...,
        na_position: str = ...,
        ignore_index: bool = ...,
        key: ValueKeyFunc = ...,
    ) -> None:
        ...

    def sort_values(
        self,
        by: IndexLabel,
        *,
        axis: Axis = 0,
        ascending: bool | list[bool] | tuple[bool, ...] = True,
        inplace: bool = False,
        kind: SortKind = "quicksort",
        na_position: str = "last",
        ignore_index: bool = False,
        key: ValueKeyFunc | None = None,
    ) -> DataFrame | None:
        """
        Sort by the values along either axis.

        Parameters
        ----------
        by : str or list of str
            Name or list of names to sort by.

            - if `axis` is 0 or `'index'` then `by` may contain index
              levels and/or column labels.
            - if `axis` is 1 or `'columns'` then `by` may contain column
              levels and/or index labels.
        axis : "{0 or 'index', 1 or 'columns'}", default 0
             Axis to be sorted.
        ascending : bool or list of bool, default True
             Sort ascending vs. descending. Specify list for multiple sort
             orders.  If this is a list of bools, must match the length of
             the by.
        inplace : bool, default False
             If True, perform operation in-place.
        kind : {'quicksort', 'mergesort', 'heapsort', 'stable'}, default 'quicksort'
             Choice of sorting algorithm. See also :func:`numpy.sort` for more
             information. `mergesort` and `stable` are the only stable algorithms. For
             DataFrames, this option is only applied when sorting on a single
             column or label.
        na_position : {'first', 'last'}, default 'last'
             Puts NaNs at the beginning if `first`; `last` puts NaNs at the
             end.
        ignore_index : bool, default False
             If True, the resulting axis will be labeled 0, 1, …, n - 1.
        key : callable, optional
            Apply the key function to the values
            before sorting. This is similar to the `key` argument in the
            builtin :meth:`sorted` function, with the notable difference that
            this `key` function should be *vectorized*. It should expect a
            ``Series`` and return a Series with the same shape as the input.
            It will be applied to each column in `by` independently.

        Returns
        -------
        DataFrame or None
            DataFrame with sorted values or None if ``inplace=True``.

        See Also
        --------
        DataFrame.sort_index : Sort a DataFrame by the index.
        Series.sort_values : Similar method for a Series.

        Examples
        --------
        >>> df = pd.DataFrame(
        ...     {
        ...         "col1": ["A", "A", "B", np.nan, "D", "C"],
        ...         "col2": [2, 1, 9, 8, 7, 4],
        ...         "col3": [0, 1, 9, 4, 2, 3],
        ...         "col4": ["a", "B", "c", "D", "e", "F"],
        ...     }
        ... )
        >>> df
          col1  col2  col3 col4
        0    A     2     0    a
        1    A     1     1    B
        2    B     9     9    c
        3  NaN     8     4    D
        4    D     7     2    e
        5    C     4     3    F

        Sort by col1

        >>> df.sort_values(by=["col1"])
          col1  col2  col3 col4
        0    A     2     0    a
        1    A     1     1    B
        2    B     9     9    c
        5    C     4     3    F
        4    D     7     2    e
        3  NaN     8     4    D

        Sort by multiple columns

        >>> df.sort_values(by=["col1", "col2"])
          col1  col2  col3 col4
        1    A     1     1    B
        0    A     2     0    a
        2    B     9     9    c
        5    C     4     3    F
        4    D     7     2    e
        3  NaN     8     4    D

        Sort Descending

        >>> df.sort_values(by="col1", ascending=False)
          col1  col2  col3 col4
        4    D     7     2    e
        5    C     4     3    F
        2    B     9     9    c
        0    A     2     0    a
        1    A     1     1    B
        3  NaN     8     4    D

        Putting NAs first

        >>> df.sort_values(by="col1", ascending=False, na_position="first")
          col1  col2  col3 col4
        3  NaN     8     4    D
        4    D     7     2    e
        5    C     4     3    F
        2    B     9     9    c
        0    A     2     0    a
        1    A     1     1    B

        Sorting with a key function

        >>> df.sort_values(by="col4", key=lambda col: col.str.lower())
           col1  col2  col3 col4
        0    A     2     0    a
        1    A     1     1    B
        2    B     9     9    c
        3  NaN     8     4    D
        4    D     7     2    e
        5    C     4     3    F

        Natural sort with the key argument,
        using the `natsort <https://github.com/SethMMorton/natsort>` package.

        >>> df = pd.DataFrame(
        ...     {
        ...         "time": ["0hr", "128hr", "72hr", "48hr", "96hr"],
        ...         "value": [10, 20, 30, 40, 50],
        ...     }
        ... )
        >>> df
            time  value
        0    0hr     10
        1  128hr     20
        2   72hr     30
        3   48hr     40
        4   96hr     50
        >>> from natsort import index_natsorted
        >>> df.sort_values(
        ...     by="time", key=lambda x: np.argsort(index_natsorted(df["time"]))
        ... )
            time  value
        0    0hr     10
        3   48hr     40
        2   72hr     30
        4   96hr     50
        1  128hr     20
        """
        inplace = validate_bool_kwarg(inplace, "inplace")
        axis = self._get_axis_number(axis)
        ascending = validate_ascending(ascending)
        if not isinstance(by, list):
            by = [by]
        # error: Argument 1 to "len" has incompatible type "Union[bool, List[bool]]";
        # expected "Sized"
        if is_sequence(ascending) and (
            len(by) != len(ascending)  # type: ignore[arg-type]
        ):
            # error: Argument 1 to "len" has incompatible type "Union[bool,
            # List[bool]]"; expected "Sized"
            raise ValueError(
                f"Length of ascending ({len(ascending)})"  # type: ignore[arg-type]
                f" != length of by ({len(by)})"
            )
        if len(by) > 1:
            keys = [self._get_label_or_level_values(x, axis=axis) for x in by]

            # need to rewrap columns in Series to apply key function
            if key is not None:
                # error: List comprehension has incompatible type List[Series];
                # expected List[ndarray]
                keys = [
                    Series(k, name=name)  # type: ignore[misc]
                    for (k, name) in zip(keys, by)
                ]

            indexer = lexsort_indexer(
                keys, orders=ascending, na_position=na_position, key=key
            )
        elif len(by):
            # len(by) == 1

            k = self._get_label_or_level_values(by[0], axis=axis)

            # need to rewrap column in Series to apply key function
            if key is not None:
                # error: Incompatible types in assignment (expression has type
                # "Series", variable has type "ndarray")
                k = Series(k, name=by[0])  # type: ignore[assignment]

            if isinstance(ascending, (tuple, list)):
                ascending = ascending[0]

            indexer = nargsort(
                k, kind=kind, ascending=ascending, na_position=na_position, key=key
            )
        else:
            if inplace:
                return self._update_inplace(self)
            else:
                return self.copy(deep=False)

        if is_range_indexer(indexer, len(indexer)):
            result = self.copy(deep=False)
            if ignore_index:
                result.index = default_index(len(result))

            if inplace:
                return self._update_inplace(result)
            else:
                return result

        new_data = self._mgr.take(
            indexer, axis=self._get_block_manager_axis(axis), verify=False
        )

        if ignore_index:
            new_data.set_axis(
                self._get_block_manager_axis(axis), default_index(len(indexer))
            )

        result = self._constructor_from_mgr(new_data, axes=new_data.axes)
        if inplace:
            return self._update_inplace(result)
        else:
            return result.__finalize__(self, method="sort_values")

    @overload
    def sort_index(
        self,
        *,
        axis: Axis = ...,
        level: IndexLabel = ...,
        ascending: bool | Sequence[bool] = ...,
        inplace: Literal[True],
        kind: SortKind = ...,
        na_position: NaPosition = ...,
        sort_remaining: bool = ...,
        ignore_index: bool = ...,
        key: IndexKeyFunc = ...,
    ) -> None:
        ...

    @overload
    def sort_index(
        self,
        *,
        axis: Axis = ...,
        level: IndexLabel = ...,
        ascending: bool | Sequence[bool] = ...,
        inplace: Literal[False] = ...,
        kind: SortKind = ...,
        na_position: NaPosition = ...,
        sort_remaining: bool = ...,
        ignore_index: bool = ...,
        key: IndexKeyFunc = ...,
    ) -> DataFrame:
        ...

    @overload
    def sort_index(
        self,
        *,
        axis: Axis = ...,
        level: IndexLabel = ...,
        ascending: bool | Sequence[bool] = ...,
        inplace: bool = ...,
        kind: SortKind = ...,
        na_position: NaPosition = ...,
        sort_remaining: bool = ...,
        ignore_index: bool = ...,
        key: IndexKeyFunc = ...,
    ) -> DataFrame | None:
        ...

    def sort_index(
        self,
        *,
        axis: Axis = 0,
        level: IndexLabel | None = None,
        ascending: bool | Sequence[bool] = True,
        inplace: bool = False,
        kind: SortKind = "quicksort",
        na_position: NaPosition = "last",
        sort_remaining: bool = True,
        ignore_index: bool = False,
        key: IndexKeyFunc | None = None,
    ) -> DataFrame | None:
        """
        Sort object by labels (along an axis).

        Returns a new DataFrame sorted by label if `inplace` argument is
        ``False``, otherwise updates the original DataFrame and returns None.

        Parameters
        ----------
        axis : {0 or 'index', 1 or 'columns'}, default 0
            The axis along which to sort.  The value 0 identifies the rows,
            and 1 identifies the columns.
        level : int or level name or list of ints or list of level names
            If not None, sort on values in specified index level(s).
        ascending : bool or list-like of bools, default True
            Sort ascending vs. descending. When the index is a MultiIndex the
            sort direction can be controlled for each level individually.
        inplace : bool, default False
            Whether to modify the DataFrame rather than creating a new one.
        kind : {'quicksort', 'mergesort', 'heapsort', 'stable'}, default 'quicksort'
            Choice of sorting algorithm. See also :func:`numpy.sort` for more
            information. `mergesort` and `stable` are the only stable algorithms. For
            DataFrames, this option is only applied when sorting on a single
            column or label.
        na_position : {'first', 'last'}, default 'last'
            Puts NaNs at the beginning if `first`; `last` puts NaNs at the end.
            Not implemented for MultiIndex.
        sort_remaining : bool, default True
            If True and sorting by level and index is multilevel, sort by other
            levels too (in order) after sorting by specified level.
        ignore_index : bool, default False
            If True, the resulting axis will be labeled 0, 1, …, n - 1.
        key : callable, optional
            If not None, apply the key function to the index values
            before sorting. This is similar to the `key` argument in the
            builtin :meth:`sorted` function, with the notable difference that
            this `key` function should be *vectorized*. It should expect an
            ``Index`` and return an ``Index`` of the same shape. For MultiIndex
            inputs, the key is applied *per level*.

        Returns
        -------
        DataFrame or None
            The original DataFrame sorted by the labels or None if ``inplace=True``.

        See Also
        --------
        Series.sort_index : Sort Series by the index.
        DataFrame.sort_values : Sort DataFrame by the value.
        Series.sort_values : Sort Series by the value.

        Examples
        --------
        >>> df = pd.DataFrame(
        ...     [1, 2, 3, 4, 5], index=[100, 29, 234, 1, 150], columns=["A"]
        ... )
        >>> df.sort_index()
             A
        1    4
        29   2
        100  1
        150  5
        234  3

        By default, it sorts in ascending order, to sort in descending order,
        use ``ascending=False``

        >>> df.sort_index(ascending=False)
             A
        234  3
        150  5
        100  1
        29   2
        1    4

        A key function can be specified which is applied to the index before
        sorting. For a ``MultiIndex`` this is applied to each level separately.

        >>> df = pd.DataFrame({"a": [1, 2, 3, 4]}, index=["A", "b", "C", "d"])
        >>> df.sort_index(key=lambda x: x.str.lower())
           a
        A  1
        b  2
        C  3
        d  4
        """
        return super().sort_index(
            axis=axis,
            level=level,
            ascending=ascending,
            inplace=inplace,
            kind=kind,
            na_position=na_position,
            sort_remaining=sort_remaining,
            ignore_index=ignore_index,
            key=key,
        )

    def value_counts(
        self,
        subset: IndexLabel | None = None,
        normalize: bool = False,
        sort: bool = True,
        ascending: bool = False,
        dropna: bool = True,
    ) -> Series:
        """
        Return a Series containing the frequency of each distinct row in the Dataframe.

        Parameters
        ----------
        subset : label or list of labels, optional
            Columns to use when counting unique combinations.
        normalize : bool, default False
            Return proportions rather than frequencies.
        sort : bool, default True
            Sort by frequencies when True. Sort by DataFrame column values when False.
        ascending : bool, default False
            Sort in ascending order.
        dropna : bool, default True
            Don't include counts of rows that contain NA values.

            .. versionadded:: 1.3.0

        Returns
        -------
        Series

        See Also
        --------
        Series.value_counts: Equivalent method on Series.

        Notes
        -----
        The returned Series will have a MultiIndex with one level per input
        column but an Index (non-multi) for a single label. By default, rows
        that contain any NA values are omitted from the result. By default,
        the resulting Series will be in descending order so that the first
        element is the most frequently-occurring row.

        Examples
        --------
        >>> df = pd.DataFrame(
        ...     {"num_legs": [2, 4, 4, 6], "num_wings": [2, 0, 0, 0]},
        ...     index=["falcon", "dog", "cat", "ant"],
        ... )
        >>> df
                num_legs  num_wings
        falcon         2          2
        dog            4          0
        cat            4          0
        ant            6          0

        >>> df.value_counts()
        num_legs  num_wings
        4         0            2
        2         2            1
        6         0            1
        Name: count, dtype: int64

        >>> df.value_counts(sort=False)
        num_legs  num_wings
        2         2            1
        4         0            2
        6         0            1
        Name: count, dtype: int64

        >>> df.value_counts(ascending=True)
        num_legs  num_wings
        2         2            1
        6         0            1
        4         0            2
        Name: count, dtype: int64

        >>> df.value_counts(normalize=True)
        num_legs  num_wings
        4         0            0.50
        2         2            0.25
        6         0            0.25
        Name: proportion, dtype: float64

        With `dropna` set to `False` we can also count rows with NA values.

        >>> df = pd.DataFrame(
        ...     {
        ...         "first_name": ["John", "Anne", "John", "Beth"],
        ...         "middle_name": ["Smith", pd.NA, pd.NA, "Louise"],
        ...     }
        ... )
        >>> df
          first_name middle_name
        0       John       Smith
        1       Anne        <NA>
        2       John        <NA>
        3       Beth      Louise

        >>> df.value_counts()
        first_name  middle_name
        Beth        Louise         1
        John        Smith          1
        Name: count, dtype: int64

        >>> df.value_counts(dropna=False)
        first_name  middle_name
        Anne        NaN            1
        Beth        Louise         1
        John        Smith          1
                    NaN            1
        Name: count, dtype: int64

        >>> df.value_counts("first_name")
        first_name
        John    2
        Anne    1
        Beth    1
        Name: count, dtype: int64
        """
        if subset is None:
            subset = self.columns.tolist()

        name = "proportion" if normalize else "count"
        counts = self.groupby(subset, dropna=dropna, observed=False)._grouper.size()
        counts.name = name

        if sort:
            counts = counts.sort_values(ascending=ascending)
        if normalize:
            counts /= counts.sum()

        # Force MultiIndex for a list_like subset with a single column
        if is_list_like(subset) and len(subset) == 1:  # type: ignore[arg-type]
            counts.index = MultiIndex.from_arrays(
                [counts.index], names=[counts.index.name]
            )

        return counts

    def nlargest(
        self, n: int, columns: IndexLabel, keep: NsmallestNlargestKeep = "first"
    ) -> DataFrame:
        """
        Return the first `n` rows ordered by `columns` in descending order.

        Return the first `n` rows with the largest values in `columns`, in
        descending order. The columns that are not specified are returned as
        well, but not used for ordering.

        This method is equivalent to
        ``df.sort_values(columns, ascending=False).head(n)``, but more
        performant.

        Parameters
        ----------
        n : int
            Number of rows to return.
        columns : label or list of labels
            Column label(s) to order by.
        keep : {'first', 'last', 'all'}, default 'first'
            Where there are duplicate values:

            - ``first`` : prioritize the first occurrence(s)
            - ``last`` : prioritize the last occurrence(s)
            - ``all`` : keep all the ties of the smallest item even if it means
              selecting more than ``n`` items.

        Returns
        -------
        DataFrame
            The first `n` rows ordered by the given columns in descending
            order.

        See Also
        --------
        DataFrame.nsmallest : Return the first `n` rows ordered by `columns` in
            ascending order.
        DataFrame.sort_values : Sort DataFrame by the values.
        DataFrame.head : Return the first `n` rows without re-ordering.

        Notes
        -----
        This function cannot be used with all column types. For example, when
        specifying columns with `object` or `category` dtypes, ``TypeError`` is
        raised.

        Examples
        --------
        >>> df = pd.DataFrame(
        ...     {
        ...         "population": [
        ...             59000000,
        ...             65000000,
        ...             434000,
        ...             434000,
        ...             434000,
        ...             337000,
        ...             11300,
        ...             11300,
        ...             11300,
        ...         ],
        ...         "GDP": [1937894, 2583560, 12011, 4520, 12128, 17036, 182, 38, 311],
        ...         "alpha-2": ["IT", "FR", "MT", "MV", "BN", "IS", "NR", "TV", "AI"],
        ...     },
        ...     index=[
        ...         "Italy",
        ...         "France",
        ...         "Malta",
        ...         "Maldives",
        ...         "Brunei",
        ...         "Iceland",
        ...         "Nauru",
        ...         "Tuvalu",
        ...         "Anguilla",
        ...     ],
        ... )
        >>> df
                  population      GDP alpha-2
        Italy       59000000  1937894      IT
        France      65000000  2583560      FR
        Malta         434000    12011      MT
        Maldives      434000     4520      MV
        Brunei        434000    12128      BN
        Iceland       337000    17036      IS
        Nauru          11300      182      NR
        Tuvalu         11300       38      TV
        Anguilla       11300      311      AI

        In the following example, we will use ``nlargest`` to select the three
        rows having the largest values in column "population".

        >>> df.nlargest(3, "population")
                population      GDP alpha-2
        France    65000000  2583560      FR
        Italy     59000000  1937894      IT
        Malta       434000    12011      MT

        When using ``keep='last'``, ties are resolved in reverse order:

        >>> df.nlargest(3, "population", keep="last")
                population      GDP alpha-2
        France    65000000  2583560      FR
        Italy     59000000  1937894      IT
        Brunei      434000    12128      BN

        When using ``keep='all'``, the number of element kept can go beyond ``n``
        if there are duplicate values for the smallest element, all the
        ties are kept:

        >>> df.nlargest(3, "population", keep="all")
                  population      GDP alpha-2
        France      65000000  2583560      FR
        Italy       59000000  1937894      IT
        Malta         434000    12011      MT
        Maldives      434000     4520      MV
        Brunei        434000    12128      BN

        However, ``nlargest`` does not keep ``n`` distinct largest elements:

        >>> df.nlargest(5, "population", keep="all")
                  population      GDP alpha-2
        France      65000000  2583560      FR
        Italy       59000000  1937894      IT
        Malta         434000    12011      MT
        Maldives      434000     4520      MV
        Brunei        434000    12128      BN

        To order by the largest values in column "population" and then "GDP",
        we can specify multiple columns like in the next example.

        >>> df.nlargest(3, ["population", "GDP"])
                population      GDP alpha-2
        France    65000000  2583560      FR
        Italy     59000000  1937894      IT
        Brunei      434000    12128      BN
        """
        return selectn.SelectNFrame(self, n=n, keep=keep, columns=columns).nlargest()

    def nsmallest(
        self, n: int, columns: IndexLabel, keep: NsmallestNlargestKeep = "first"
    ) -> DataFrame:
        """
        Return the first `n` rows ordered by `columns` in ascending order.

        Return the first `n` rows with the smallest values in `columns`, in
        ascending order. The columns that are not specified are returned as
        well, but not used for ordering.

        This method is equivalent to
        ``df.sort_values(columns, ascending=True).head(n)``, but more
        performant.

        Parameters
        ----------
        n : int
            Number of items to retrieve.
        columns : list or str
            Column name or names to order by.
        keep : {'first', 'last', 'all'}, default 'first'
            Where there are duplicate values:

            - ``first`` : take the first occurrence.
            - ``last`` : take the last occurrence.
            - ``all`` : keep all the ties of the largest item even if it means
              selecting more than ``n`` items.

        Returns
        -------
        DataFrame

        See Also
        --------
        DataFrame.nlargest : Return the first `n` rows ordered by `columns` in
            descending order.
        DataFrame.sort_values : Sort DataFrame by the values.
        DataFrame.head : Return the first `n` rows without re-ordering.

        Examples
        --------
        >>> df = pd.DataFrame(
        ...     {
        ...         "population": [
        ...             59000000,
        ...             65000000,
        ...             434000,
        ...             434000,
        ...             434000,
        ...             337000,
        ...             337000,
        ...             11300,
        ...             11300,
        ...         ],
        ...         "GDP": [1937894, 2583560, 12011, 4520, 12128, 17036, 182, 38, 311],
        ...         "alpha-2": ["IT", "FR", "MT", "MV", "BN", "IS", "NR", "TV", "AI"],
        ...     },
        ...     index=[
        ...         "Italy",
        ...         "France",
        ...         "Malta",
        ...         "Maldives",
        ...         "Brunei",
        ...         "Iceland",
        ...         "Nauru",
        ...         "Tuvalu",
        ...         "Anguilla",
        ...     ],
        ... )
        >>> df
                  population      GDP alpha-2
        Italy       59000000  1937894      IT
        France      65000000  2583560      FR
        Malta         434000    12011      MT
        Maldives      434000     4520      MV
        Brunei        434000    12128      BN
        Iceland       337000    17036      IS
        Nauru         337000      182      NR
        Tuvalu         11300       38      TV
        Anguilla       11300      311      AI

        In the following example, we will use ``nsmallest`` to select the
        three rows having the smallest values in column "population".

        >>> df.nsmallest(3, "population")
                  population    GDP alpha-2
        Tuvalu         11300     38      TV
        Anguilla       11300    311      AI
        Iceland       337000  17036      IS

        When using ``keep='last'``, ties are resolved in reverse order:

        >>> df.nsmallest(3, "population", keep="last")
                  population  GDP alpha-2
        Anguilla       11300  311      AI
        Tuvalu         11300   38      TV
        Nauru         337000  182      NR

        When using ``keep='all'``, the number of element kept can go beyond ``n``
        if there are duplicate values for the largest element, all the
        ties are kept.

        >>> df.nsmallest(3, "population", keep="all")
                  population    GDP alpha-2
        Tuvalu         11300     38      TV
        Anguilla       11300    311      AI
        Iceland       337000  17036      IS
        Nauru         337000    182      NR

        However, ``nsmallest`` does not keep ``n`` distinct
        smallest elements:

        >>> df.nsmallest(4, "population", keep="all")
                  population    GDP alpha-2
        Tuvalu         11300     38      TV
        Anguilla       11300    311      AI
        Iceland       337000  17036      IS
        Nauru         337000    182      NR

        To order by the smallest values in column "population" and then "GDP", we can
        specify multiple columns like in the next example.

        >>> df.nsmallest(3, ["population", "GDP"])
                  population  GDP alpha-2
        Tuvalu         11300   38      TV
        Anguilla       11300  311      AI
        Nauru         337000  182      NR
        """
        return selectn.SelectNFrame(self, n=n, keep=keep, columns=columns).nsmallest()

    @doc(
        Series.swaplevel,
        klass=_shared_doc_kwargs["klass"],
        extra_params=dedent(
            """axis : {0 or 'index', 1 or 'columns'}, default 0
            The axis to swap levels on. 0 or 'index' for row-wise, 1 or
            'columns' for column-wise."""
        ),
        examples=dedent(
            """\
        Examples
        --------
        >>> df = pd.DataFrame(
        ...     {"Grade": ["A", "B", "A", "C"]},
        ...     index=[
        ...         ["Final exam", "Final exam", "Coursework", "Coursework"],
        ...         ["History", "Geography", "History", "Geography"],
        ...         ["January", "February", "March", "April"],
        ...     ],
        ... )
        >>> df
                                            Grade
        Final exam  History     January      A
                    Geography   February     B
        Coursework  History     March        A
                    Geography   April        C

        In the following example, we will swap the levels of the indices.
        Here, we will swap the levels column-wise, but levels can be swapped row-wise
        in a similar manner. Note that column-wise is the default behaviour.
        By not supplying any arguments for i and j, we swap the last and second to
        last indices.

        >>> df.swaplevel()
                                            Grade
        Final exam  January     History         A
                    February    Geography       B
        Coursework  March       History         A
                    April       Geography       C

        By supplying one argument, we can choose which index to swap the last
        index with. We can for example swap the first index with the last one as
        follows.

        >>> df.swaplevel(0)
                                            Grade
        January     History     Final exam      A
        February    Geography   Final exam      B
        March       History     Coursework      A
        April       Geography   Coursework      C

        We can also define explicitly which indices we want to swap by supplying values
        for both i and j. Here, we for example swap the first and second indices.

        >>> df.swaplevel(0, 1)
                                            Grade
        History     Final exam  January         A
        Geography   Final exam  February        B
        History     Coursework  March           A
        Geography   Coursework  April           C"""
        ),
    )
    def swaplevel(self, i: Axis = -2, j: Axis = -1, axis: Axis = 0) -> DataFrame:
        result = self.copy(deep=False)

        axis = self._get_axis_number(axis)

        if not isinstance(result._get_axis(axis), MultiIndex):  # pragma: no cover
            raise TypeError("Can only swap levels on a hierarchical axis.")

        if axis == 0:
            assert isinstance(result.index, MultiIndex)
            result.index = result.index.swaplevel(i, j)
        else:
            assert isinstance(result.columns, MultiIndex)
            result.columns = result.columns.swaplevel(i, j)
        return result

    def reorder_levels(self, order: Sequence[int | str], axis: Axis = 0) -> DataFrame:
        """
        Rearrange index levels using input order. May not drop or duplicate levels.

        Parameters
        ----------
        order : list of int or list of str
            List representing new level order. Reference level by number
            (position) or by key (label).
        axis : {0 or 'index', 1 or 'columns'}, default 0
            Where to reorder levels.

        Returns
        -------
        DataFrame

        Examples
        --------
        >>> data = {
        ...     "class": ["Mammals", "Mammals", "Reptiles"],
        ...     "diet": ["Omnivore", "Carnivore", "Carnivore"],
        ...     "species": ["Humans", "Dogs", "Snakes"],
        ... }
        >>> df = pd.DataFrame(data, columns=["class", "diet", "species"])
        >>> df = df.set_index(["class", "diet"])
        >>> df
                                          species
        class      diet
        Mammals    Omnivore                Humans
                   Carnivore                 Dogs
        Reptiles   Carnivore               Snakes

        Let's reorder the levels of the index:

        >>> df.reorder_levels(["diet", "class"])
                                          species
        diet      class
        Omnivore  Mammals                  Humans
        Carnivore Mammals                    Dogs
                  Reptiles                 Snakes
        """
        axis = self._get_axis_number(axis)
        if not isinstance(self._get_axis(axis), MultiIndex):  # pragma: no cover
            raise TypeError("Can only reorder levels on a hierarchical axis.")

        result = self.copy(deep=False)

        if axis == 0:
            assert isinstance(result.index, MultiIndex)
            result.index = result.index.reorder_levels(order)
        else:
            assert isinstance(result.columns, MultiIndex)
            result.columns = result.columns.reorder_levels(order)
        return result

    # ----------------------------------------------------------------------
    # Arithmetic Methods

    def _cmp_method(self, other, op):
        axis: Literal[1] = 1  # only relevant for Series other case

        self, other = self._align_for_op(other, axis, flex=False, level=None)

        # See GH#4537 for discussion of scalar op behavior
        new_data = self._dispatch_frame_op(other, op, axis=axis)
        return self._construct_result(new_data)

    def _arith_method(self, other, op):
        if self._should_reindex_frame_op(other, op, 1, None, None):
            return self._arith_method_with_reindex(other, op)

        axis: Literal[1] = 1  # only relevant for Series other case
        other = ops.maybe_prepare_scalar_for_op(other, (self.shape[axis],))

        self, other = self._align_for_op(other, axis, flex=True, level=None)

        with np.errstate(all="ignore"):
            new_data = self._dispatch_frame_op(other, op, axis=axis)
        return self._construct_result(new_data)

    _logical_method = _arith_method

    def _dispatch_frame_op(
        self, right, func: Callable, axis: AxisInt | None = None
    ) -> DataFrame:
        """
        Evaluate the frame operation func(left, right) by evaluating
        column-by-column, dispatching to the Series implementation.

        Parameters
        ----------
        right : scalar, Series, or DataFrame
        func : arithmetic or comparison operator
        axis : {None, 0, 1}

        Returns
        -------
        DataFrame

        Notes
        -----
        Caller is responsible for setting np.errstate where relevant.
        """
        # Get the appropriate array-op to apply to each column/block's values.
        array_op = ops.get_array_op(func)

        right = lib.item_from_zerodim(right)
        if not is_list_like(right):
            # i.e. scalar, faster than checking np.ndim(right) == 0
            bm = self._mgr.apply(array_op, right=right)
            return self._constructor_from_mgr(bm, axes=bm.axes)

        elif isinstance(right, DataFrame):
            assert self.index.equals(right.index)
            assert self.columns.equals(right.columns)
            # TODO: The previous assertion `assert right._indexed_same(self)`
            #  fails in cases with empty columns reached via
            #  _frame_arith_method_with_reindex

            # TODO operate_blockwise expects a manager of the same type
            bm = self._mgr.operate_blockwise(
                right._mgr,
                array_op,
            )
            return self._constructor_from_mgr(bm, axes=bm.axes)

        elif isinstance(right, Series) and axis == 1:
            # axis=1 means we want to operate row-by-row
            assert right.index.equals(self.columns)

            right = right._values
            # maybe_align_as_frame ensures we do not have an ndarray here
            assert not isinstance(right, np.ndarray)

            arrays = [
                array_op(_left, _right)
                for _left, _right in zip(self._iter_column_arrays(), right)
            ]

        elif isinstance(right, Series):
            assert right.index.equals(self.index)
            right = right._values

            arrays = [array_op(left, right) for left in self._iter_column_arrays()]

        else:
            raise NotImplementedError(right)

        return type(self)._from_arrays(
            arrays, self.columns, self.index, verify_integrity=False
        )

    def _combine_frame(self, other: DataFrame, func, fill_value=None):
        # at this point we have `self._indexed_same(other)`

        if fill_value is None:
            # since _arith_op may be called in a loop, avoid function call
            #  overhead if possible by doing this check once
            _arith_op = func

        else:

            def _arith_op(left, right):
                # for the mixed_type case where we iterate over columns,
                # _arith_op(left, right) is equivalent to
                # left._binop(right, func, fill_value=fill_value)
                left, right = ops.fill_binop(left, right, fill_value)
                return func(left, right)

        new_data = self._dispatch_frame_op(other, _arith_op)
        return new_data

    def _arith_method_with_reindex(self, right: DataFrame, op) -> DataFrame:
        """
        For DataFrame-with-DataFrame operations that require reindexing,
        operate only on shared columns, then reindex.

        Parameters
        ----------
        right : DataFrame
        op : binary operator

        Returns
        -------
        DataFrame
        """
        left = self

        # GH#31623, only operate on shared columns
        cols, lcol_indexer, rcol_indexer = left.columns.join(
            right.columns, how="inner", return_indexers=True
        )

        new_left = left if lcol_indexer is None else left.iloc[:, lcol_indexer]
        new_right = right if rcol_indexer is None else right.iloc[:, rcol_indexer]
        result = op(new_left, new_right)

        # Do the join on the columns instead of using left._align_for_op
        #  to avoid constructing two potentially large/sparse DataFrames
        join_columns = left.columns.join(right.columns, how="outer")

        if result.columns.has_duplicates:
            # Avoid reindexing with a duplicate axis.
            # https://github.com/pandas-dev/pandas/issues/35194
            indexer, _ = result.columns.get_indexer_non_unique(join_columns)
            indexer = algorithms.unique1d(indexer)
            result = result._reindex_with_indexers(
                {1: [join_columns, indexer]}, allow_dups=True
            )
        else:
            result = result.reindex(join_columns, axis=1)

        return result

    def _should_reindex_frame_op(self, right, op, axis: int, fill_value, level) -> bool:
        """
        Check if this is an operation between DataFrames that will need to reindex.
        """
        if op is operator.pow or op is roperator.rpow:
            # GH#32685 pow has special semantics for operating with null values
            return False

        if not isinstance(right, DataFrame):
            return False

        if fill_value is None and level is None and axis == 1:
            # TODO: any other cases we should handle here?

            # Intersection is always unique so we have to check the unique columns
            left_uniques = self.columns.unique()
            right_uniques = right.columns.unique()
            cols = left_uniques.intersection(right_uniques)
            if len(cols) and not (
                len(cols) == len(left_uniques) and len(cols) == len(right_uniques)
            ):
                # TODO: is there a shortcut available when len(cols) == 0?
                return True

        return False

    def _align_for_op(
        self,
        other,
        axis: AxisInt,
        flex: bool | None = False,
        level: Level | None = None,
    ):
        """
        Convert rhs to meet lhs dims if input is list, tuple or np.ndarray.

        Parameters
        ----------
        left : DataFrame
        right : Any
        axis : int
        flex : bool or None, default False
            Whether this is a flex op, in which case we reindex.
            None indicates not to check for alignment.
        level : int or level name, default None

        Returns
        -------
        left : DataFrame
        right : Any
        """
        left, right = self, other

        def to_series(right):
            msg = (
                "Unable to coerce to Series, "
                "length must be {req_len}: given {given_len}"
            )

            # pass dtype to avoid doing inference, which would break consistency
            #  with Index/Series ops
            dtype = None
            if getattr(right, "dtype", None) == object:
                # can't pass right.dtype unconditionally as that would break on e.g.
                #  datetime64[h] ndarray
                dtype = object

            if axis == 0:
                if len(left.index) != len(right):
                    raise ValueError(
                        msg.format(req_len=len(left.index), given_len=len(right))
                    )
                right = left._constructor_sliced(right, index=left.index, dtype=dtype)
            else:
                if len(left.columns) != len(right):
                    raise ValueError(
                        msg.format(req_len=len(left.columns), given_len=len(right))
                    )
                right = left._constructor_sliced(right, index=left.columns, dtype=dtype)
            return right

        if isinstance(right, np.ndarray):
            if right.ndim == 1:
                right = to_series(right)

            elif right.ndim == 2:
                # We need to pass dtype=right.dtype to retain object dtype
                #  otherwise we lose consistency with Index and array ops
                dtype = None
                if right.dtype == object:
                    # can't pass right.dtype unconditionally as that would break on e.g.
                    #  datetime64[h] ndarray
                    dtype = object

                if right.shape == left.shape:
                    right = left._constructor(
                        right, index=left.index, columns=left.columns, dtype=dtype
                    )

                elif right.shape[0] == left.shape[0] and right.shape[1] == 1:
                    # Broadcast across columns
                    right = np.broadcast_to(right, left.shape)
                    right = left._constructor(
                        right, index=left.index, columns=left.columns, dtype=dtype
                    )

                elif right.shape[1] == left.shape[1] and right.shape[0] == 1:
                    # Broadcast along rows
                    right = to_series(right[0, :])

                else:
                    raise ValueError(
                        "Unable to coerce to DataFrame, shape "
                        f"must be {left.shape}: given {right.shape}"
                    )

            elif right.ndim > 2:
                raise ValueError(
                    "Unable to coerce to Series/DataFrame, "
                    f"dimension must be <= 2: {right.shape}"
                )

        elif is_list_like(right) and not isinstance(right, (Series, DataFrame)):
            # GH#36702. Raise when attempting arithmetic with list of array-like.
            if any(is_array_like(el) for el in right):
                raise ValueError(
                    f"Unable to coerce list of {type(right[0])} to Series/DataFrame"
                )
            # GH#17901
            right = to_series(right)

        if flex is not None and isinstance(right, DataFrame):
            if not left._indexed_same(right):
                if flex:
                    left, right = left.align(right, join="outer", level=level)
                else:
                    raise ValueError(
                        "Can only compare identically-labeled (both index and columns) "
                        "DataFrame objects"
                    )
        elif isinstance(right, Series):
            # axis=1 is default for DataFrame-with-Series op
            axis = axis if axis is not None else 1
            if not flex:
                if not left.axes[axis].equals(right.index):
                    raise ValueError(
                        "Operands are not aligned. Do "
                        "`left, right = left.align(right, axis=1)` "
                        "before operating."
                    )

            left, right = left.align(
                right,
                join="outer",
                axis=axis,
                level=level,
            )
            right = left._maybe_align_series_as_frame(right, axis)

        return left, right

    def _maybe_align_series_as_frame(self, series: Series, axis: AxisInt):
        """
        If the Series operand is not EA-dtype, we can broadcast to 2D and operate
        blockwise.
        """
        rvalues = series._values
        if not isinstance(rvalues, np.ndarray):
            # TODO(EA2D): no need to special-case with 2D EAs
            if rvalues.dtype in ("datetime64[ns]", "timedelta64[ns]"):
                # We can losslessly+cheaply cast to ndarray
                rvalues = np.asarray(rvalues)
            else:
                return series

        if axis == 0:
            rvalues = rvalues.reshape(-1, 1)
        else:
            rvalues = rvalues.reshape(1, -1)

        rvalues = np.broadcast_to(rvalues, self.shape)
        # pass dtype to avoid doing inference
        return self._constructor(
            rvalues,
            index=self.index,
            columns=self.columns,
            dtype=rvalues.dtype,
        )

    def _flex_arith_method(
        self, other, op, *, axis: Axis = "columns", level=None, fill_value=None
    ):
        axis = self._get_axis_number(axis) if axis is not None else 1

        if self._should_reindex_frame_op(other, op, axis, fill_value, level):
            return self._arith_method_with_reindex(other, op)

        if isinstance(other, Series) and fill_value is not None:
            # TODO: We could allow this in cases where we end up going
            #  through the DataFrame path
            raise NotImplementedError(f"fill_value {fill_value} not supported.")

        other = ops.maybe_prepare_scalar_for_op(other, self.shape)
        self, other = self._align_for_op(other, axis, flex=True, level=level)

        with np.errstate(all="ignore"):
            if isinstance(other, DataFrame):
                # Another DataFrame
                new_data = self._combine_frame(other, op, fill_value)

            elif isinstance(other, Series):
                new_data = self._dispatch_frame_op(other, op, axis=axis)
            else:
                # in this case we always have `np.ndim(other) == 0`
                if fill_value is not None:
                    self = self.fillna(fill_value)

                new_data = self._dispatch_frame_op(other, op)

        return self._construct_result(new_data)

    def _construct_result(self, result) -> DataFrame:
        """
        Wrap the result of an arithmetic, comparison, or logical operation.

        Parameters
        ----------
        result : DataFrame

        Returns
        -------
        DataFrame
        """
        out = self._constructor(result, copy=False).__finalize__(self)
        # Pin columns instead of passing to constructor for compat with
        #  non-unique columns case
        out.columns = self.columns
        out.index = self.index
        return out

    def __divmod__(self, other) -> tuple[DataFrame, DataFrame]:
        # Naive implementation, room for optimization
        div = self // other
        mod = self - div * other
        return div, mod

    def __rdivmod__(self, other) -> tuple[DataFrame, DataFrame]:
        # Naive implementation, room for optimization
        div = other // self
        mod = other - div * self
        return div, mod

    def _flex_cmp_method(self, other, op, *, axis: Axis = "columns", level=None):
        axis = self._get_axis_number(axis) if axis is not None else 1

        self, other = self._align_for_op(other, axis, flex=True, level=level)

        new_data = self._dispatch_frame_op(other, op, axis=axis)
        return self._construct_result(new_data)

    @Appender(ops.make_flex_doc("eq", "dataframe"))
    def eq(self, other, axis: Axis = "columns", level=None) -> DataFrame:
        return self._flex_cmp_method(other, operator.eq, axis=axis, level=level)

    @Appender(ops.make_flex_doc("ne", "dataframe"))
    def ne(self, other, axis: Axis = "columns", level=None) -> DataFrame:
        return self._flex_cmp_method(other, operator.ne, axis=axis, level=level)

    @Appender(ops.make_flex_doc("le", "dataframe"))
    def le(self, other, axis: Axis = "columns", level=None) -> DataFrame:
        return self._flex_cmp_method(other, operator.le, axis=axis, level=level)

    @Appender(ops.make_flex_doc("lt", "dataframe"))
    def lt(self, other, axis: Axis = "columns", level=None) -> DataFrame:
        return self._flex_cmp_method(other, operator.lt, axis=axis, level=level)

    @Appender(ops.make_flex_doc("ge", "dataframe"))
    def ge(self, other, axis: Axis = "columns", level=None) -> DataFrame:
        return self._flex_cmp_method(other, operator.ge, axis=axis, level=level)

    @Appender(ops.make_flex_doc("gt", "dataframe"))
    def gt(self, other, axis: Axis = "columns", level=None) -> DataFrame:
        return self._flex_cmp_method(other, operator.gt, axis=axis, level=level)

    @Appender(ops.make_flex_doc("add", "dataframe"))
    def add(
        self, other, axis: Axis = "columns", level=None, fill_value=None
    ) -> DataFrame:
        return self._flex_arith_method(
            other, operator.add, level=level, fill_value=fill_value, axis=axis
        )

    @Appender(ops.make_flex_doc("radd", "dataframe"))
    def radd(
        self, other, axis: Axis = "columns", level=None, fill_value=None
    ) -> DataFrame:
        return self._flex_arith_method(
            other, roperator.radd, level=level, fill_value=fill_value, axis=axis
        )

    @Appender(ops.make_flex_doc("sub", "dataframe"))
    def sub(
        self, other, axis: Axis = "columns", level=None, fill_value=None
    ) -> DataFrame:
        return self._flex_arith_method(
            other, operator.sub, level=level, fill_value=fill_value, axis=axis
        )

    subtract = sub

    @Appender(ops.make_flex_doc("rsub", "dataframe"))
    def rsub(
        self, other, axis: Axis = "columns", level=None, fill_value=None
    ) -> DataFrame:
        return self._flex_arith_method(
            other, roperator.rsub, level=level, fill_value=fill_value, axis=axis
        )

    @Appender(ops.make_flex_doc("mul", "dataframe"))
    def mul(
        self, other, axis: Axis = "columns", level=None, fill_value=None
    ) -> DataFrame:
        return self._flex_arith_method(
            other, operator.mul, level=level, fill_value=fill_value, axis=axis
        )

    multiply = mul

    @Appender(ops.make_flex_doc("rmul", "dataframe"))
    def rmul(
        self, other, axis: Axis = "columns", level=None, fill_value=None
    ) -> DataFrame:
        return self._flex_arith_method(
            other, roperator.rmul, level=level, fill_value=fill_value, axis=axis
        )

    @Appender(ops.make_flex_doc("truediv", "dataframe"))
    def truediv(
        self, other, axis: Axis = "columns", level=None, fill_value=None
    ) -> DataFrame:
        return self._flex_arith_method(
            other, operator.truediv, level=level, fill_value=fill_value, axis=axis
        )

    div = truediv
    divide = truediv

    @Appender(ops.make_flex_doc("rtruediv", "dataframe"))
    def rtruediv(
        self, other, axis: Axis = "columns", level=None, fill_value=None
    ) -> DataFrame:
        return self._flex_arith_method(
            other, roperator.rtruediv, level=level, fill_value=fill_value, axis=axis
        )

    rdiv = rtruediv

    @Appender(ops.make_flex_doc("floordiv", "dataframe"))
    def floordiv(
        self, other, axis: Axis = "columns", level=None, fill_value=None
    ) -> DataFrame:
        return self._flex_arith_method(
            other, operator.floordiv, level=level, fill_value=fill_value, axis=axis
        )

    @Appender(ops.make_flex_doc("rfloordiv", "dataframe"))
    def rfloordiv(
        self, other, axis: Axis = "columns", level=None, fill_value=None
    ) -> DataFrame:
        return self._flex_arith_method(
            other, roperator.rfloordiv, level=level, fill_value=fill_value, axis=axis
        )

    @Appender(ops.make_flex_doc("mod", "dataframe"))
    def mod(
        self, other, axis: Axis = "columns", level=None, fill_value=None
    ) -> DataFrame:
        return self._flex_arith_method(
            other, operator.mod, level=level, fill_value=fill_value, axis=axis
        )

    @Appender(ops.make_flex_doc("rmod", "dataframe"))
    def rmod(
        self, other, axis: Axis = "columns", level=None, fill_value=None
    ) -> DataFrame:
        return self._flex_arith_method(
            other, roperator.rmod, level=level, fill_value=fill_value, axis=axis
        )

    @Appender(ops.make_flex_doc("pow", "dataframe"))
    def pow(
        self, other, axis: Axis = "columns", level=None, fill_value=None
    ) -> DataFrame:
        return self._flex_arith_method(
            other, operator.pow, level=level, fill_value=fill_value, axis=axis
        )

    @Appender(ops.make_flex_doc("rpow", "dataframe"))
    def rpow(
        self, other, axis: Axis = "columns", level=None, fill_value=None
    ) -> DataFrame:
        return self._flex_arith_method(
            other, roperator.rpow, level=level, fill_value=fill_value, axis=axis
        )

    # ----------------------------------------------------------------------
    # Combination-Related

    @doc(
        _shared_docs["compare"],
        dedent(
            """
        Returns
        -------
        DataFrame
            DataFrame that shows the differences stacked side by side.

            The resulting index will be a MultiIndex with 'self' and 'other'
            stacked alternately at the inner level.

        Raises
        ------
        ValueError
            When the two DataFrames don't have identical labels or shape.

        See Also
        --------
        Series.compare : Compare with another Series and show differences.
        DataFrame.equals : Test whether two objects contain the same elements.

        Notes
        -----
        Matching NaNs will not appear as a difference.

        Can only compare identically-labeled
        (i.e. same shape, identical row and column labels) DataFrames

        Examples
        --------
        >>> df = pd.DataFrame(
        ...     {{
        ...         "col1": ["a", "a", "b", "b", "a"],
        ...         "col2": [1.0, 2.0, 3.0, np.nan, 5.0],
        ...         "col3": [1.0, 2.0, 3.0, 4.0, 5.0]
        ...     }},
        ...     columns=["col1", "col2", "col3"],
        ... )
        >>> df
          col1  col2  col3
        0    a   1.0   1.0
        1    a   2.0   2.0
        2    b   3.0   3.0
        3    b   NaN   4.0
        4    a   5.0   5.0

        >>> df2 = df.copy()
        >>> df2.loc[0, 'col1'] = 'c'
        >>> df2.loc[2, 'col3'] = 4.0
        >>> df2
          col1  col2  col3
        0    c   1.0   1.0
        1    a   2.0   2.0
        2    b   3.0   4.0
        3    b   NaN   4.0
        4    a   5.0   5.0

        Align the differences on columns

        >>> df.compare(df2)
          col1       col3
          self other self other
        0    a     c  NaN   NaN
        2  NaN   NaN  3.0   4.0

        Assign result_names

        >>> df.compare(df2, result_names=("left", "right"))
          col1       col3
          left right left right
        0    a     c  NaN   NaN
        2  NaN   NaN  3.0   4.0

        Stack the differences on rows

        >>> df.compare(df2, align_axis=0)
                col1  col3
        0 self     a   NaN
          other    c   NaN
        2 self   NaN   3.0
          other  NaN   4.0

        Keep the equal values

        >>> df.compare(df2, keep_equal=True)
          col1       col3
          self other self other
        0    a     c  1.0   1.0
        2    b     b  3.0   4.0

        Keep all original rows and columns

        >>> df.compare(df2, keep_shape=True)
          col1       col2       col3
          self other self other self other
        0    a     c  NaN   NaN  NaN   NaN
        1  NaN   NaN  NaN   NaN  NaN   NaN
        2  NaN   NaN  NaN   NaN  3.0   4.0
        3  NaN   NaN  NaN   NaN  NaN   NaN
        4  NaN   NaN  NaN   NaN  NaN   NaN

        Keep all original rows and columns and also all original values

        >>> df.compare(df2, keep_shape=True, keep_equal=True)
          col1       col2       col3
          self other self other self other
        0    a     c  1.0   1.0  1.0   1.0
        1    a     a  2.0   2.0  2.0   2.0
        2    b     b  3.0   3.0  3.0   4.0
        3    b     b  NaN   NaN  4.0   4.0
        4    a     a  5.0   5.0  5.0   5.0
        """
        ),
        klass=_shared_doc_kwargs["klass"],
    )
    def compare(
        self,
        other: DataFrame,
        align_axis: Axis = 1,
        keep_shape: bool = False,
        keep_equal: bool = False,
        result_names: Suffixes = ("self", "other"),
    ) -> DataFrame:
        return super().compare(
            other=other,
            align_axis=align_axis,
            keep_shape=keep_shape,
            keep_equal=keep_equal,
            result_names=result_names,
        )

    def combine(
        self,
        other: DataFrame,
        func: Callable[[Series, Series], Series | Hashable],
        fill_value=None,
        overwrite: bool = True,
    ) -> DataFrame:
        """
        Perform column-wise combine with another DataFrame.

        Combines a DataFrame with `other` DataFrame using `func`
        to element-wise combine columns. The row and column indexes of the
        resulting DataFrame will be the union of the two.

        Parameters
        ----------
        other : DataFrame
            The DataFrame to merge column-wise.
        func : function
            Function that takes two series as inputs and return a Series or a
            scalar. Used to merge the two dataframes column by columns.
        fill_value : scalar value, default None
            The value to fill NaNs with prior to passing any column to the
            merge func.
        overwrite : bool, default True
            If True, columns in `self` that do not exist in `other` will be
            overwritten with NaNs.

        Returns
        -------
        DataFrame
            Combination of the provided DataFrames.

        See Also
        --------
        DataFrame.combine_first : Combine two DataFrame objects and default to
            non-null values in frame calling the method.

        Examples
        --------
        Combine using a simple function that chooses the smaller column.

        >>> df1 = pd.DataFrame({"A": [0, 0], "B": [4, 4]})
        >>> df2 = pd.DataFrame({"A": [1, 1], "B": [3, 3]})
        >>> take_smaller = lambda s1, s2: s1 if s1.sum() < s2.sum() else s2
        >>> df1.combine(df2, take_smaller)
           A  B
        0  0  3
        1  0  3

        Example using a true element-wise combine function.

        >>> df1 = pd.DataFrame({"A": [5, 0], "B": [2, 4]})
        >>> df2 = pd.DataFrame({"A": [1, 1], "B": [3, 3]})
        >>> df1.combine(df2, np.minimum)
           A  B
        0  1  2
        1  0  3

        Using `fill_value` fills Nones prior to passing the column to the
        merge function.

        >>> df1 = pd.DataFrame({"A": [0, 0], "B": [None, 4]})
        >>> df2 = pd.DataFrame({"A": [1, 1], "B": [3, 3]})
        >>> df1.combine(df2, take_smaller, fill_value=-5)
           A    B
        0  0 -5.0
        1  0  4.0

        However, if the same element in both dataframes is None, that None
        is preserved

        >>> df1 = pd.DataFrame({"A": [0, 0], "B": [None, 4]})
        >>> df2 = pd.DataFrame({"A": [1, 1], "B": [None, 3]})
        >>> df1.combine(df2, take_smaller, fill_value=-5)
            A    B
        0  0 -5.0
        1  0  3.0

        Example that demonstrates the use of `overwrite` and behavior when
        the axis differ between the dataframes.

        >>> df1 = pd.DataFrame({"A": [0, 0], "B": [4, 4]})
        >>> df2 = pd.DataFrame(
        ...     {
        ...         "B": [3, 3],
        ...         "C": [-10, 1],
        ...     },
        ...     index=[1, 2],
        ... )
        >>> df1.combine(df2, take_smaller)
             A    B     C
        0  NaN  NaN   NaN
        1  NaN  3.0 -10.0
        2  NaN  3.0   1.0

        >>> df1.combine(df2, take_smaller, overwrite=False)
             A    B     C
        0  0.0  NaN   NaN
        1  0.0  3.0 -10.0
        2  NaN  3.0   1.0

        Demonstrating the preference of the passed in dataframe.

        >>> df2 = pd.DataFrame(
        ...     {
        ...         "B": [3, 3],
        ...         "C": [1, 1],
        ...     },
        ...     index=[1, 2],
        ... )
        >>> df2.combine(df1, take_smaller)
           A    B   C
        0  0.0  NaN NaN
        1  0.0  3.0 NaN
        2  NaN  3.0 NaN

        >>> df2.combine(df1, take_smaller, overwrite=False)
             A    B   C
        0  0.0  NaN NaN
        1  0.0  3.0 1.0
        2  NaN  3.0 1.0
        """
        other_idxlen = len(other.index)  # save for compare

        this, other = self.align(other)
        new_index = this.index

        if other.empty and len(new_index) == len(self.index):
            return self.copy()

        if self.empty and len(other) == other_idxlen:
            return other.copy()

        # sorts if possible; otherwise align above ensures that these are set-equal
        new_columns = this.columns.union(other.columns)
        do_fill = fill_value is not None
        result = {}
        for col in new_columns:
            series = this[col]
            other_series = other[col]

            this_dtype = series.dtype
            other_dtype = other_series.dtype

            this_mask = isna(series)
            other_mask = isna(other_series)

            # don't overwrite columns unnecessarily
            # DO propagate if this column is not in the intersection
            if not overwrite and other_mask.all():
                result[col] = this[col].copy()
                continue

            if do_fill:
                series = series.copy()
                other_series = other_series.copy()
                series[this_mask] = fill_value
                other_series[other_mask] = fill_value

            if col not in self.columns:
                # If self DataFrame does not have col in other DataFrame,
                # try to promote series, which is all NaN, as other_dtype.
                new_dtype = other_dtype
                try:
                    series = series.astype(new_dtype)
                except ValueError:
                    # e.g. new_dtype is integer types
                    pass
            else:
                # if we have different dtypes, possibly promote
                new_dtype = find_common_type([this_dtype, other_dtype])
                series = series.astype(new_dtype)
                other_series = other_series.astype(new_dtype)

            arr = func(series, other_series)
            if isinstance(new_dtype, np.dtype):
                # if new_dtype is an EA Dtype, then `func` is expected to return
                # the correct dtype without any additional casting
                # error: No overload variant of "maybe_downcast_to_dtype" matches
                # argument types "Union[Series, Hashable]", "dtype[Any]"
                arr = maybe_downcast_to_dtype(  # type: ignore[call-overload]
                    arr, new_dtype
                )

            result[col] = arr

        # convert_objects just in case
        frame_result = self._constructor(result, index=new_index, columns=new_columns)
        return frame_result.__finalize__(self, method="combine")

    def combine_first(self, other: DataFrame) -> DataFrame:
        """
        Update null elements with value in the same location in `other`.

        Combine two DataFrame objects by filling null values in one DataFrame
        with non-null values from other DataFrame. The row and column indexes
        of the resulting DataFrame will be the union of the two. The resulting
        dataframe contains the 'first' dataframe values and overrides the
        second one values where both first.loc[index, col] and
        second.loc[index, col] are not missing values, upon calling
        first.combine_first(second).

        Parameters
        ----------
        other : DataFrame
            Provided DataFrame to use to fill null values.

        Returns
        -------
        DataFrame
            The result of combining the provided DataFrame with the other object.

        See Also
        --------
        DataFrame.combine : Perform series-wise operation on two DataFrames
            using a given function.

        Examples
        --------
        >>> df1 = pd.DataFrame({"A": [None, 0], "B": [None, 4]})
        >>> df2 = pd.DataFrame({"A": [1, 1], "B": [3, 3]})
        >>> df1.combine_first(df2)
             A    B
        0  1.0  3.0
        1  0.0  4.0

        Null values still persist if the location of that null value
        does not exist in `other`

        >>> df1 = pd.DataFrame({"A": [None, 0], "B": [4, None]})
        >>> df2 = pd.DataFrame({"B": [3, 3], "C": [1, 1]}, index=[1, 2])
        >>> df1.combine_first(df2)
             A    B    C
        0  NaN  4.0  NaN
        1  0.0  3.0  1.0
        2  NaN  3.0  1.0
        """
        from pandas.core.computation import expressions

        def combiner(x: Series, y: Series):
            mask = x.isna()._values

            x_values = x._values
            y_values = y._values

            # If the column y in other DataFrame is not in first DataFrame,
            # just return y_values.
            if y.name not in self.columns:
                return y_values

            return expressions.where(mask, y_values, x_values)

        if len(other) == 0:
            combined = self.reindex(
                self.columns.append(other.columns.difference(self.columns)), axis=1
            )
            combined = combined.astype(other.dtypes)
        else:
            combined = self.combine(other, combiner, overwrite=False)

        dtypes = {
            col: find_common_type([self.dtypes[col], other.dtypes[col]])
            for col in self.columns.intersection(other.columns)
            if combined.dtypes[col] != self.dtypes[col]
        }

        if dtypes:
            combined = combined.astype(dtypes)

        return combined.__finalize__(self, method="combine_first")

    def update(
        self,
        other,
        join: UpdateJoin = "left",
        overwrite: bool = True,
        filter_func=None,
        errors: IgnoreRaise = "ignore",
    ) -> None:
        """
        Modify in place using non-NA values from another DataFrame.

        Aligns on indices. There is no return value.

        Parameters
        ----------
        other : DataFrame, or object coercible into a DataFrame
            Should have at least one matching index/column label
            with the original DataFrame. If a Series is passed,
            its name attribute must be set, and that will be
            used as the column name to align with the original DataFrame.
        join : {'left'}, default 'left'
            Only left join is implemented, keeping the index and columns of the
            original object.
        overwrite : bool, default True
            How to handle non-NA values for overlapping keys:

            * True: overwrite original DataFrame's values
              with values from `other`.
            * False: only update values that are NA in
              the original DataFrame.

        filter_func : callable(1d-array) -> bool 1d-array, optional
            Can choose to replace values other than NA. Return True for values
            that should be updated.
        errors : {'raise', 'ignore'}, default 'ignore'
            If 'raise', will raise a ValueError if the DataFrame and `other`
            both contain non-NA data in the same place.

        Returns
        -------
        None
            This method directly changes calling object.

        Raises
        ------
        ValueError
            * When `errors='raise'` and there's overlapping non-NA data.
            * When `errors` is not either `'ignore'` or `'raise'`
        NotImplementedError
            * If `join != 'left'`

        See Also
        --------
        dict.update : Similar method for dictionaries.
        DataFrame.merge : For column(s)-on-column(s) operations.

        Examples
        --------
        >>> df = pd.DataFrame({"A": [1, 2, 3], "B": [400, 500, 600]})
        >>> new_df = pd.DataFrame({"B": [4, 5, 6], "C": [7, 8, 9]})
        >>> df.update(new_df)
        >>> df
           A  B
        0  1  4
        1  2  5
        2  3  6

        The DataFrame's length does not increase as a result of the update,
        only values at matching index/column labels are updated.

        >>> df = pd.DataFrame({"A": ["a", "b", "c"], "B": ["x", "y", "z"]})
        >>> new_df = pd.DataFrame({"B": ["d", "e", "f", "g", "h", "i"]})
        >>> df.update(new_df)
        >>> df
           A  B
        0  a  d
        1  b  e
        2  c  f

        >>> df = pd.DataFrame({"A": ["a", "b", "c"], "B": ["x", "y", "z"]})
        >>> new_df = pd.DataFrame({"B": ["d", "f"]}, index=[0, 2])
        >>> df.update(new_df)
        >>> df
           A  B
        0  a  d
        1  b  y
        2  c  f

        For Series, its name attribute must be set.

        >>> df = pd.DataFrame({"A": ["a", "b", "c"], "B": ["x", "y", "z"]})
        >>> new_column = pd.Series(["d", "e", "f"], name="B")
        >>> df.update(new_column)
        >>> df
           A  B
        0  a  d
        1  b  e
        2  c  f

        If `other` contains NaNs the corresponding values are not updated
        in the original dataframe.

        >>> df = pd.DataFrame({"A": [1, 2, 3], "B": [400.0, 500.0, 600.0]})
        >>> new_df = pd.DataFrame({"B": [4, np.nan, 6]})
        >>> df.update(new_df)
        >>> df
           A      B
        0  1    4.0
        1  2  500.0
        2  3    6.0
        """
        if not PYPY:
            if sys.getrefcount(self) <= REF_COUNT:
                warnings.warn(
                    _chained_assignment_method_msg,
                    ChainedAssignmentError,
                    stacklevel=2,
                )

        # TODO: Support other joins
        if join != "left":  # pragma: no cover
            raise NotImplementedError("Only left join is supported")
        if errors not in ["ignore", "raise"]:
            raise ValueError("The parameter errors must be either 'ignore' or 'raise'")

        if not isinstance(other, DataFrame):
            other = DataFrame(other)

        indexes_intersection = other.index.intersection(
            self.index
        )  # order is important
        if not len(indexes_intersection):
            raise ValueError(
                "Can't update dataframe when other has no index in common with "
                "this dataframe."
            )

        if other.index.is_unique:
            indexes_this = indexes_intersection
            if self.index.is_unique:
                indexes_that = indexes_intersection
            else:
                full_indexes_this = self.index.take(
                    self.index.get_indexer_for(indexes_intersection)
                )
                indexes_that = indexes_intersection.reindex(full_indexes_this)[0]
        else:
            raise ValueError("Update not allowed with duplicate indexes on other.")

        for col in self.columns.intersection(other.columns):
            this = self.loc[indexes_this, col]._values
            that = other.loc[indexes_that, col]._values

            if filter_func is not None:
                mask = ~filter_func(this) | isna(that)
            else:
                if errors == "raise":
                    mask_this = notna(that)
                    mask_that = notna(this)
                    if any(mask_this & mask_that):
                        raise ValueError("Data overlaps.")

                if overwrite:
                    mask = isna(that)
                else:
                    mask = notna(this)

            # don't overwrite columns unnecessarily
            if mask.all():
                continue

<<<<<<< HEAD
            self.loc[indexes_intersection, col] = expressions.where(mask, this, that)
=======
            self.loc[:, col] = self[col].where(mask, that)
>>>>>>> 997e1b89

    # ----------------------------------------------------------------------
    # Data reshaping
    @Appender(
        dedent(
            """
        Examples
        --------
        >>> df = pd.DataFrame({'Animal': ['Falcon', 'Falcon',
        ...                               'Parrot', 'Parrot'],
        ...                    'Max Speed': [380., 370., 24., 26.]})
        >>> df
           Animal  Max Speed
        0  Falcon      380.0
        1  Falcon      370.0
        2  Parrot       24.0
        3  Parrot       26.0
        >>> df.groupby(['Animal']).mean()
                Max Speed
        Animal
        Falcon      375.0
        Parrot       25.0

        **Hierarchical Indexes**

        We can groupby different levels of a hierarchical index
        using the `level` parameter:

        >>> arrays = [['Falcon', 'Falcon', 'Parrot', 'Parrot'],
        ...           ['Captive', 'Wild', 'Captive', 'Wild']]
        >>> index = pd.MultiIndex.from_arrays(arrays, names=('Animal', 'Type'))
        >>> df = pd.DataFrame({'Max Speed': [390., 350., 30., 20.]},
        ...                   index=index)
        >>> df
                        Max Speed
        Animal Type
        Falcon Captive      390.0
               Wild         350.0
        Parrot Captive       30.0
               Wild          20.0
        >>> df.groupby(level=0).mean()
                Max Speed
        Animal
        Falcon      370.0
        Parrot       25.0
        >>> df.groupby(level="Type").mean()
                 Max Speed
        Type
        Captive      210.0
        Wild         185.0

        We can also choose to include NA in group keys or not by setting
        `dropna` parameter, the default setting is `True`.

        >>> arr = [[1, 2, 3], [1, None, 4], [2, 1, 3], [1, 2, 2]]
        >>> df = pd.DataFrame(arr, columns=["a", "b", "c"])

        >>> df.groupby(by=["b"]).sum()
            a   c
        b
        1.0 2   3
        2.0 2   5

        >>> df.groupby(by=["b"], dropna=False).sum()
            a   c
        b
        1.0 2   3
        2.0 2   5
        NaN 1   4

        >>> arr = [["a", 12, 12], [None, 12.3, 33.], ["b", 12.3, 123], ["a", 1, 1]]
        >>> df = pd.DataFrame(arr, columns=["a", "b", "c"])

        >>> df.groupby(by="a").sum()
            b     c
        a
        a   13.0   13.0
        b   12.3  123.0

        >>> df.groupby(by="a", dropna=False).sum()
            b     c
        a
        a   13.0   13.0
        b   12.3  123.0
        NaN 12.3   33.0

        When using ``.apply()``, use ``group_keys`` to include or exclude the
        group keys. The ``group_keys`` argument defaults to ``True`` (include).

        >>> df = pd.DataFrame({'Animal': ['Falcon', 'Falcon',
        ...                               'Parrot', 'Parrot'],
        ...                    'Max Speed': [380., 370., 24., 26.]})
        >>> df.groupby("Animal", group_keys=True)[['Max Speed']].apply(lambda x: x)
                  Max Speed
        Animal
        Falcon 0      380.0
               1      370.0
        Parrot 2       24.0
               3       26.0

        >>> df.groupby("Animal", group_keys=False)[['Max Speed']].apply(lambda x: x)
           Max Speed
        0      380.0
        1      370.0
        2       24.0
        3       26.0
        """
        )
    )
    @Appender(_shared_docs["groupby"] % _shared_doc_kwargs)
    def groupby(
        self,
        by=None,
        level: IndexLabel | None = None,
        as_index: bool = True,
        sort: bool = True,
        group_keys: bool = True,
        observed: bool = True,
        dropna: bool = True,
    ) -> DataFrameGroupBy:
        from pandas.core.groupby.generic import DataFrameGroupBy

        if level is None and by is None:
            raise TypeError("You have to supply one of 'by' and 'level'")

        return DataFrameGroupBy(
            obj=self,
            keys=by,
            level=level,
            as_index=as_index,
            sort=sort,
            group_keys=group_keys,
            observed=observed,
            dropna=dropna,
        )

    _shared_docs["pivot"] = """
        Return reshaped DataFrame organized by given index / column values.

        Reshape data (produce a "pivot" table) based on column values. Uses
        unique values from specified `index` / `columns` to form axes of the
        resulting DataFrame. This function does not support data
        aggregation, multiple values will result in a MultiIndex in the
        columns. See the :ref:`User Guide <reshaping>` for more on reshaping.

        Parameters
        ----------%s
        columns : str or object or a list of str
            Column to use to make new frame's columns.
        index : str or object or a list of str, optional
            Column to use to make new frame's index. If not given, uses existing index.
        values : str, object or a list of the previous, optional
            Column(s) to use for populating new frame's values. If not
            specified, all remaining columns will be used and the result will
            have hierarchically indexed columns.

        Returns
        -------
        DataFrame
            Returns reshaped DataFrame.

        Raises
        ------
        ValueError:
            When there are any `index`, `columns` combinations with multiple
            values. `DataFrame.pivot_table` when you need to aggregate.

        See Also
        --------
        DataFrame.pivot_table : Generalization of pivot that can handle
            duplicate values for one index/column pair.
        DataFrame.unstack : Pivot based on the index values instead of a
            column.
        wide_to_long : Wide panel to long format. Less flexible but more
            user-friendly than melt.

        Notes
        -----
        For finer-tuned control, see hierarchical indexing documentation along
        with the related stack/unstack methods.

        Reference :ref:`the user guide <reshaping.pivot>` for more examples.

        Examples
        --------
        >>> df = pd.DataFrame({'foo': ['one', 'one', 'one', 'two', 'two',
        ...                            'two'],
        ...                    'bar': ['A', 'B', 'C', 'A', 'B', 'C'],
        ...                    'baz': [1, 2, 3, 4, 5, 6],
        ...                    'zoo': ['x', 'y', 'z', 'q', 'w', 't']})
        >>> df
            foo   bar  baz  zoo
        0   one   A    1    x
        1   one   B    2    y
        2   one   C    3    z
        3   two   A    4    q
        4   two   B    5    w
        5   two   C    6    t

        >>> df.pivot(index='foo', columns='bar', values='baz')
        bar  A   B   C
        foo
        one  1   2   3
        two  4   5   6

        >>> df.pivot(index='foo', columns='bar')['baz']
        bar  A   B   C
        foo
        one  1   2   3
        two  4   5   6

        >>> df.pivot(index='foo', columns='bar', values=['baz', 'zoo'])
              baz       zoo
        bar   A  B  C   A  B  C
        foo
        one   1  2  3   x  y  z
        two   4  5  6   q  w  t

        You could also assign a list of column names or a list of index names.

        >>> df = pd.DataFrame({
        ...                   "lev1": [1, 1, 1, 2, 2, 2],
        ...                   "lev2": [1, 1, 2, 1, 1, 2],
        ...                   "lev3": [1, 2, 1, 2, 1, 2],
        ...                   "lev4": [1, 2, 3, 4, 5, 6],
        ...                   "values": [0, 1, 2, 3, 4, 5]})
        >>> df
            lev1 lev2 lev3 lev4 values
        0   1    1    1    1    0
        1   1    1    2    2    1
        2   1    2    1    3    2
        3   2    1    2    4    3
        4   2    1    1    5    4
        5   2    2    2    6    5

        >>> df.pivot(index="lev1", columns=["lev2", "lev3"], values="values")
        lev2    1         2
        lev3    1    2    1    2
        lev1
        1     0.0  1.0  2.0  NaN
        2     4.0  3.0  NaN  5.0

        >>> df.pivot(index=["lev1", "lev2"], columns=["lev3"], values="values")
              lev3    1    2
        lev1  lev2
           1     1  0.0  1.0
                 2  2.0  NaN
           2     1  4.0  3.0
                 2  NaN  5.0

        A ValueError is raised if there are any duplicates.

        >>> df = pd.DataFrame({"foo": ['one', 'one', 'two', 'two'],
        ...                    "bar": ['A', 'A', 'B', 'C'],
        ...                    "baz": [1, 2, 3, 4]})
        >>> df
           foo bar  baz
        0  one   A    1
        1  one   A    2
        2  two   B    3
        3  two   C    4

        Notice that the first two rows are the same for our `index`
        and `columns` arguments.

        >>> df.pivot(index='foo', columns='bar', values='baz')
        Traceback (most recent call last):
           ...
        ValueError: Index contains duplicate entries, cannot reshape
        """

    @Substitution("")
    @Appender(_shared_docs["pivot"])
    def pivot(
        self, *, columns, index=lib.no_default, values=lib.no_default
    ) -> DataFrame:
        from pandas.core.reshape.pivot import pivot

        return pivot(self, index=index, columns=columns, values=values)

    _shared_docs["pivot_table"] = """
        Create a spreadsheet-style pivot table as a DataFrame.

        The levels in the pivot table will be stored in MultiIndex objects
        (hierarchical indexes) on the index and columns of the result DataFrame.

        Parameters
        ----------%s
        values : list-like or scalar, optional
            Column or columns to aggregate.
        index : column, Grouper, array, or list of the previous
            Keys to group by on the pivot table index. If a list is passed,
            it can contain any of the other types (except list). If an array is
            passed, it must be the same length as the data and will be used in
            the same manner as column values.
        columns : column, Grouper, array, or list of the previous
            Keys to group by on the pivot table column. If a list is passed,
            it can contain any of the other types (except list). If an array is
            passed, it must be the same length as the data and will be used in
            the same manner as column values.
        aggfunc : function, list of functions, dict, default "mean"
            If a list of functions is passed, the resulting pivot table will have
            hierarchical columns whose top level are the function names
            (inferred from the function objects themselves).
            If a dict is passed, the key is column to aggregate and the value is
            function or list of functions. If ``margin=True``, aggfunc will be
            used to calculate the partial aggregates.
        fill_value : scalar, default None
            Value to replace missing values with (in the resulting pivot table,
            after aggregation).
        margins : bool, default False
            If ``margins=True``, special ``All`` columns and rows
            will be added with partial group aggregates across the categories
            on the rows and columns.
        dropna : bool, default True
            Do not include columns whose entries are all NaN. If True,
            rows with a NaN value in any column will be omitted before
            computing margins.
        margins_name : str, default 'All'
            Name of the row / column that will contain the totals
            when margins is True.
        observed : bool, default False
            This only applies if any of the groupers are Categoricals.
            If True: only show observed values for categorical groupers.
            If False: show all values for categorical groupers.

            .. versionchanged:: 3.0.0

                The default value is now ``True``.

        sort : bool, default True
            Specifies if the result should be sorted.

            .. versionadded:: 1.3.0

        Returns
        -------
        DataFrame
            An Excel style pivot table.

        See Also
        --------
        DataFrame.pivot : Pivot without aggregation that can handle
            non-numeric data.
        DataFrame.melt: Unpivot a DataFrame from wide to long format,
            optionally leaving identifiers set.
        wide_to_long : Wide panel to long format. Less flexible but more
            user-friendly than melt.

        Notes
        -----
        Reference :ref:`the user guide <reshaping.pivot>` for more examples.

        Examples
        --------
        >>> df = pd.DataFrame({"A": ["foo", "foo", "foo", "foo", "foo",
        ...                          "bar", "bar", "bar", "bar"],
        ...                    "B": ["one", "one", "one", "two", "two",
        ...                          "one", "one", "two", "two"],
        ...                    "C": ["small", "large", "large", "small",
        ...                          "small", "large", "small", "small",
        ...                          "large"],
        ...                    "D": [1, 2, 2, 3, 3, 4, 5, 6, 7],
        ...                    "E": [2, 4, 5, 5, 6, 6, 8, 9, 9]})
        >>> df
             A    B      C  D  E
        0  foo  one  small  1  2
        1  foo  one  large  2  4
        2  foo  one  large  2  5
        3  foo  two  small  3  5
        4  foo  two  small  3  6
        5  bar  one  large  4  6
        6  bar  one  small  5  8
        7  bar  two  small  6  9
        8  bar  two  large  7  9

        This first example aggregates values by taking the sum.

        >>> table = pd.pivot_table(df, values='D', index=['A', 'B'],
        ...                        columns=['C'], aggfunc="sum")
        >>> table
        C        large  small
        A   B
        bar one    4.0    5.0
            two    7.0    6.0
        foo one    4.0    1.0
            two    NaN    6.0

        We can also fill missing values using the `fill_value` parameter.

        >>> table = pd.pivot_table(df, values='D', index=['A', 'B'],
        ...                        columns=['C'], aggfunc="sum", fill_value=0)
        >>> table
        C        large  small
        A   B
        bar one      4      5
            two      7      6
        foo one      4      1
            two      0      6

        The next example aggregates by taking the mean across multiple columns.

        >>> table = pd.pivot_table(df, values=['D', 'E'], index=['A', 'C'],
        ...                        aggfunc={'D': "mean", 'E': "mean"})
        >>> table
                        D         E
        A   C
        bar large  5.500000  7.500000
            small  5.500000  8.500000
        foo large  2.000000  4.500000
            small  2.333333  4.333333

        We can also calculate multiple types of aggregations for any given
        value column.

        >>> table = pd.pivot_table(df, values=['D', 'E'], index=['A', 'C'],
        ...                        aggfunc={'D': "mean",
        ...                                 'E': ["min", "max", "mean"]})
        >>> table
                          D   E
                       mean max      mean  min
        A   C
        bar large  5.500000   9  7.500000    6
            small  5.500000   9  8.500000    8
        foo large  2.000000   5  4.500000    4
            small  2.333333   6  4.333333    2
        """

    @Substitution("")
    @Appender(_shared_docs["pivot_table"])
    def pivot_table(
        self,
        values=None,
        index=None,
        columns=None,
        aggfunc: AggFuncType = "mean",
        fill_value=None,
        margins: bool = False,
        dropna: bool = True,
        margins_name: Level = "All",
        observed: bool = True,
        sort: bool = True,
    ) -> DataFrame:
        from pandas.core.reshape.pivot import pivot_table

        return pivot_table(
            self,
            values=values,
            index=index,
            columns=columns,
            aggfunc=aggfunc,
            fill_value=fill_value,
            margins=margins,
            dropna=dropna,
            margins_name=margins_name,
            observed=observed,
            sort=sort,
        )

    def stack(
        self,
        level: IndexLabel = -1,
        dropna: bool | lib.NoDefault = lib.no_default,
        sort: bool | lib.NoDefault = lib.no_default,
        future_stack: bool = True,
    ):
        """
        Stack the prescribed level(s) from columns to index.

        Return a reshaped DataFrame or Series having a multi-level
        index with one or more new inner-most levels compared to the current
        DataFrame. The new inner-most levels are created by pivoting the
        columns of the current dataframe:

          - if the columns have a single level, the output is a Series;
          - if the columns have multiple levels, the new index
            level(s) is (are) taken from the prescribed level(s) and
            the output is a DataFrame.

        Parameters
        ----------
        level : int, str, list, default -1
            Level(s) to stack from the column axis onto the index
            axis, defined as one index or label, or a list of indices
            or labels.
        dropna : bool, default True
            Whether to drop rows in the resulting Frame/Series with
            missing values. Stacking a column level onto the index
            axis can create combinations of index and column values
            that are missing from the original dataframe. See Examples
            section.
        sort : bool, default True
            Whether to sort the levels of the resulting MultiIndex.
        future_stack : bool, default False
            Whether to use the new implementation that will replace the current
            implementation in pandas 3.0. When True, dropna and sort have no impact
            on the result and must remain unspecified. See :ref:`pandas 2.1.0 Release
            notes <whatsnew_210.enhancements.new_stack>` for more details.

        Returns
        -------
        DataFrame or Series
            Stacked dataframe or series.

        See Also
        --------
        DataFrame.unstack : Unstack prescribed level(s) from index axis
             onto column axis.
        DataFrame.pivot : Reshape dataframe from long format to wide
             format.
        DataFrame.pivot_table : Create a spreadsheet-style pivot table
             as a DataFrame.

        Notes
        -----
        The function is named by analogy with a collection of books
        being reorganized from being side by side on a horizontal
        position (the columns of the dataframe) to being stacked
        vertically on top of each other (in the index of the
        dataframe).

        Reference :ref:`the user guide <reshaping.stacking>` for more examples.

        Examples
        --------
        **Single level columns**

        >>> df_single_level_cols = pd.DataFrame(
        ...     [[0, 1], [2, 3]], index=["cat", "dog"], columns=["weight", "height"]
        ... )

        Stacking a dataframe with a single level column axis returns a Series:

        >>> df_single_level_cols
             weight height
        cat       0      1
        dog       2      3
        >>> df_single_level_cols.stack()
        cat  weight    0
             height    1
        dog  weight    2
             height    3
        dtype: int64

        **Multi level columns: simple case**

        >>> multicol1 = pd.MultiIndex.from_tuples(
        ...     [("weight", "kg"), ("weight", "pounds")]
        ... )
        >>> df_multi_level_cols1 = pd.DataFrame(
        ...     [[1, 2], [2, 4]], index=["cat", "dog"], columns=multicol1
        ... )

        Stacking a dataframe with a multi-level column axis:

        >>> df_multi_level_cols1
             weight
                 kg    pounds
        cat       1        2
        dog       2        4
        >>> df_multi_level_cols1.stack()
                    weight
        cat kg           1
            pounds       2
        dog kg           2
            pounds       4

        **Missing values**

        >>> multicol2 = pd.MultiIndex.from_tuples([("weight", "kg"), ("height", "m")])
        >>> df_multi_level_cols2 = pd.DataFrame(
        ...     [[1.0, 2.0], [3.0, 4.0]], index=["cat", "dog"], columns=multicol2
        ... )

        It is common to have missing values when stacking a dataframe
        with multi-level columns, as the stacked dataframe typically
        has more values than the original dataframe. Missing values
        are filled with NaNs:

        >>> df_multi_level_cols2
            weight height
                kg      m
        cat    1.0    2.0
        dog    3.0    4.0
        >>> df_multi_level_cols2.stack()
                weight  height
        cat kg     1.0     NaN
            m      NaN     2.0
        dog kg     3.0     NaN
            m      NaN     4.0

        **Prescribing the level(s) to be stacked**

        The first parameter controls which level or levels are stacked:

        >>> df_multi_level_cols2.stack(0)
                     kg    m
        cat weight  1.0  NaN
            height  NaN  2.0
        dog weight  3.0  NaN
            height  NaN  4.0
        >>> df_multi_level_cols2.stack([0, 1])
        cat  weight  kg    1.0
             height  m     2.0
        dog  weight  kg    3.0
             height  m     4.0
        dtype: float64
        """
        if not future_stack:
            from pandas.core.reshape.reshape import (
                stack,
                stack_multiple,
            )

            warnings.warn(
                "The previous implementation of stack is deprecated and will be "
                "removed in a future version of pandas. See the What's New notes "
                "for pandas 2.1.0 for details. Do not specify the future_stack "
                "argument to adopt the new implementation and silence this warning.",
                FutureWarning,
                stacklevel=find_stack_level(),
            )

            if dropna is lib.no_default:
                dropna = True
            if sort is lib.no_default:
                sort = True

            if isinstance(level, (tuple, list)):
                result = stack_multiple(self, level, dropna=dropna, sort=sort)
            else:
                result = stack(self, level, dropna=dropna, sort=sort)
        else:
            from pandas.core.reshape.reshape import stack_v3

            if dropna is not lib.no_default:
                raise ValueError(
                    "dropna must be unspecified as the new "
                    "implementation does not introduce rows of NA values. This "
                    "argument will be removed in a future version of pandas."
                )

            if sort is not lib.no_default:
                raise ValueError(
                    "Cannot specify sort, this argument will be "
                    "removed in a future version of pandas. Sort the result using "
                    ".sort_index instead."
                )

            if (
                isinstance(level, (tuple, list))
                and not all(lev in self.columns.names for lev in level)
                and not all(isinstance(lev, int) for lev in level)
            ):
                raise ValueError(
                    "level should contain all level names or all level "
                    "numbers, not a mixture of the two."
                )

            if not isinstance(level, (tuple, list)):
                level = [level]
            level = [self.columns._get_level_number(lev) for lev in level]
            result = stack_v3(self, level)

        return result.__finalize__(self, method="stack")

    def explode(
        self,
        column: IndexLabel,
        ignore_index: bool = False,
    ) -> DataFrame:
        """
        Transform each element of a list-like to a row, replicating index values.

        Parameters
        ----------
        column : IndexLabel
            Column(s) to explode.
            For multiple columns, specify a non-empty list with each element
            be str or tuple, and all specified columns their list-like data
            on same row of the frame must have matching length.

            .. versionadded:: 1.3.0
                Multi-column explode

        ignore_index : bool, default False
            If True, the resulting index will be labeled 0, 1, …, n - 1.

        Returns
        -------
        DataFrame
            Exploded lists to rows of the subset columns;
            index will be duplicated for these rows.

        Raises
        ------
        ValueError :
            * If columns of the frame are not unique.
            * If specified columns to explode is empty list.
            * If specified columns to explode have not matching count of
              elements rowwise in the frame.

        See Also
        --------
        DataFrame.unstack : Pivot a level of the (necessarily hierarchical)
            index labels.
        DataFrame.melt : Unpivot a DataFrame from wide format to long format.
        Series.explode : Explode a DataFrame from list-like columns to long format.

        Notes
        -----
        This routine will explode list-likes including lists, tuples, sets,
        Series, and np.ndarray. The result dtype of the subset rows will
        be object. Scalars will be returned unchanged, and empty list-likes will
        result in a np.nan for that row. In addition, the ordering of rows in the
        output will be non-deterministic when exploding sets.

        Reference :ref:`the user guide <reshaping.explode>` for more examples.

        Examples
        --------
        >>> df = pd.DataFrame(
        ...     {
        ...         "A": [[0, 1, 2], "foo", [], [3, 4]],
        ...         "B": 1,
        ...         "C": [["a", "b", "c"], np.nan, [], ["d", "e"]],
        ...     }
        ... )
        >>> df
                   A  B          C
        0  [0, 1, 2]  1  [a, b, c]
        1        foo  1        NaN
        2         []  1         []
        3     [3, 4]  1     [d, e]

        Single-column explode.

        >>> df.explode("A")
             A  B          C
        0    0  1  [a, b, c]
        0    1  1  [a, b, c]
        0    2  1  [a, b, c]
        1  foo  1        NaN
        2  NaN  1         []
        3    3  1     [d, e]
        3    4  1     [d, e]

        Multi-column explode.

        >>> df.explode(list("AC"))
             A  B    C
        0    0  1    a
        0    1  1    b
        0    2  1    c
        1  foo  1  NaN
        2  NaN  1  NaN
        3    3  1    d
        3    4  1    e
        """
        if not self.columns.is_unique:
            duplicate_cols = self.columns[self.columns.duplicated()].tolist()
            raise ValueError(
                f"DataFrame columns must be unique. Duplicate columns: {duplicate_cols}"
            )

        columns: list[Hashable]
        if is_scalar(column) or isinstance(column, tuple):
            columns = [column]
        elif isinstance(column, list) and all(
            is_scalar(c) or isinstance(c, tuple) for c in column
        ):
            if not column:
                raise ValueError("column must be nonempty")
            if len(column) > len(set(column)):
                raise ValueError("column must be unique")
            columns = column
        else:
            raise ValueError("column must be a scalar, tuple, or list thereof")

        df = self.reset_index(drop=True)
        if len(columns) == 1:
            result = df[columns[0]].explode()
        else:
            mylen = lambda x: len(x) if (is_list_like(x) and len(x) > 0) else 1
            counts0 = self[columns[0]].apply(mylen)
            for c in columns[1:]:
                if not all(counts0 == self[c].apply(mylen)):
                    raise ValueError("columns must have matching element counts")
            result = DataFrame({c: df[c].explode() for c in columns})
        result = df.drop(columns, axis=1).join(result)
        if ignore_index:
            result.index = default_index(len(result))
        else:
            result.index = self.index.take(result.index)
        result = result.reindex(columns=self.columns)

        return result.__finalize__(self, method="explode")

    def unstack(
        self, level: IndexLabel = -1, fill_value=None, sort: bool = True
    ) -> DataFrame | Series:
        """
        Pivot a level of the (necessarily hierarchical) index labels.

        Returns a DataFrame having a new level of column labels whose inner-most level
        consists of the pivoted index labels.

        If the index is not a MultiIndex, the output will be a Series
        (the analogue of stack when the columns are not a MultiIndex).

        Parameters
        ----------
        level : int, str, or list of these, default -1 (last level)
            Level(s) of index to unstack, can pass level name.
        fill_value : int, str or dict
            Replace NaN with this value if the unstack produces missing values.
        sort : bool, default True
            Sort the level(s) in the resulting MultiIndex columns.

        Returns
        -------
        Series or DataFrame

        See Also
        --------
        DataFrame.pivot : Pivot a table based on column values.
        DataFrame.stack : Pivot a level of the column labels (inverse operation
            from `unstack`).

        Notes
        -----
        Reference :ref:`the user guide <reshaping.stacking>` for more examples.

        Examples
        --------
        >>> index = pd.MultiIndex.from_tuples(
        ...     [("one", "a"), ("one", "b"), ("two", "a"), ("two", "b")]
        ... )
        >>> s = pd.Series(np.arange(1.0, 5.0), index=index)
        >>> s
        one  a   1.0
             b   2.0
        two  a   3.0
             b   4.0
        dtype: float64

        >>> s.unstack(level=-1)
             a   b
        one  1.0  2.0
        two  3.0  4.0

        >>> s.unstack(level=0)
           one  two
        a  1.0   3.0
        b  2.0   4.0

        >>> df = s.unstack(level=0)
        >>> df.unstack()
        one  a  1.0
             b  2.0
        two  a  3.0
             b  4.0
        dtype: float64
        """
        from pandas.core.reshape.reshape import unstack

        result = unstack(self, level, fill_value, sort)

        return result.__finalize__(self, method="unstack")

    @Appender(_shared_docs["melt"] % {"caller": "df.melt(", "other": "melt"})
    def melt(
        self,
        id_vars=None,
        value_vars=None,
        var_name=None,
        value_name: Hashable = "value",
        col_level: Level | None = None,
        ignore_index: bool = True,
    ) -> DataFrame:
        return melt(
            self,
            id_vars=id_vars,
            value_vars=value_vars,
            var_name=var_name,
            value_name=value_name,
            col_level=col_level,
            ignore_index=ignore_index,
        ).__finalize__(self, method="melt")

    # ----------------------------------------------------------------------
    # Time series-related

    @doc(
        Series.diff,
        klass="DataFrame",
        extra_params="axis : {0 or 'index', 1 or 'columns'}, default 0\n    "
        "Take difference over rows (0) or columns (1).\n",
        other_klass="Series",
        examples=dedent(
            """
        Difference with previous row

        >>> df = pd.DataFrame({'a': [1, 2, 3, 4, 5, 6],
        ...                    'b': [1, 1, 2, 3, 5, 8],
        ...                    'c': [1, 4, 9, 16, 25, 36]})
        >>> df
           a  b   c
        0  1  1   1
        1  2  1   4
        2  3  2   9
        3  4  3  16
        4  5  5  25
        5  6  8  36

        >>> df.diff()
             a    b     c
        0  NaN  NaN   NaN
        1  1.0  0.0   3.0
        2  1.0  1.0   5.0
        3  1.0  1.0   7.0
        4  1.0  2.0   9.0
        5  1.0  3.0  11.0

        Difference with previous column

        >>> df.diff(axis=1)
            a  b   c
        0 NaN  0   0
        1 NaN -1   3
        2 NaN -1   7
        3 NaN -1  13
        4 NaN  0  20
        5 NaN  2  28

        Difference with 3rd previous row

        >>> df.diff(periods=3)
             a    b     c
        0  NaN  NaN   NaN
        1  NaN  NaN   NaN
        2  NaN  NaN   NaN
        3  3.0  2.0  15.0
        4  3.0  4.0  21.0
        5  3.0  6.0  27.0

        Difference with following row

        >>> df.diff(periods=-1)
             a    b     c
        0 -1.0  0.0  -3.0
        1 -1.0 -1.0  -5.0
        2 -1.0 -1.0  -7.0
        3 -1.0 -2.0  -9.0
        4 -1.0 -3.0 -11.0
        5  NaN  NaN   NaN

        Overflow in input dtype

        >>> df = pd.DataFrame({'a': [1, 0]}, dtype=np.uint8)
        >>> df.diff()
               a
        0    NaN
        1  255.0"""
        ),
    )
    def diff(self, periods: int = 1, axis: Axis = 0) -> DataFrame:
        if not lib.is_integer(periods):
            if not (is_float(periods) and periods.is_integer()):
                raise ValueError("periods must be an integer")
            periods = int(periods)

        axis = self._get_axis_number(axis)
        if axis == 1:
            if periods != 0:
                # in the periods == 0 case, this is equivalent diff of 0 periods
                #  along axis=0, and the Manager method may be somewhat more
                #  performant, so we dispatch in that case.
                return self - self.shift(periods, axis=axis)
            # With periods=0 this is equivalent to a diff with axis=0
            axis = 0

        new_data = self._mgr.diff(n=periods)
        res_df = self._constructor_from_mgr(new_data, axes=new_data.axes)
        return res_df.__finalize__(self, "diff")

    # ----------------------------------------------------------------------
    # Function application

    def _gotitem(
        self,
        key: IndexLabel,
        ndim: int,
        subset: DataFrame | Series | None = None,
    ) -> DataFrame | Series:
        """
        Sub-classes to define. Return a sliced object.

        Parameters
        ----------
        key : string / list of selections
        ndim : {1, 2}
            requested ndim of result
        subset : object, default None
            subset to act on
        """
        if subset is None:
            subset = self
        elif subset.ndim == 1:  # is Series
            return subset

        # TODO: _shallow_copy(subset)?
        return subset[key]

    _agg_see_also_doc = dedent(
        """
    See Also
    --------
    DataFrame.apply : Perform any type of operations.
    DataFrame.transform : Perform transformation type operations.
    DataFrame.groupby : Perform operations over groups.
    DataFrame.resample : Perform operations over resampled bins.
    DataFrame.rolling : Perform operations over rolling window.
    DataFrame.expanding : Perform operations over expanding window.
    core.window.ewm.ExponentialMovingWindow : Perform operation over exponential
        weighted window.
    """
    )

    _agg_examples_doc = dedent(
        """
    Examples
    --------
    >>> df = pd.DataFrame([[1, 2, 3],
    ...                    [4, 5, 6],
    ...                    [7, 8, 9],
    ...                    [np.nan, np.nan, np.nan]],
    ...                   columns=['A', 'B', 'C'])

    Aggregate these functions over the rows.

    >>> df.agg(['sum', 'min'])
            A     B     C
    sum  12.0  15.0  18.0
    min   1.0   2.0   3.0

    Different aggregations per column.

    >>> df.agg({'A' : ['sum', 'min'], 'B' : ['min', 'max']})
            A    B
    sum  12.0  NaN
    min   1.0  2.0
    max   NaN  8.0

    Aggregate different functions over the columns and rename the index of the resulting
    DataFrame.

    >>> df.agg(x=('A', 'max'), y=('B', 'min'), z=('C', 'mean'))
         A    B    C
    x  7.0  NaN  NaN
    y  NaN  2.0  NaN
    z  NaN  NaN  6.0

    Aggregate over the columns.

    >>> df.agg("mean", axis="columns")
    0    2.0
    1    5.0
    2    8.0
    3    NaN
    dtype: float64
    """
    )

    @doc(
        _shared_docs["aggregate"],
        klass=_shared_doc_kwargs["klass"],
        axis=_shared_doc_kwargs["axis"],
        see_also=_agg_see_also_doc,
        examples=_agg_examples_doc,
    )
    def aggregate(self, func=None, axis: Axis = 0, *args, **kwargs):
        from pandas.core.apply import frame_apply

        axis = self._get_axis_number(axis)

        op = frame_apply(self, func=func, axis=axis, args=args, kwargs=kwargs)
        result = op.agg()
        result = reconstruct_and_relabel_result(result, func, **kwargs)
        return result

    agg = aggregate

    @doc(
        _shared_docs["transform"],
        klass=_shared_doc_kwargs["klass"],
        axis=_shared_doc_kwargs["axis"],
    )
    def transform(
        self, func: AggFuncType, axis: Axis = 0, *args, **kwargs
    ) -> DataFrame:
        from pandas.core.apply import frame_apply

        op = frame_apply(self, func=func, axis=axis, args=args, kwargs=kwargs)
        result = op.transform()
        assert isinstance(result, DataFrame)
        return result

    def apply(
        self,
        func: AggFuncType,
        axis: Axis = 0,
        raw: bool = False,
        result_type: Literal["expand", "reduce", "broadcast"] | None = None,
        args=(),
        by_row: Literal[False, "compat"] = "compat",
        engine: Literal["python", "numba"] = "python",
        engine_kwargs: dict[str, bool] | None = None,
        **kwargs,
    ):
        """
        Apply a function along an axis of the DataFrame.

        Objects passed to the function are Series objects whose index is
        either the DataFrame's index (``axis=0``) or the DataFrame's columns
        (``axis=1``). By default (``result_type=None``), the final return type
        is inferred from the return type of the applied function. Otherwise,
        it depends on the `result_type` argument.

        Parameters
        ----------
        func : function
            Function to apply to each column or row.
        axis : {0 or 'index', 1 or 'columns'}, default 0
            Axis along which the function is applied:

            * 0 or 'index': apply function to each column.
            * 1 or 'columns': apply function to each row.

        raw : bool, default False
            Determines if row or column is passed as a Series or ndarray object:

            * ``False`` : passes each row or column as a Series to the
              function.
            * ``True`` : the passed function will receive ndarray objects
              instead.
              If you are just applying a NumPy reduction function this will
              achieve much better performance.

        result_type : {'expand', 'reduce', 'broadcast', None}, default None
            These only act when ``axis=1`` (columns):

            * 'expand' : list-like results will be turned into columns.
            * 'reduce' : returns a Series if possible rather than expanding
              list-like results. This is the opposite of 'expand'.
            * 'broadcast' : results will be broadcast to the original shape
              of the DataFrame, the original index and columns will be
              retained.

            The default behaviour (None) depends on the return value of the
            applied function: list-like results will be returned as a Series
            of those. However if the apply function returns a Series these
            are expanded to columns.
        args : tuple
            Positional arguments to pass to `func` in addition to the
            array/series.
        by_row : False or "compat", default "compat"
            Only has an effect when ``func`` is a listlike or dictlike of funcs
            and the func isn't a string.
            If "compat", will if possible first translate the func into pandas
            methods (e.g. ``Series().apply(np.sum)`` will be translated to
            ``Series().sum()``). If that doesn't work, will try call to apply again with
            ``by_row=True`` and if that fails, will call apply again with
            ``by_row=False`` (backward compatible).
            If False, the funcs will be passed the whole Series at once.

            .. versionadded:: 2.1.0

        engine : {'python', 'numba'}, default 'python'
            Choose between the python (default) engine or the numba engine in apply.

            The numba engine will attempt to JIT compile the passed function,
            which may result in speedups for large DataFrames.
            It also supports the following engine_kwargs :

            - nopython (compile the function in nopython mode)
            - nogil (release the GIL inside the JIT compiled function)
            - parallel (try to apply the function in parallel over the DataFrame)

              Note: Due to limitations within numba/how pandas interfaces with numba,
              you should only use this if raw=True

            Note: The numba compiler only supports a subset of
            valid Python/numpy operations.

            Please read more about the `supported python features
            <https://numba.pydata.org/numba-doc/dev/reference/pysupported.html>`_
            and `supported numpy features
            <https://numba.pydata.org/numba-doc/dev/reference/numpysupported.html>`_
            in numba to learn what you can or cannot use in the passed function.

            .. versionadded:: 2.2.0

        engine_kwargs : dict
            Pass keyword arguments to the engine.
            This is currently only used by the numba engine,
            see the documentation for the engine argument for more information.
        **kwargs
            Additional keyword arguments to pass as keywords arguments to
            `func`.

        Returns
        -------
        Series or DataFrame
            Result of applying ``func`` along the given axis of the
            DataFrame.

        See Also
        --------
        DataFrame.map: For elementwise operations.
        DataFrame.aggregate: Only perform aggregating type operations.
        DataFrame.transform: Only perform transforming type operations.

        Notes
        -----
        Functions that mutate the passed object can produce unexpected
        behavior or errors and are not supported. See :ref:`gotchas.udf-mutation`
        for more details.

        Examples
        --------
        >>> df = pd.DataFrame([[4, 9]] * 3, columns=["A", "B"])
        >>> df
           A  B
        0  4  9
        1  4  9
        2  4  9

        Using a numpy universal function (in this case the same as
        ``np.sqrt(df)``):

        >>> df.apply(np.sqrt)
             A    B
        0  2.0  3.0
        1  2.0  3.0
        2  2.0  3.0

        Using a reducing function on either axis

        >>> df.apply(np.sum, axis=0)
        A    12
        B    27
        dtype: int64

        >>> df.apply(np.sum, axis=1)
        0    13
        1    13
        2    13
        dtype: int64

        Returning a list-like will result in a Series

        >>> df.apply(lambda x: [1, 2], axis=1)
        0    [1, 2]
        1    [1, 2]
        2    [1, 2]
        dtype: object

        Passing ``result_type='expand'`` will expand list-like results
        to columns of a Dataframe

        >>> df.apply(lambda x: [1, 2], axis=1, result_type="expand")
           0  1
        0  1  2
        1  1  2
        2  1  2

        Returning a Series inside the function is similar to passing
        ``result_type='expand'``. The resulting column names
        will be the Series index.

        >>> df.apply(lambda x: pd.Series([1, 2], index=["foo", "bar"]), axis=1)
           foo  bar
        0    1    2
        1    1    2
        2    1    2

        Passing ``result_type='broadcast'`` will ensure the same shape
        result, whether list-like or scalar is returned by the function,
        and broadcast it along the axis. The resulting column names will
        be the originals.

        >>> df.apply(lambda x: [1, 2], axis=1, result_type="broadcast")
           A  B
        0  1  2
        1  1  2
        2  1  2
        """
        from pandas.core.apply import frame_apply

        op = frame_apply(
            self,
            func=func,
            axis=axis,
            raw=raw,
            result_type=result_type,
            by_row=by_row,
            engine=engine,
            engine_kwargs=engine_kwargs,
            args=args,
            kwargs=kwargs,
        )
        return op.apply().__finalize__(self, method="apply")

    def map(
        self, func: PythonFuncType, na_action: str | None = None, **kwargs
    ) -> DataFrame:
        """
        Apply a function to a Dataframe elementwise.

        .. versionadded:: 2.1.0

           DataFrame.applymap was deprecated and renamed to DataFrame.map.

        This method applies a function that accepts and returns a scalar
        to every element of a DataFrame.

        Parameters
        ----------
        func : callable
            Python function, returns a single value from a single value.
        na_action : {None, 'ignore'}, default None
            If 'ignore', propagate NaN values, without passing them to func.
        **kwargs
            Additional keyword arguments to pass as keywords arguments to
            `func`.

        Returns
        -------
        DataFrame
            Transformed DataFrame.

        See Also
        --------
        DataFrame.apply : Apply a function along input axis of DataFrame.
        DataFrame.replace: Replace values given in `to_replace` with `value`.
        Series.map : Apply a function elementwise on a Series.

        Examples
        --------
        >>> df = pd.DataFrame([[1, 2.12], [3.356, 4.567]])
        >>> df
               0      1
        0  1.000  2.120
        1  3.356  4.567

        >>> df.map(lambda x: len(str(x)))
           0  1
        0  3  4
        1  5  5

        Like Series.map, NA values can be ignored:

        >>> df_copy = df.copy()
        >>> df_copy.iloc[0, 0] = pd.NA
        >>> df_copy.map(lambda x: len(str(x)), na_action="ignore")
             0  1
        0  NaN  4
        1  5.0  5

        It is also possible to use `map` with functions that are not
        `lambda` functions:

        >>> df.map(round, ndigits=1)
             0    1
        0  1.0  2.1
        1  3.4  4.6

        Note that a vectorized version of `func` often exists, which will
        be much faster. You could square each number elementwise.

        >>> df.map(lambda x: x**2)
                   0          1
        0   1.000000   4.494400
        1  11.262736  20.857489

        But it's better to avoid map in that case.

        >>> df**2
                   0          1
        0   1.000000   4.494400
        1  11.262736  20.857489
        """
        if na_action not in {"ignore", None}:
            raise ValueError(f"na_action must be 'ignore' or None. Got {na_action!r}")

        if self.empty:
            return self.copy()

        func = functools.partial(func, **kwargs)

        def infer(x):
            return x._map_values(func, na_action=na_action)

        return self.apply(infer).__finalize__(self, "map")

    # ----------------------------------------------------------------------
    # Merging / joining methods

    def _append(
        self,
        other,
        ignore_index: bool = False,
        verify_integrity: bool = False,
        sort: bool = False,
    ) -> DataFrame:
        if isinstance(other, (Series, dict)):
            if isinstance(other, dict):
                if not ignore_index:
                    raise TypeError("Can only append a dict if ignore_index=True")
                other = Series(other)
            if other.name is None and not ignore_index:
                raise TypeError(
                    "Can only append a Series if ignore_index=True "
                    "or if the Series has a name"
                )

            index = Index(
                [other.name],
                name=self.index.names
                if isinstance(self.index, MultiIndex)
                else self.index.name,
            )
            row_df = other.to_frame().T
            # infer_objects is needed for
            #  test_append_empty_frame_to_series_with_dateutil_tz
            other = row_df.infer_objects().rename_axis(index.names)
        elif isinstance(other, list):
            if not other:
                pass
            elif not isinstance(other[0], DataFrame):
                other = DataFrame(other)
                if self.index.name is not None and not ignore_index:
                    other.index.name = self.index.name

        from pandas.core.reshape.concat import concat

        if isinstance(other, (list, tuple)):
            to_concat = [self, *other]
        else:
            to_concat = [self, other]

        result = concat(
            to_concat,
            ignore_index=ignore_index,
            verify_integrity=verify_integrity,
            sort=sort,
        )
        return result.__finalize__(self, method="append")

    def join(
        self,
        other: DataFrame | Series | Iterable[DataFrame | Series],
        on: IndexLabel | None = None,
        how: MergeHow = "left",
        lsuffix: str = "",
        rsuffix: str = "",
        sort: bool = False,
        validate: JoinValidate | None = None,
    ) -> DataFrame:
        """
        Join columns of another DataFrame.

        Join columns with `other` DataFrame either on index or on a key
        column. Efficiently join multiple DataFrame objects by index at once by
        passing a list.

        Parameters
        ----------
        other : DataFrame, Series, or a list containing any combination of them
            Index should be similar to one of the columns in this one. If a
            Series is passed, its name attribute must be set, and that will be
            used as the column name in the resulting joined DataFrame.
        on : str, list of str, or array-like, optional
            Column or index level name(s) in the caller to join on the index
            in `other`, otherwise joins index-on-index. If multiple
            values given, the `other` DataFrame must have a MultiIndex. Can
            pass an array as the join key if it is not already contained in
            the calling DataFrame. Like an Excel VLOOKUP operation.
        how : {'left', 'right', 'outer', 'inner', 'cross'}, default 'left'
            How to handle the operation of the two objects.

            * left: use calling frame's index (or column if on is specified)
            * right: use `other`'s index.
            * outer: form union of calling frame's index (or column if on is
              specified) with `other`'s index, and sort it lexicographically.
            * inner: form intersection of calling frame's index (or column if
              on is specified) with `other`'s index, preserving the order
              of the calling's one.
            * cross: creates the cartesian product from both frames, preserves the order
              of the left keys.
        lsuffix : str, default ''
            Suffix to use from left frame's overlapping columns.
        rsuffix : str, default ''
            Suffix to use from right frame's overlapping columns.
        sort : bool, default False
            Order result DataFrame lexicographically by the join key. If False,
            the order of the join key depends on the join type (how keyword).
        validate : str, optional
            If specified, checks if join is of specified type.

            * "one_to_one" or "1:1": check if join keys are unique in both left
              and right datasets.
            * "one_to_many" or "1:m": check if join keys are unique in left dataset.
            * "many_to_one" or "m:1": check if join keys are unique in right dataset.
            * "many_to_many" or "m:m": allowed, but does not result in checks.

            .. versionadded:: 1.5.0

        Returns
        -------
        DataFrame
            A dataframe containing columns from both the caller and `other`.

        See Also
        --------
        DataFrame.merge : For column(s)-on-column(s) operations.

        Notes
        -----
        Parameters `on`, `lsuffix`, and `rsuffix` are not supported when
        passing a list of `DataFrame` objects.

        Examples
        --------
        >>> df = pd.DataFrame(
        ...     {
        ...         "key": ["K0", "K1", "K2", "K3", "K4", "K5"],
        ...         "A": ["A0", "A1", "A2", "A3", "A4", "A5"],
        ...     }
        ... )

        >>> df
          key   A
        0  K0  A0
        1  K1  A1
        2  K2  A2
        3  K3  A3
        4  K4  A4
        5  K5  A5

        >>> other = pd.DataFrame({"key": ["K0", "K1", "K2"], "B": ["B0", "B1", "B2"]})

        >>> other
          key   B
        0  K0  B0
        1  K1  B1
        2  K2  B2

        Join DataFrames using their indexes.

        >>> df.join(other, lsuffix="_caller", rsuffix="_other")
          key_caller   A key_other    B
        0         K0  A0        K0   B0
        1         K1  A1        K1   B1
        2         K2  A2        K2   B2
        3         K3  A3       NaN  NaN
        4         K4  A4       NaN  NaN
        5         K5  A5       NaN  NaN

        If we want to join using the key columns, we need to set key to be
        the index in both `df` and `other`. The joined DataFrame will have
        key as its index.

        >>> df.set_index("key").join(other.set_index("key"))
              A    B
        key
        K0   A0   B0
        K1   A1   B1
        K2   A2   B2
        K3   A3  NaN
        K4   A4  NaN
        K5   A5  NaN

        Another option to join using the key columns is to use the `on`
        parameter. DataFrame.join always uses `other`'s index but we can use
        any column in `df`. This method preserves the original DataFrame's
        index in the result.

        >>> df.join(other.set_index("key"), on="key")
          key   A    B
        0  K0  A0   B0
        1  K1  A1   B1
        2  K2  A2   B2
        3  K3  A3  NaN
        4  K4  A4  NaN
        5  K5  A5  NaN

        Using non-unique key values shows how they are matched.

        >>> df = pd.DataFrame(
        ...     {
        ...         "key": ["K0", "K1", "K1", "K3", "K0", "K1"],
        ...         "A": ["A0", "A1", "A2", "A3", "A4", "A5"],
        ...     }
        ... )

        >>> df
          key   A
        0  K0  A0
        1  K1  A1
        2  K1  A2
        3  K3  A3
        4  K0  A4
        5  K1  A5

        >>> df.join(other.set_index("key"), on="key", validate="m:1")
          key   A    B
        0  K0  A0   B0
        1  K1  A1   B1
        2  K1  A2   B1
        3  K3  A3  NaN
        4  K0  A4   B0
        5  K1  A5   B1
        """
        from pandas.core.reshape.concat import concat
        from pandas.core.reshape.merge import merge

        if isinstance(other, Series):
            if other.name is None:
                raise ValueError("Other Series must have a name")
            other = DataFrame({other.name: other})

        if isinstance(other, DataFrame):
            if how == "cross":
                return merge(
                    self,
                    other,
                    how=how,
                    on=on,
                    suffixes=(lsuffix, rsuffix),
                    sort=sort,
                    validate=validate,
                )
            return merge(
                self,
                other,
                left_on=on,
                how=how,
                left_index=on is None,
                right_index=True,
                suffixes=(lsuffix, rsuffix),
                sort=sort,
                validate=validate,
            )
        else:
            if on is not None:
                raise ValueError(
                    "Joining multiple DataFrames only supported for joining on index"
                )

            if rsuffix or lsuffix:
                raise ValueError(
                    "Suffixes not supported when joining multiple DataFrames"
                )

            # Mypy thinks the RHS is a
            # "Union[DataFrame, Series, Iterable[Union[DataFrame, Series]]]" whereas
            # the LHS is an "Iterable[DataFrame]", but in reality both types are
            # "Iterable[Union[DataFrame, Series]]" due to the if statements
            frames = [cast("DataFrame | Series", self)] + list(other)

            can_concat = all(df.index.is_unique for df in frames)

            # join indexes only using concat
            if can_concat:
                if how == "left":
                    res = concat(
                        frames, axis=1, join="outer", verify_integrity=True, sort=sort
                    )
                    return res.reindex(self.index)
                else:
                    return concat(
                        frames, axis=1, join=how, verify_integrity=True, sort=sort
                    )

            joined = frames[0]

            for frame in frames[1:]:
                joined = merge(
                    joined,
                    frame,
                    how=how,
                    left_index=True,
                    right_index=True,
                    validate=validate,
                )

            return joined

    @Substitution("")
    @Appender(_merge_doc, indents=2)
    def merge(
        self,
        right: DataFrame | Series,
        how: MergeHow = "inner",
        on: IndexLabel | AnyArrayLike | None = None,
        left_on: IndexLabel | AnyArrayLike | None = None,
        right_on: IndexLabel | AnyArrayLike | None = None,
        left_index: bool = False,
        right_index: bool = False,
        sort: bool = False,
        suffixes: Suffixes = ("_x", "_y"),
        copy: bool | None = None,
        indicator: str | bool = False,
        validate: MergeValidate | None = None,
    ) -> DataFrame:
        from pandas.core.reshape.merge import merge

        return merge(
            self,
            right,
            how=how,
            on=on,
            left_on=left_on,
            right_on=right_on,
            left_index=left_index,
            right_index=right_index,
            sort=sort,
            suffixes=suffixes,
            indicator=indicator,
            validate=validate,
        )

    def round(
        self, decimals: int | dict[IndexLabel, int] | Series = 0, *args, **kwargs
    ) -> DataFrame:
        """
        Round a DataFrame to a variable number of decimal places.

        Parameters
        ----------
        decimals : int, dict, Series
            Number of decimal places to round each column to. If an int is
            given, round each column to the same number of places.
            Otherwise dict and Series round to variable numbers of places.
            Column names should be in the keys if `decimals` is a
            dict-like, or in the index if `decimals` is a Series. Any
            columns not included in `decimals` will be left as is. Elements
            of `decimals` which are not columns of the input will be
            ignored.
        *args
            Additional keywords have no effect but might be accepted for
            compatibility with numpy.
        **kwargs
            Additional keywords have no effect but might be accepted for
            compatibility with numpy.

        Returns
        -------
        DataFrame
            A DataFrame with the affected columns rounded to the specified
            number of decimal places.

        See Also
        --------
        numpy.around : Round a numpy array to the given number of decimals.
        Series.round : Round a Series to the given number of decimals.

        Examples
        --------
        >>> df = pd.DataFrame(
        ...     [(0.21, 0.32), (0.01, 0.67), (0.66, 0.03), (0.21, 0.18)],
        ...     columns=["dogs", "cats"],
        ... )
        >>> df
            dogs  cats
        0  0.21  0.32
        1  0.01  0.67
        2  0.66  0.03
        3  0.21  0.18

        By providing an integer each column is rounded to the same number
        of decimal places

        >>> df.round(1)
            dogs  cats
        0   0.2   0.3
        1   0.0   0.7
        2   0.7   0.0
        3   0.2   0.2

        With a dict, the number of places for specific columns can be
        specified with the column names as key and the number of decimal
        places as value

        >>> df.round({"dogs": 1, "cats": 0})
            dogs  cats
        0   0.2   0.0
        1   0.0   1.0
        2   0.7   0.0
        3   0.2   0.0

        Using a Series, the number of places for specific columns can be
        specified with the column names as index and the number of
        decimal places as value

        >>> decimals = pd.Series([0, 1], index=["cats", "dogs"])
        >>> df.round(decimals)
            dogs  cats
        0   0.2   0.0
        1   0.0   1.0
        2   0.7   0.0
        3   0.2   0.0
        """
        from pandas.core.reshape.concat import concat

        def _dict_round(df: DataFrame, decimals) -> Iterator[Series]:
            for col, vals in df.items():
                try:
                    yield _series_round(vals, decimals[col])
                except KeyError:
                    yield vals

        def _series_round(ser: Series, decimals: int) -> Series:
            if is_integer_dtype(ser.dtype) or is_float_dtype(ser.dtype):
                return ser.round(decimals)
            return ser

        nv.validate_round(args, kwargs)

        if isinstance(decimals, (dict, Series)):
            if isinstance(decimals, Series) and not decimals.index.is_unique:
                raise ValueError("Index of decimals must be unique")
            if is_dict_like(decimals) and not all(
                is_integer(value) for _, value in decimals.items()
            ):
                raise TypeError("Values in decimals must be integers")
            new_cols = list(_dict_round(self, decimals))
        elif is_integer(decimals):
            # Dispatch to Block.round
            # Argument "decimals" to "round" of "BaseBlockManager" has incompatible
            # type "Union[int, integer[Any]]"; expected "int"
            new_mgr = self._mgr.round(
                decimals=decimals,  # type: ignore[arg-type]
            )
            return self._constructor_from_mgr(new_mgr, axes=new_mgr.axes).__finalize__(
                self, method="round"
            )
        else:
            raise TypeError("decimals must be an integer, a dict-like or a Series")

        if new_cols is not None and len(new_cols) > 0:
            return self._constructor(
                concat(new_cols, axis=1), index=self.index, columns=self.columns
            ).__finalize__(self, method="round")
        else:
            return self.copy(deep=False)

    # ----------------------------------------------------------------------
    # Statistical methods, etc.

    def corr(
        self,
        method: CorrelationMethod = "pearson",
        min_periods: int = 1,
        numeric_only: bool = False,
    ) -> DataFrame:
        """
        Compute pairwise correlation of columns, excluding NA/null values.

        Parameters
        ----------
        method : {'pearson', 'kendall', 'spearman'} or callable
            Method of correlation:

            * pearson : standard correlation coefficient
            * kendall : Kendall Tau correlation coefficient
            * spearman : Spearman rank correlation
            * callable: callable with input two 1d ndarrays
                and returning a float. Note that the returned matrix from corr
                will have 1 along the diagonals and will be symmetric
                regardless of the callable's behavior.
        min_periods : int, optional
            Minimum number of observations required per pair of columns
            to have a valid result. Currently only available for Pearson
            and Spearman correlation.
        numeric_only : bool, default False
            Include only `float`, `int` or `boolean` data.

            .. versionadded:: 1.5.0

            .. versionchanged:: 2.0.0
                The default value of ``numeric_only`` is now ``False``.

        Returns
        -------
        DataFrame
            Correlation matrix.

        See Also
        --------
        DataFrame.corrwith : Compute pairwise correlation with another
            DataFrame or Series.
        Series.corr : Compute the correlation between two Series.

        Notes
        -----
        Pearson, Kendall and Spearman correlation are currently computed using pairwise complete observations.

        * `Pearson correlation coefficient <https://en.wikipedia.org/wiki/Pearson_correlation_coefficient>`_
        * `Kendall rank correlation coefficient <https://en.wikipedia.org/wiki/Kendall_rank_correlation_coefficient>`_
        * `Spearman's rank correlation coefficient <https://en.wikipedia.org/wiki/Spearman%27s_rank_correlation_coefficient>`_

        Examples
        --------
        >>> def histogram_intersection(a, b):
        ...     v = np.minimum(a, b).sum().round(decimals=1)
        ...     return v
        >>> df = pd.DataFrame(
        ...     [(0.2, 0.3), (0.0, 0.6), (0.6, 0.0), (0.2, 0.1)],
        ...     columns=["dogs", "cats"],
        ... )
        >>> df.corr(method=histogram_intersection)
              dogs  cats
        dogs   1.0   0.3
        cats   0.3   1.0

        >>> df = pd.DataFrame(
        ...     [(1, 1), (2, np.nan), (np.nan, 3), (4, 4)], columns=["dogs", "cats"]
        ... )
        >>> df.corr(min_periods=3)
              dogs  cats
        dogs   1.0   NaN
        cats   NaN   1.0
        """  # noqa: E501
        data = self._get_numeric_data() if numeric_only else self
        cols = data.columns
        idx = cols.copy()
        mat = data.to_numpy(dtype=float, na_value=np.nan, copy=False)

        if method == "pearson":
            correl = libalgos.nancorr(mat, minp=min_periods)
        elif method == "spearman":
            correl = libalgos.nancorr_spearman(mat, minp=min_periods)
        elif method == "kendall" or callable(method):
            if min_periods is None:
                min_periods = 1
            mat = mat.T
            corrf = nanops.get_corr_func(method)
            K = len(cols)
            correl = np.empty((K, K), dtype=float)
            mask = np.isfinite(mat)
            for i, ac in enumerate(mat):
                for j, bc in enumerate(mat):
                    if i > j:
                        continue

                    valid = mask[i] & mask[j]
                    if valid.sum() < min_periods:
                        c = np.nan
                    elif i == j:
                        c = 1.0
                    elif not valid.all():
                        c = corrf(ac[valid], bc[valid])
                    else:
                        c = corrf(ac, bc)
                    correl[i, j] = c
                    correl[j, i] = c
        else:
            raise ValueError(
                "method must be either 'pearson', "
                "'spearman', 'kendall', or a callable, "
                f"'{method}' was supplied"
            )

        result = self._constructor(correl, index=idx, columns=cols, copy=False)
        return result.__finalize__(self, method="corr")

    def cov(
        self,
        min_periods: int | None = None,
        ddof: int | None = 1,
        numeric_only: bool = False,
    ) -> DataFrame:
        """
        Compute pairwise covariance of columns, excluding NA/null values.

        Compute the pairwise covariance among the series of a DataFrame.
        The returned data frame is the `covariance matrix
        <https://en.wikipedia.org/wiki/Covariance_matrix>`__ of the columns
        of the DataFrame.

        Both NA and null values are automatically excluded from the
        calculation. (See the note below about bias from missing values.)
        A threshold can be set for the minimum number of
        observations for each value created. Comparisons with observations
        below this threshold will be returned as ``NaN``.

        This method is generally used for the analysis of time series data to
        understand the relationship between different measures
        across time.

        Parameters
        ----------
        min_periods : int, optional
            Minimum number of observations required per pair of columns
            to have a valid result.

        ddof : int, default 1
            Delta degrees of freedom.  The divisor used in calculations
            is ``N - ddof``, where ``N`` represents the number of elements.
            This argument is applicable only when no ``nan`` is in the dataframe.

        numeric_only : bool, default False
            Include only `float`, `int` or `boolean` data.

            .. versionadded:: 1.5.0

            .. versionchanged:: 2.0.0
                The default value of ``numeric_only`` is now ``False``.

        Returns
        -------
        DataFrame
            The covariance matrix of the series of the DataFrame.

        See Also
        --------
        Series.cov : Compute covariance with another Series.
        core.window.ewm.ExponentialMovingWindow.cov : Exponential weighted sample
            covariance.
        core.window.expanding.Expanding.cov : Expanding sample covariance.
        core.window.rolling.Rolling.cov : Rolling sample covariance.

        Notes
        -----
        Returns the covariance matrix of the DataFrame's time series.
        The covariance is normalized by N-ddof.

        For DataFrames that have Series that are missing data (assuming that
        data is `missing at random
        <https://en.wikipedia.org/wiki/Missing_data#Missing_at_random>`__)
        the returned covariance matrix will be an unbiased estimate
        of the variance and covariance between the member Series.

        However, for many applications this estimate may not be acceptable
        because the estimate covariance matrix is not guaranteed to be positive
        semi-definite. This could lead to estimate correlations having
        absolute values which are greater than one, and/or a non-invertible
        covariance matrix. See `Estimation of covariance matrices
        <https://en.wikipedia.org/w/index.php?title=Estimation_of_covariance_
        matrices>`__ for more details.

        Examples
        --------
        >>> df = pd.DataFrame(
        ...     [(1, 2), (0, 3), (2, 0), (1, 1)], columns=["dogs", "cats"]
        ... )
        >>> df.cov()
                  dogs      cats
        dogs  0.666667 -1.000000
        cats -1.000000  1.666667

        >>> np.random.seed(42)
        >>> df = pd.DataFrame(
        ...     np.random.randn(1000, 5), columns=["a", "b", "c", "d", "e"]
        ... )
        >>> df.cov()
                  a         b         c         d         e
        a  0.998438 -0.020161  0.059277 -0.008943  0.014144
        b -0.020161  1.059352 -0.008543 -0.024738  0.009826
        c  0.059277 -0.008543  1.010670 -0.001486 -0.000271
        d -0.008943 -0.024738 -0.001486  0.921297 -0.013692
        e  0.014144  0.009826 -0.000271 -0.013692  0.977795

        **Minimum number of periods**

        This method also supports an optional ``min_periods`` keyword
        that specifies the required minimum number of non-NA observations for
        each column pair in order to have a valid result:

        >>> np.random.seed(42)
        >>> df = pd.DataFrame(np.random.randn(20, 3), columns=["a", "b", "c"])
        >>> df.loc[df.index[:5], "a"] = np.nan
        >>> df.loc[df.index[5:10], "b"] = np.nan
        >>> df.cov(min_periods=12)
                  a         b         c
        a  0.316741       NaN -0.150812
        b       NaN  1.248003  0.191417
        c -0.150812  0.191417  0.895202
        """
        data = self._get_numeric_data() if numeric_only else self
        cols = data.columns
        idx = cols.copy()
        mat = data.to_numpy(dtype=float, na_value=np.nan, copy=False)

        if notna(mat).all():
            if min_periods is not None and min_periods > len(mat):
                base_cov = np.empty((mat.shape[1], mat.shape[1]))
                base_cov.fill(np.nan)
            else:
                base_cov = np.cov(mat.T, ddof=ddof)
            base_cov = base_cov.reshape((len(cols), len(cols)))
        else:
            base_cov = libalgos.nancorr(mat, cov=True, minp=min_periods)

        result = self._constructor(base_cov, index=idx, columns=cols, copy=False)
        return result.__finalize__(self, method="cov")

    def corrwith(
        self,
        other: DataFrame | Series,
        axis: Axis = 0,
        drop: bool = False,
        method: CorrelationMethod = "pearson",
        numeric_only: bool = False,
    ) -> Series:
        """
        Compute pairwise correlation.

        Pairwise correlation is computed between rows or columns of
        DataFrame with rows or columns of Series or DataFrame. DataFrames
        are first aligned along both axes before computing the
        correlations.

        Parameters
        ----------
        other : DataFrame, Series
            Object with which to compute correlations.
        axis : {0 or 'index', 1 or 'columns'}, default 0
            The axis to use. 0 or 'index' to compute row-wise, 1 or 'columns' for
            column-wise.
        drop : bool, default False
            Drop missing indices from result.
        method : {'pearson', 'kendall', 'spearman'} or callable
            Method of correlation:

            * pearson : standard correlation coefficient
            * kendall : Kendall Tau correlation coefficient
            * spearman : Spearman rank correlation
            * callable: callable with input two 1d ndarrays
                and returning a float.

        numeric_only : bool, default False
            Include only `float`, `int` or `boolean` data.

            .. versionadded:: 1.5.0

            .. versionchanged:: 2.0.0
                The default value of ``numeric_only`` is now ``False``.

        Returns
        -------
        Series
            Pairwise correlations.

        See Also
        --------
        DataFrame.corr : Compute pairwise correlation of columns.

        Examples
        --------
        >>> index = ["a", "b", "c", "d", "e"]
        >>> columns = ["one", "two", "three", "four"]
        >>> df1 = pd.DataFrame(
        ...     np.arange(20).reshape(5, 4), index=index, columns=columns
        ... )
        >>> df2 = pd.DataFrame(
        ...     np.arange(16).reshape(4, 4), index=index[:4], columns=columns
        ... )
        >>> df1.corrwith(df2)
        one      1.0
        two      1.0
        three    1.0
        four     1.0
        dtype: float64

        >>> df2.corrwith(df1, axis=1)
        a    1.0
        b    1.0
        c    1.0
        d    1.0
        e    NaN
        dtype: float64
        """
        axis = self._get_axis_number(axis)
        this = self._get_numeric_data() if numeric_only else self

        if isinstance(other, Series):
            return this.apply(lambda x: other.corr(x, method=method), axis=axis)

        if numeric_only:
            other = other._get_numeric_data()
        left, right = this.align(other, join="inner")

        if axis == 1:
            left = left.T
            right = right.T

        if method == "pearson":
            # mask missing values
            left = left + right * 0
            right = right + left * 0

            # demeaned data
            ldem = left - left.mean(numeric_only=numeric_only)
            rdem = right - right.mean(numeric_only=numeric_only)

            num = (ldem * rdem).sum()
            dom = (
                (left.count() - 1)
                * left.std(numeric_only=numeric_only)
                * right.std(numeric_only=numeric_only)
            )

            correl = num / dom

        elif method in ["kendall", "spearman"] or callable(method):

            def c(x):
                return nanops.nancorr(x[0], x[1], method=method)

            correl = self._constructor_sliced(
                map(c, zip(left.values.T, right.values.T)),
                index=left.columns,
                copy=False,
            )

        else:
            raise ValueError(
                f"Invalid method {method} was passed, "
                "valid methods are: 'pearson', 'kendall', "
                "'spearman', or callable"
            )

        if not drop:
            # Find non-matching labels along the given axis
            # and append missing correlations (GH 22375)
            raxis: AxisInt = 1 if axis == 0 else 0
            result_index = this._get_axis(raxis).union(other._get_axis(raxis))
            idx_diff = result_index.difference(correl.index)

            if len(idx_diff) > 0:
                correl = correl._append(
                    Series([np.nan] * len(idx_diff), index=idx_diff)
                )

        return correl

    # ----------------------------------------------------------------------
    # ndarray-like stats methods

    def count(self, axis: Axis = 0, numeric_only: bool = False) -> Series:
        """
        Count non-NA cells for each column or row.

        The values `None`, `NaN`, `NaT`, ``pandas.NA`` are considered NA.

        Parameters
        ----------
        axis : {0 or 'index', 1 or 'columns'}, default 0
            If 0 or 'index' counts are generated for each column.
            If 1 or 'columns' counts are generated for each row.
        numeric_only : bool, default False
            Include only `float`, `int` or `boolean` data.

        Returns
        -------
        Series
            For each column/row the number of non-NA/null entries.

        See Also
        --------
        Series.count: Number of non-NA elements in a Series.
        DataFrame.value_counts: Count unique combinations of columns.
        DataFrame.shape: Number of DataFrame rows and columns (including NA
            elements).
        DataFrame.isna: Boolean same-sized DataFrame showing places of NA
            elements.

        Examples
        --------
        Constructing DataFrame from a dictionary:

        >>> df = pd.DataFrame(
        ...     {
        ...         "Person": ["John", "Myla", "Lewis", "John", "Myla"],
        ...         "Age": [24.0, np.nan, 21.0, 33, 26],
        ...         "Single": [False, True, True, True, False],
        ...     }
        ... )
        >>> df
           Person   Age  Single
        0    John  24.0   False
        1    Myla   NaN    True
        2   Lewis  21.0    True
        3    John  33.0    True
        4    Myla  26.0   False

        Notice the uncounted NA values:

        >>> df.count()
        Person    5
        Age       4
        Single    5
        dtype: int64

        Counts for each **row**:

        >>> df.count(axis="columns")
        0    3
        1    2
        2    3
        3    3
        4    3
        dtype: int64
        """
        axis = self._get_axis_number(axis)

        if numeric_only:
            frame = self._get_numeric_data()
        else:
            frame = self

        # GH #423
        if len(frame._get_axis(axis)) == 0:
            result = self._constructor_sliced(0, index=frame._get_agg_axis(axis))
        else:
            result = notna(frame).sum(axis=axis)

        return result.astype("int64").__finalize__(self, method="count")

    def _reduce(
        self,
        op,
        name: str,
        *,
        axis: Axis = 0,
        skipna: bool = True,
        numeric_only: bool = False,
        filter_type=None,
        **kwds,
    ):
        assert filter_type is None or filter_type == "bool", filter_type
        out_dtype = "bool" if filter_type == "bool" else None

        if axis is not None:
            axis = self._get_axis_number(axis)

        def func(values: np.ndarray):
            # We only use this in the case that operates on self.values
            return op(values, axis=axis, skipna=skipna, **kwds)

        dtype_has_keepdims: dict[ExtensionDtype, bool] = {}

        def blk_func(values, axis: Axis = 1):
            if isinstance(values, ExtensionArray):
                if not is_1d_only_ea_dtype(values.dtype):
                    return values._reduce(name, axis=1, skipna=skipna, **kwds)
                has_keepdims = dtype_has_keepdims.get(values.dtype)
                if has_keepdims is None:
                    sign = signature(values._reduce)
                    has_keepdims = "keepdims" in sign.parameters
                    dtype_has_keepdims[values.dtype] = has_keepdims
                if has_keepdims:
                    return values._reduce(name, skipna=skipna, keepdims=True, **kwds)
                else:
                    warnings.warn(
                        f"{type(values)}._reduce will require a `keepdims` parameter "
                        "in the future",
                        FutureWarning,
                        stacklevel=find_stack_level(),
                    )
                    result = values._reduce(name, skipna=skipna, **kwds)
                    return np.array([result])
            else:
                return op(values, axis=axis, skipna=skipna, **kwds)

        def _get_data() -> DataFrame:
            if filter_type is None:
                data = self._get_numeric_data()
            else:
                # GH#25101, GH#24434
                assert filter_type == "bool"
                data = self._get_bool_data()
            return data

        # Case with EAs see GH#35881
        df = self
        if numeric_only:
            df = _get_data()
        if axis is None:
            dtype = find_common_type([arr.dtype for arr in df._mgr.arrays])
            if isinstance(dtype, ExtensionDtype):
                df = df.astype(dtype)
                arr = concat_compat(list(df._iter_column_arrays()))
                return arr._reduce(name, skipna=skipna, keepdims=False, **kwds)
            return func(df.values)
        elif axis == 1:
            if len(df.index) == 0:
                # Taking a transpose would result in no columns, losing the dtype.
                # In the empty case, reducing along axis 0 or 1 gives the same
                # result dtype, so reduce with axis=0 and ignore values
                result = df._reduce(
                    op,
                    name,
                    axis=0,
                    skipna=skipna,
                    numeric_only=False,
                    filter_type=filter_type,
                    **kwds,
                ).iloc[:0]
                result.index = df.index
                return result

            # kurtosis excluded since groupby does not implement it
            if df.shape[1] and name != "kurt":
                dtype = find_common_type([arr.dtype for arr in df._mgr.arrays])
                if isinstance(dtype, ExtensionDtype):
                    # GH 54341: fastpath for EA-backed axis=1 reductions
                    # This flattens the frame into a single 1D array while keeping
                    # track of the row and column indices of the original frame. Once
                    # flattened, grouping by the row indices and aggregating should
                    # be equivalent to transposing the original frame and aggregating
                    # with axis=0.
                    name = {"argmax": "idxmax", "argmin": "idxmin"}.get(name, name)
                    df = df.astype(dtype)
                    arr = concat_compat(list(df._iter_column_arrays()))
                    nrows, ncols = df.shape
                    row_index = np.tile(np.arange(nrows), ncols)
                    col_index = np.repeat(np.arange(ncols), nrows)
                    ser = Series(arr, index=col_index, copy=False)
                    # GroupBy will raise a warning with SeriesGroupBy as the object,
                    # likely confusing users
                    with rewrite_warning(
                        target_message=(
                            f"The behavior of SeriesGroupBy.{name} with all-NA values"
                        ),
                        target_category=FutureWarning,
                        new_message=(
                            f"The behavior of {type(self).__name__}.{name} with all-NA "
                            "values, or any-NA and skipna=False, is deprecated. In "
                            "a future version this will raise ValueError"
                        ),
                    ):
                        result = ser.groupby(row_index).agg(name, **kwds)
                    result.index = df.index
                    if not skipna and name not in ("any", "all"):
                        mask = df.isna().to_numpy(dtype=np.bool_).any(axis=1)
                        other = -1 if name in ("idxmax", "idxmin") else lib.no_default
                        result = result.mask(mask, other)
                    return result

            df = df.T

        # After possibly _get_data and transposing, we are now in the
        #  simple case where we can use BlockManager.reduce
        res = df._mgr.reduce(blk_func)
        out = df._constructor_from_mgr(res, axes=res.axes).iloc[0]
        if out_dtype is not None and out.dtype != "boolean":
            out = out.astype(out_dtype)
        elif (df._mgr.get_dtypes() == object).any() and name not in ["any", "all"]:
            out = out.astype(object)
        elif len(self) == 0 and out.dtype == object and name in ("sum", "prod"):
            # Even if we are object dtype, follow numpy and return
            #  float64, see test_apply_funcs_over_empty
            out = out.astype(np.float64)

        return out

    def _reduce_axis1(self, name: str, func, skipna: bool) -> Series:
        """
        Special case for _reduce to try to avoid a potentially-expensive transpose.

        Apply the reduction block-wise along axis=1 and then reduce the resulting
        1D arrays.
        """
        if name == "all":
            result = np.ones(len(self), dtype=bool)
            ufunc = np.logical_and
        elif name == "any":
            result = np.zeros(len(self), dtype=bool)
            # error: Incompatible types in assignment
            # (expression has type "_UFunc_Nin2_Nout1[Literal['logical_or'],
            # Literal[20], Literal[False]]", variable has type
            # "_UFunc_Nin2_Nout1[Literal['logical_and'], Literal[20],
            # Literal[True]]")
            ufunc = np.logical_or  # type: ignore[assignment]
        else:
            raise NotImplementedError(name)

        for arr in self._mgr.arrays:
            middle = func(arr, axis=0, skipna=skipna)
            result = ufunc(result, middle)

        res_ser = self._constructor_sliced(result, index=self.index, copy=False)
        return res_ser

    # error: Signature of "any" incompatible with supertype "NDFrame"
    @overload  # type: ignore[override]
    def any(
        self,
        *,
        axis: Axis = ...,
        bool_only: bool = ...,
        skipna: bool = ...,
        **kwargs,
    ) -> Series:
        ...

    @overload
    def any(
        self,
        *,
        axis: None,
        bool_only: bool = ...,
        skipna: bool = ...,
        **kwargs,
    ) -> bool:
        ...

    @overload
    def any(
        self,
        *,
        axis: Axis | None,
        bool_only: bool = ...,
        skipna: bool = ...,
        **kwargs,
    ) -> Series | bool:
        ...

    @doc(make_doc("any", ndim=2))
    def any(
        self,
        *,
        axis: Axis | None = 0,
        bool_only: bool = False,
        skipna: bool = True,
        **kwargs,
    ) -> Series | bool:
        result = self._logical_func(
            "any", nanops.nanany, axis, bool_only, skipna, **kwargs
        )
        if isinstance(result, Series):
            result = result.__finalize__(self, method="any")
        return result

    @overload
    def all(
        self,
        *,
        axis: Axis = ...,
        bool_only: bool = ...,
        skipna: bool = ...,
        **kwargs,
    ) -> Series:
        ...

    @overload
    def all(
        self,
        *,
        axis: None,
        bool_only: bool = ...,
        skipna: bool = ...,
        **kwargs,
    ) -> bool:
        ...

    @overload
    def all(
        self,
        *,
        axis: Axis | None,
        bool_only: bool = ...,
        skipna: bool = ...,
        **kwargs,
    ) -> Series | bool:
        ...

    @doc(make_doc("all", ndim=2))
    def all(
        self,
        axis: Axis | None = 0,
        bool_only: bool = False,
        skipna: bool = True,
        **kwargs,
    ) -> Series | bool:
        result = self._logical_func(
            "all", nanops.nanall, axis, bool_only, skipna, **kwargs
        )
        if isinstance(result, Series):
            result = result.__finalize__(self, method="all")
        return result

    # error: Signature of "min" incompatible with supertype "NDFrame"
    @overload  # type: ignore[override]
    def min(
        self,
        *,
        axis: Axis = ...,
        skipna: bool = ...,
        numeric_only: bool = ...,
        **kwargs,
    ) -> Series:
        ...

    @overload
    def min(
        self,
        *,
        axis: None,
        skipna: bool = ...,
        numeric_only: bool = ...,
        **kwargs,
    ) -> Any:
        ...

    @overload
    def min(
        self,
        *,
        axis: Axis | None,
        skipna: bool = ...,
        numeric_only: bool = ...,
        **kwargs,
    ) -> Series | Any:
        ...

    @doc(make_doc("min", ndim=2))
    def min(
        self,
        axis: Axis | None = 0,
        skipna: bool = True,
        numeric_only: bool = False,
        **kwargs,
    ) -> Series | Any:
        result = super().min(
            axis=axis, skipna=skipna, numeric_only=numeric_only, **kwargs
        )
        if isinstance(result, Series):
            result = result.__finalize__(self, method="min")
        return result

    # error: Signature of "max" incompatible with supertype "NDFrame"
    @overload  # type: ignore[override]
    def max(
        self,
        *,
        axis: Axis = ...,
        skipna: bool = ...,
        numeric_only: bool = ...,
        **kwargs,
    ) -> Series:
        ...

    @overload
    def max(
        self,
        *,
        axis: None,
        skipna: bool = ...,
        numeric_only: bool = ...,
        **kwargs,
    ) -> Any:
        ...

    @overload
    def max(
        self,
        *,
        axis: Axis | None,
        skipna: bool = ...,
        numeric_only: bool = ...,
        **kwargs,
    ) -> Series | Any:
        ...

    @doc(make_doc("max", ndim=2))
    def max(
        self,
        axis: Axis | None = 0,
        skipna: bool = True,
        numeric_only: bool = False,
        **kwargs,
    ) -> Series | Any:
        result = super().max(
            axis=axis, skipna=skipna, numeric_only=numeric_only, **kwargs
        )
        if isinstance(result, Series):
            result = result.__finalize__(self, method="max")
        return result

    @doc(make_doc("sum", ndim=2))
    def sum(
        self,
        axis: Axis | None = 0,
        skipna: bool = True,
        numeric_only: bool = False,
        min_count: int = 0,
        **kwargs,
    ) -> Series:
        result = super().sum(
            axis=axis,
            skipna=skipna,
            numeric_only=numeric_only,
            min_count=min_count,
            **kwargs,
        )
        return result.__finalize__(self, method="sum")

    @doc(make_doc("prod", ndim=2))
    def prod(
        self,
        axis: Axis | None = 0,
        skipna: bool = True,
        numeric_only: bool = False,
        min_count: int = 0,
        **kwargs,
    ) -> Series:
        result = super().prod(
            axis=axis,
            skipna=skipna,
            numeric_only=numeric_only,
            min_count=min_count,
            **kwargs,
        )
        return result.__finalize__(self, method="prod")

    # error: Signature of "mean" incompatible with supertype "NDFrame"
    @overload  # type: ignore[override]
    def mean(
        self,
        *,
        axis: Axis = ...,
        skipna: bool = ...,
        numeric_only: bool = ...,
        **kwargs,
    ) -> Series:
        ...

    @overload
    def mean(
        self,
        *,
        axis: None,
        skipna: bool = ...,
        numeric_only: bool = ...,
        **kwargs,
    ) -> Any:
        ...

    @overload
    def mean(
        self,
        *,
        axis: Axis | None,
        skipna: bool = ...,
        numeric_only: bool = ...,
        **kwargs,
    ) -> Series | Any:
        ...

    @doc(make_doc("mean", ndim=2))
    def mean(
        self,
        axis: Axis | None = 0,
        skipna: bool = True,
        numeric_only: bool = False,
        **kwargs,
    ) -> Series | Any:
        result = super().mean(
            axis=axis, skipna=skipna, numeric_only=numeric_only, **kwargs
        )
        if isinstance(result, Series):
            result = result.__finalize__(self, method="mean")
        return result

    # error: Signature of "median" incompatible with supertype "NDFrame"
    @overload  # type: ignore[override]
    def median(
        self,
        *,
        axis: Axis = ...,
        skipna: bool = ...,
        numeric_only: bool = ...,
        **kwargs,
    ) -> Series:
        ...

    @overload
    def median(
        self,
        *,
        axis: None,
        skipna: bool = ...,
        numeric_only: bool = ...,
        **kwargs,
    ) -> Any:
        ...

    @overload
    def median(
        self,
        *,
        axis: Axis | None,
        skipna: bool = ...,
        numeric_only: bool = ...,
        **kwargs,
    ) -> Series | Any:
        ...

    @doc(make_doc("median", ndim=2))
    def median(
        self,
        axis: Axis | None = 0,
        skipna: bool = True,
        numeric_only: bool = False,
        **kwargs,
    ) -> Series | Any:
        result = super().median(
            axis=axis, skipna=skipna, numeric_only=numeric_only, **kwargs
        )
        if isinstance(result, Series):
            result = result.__finalize__(self, method="median")
        return result

    # error: Signature of "sem" incompatible with supertype "NDFrame"
    @overload  # type: ignore[override]
    def sem(
        self,
        *,
        axis: Axis = ...,
        skipna: bool = ...,
        ddof: int = ...,
        numeric_only: bool = ...,
        **kwargs,
    ) -> Series:
        ...

    @overload
    def sem(
        self,
        *,
        axis: None,
        skipna: bool = ...,
        ddof: int = ...,
        numeric_only: bool = ...,
        **kwargs,
    ) -> Any:
        ...

    @overload
    def sem(
        self,
        *,
        axis: Axis | None,
        skipna: bool = ...,
        ddof: int = ...,
        numeric_only: bool = ...,
        **kwargs,
    ) -> Series | Any:
        ...

    @doc(make_doc("sem", ndim=2))
    def sem(
        self,
        axis: Axis | None = 0,
        skipna: bool = True,
        ddof: int = 1,
        numeric_only: bool = False,
        **kwargs,
    ) -> Series | Any:
        result = super().sem(
            axis=axis, skipna=skipna, ddof=ddof, numeric_only=numeric_only, **kwargs
        )
        if isinstance(result, Series):
            result = result.__finalize__(self, method="sem")
        return result

    # error: Signature of "var" incompatible with supertype "NDFrame"
    @overload  # type: ignore[override]
    def var(
        self,
        *,
        axis: Axis = ...,
        skipna: bool = ...,
        ddof: int = ...,
        numeric_only: bool = ...,
        **kwargs,
    ) -> Series:
        ...

    @overload
    def var(
        self,
        *,
        axis: None,
        skipna: bool = ...,
        ddof: int = ...,
        numeric_only: bool = ...,
        **kwargs,
    ) -> Any:
        ...

    @overload
    def var(
        self,
        *,
        axis: Axis | None,
        skipna: bool = ...,
        ddof: int = ...,
        numeric_only: bool = ...,
        **kwargs,
    ) -> Series | Any:
        ...

    @doc(make_doc("var", ndim=2))
    def var(
        self,
        axis: Axis | None = 0,
        skipna: bool = True,
        ddof: int = 1,
        numeric_only: bool = False,
        **kwargs,
    ) -> Series | Any:
        result = super().var(
            axis=axis, skipna=skipna, ddof=ddof, numeric_only=numeric_only, **kwargs
        )
        if isinstance(result, Series):
            result = result.__finalize__(self, method="var")
        return result

    # error: Signature of "std" incompatible with supertype "NDFrame"
    @overload  # type: ignore[override]
    def std(
        self,
        *,
        axis: Axis = ...,
        skipna: bool = ...,
        ddof: int = ...,
        numeric_only: bool = ...,
        **kwargs,
    ) -> Series:
        ...

    @overload
    def std(
        self,
        *,
        axis: None,
        skipna: bool = ...,
        ddof: int = ...,
        numeric_only: bool = ...,
        **kwargs,
    ) -> Any:
        ...

    @overload
    def std(
        self,
        *,
        axis: Axis | None,
        skipna: bool = ...,
        ddof: int = ...,
        numeric_only: bool = ...,
        **kwargs,
    ) -> Series | Any:
        ...

    @doc(make_doc("std", ndim=2))
    def std(
        self,
        axis: Axis | None = 0,
        skipna: bool = True,
        ddof: int = 1,
        numeric_only: bool = False,
        **kwargs,
    ) -> Series | Any:
        result = super().std(
            axis=axis, skipna=skipna, ddof=ddof, numeric_only=numeric_only, **kwargs
        )
        if isinstance(result, Series):
            result = result.__finalize__(self, method="std")
        return result

    # error: Signature of "skew" incompatible with supertype "NDFrame"
    @overload  # type: ignore[override]
    def skew(
        self,
        *,
        axis: Axis = ...,
        skipna: bool = ...,
        numeric_only: bool = ...,
        **kwargs,
    ) -> Series:
        ...

    @overload
    def skew(
        self,
        *,
        axis: None,
        skipna: bool = ...,
        numeric_only: bool = ...,
        **kwargs,
    ) -> Any:
        ...

    @overload
    def skew(
        self,
        *,
        axis: Axis | None,
        skipna: bool = ...,
        numeric_only: bool = ...,
        **kwargs,
    ) -> Series | Any:
        ...

    @doc(make_doc("skew", ndim=2))
    def skew(
        self,
        axis: Axis | None = 0,
        skipna: bool = True,
        numeric_only: bool = False,
        **kwargs,
    ) -> Series | Any:
        result = super().skew(
            axis=axis, skipna=skipna, numeric_only=numeric_only, **kwargs
        )
        if isinstance(result, Series):
            result = result.__finalize__(self, method="skew")
        return result

    # error: Signature of "kurt" incompatible with supertype "NDFrame"
    @overload  # type: ignore[override]
    def kurt(
        self,
        *,
        axis: Axis = ...,
        skipna: bool = ...,
        numeric_only: bool = ...,
        **kwargs,
    ) -> Series:
        ...

    @overload
    def kurt(
        self,
        *,
        axis: None,
        skipna: bool = ...,
        numeric_only: bool = ...,
        **kwargs,
    ) -> Any:
        ...

    @overload
    def kurt(
        self,
        *,
        axis: Axis | None,
        skipna: bool = ...,
        numeric_only: bool = ...,
        **kwargs,
    ) -> Series | Any:
        ...

    @doc(make_doc("kurt", ndim=2))
    def kurt(
        self,
        axis: Axis | None = 0,
        skipna: bool = True,
        numeric_only: bool = False,
        **kwargs,
    ) -> Series | Any:
        result = super().kurt(
            axis=axis, skipna=skipna, numeric_only=numeric_only, **kwargs
        )
        if isinstance(result, Series):
            result = result.__finalize__(self, method="kurt")
        return result

    # error: Incompatible types in assignment
    kurtosis = kurt  # type: ignore[assignment]
    product = prod

    @doc(make_doc("cummin", ndim=2))
    def cummin(self, axis: Axis = 0, skipna: bool = True, *args, **kwargs) -> Self:
        return NDFrame.cummin(self, axis, skipna, *args, **kwargs)

    @doc(make_doc("cummax", ndim=2))
    def cummax(self, axis: Axis = 0, skipna: bool = True, *args, **kwargs) -> Self:
        return NDFrame.cummax(self, axis, skipna, *args, **kwargs)

    @doc(make_doc("cumsum", ndim=2))
    def cumsum(self, axis: Axis = 0, skipna: bool = True, *args, **kwargs) -> Self:
        return NDFrame.cumsum(self, axis, skipna, *args, **kwargs)

    @doc(make_doc("cumprod", 2))
    def cumprod(self, axis: Axis = 0, skipna: bool = True, *args, **kwargs) -> Self:
        return NDFrame.cumprod(self, axis, skipna, *args, **kwargs)

    def nunique(self, axis: Axis = 0, dropna: bool = True) -> Series:
        """
        Count number of distinct elements in specified axis.

        Return Series with number of distinct elements. Can ignore NaN
        values.

        Parameters
        ----------
        axis : {0 or 'index', 1 or 'columns'}, default 0
            The axis to use. 0 or 'index' for row-wise, 1 or 'columns' for
            column-wise.
        dropna : bool, default True
            Don't include NaN in the counts.

        Returns
        -------
        Series

        See Also
        --------
        Series.nunique: Method nunique for Series.
        DataFrame.count: Count non-NA cells for each column or row.

        Examples
        --------
        >>> df = pd.DataFrame({"A": [4, 5, 6], "B": [4, 1, 1]})
        >>> df.nunique()
        A    3
        B    2
        dtype: int64

        >>> df.nunique(axis=1)
        0    1
        1    2
        2    2
        dtype: int64
        """
        return self.apply(Series.nunique, axis=axis, dropna=dropna)

    @doc(_shared_docs["idxmin"], numeric_only_default="False")
    def idxmin(
        self, axis: Axis = 0, skipna: bool = True, numeric_only: bool = False
    ) -> Series:
        axis = self._get_axis_number(axis)

        if self.empty and len(self.axes[axis]):
            axis_dtype = self.axes[axis].dtype
            return self._constructor_sliced(dtype=axis_dtype)

        if numeric_only:
            data = self._get_numeric_data()
        else:
            data = self

        res = data._reduce(
            nanops.nanargmin, "argmin", axis=axis, skipna=skipna, numeric_only=False
        )
        indices = res._values
        # indices will always be np.ndarray since axis is not N

        if (indices == -1).any():
            warnings.warn(
                f"The behavior of {type(self).__name__}.idxmin with all-NA "
                "values, or any-NA and skipna=False, is deprecated. In a future "
                "version this will raise ValueError",
                FutureWarning,
                stacklevel=find_stack_level(),
            )

        index = data._get_axis(axis)
        result = algorithms.take(
            index._values, indices, allow_fill=True, fill_value=index._na_value
        )
        final_result = data._constructor_sliced(result, index=data._get_agg_axis(axis))
        return final_result.__finalize__(self, method="idxmin")

    @doc(_shared_docs["idxmax"], numeric_only_default="False")
    def idxmax(
        self, axis: Axis = 0, skipna: bool = True, numeric_only: bool = False
    ) -> Series:
        axis = self._get_axis_number(axis)

        if self.empty and len(self.axes[axis]):
            axis_dtype = self.axes[axis].dtype
            return self._constructor_sliced(dtype=axis_dtype)

        if numeric_only:
            data = self._get_numeric_data()
        else:
            data = self

        res = data._reduce(
            nanops.nanargmax, "argmax", axis=axis, skipna=skipna, numeric_only=False
        )
        indices = res._values
        # indices will always be 1d array since axis is not None

        if (indices == -1).any():
            warnings.warn(
                f"The behavior of {type(self).__name__}.idxmax with all-NA "
                "values, or any-NA and skipna=False, is deprecated. In a future "
                "version this will raise ValueError",
                FutureWarning,
                stacklevel=find_stack_level(),
            )

        index = data._get_axis(axis)
        result = algorithms.take(
            index._values, indices, allow_fill=True, fill_value=index._na_value
        )
        final_result = data._constructor_sliced(result, index=data._get_agg_axis(axis))
        return final_result.__finalize__(self, method="idxmax")

    def _get_agg_axis(self, axis_num: int) -> Index:
        """
        Let's be explicit about this.
        """
        if axis_num == 0:
            return self.columns
        elif axis_num == 1:
            return self.index
        else:
            raise ValueError(f"Axis must be 0 or 1 (got {axis_num!r})")

    def mode(
        self, axis: Axis = 0, numeric_only: bool = False, dropna: bool = True
    ) -> DataFrame:
        """
        Get the mode(s) of each element along the selected axis.

        The mode of a set of values is the value that appears most often.
        It can be multiple values.

        Parameters
        ----------
        axis : {0 or 'index', 1 or 'columns'}, default 0
            The axis to iterate over while searching for the mode:

            * 0 or 'index' : get mode of each column
            * 1 or 'columns' : get mode of each row.

        numeric_only : bool, default False
            If True, only apply to numeric columns.
        dropna : bool, default True
            Don't consider counts of NaN/NaT.

        Returns
        -------
        DataFrame
            The modes of each column or row.

        See Also
        --------
        Series.mode : Return the highest frequency value in a Series.
        Series.value_counts : Return the counts of values in a Series.

        Examples
        --------
        >>> df = pd.DataFrame(
        ...     [
        ...         ("bird", 2, 2),
        ...         ("mammal", 4, np.nan),
        ...         ("arthropod", 8, 0),
        ...         ("bird", 2, np.nan),
        ...     ],
        ...     index=("falcon", "horse", "spider", "ostrich"),
        ...     columns=("species", "legs", "wings"),
        ... )
        >>> df
                   species  legs  wings
        falcon        bird     2    2.0
        horse       mammal     4    NaN
        spider   arthropod     8    0.0
        ostrich       bird     2    NaN

        By default, missing values are not considered, and the mode of wings
        are both 0 and 2. Because the resulting DataFrame has two rows,
        the second row of ``species`` and ``legs`` contains ``NaN``.

        >>> df.mode()
          species  legs  wings
        0    bird   2.0    0.0
        1     NaN   NaN    2.0

        Setting ``dropna=False`` ``NaN`` values are considered and they can be
        the mode (like for wings).

        >>> df.mode(dropna=False)
          species  legs  wings
        0    bird     2    NaN

        Setting ``numeric_only=True``, only the mode of numeric columns is
        computed, and columns of other types are ignored.

        >>> df.mode(numeric_only=True)
           legs  wings
        0   2.0    0.0
        1   NaN    2.0

        To compute the mode over columns and not rows, use the axis parameter:

        >>> df.mode(axis="columns", numeric_only=True)
                   0    1
        falcon   2.0  NaN
        horse    4.0  NaN
        spider   0.0  8.0
        ostrich  2.0  NaN
        """
        data = self if not numeric_only else self._get_numeric_data()

        def f(s):
            return s.mode(dropna=dropna)

        data = data.apply(f, axis=axis)
        # Ensure index is type stable (should always use int index)
        if data.empty:
            data.index = default_index(0)

        return data

    @overload
    def quantile(
        self,
        q: float = ...,
        axis: Axis = ...,
        numeric_only: bool = ...,
        interpolation: QuantileInterpolation = ...,
        method: Literal["single", "table"] = ...,
    ) -> Series:
        ...

    @overload
    def quantile(
        self,
        q: AnyArrayLike | Sequence[float],
        axis: Axis = ...,
        numeric_only: bool = ...,
        interpolation: QuantileInterpolation = ...,
        method: Literal["single", "table"] = ...,
    ) -> Series | DataFrame:
        ...

    @overload
    def quantile(
        self,
        q: float | AnyArrayLike | Sequence[float] = ...,
        axis: Axis = ...,
        numeric_only: bool = ...,
        interpolation: QuantileInterpolation = ...,
        method: Literal["single", "table"] = ...,
    ) -> Series | DataFrame:
        ...

    def quantile(
        self,
        q: float | AnyArrayLike | Sequence[float] = 0.5,
        axis: Axis = 0,
        numeric_only: bool = False,
        interpolation: QuantileInterpolation = "linear",
        method: Literal["single", "table"] = "single",
    ) -> Series | DataFrame:
        """
        Return values at the given quantile over requested axis.

        Parameters
        ----------
        q : float or array-like, default 0.5 (50% quantile)
            Value between 0 <= q <= 1, the quantile(s) to compute.
        axis : {0 or 'index', 1 or 'columns'}, default 0
            Equals 0 or 'index' for row-wise, 1 or 'columns' for column-wise.
        numeric_only : bool, default False
            Include only `float`, `int` or `boolean` data.

            .. versionchanged:: 2.0.0
                The default value of ``numeric_only`` is now ``False``.

        interpolation : {'linear', 'lower', 'higher', 'midpoint', 'nearest'}
            This optional parameter specifies the interpolation method to use,
            when the desired quantile lies between two data points `i` and `j`:

            * linear: `i + (j - i) * fraction`, where `fraction` is the
              fractional part of the index surrounded by `i` and `j`.
            * lower: `i`.
            * higher: `j`.
            * nearest: `i` or `j` whichever is nearest.
            * midpoint: (`i` + `j`) / 2.
        method : {'single', 'table'}, default 'single'
            Whether to compute quantiles per-column ('single') or over all columns
            ('table'). When 'table', the only allowed interpolation methods are
            'nearest', 'lower', and 'higher'.

        Returns
        -------
        Series or DataFrame

            If ``q`` is an array, a DataFrame will be returned where the
              index is ``q``, the columns are the columns of self, and the
              values are the quantiles.
            If ``q`` is a float, a Series will be returned where the
              index is the columns of self and the values are the quantiles.

        See Also
        --------
        core.window.rolling.Rolling.quantile: Rolling quantile.
        numpy.percentile: Numpy function to compute the percentile.

        Examples
        --------
        >>> df = pd.DataFrame(
        ...     np.array([[1, 1], [2, 10], [3, 100], [4, 100]]), columns=["a", "b"]
        ... )
        >>> df.quantile(0.1)
        a    1.3
        b    3.7
        Name: 0.1, dtype: float64
        >>> df.quantile([0.1, 0.5])
               a     b
        0.1  1.3   3.7
        0.5  2.5  55.0

        Specifying `method='table'` will compute the quantile over all columns.

        >>> df.quantile(0.1, method="table", interpolation="nearest")
        a    1
        b    1
        Name: 0.1, dtype: int64
        >>> df.quantile([0.1, 0.5], method="table", interpolation="nearest")
             a    b
        0.1  1    1
        0.5  3  100

        Specifying `numeric_only=False` will also compute the quantile of
        datetime and timedelta data.

        >>> df = pd.DataFrame(
        ...     {
        ...         "A": [1, 2],
        ...         "B": [pd.Timestamp("2010"), pd.Timestamp("2011")],
        ...         "C": [pd.Timedelta("1 days"), pd.Timedelta("2 days")],
        ...     }
        ... )
        >>> df.quantile(0.5, numeric_only=False)
        A                    1.5
        B    2010-07-02 12:00:00
        C        1 days 12:00:00
        Name: 0.5, dtype: object
        """
        validate_percentile(q)
        axis = self._get_axis_number(axis)

        if not is_list_like(q):
            # BlockManager.quantile expects listlike, so we wrap and unwrap here
            # error: List item 0 has incompatible type "float | ExtensionArray |
            # ndarray[Any, Any] | Index | Series | Sequence[float]"; expected "float"
            res_df = self.quantile(
                [q],  # type: ignore[list-item]
                axis=axis,
                numeric_only=numeric_only,
                interpolation=interpolation,
                method=method,
            )
            if method == "single":
                res = res_df.iloc[0]
            else:
                # cannot directly iloc over sparse arrays
                res = res_df.T.iloc[:, 0]
            if axis == 1 and len(self) == 0:
                # GH#41544 try to get an appropriate dtype
                dtype = find_common_type(list(self.dtypes))
                if needs_i8_conversion(dtype):
                    return res.astype(dtype)
            return res

        q = Index(q, dtype=np.float64)
        data = self._get_numeric_data() if numeric_only else self

        if axis == 1:
            data = data.T

        if len(data.columns) == 0:
            # GH#23925 _get_numeric_data may have dropped all columns
            cols = Index([], name=self.columns.name)

            dtype = np.float64
            if axis == 1:
                # GH#41544 try to get an appropriate dtype
                cdtype = find_common_type(list(self.dtypes))
                if needs_i8_conversion(cdtype):
                    dtype = cdtype

            res = self._constructor([], index=q, columns=cols, dtype=dtype)
            return res.__finalize__(self, method="quantile")

        valid_method = {"single", "table"}
        if method not in valid_method:
            raise ValueError(
                f"Invalid method: {method}. Method must be in {valid_method}."
            )
        if method == "single":
            res = data._mgr.quantile(qs=q, interpolation=interpolation)
        elif method == "table":
            valid_interpolation = {"nearest", "lower", "higher"}
            if interpolation not in valid_interpolation:
                raise ValueError(
                    f"Invalid interpolation: {interpolation}. "
                    f"Interpolation must be in {valid_interpolation}"
                )
            # handle degenerate case
            if len(data) == 0:
                if data.ndim == 2:
                    dtype = find_common_type(list(self.dtypes))
                else:
                    dtype = self.dtype
                return self._constructor([], index=q, columns=data.columns, dtype=dtype)

            q_idx = np.quantile(np.arange(len(data)), q, method=interpolation)

            by = data.columns
            if len(by) > 1:
                keys = [data._get_label_or_level_values(x) for x in by]
                indexer = lexsort_indexer(keys)
            else:
                k = data._get_label_or_level_values(by[0])
                indexer = nargsort(k)

            res = data._mgr.take(indexer[q_idx], verify=False)
            res.axes[1] = q

        result = self._constructor_from_mgr(res, axes=res.axes)
        return result.__finalize__(self, method="quantile")

    def to_timestamp(
        self,
        freq: Frequency | None = None,
        how: ToTimestampHow = "start",
        axis: Axis = 0,
        copy: bool | None = None,
    ) -> DataFrame:
        """
        Cast to DatetimeIndex of timestamps, at *beginning* of period.

        Parameters
        ----------
        freq : str, default frequency of PeriodIndex
            Desired frequency.
        how : {'s', 'e', 'start', 'end'}
            Convention for converting period to timestamp; start of period
            vs. end.
        axis : {0 or 'index', 1 or 'columns'}, default 0
            The axis to convert (the index by default).
        copy : bool, default True
            If False then underlying input data is not copied.

            .. note::
                The `copy` keyword will change behavior in pandas 3.0.
                `Copy-on-Write
                <https://pandas.pydata.org/docs/dev/user_guide/copy_on_write.html>`__
                will be enabled by default, which means that all methods with a
                `copy` keyword will use a lazy copy mechanism to defer the copy and
                ignore the `copy` keyword. The `copy` keyword will be removed in a
                future version of pandas.

                You can already get the future behavior and improvements through
                enabling copy on write ``pd.options.mode.copy_on_write = True``

        Returns
        -------
        DataFrame
            The DataFrame has a DatetimeIndex.

        Examples
        --------
        >>> idx = pd.PeriodIndex(["2023", "2024"], freq="Y")
        >>> d = {"col1": [1, 2], "col2": [3, 4]}
        >>> df1 = pd.DataFrame(data=d, index=idx)
        >>> df1
              col1   col2
        2023     1      3
        2024	 2      4

        The resulting timestamps will be at the beginning of the year in this case

        >>> df1 = df1.to_timestamp()
        >>> df1
                    col1   col2
        2023-01-01     1      3
        2024-01-01     2      4
        >>> df1.index
        DatetimeIndex(['2023-01-01', '2024-01-01'], dtype='datetime64[ns]', freq=None)

        Using `freq` which is the offset that the Timestamps will have

        >>> df2 = pd.DataFrame(data=d, index=idx)
        >>> df2 = df2.to_timestamp(freq="M")
        >>> df2
                    col1   col2
        2023-01-31     1      3
        2024-01-31     2      4
        >>> df2.index
        DatetimeIndex(['2023-01-31', '2024-01-31'], dtype='datetime64[ns]', freq=None)
        """
        new_obj = self.copy(deep=False)

        axis_name = self._get_axis_name(axis)
        old_ax = getattr(self, axis_name)
        if not isinstance(old_ax, PeriodIndex):
            raise TypeError(f"unsupported Type {type(old_ax).__name__}")

        new_ax = old_ax.to_timestamp(freq=freq, how=how)

        setattr(new_obj, axis_name, new_ax)
        return new_obj

    def to_period(
        self, freq: Frequency | None = None, axis: Axis = 0, copy: bool | None = None
    ) -> DataFrame:
        """
        Convert DataFrame from DatetimeIndex to PeriodIndex.

        Convert DataFrame from DatetimeIndex to PeriodIndex with desired
        frequency (inferred from index if not passed).

        Parameters
        ----------
        freq : str, default
            Frequency of the PeriodIndex.
        axis : {0 or 'index', 1 or 'columns'}, default 0
            The axis to convert (the index by default).
        copy : bool, default True
            If False then underlying input data is not copied.

            .. note::
                The `copy` keyword will change behavior in pandas 3.0.
                `Copy-on-Write
                <https://pandas.pydata.org/docs/dev/user_guide/copy_on_write.html>`__
                will be enabled by default, which means that all methods with a
                `copy` keyword will use a lazy copy mechanism to defer the copy and
                ignore the `copy` keyword. The `copy` keyword will be removed in a
                future version of pandas.

                You can already get the future behavior and improvements through
                enabling copy on write ``pd.options.mode.copy_on_write = True``

        Returns
        -------
        DataFrame
            The DataFrame has a PeriodIndex.

        Examples
        --------
        >>> idx = pd.to_datetime(
        ...     [
        ...         "2001-03-31 00:00:00",
        ...         "2002-05-31 00:00:00",
        ...         "2003-08-31 00:00:00",
        ...     ]
        ... )

        >>> idx
        DatetimeIndex(['2001-03-31', '2002-05-31', '2003-08-31'],
        dtype='datetime64[ns]', freq=None)

        >>> idx.to_period("M")
        PeriodIndex(['2001-03', '2002-05', '2003-08'], dtype='period[M]')

        For the yearly frequency

        >>> idx.to_period("Y")
        PeriodIndex(['2001', '2002', '2003'], dtype='period[Y-DEC]')
        """
        new_obj = self.copy(deep=False)

        axis_name = self._get_axis_name(axis)
        old_ax = getattr(self, axis_name)
        if not isinstance(old_ax, DatetimeIndex):
            raise TypeError(f"unsupported Type {type(old_ax).__name__}")

        new_ax = old_ax.to_period(freq=freq)

        setattr(new_obj, axis_name, new_ax)
        return new_obj

    def isin(self, values: Series | DataFrame | Sequence | Mapping) -> DataFrame:
        """
        Whether each element in the DataFrame is contained in values.

        Parameters
        ----------
        values : iterable, Series, DataFrame or dict
            The result will only be true at a location if all the
            labels match. If `values` is a Series, that's the index. If
            `values` is a dict, the keys must be the column names,
            which must match. If `values` is a DataFrame,
            then both the index and column labels must match.

        Returns
        -------
        DataFrame
            DataFrame of booleans showing whether each element in the DataFrame
            is contained in values.

        See Also
        --------
        DataFrame.eq: Equality test for DataFrame.
        Series.isin: Equivalent method on Series.
        Series.str.contains: Test if pattern or regex is contained within a
            string of a Series or Index.

        Examples
        --------
        >>> df = pd.DataFrame(
        ...     {"num_legs": [2, 4], "num_wings": [2, 0]}, index=["falcon", "dog"]
        ... )
        >>> df
                num_legs  num_wings
        falcon         2          2
        dog            4          0

        When ``values`` is a list check whether every value in the DataFrame
        is present in the list (which animals have 0 or 2 legs or wings)

        >>> df.isin([0, 2])
                num_legs  num_wings
        falcon      True       True
        dog        False       True

        To check if ``values`` is *not* in the DataFrame, use the ``~`` operator:

        >>> ~df.isin([0, 2])
                num_legs  num_wings
        falcon     False      False
        dog         True      False

        When ``values`` is a dict, we can pass values to check for each
        column separately:

        >>> df.isin({"num_wings": [0, 3]})
                num_legs  num_wings
        falcon     False      False
        dog        False       True

        When ``values`` is a Series or DataFrame the index and column must
        match. Note that 'falcon' does not match based on the number of legs
        in other.

        >>> other = pd.DataFrame(
        ...     {"num_legs": [8, 3], "num_wings": [0, 2]}, index=["spider", "falcon"]
        ... )
        >>> df.isin(other)
                num_legs  num_wings
        falcon     False       True
        dog        False      False
        """
        if isinstance(values, dict):
            from pandas.core.reshape.concat import concat

            values = collections.defaultdict(list, values)
            result = concat(
                (
                    self.iloc[:, [i]].isin(values[col])
                    for i, col in enumerate(self.columns)
                ),
                axis=1,
            )
        elif isinstance(values, Series):
            if not values.index.is_unique:
                raise ValueError("cannot compute isin with a duplicate axis.")
            result = self.eq(values.reindex_like(self), axis="index")
        elif isinstance(values, DataFrame):
            if not (values.columns.is_unique and values.index.is_unique):
                raise ValueError("cannot compute isin with a duplicate axis.")
            result = self.eq(values.reindex_like(self))
        else:
            if not is_list_like(values):
                raise TypeError(
                    "only list-like or dict-like objects are allowed "
                    "to be passed to DataFrame.isin(), "
                    f"you passed a '{type(values).__name__}'"
                )

            def isin_(x):
                # error: Argument 2 to "isin" has incompatible type "Union[Series,
                # DataFrame, Sequence[Any], Mapping[Any, Any]]"; expected
                # "Union[Union[Union[ExtensionArray, ndarray[Any, Any]], Index,
                # Series], List[Any], range]"
                result = algorithms.isin(
                    x.ravel(),
                    values,  # type: ignore[arg-type]
                )
                return result.reshape(x.shape)

            res_mgr = self._mgr.apply(isin_)
            result = self._constructor_from_mgr(
                res_mgr,
                axes=res_mgr.axes,
            )
        return result.__finalize__(self, method="isin")

    # ----------------------------------------------------------------------
    # Add index and columns
    _AXIS_ORDERS: list[Literal["index", "columns"]] = ["index", "columns"]
    _AXIS_TO_AXIS_NUMBER: dict[Axis, int] = {
        **NDFrame._AXIS_TO_AXIS_NUMBER,
        1: 1,
        "columns": 1,
    }
    _AXIS_LEN = len(_AXIS_ORDERS)
    _info_axis_number: Literal[1] = 1
    _info_axis_name: Literal["columns"] = "columns"

    index = properties.AxisProperty(
        axis=1,
        doc="""
        The index (row labels) of the DataFrame.

        The index of a DataFrame is a series of labels that identify each row.
        The labels can be integers, strings, or any other hashable type. The index
        is used for label-based access and alignment, and can be accessed or
        modified using this attribute.

        Returns
        -------
        pandas.Index
            The index labels of the DataFrame.

        See Also
        --------
        DataFrame.columns : The column labels of the DataFrame.
        DataFrame.to_numpy : Convert the DataFrame to a NumPy array.

        Examples
        --------
        >>> df = pd.DataFrame({'Name': ['Alice', 'Bob', 'Aritra'],
        ...                    'Age': [25, 30, 35],
        ...                    'Location': ['Seattle', 'New York', 'Kona']},
        ...                   index=([10, 20, 30]))
        >>> df.index
        Index([10, 20, 30], dtype='int64')

        In this example, we create a DataFrame with 3 rows and 3 columns,
        including Name, Age, and Location information. We set the index labels to
        be the integers 10, 20, and 30. We then access the `index` attribute of the
        DataFrame, which returns an `Index` object containing the index labels.

        >>> df.index = [100, 200, 300]
        >>> df
            Name  Age Location
        100  Alice   25  Seattle
        200    Bob   30 New York
        300  Aritra  35    Kona

        In this example, we modify the index labels of the DataFrame by assigning
        a new list of labels to the `index` attribute. The DataFrame is then
        updated with the new labels, and the output shows the modified DataFrame.
        """,
    )
    columns = properties.AxisProperty(
        axis=0,
        doc=dedent(
            """
                The column labels of the DataFrame.

                Examples
                --------
                >>> df = pd.DataFrame({'A': [1, 2], 'B': [3, 4]})
                >>> df
                     A  B
                0    1  3
                1    2  4
                >>> df.columns
                Index(['A', 'B'], dtype='object')
                """
        ),
    )

    # ----------------------------------------------------------------------
    # Add plotting methods to DataFrame
    plot = CachedAccessor("plot", pandas.plotting.PlotAccessor)
    hist = pandas.plotting.hist_frame
    boxplot = pandas.plotting.boxplot_frame
    sparse = CachedAccessor("sparse", SparseFrameAccessor)

    # ----------------------------------------------------------------------
    # Internal Interface Methods

    def _to_dict_of_blocks(self):
        """
        Return a dict of dtype -> Constructor Types that
        each is a homogeneous dtype.

        Internal ONLY - only works for BlockManager
        """
        mgr = self._mgr
        return {
            k: self._constructor_from_mgr(v, axes=v.axes).__finalize__(self)
            for k, v in mgr.to_dict().items()
        }

    @property
    def values(self) -> np.ndarray:
        """
        Return a Numpy representation of the DataFrame.

        .. warning::

           We recommend using :meth:`DataFrame.to_numpy` instead.

        Only the values in the DataFrame will be returned, the axes labels
        will be removed.

        Returns
        -------
        numpy.ndarray
            The values of the DataFrame.

        See Also
        --------
        DataFrame.to_numpy : Recommended alternative to this method.
        DataFrame.index : Retrieve the index labels.
        DataFrame.columns : Retrieving the column names.

        Notes
        -----
        The dtype will be a lower-common-denominator dtype (implicit
        upcasting); that is to say if the dtypes (even of numeric types)
        are mixed, the one that accommodates all will be chosen. Use this
        with care if you are not dealing with the blocks.

        e.g. If the dtypes are float16 and float32, dtype will be upcast to
        float32.  If dtypes are int32 and uint8, dtype will be upcast to
        int32. By :func:`numpy.find_common_type` convention, mixing int64
        and uint64 will result in a float64 dtype.

        Examples
        --------
        A DataFrame where all columns are the same type (e.g., int64) results
        in an array of the same type.

        >>> df = pd.DataFrame(
        ...     {"age": [3, 29], "height": [94, 170], "weight": [31, 115]}
        ... )
        >>> df
           age  height  weight
        0    3      94      31
        1   29     170     115
        >>> df.dtypes
        age       int64
        height    int64
        weight    int64
        dtype: object
        >>> df.values
        array([[  3,  94,  31],
               [ 29, 170, 115]])

        A DataFrame with mixed type columns(e.g., str/object, int64, float32)
        results in an ndarray of the broadest type that accommodates these
        mixed types (e.g., object).

        >>> df2 = pd.DataFrame(
        ...     [
        ...         ("parrot", 24.0, "second"),
        ...         ("lion", 80.5, 1),
        ...         ("monkey", np.nan, None),
        ...     ],
        ...     columns=("name", "max_speed", "rank"),
        ... )
        >>> df2.dtypes
        name          object
        max_speed    float64
        rank          object
        dtype: object
        >>> df2.values
        array([['parrot', 24.0, 'second'],
               ['lion', 80.5, 1],
               ['monkey', nan, None]], dtype=object)
        """
        return self._mgr.as_array()


def _from_nested_dict(
    data: Mapping[HashableT, Mapping[HashableT2, T]],
) -> collections.defaultdict[HashableT2, dict[HashableT, T]]:
    new_data: collections.defaultdict[
        HashableT2, dict[HashableT, T]
    ] = collections.defaultdict(dict)
    for index, s in data.items():
        for col, v in s.items():
            new_data[col][index] = v
    return new_data


def _reindex_for_setitem(
    value: DataFrame | Series, index: Index
) -> tuple[ArrayLike, BlockValuesRefs | None]:
    # reindex if necessary

    if value.index.equals(index) or not len(index):
        if isinstance(value, Series):
            return value._values, value._references
        return value._values.copy(), None

    # GH#4107
    try:
        reindexed_value = value.reindex(index)._values
    except ValueError as err:
        # raised in MultiIndex.from_tuples, see test_insert_error_msmgs
        if not value.index.is_unique:
            # duplicate axis
            raise err

        raise TypeError(
            "incompatible index of inserted column with frame index"
        ) from err
    return reindexed_value, None<|MERGE_RESOLUTION|>--- conflicted
+++ resolved
@@ -8,6 +8,7 @@
 alignment and a host of useful data manipulation methods having to do with the
 labeling information
 """
+
 from __future__ import annotations
 
 import collections
@@ -8811,11 +8812,7 @@
             if mask.all():
                 continue
 
-<<<<<<< HEAD
-            self.loc[indexes_intersection, col] = expressions.where(mask, this, that)
-=======
-            self.loc[:, col] = self[col].where(mask, that)
->>>>>>> 997e1b89
+            self.loc[indexes_this, col] = self.loc[indexes_this, col].where(mask, that)
 
     # ----------------------------------------------------------------------
     # Data reshaping
@@ -10245,9 +10242,11 @@
 
             index = Index(
                 [other.name],
-                name=self.index.names
-                if isinstance(self.index, MultiIndex)
-                else self.index.name,
+                name=(
+                    self.index.names
+                    if isinstance(self.index, MultiIndex)
+                    else self.index.name
+                ),
             )
             row_df = other.to_frame().T
             # infer_objects is needed for
