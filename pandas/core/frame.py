--- conflicted
+++ resolved
@@ -2567,126 +2567,7 @@
         )
 
     # ----------------------------------------------------------------------
-<<<<<<< HEAD
     @doc(DataFrameInfo.render)
-=======
-    @Substitution(
-        klass="DataFrame",
-        type_sub=" and columns",
-        max_cols_sub=dedent(
-            """\
-            max_cols : int, optional
-                When to switch from the verbose to the truncated output. If the
-                DataFrame has more than `max_cols` columns, the truncated output
-                is used. By default, the setting in
-                ``pandas.options.display.max_info_columns`` is used."""
-        ),
-        show_counts_sub=dedent(
-            """\
-            show_counts : bool, optional
-                Whether to show the non-null counts. By default, this is shown
-                only if the DataFrame is smaller than
-                ``pandas.options.display.max_info_rows`` and
-                ``pandas.options.display.max_info_columns``. A value of True always
-                shows the counts, and False never shows the counts.
-            null_counts : bool, optional
-                .. deprecated:: 1.2.0
-                    Use show_counts instead."""
-        ),
-        examples_sub=dedent(
-            """\
-            >>> int_values = [1, 2, 3, 4, 5]
-            >>> text_values = ['alpha', 'beta', 'gamma', 'delta', 'epsilon']
-            >>> float_values = [0.0, 0.25, 0.5, 0.75, 1.0]
-            >>> df = pd.DataFrame({"int_col": int_values, "text_col": text_values,
-            ...                   "float_col": float_values})
-            >>> df
-                int_col text_col  float_col
-            0        1    alpha       0.00
-            1        2     beta       0.25
-            2        3    gamma       0.50
-            3        4    delta       0.75
-            4        5  epsilon       1.00
-
-            Prints information of all columns:
-
-            >>> df.info(verbose=True)
-            <class 'pandas.core.frame.DataFrame'>
-            RangeIndex: 5 entries, 0 to 4
-            Data columns (total 3 columns):
-             #   Column     Non-Null Count  Dtype
-            ---  ------     --------------  -----
-             0   int_col    5 non-null      int64
-             1   text_col   5 non-null      object
-             2   float_col  5 non-null      float64
-            dtypes: float64(1), int64(1), object(1)
-            memory usage: 248.0+ bytes
-
-            Prints a summary of columns count and its dtypes but not per column
-            information:
-
-            >>> df.info(verbose=False)
-            <class 'pandas.core.frame.DataFrame'>
-            RangeIndex: 5 entries, 0 to 4
-            Columns: 3 entries, int_col to float_col
-            dtypes: float64(1), int64(1), object(1)
-            memory usage: 248.0+ bytes
-
-            Pipe output of DataFrame.info to buffer instead of sys.stdout, get
-            buffer content and writes to a text file:
-
-            >>> import io
-            >>> buffer = io.StringIO()
-            >>> df.info(buf=buffer)
-            >>> s = buffer.getvalue()
-            >>> with open("df_info.txt", "w",
-            ...           encoding="utf-8") as f:  # doctest: +SKIP
-            ...     f.write(s)
-            260
-
-            The `memory_usage` parameter allows deep introspection mode, specially
-            useful for big DataFrames and fine-tune memory optimization:
-
-            >>> random_strings_array = np.random.choice(['a', 'b', 'c'], 10 ** 6)
-            >>> df = pd.DataFrame({
-            ...     'column_1': np.random.choice(['a', 'b', 'c'], 10 ** 6),
-            ...     'column_2': np.random.choice(['a', 'b', 'c'], 10 ** 6),
-            ...     'column_3': np.random.choice(['a', 'b', 'c'], 10 ** 6)
-            ... })
-            >>> df.info()
-            <class 'pandas.core.frame.DataFrame'>
-            RangeIndex: 1000000 entries, 0 to 999999
-            Data columns (total 3 columns):
-             #   Column    Non-Null Count    Dtype
-            ---  ------    --------------    -----
-             0   column_1  1000000 non-null  object
-             1   column_2  1000000 non-null  object
-             2   column_3  1000000 non-null  object
-            dtypes: object(3)
-            memory usage: 22.9+ MB
-
-            >>> df.info(memory_usage='deep')
-            <class 'pandas.core.frame.DataFrame'>
-            RangeIndex: 1000000 entries, 0 to 999999
-            Data columns (total 3 columns):
-             #   Column    Non-Null Count    Dtype
-            ---  ------    --------------    -----
-             0   column_1  1000000 non-null  object
-             1   column_2  1000000 non-null  object
-             2   column_3  1000000 non-null  object
-            dtypes: object(3)
-            memory usage: 165.9 MB"""
-        ),
-        see_also_sub=dedent(
-            """\
-            DataFrame.describe: Generate descriptive statistics of DataFrame
-                columns.
-            DataFrame.memory_usage: Memory usage of DataFrame columns."""
-        ),
-        version_added_sub="",
-    )
-    @doc(BaseInfo.render)
->>>>>>> 54682234
     def info(
         self,
         verbose: Optional[bool] = None,
