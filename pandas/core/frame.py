--- conflicted
+++ resolved
@@ -6924,8 +6924,6 @@
         3    3
         4    3
         dtype: int64
-<<<<<<< HEAD
-=======
 
         Counts for one level of a `MultiIndex`:
 
@@ -6936,7 +6934,6 @@
         Lewis     1
         Myla      1
 
->>>>>>> 70e6f7c3
         """
         axis = self._get_axis_number(axis)
         if level is not None:
