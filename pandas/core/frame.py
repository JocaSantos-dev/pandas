--- conflicted
+++ resolved
@@ -77,11 +77,8 @@
     ensure_platform_int,
     infer_dtype_from_object,
     is_bool_dtype,
-<<<<<<< HEAD
     is_dataclass,
-=======
     is_datetime64_any_dtype,
->>>>>>> 4603c637
     is_dict_like,
     is_dtype_equal,
     is_extension_array_dtype,
