"""
DataFrame
---------
An efficient 2D container for potentially mixed-type time series or other
labeled data series.

Similar to its R counterpart, data.frame, except providing automatic data
alignment and a host of useful data manipulation methods having to do with the
labeling information
"""
from __future__ import annotations

import collections
from collections import abc
from collections.abc import (
    Hashable,
    Iterable,
    Iterator,
    Mapping,
    Sequence,
)
import functools
from inspect import signature
from io import StringIO
import itertools
import operator
import sys
from textwrap import dedent
from typing import (
    TYPE_CHECKING,
    Any,
    Callable,
    Literal,
    cast,
    overload,
)
import warnings

import numpy as np
from numpy import ma

from pandas._config import (
    get_option,
    using_copy_on_write,
    warn_copy_on_write,
)
from pandas._config.config import _get_option

from pandas._libs import (
    algos as libalgos,
    lib,
    properties,
)
from pandas._libs.hashtable import duplicated
from pandas._libs.lib import is_range_indexer
from pandas.compat import PYPY
from pandas.compat._constants import REF_COUNT
from pandas.compat._optional import import_optional_dependency
from pandas.compat.numpy import function as nv
from pandas.errors import (
    ChainedAssignmentError,
    InvalidIndexError,
    _chained_assignment_method_msg,
    _chained_assignment_msg,
    _chained_assignment_warning_method_msg,
    _chained_assignment_warning_msg,
)
from pandas.util._decorators import (
    Appender,
    Substitution,
    deprecate_nonkeyword_arguments,
    doc,
)
from pandas.util._exceptions import (
    find_stack_level,
    rewrite_warning,
)
from pandas.util._validators import (
    validate_ascending,
    validate_bool_kwarg,
    validate_percentile,
)

from pandas.core.dtypes.cast import (
    LossySetitemError,
    can_hold_element,
    construct_1d_arraylike_from_scalar,
    construct_2d_arraylike_from_scalar,
    find_common_type,
    infer_dtype_from_scalar,
    invalidate_string_dtypes,
    maybe_box_native,
    maybe_downcast_to_dtype,
)
from pandas.core.dtypes.common import (
    infer_dtype_from_object,
    is_1d_only_ea_dtype,
    is_array_like,
    is_bool_dtype,
    is_dataclass,
    is_dict_like,
    is_float,
    is_float_dtype,
    is_hashable,
    is_integer,
    is_integer_dtype,
    is_iterator,
    is_list_like,
    is_scalar,
    is_sequence,
    needs_i8_conversion,
    pandas_dtype,
)
from pandas.core.dtypes.concat import concat_compat
from pandas.core.dtypes.dtypes import (
    ArrowDtype,
    BaseMaskedDtype,
    ExtensionDtype,
)
from pandas.core.dtypes.missing import (
    isna,
    notna,
)

from pandas.core import (
    algorithms,
    common as com,
    nanops,
    ops,
    roperator,
)
from pandas.core.accessor import CachedAccessor
from pandas.core.apply import reconstruct_and_relabel_result
from pandas.core.array_algos.take import take_2d_multi
from pandas.core.arraylike import OpsMixin
from pandas.core.arrays import (
    BaseMaskedArray,
    DatetimeArray,
    ExtensionArray,
    PeriodArray,
    TimedeltaArray,
)
from pandas.core.arrays.sparse import SparseFrameAccessor
from pandas.core.construction import (
    ensure_wrapped_if_datetimelike,
    sanitize_array,
    sanitize_masked_array,
)
from pandas.core.generic import (
    NDFrame,
    make_doc,
)
from pandas.core.indexers import check_key_length
from pandas.core.indexes.api import (
    DatetimeIndex,
    Index,
    PeriodIndex,
    default_index,
    ensure_index,
    ensure_index_from_sequences,
)
from pandas.core.indexes.multi import (
    MultiIndex,
    maybe_droplevels,
)
from pandas.core.indexing import (
    check_bool_indexer,
    check_dict_or_set_indexers,
)
from pandas.core.internals import (
    ArrayManager,
    BlockManager,
)
from pandas.core.internals.construction import (
    arrays_to_mgr,
    dataclasses_to_dicts,
    dict_to_mgr,
    mgr_to_mgr,
    ndarray_to_mgr,
    nested_data_to_arrays,
    rec_array_to_mgr,
    reorder_arrays,
    to_arrays,
    treat_as_nested,
)
from pandas.core.methods import selectn
from pandas.core.reshape.melt import melt
from pandas.core.series import Series
from pandas.core.shared_docs import _shared_docs
from pandas.core.sorting import (
    get_group_index,
    lexsort_indexer,
    nargsort,
)

from pandas.io.common import get_handle
from pandas.io.formats import (
    console,
    format as fmt,
)
from pandas.io.formats.info import (
    INFO_DOCSTRING,
    DataFrameInfo,
    frame_sub_kwargs,
)
import pandas.plotting

if TYPE_CHECKING:
    import datetime

    from pandas._libs.internals import BlockValuesRefs
    from pandas._typing import (
        AggFuncType,
        AnyAll,
        AnyArrayLike,
        ArrayLike,
        Axes,
        Axis,
        AxisInt,
        ColspaceArgType,
        CompressionOptions,
        CorrelationMethod,
        DropKeep,
        Dtype,
        DtypeObj,
        FilePath,
        FloatFormatType,
        FormattersType,
        Frequency,
        FromDictOrient,
        IgnoreRaise,
        IndexKeyFunc,
        IndexLabel,
        JoinValidate,
        Level,
        ListLike,
        MergeHow,
        MergeValidate,
        MutableMappingT,
        NaAction,
        NaPosition,
        NsmallestNlargestKeep,
        PythonFuncType,
        QuantileInterpolation,
        ReadBuffer,
        ReindexMethod,
        Renamer,
        Scalar,
        Self,
        SequenceNotStr,
        SortKind,
        StorageOptions,
        Suffixes,
        ToGbqIfexist,
        ToStataByteorder,
        ToTimestampHow,
        UpdateJoin,
        ValueKeyFunc,
        WriteBuffer,
        XMLParsers,
        npt,
    )

    from pandas.core.groupby.generic import DataFrameGroupBy
    from pandas.core.interchange.dataframe_protocol import DataFrame as DataFrameXchg
    from pandas.core.internals import SingleDataManager

    from pandas.io.formats.style import Styler

# ---------------------------------------------------------------------
# Docstring templates

_shared_doc_kwargs = {
    "axes": "index, columns",
    "klass": "DataFrame",
    "axes_single_arg": "{0 or 'index', 1 or 'columns'}",
    "axis": """axis : {0 or 'index', 1 or 'columns'}, default 0
        If 0 or 'index': apply function to each column.
        If 1 or 'columns': apply function to each row.""",
    "inplace": """
    inplace : bool, default False
        Whether to modify the DataFrame rather than creating a new one.""",
    "optional_by": """
by : str or list of str
    Name or list of names to sort by.

    - if `axis` is 0 or `'index'` then `by` may contain index
      levels and/or column labels.
    - if `axis` is 1 or `'columns'` then `by` may contain column
      levels and/or index labels.""",
    "optional_reindex": """
labels : array-like, optional
    New labels / index to conform the axis specified by 'axis' to.
index : array-like, optional
    New labels for the index. Preferably an Index object to avoid
    duplicating data.
columns : array-like, optional
    New labels for the columns. Preferably an Index object to avoid
    duplicating data.
axis : int or str, optional
    Axis to target. Can be either the axis name ('index', 'columns')
    or number (0, 1).""",
}

_merge_doc = """
Merge DataFrame or named Series objects with a database-style join.

A named Series object is treated as a DataFrame with a single named column.

The join is done on columns or indexes. If joining columns on
columns, the DataFrame indexes *will be ignored*. Otherwise if joining indexes
on indexes or indexes on a column or columns, the index will be passed on.
When performing a cross merge, no column specifications to merge on are
allowed.

.. warning::

    If both key columns contain rows where the key is a null value, those
    rows will be matched against each other. This is different from usual SQL
    join behaviour and can lead to unexpected results.

Parameters
----------%s
right : DataFrame or named Series
    Object to merge with.
how : {'left', 'right', 'outer', 'inner', 'cross'}, default 'inner'
    Type of merge to be performed.

    * left: use only keys from left frame, similar to a SQL left outer join;
      preserve key order.
    * right: use only keys from right frame, similar to a SQL right outer join;
      preserve key order.
    * outer: use union of keys from both frames, similar to a SQL full outer
      join; sort keys lexicographically.
    * inner: use intersection of keys from both frames, similar to a SQL inner
      join; preserve the order of the left keys.
    * cross: creates the cartesian product from both frames, preserves the order
      of the left keys.
on : label or list
    Column or index level names to join on. These must be found in both
    DataFrames. If `on` is None and not merging on indexes then this defaults
    to the intersection of the columns in both DataFrames.
left_on : label or list, or array-like
    Column or index level names to join on in the left DataFrame. Can also
    be an array or list of arrays of the length of the left DataFrame.
    These arrays are treated as if they are columns.
right_on : label or list, or array-like
    Column or index level names to join on in the right DataFrame. Can also
    be an array or list of arrays of the length of the right DataFrame.
    These arrays are treated as if they are columns.
left_index : bool, default False
    Use the index from the left DataFrame as the join key(s). If it is a
    MultiIndex, the number of keys in the other DataFrame (either the index
    or a number of columns) must match the number of levels.
right_index : bool, default False
    Use the index from the right DataFrame as the join key. Same caveats as
    left_index.
sort : bool, default False
    Sort the join keys lexicographically in the result DataFrame. If False,
    the order of the join keys depends on the join type (how keyword).
suffixes : list-like, default is ("_x", "_y")
    A length-2 sequence where each element is optionally a string
    indicating the suffix to add to overlapping column names in
    `left` and `right` respectively. Pass a value of `None` instead
    of a string to indicate that the column name from `left` or
    `right` should be left as-is, with no suffix. At least one of the
    values must not be None.
copy : bool, default True
    If False, avoid copy if possible.

    .. note::
        The `copy` keyword will change behavior in pandas 3.0.
        `Copy-on-Write
        <https://pandas.pydata.org/docs/dev/user_guide/copy_on_write.html>`__
        will be enabled by default, which means that all methods with a
        `copy` keyword will use a lazy copy mechanism to defer the copy and
        ignore the `copy` keyword. The `copy` keyword will be removed in a
        future version of pandas.

        You can already get the future behavior and improvements through
        enabling copy on write ``pd.options.mode.copy_on_write = True``
indicator : bool or str, default False
    If True, adds a column to the output DataFrame called "_merge" with
    information on the source of each row. The column can be given a different
    name by providing a string argument. The column will have a Categorical
    type with the value of "left_only" for observations whose merge key only
    appears in the left DataFrame, "right_only" for observations
    whose merge key only appears in the right DataFrame, and "both"
    if the observation's merge key is found in both DataFrames.

validate : str, optional
    If specified, checks if merge is of specified type.

    * "one_to_one" or "1:1": check if merge keys are unique in both
      left and right datasets.
    * "one_to_many" or "1:m": check if merge keys are unique in left
      dataset.
    * "many_to_one" or "m:1": check if merge keys are unique in right
      dataset.
    * "many_to_many" or "m:m": allowed, but does not result in checks.

Returns
-------
DataFrame
    A DataFrame of the two merged objects.

See Also
--------
merge_ordered : Merge with optional filling/interpolation.
merge_asof : Merge on nearest keys.
DataFrame.join : Similar method using indices.

Examples
--------
>>> df1 = pd.DataFrame({'lkey': ['foo', 'bar', 'baz', 'foo'],
...                     'value': [1, 2, 3, 5]})
>>> df2 = pd.DataFrame({'rkey': ['foo', 'bar', 'baz', 'foo'],
...                     'value': [5, 6, 7, 8]})
>>> df1
    lkey value
0   foo      1
1   bar      2
2   baz      3
3   foo      5
>>> df2
    rkey value
0   foo      5
1   bar      6
2   baz      7
3   foo      8

Merge df1 and df2 on the lkey and rkey columns. The value columns have
the default suffixes, _x and _y, appended.

>>> df1.merge(df2, left_on='lkey', right_on='rkey')
  lkey  value_x rkey  value_y
0  foo        1  foo        5
1  foo        1  foo        8
2  bar        2  bar        6
3  baz        3  baz        7
4  foo        5  foo        5
5  foo        5  foo        8

Merge DataFrames df1 and df2 with specified left and right suffixes
appended to any overlapping columns.

>>> df1.merge(df2, left_on='lkey', right_on='rkey',
...           suffixes=('_left', '_right'))
  lkey  value_left rkey  value_right
0  foo           1  foo            5
1  foo           1  foo            8
2  bar           2  bar            6
3  baz           3  baz            7
4  foo           5  foo            5
5  foo           5  foo            8

Merge DataFrames df1 and df2, but raise an exception if the DataFrames have
any overlapping columns.

>>> df1.merge(df2, left_on='lkey', right_on='rkey', suffixes=(False, False))
Traceback (most recent call last):
...
ValueError: columns overlap but no suffix specified:
    Index(['value'], dtype='object')

>>> df1 = pd.DataFrame({'a': ['foo', 'bar'], 'b': [1, 2]})
>>> df2 = pd.DataFrame({'a': ['foo', 'baz'], 'c': [3, 4]})
>>> df1
      a  b
0   foo  1
1   bar  2
>>> df2
      a  c
0   foo  3
1   baz  4

>>> df1.merge(df2, how='inner', on='a')
      a  b  c
0   foo  1  3

>>> df1.merge(df2, how='left', on='a')
      a  b  c
0   foo  1  3.0
1   bar  2  NaN

>>> df1 = pd.DataFrame({'left': ['foo', 'bar']})
>>> df2 = pd.DataFrame({'right': [7, 8]})
>>> df1
    left
0   foo
1   bar
>>> df2
    right
0   7
1   8

>>> df1.merge(df2, how='cross')
   left  right
0   foo      7
1   foo      8
2   bar      7
3   bar      8
"""


# -----------------------------------------------------------------------
# DataFrame class


class DataFrame(NDFrame, OpsMixin):
    """
    Two-dimensional, size-mutable, potentially heterogeneous tabular data.

    Data structure also contains labeled axes (rows and columns).
    Arithmetic operations align on both row and column labels. Can be
    thought of as a dict-like container for Series objects. The primary
    pandas data structure.

    Parameters
    ----------
    data : ndarray (structured or homogeneous), Iterable, dict, or DataFrame
        Dict can contain Series, arrays, constants, dataclass or list-like objects. If
        data is a dict, column order follows insertion-order. If a dict contains Series
        which have an index defined, it is aligned by its index. This alignment also
        occurs if data is a Series or a DataFrame itself. Alignment is done on
        Series/DataFrame inputs.

        If data is a list of dicts, column order follows insertion-order.

    index : Index or array-like
        Index to use for resulting frame. Will default to RangeIndex if
        no indexing information part of input data and no index provided.
    columns : Index or array-like
        Column labels to use for resulting frame when data does not have them,
        defaulting to RangeIndex(0, 1, 2, ..., n). If data contains column labels,
        will perform column selection instead.
    dtype : dtype, default None
        Data type to force. Only a single dtype is allowed. If None, infer.
    copy : bool or None, default None
        Copy data from inputs.
        For dict data, the default of None behaves like ``copy=True``.  For DataFrame
        or 2d ndarray input, the default of None behaves like ``copy=False``.
        If data is a dict containing one or more Series (possibly of different dtypes),
        ``copy=False`` will ensure that these inputs are not copied.

        .. versionchanged:: 1.3.0

    See Also
    --------
    DataFrame.from_records : Constructor from tuples, also record arrays.
    DataFrame.from_dict : From dicts of Series, arrays, or dicts.
    read_csv : Read a comma-separated values (csv) file into DataFrame.
    read_table : Read general delimited file into DataFrame.
    read_clipboard : Read text from clipboard into DataFrame.

    Notes
    -----
    Please reference the :ref:`User Guide <basics.dataframe>` for more information.

    Examples
    --------
    Constructing DataFrame from a dictionary.

    >>> d = {"col1": [1, 2], "col2": [3, 4]}
    >>> df = pd.DataFrame(data=d)
    >>> df
       col1  col2
    0     1     3
    1     2     4

    Notice that the inferred dtype is int64.

    >>> df.dtypes
    col1    int64
    col2    int64
    dtype: object

    To enforce a single dtype:

    >>> df = pd.DataFrame(data=d, dtype=np.int8)
    >>> df.dtypes
    col1    int8
    col2    int8
    dtype: object

    Constructing DataFrame from a dictionary including Series:

    >>> d = {"col1": [0, 1, 2, 3], "col2": pd.Series([2, 3], index=[2, 3])}
    >>> pd.DataFrame(data=d, index=[0, 1, 2, 3])
       col1  col2
    0     0   NaN
    1     1   NaN
    2     2   2.0
    3     3   3.0

    Constructing DataFrame from numpy ndarray:

    >>> df2 = pd.DataFrame(
    ...     np.array([[1, 2, 3], [4, 5, 6], [7, 8, 9]]), columns=["a", "b", "c"]
    ... )
    >>> df2
       a  b  c
    0  1  2  3
    1  4  5  6
    2  7  8  9

    Constructing DataFrame from a numpy ndarray that has labeled columns:

    >>> data = np.array(
    ...     [(1, 2, 3), (4, 5, 6), (7, 8, 9)],
    ...     dtype=[("a", "i4"), ("b", "i4"), ("c", "i4")],
    ... )
    >>> df3 = pd.DataFrame(data, columns=["c", "a"])
    >>> df3
       c  a
    0  3  1
    1  6  4
    2  9  7

    Constructing DataFrame from dataclass:

    >>> from dataclasses import make_dataclass
    >>> Point = make_dataclass("Point", [("x", int), ("y", int)])
    >>> pd.DataFrame([Point(0, 0), Point(0, 3), Point(2, 3)])
       x  y
    0  0  0
    1  0  3
    2  2  3

    Constructing DataFrame from Series/DataFrame:

    >>> ser = pd.Series([1, 2, 3], index=["a", "b", "c"])
    >>> df = pd.DataFrame(data=ser, index=["a", "c"])
    >>> df
       0
    a  1
    c  3

    >>> df1 = pd.DataFrame([1, 2, 3], index=["a", "b", "c"], columns=["x"])
    >>> df2 = pd.DataFrame(data=df1, index=["a", "c"])
    >>> df2
       x
    a  1
    c  3
    """

    _internal_names_set = {"columns", "index"} | NDFrame._internal_names_set
    _typ = "dataframe"
    _HANDLED_TYPES = (Series, Index, ExtensionArray, np.ndarray)
    _accessors: set[str] = {"sparse"}
    _hidden_attrs: frozenset[str] = NDFrame._hidden_attrs | frozenset([])
    _mgr: BlockManager | ArrayManager

    # similar to __array_priority__, positions DataFrame before Series, Index,
    #  and ExtensionArray.  Should NOT be overridden by subclasses.
    __pandas_priority__ = 4000

    @property
    def _constructor(self) -> Callable[..., DataFrame]:
        return DataFrame

    def _constructor_from_mgr(self, mgr, axes):
        if self._constructor is DataFrame:
            # we are pandas.DataFrame (or a subclass that doesn't override _constructor)
            return DataFrame._from_mgr(mgr, axes=axes)
        else:
            assert axes is mgr.axes
            return self._constructor(mgr)

    _constructor_sliced: Callable[..., Series] = Series

    def _sliced_from_mgr(self, mgr, axes) -> Series:
        return Series._from_mgr(mgr, axes)

    def _constructor_sliced_from_mgr(self, mgr, axes):
        if self._constructor_sliced is Series:
            ser = self._sliced_from_mgr(mgr, axes)
            ser._name = None  # caller is responsible for setting real name
            return ser
        assert axes is mgr.axes
        return self._constructor_sliced(mgr)

    # ----------------------------------------------------------------------
    # Constructors

    def __init__(
        self,
        data=None,
        index: Axes | None = None,
        columns: Axes | None = None,
        dtype: Dtype | None = None,
        copy: bool | None = None,
    ) -> None:
        allow_mgr = False
        if dtype is not None:
            dtype = self._validate_dtype(dtype)

        if isinstance(data, DataFrame):
            data = data._mgr
            allow_mgr = True
            if not copy:
                # if not copying data, ensure to still return a shallow copy
                # to avoid the result sharing the same Manager
                data = data.copy(deep=False)

        if isinstance(data, (BlockManager, ArrayManager)):
            if not allow_mgr:
                # GH#52419
                warnings.warn(
                    f"Passing a {type(data).__name__} to {type(self).__name__} "
                    "is deprecated and will raise in a future version. "
                    "Use public APIs instead.",
                    DeprecationWarning,
                    stacklevel=1,  # bump to 2 once pyarrow 15.0 is released with fix
                )

            if using_copy_on_write():
                data = data.copy(deep=False)
            # first check if a Manager is passed without any other arguments
            # -> use fastpath (without checking Manager type)
            if index is None and columns is None and dtype is None and not copy:
                # GH#33357 fastpath
                NDFrame.__init__(self, data)
                return

        manager = _get_option("mode.data_manager", silent=True)

        is_pandas_object = isinstance(data, (Series, Index, ExtensionArray))
        data_dtype = getattr(data, "dtype", None)
        original_dtype = dtype

        # GH47215
        if isinstance(index, set):
            raise ValueError("index cannot be a set")
        if isinstance(columns, set):
            raise ValueError("columns cannot be a set")

        if copy is None:
            if isinstance(data, dict):
                # retain pre-GH#38939 default behavior
                copy = True
            elif (
                manager == "array"
                and isinstance(data, (np.ndarray, ExtensionArray))
                and data.ndim == 2
            ):
                # INFO(ArrayManager) by default copy the 2D input array to get
                # contiguous 1D arrays
                copy = True
            elif using_copy_on_write() and not isinstance(
                data, (Index, DataFrame, Series)
            ):
                copy = True
            else:
                copy = False

        if data is None:
            index = index if index is not None else default_index(0)
            columns = columns if columns is not None else default_index(0)
            dtype = dtype if dtype is not None else pandas_dtype(object)
            data = []

        if isinstance(data, (BlockManager, ArrayManager)):
            mgr = self._init_mgr(
                data, axes={"index": index, "columns": columns}, dtype=dtype, copy=copy
            )

        elif isinstance(data, dict):
            # GH#38939 de facto copy defaults to False only in non-dict cases
            mgr = dict_to_mgr(data, index, columns, dtype=dtype, copy=copy, typ=manager)
        elif isinstance(data, ma.MaskedArray):
            from numpy.ma import mrecords

            # masked recarray
            if isinstance(data, mrecords.MaskedRecords):
                raise TypeError(
                    "MaskedRecords are not supported. Pass "
                    "{name: data[name] for name in data.dtype.names} "
                    "instead"
                )

            # a masked array
            data = sanitize_masked_array(data)
            mgr = ndarray_to_mgr(
                data,
                index,
                columns,
                dtype=dtype,
                copy=copy,
                typ=manager,
            )

        elif isinstance(data, (np.ndarray, Series, Index, ExtensionArray)):
            if data.dtype.names:
                # i.e. numpy structured array
                data = cast(np.ndarray, data)
                mgr = rec_array_to_mgr(
                    data,
                    index,
                    columns,
                    dtype,
                    copy,
                    typ=manager,
                )
            elif getattr(data, "name", None) is not None:
                # i.e. Series/Index with non-None name
                _copy = copy if using_copy_on_write() else True
                mgr = dict_to_mgr(
                    # error: Item "ndarray" of "Union[ndarray, Series, Index]" has no
                    # attribute "name"
                    {data.name: data},  # type: ignore[union-attr]
                    index,
                    columns,
                    dtype=dtype,
                    typ=manager,
                    copy=_copy,
                )
            else:
                mgr = ndarray_to_mgr(
                    data,
                    index,
                    columns,
                    dtype=dtype,
                    copy=copy,
                    typ=manager,
                )

        # For data is list-like, or Iterable (will consume into list)
        elif is_list_like(data):
            if not isinstance(data, abc.Sequence):
                if hasattr(data, "__array__"):
                    # GH#44616 big perf improvement for e.g. pytorch tensor
                    data = np.asarray(data)
                else:
                    data = list(data)
            if len(data) > 0:
                if is_dataclass(data[0]):
                    data = dataclasses_to_dicts(data)
                if not isinstance(data, np.ndarray) and treat_as_nested(data):
                    # exclude ndarray as we may have cast it a few lines above
                    if columns is not None:
                        columns = ensure_index(columns)
                    arrays, columns, index = nested_data_to_arrays(
                        # error: Argument 3 to "nested_data_to_arrays" has incompatible
                        # type "Optional[Collection[Any]]"; expected "Optional[Index]"
                        data,
                        columns,
                        index,  # type: ignore[arg-type]
                        dtype,
                    )
                    mgr = arrays_to_mgr(
                        arrays,
                        columns,
                        index,
                        dtype=dtype,
                        typ=manager,
                    )
                else:
                    mgr = ndarray_to_mgr(
                        data,
                        index,
                        columns,
                        dtype=dtype,
                        copy=copy,
                        typ=manager,
                    )
            else:
                mgr = dict_to_mgr(
                    {},
                    index,
                    columns if columns is not None else default_index(0),
                    dtype=dtype,
                    typ=manager,
                )
        # For data is scalar
        else:
            if index is None or columns is None:
                raise ValueError("DataFrame constructor not properly called!")

            index = ensure_index(index)
            columns = ensure_index(columns)

            if not dtype:
                dtype, _ = infer_dtype_from_scalar(data)

            # For data is a scalar extension dtype
            if isinstance(dtype, ExtensionDtype):
                # TODO(EA2D): special case not needed with 2D EAs

                values = [
                    construct_1d_arraylike_from_scalar(data, len(index), dtype)
                    for _ in range(len(columns))
                ]
                mgr = arrays_to_mgr(values, columns, index, dtype=None, typ=manager)
            else:
                arr2d = construct_2d_arraylike_from_scalar(
                    data,
                    len(index),
                    len(columns),
                    dtype,
                    copy,
                )

                mgr = ndarray_to_mgr(
                    arr2d,
                    index,
                    columns,
                    dtype=arr2d.dtype,
                    copy=False,
                    typ=manager,
                )

        # ensure correct Manager type according to settings
        mgr = mgr_to_mgr(mgr, typ=manager)

        NDFrame.__init__(self, mgr)

        if original_dtype is None and is_pandas_object and data_dtype == np.object_:
            if self.dtypes.iloc[0] != data_dtype:
                warnings.warn(
                    "Dtype inference on a pandas object "
                    "(Series, Index, ExtensionArray) is deprecated. The DataFrame "
                    "constructor will keep the original dtype in the future. "
                    "Call `infer_objects` on the result to get the old "
                    "behavior.",
                    FutureWarning,
                    stacklevel=2,
                )

    # ----------------------------------------------------------------------

    def __dataframe__(
        self, nan_as_null: bool = False, allow_copy: bool = True
    ) -> DataFrameXchg:
        """
        Return the dataframe interchange object implementing the interchange protocol.

        Parameters
        ----------
        nan_as_null : bool, default False
            `nan_as_null` is DEPRECATED and has no effect. Please avoid using
            it; it will be removed in a future release.
        allow_copy : bool, default True
            Whether to allow memory copying when exporting. If set to False
            it would cause non-zero-copy exports to fail.

        Returns
        -------
        DataFrame interchange object
            The object which consuming library can use to ingress the dataframe.

        Notes
        -----
        Details on the interchange protocol:
        https://data-apis.org/dataframe-protocol/latest/index.html

        Examples
        --------
        >>> df_not_necessarily_pandas = pd.DataFrame({"A": [1, 2], "B": [3, 4]})
        >>> interchange_object = df_not_necessarily_pandas.__dataframe__()
        >>> interchange_object.column_names()
        Index(['A', 'B'], dtype='object')
        >>> df_pandas = pd.api.interchange.from_dataframe(
        ...     interchange_object.select_columns_by_name(["A"])
        ... )
        >>> df_pandas
             A
        0    1
        1    2

        These methods (``column_names``, ``select_columns_by_name``) should work
        for any dataframe library which implements the interchange protocol.
        """

        from pandas.core.interchange.dataframe import PandasDataFrameXchg

        return PandasDataFrameXchg(self, allow_copy=allow_copy)

    def __dataframe_consortium_standard__(
        self, *, api_version: str | None = None
    ) -> Any:
        """
        Provide entry point to the Consortium DataFrame Standard API.

        This is developed and maintained outside of pandas.
        Please report any issues to https://github.com/data-apis/dataframe-api-compat.
        """
        dataframe_api_compat = import_optional_dependency("dataframe_api_compat")
        convert_to_standard_compliant_dataframe = (
            dataframe_api_compat.pandas_standard.convert_to_standard_compliant_dataframe
        )
        return convert_to_standard_compliant_dataframe(self, api_version=api_version)

    def __arrow_c_stream__(self, requested_schema=None):
        """
        Export the pandas DataFrame as an Arrow C stream PyCapsule.

        This relies on pyarrow to convert the pandas DataFrame to the Arrow
        format (and follows the default behaviour of ``pyarrow.Table.from_pandas``
        in its handling of the index, i.e. store the index as a column except
        for RangeIndex).
        This conversion is not necessarily zero-copy.

        Parameters
        ----------
        requested_schema : PyCapsule, default None
            The schema to which the dataframe should be casted, passed as a
            PyCapsule containing a C ArrowSchema representation of the
            requested schema.

        Returns
        -------
        PyCapsule
        """
        pa = import_optional_dependency("pyarrow", min_version="14.0.0")
        if requested_schema is not None:
            requested_schema = pa.Schema._import_from_c_capsule(requested_schema)
        table = pa.Table.from_pandas(self, schema=requested_schema)
        return table.__arrow_c_stream__()

    # ----------------------------------------------------------------------

    @property
    def axes(self) -> list[Index]:
        """
        Return a list representing the axes of the DataFrame.

        It has the row axis labels and column axis labels as the only members.
        They are returned in that order.

        Examples
        --------
        >>> df = pd.DataFrame({"col1": [1, 2], "col2": [3, 4]})
        >>> df.axes
        [RangeIndex(start=0, stop=2, step=1), Index(['col1', 'col2'],
        dtype='object')]
        """
        return [self.index, self.columns]

    @property
    def shape(self) -> tuple[int, int]:
        """
        Return a tuple representing the dimensionality of the DataFrame.

        See Also
        --------
        ndarray.shape : Tuple of array dimensions.

        Examples
        --------
        >>> df = pd.DataFrame({"col1": [1, 2], "col2": [3, 4]})
        >>> df.shape
        (2, 2)

        >>> df = pd.DataFrame({"col1": [1, 2], "col2": [3, 4], "col3": [5, 6]})
        >>> df.shape
        (2, 3)
        """
        return len(self.index), len(self.columns)

    @property
    def _is_homogeneous_type(self) -> bool:
        """
        Whether all the columns in a DataFrame have the same type.

        Returns
        -------
        bool

        Examples
        --------
        >>> DataFrame({"A": [1, 2], "B": [3, 4]})._is_homogeneous_type
        True
        >>> DataFrame({"A": [1, 2], "B": [3.0, 4.0]})._is_homogeneous_type
        False

        Items with the same type but different sizes are considered
        different types.

        >>> DataFrame(
        ...     {
        ...         "A": np.array([1, 2], dtype=np.int32),
        ...         "B": np.array([1, 2], dtype=np.int64),
        ...     }
        ... )._is_homogeneous_type
        False
        """
        # The "<" part of "<=" here is for empty DataFrame cases
        return len({arr.dtype for arr in self._mgr.arrays}) <= 1

    @property
    def _can_fast_transpose(self) -> bool:
        """
        Can we transpose this DataFrame without creating any new array objects.
        """
        if isinstance(self._mgr, ArrayManager):
            return False
        blocks = self._mgr.blocks
        if len(blocks) != 1:
            return False

        dtype = blocks[0].dtype
        # TODO(EA2D) special case would be unnecessary with 2D EAs
        return not is_1d_only_ea_dtype(dtype)

    @property
    def _values(self) -> np.ndarray | DatetimeArray | TimedeltaArray | PeriodArray:
        """
        Analogue to ._values that may return a 2D ExtensionArray.
        """
        mgr = self._mgr

        if isinstance(mgr, ArrayManager):
            if len(mgr.arrays) == 1 and not is_1d_only_ea_dtype(mgr.arrays[0].dtype):
                # error: Item "ExtensionArray" of "Union[ndarray, ExtensionArray]"
                # has no attribute "reshape"
                return mgr.arrays[0].reshape(-1, 1)  # type: ignore[union-attr]
            return ensure_wrapped_if_datetimelike(self.values)

        blocks = mgr.blocks
        if len(blocks) != 1:
            return ensure_wrapped_if_datetimelike(self.values)

        arr = blocks[0].values
        if arr.ndim == 1:
            # non-2D ExtensionArray
            return self.values

        # more generally, whatever we allow in NDArrayBackedExtensionBlock
        arr = cast("np.ndarray | DatetimeArray | TimedeltaArray | PeriodArray", arr)
        return arr.T

    # ----------------------------------------------------------------------
    # Rendering Methods

    def _repr_fits_vertical_(self) -> bool:
        """
        Check length against max_rows.
        """
        max_rows = get_option("display.max_rows")
        return len(self) <= max_rows

    def _repr_fits_horizontal_(self) -> bool:
        """
        Check if full repr fits in horizontal boundaries imposed by the display
        options width and max_columns.
        """
        width, height = console.get_console_size()
        max_columns = get_option("display.max_columns")
        nb_columns = len(self.columns)

        # exceed max columns
        if (max_columns and nb_columns > max_columns) or (
            width and nb_columns > (width // 2)
        ):
            return False

        # used by repr_html under IPython notebook or scripts ignore terminal
        # dims
        if width is None or not console.in_interactive_session():
            return True

        if get_option("display.width") is not None or console.in_ipython_frontend():
            # check at least the column row for excessive width
            max_rows = 1
        else:
            max_rows = get_option("display.max_rows")

        # when auto-detecting, so width=None and not in ipython front end
        # check whether repr fits horizontal by actually checking
        # the width of the rendered repr
        buf = StringIO()

        # only care about the stuff we'll actually print out
        # and to_string on entire frame may be expensive
        d = self

        if max_rows is not None:  # unlimited rows
            # min of two, where one may be None
            d = d.iloc[: min(max_rows, len(d))]
        else:
            return True

        d.to_string(buf=buf)
        value = buf.getvalue()
        repr_width = max(len(line) for line in value.split("\n"))

        return repr_width < width

    def _info_repr(self) -> bool:
        """
        True if the repr should show the info view.
        """
        info_repr_option = get_option("display.large_repr") == "info"
        return info_repr_option and not (
            self._repr_fits_horizontal_() and self._repr_fits_vertical_()
        )

    def __repr__(self) -> str:
        """
        Return a string representation for a particular DataFrame.
        """
        if self._info_repr():
            buf = StringIO()
            self.info(buf=buf)
            return buf.getvalue()

        repr_params = fmt.get_dataframe_repr_params()
        return self.to_string(**repr_params)

    def _repr_html_(self) -> str | None:
        """
        Return a html representation for a particular DataFrame.

        Mainly for IPython notebook.
        """
        if self._info_repr():
            buf = StringIO()
            self.info(buf=buf)
            # need to escape the <class>, should be the first line.
            val = buf.getvalue().replace("<", r"&lt;", 1)
            val = val.replace(">", r"&gt;", 1)
            return f"<pre>{val}</pre>"

        if get_option("display.notebook_repr_html"):
            max_rows = get_option("display.max_rows")
            min_rows = get_option("display.min_rows")
            max_cols = get_option("display.max_columns")
            show_dimensions = get_option("display.show_dimensions")

            formatter = fmt.DataFrameFormatter(
                self,
                columns=None,
                col_space=None,
                na_rep="NaN",
                formatters=None,
                float_format=None,
                sparsify=None,
                justify=None,
                index_names=True,
                header=True,
                index=True,
                bold_rows=True,
                escape=True,
                max_rows=max_rows,
                min_rows=min_rows,
                max_cols=max_cols,
                show_dimensions=show_dimensions,
                decimal=".",
            )
            return fmt.DataFrameRenderer(formatter).to_html(notebook=True)
        else:
            return None

    @overload
    def to_string(
        self,
        buf: None = ...,
        columns: Axes | None = ...,
        col_space: int | list[int] | dict[Hashable, int] | None = ...,
        header: bool | SequenceNotStr[str] = ...,
        index: bool = ...,
        na_rep: str = ...,
        formatters: fmt.FormattersType | None = ...,
        float_format: fmt.FloatFormatType | None = ...,
        sparsify: bool | None = ...,
        index_names: bool = ...,
        justify: str | None = ...,
        max_rows: int | None = ...,
        max_cols: int | None = ...,
        show_dimensions: bool = ...,
        decimal: str = ...,
        line_width: int | None = ...,
        min_rows: int | None = ...,
        max_colwidth: int | None = ...,
        encoding: str | None = ...,
    ) -> str:
        ...

    @overload
    def to_string(
        self,
        buf: FilePath | WriteBuffer[str],
        columns: Axes | None = ...,
        col_space: int | list[int] | dict[Hashable, int] | None = ...,
        header: bool | SequenceNotStr[str] = ...,
        index: bool = ...,
        na_rep: str = ...,
        formatters: fmt.FormattersType | None = ...,
        float_format: fmt.FloatFormatType | None = ...,
        sparsify: bool | None = ...,
        index_names: bool = ...,
        justify: str | None = ...,
        max_rows: int | None = ...,
        max_cols: int | None = ...,
        show_dimensions: bool = ...,
        decimal: str = ...,
        line_width: int | None = ...,
        min_rows: int | None = ...,
        max_colwidth: int | None = ...,
        encoding: str | None = ...,
    ) -> None:
        ...

    @deprecate_nonkeyword_arguments(
        version="3.0", allowed_args=["self", "buf"], name="to_string"
    )
    @Substitution(
        header_type="bool or list of str",
        header="Write out the column names. If a list of columns "
        "is given, it is assumed to be aliases for the "
        "column names",
        col_space_type="int, list or dict of int",
        col_space="The minimum width of each column. If a list of ints is given "
        "every integers corresponds with one column. If a dict is given, the key "
        "references the column, while the value defines the space to use.",
    )
    @Substitution(shared_params=fmt.common_docstring, returns=fmt.return_docstring)
    def to_string(
        self,
        buf: FilePath | WriteBuffer[str] | None = None,
        columns: Axes | None = None,
        col_space: int | list[int] | dict[Hashable, int] | None = None,
        header: bool | SequenceNotStr[str] = True,
        index: bool = True,
        na_rep: str = "NaN",
        formatters: fmt.FormattersType | None = None,
        float_format: fmt.FloatFormatType | None = None,
        sparsify: bool | None = None,
        index_names: bool = True,
        justify: str | None = None,
        max_rows: int | None = None,
        max_cols: int | None = None,
        show_dimensions: bool = False,
        decimal: str = ".",
        line_width: int | None = None,
        min_rows: int | None = None,
        max_colwidth: int | None = None,
        encoding: str | None = None,
    ) -> str | None:
        """
        Render a DataFrame to a console-friendly tabular output.
        %(shared_params)s
        line_width : int, optional
            Width to wrap a line in characters.
        min_rows : int, optional
            The number of rows to display in the console in a truncated repr
            (when number of rows is above `max_rows`).
        max_colwidth : int, optional
            Max width to truncate each column in characters. By default, no limit.
        encoding : str, default "utf-8"
            Set character encoding.
        %(returns)s
        See Also
        --------
        to_html : Convert DataFrame to HTML.

        Examples
        --------
        >>> d = {"col1": [1, 2, 3], "col2": [4, 5, 6]}
        >>> df = pd.DataFrame(d)
        >>> print(df.to_string())
           col1  col2
        0     1     4
        1     2     5
        2     3     6
        """
        from pandas import option_context

        with option_context("display.max_colwidth", max_colwidth):
            formatter = fmt.DataFrameFormatter(
                self,
                columns=columns,
                col_space=col_space,
                na_rep=na_rep,
                formatters=formatters,
                float_format=float_format,
                sparsify=sparsify,
                justify=justify,
                index_names=index_names,
                header=header,
                index=index,
                min_rows=min_rows,
                max_rows=max_rows,
                max_cols=max_cols,
                show_dimensions=show_dimensions,
                decimal=decimal,
            )
            return fmt.DataFrameRenderer(formatter).to_string(
                buf=buf,
                encoding=encoding,
                line_width=line_width,
            )

    def _get_values_for_csv(
        self,
        *,
        float_format: FloatFormatType | None,
        date_format: str | None,
        decimal: str,
        na_rep: str,
        quoting,  # int csv.QUOTE_FOO from stdlib
    ) -> Self:
        # helper used by to_csv
        mgr = self._mgr.get_values_for_csv(
            float_format=float_format,
            date_format=date_format,
            decimal=decimal,
            na_rep=na_rep,
            quoting=quoting,
        )
        return self._constructor_from_mgr(mgr, axes=mgr.axes)

    # ----------------------------------------------------------------------

    @property
    def style(self) -> Styler:
        """
        Returns a Styler object.

        Contains methods for building a styled HTML representation of the DataFrame.

        See Also
        --------
        io.formats.style.Styler : Helps style a DataFrame or Series according to the
            data with HTML and CSS.

        Examples
        --------
        >>> df = pd.DataFrame({"A": [1, 2, 3]})
        >>> df.style  # doctest: +SKIP

        Please see
        `Table Visualization <../../user_guide/style.ipynb>`_ for more examples.
        """
        from pandas.io.formats.style import Styler

        return Styler(self)

    _shared_docs["items"] = r"""
        Iterate over (column name, Series) pairs.

        Iterates over the DataFrame columns, returning a tuple with
        the column name and the content as a Series.

        Yields
        ------
        label : object
            The column names for the DataFrame being iterated over.
        content : Series
            The column entries belonging to each label, as a Series.

        See Also
        --------
        DataFrame.iterrows : Iterate over DataFrame rows as
            (index, Series) pairs.
        DataFrame.itertuples : Iterate over DataFrame rows as namedtuples
            of the values.

        Examples
        --------
        >>> df = pd.DataFrame({'species': ['bear', 'bear', 'marsupial'],
        ...                   'population': [1864, 22000, 80000]},
        ...                   index=['panda', 'polar', 'koala'])
        >>> df
                species   population
        panda   bear      1864
        polar   bear      22000
        koala   marsupial 80000
        >>> for label, content in df.items():
        ...     print(f'label: {label}')
        ...     print(f'content: {content}', sep='\n')
        ...
        label: species
        content:
        panda         bear
        polar         bear
        koala    marsupial
        Name: species, dtype: object
        label: population
        content:
        panda     1864
        polar    22000
        koala    80000
        Name: population, dtype: int64
        """

    @Appender(_shared_docs["items"])
    def items(self) -> Iterable[tuple[Hashable, Series]]:
        if self.columns.is_unique and hasattr(self, "_item_cache"):
            for k in self.columns:
                yield k, self._get_item_cache(k)
        else:
            for i, k in enumerate(self.columns):
                yield k, self._ixs(i, axis=1)

    def iterrows(self) -> Iterable[tuple[Hashable, Series]]:
        """
        Iterate over DataFrame rows as (index, Series) pairs.

        Yields
        ------
        index : label or tuple of label
            The index of the row. A tuple for a `MultiIndex`.
        data : Series
            The data of the row as a Series.

        See Also
        --------
        DataFrame.itertuples : Iterate over DataFrame rows as namedtuples of the values.
        DataFrame.items : Iterate over (column name, Series) pairs.

        Notes
        -----
        1. Because ``iterrows`` returns a Series for each row,
           it does **not** preserve dtypes across the rows (dtypes are
           preserved across columns for DataFrames).

           To preserve dtypes while iterating over the rows, it is better
           to use :meth:`itertuples` which returns namedtuples of the values
           and which is generally faster than ``iterrows``.

        2. You should **never modify** something you are iterating over.
           This is not guaranteed to work in all cases. Depending on the
           data types, the iterator returns a copy and not a view, and writing
           to it will have no effect.

        Examples
        --------

        >>> df = pd.DataFrame([[1, 1.5]], columns=["int", "float"])
        >>> row = next(df.iterrows())[1]
        >>> row
        int      1.0
        float    1.5
        Name: 0, dtype: float64
        >>> print(row["int"].dtype)
        float64
        >>> print(df["int"].dtype)
        int64
        """
        columns = self.columns
        klass = self._constructor_sliced
        using_cow = using_copy_on_write()
        for k, v in zip(self.index, self.values):
            s = klass(v, index=columns, name=k).__finalize__(self)
            if using_cow and self._mgr.is_single_block:
                s._mgr.add_references(self._mgr)  # type: ignore[arg-type]
            yield k, s

    def itertuples(
        self, index: bool = True, name: str | None = "Pandas"
    ) -> Iterable[tuple[Any, ...]]:
        """
        Iterate over DataFrame rows as namedtuples.

        Parameters
        ----------
        index : bool, default True
            If True, return the index as the first element of the tuple.
        name : str or None, default "Pandas"
            The name of the returned namedtuples or None to return regular
            tuples.

        Returns
        -------
        iterator
            An object to iterate over namedtuples for each row in the
            DataFrame with the first field possibly being the index and
            following fields being the column values.

        See Also
        --------
        DataFrame.iterrows : Iterate over DataFrame rows as (index, Series)
            pairs.
        DataFrame.items : Iterate over (column name, Series) pairs.

        Notes
        -----
        The column names will be renamed to positional names if they are
        invalid Python identifiers, repeated, or start with an underscore.

        Examples
        --------
        >>> df = pd.DataFrame(
        ...     {"num_legs": [4, 2], "num_wings": [0, 2]}, index=["dog", "hawk"]
        ... )
        >>> df
              num_legs  num_wings
        dog          4          0
        hawk         2          2
        >>> for row in df.itertuples():
        ...     print(row)
        Pandas(Index='dog', num_legs=4, num_wings=0)
        Pandas(Index='hawk', num_legs=2, num_wings=2)

        By setting the `index` parameter to False we can remove the index
        as the first element of the tuple:

        >>> for row in df.itertuples(index=False):
        ...     print(row)
        Pandas(num_legs=4, num_wings=0)
        Pandas(num_legs=2, num_wings=2)

        With the `name` parameter set we set a custom name for the yielded
        namedtuples:

        >>> for row in df.itertuples(name="Animal"):
        ...     print(row)
        Animal(Index='dog', num_legs=4, num_wings=0)
        Animal(Index='hawk', num_legs=2, num_wings=2)
        """
        arrays = []
        fields = list(self.columns)
        if index:
            arrays.append(self.index)
            fields.insert(0, "Index")

        # use integer indexing because of possible duplicate column names
        arrays.extend(self.iloc[:, k] for k in range(len(self.columns)))

        if name is not None:
            # https://github.com/python/mypy/issues/9046
            # error: namedtuple() expects a string literal as the first argument
            itertuple = collections.namedtuple(  # type: ignore[misc]
                name, fields, rename=True
            )
            return map(itertuple._make, zip(*arrays))

        # fallback to regular tuples
        return zip(*arrays)

    def __len__(self) -> int:
        """
        Returns length of info axis, but here we use the index.
        """
        return len(self.index)

    @overload
    def dot(self, other: Series) -> Series:
        ...

    @overload
    def dot(self, other: DataFrame | Index | ArrayLike) -> DataFrame:
        ...

    def dot(self, other: AnyArrayLike | DataFrame) -> DataFrame | Series:
        """
        Compute the matrix multiplication between the DataFrame and other.

        This method computes the matrix product between the DataFrame and the
        values of an other Series, DataFrame or a numpy array.

        It can also be called using ``self @ other``.

        Parameters
        ----------
        other : Series, DataFrame or array-like
            The other object to compute the matrix product with.

        Returns
        -------
        Series or DataFrame
            If other is a Series, return the matrix product between self and
            other as a Series. If other is a DataFrame or a numpy.array, return
            the matrix product of self and other in a DataFrame of a np.array.

        See Also
        --------
        Series.dot: Similar method for Series.

        Notes
        -----
        The dimensions of DataFrame and other must be compatible in order to
        compute the matrix multiplication. In addition, the column names of
        DataFrame and the index of other must contain the same values, as they
        will be aligned prior to the multiplication.

        The dot method for Series computes the inner product, instead of the
        matrix product here.

        Examples
        --------
        Here we multiply a DataFrame with a Series.

        >>> df = pd.DataFrame([[0, 1, -2, -1], [1, 1, 1, 1]])
        >>> s = pd.Series([1, 1, 2, 1])
        >>> df.dot(s)
        0    -4
        1     5
        dtype: int64

        Here we multiply a DataFrame with another DataFrame.

        >>> other = pd.DataFrame([[0, 1], [1, 2], [-1, -1], [2, 0]])
        >>> df.dot(other)
            0   1
        0   1   4
        1   2   2

        Note that the dot method give the same result as @

        >>> df @ other
            0   1
        0   1   4
        1   2   2

        The dot method works also if other is an np.array.

        >>> arr = np.array([[0, 1], [1, 2], [-1, -1], [2, 0]])
        >>> df.dot(arr)
            0   1
        0   1   4
        1   2   2

        Note how shuffling of the objects does not change the result.

        >>> s2 = s.reindex([1, 0, 2, 3])
        >>> df.dot(s2)
        0    -4
        1     5
        dtype: int64
        """
        if isinstance(other, (Series, DataFrame)):
            common = self.columns.union(other.index)
            if len(common) > len(self.columns) or len(common) > len(other.index):
                raise ValueError("matrices are not aligned")

            left = self.reindex(columns=common, copy=False)
            right = other.reindex(index=common, copy=False)
            lvals = left.values
            rvals = right._values
        else:
            left = self
            lvals = self.values
            rvals = np.asarray(other)
            if lvals.shape[1] != rvals.shape[0]:
                raise ValueError(
                    f"Dot product shape mismatch, {lvals.shape} vs {rvals.shape}"
                )

        if isinstance(other, DataFrame):
            common_type = find_common_type(list(self.dtypes) + list(other.dtypes))
            return self._constructor(
                np.dot(lvals, rvals),
                index=left.index,
                columns=other.columns,
                copy=False,
                dtype=common_type,
            )
        elif isinstance(other, Series):
            common_type = find_common_type(list(self.dtypes) + [other.dtypes])
            return self._constructor_sliced(
                np.dot(lvals, rvals), index=left.index, copy=False, dtype=common_type
            )
        elif isinstance(rvals, (np.ndarray, Index)):
            result = np.dot(lvals, rvals)
            if result.ndim == 2:
                return self._constructor(result, index=left.index, copy=False)
            else:
                return self._constructor_sliced(result, index=left.index, copy=False)
        else:  # pragma: no cover
            raise TypeError(f"unsupported type: {type(other)}")

    @overload
    def __matmul__(self, other: Series) -> Series:
        ...

    @overload
    def __matmul__(self, other: AnyArrayLike | DataFrame) -> DataFrame | Series:
        ...

    def __matmul__(self, other: AnyArrayLike | DataFrame) -> DataFrame | Series:
        """
        Matrix multiplication using binary `@` operator.
        """
        return self.dot(other)

    def __rmatmul__(self, other) -> DataFrame:
        """
        Matrix multiplication using binary `@` operator.
        """
        try:
            return self.T.dot(np.transpose(other)).T
        except ValueError as err:
            if "shape mismatch" not in str(err):
                raise
            # GH#21581 give exception message for original shapes
            msg = f"shapes {np.shape(other)} and {self.shape} not aligned"
            raise ValueError(msg) from err

    # ----------------------------------------------------------------------
    # IO methods (to / from other formats)

    @classmethod
    def from_dict(
        cls,
        data: dict,
        orient: FromDictOrient = "columns",
        dtype: Dtype | None = None,
        columns: Axes | None = None,
    ) -> DataFrame:
        """
        Construct DataFrame from dict of array-like or dicts.

        Creates DataFrame object from dictionary by columns or by index
        allowing dtype specification.

        Parameters
        ----------
        data : dict
            Of the form {field : array-like} or {field : dict}.
        orient : {'columns', 'index', 'tight'}, default 'columns'
            The "orientation" of the data. If the keys of the passed dict
            should be the columns of the resulting DataFrame, pass 'columns'
            (default). Otherwise if the keys should be rows, pass 'index'.
            If 'tight', assume a dict with keys ['index', 'columns', 'data',
            'index_names', 'column_names'].

            .. versionadded:: 1.4.0
               'tight' as an allowed value for the ``orient`` argument

        dtype : dtype, default None
            Data type to force after DataFrame construction, otherwise infer.
        columns : list, default None
            Column labels to use when ``orient='index'``. Raises a ValueError
            if used with ``orient='columns'`` or ``orient='tight'``.

        Returns
        -------
        DataFrame

        See Also
        --------
        DataFrame.from_records : DataFrame from structured ndarray, sequence
            of tuples or dicts, or DataFrame.
        DataFrame : DataFrame object creation using constructor.
        DataFrame.to_dict : Convert the DataFrame to a dictionary.

        Examples
        --------
        By default the keys of the dict become the DataFrame columns:

        >>> data = {"col_1": [3, 2, 1, 0], "col_2": ["a", "b", "c", "d"]}
        >>> pd.DataFrame.from_dict(data)
           col_1 col_2
        0      3     a
        1      2     b
        2      1     c
        3      0     d

        Specify ``orient='index'`` to create the DataFrame using dictionary
        keys as rows:

        >>> data = {"row_1": [3, 2, 1, 0], "row_2": ["a", "b", "c", "d"]}
        >>> pd.DataFrame.from_dict(data, orient="index")
               0  1  2  3
        row_1  3  2  1  0
        row_2  a  b  c  d

        When using the 'index' orientation, the column names can be
        specified manually:

        >>> pd.DataFrame.from_dict(data, orient="index", columns=["A", "B", "C", "D"])
               A  B  C  D
        row_1  3  2  1  0
        row_2  a  b  c  d

        Specify ``orient='tight'`` to create the DataFrame using a 'tight'
        format:

        >>> data = {
        ...     "index": [("a", "b"), ("a", "c")],
        ...     "columns": [("x", 1), ("y", 2)],
        ...     "data": [[1, 3], [2, 4]],
        ...     "index_names": ["n1", "n2"],
        ...     "column_names": ["z1", "z2"],
        ... }
        >>> pd.DataFrame.from_dict(data, orient="tight")
        z1     x  y
        z2     1  2
        n1 n2
        a  b   1  3
           c   2  4
        """
        index = None
        orient = orient.lower()  # type: ignore[assignment]
        if orient == "index":
            if len(data) > 0:
                # TODO speed up Series case
                if isinstance(next(iter(data.values())), (Series, dict)):
                    data = _from_nested_dict(data)
                else:
                    index = list(data.keys())
                    # error: Incompatible types in assignment (expression has type
                    # "List[Any]", variable has type "Dict[Any, Any]")
                    data = list(data.values())  # type: ignore[assignment]
        elif orient in ("columns", "tight"):
            if columns is not None:
                raise ValueError(f"cannot use columns parameter with orient='{orient}'")
        else:  # pragma: no cover
            raise ValueError(
                f"Expected 'index', 'columns' or 'tight' for orient parameter. "
                f"Got '{orient}' instead"
            )

        if orient != "tight":
            return cls(data, index=index, columns=columns, dtype=dtype)
        else:
            realdata = data["data"]

            def create_index(indexlist, namelist):
                index: Index
                if len(namelist) > 1:
                    index = MultiIndex.from_tuples(indexlist, names=namelist)
                else:
                    index = Index(indexlist, name=namelist[0])
                return index

            index = create_index(data["index"], data["index_names"])
            columns = create_index(data["columns"], data["column_names"])
            return cls(realdata, index=index, columns=columns, dtype=dtype)

    def to_numpy(
        self,
        dtype: npt.DTypeLike | None = None,
        copy: bool = False,
        na_value: object = lib.no_default,
    ) -> np.ndarray:
        """
        Convert the DataFrame to a NumPy array.

        By default, the dtype of the returned array will be the common NumPy
        dtype of all types in the DataFrame. For example, if the dtypes are
        ``float16`` and ``float32``, the results dtype will be ``float32``.
        This may require copying data and coercing values, which may be
        expensive.

        Parameters
        ----------
        dtype : str or numpy.dtype, optional
            The dtype to pass to :meth:`numpy.asarray`.
        copy : bool, default False
            Whether to ensure that the returned value is not a view on
            another array. Note that ``copy=False`` does not *ensure* that
            ``to_numpy()`` is no-copy. Rather, ``copy=True`` ensure that
            a copy is made, even if not strictly necessary.
        na_value : Any, optional
            The value to use for missing values. The default value depends
            on `dtype` and the dtypes of the DataFrame columns.

        Returns
        -------
        numpy.ndarray

        See Also
        --------
        Series.to_numpy : Similar method for Series.

        Examples
        --------
        >>> pd.DataFrame({"A": [1, 2], "B": [3, 4]}).to_numpy()
        array([[1, 3],
               [2, 4]])

        With heterogeneous data, the lowest common type will have to
        be used.

        >>> df = pd.DataFrame({"A": [1, 2], "B": [3.0, 4.5]})
        >>> df.to_numpy()
        array([[1. , 3. ],
               [2. , 4.5]])

        For a mix of numeric and non-numeric types, the output array will
        have object dtype.

        >>> df["C"] = pd.date_range("2000", periods=2)
        >>> df.to_numpy()
        array([[1, 3.0, Timestamp('2000-01-01 00:00:00')],
               [2, 4.5, Timestamp('2000-01-02 00:00:00')]], dtype=object)
        """
        if dtype is not None:
            dtype = np.dtype(dtype)
        result = self._mgr.as_array(dtype=dtype, copy=copy, na_value=na_value)
        if result.dtype is not dtype:
            result = np.array(result, dtype=dtype, copy=False)

        return result

    def _create_data_for_split_and_tight_to_dict(
        self, are_all_object_dtype_cols: bool, object_dtype_indices: list[int]
    ) -> list:
        """
        Simple helper method to create data for to ``to_dict(orient="split")`` and
        ``to_dict(orient="tight")`` to create the main output data
        """
        if are_all_object_dtype_cols:
            data = [
                list(map(maybe_box_native, t))
                for t in self.itertuples(index=False, name=None)
            ]
        else:
            data = [list(t) for t in self.itertuples(index=False, name=None)]
            if object_dtype_indices:
                # If we have object_dtype_cols, apply maybe_box_naive after list
                # comprehension for perf
                for row in data:
                    for i in object_dtype_indices:
                        row[i] = maybe_box_native(row[i])
        return data

    @overload
    def to_dict(
        self,
        orient: Literal["dict", "list", "series", "split", "tight", "index"] = ...,
        *,
        into: type[MutableMappingT] | MutableMappingT,
        index: bool = ...,
    ) -> MutableMappingT:
        ...

    @overload
    def to_dict(
        self,
        orient: Literal["records"],
        *,
        into: type[MutableMappingT] | MutableMappingT,
        index: bool = ...,
    ) -> list[MutableMappingT]:
        ...

    @overload
    def to_dict(
        self,
        orient: Literal["dict", "list", "series", "split", "tight", "index"] = ...,
        *,
        into: type[dict] = ...,
        index: bool = ...,
    ) -> dict:
        ...

    @overload
    def to_dict(
        self,
        orient: Literal["records"],
        *,
        into: type[dict] = ...,
        index: bool = ...,
    ) -> list[dict]:
        ...

    # error: Incompatible default for argument "into" (default has type "type
    # [dict[Any, Any]]", argument has type "type[MutableMappingT] | MutableMappingT")
    @deprecate_nonkeyword_arguments(
        version="3.0", allowed_args=["self", "orient"], name="to_dict"
    )
    def to_dict(
        self,
        orient: Literal[
            "dict", "list", "series", "split", "tight", "records", "index"
        ] = "dict",
        into: type[MutableMappingT] | MutableMappingT = dict,  # type: ignore[assignment]
        index: bool = True,
    ) -> MutableMappingT | list[MutableMappingT]:
        """
        Convert the DataFrame to a dictionary.

        The type of the key-value pairs can be customized with the parameters
        (see below).

        Parameters
        ----------
        orient : str {'dict', 'list', 'series', 'split', 'tight', 'records', 'index'}
            Determines the type of the values of the dictionary.

            - 'dict' (default) : dict like {column -> {index -> value}}
            - 'list' : dict like {column -> [values]}
            - 'series' : dict like {column -> Series(values)}
            - 'split' : dict like
              {'index' -> [index], 'columns' -> [columns], 'data' -> [values]}
            - 'tight' : dict like
              {'index' -> [index], 'columns' -> [columns], 'data' -> [values],
              'index_names' -> [index.names], 'column_names' -> [column.names]}
            - 'records' : list like
              [{column -> value}, ... , {column -> value}]
            - 'index' : dict like {index -> {column -> value}}

            .. versionadded:: 1.4.0
                'tight' as an allowed value for the ``orient`` argument

        into : class, default dict
            The collections.abc.MutableMapping subclass used for all Mappings
            in the return value.  Can be the actual class or an empty
            instance of the mapping type you want.  If you want a
            collections.defaultdict, you must pass it initialized.

        index : bool, default True
            Whether to include the index item (and index_names item if `orient`
            is 'tight') in the returned dictionary. Can only be ``False``
            when `orient` is 'split' or 'tight'. Note that when `orient` is
            'records', this parameter does not take effect (index item always
            not included).

            .. versionadded:: 2.0.0

        Returns
        -------
        dict, list or collections.abc.MutableMapping
            Return a collections.abc.MutableMapping object representing the
            DataFrame. The resulting transformation depends on the `orient`
            parameter.

        See Also
        --------
        DataFrame.from_dict: Create a DataFrame from a dictionary.
        DataFrame.to_json: Convert a DataFrame to JSON format.

        Examples
        --------
        >>> df = pd.DataFrame(
        ...     {"col1": [1, 2], "col2": [0.5, 0.75]}, index=["row1", "row2"]
        ... )
        >>> df
              col1  col2
        row1     1  0.50
        row2     2  0.75
        >>> df.to_dict()
        {'col1': {'row1': 1, 'row2': 2}, 'col2': {'row1': 0.5, 'row2': 0.75}}

        You can specify the return orientation.

        >>> df.to_dict("series")
        {'col1': row1    1
                 row2    2
        Name: col1, dtype: int64,
        'col2': row1    0.50
                row2    0.75
        Name: col2, dtype: float64}

        >>> df.to_dict("split")
        {'index': ['row1', 'row2'], 'columns': ['col1', 'col2'],
         'data': [[1, 0.5], [2, 0.75]]}

        >>> df.to_dict("records")
        [{'col1': 1, 'col2': 0.5}, {'col1': 2, 'col2': 0.75}]

        >>> df.to_dict("index")
        {'row1': {'col1': 1, 'col2': 0.5}, 'row2': {'col1': 2, 'col2': 0.75}}

        >>> df.to_dict("tight")
        {'index': ['row1', 'row2'], 'columns': ['col1', 'col2'],
         'data': [[1, 0.5], [2, 0.75]], 'index_names': [None], 'column_names': [None]}

        You can also specify the mapping type.

        >>> from collections import OrderedDict, defaultdict
        >>> df.to_dict(into=OrderedDict)
        OrderedDict([('col1', OrderedDict([('row1', 1), ('row2', 2)])),
                     ('col2', OrderedDict([('row1', 0.5), ('row2', 0.75)]))])

        If you want a `defaultdict`, you need to initialize it:

        >>> dd = defaultdict(list)
        >>> df.to_dict("records", into=dd)
        [defaultdict(<class 'list'>, {'col1': 1, 'col2': 0.5}),
         defaultdict(<class 'list'>, {'col1': 2, 'col2': 0.75})]
        """
        from pandas.core.methods.to_dict import to_dict

        return to_dict(self, orient, into=into, index=index)

    @deprecate_nonkeyword_arguments(
        version="3.0", allowed_args=["self", "destination_table"], name="to_gbq"
    )
    def to_gbq(
        self,
        destination_table: str,
        project_id: str | None = None,
        chunksize: int | None = None,
        reauth: bool = False,
        if_exists: ToGbqIfexist = "fail",
        auth_local_webserver: bool = True,
        table_schema: list[dict[str, str]] | None = None,
        location: str | None = None,
        progress_bar: bool = True,
        credentials=None,
    ) -> None:
        """
        Write a DataFrame to a Google BigQuery table.

        .. deprecated:: 2.2.0

           Please use ``pandas_gbq.to_gbq`` instead.

        This function requires the `pandas-gbq package
        <https://pandas-gbq.readthedocs.io>`__.

        See the `How to authenticate with Google BigQuery
        <https://pandas-gbq.readthedocs.io/en/latest/howto/authentication.html>`__
        guide for authentication instructions.

        Parameters
        ----------
        destination_table : str
            Name of table to be written, in the form ``dataset.tablename``.
        project_id : str, optional
            Google BigQuery Account project ID. Optional when available from
            the environment.
        chunksize : int, optional
            Number of rows to be inserted in each chunk from the dataframe.
            Set to ``None`` to load the whole dataframe at once.
        reauth : bool, default False
            Force Google BigQuery to re-authenticate the user. This is useful
            if multiple accounts are used.
        if_exists : str, default 'fail'
            Behavior when the destination table exists. Value can be one of:

            ``'fail'``
                If table exists raise pandas_gbq.gbq.TableCreationError.
            ``'replace'``
                If table exists, drop it, recreate it, and insert data.
            ``'append'``
                If table exists, insert data. Create if does not exist.
        auth_local_webserver : bool, default True
            Use the `local webserver flow`_ instead of the `console flow`_
            when getting user credentials.

            .. _local webserver flow:
                https://google-auth-oauthlib.readthedocs.io/en/latest/reference/google_auth_oauthlib.flow.html#google_auth_oauthlib.flow.InstalledAppFlow.run_local_server
            .. _console flow:
                https://google-auth-oauthlib.readthedocs.io/en/latest/reference/google_auth_oauthlib.flow.html#google_auth_oauthlib.flow.InstalledAppFlow.run_console

            *New in version 0.2.0 of pandas-gbq*.

            .. versionchanged:: 1.5.0
               Default value is changed to ``True``. Google has deprecated the
               ``auth_local_webserver = False`` `"out of band" (copy-paste)
               flow
               <https://developers.googleblog.com/2022/02/making-oauth-flows-safer.html?m=1#disallowed-oob>`_.
        table_schema : list of dicts, optional
            List of BigQuery table fields to which according DataFrame
            columns conform to, e.g. ``[{'name': 'col1', 'type':
            'STRING'},...]``. If schema is not provided, it will be
            generated according to dtypes of DataFrame columns. See
            BigQuery API documentation on available names of a field.

            *New in version 0.3.1 of pandas-gbq*.
        location : str, optional
            Location where the load job should run. See the `BigQuery locations
            documentation
            <https://cloud.google.com/bigquery/docs/dataset-locations>`__ for a
            list of available locations. The location must match that of the
            target dataset.

            *New in version 0.5.0 of pandas-gbq*.
        progress_bar : bool, default True
            Use the library `tqdm` to show the progress bar for the upload,
            chunk by chunk.

            *New in version 0.5.0 of pandas-gbq*.
        credentials : google.auth.credentials.Credentials, optional
            Credentials for accessing Google APIs. Use this parameter to
            override default credentials, such as to use Compute Engine
            :class:`google.auth.compute_engine.Credentials` or Service
            Account :class:`google.oauth2.service_account.Credentials`
            directly.

            *New in version 0.8.0 of pandas-gbq*.

        See Also
        --------
        pandas_gbq.to_gbq : This function in the pandas-gbq library.
        read_gbq : Read a DataFrame from Google BigQuery.

        Examples
        --------
        Example taken from `Google BigQuery documentation
        <https://cloud.google.com/bigquery/docs/samples/bigquery-pandas-gbq-to-gbq-simple>`_

        >>> project_id = "my-project"
        >>> table_id = "my_dataset.my_table"
        >>> df = pd.DataFrame(
        ...     {
        ...         "my_string": ["a", "b", "c"],
        ...         "my_int64": [1, 2, 3],
        ...         "my_float64": [4.0, 5.0, 6.0],
        ...         "my_bool1": [True, False, True],
        ...         "my_bool2": [False, True, False],
        ...         "my_dates": pd.date_range("now", periods=3),
        ...     }
        ... )

        >>> df.to_gbq(table_id, project_id=project_id)  # doctest: +SKIP
        """
        from pandas.io import gbq

        gbq.to_gbq(
            self,
            destination_table,
            project_id=project_id,
            chunksize=chunksize,
            reauth=reauth,
            if_exists=if_exists,
            auth_local_webserver=auth_local_webserver,
            table_schema=table_schema,
            location=location,
            progress_bar=progress_bar,
            credentials=credentials,
        )

    @classmethod
    def from_records(
        cls,
        data,
        index=None,
        exclude=None,
        columns=None,
        coerce_float: bool = False,
        nrows: int | None = None,
    ) -> DataFrame:
        """
        Convert structured or record ndarray to DataFrame.

        Creates a DataFrame object from a structured ndarray, sequence of
        tuples or dicts, or DataFrame.

        Parameters
        ----------
        data : structured ndarray, sequence of tuples or dicts, or DataFrame
            Structured input data.

            .. deprecated:: 2.1.0
                Passing a DataFrame is deprecated.
        index : str, list of fields, array-like
            Field of array to use as the index, alternately a specific set of
            input labels to use.
        exclude : sequence, default None
            Columns or fields to exclude.
        columns : sequence, default None
            Column names to use. If the passed data do not have names
            associated with them, this argument provides names for the
            columns. Otherwise this argument indicates the order of the columns
            in the result (any names not found in the data will become all-NA
            columns).
        coerce_float : bool, default False
            Attempt to convert values of non-string, non-numeric objects (like
            decimal.Decimal) to floating point, useful for SQL result sets.
        nrows : int, default None
            Number of rows to read if data is an iterator.

        Returns
        -------
        DataFrame

        See Also
        --------
        DataFrame.from_dict : DataFrame from dict of array-like or dicts.
        DataFrame : DataFrame object creation using constructor.

        Examples
        --------
        Data can be provided as a structured ndarray:

        >>> data = np.array(
        ...     [(3, "a"), (2, "b"), (1, "c"), (0, "d")],
        ...     dtype=[("col_1", "i4"), ("col_2", "U1")],
        ... )
        >>> pd.DataFrame.from_records(data)
           col_1 col_2
        0      3     a
        1      2     b
        2      1     c
        3      0     d

        Data can be provided as a list of dicts:

        >>> data = [
        ...     {"col_1": 3, "col_2": "a"},
        ...     {"col_1": 2, "col_2": "b"},
        ...     {"col_1": 1, "col_2": "c"},
        ...     {"col_1": 0, "col_2": "d"},
        ... ]
        >>> pd.DataFrame.from_records(data)
           col_1 col_2
        0      3     a
        1      2     b
        2      1     c
        3      0     d

        Data can be provided as a list of tuples with corresponding columns:

        >>> data = [(3, "a"), (2, "b"), (1, "c"), (0, "d")]
        >>> pd.DataFrame.from_records(data, columns=["col_1", "col_2"])
           col_1 col_2
        0      3     a
        1      2     b
        2      1     c
        3      0     d
        """
        if isinstance(data, DataFrame):
            warnings.warn(
                "Passing a DataFrame to DataFrame.from_records is deprecated. Use "
                "set_index and/or drop to modify the DataFrame instead.",
                FutureWarning,
                stacklevel=find_stack_level(),
            )
            if columns is not None:
                if is_scalar(columns):
                    columns = [columns]
                data = data[columns]
            if index is not None:
                data = data.set_index(index)
            if exclude is not None:
                data = data.drop(columns=exclude)
            return data.copy(deep=False)

        result_index = None

        # Make a copy of the input columns so we can modify it
        if columns is not None:
            columns = ensure_index(columns)

        def maybe_reorder(
            arrays: list[ArrayLike], arr_columns: Index, columns: Index, index
        ) -> tuple[list[ArrayLike], Index, Index | None]:
            """
            If our desired 'columns' do not match the data's pre-existing 'arr_columns',
            we re-order our arrays.  This is like a pre-emptive (cheap) reindex.
            """
            if len(arrays):
                length = len(arrays[0])
            else:
                length = 0

            result_index = None
            if len(arrays) == 0 and index is None and length == 0:
                result_index = default_index(0)

            arrays, arr_columns = reorder_arrays(arrays, arr_columns, columns, length)
            return arrays, arr_columns, result_index

        if is_iterator(data):
            if nrows == 0:
                return cls()

            try:
                first_row = next(data)
            except StopIteration:
                return cls(index=index, columns=columns)

            dtype = None
            if hasattr(first_row, "dtype") and first_row.dtype.names:
                dtype = first_row.dtype

            values = [first_row]

            if nrows is None:
                values += data
            else:
                values.extend(itertools.islice(data, nrows - 1))

            if dtype is not None:
                data = np.array(values, dtype=dtype)
            else:
                data = values

        if isinstance(data, dict):
            if columns is None:
                columns = arr_columns = ensure_index(sorted(data))
                arrays = [data[k] for k in columns]
            else:
                arrays = []
                arr_columns_list = []
                for k, v in data.items():
                    if k in columns:
                        arr_columns_list.append(k)
                        arrays.append(v)

                arr_columns = Index(arr_columns_list)
                arrays, arr_columns, result_index = maybe_reorder(
                    arrays, arr_columns, columns, index
                )

        elif isinstance(data, np.ndarray):
            arrays, columns = to_arrays(data, columns)
            arr_columns = columns
        else:
            arrays, arr_columns = to_arrays(data, columns)
            if coerce_float:
                for i, arr in enumerate(arrays):
                    if arr.dtype == object:
                        # error: Argument 1 to "maybe_convert_objects" has
                        # incompatible type "Union[ExtensionArray, ndarray]";
                        # expected "ndarray"
                        arrays[i] = lib.maybe_convert_objects(
                            arr,  # type: ignore[arg-type]
                            try_float=True,
                        )

            arr_columns = ensure_index(arr_columns)
            if columns is None:
                columns = arr_columns
            else:
                arrays, arr_columns, result_index = maybe_reorder(
                    arrays, arr_columns, columns, index
                )

        if exclude is None:
            exclude = set()
        else:
            exclude = set(exclude)

        if index is not None:
            if isinstance(index, str) or not hasattr(index, "__iter__"):
                i = columns.get_loc(index)
                exclude.add(index)
                if len(arrays) > 0:
                    result_index = Index(arrays[i], name=index)
                else:
                    result_index = Index([], name=index)
            else:
                try:
                    index_data = [arrays[arr_columns.get_loc(field)] for field in index]
                except (KeyError, TypeError):
                    # raised by get_loc, see GH#29258
                    result_index = index
                else:
                    result_index = ensure_index_from_sequences(index_data, names=index)
                    exclude.update(index)

        if any(exclude):
            arr_exclude = [x for x in exclude if x in arr_columns]
            to_remove = [arr_columns.get_loc(col) for col in arr_exclude]
            arrays = [v for i, v in enumerate(arrays) if i not in to_remove]

            columns = columns.drop(exclude)

        manager = _get_option("mode.data_manager", silent=True)
        mgr = arrays_to_mgr(arrays, columns, result_index, typ=manager)

        return cls._from_mgr(mgr, axes=mgr.axes)

    def to_records(
        self, index: bool = True, column_dtypes=None, index_dtypes=None
    ) -> np.rec.recarray:
        """
        Convert DataFrame to a NumPy record array.

        Index will be included as the first field of the record array if
        requested.

        Parameters
        ----------
        index : bool, default True
            Include index in resulting record array, stored in 'index'
            field or using the index label, if set.
        column_dtypes : str, type, dict, default None
            If a string or type, the data type to store all columns. If
            a dictionary, a mapping of column names and indices (zero-indexed)
            to specific data types.
        index_dtypes : str, type, dict, default None
            If a string or type, the data type to store all index levels. If
            a dictionary, a mapping of index level names and indices
            (zero-indexed) to specific data types.

            This mapping is applied only if `index=True`.

        Returns
        -------
        numpy.rec.recarray
            NumPy ndarray with the DataFrame labels as fields and each row
            of the DataFrame as entries.

        See Also
        --------
        DataFrame.from_records: Convert structured or record ndarray
            to DataFrame.
        numpy.rec.recarray: An ndarray that allows field access using
            attributes, analogous to typed columns in a
            spreadsheet.

        Examples
        --------
        >>> df = pd.DataFrame({"A": [1, 2], "B": [0.5, 0.75]}, index=["a", "b"])
        >>> df
           A     B
        a  1  0.50
        b  2  0.75
        >>> df.to_records()
        rec.array([('a', 1, 0.5 ), ('b', 2, 0.75)],
                  dtype=[('index', 'O'), ('A', '<i8'), ('B', '<f8')])

        If the DataFrame index has no label then the recarray field name
        is set to 'index'. If the index has a label then this is used as the
        field name:

        >>> df.index = df.index.rename("I")
        >>> df.to_records()
        rec.array([('a', 1, 0.5 ), ('b', 2, 0.75)],
                  dtype=[('I', 'O'), ('A', '<i8'), ('B', '<f8')])

        The index can be excluded from the record array:

        >>> df.to_records(index=False)
        rec.array([(1, 0.5 ), (2, 0.75)],
                  dtype=[('A', '<i8'), ('B', '<f8')])

        Data types can be specified for the columns:

        >>> df.to_records(column_dtypes={"A": "int32"})
        rec.array([('a', 1, 0.5 ), ('b', 2, 0.75)],
                  dtype=[('I', 'O'), ('A', '<i4'), ('B', '<f8')])

        As well as for the index:

        >>> df.to_records(index_dtypes="<S2")
        rec.array([(b'a', 1, 0.5 ), (b'b', 2, 0.75)],
                  dtype=[('I', 'S2'), ('A', '<i8'), ('B', '<f8')])

        >>> index_dtypes = f"<S{df.index.str.len().max()}"
        >>> df.to_records(index_dtypes=index_dtypes)
        rec.array([(b'a', 1, 0.5 ), (b'b', 2, 0.75)],
                  dtype=[('I', 'S1'), ('A', '<i8'), ('B', '<f8')])
        """
        if index:
            ix_vals = [
                np.asarray(self.index.get_level_values(i))
                for i in range(self.index.nlevels)
            ]

            arrays = ix_vals + [
                np.asarray(self.iloc[:, i]) for i in range(len(self.columns))
            ]

            index_names = list(self.index.names)

            if isinstance(self.index, MultiIndex):
                index_names = com.fill_missing_names(index_names)
            elif index_names[0] is None:
                index_names = ["index"]

            names = [str(name) for name in itertools.chain(index_names, self.columns)]
        else:
            arrays = [np.asarray(self.iloc[:, i]) for i in range(len(self.columns))]
            names = [str(c) for c in self.columns]
            index_names = []

        index_len = len(index_names)
        formats = []

        for i, v in enumerate(arrays):
            index_int = i

            # When the names and arrays are collected, we
            # first collect those in the DataFrame's index,
            # followed by those in its columns.
            #
            # Thus, the total length of the array is:
            # len(index_names) + len(DataFrame.columns).
            #
            # This check allows us to see whether we are
            # handling a name / array in the index or column.
            if index_int < index_len:
                dtype_mapping = index_dtypes
                name = index_names[index_int]
            else:
                index_int -= index_len
                dtype_mapping = column_dtypes
                name = self.columns[index_int]

            # We have a dictionary, so we get the data type
            # associated with the index or column (which can
            # be denoted by its name in the DataFrame or its
            # position in DataFrame's array of indices or
            # columns, whichever is applicable.
            if is_dict_like(dtype_mapping):
                if name in dtype_mapping:
                    dtype_mapping = dtype_mapping[name]
                elif index_int in dtype_mapping:
                    dtype_mapping = dtype_mapping[index_int]
                else:
                    dtype_mapping = None

            # If no mapping can be found, use the array's
            # dtype attribute for formatting.
            #
            # A valid dtype must either be a type or
            # string naming a type.
            if dtype_mapping is None:
                formats.append(v.dtype)
            elif isinstance(dtype_mapping, (type, np.dtype, str)):
                # error: Argument 1 to "append" of "list" has incompatible
                # type "Union[type, dtype[Any], str]"; expected "dtype[Any]"
                formats.append(dtype_mapping)  # type: ignore[arg-type]
            else:
                element = "row" if i < index_len else "column"
                msg = f"Invalid dtype {dtype_mapping} specified for {element} {name}"
                raise ValueError(msg)

        return np.rec.fromarrays(arrays, dtype={"names": names, "formats": formats})

    @classmethod
    def _from_arrays(
        cls,
        arrays,
        columns,
        index,
        dtype: Dtype | None = None,
        verify_integrity: bool = True,
    ) -> Self:
        """
        Create DataFrame from a list of arrays corresponding to the columns.

        Parameters
        ----------
        arrays : list-like of arrays
            Each array in the list corresponds to one column, in order.
        columns : list-like, Index
            The column names for the resulting DataFrame.
        index : list-like, Index
            The rows labels for the resulting DataFrame.
        dtype : dtype, optional
            Optional dtype to enforce for all arrays.
        verify_integrity : bool, default True
            Validate and homogenize all input. If set to False, it is assumed
            that all elements of `arrays` are actual arrays how they will be
            stored in a block (numpy ndarray or ExtensionArray), have the same
            length as and are aligned with the index, and that `columns` and
            `index` are ensured to be an Index object.

        Returns
        -------
        DataFrame
        """
        if dtype is not None:
            dtype = pandas_dtype(dtype)

        manager = _get_option("mode.data_manager", silent=True)
        columns = ensure_index(columns)
        if len(columns) != len(arrays):
            raise ValueError("len(columns) must match len(arrays)")
        mgr = arrays_to_mgr(
            arrays,
            columns,
            index,
            dtype=dtype,
            verify_integrity=verify_integrity,
            typ=manager,
        )
        return cls._from_mgr(mgr, axes=mgr.axes)

    @doc(
        storage_options=_shared_docs["storage_options"],
        compression_options=_shared_docs["compression_options"] % "path",
    )
    def to_stata(
        self,
        path: FilePath | WriteBuffer[bytes],
        *,
        convert_dates: dict[Hashable, str] | None = None,
        write_index: bool = True,
        byteorder: ToStataByteorder | None = None,
        time_stamp: datetime.datetime | None = None,
        data_label: str | None = None,
        variable_labels: dict[Hashable, str] | None = None,
        version: int | None = 114,
        convert_strl: Sequence[Hashable] | None = None,
        compression: CompressionOptions = "infer",
        storage_options: StorageOptions | None = None,
        value_labels: dict[Hashable, dict[float, str]] | None = None,
    ) -> None:
        """
        Export DataFrame object to Stata dta format.

        Writes the DataFrame to a Stata dataset file.
        "dta" files contain a Stata dataset.

        Parameters
        ----------
        path : str, path object, or buffer
            String, path object (implementing ``os.PathLike[str]``), or file-like
            object implementing a binary ``write()`` function.

        convert_dates : dict
            Dictionary mapping columns containing datetime types to stata
            internal format to use when writing the dates. Options are 'tc',
            'td', 'tm', 'tw', 'th', 'tq', 'ty'. Column can be either an integer
            or a name. Datetime columns that do not have a conversion type
            specified will be converted to 'tc'. Raises NotImplementedError if
            a datetime column has timezone information.
        write_index : bool
            Write the index to Stata dataset.
        byteorder : str
            Can be ">", "<", "little", or "big". default is `sys.byteorder`.
        time_stamp : datetime
            A datetime to use as file creation date.  Default is the current
            time.
        data_label : str, optional
            A label for the data set.  Must be 80 characters or smaller.
        variable_labels : dict
            Dictionary containing columns as keys and variable labels as
            values. Each label must be 80 characters or smaller.
        version : {{114, 117, 118, 119, None}}, default 114
            Version to use in the output dta file. Set to None to let pandas
            decide between 118 or 119 formats depending on the number of
            columns in the frame. Version 114 can be read by Stata 10 and
            later. Version 117 can be read by Stata 13 or later. Version 118
            is supported in Stata 14 and later. Version 119 is supported in
            Stata 15 and later. Version 114 limits string variables to 244
            characters or fewer while versions 117 and later allow strings
            with lengths up to 2,000,000 characters. Versions 118 and 119
            support Unicode characters, and version 119 supports more than
            32,767 variables.

            Version 119 should usually only be used when the number of
            variables exceeds the capacity of dta format 118. Exporting
            smaller datasets in format 119 may have unintended consequences,
            and, as of November 2020, Stata SE cannot read version 119 files.

        convert_strl : list, optional
            List of column names to convert to string columns to Stata StrL
            format. Only available if version is 117.  Storing strings in the
            StrL format can produce smaller dta files if strings have more than
            8 characters and values are repeated.
        {compression_options}

            .. versionchanged:: 1.4.0 Zstandard support.

        {storage_options}

        value_labels : dict of dicts
            Dictionary containing columns as keys and dictionaries of column value
            to labels as values. Labels for a single variable must be 32,000
            characters or smaller.

            .. versionadded:: 1.4.0

        Raises
        ------
        NotImplementedError
            * If datetimes contain timezone information
            * Column dtype is not representable in Stata
        ValueError
            * Columns listed in convert_dates are neither datetime64[ns]
              or datetime.datetime
            * Column listed in convert_dates is not in DataFrame
            * Categorical label contains more than 32,000 characters

        See Also
        --------
        read_stata : Import Stata data files.
        io.stata.StataWriter : Low-level writer for Stata data files.
        io.stata.StataWriter117 : Low-level writer for version 117 files.

        Examples
        --------
        >>> df = pd.DataFrame(
        ...     [["falcon", 350], ["parrot", 18]], columns=["animal", "parrot"]
        ... )
        >>> df.to_stata("animals.dta")  # doctest: +SKIP
        """
        if version not in (114, 117, 118, 119, None):
            raise ValueError("Only formats 114, 117, 118 and 119 are supported.")
        if version == 114:
            if convert_strl is not None:
                raise ValueError("strl is not supported in format 114")
            from pandas.io.stata import StataWriter as statawriter
        elif version == 117:
            # Incompatible import of "statawriter" (imported name has type
            # "Type[StataWriter117]", local name has type "Type[StataWriter]")
            from pandas.io.stata import (  # type: ignore[assignment]
                StataWriter117 as statawriter,
            )
        else:  # versions 118 and 119
            # Incompatible import of "statawriter" (imported name has type
            # "Type[StataWriter117]", local name has type "Type[StataWriter]")
            from pandas.io.stata import (  # type: ignore[assignment]
                StataWriterUTF8 as statawriter,
            )

        kwargs: dict[str, Any] = {}
        if version is None or version >= 117:
            # strl conversion is only supported >= 117
            kwargs["convert_strl"] = convert_strl
        if version is None or version >= 118:
            # Specifying the version is only supported for UTF8 (118 or 119)
            kwargs["version"] = version

        writer = statawriter(
            path,
            self,
            convert_dates=convert_dates,
            byteorder=byteorder,
            time_stamp=time_stamp,
            data_label=data_label,
            write_index=write_index,
            variable_labels=variable_labels,
            compression=compression,
            storage_options=storage_options,
            value_labels=value_labels,
            **kwargs,
        )
        writer.write_file()

    def to_feather(self, path: FilePath | WriteBuffer[bytes], **kwargs) -> None:
        """
        Write a DataFrame to the binary Feather format.

        Parameters
        ----------
        path : str, path object, file-like object
            String, path object (implementing ``os.PathLike[str]``), or file-like
            object implementing a binary ``write()`` function. If a string or a path,
            it will be used as Root Directory path when writing a partitioned dataset.
        **kwargs :
            Additional keywords passed to :func:`pyarrow.feather.write_feather`.
            This includes the `compression`, `compression_level`, `chunksize`
            and `version` keywords.

        Notes
        -----
        This function writes the dataframe as a `feather file
        <https://arrow.apache.org/docs/python/feather.html>`_. Requires a default
        index. For saving the DataFrame with your custom index use a method that
        supports custom indices e.g. `to_parquet`.

        Examples
        --------
        >>> df = pd.DataFrame([[1, 2, 3], [4, 5, 6]])
        >>> df.to_feather("file.feather")  # doctest: +SKIP
        """
        from pandas.io.feather_format import to_feather

        to_feather(self, path, **kwargs)

    @deprecate_nonkeyword_arguments(
        version="3.0", allowed_args=["self", "buf"], name="to_markdown"
    )
    @doc(
        Series.to_markdown,
        klass=_shared_doc_kwargs["klass"],
        storage_options=_shared_docs["storage_options"],
        examples="""Examples
        --------
        >>> df = pd.DataFrame(
        ...     data={"animal_1": ["elk", "pig"], "animal_2": ["dog", "quetzal"]}
        ... )
        >>> print(df.to_markdown())
        |    | animal_1   | animal_2   |
        |---:|:-----------|:-----------|
        |  0 | elk        | dog        |
        |  1 | pig        | quetzal    |

        Output markdown with a tabulate option.

        >>> print(df.to_markdown(tablefmt="grid"))
        +----+------------+------------+
        |    | animal_1   | animal_2   |
        +====+============+============+
        |  0 | elk        | dog        |
        +----+------------+------------+
        |  1 | pig        | quetzal    |
        +----+------------+------------+""",
    )
    def to_markdown(
        self,
        buf: FilePath | WriteBuffer[str] | None = None,
        mode: str = "wt",
        index: bool = True,
        storage_options: StorageOptions | None = None,
        **kwargs,
    ) -> str | None:
        if "showindex" in kwargs:
            raise ValueError("Pass 'index' instead of 'showindex")

        kwargs.setdefault("headers", "keys")
        kwargs.setdefault("tablefmt", "pipe")
        kwargs.setdefault("showindex", index)
        tabulate = import_optional_dependency("tabulate")
        result = tabulate.tabulate(self, **kwargs)
        if buf is None:
            return result

        with get_handle(buf, mode, storage_options=storage_options) as handles:
            handles.handle.write(result)
        return None

    @overload
    def to_parquet(
        self,
        path: None = ...,
        engine: Literal["auto", "pyarrow", "fastparquet"] = ...,
        compression: str | None = ...,
        index: bool | None = ...,
        partition_cols: list[str] | None = ...,
        storage_options: StorageOptions = ...,
        **kwargs,
    ) -> bytes:
        ...

    @overload
    def to_parquet(
        self,
        path: FilePath | WriteBuffer[bytes],
        engine: Literal["auto", "pyarrow", "fastparquet"] = ...,
        compression: str | None = ...,
        index: bool | None = ...,
        partition_cols: list[str] | None = ...,
        storage_options: StorageOptions = ...,
        **kwargs,
    ) -> None:
        ...

    @deprecate_nonkeyword_arguments(
        version="3.0", allowed_args=["self", "path"], name="to_parquet"
    )
    @doc(storage_options=_shared_docs["storage_options"])
    def to_parquet(
        self,
        path: FilePath | WriteBuffer[bytes] | None = None,
        engine: Literal["auto", "pyarrow", "fastparquet"] = "auto",
        compression: str | None = "snappy",
        index: bool | None = None,
        partition_cols: list[str] | None = None,
        storage_options: StorageOptions | None = None,
        **kwargs,
    ) -> bytes | None:
        """
        Write a DataFrame to the binary parquet format.

        This function writes the dataframe as a `parquet file
        <https://parquet.apache.org/>`_. You can choose different parquet
        backends, and have the option of compression. See
        :ref:`the user guide <io.parquet>` for more details.

        Parameters
        ----------
        path : str, path object, file-like object, or None, default None
            String, path object (implementing ``os.PathLike[str]``), or file-like
            object implementing a binary ``write()`` function. If None, the result is
            returned as bytes. If a string or path, it will be used as Root Directory
            path when writing a partitioned dataset.
        engine : {{'auto', 'pyarrow', 'fastparquet'}}, default 'auto'
            Parquet library to use. If 'auto', then the option
            ``io.parquet.engine`` is used. The default ``io.parquet.engine``
            behavior is to try 'pyarrow', falling back to 'fastparquet' if
            'pyarrow' is unavailable.
        compression : str or None, default 'snappy'
            Name of the compression to use. Use ``None`` for no compression.
            Supported options: 'snappy', 'gzip', 'brotli', 'lz4', 'zstd'.
        index : bool, default None
            If ``True``, include the dataframe's index(es) in the file output.
            If ``False``, they will not be written to the file.
            If ``None``, similar to ``True`` the dataframe's index(es)
            will be saved. However, instead of being saved as values,
            the RangeIndex will be stored as a range in the metadata so it
            doesn't require much space and is faster. Other indexes will
            be included as columns in the file output.
        partition_cols : list, optional, default None
            Column names by which to partition the dataset.
            Columns are partitioned in the order they are given.
            Must be None if path is not a string.
        {storage_options}

        **kwargs
            Additional arguments passed to the parquet library. See
            :ref:`pandas io <io.parquet>` for more details.

        Returns
        -------
        bytes if no path argument is provided else None

        See Also
        --------
        read_parquet : Read a parquet file.
        DataFrame.to_orc : Write an orc file.
        DataFrame.to_csv : Write a csv file.
        DataFrame.to_sql : Write to a sql table.
        DataFrame.to_hdf : Write to hdf.

        Notes
        -----
        This function requires either the `fastparquet
        <https://pypi.org/project/fastparquet>`_ or `pyarrow
        <https://arrow.apache.org/docs/python/>`_ library.

        Examples
        --------
        >>> df = pd.DataFrame(data={{"col1": [1, 2], "col2": [3, 4]}})
        >>> df.to_parquet("df.parquet.gzip", compression="gzip")  # doctest: +SKIP
        >>> pd.read_parquet("df.parquet.gzip")  # doctest: +SKIP
           col1  col2
        0     1     3
        1     2     4

        If you want to get a buffer to the parquet content you can use a io.BytesIO
        object, as long as you don't use partition_cols, which creates multiple files.

        >>> import io
        >>> f = io.BytesIO()
        >>> df.to_parquet(f)
        >>> f.seek(0)
        0
        >>> content = f.read()
        """
        from pandas.io.parquet import to_parquet

        return to_parquet(
            self,
            path,
            engine,
            compression=compression,
            index=index,
            partition_cols=partition_cols,
            storage_options=storage_options,
            **kwargs,
        )

    def to_orc(
        self,
        path: FilePath | WriteBuffer[bytes] | None = None,
        *,
        engine: Literal["pyarrow"] = "pyarrow",
        index: bool | None = None,
        engine_kwargs: dict[str, Any] | None = None,
    ) -> bytes | None:
        """
        Write a DataFrame to the ORC format.

        .. versionadded:: 1.5.0

        Parameters
        ----------
        path : str, file-like object or None, default None
            If a string, it will be used as Root Directory path
            when writing a partitioned dataset. By file-like object,
            we refer to objects with a write() method, such as a file handle
            (e.g. via builtin open function). If path is None,
            a bytes object is returned.
        engine : {'pyarrow'}, default 'pyarrow'
            ORC library to use.
        index : bool, optional
            If ``True``, include the dataframe's index(es) in the file output.
            If ``False``, they will not be written to the file.
            If ``None``, similar to ``infer`` the dataframe's index(es)
            will be saved. However, instead of being saved as values,
            the RangeIndex will be stored as a range in the metadata so it
            doesn't require much space and is faster. Other indexes will
            be included as columns in the file output.
        engine_kwargs : dict[str, Any] or None, default None
            Additional keyword arguments passed to :func:`pyarrow.orc.write_table`.

        Returns
        -------
        bytes if no path argument is provided else None

        Raises
        ------
        NotImplementedError
            Dtype of one or more columns is category, unsigned integers, interval,
            period or sparse.
        ValueError
            engine is not pyarrow.

        See Also
        --------
        read_orc : Read a ORC file.
        DataFrame.to_parquet : Write a parquet file.
        DataFrame.to_csv : Write a csv file.
        DataFrame.to_sql : Write to a sql table.
        DataFrame.to_hdf : Write to hdf.

        Notes
        -----
        * Before using this function you should read the :ref:`user guide about
          ORC <io.orc>` and :ref:`install optional dependencies <install.warn_orc>`.
        * This function requires `pyarrow <https://arrow.apache.org/docs/python/>`_
          library.
        * For supported dtypes please refer to `supported ORC features in Arrow
          <https://arrow.apache.org/docs/cpp/orc.html#data-types>`__.
        * Currently timezones in datetime columns are not preserved when a
          dataframe is converted into ORC files.

        Examples
        --------
        >>> df = pd.DataFrame(data={"col1": [1, 2], "col2": [4, 3]})
        >>> df.to_orc("df.orc")  # doctest: +SKIP
        >>> pd.read_orc("df.orc")  # doctest: +SKIP
           col1  col2
        0     1     4
        1     2     3

        If you want to get a buffer to the orc content you can write it to io.BytesIO

        >>> import io
        >>> b = io.BytesIO(df.to_orc())  # doctest: +SKIP
        >>> b.seek(0)  # doctest: +SKIP
        0
        >>> content = b.read()  # doctest: +SKIP
        """
        from pandas.io.orc import to_orc

        return to_orc(
            self, path, engine=engine, index=index, engine_kwargs=engine_kwargs
        )

    @overload
    def to_html(
        self,
        buf: FilePath | WriteBuffer[str],
        columns: Axes | None = ...,
        col_space: ColspaceArgType | None = ...,
        header: bool = ...,
        index: bool = ...,
        na_rep: str = ...,
        formatters: FormattersType | None = ...,
        float_format: FloatFormatType | None = ...,
        sparsify: bool | None = ...,
        index_names: bool = ...,
        justify: str | None = ...,
        max_rows: int | None = ...,
        max_cols: int | None = ...,
        show_dimensions: bool | str = ...,
        decimal: str = ...,
        bold_rows: bool = ...,
        classes: str | list | tuple | None = ...,
        escape: bool = ...,
        notebook: bool = ...,
        border: int | bool | None = ...,
        table_id: str | None = ...,
        render_links: bool = ...,
        encoding: str | None = ...,
    ) -> None:
        ...

    @overload
    def to_html(
        self,
        buf: None = ...,
        columns: Axes | None = ...,
        col_space: ColspaceArgType | None = ...,
        header: bool = ...,
        index: bool = ...,
        na_rep: str = ...,
        formatters: FormattersType | None = ...,
        float_format: FloatFormatType | None = ...,
        sparsify: bool | None = ...,
        index_names: bool = ...,
        justify: str | None = ...,
        max_rows: int | None = ...,
        max_cols: int | None = ...,
        show_dimensions: bool | str = ...,
        decimal: str = ...,
        bold_rows: bool = ...,
        classes: str | list | tuple | None = ...,
        escape: bool = ...,
        notebook: bool = ...,
        border: int | bool | None = ...,
        table_id: str | None = ...,
        render_links: bool = ...,
        encoding: str | None = ...,
    ) -> str:
        ...

    @deprecate_nonkeyword_arguments(
        version="3.0", allowed_args=["self", "buf"], name="to_html"
    )
    @Substitution(
        header_type="bool",
        header="Whether to print column labels, default True",
        col_space_type="str or int, list or dict of int or str",
        col_space="The minimum width of each column in CSS length "
        "units.  An int is assumed to be px units.",
    )
    @Substitution(shared_params=fmt.common_docstring, returns=fmt.return_docstring)
    def to_html(
        self,
        buf: FilePath | WriteBuffer[str] | None = None,
        columns: Axes | None = None,
        col_space: ColspaceArgType | None = None,
        header: bool = True,
        index: bool = True,
        na_rep: str = "NaN",
        formatters: FormattersType | None = None,
        float_format: FloatFormatType | None = None,
        sparsify: bool | None = None,
        index_names: bool = True,
        justify: str | None = None,
        max_rows: int | None = None,
        max_cols: int | None = None,
        show_dimensions: bool | str = False,
        decimal: str = ".",
        bold_rows: bool = True,
        classes: str | list | tuple | None = None,
        escape: bool = True,
        notebook: bool = False,
        border: int | bool | None = None,
        table_id: str | None = None,
        render_links: bool = False,
        encoding: str | None = None,
    ) -> str | None:
        """
        Render a DataFrame as an HTML table.
        %(shared_params)s
        bold_rows : bool, default True
            Make the row labels bold in the output.
        classes : str or list or tuple, default None
            CSS class(es) to apply to the resulting html table.
        escape : bool, default True
            Convert the characters <, >, and & to HTML-safe sequences.
        notebook : {True, False}, default False
            Whether the generated HTML is for IPython Notebook.
        border : int
            A ``border=border`` attribute is included in the opening
            `<table>` tag. Default ``pd.options.display.html.border``.
        table_id : str, optional
            A css id is included in the opening `<table>` tag if specified.
        render_links : bool, default False
            Convert URLs to HTML links.
        encoding : str, default "utf-8"
            Set character encoding.
        %(returns)s
        See Also
        --------
        to_string : Convert DataFrame to a string.

        Examples
        --------
        >>> df = pd.DataFrame(data={"col1": [1, 2], "col2": [4, 3]})
        >>> html_string = '''<table border="1" class="dataframe">
        ...   <thead>
        ...     <tr style="text-align: right;">
        ...       <th></th>
        ...       <th>col1</th>
        ...       <th>col2</th>
        ...     </tr>
        ...   </thead>
        ...   <tbody>
        ...     <tr>
        ...       <th>0</th>
        ...       <td>1</td>
        ...       <td>4</td>
        ...     </tr>
        ...     <tr>
        ...       <th>1</th>
        ...       <td>2</td>
        ...       <td>3</td>
        ...     </tr>
        ...   </tbody>
        ... </table>'''
        >>> assert html_string == df.to_html()
        """
        if justify is not None and justify not in fmt.VALID_JUSTIFY_PARAMETERS:
            raise ValueError("Invalid value for justify parameter")

        formatter = fmt.DataFrameFormatter(
            self,
            columns=columns,
            col_space=col_space,
            na_rep=na_rep,
            header=header,
            index=index,
            formatters=formatters,
            float_format=float_format,
            bold_rows=bold_rows,
            sparsify=sparsify,
            justify=justify,
            index_names=index_names,
            escape=escape,
            decimal=decimal,
            max_rows=max_rows,
            max_cols=max_cols,
            show_dimensions=show_dimensions,
        )
        # TODO: a generic formatter wld b in DataFrameFormatter
        return fmt.DataFrameRenderer(formatter).to_html(
            buf=buf,
            classes=classes,
            notebook=notebook,
            border=border,
            encoding=encoding,
            table_id=table_id,
            render_links=render_links,
        )

    @overload
    def to_xml(
        self,
        path_or_buffer: None = ...,
        *,
        index: bool = ...,
        root_name: str | None = ...,
        row_name: str | None = ...,
        na_rep: str | None = ...,
        attr_cols: list[str] | None = ...,
        elem_cols: list[str] | None = ...,
        namespaces: dict[str | None, str] | None = ...,
        prefix: str | None = ...,
        encoding: str = ...,
        xml_declaration: bool | None = ...,
        pretty_print: bool | None = ...,
        parser: XMLParsers | None = ...,
        stylesheet: FilePath | ReadBuffer[str] | ReadBuffer[bytes] | None = ...,
        compression: CompressionOptions = ...,
        storage_options: StorageOptions | None = ...,
    ) -> str:
        ...

    @overload
    def to_xml(
        self,
        path_or_buffer: FilePath | WriteBuffer[bytes] | WriteBuffer[str],
        *,
        index: bool = ...,
        root_name: str | None = ...,
        row_name: str | None = ...,
        na_rep: str | None = ...,
        attr_cols: list[str] | None = ...,
        elem_cols: list[str] | None = ...,
        namespaces: dict[str | None, str] | None = ...,
        prefix: str | None = ...,
        encoding: str = ...,
        xml_declaration: bool | None = ...,
        pretty_print: bool | None = ...,
        parser: XMLParsers | None = ...,
        stylesheet: FilePath | ReadBuffer[str] | ReadBuffer[bytes] | None = ...,
        compression: CompressionOptions = ...,
        storage_options: StorageOptions | None = ...,
    ) -> None:
        ...

    @deprecate_nonkeyword_arguments(
        version="3.0", allowed_args=["self", "path_or_buffer"], name="to_xml"
    )
    @doc(
        storage_options=_shared_docs["storage_options"],
        compression_options=_shared_docs["compression_options"] % "path_or_buffer",
    )
    def to_xml(
        self,
        path_or_buffer: FilePath | WriteBuffer[bytes] | WriteBuffer[str] | None = None,
        index: bool = True,
        root_name: str | None = "data",
        row_name: str | None = "row",
        na_rep: str | None = None,
        attr_cols: list[str] | None = None,
        elem_cols: list[str] | None = None,
        namespaces: dict[str | None, str] | None = None,
        prefix: str | None = None,
        encoding: str = "utf-8",
        xml_declaration: bool | None = True,
        pretty_print: bool | None = True,
        parser: XMLParsers | None = "lxml",
        stylesheet: FilePath | ReadBuffer[str] | ReadBuffer[bytes] | None = None,
        compression: CompressionOptions = "infer",
        storage_options: StorageOptions | None = None,
    ) -> str | None:
        """
        Render a DataFrame to an XML document.

        .. versionadded:: 1.3.0

        Parameters
        ----------
        path_or_buffer : str, path object, file-like object, or None, default None
            String, path object (implementing ``os.PathLike[str]``), or file-like
            object implementing a ``write()`` function. If None, the result is returned
            as a string.
        index : bool, default True
            Whether to include index in XML document.
        root_name : str, default 'data'
            The name of root element in XML document.
        row_name : str, default 'row'
            The name of row element in XML document.
        na_rep : str, optional
            Missing data representation.
        attr_cols : list-like, optional
            List of columns to write as attributes in row element.
            Hierarchical columns will be flattened with underscore
            delimiting the different levels.
        elem_cols : list-like, optional
            List of columns to write as children in row element. By default,
            all columns output as children of row element. Hierarchical
            columns will be flattened with underscore delimiting the
            different levels.
        namespaces : dict, optional
            All namespaces to be defined in root element. Keys of dict
            should be prefix names and values of dict corresponding URIs.
            Default namespaces should be given empty string key. For
            example, ::

                namespaces = {{"": "https://example.com"}}

        prefix : str, optional
            Namespace prefix to be used for every element and/or attribute
            in document. This should be one of the keys in ``namespaces``
            dict.
        encoding : str, default 'utf-8'
            Encoding of the resulting document.
        xml_declaration : bool, default True
            Whether to include the XML declaration at start of document.
        pretty_print : bool, default True
            Whether output should be pretty printed with indentation and
            line breaks.
        parser : {{'lxml','etree'}}, default 'lxml'
            Parser module to use for building of tree. Only 'lxml' and
            'etree' are supported. With 'lxml', the ability to use XSLT
            stylesheet is supported.
        stylesheet : str, path object or file-like object, optional
            A URL, file-like object, or a raw string containing an XSLT
            script used to transform the raw XML output. Script should use
            layout of elements and attributes from original output. This
            argument requires ``lxml`` to be installed. Only XSLT 1.0
            scripts and not later versions is currently supported.
        {compression_options}

            .. versionchanged:: 1.4.0 Zstandard support.

        {storage_options}

        Returns
        -------
        None or str
            If ``io`` is None, returns the resulting XML format as a
            string. Otherwise returns None.

        See Also
        --------
        to_json : Convert the pandas object to a JSON string.
        to_html : Convert DataFrame to a html.

        Examples
        --------
        >>> df = pd.DataFrame(
        ...     [["square", 360, 4], ["circle", 360, np.nan], ["triangle", 180, 3]],
        ...     columns=["shape", "degrees", "sides"],
        ... )

        >>> df.to_xml()  # doctest: +SKIP
        <?xml version='1.0' encoding='utf-8'?>
        <data>
          <row>
            <index>0</index>
            <shape>square</shape>
            <degrees>360</degrees>
            <sides>4.0</sides>
          </row>
          <row>
            <index>1</index>
            <shape>circle</shape>
            <degrees>360</degrees>
            <sides/>
          </row>
          <row>
            <index>2</index>
            <shape>triangle</shape>
            <degrees>180</degrees>
            <sides>3.0</sides>
          </row>
        </data>

        >>> df.to_xml(
        ...     attr_cols=["index", "shape", "degrees", "sides"]
        ... )  # doctest: +SKIP
        <?xml version='1.0' encoding='utf-8'?>
        <data>
          <row index="0" shape="square" degrees="360" sides="4.0"/>
          <row index="1" shape="circle" degrees="360"/>
          <row index="2" shape="triangle" degrees="180" sides="3.0"/>
        </data>

        >>> df.to_xml(
        ...     namespaces={{"doc": "https://example.com"}}, prefix="doc"
        ... )  # doctest: +SKIP
        <?xml version='1.0' encoding='utf-8'?>
        <doc:data xmlns:doc="https://example.com">
          <doc:row>
            <doc:index>0</doc:index>
            <doc:shape>square</doc:shape>
            <doc:degrees>360</doc:degrees>
            <doc:sides>4.0</doc:sides>
          </doc:row>
          <doc:row>
            <doc:index>1</doc:index>
            <doc:shape>circle</doc:shape>
            <doc:degrees>360</doc:degrees>
            <doc:sides/>
          </doc:row>
          <doc:row>
            <doc:index>2</doc:index>
            <doc:shape>triangle</doc:shape>
            <doc:degrees>180</doc:degrees>
            <doc:sides>3.0</doc:sides>
          </doc:row>
        </doc:data>
        """

        from pandas.io.formats.xml import (
            EtreeXMLFormatter,
            LxmlXMLFormatter,
        )

        lxml = import_optional_dependency("lxml.etree", errors="ignore")

        TreeBuilder: type[EtreeXMLFormatter | LxmlXMLFormatter]

        if parser == "lxml":
            if lxml is not None:
                TreeBuilder = LxmlXMLFormatter
            else:
                raise ImportError(
                    "lxml not found, please install or use the etree parser."
                )

        elif parser == "etree":
            TreeBuilder = EtreeXMLFormatter

        else:
            raise ValueError("Values for parser can only be lxml or etree.")

        xml_formatter = TreeBuilder(
            self,
            path_or_buffer=path_or_buffer,
            index=index,
            root_name=root_name,
            row_name=row_name,
            na_rep=na_rep,
            attr_cols=attr_cols,
            elem_cols=elem_cols,
            namespaces=namespaces,
            prefix=prefix,
            encoding=encoding,
            xml_declaration=xml_declaration,
            pretty_print=pretty_print,
            stylesheet=stylesheet,
            compression=compression,
            storage_options=storage_options,
        )

        return xml_formatter.write_output()

    # ----------------------------------------------------------------------
    @doc(INFO_DOCSTRING, **frame_sub_kwargs)
    def info(
        self,
        verbose: bool | None = None,
        buf: WriteBuffer[str] | None = None,
        max_cols: int | None = None,
        memory_usage: bool | str | None = None,
        show_counts: bool | None = None,
    ) -> None:
        info = DataFrameInfo(
            data=self,
            memory_usage=memory_usage,
        )
        info.render(
            buf=buf,
            max_cols=max_cols,
            verbose=verbose,
            show_counts=show_counts,
        )

    def memory_usage(self, index: bool = True, deep: bool = False) -> Series:
        """
        Return the memory usage of each column in bytes.

        The memory usage can optionally include the contribution of
        the index and elements of `object` dtype.

        This value is displayed in `DataFrame.info` by default. This can be
        suppressed by setting ``pandas.options.display.memory_usage`` to False.

        Parameters
        ----------
        index : bool, default True
            Specifies whether to include the memory usage of the DataFrame's
            index in returned Series. If ``index=True``, the memory usage of
            the index is the first item in the output.
        deep : bool, default False
            If True, introspect the data deeply by interrogating
            `object` dtypes for system-level memory consumption, and include
            it in the returned values.

        Returns
        -------
        Series
            A Series whose index is the original column names and whose values
            is the memory usage of each column in bytes.

        See Also
        --------
        numpy.ndarray.nbytes : Total bytes consumed by the elements of an
            ndarray.
        Series.memory_usage : Bytes consumed by a Series.
        Categorical : Memory-efficient array for string values with
            many repeated values.
        DataFrame.info : Concise summary of a DataFrame.

        Notes
        -----
        See the :ref:`Frequently Asked Questions <df-memory-usage>` for more
        details.

        Examples
        --------
        >>> dtypes = ["int64", "float64", "complex128", "object", "bool"]
        >>> data = dict([(t, np.ones(shape=5000, dtype=int).astype(t)) for t in dtypes])
        >>> df = pd.DataFrame(data)
        >>> df.head()
           int64  float64            complex128  object  bool
        0      1      1.0              1.0+0.0j       1  True
        1      1      1.0              1.0+0.0j       1  True
        2      1      1.0              1.0+0.0j       1  True
        3      1      1.0              1.0+0.0j       1  True
        4      1      1.0              1.0+0.0j       1  True

        >>> df.memory_usage()
        Index           128
        int64         40000
        float64       40000
        complex128    80000
        object        40000
        bool           5000
        dtype: int64

        >>> df.memory_usage(index=False)
        int64         40000
        float64       40000
        complex128    80000
        object        40000
        bool           5000
        dtype: int64

        The memory footprint of `object` dtype columns is ignored by default:

        >>> df.memory_usage(deep=True)
        Index            128
        int64          40000
        float64        40000
        complex128     80000
        object        180000
        bool            5000
        dtype: int64

        Use a Categorical for efficient storage of an object-dtype column with
        many repeated values.

        >>> df["object"].astype("category").memory_usage(deep=True)
        5136
        """
        result = self._constructor_sliced(
            [c.memory_usage(index=False, deep=deep) for col, c in self.items()],
            index=self.columns,
            dtype=np.intp,
        )
        if index:
            index_memory_usage = self._constructor_sliced(
                self.index.memory_usage(deep=deep), index=["Index"]
            )
            result = index_memory_usage._append(result)
        return result

    def transpose(self, *args, copy: bool = False) -> DataFrame:
        """
        Transpose index and columns.

        Reflect the DataFrame over its main diagonal by writing rows as columns
        and vice-versa. The property :attr:`.T` is an accessor to the method
        :meth:`transpose`.

        Parameters
        ----------
        *args : tuple, optional
            Accepted for compatibility with NumPy.
        copy : bool, default False
            Whether to copy the data after transposing, even for DataFrames
            with a single dtype.

            Note that a copy is always required for mixed dtype DataFrames,
            or for DataFrames with any extension types.

            .. note::
                The `copy` keyword will change behavior in pandas 3.0.
                `Copy-on-Write
                <https://pandas.pydata.org/docs/dev/user_guide/copy_on_write.html>`__
                will be enabled by default, which means that all methods with a
                `copy` keyword will use a lazy copy mechanism to defer the copy and
                ignore the `copy` keyword. The `copy` keyword will be removed in a
                future version of pandas.

                You can already get the future behavior and improvements through
                enabling copy on write ``pd.options.mode.copy_on_write = True``

        Returns
        -------
        DataFrame
            The transposed DataFrame.

        See Also
        --------
        numpy.transpose : Permute the dimensions of a given array.

        Notes
        -----
        Transposing a DataFrame with mixed dtypes will result in a homogeneous
        DataFrame with the `object` dtype. In such a case, a copy of the data
        is always made.

        Examples
        --------
        **Square DataFrame with homogeneous dtype**

        >>> d1 = {"col1": [1, 2], "col2": [3, 4]}
        >>> df1 = pd.DataFrame(data=d1)
        >>> df1
           col1  col2
        0     1     3
        1     2     4

        >>> df1_transposed = df1.T  # or df1.transpose()
        >>> df1_transposed
              0  1
        col1  1  2
        col2  3  4

        When the dtype is homogeneous in the original DataFrame, we get a
        transposed DataFrame with the same dtype:

        >>> df1.dtypes
        col1    int64
        col2    int64
        dtype: object
        >>> df1_transposed.dtypes
        0    int64
        1    int64
        dtype: object

        **Non-square DataFrame with mixed dtypes**

        >>> d2 = {
        ...     "name": ["Alice", "Bob"],
        ...     "score": [9.5, 8],
        ...     "employed": [False, True],
        ...     "kids": [0, 0],
        ... }
        >>> df2 = pd.DataFrame(data=d2)
        >>> df2
            name  score  employed  kids
        0  Alice    9.5     False     0
        1    Bob    8.0      True     0

        >>> df2_transposed = df2.T  # or df2.transpose()
        >>> df2_transposed
                      0     1
        name      Alice   Bob
        score       9.5   8.0
        employed  False  True
        kids          0     0

        When the DataFrame has mixed dtypes, we get a transposed DataFrame with
        the `object` dtype:

        >>> df2.dtypes
        name         object
        score       float64
        employed       bool
        kids          int64
        dtype: object
        >>> df2_transposed.dtypes
        0    object
        1    object
        dtype: object
        """
        nv.validate_transpose(args, {})
        # construct the args

        dtypes = list(self.dtypes)

        if self._can_fast_transpose:
            # Note: tests pass without this, but this improves perf quite a bit.
            new_vals = self._values.T
            if copy and not using_copy_on_write():
                new_vals = new_vals.copy()

            result = self._constructor(
                new_vals,
                index=self.columns,
                columns=self.index,
                copy=False,
                dtype=new_vals.dtype,
            )
            if using_copy_on_write() and len(self) > 0:
                result._mgr.add_references(self._mgr)  # type: ignore[arg-type]

        elif (
            self._is_homogeneous_type
            and dtypes
            and isinstance(dtypes[0], ExtensionDtype)
        ):
            new_values: list
            if isinstance(dtypes[0], BaseMaskedDtype):
                # We have masked arrays with the same dtype. We can transpose faster.
                from pandas.core.arrays.masked import (
                    transpose_homogeneous_masked_arrays,
                )

                new_values = transpose_homogeneous_masked_arrays(
                    cast(Sequence[BaseMaskedArray], self._iter_column_arrays())
                )
            elif isinstance(dtypes[0], ArrowDtype):
                # We have arrow EAs with the same dtype. We can transpose faster.
                from pandas.core.arrays.arrow.array import (
                    ArrowExtensionArray,
                    transpose_homogeneous_pyarrow,
                )

                new_values = transpose_homogeneous_pyarrow(
                    cast(Sequence[ArrowExtensionArray], self._iter_column_arrays())
                )
            else:
                # We have other EAs with the same dtype. We preserve dtype in transpose.
                dtyp = dtypes[0]
                arr_typ = dtyp.construct_array_type()
                values = self.values
                new_values = [arr_typ._from_sequence(row, dtype=dtyp) for row in values]

            result = type(self)._from_arrays(
                new_values,
                index=self.columns,
                columns=self.index,
                verify_integrity=False,
            )

        else:
            new_arr = self.values.T
            if copy and not using_copy_on_write():
                new_arr = new_arr.copy()
            result = self._constructor(
                new_arr,
                index=self.columns,
                columns=self.index,
                dtype=new_arr.dtype,
                # We already made a copy (more than one block)
                copy=False,
            )

        return result.__finalize__(self, method="transpose")

    @property
    def T(self) -> DataFrame:
        """
        The transpose of the DataFrame.

        Returns
        -------
        DataFrame
            The transposed DataFrame.

        See Also
        --------
        DataFrame.transpose : Transpose index and columns.

        Examples
        --------
        >>> df = pd.DataFrame({"col1": [1, 2], "col2": [3, 4]})
        >>> df
           col1  col2
        0     1     3
        1     2     4

        >>> df.T
              0  1
        col1  1  2
        col2  3  4
        """
        return self.transpose()

    # ----------------------------------------------------------------------
    # Indexing Methods

    def _ixs(self, i: int, axis: AxisInt = 0) -> Series:
        """
        Parameters
        ----------
        i : int
        axis : int

        Returns
        -------
        Series
        """
        # irow
        if axis == 0:
            new_mgr = self._mgr.fast_xs(i)

            # if we are a copy, mark as such
            copy = isinstance(new_mgr.array, np.ndarray) and new_mgr.array.base is None
            result = self._constructor_sliced_from_mgr(new_mgr, axes=new_mgr.axes)
            result._name = self.index[i]
            result = result.__finalize__(self)
            result._set_is_copy(self, copy=copy)
            return result

        # icol
        else:
            label = self.columns[i]

            col_mgr = self._mgr.iget(i)
            result = self._box_col_values(col_mgr, i)

            # this is a cached value, mark it so
            result._set_as_cached(label, self)
            return result

    def _get_column_array(self, i: int) -> ArrayLike:
        """
        Get the values of the i'th column (ndarray or ExtensionArray, as stored
        in the Block)

        Warning! The returned array is a view but doesn't handle Copy-on-Write,
        so this should be used with caution (for read-only purposes).
        """
        return self._mgr.iget_values(i)

    def _iter_column_arrays(self) -> Iterator[ArrayLike]:
        """
        Iterate over the arrays of all columns in order.
        This returns the values as stored in the Block (ndarray or ExtensionArray).

        Warning! The returned array is a view but doesn't handle Copy-on-Write,
        so this should be used with caution (for read-only purposes).
        """
        if isinstance(self._mgr, ArrayManager):
            yield from self._mgr.arrays
        else:
            for i in range(len(self.columns)):
                yield self._get_column_array(i)

    def _getitem_nocopy(self, key: list):
        """
        Behaves like __getitem__, but returns a view in cases where __getitem__
        would make a copy.
        """
        # TODO(CoW): can be removed if/when we are always Copy-on-Write
        indexer = self.columns._get_indexer_strict(key, "columns")[1]
        new_axis = self.columns[indexer]

        new_mgr = self._mgr.reindex_indexer(
            new_axis,
            indexer,
            axis=0,
            allow_dups=True,
            copy=False,
            only_slice=True,
        )
        result = self._constructor_from_mgr(new_mgr, axes=new_mgr.axes)
        result = result.__finalize__(self)
        return result

    def __getitem__(self, key):
        check_dict_or_set_indexers(key)
        key = lib.item_from_zerodim(key)
        key = com.apply_if_callable(key, self)

        if is_hashable(key) and not is_iterator(key):
            # is_iterator to exclude generator e.g. test_getitem_listlike
            # shortcut if the key is in columns
            is_mi = isinstance(self.columns, MultiIndex)
            # GH#45316 Return view if key is not duplicated
            # Only use drop_duplicates with duplicates for performance
            if not is_mi and (
                self.columns.is_unique
                and key in self.columns
                or key in self.columns.drop_duplicates(keep=False)
            ):
                return self._get_item_cache(key)

            elif is_mi and self.columns.is_unique and key in self.columns:
                return self._getitem_multilevel(key)

        # Do we have a slicer (on rows)?
        if isinstance(key, slice):
            return self._getitem_slice(key)

        # Do we have a (boolean) DataFrame?
        if isinstance(key, DataFrame):
            return self.where(key)

        # Do we have a (boolean) 1d indexer?
        if com.is_bool_indexer(key):
            return self._getitem_bool_array(key)

        # We are left with two options: a single key, and a collection of keys,
        # We interpret tuples as collections only for non-MultiIndex
        is_single_key = isinstance(key, tuple) or not is_list_like(key)

        if is_single_key:
            if self.columns.nlevels > 1:
                return self._getitem_multilevel(key)
            indexer = self.columns.get_loc(key)
            if is_integer(indexer):
                indexer = [indexer]
        else:
            if is_iterator(key):
                key = list(key)
            indexer = self.columns._get_indexer_strict(key, "columns")[1]

        # take() does not accept boolean indexers
        if getattr(indexer, "dtype", None) == bool:
            indexer = np.where(indexer)[0]

        if isinstance(indexer, slice):
            return self._slice(indexer, axis=1)

        data = self._take_with_is_copy(indexer, axis=1)

        if is_single_key:
            # What does looking for a single key in a non-unique index return?
            # The behavior is inconsistent. It returns a Series, except when
            # - the key itself is repeated (test on data.shape, #9519), or
            # - we have a MultiIndex on columns (test on self.columns, #21309)
            if data.shape[1] == 1 and not isinstance(self.columns, MultiIndex):
                # GH#26490 using data[key] can cause RecursionError
                return data._get_item_cache(key)

        return data

    def _getitem_bool_array(self, key):
        # also raises Exception if object array with NA values
        # warning here just in case -- previously __setitem__ was
        # reindexing but __getitem__ was not; it seems more reasonable to
        # go with the __setitem__ behavior since that is more consistent
        # with all other indexing behavior
        if isinstance(key, Series) and not key.index.equals(self.index):
            warnings.warn(
                "Boolean Series key will be reindexed to match DataFrame index.",
                UserWarning,
                stacklevel=find_stack_level(),
            )
        elif len(key) != len(self.index):
            raise ValueError(
                f"Item wrong length {len(key)} instead of {len(self.index)}."
            )

        # check_bool_indexer will throw exception if Series key cannot
        # be reindexed to match DataFrame rows
        key = check_bool_indexer(self.index, key)

        if key.all():
            return self.copy(deep=None)

        indexer = key.nonzero()[0]
        return self._take_with_is_copy(indexer, axis=0)

    def _getitem_multilevel(self, key):
        # self.columns is a MultiIndex
        loc = self.columns.get_loc(key)
        if isinstance(loc, (slice, np.ndarray)):
            new_columns = self.columns[loc]
            result_columns = maybe_droplevels(new_columns, key)
            result = self.iloc[:, loc]
            result.columns = result_columns

            # If there is only one column being returned, and its name is
            # either an empty string, or a tuple with an empty string as its
            # first element, then treat the empty string as a placeholder
            # and return the column as if the user had provided that empty
            # string in the key. If the result is a Series, exclude the
            # implied empty string from its name.
            if len(result.columns) == 1:
                # e.g. test_frame_getitem_multicolumn_empty_level,
                #  test_frame_mixed_depth_get, test_loc_setitem_single_column_slice
                top = result.columns[0]
                if isinstance(top, tuple):
                    top = top[0]
                if top == "":
                    result = result[""]
                    if isinstance(result, Series):
                        result = self._constructor_sliced(
                            result, index=self.index, name=key
                        )

            result._set_is_copy(self)
            return result
        else:
            # loc is neither a slice nor ndarray, so must be an int
            return self._ixs(loc, axis=1)

    def _get_value(self, index, col, takeable: bool = False) -> Scalar:
        """
        Quickly retrieve single value at passed column and index.

        Parameters
        ----------
        index : row label
        col : column label
        takeable : interpret the index/col as indexers, default False

        Returns
        -------
        scalar

        Notes
        -----
        Assumes that both `self.index._index_as_unique` and
        `self.columns._index_as_unique`; Caller is responsible for checking.
        """
        if takeable:
            series = self._ixs(col, axis=1)
            return series._values[index]

        series = self._get_item_cache(col)
        engine = self.index._engine

        if not isinstance(self.index, MultiIndex):
            # CategoricalIndex: Trying to use the engine fastpath may give incorrect
            #  results if our categories are integers that dont match our codes
            # IntervalIndex: IntervalTree has no get_loc
            row = self.index.get_loc(index)
            return series._values[row]

        # For MultiIndex going through engine effectively restricts us to
        #  same-length tuples; see test_get_set_value_no_partial_indexing
        loc = engine.get_loc(index)
        return series._values[loc]

    def isetitem(self, loc, value) -> None:
        """
        Set the given value in the column with position `loc`.

        This is a positional analogue to ``__setitem__``.

        Parameters
        ----------
        loc : int or sequence of ints
            Index position for the column.
        value : scalar or arraylike
            Value(s) for the column.

        Notes
        -----
        ``frame.isetitem(loc, value)`` is an in-place method as it will
        modify the DataFrame in place (not returning a new object). In contrast to
        ``frame.iloc[:, i] = value`` which will try to update the existing values in
        place, ``frame.isetitem(loc, value)`` will not update the values of the column
        itself in place, it will instead insert a new array.

        In cases where ``frame.columns`` is unique, this is equivalent to
        ``frame[frame.columns[i]] = value``.
        """
        if isinstance(value, DataFrame):
            if is_integer(loc):
                loc = [loc]

            if len(loc) != len(value.columns):
                raise ValueError(
                    f"Got {len(loc)} positions but value has {len(value.columns)} "
                    f"columns."
                )

            for i, idx in enumerate(loc):
                arraylike, refs = self._sanitize_column(value.iloc[:, i])
                self._iset_item_mgr(idx, arraylike, inplace=False, refs=refs)
            return

        arraylike, refs = self._sanitize_column(value)
        self._iset_item_mgr(loc, arraylike, inplace=False, refs=refs)

    def __setitem__(self, key, value) -> None:
        if not PYPY and using_copy_on_write():
            if sys.getrefcount(self) <= 3:
                warnings.warn(
                    _chained_assignment_msg, ChainedAssignmentError, stacklevel=2
                )
        elif not PYPY and not using_copy_on_write():
            if sys.getrefcount(self) <= 3 and (
                warn_copy_on_write()
                or (
                    not warn_copy_on_write()
                    and any(b.refs.has_reference() for b in self._mgr.blocks)  # type: ignore[union-attr]
                )
            ):
                warnings.warn(
                    _chained_assignment_warning_msg, FutureWarning, stacklevel=2
                )

        key = com.apply_if_callable(key, self)

        # see if we can slice the rows
        if isinstance(key, slice):
            slc = self.index._convert_slice_indexer(key, kind="getitem")
            return self._setitem_slice(slc, value)

        if isinstance(key, DataFrame) or getattr(key, "ndim", None) == 2:
            self._setitem_frame(key, value)
        elif isinstance(key, (Series, np.ndarray, list, Index)):
            self._setitem_array(key, value)
        elif isinstance(value, DataFrame):
            self._set_item_frame_value(key, value)
        elif (
            is_list_like(value)
            and not self.columns.is_unique
            and 1 < len(self.columns.get_indexer_for([key])) == len(value)
        ):
            # Column to set is duplicated
            self._setitem_array([key], value)
        else:
            # set column
            self._set_item(key, value)

    def _setitem_slice(self, key: slice, value) -> None:
        # NB: we can't just use self.loc[key] = value because that
        #  operates on labels and we need to operate positional for
        #  backwards-compat, xref GH#31469
        self._check_setitem_copy()
        self.iloc[key] = value

    def _setitem_array(self, key, value):
        # also raises Exception if object array with NA values
        if com.is_bool_indexer(key):
            # bool indexer is indexing along rows
            if len(key) != len(self.index):
                raise ValueError(
                    f"Item wrong length {len(key)} instead of {len(self.index)}!"
                )
            key = check_bool_indexer(self.index, key)
            indexer = key.nonzero()[0]
            self._check_setitem_copy()
            if isinstance(value, DataFrame):
                # GH#39931 reindex since iloc does not align
                value = value.reindex(self.index.take(indexer))
            self.iloc[indexer] = value

        else:
            # Note: unlike self.iloc[:, indexer] = value, this will
            #  never try to overwrite values inplace

            if isinstance(value, DataFrame):
                check_key_length(self.columns, key, value)
                for k1, k2 in zip(key, value.columns):
                    self[k1] = value[k2]

            elif not is_list_like(value):
                for col in key:
                    self[col] = value

            elif isinstance(value, np.ndarray) and value.ndim == 2:
                self._iset_not_inplace(key, value)

            elif np.ndim(value) > 1:
                # list of lists
                value = DataFrame(value).values
                return self._setitem_array(key, value)

            else:
                self._iset_not_inplace(key, value)

    def _iset_not_inplace(self, key, value) -> None:
        # GH#39510 when setting with df[key] = obj with a list-like key and
        #  list-like value, we iterate over those listlikes and set columns
        #  one at a time.  This is different from dispatching to
        #  `self.loc[:, key]= value`  because loc.__setitem__ may overwrite
        #  data inplace, whereas this will insert new arrays.

        def igetitem(obj, i: int):
            # Note: we catch DataFrame obj before getting here, but
            #  hypothetically would return obj.iloc[:, i]
            if isinstance(obj, np.ndarray):
                return obj[..., i]
            else:
                return obj[i]

        if self.columns.is_unique:
            if np.shape(value)[-1] != len(key):
                raise ValueError("Columns must be same length as key")

            for i, col in enumerate(key):
                self[col] = igetitem(value, i)

        else:
            ilocs = self.columns.get_indexer_non_unique(key)[0]
            if (ilocs < 0).any():
                # key entries not in self.columns
                raise NotImplementedError

            if np.shape(value)[-1] != len(ilocs):
                raise ValueError("Columns must be same length as key")

            assert np.ndim(value) <= 2

            orig_columns = self.columns

            # Using self.iloc[:, i] = ... may set values inplace, which
            #  by convention we do not do in __setitem__
            try:
                self.columns = Index(range(len(self.columns)))
                for i, iloc in enumerate(ilocs):
                    self[iloc] = igetitem(value, i)
            finally:
                self.columns = orig_columns

    def _setitem_frame(self, key, value) -> None:
        # support boolean setting with DataFrame input, e.g.
        # df[df > df2] = 0
        if isinstance(key, np.ndarray):
            if key.shape != self.shape:
                raise ValueError("Array conditional must be same shape as self")
            key = self._constructor(key, **self._construct_axes_dict(), copy=False)

        if key.size and not all(is_bool_dtype(dtype) for dtype in key.dtypes):
            raise TypeError(
                "Must pass DataFrame or 2-d ndarray with boolean values only"
            )

        self._check_setitem_copy()
        self._where(-key, value, inplace=True)

    def _set_item_frame_value(self, key, value: DataFrame) -> None:
        self._ensure_valid_index(value)

        # align columns
        if key in self.columns:
            loc = self.columns.get_loc(key)
            cols = self.columns[loc]
            len_cols = 1 if is_scalar(cols) or isinstance(cols, tuple) else len(cols)
            if len_cols != len(value.columns):
                raise ValueError("Columns must be same length as key")

            # align right-hand-side columns if self.columns
            # is multi-index and self[key] is a sub-frame
            if isinstance(self.columns, MultiIndex) and isinstance(
                loc, (slice, Series, np.ndarray, Index)
            ):
                cols_droplevel = maybe_droplevels(cols, key)
                if len(cols_droplevel) and not cols_droplevel.equals(value.columns):
                    value = value.reindex(cols_droplevel, axis=1)

                for col, col_droplevel in zip(cols, cols_droplevel):
                    self[col] = value[col_droplevel]
                return

            if is_scalar(cols):
                self[cols] = value[value.columns[0]]
                return

            locs: np.ndarray | list
            if isinstance(loc, slice):
                locs = np.arange(loc.start, loc.stop, loc.step)
            elif is_scalar(loc):
                locs = [loc]
            else:
                locs = loc.nonzero()[0]

            return self.isetitem(locs, value)

        if len(value.columns) > 1:
            raise ValueError(
                "Cannot set a DataFrame with multiple columns to the single "
                f"column {key}"
            )
        elif len(value.columns) == 0:
            raise ValueError(
                f"Cannot set a DataFrame without columns to the column {key}"
            )

        self[key] = value[value.columns[0]]

    def _iset_item_mgr(
        self,
        loc: int | slice | np.ndarray,
        value,
        inplace: bool = False,
        refs: BlockValuesRefs | None = None,
    ) -> None:
        # when called from _set_item_mgr loc can be anything returned from get_loc
        self._mgr.iset(loc, value, inplace=inplace, refs=refs)
        self._clear_item_cache()

    def _set_item_mgr(
        self, key, value: ArrayLike, refs: BlockValuesRefs | None = None
    ) -> None:
        try:
            loc = self._info_axis.get_loc(key)
        except KeyError:
            # This item wasn't present, just insert at end
            self._mgr.insert(len(self._info_axis), key, value, refs)
        else:
            self._iset_item_mgr(loc, value, refs=refs)

        # check if we are modifying a copy
        # try to set first as we want an invalid
        # value exception to occur first
        if len(self):
            self._check_setitem_copy()

    def _iset_item(self, loc: int, value: Series, inplace: bool = True) -> None:
        # We are only called from _replace_columnwise which guarantees that
        # no reindex is necessary
        if using_copy_on_write():
            self._iset_item_mgr(
                loc, value._values, inplace=inplace, refs=value._references
            )
        else:
            self._iset_item_mgr(loc, value._values.copy(), inplace=True)

        # check if we are modifying a copy
        # try to set first as we want an invalid
        # value exception to occur first
        if len(self):
            self._check_setitem_copy()

    def _set_item(self, key, value) -> None:
        """
        Add series to DataFrame in specified column.

        If series is a numpy-array (not a Series/TimeSeries), it must be the
        same length as the DataFrames index or an error will be thrown.

        Series/TimeSeries will be conformed to the DataFrames index to
        ensure homogeneity.
        """
        value, refs = self._sanitize_column(value)

        if (
            key in self.columns
            and value.ndim == 1
            and not isinstance(value.dtype, ExtensionDtype)
        ):
            # broadcast across multiple columns if necessary
            if not self.columns.is_unique or isinstance(self.columns, MultiIndex):
                existing_piece = self[key]
                if isinstance(existing_piece, DataFrame):
                    value = np.tile(value, (len(existing_piece.columns), 1)).T
                    refs = None

        self._set_item_mgr(key, value, refs)

    def _set_value(
        self, index: IndexLabel, col, value: Scalar, takeable: bool = False
    ) -> None:
        """
        Put single value at passed column and index.

        Parameters
        ----------
        index : Label
            row label
        col : Label
            column label
        value : scalar
        takeable : bool, default False
            Sets whether or not index/col interpreted as indexers
        """
        try:
            if takeable:
                icol = col
                iindex = cast(int, index)
            else:
                icol = self.columns.get_loc(col)
                iindex = self.index.get_loc(index)
            self._mgr.column_setitem(icol, iindex, value, inplace_only=True)
            self._clear_item_cache()

        except (KeyError, TypeError, ValueError, LossySetitemError):
            # get_loc might raise a KeyError for missing labels (falling back
            #  to (i)loc will do expansion of the index)
            # column_setitem will do validation that may raise TypeError,
            #  ValueError, or LossySetitemError
            # set using a non-recursive method & reset the cache
            if takeable:
                self.iloc[index, col] = value
            else:
                self.loc[index, col] = value
            self._item_cache.pop(col, None)

        except InvalidIndexError as ii_err:
            # GH48729: Seems like you are trying to assign a value to a
            # row when only scalar options are permitted
            raise InvalidIndexError(
                f"You can only assign a scalar value not a {type(value)}"
            ) from ii_err

    def _ensure_valid_index(self, value) -> None:
        """
        Ensure that if we don't have an index, that we can create one from the
        passed value.
        """
        # GH5632, make sure that we are a Series convertible
        if not len(self.index) and is_list_like(value) and len(value):
            if not isinstance(value, DataFrame):
                try:
                    value = Series(value)
                except (ValueError, NotImplementedError, TypeError) as err:
                    raise ValueError(
                        "Cannot set a frame with no defined index "
                        "and a value that cannot be converted to a Series"
                    ) from err

            # GH31368 preserve name of index
            index_copy = value.index.copy()
            if self.index.name is not None:
                index_copy.name = self.index.name

            self._mgr = self._mgr.reindex_axis(index_copy, axis=1, fill_value=np.nan)

    def _box_col_values(self, values: SingleDataManager, loc: int) -> Series:
        """
        Provide boxed values for a column.
        """
        # Lookup in columns so that if e.g. a str datetime was passed
        #  we attach the Timestamp object as the name.
        name = self.columns[loc]
        # We get index=self.index bc values is a SingleDataManager
        obj = self._constructor_sliced_from_mgr(values, axes=values.axes)
        obj._name = name
        return obj.__finalize__(self)

    # ----------------------------------------------------------------------
    # Lookup Caching

    def _clear_item_cache(self) -> None:
        self._item_cache.clear()

    def _get_item_cache(self, item: Hashable) -> Series:
        """Return the cached item, item represents a label indexer."""
        if using_copy_on_write() or warn_copy_on_write():
            loc = self.columns.get_loc(item)
            return self._ixs(loc, axis=1)

        cache = self._item_cache
        res = cache.get(item)
        if res is None:
            # All places that call _get_item_cache have unique columns,
            #  pending resolution of GH#33047

            loc = self.columns.get_loc(item)
            res = self._ixs(loc, axis=1)

            cache[item] = res

            # for a chain
            res._is_copy = self._is_copy
        return res

    def _reset_cacher(self) -> None:
        # no-op for DataFrame
        pass

    def _maybe_cache_changed(self, item, value: Series, inplace: bool) -> None:
        """
        The object has called back to us saying maybe it has changed.
        """
        loc = self._info_axis.get_loc(item)
        arraylike = value._values

        old = self._ixs(loc, axis=1)
        if old._values is value._values and inplace:
            # GH#46149 avoid making unnecessary copies/block-splitting
            return

        self._mgr.iset(loc, arraylike, inplace=inplace)

    # ----------------------------------------------------------------------
    # Unsorted

    @overload
    def query(self, expr: str, *, inplace: Literal[False] = ..., **kwargs) -> DataFrame:
        ...

    @overload
    def query(self, expr: str, *, inplace: Literal[True], **kwargs) -> None:
        ...

    @overload
    def query(self, expr: str, *, inplace: bool = ..., **kwargs) -> DataFrame | None:
        ...

    def query(self, expr: str, *, inplace: bool = False, **kwargs) -> DataFrame | None:
        """
        Query the columns of a DataFrame with a boolean expression.

        Parameters
        ----------
        expr : str
            The query string to evaluate.

            You can refer to variables
            in the environment by prefixing them with an '@' character like
            ``@a + b``.

            You can refer to column names that are not valid Python variable names
            by surrounding them in backticks. Thus, column names containing spaces
            or punctuations (besides underscores) or starting with digits must be
            surrounded by backticks. (For example, a column named "Area (cm^2)" would
            be referenced as ```Area (cm^2)```). Column names which are Python keywords
            (like "list", "for", "import", etc) cannot be used.

            For example, if one of your columns is called ``a a`` and you want
            to sum it with ``b``, your query should be ```a a` + b``.

        inplace : bool
            Whether to modify the DataFrame rather than creating a new one.
        **kwargs
            See the documentation for :func:`eval` for complete details
            on the keyword arguments accepted by :meth:`DataFrame.query`.

        Returns
        -------
        DataFrame or None
            DataFrame resulting from the provided query expression or
            None if ``inplace=True``.

        See Also
        --------
        eval : Evaluate a string describing operations on
            DataFrame columns.
        DataFrame.eval : Evaluate a string describing operations on
            DataFrame columns.

        Notes
        -----
        The result of the evaluation of this expression is first passed to
        :attr:`DataFrame.loc` and if that fails because of a
        multidimensional key (e.g., a DataFrame) then the result will be passed
        to :meth:`DataFrame.__getitem__`.

        This method uses the top-level :func:`eval` function to
        evaluate the passed query.

        The :meth:`~pandas.DataFrame.query` method uses a slightly
        modified Python syntax by default. For example, the ``&`` and ``|``
        (bitwise) operators have the precedence of their boolean cousins,
        :keyword:`and` and :keyword:`or`. This *is* syntactically valid Python,
        however the semantics are different.

        You can change the semantics of the expression by passing the keyword
        argument ``parser='python'``. This enforces the same semantics as
        evaluation in Python space. Likewise, you can pass ``engine='python'``
        to evaluate an expression using Python itself as a backend. This is not
        recommended as it is inefficient compared to using ``numexpr`` as the
        engine.

        The :attr:`DataFrame.index` and
        :attr:`DataFrame.columns` attributes of the
        :class:`~pandas.DataFrame` instance are placed in the query namespace
        by default, which allows you to treat both the index and columns of the
        frame as a column in the frame.
        The identifier ``index`` is used for the frame index; you can also
        use the name of the index to identify it in a query. Please note that
        Python keywords may not be used as identifiers.

        For further details and examples see the ``query`` documentation in
        :ref:`indexing <indexing.query>`.

        *Backtick quoted variables*

        Backtick quoted variables are parsed as literal Python code and
        are converted internally to a Python valid identifier.
        This can lead to the following problems.

        During parsing a number of disallowed characters inside the backtick
        quoted string are replaced by strings that are allowed as a Python identifier.
        These characters include all operators in Python, the space character, the
        question mark, the exclamation mark, the dollar sign, and the euro sign.
        For other characters that fall outside the ASCII range (U+0001..U+007F)
        and those that are not further specified in PEP 3131,
        the query parser will raise an error.
        This excludes whitespace different than the space character,
        but also the hashtag (as it is used for comments) and the backtick
        itself (backtick can also not be escaped).

        In a special case, quotes that make a pair around a backtick can
        confuse the parser.
        For example, ```it's` > `that's``` will raise an error,
        as it forms a quoted string (``'s > `that'``) with a backtick inside.

        See also the Python documentation about lexical analysis
        (https://docs.python.org/3/reference/lexical_analysis.html)
        in combination with the source code in :mod:`pandas.core.computation.parsing`.

        Examples
        --------
        >>> df = pd.DataFrame(
        ...     {"A": range(1, 6), "B": range(10, 0, -2), "C C": range(10, 5, -1)}
        ... )
        >>> df
           A   B  C C
        0  1  10   10
        1  2   8    9
        2  3   6    8
        3  4   4    7
        4  5   2    6
        >>> df.query("A > B")
           A  B  C C
        4  5  2    6

        The previous expression is equivalent to

        >>> df[df.A > df.B]
           A  B  C C
        4  5  2    6

        For columns with spaces in their name, you can use backtick quoting.

        >>> df.query("B == `C C`")
           A   B  C C
        0  1  10   10

        The previous expression is equivalent to

        >>> df[df.B == df["C C"]]
           A   B  C C
        0  1  10   10
        """
        inplace = validate_bool_kwarg(inplace, "inplace")
        if not isinstance(expr, str):
            msg = f"expr must be a string to be evaluated, {type(expr)} given"
            raise ValueError(msg)
        kwargs["level"] = kwargs.pop("level", 0) + 1
        kwargs["target"] = None
        res = self.eval(expr, **kwargs)

        try:
            result = self.loc[res]
        except ValueError:
            # when res is multi-dimensional loc raises, but this is sometimes a
            # valid query
            result = self[res]

        if inplace:
            self._update_inplace(result)
            return None
        else:
            return result

    @overload
    def eval(self, expr: str, *, inplace: Literal[False] = ..., **kwargs) -> Any:
        ...

    @overload
    def eval(self, expr: str, *, inplace: Literal[True], **kwargs) -> None:
        ...

    def eval(self, expr: str, *, inplace: bool = False, **kwargs) -> Any | None:
        """
        Evaluate a string describing operations on DataFrame columns.

        Operates on columns only, not specific rows or elements.  This allows
        `eval` to run arbitrary code, which can make you vulnerable to code
        injection if you pass user input to this function.

        Parameters
        ----------
        expr : str
            The expression string to evaluate.
        inplace : bool, default False
            If the expression contains an assignment, whether to perform the
            operation inplace and mutate the existing DataFrame. Otherwise,
            a new DataFrame is returned.
        **kwargs
            See the documentation for :func:`eval` for complete details
            on the keyword arguments accepted by
            :meth:`~pandas.DataFrame.query`.

        Returns
        -------
        ndarray, scalar, pandas object, or None
            The result of the evaluation or None if ``inplace=True``.

        See Also
        --------
        DataFrame.query : Evaluates a boolean expression to query the columns
            of a frame.
        DataFrame.assign : Can evaluate an expression or function to create new
            values for a column.
        eval : Evaluate a Python expression as a string using various
            backends.

        Notes
        -----
        For more details see the API documentation for :func:`~eval`.
        For detailed examples see :ref:`enhancing performance with eval
        <enhancingperf.eval>`.

        Examples
        --------
        >>> df = pd.DataFrame({"A": range(1, 6), "B": range(10, 0, -2)})
        >>> df
           A   B
        0  1  10
        1  2   8
        2  3   6
        3  4   4
        4  5   2
        >>> df.eval("A + B")
        0    11
        1    10
        2     9
        3     8
        4     7
        dtype: int64

        Assignment is allowed though by default the original DataFrame is not
        modified.

        >>> df.eval("C = A + B")
           A   B   C
        0  1  10  11
        1  2   8  10
        2  3   6   9
        3  4   4   8
        4  5   2   7
        >>> df
           A   B
        0  1  10
        1  2   8
        2  3   6
        3  4   4
        4  5   2

        Multiple columns can be assigned to using multi-line expressions:

        >>> df.eval(
        ...     '''
        ... C = A + B
        ... D = A - B
        ... '''
        ... )
           A   B   C  D
        0  1  10  11 -9
        1  2   8  10 -6
        2  3   6   9 -3
        3  4   4   8  0
        4  5   2   7  3
        """
        from pandas.core.computation.eval import eval as _eval

        inplace = validate_bool_kwarg(inplace, "inplace")
        kwargs["level"] = kwargs.pop("level", 0) + 1
        index_resolvers = self._get_index_resolvers()
        column_resolvers = self._get_cleaned_column_resolvers()
        resolvers = column_resolvers, index_resolvers
        if "target" not in kwargs:
            kwargs["target"] = self
        kwargs["resolvers"] = tuple(kwargs.get("resolvers", ())) + resolvers

        return _eval(expr, inplace=inplace, **kwargs)

    def select_dtypes(self, include=None, exclude=None) -> Self:
        """
        Return a subset of the DataFrame's columns based on the column dtypes.

        Parameters
        ----------
        include, exclude : scalar or list-like
            A selection of dtypes or strings to be included/excluded. At least
            one of these parameters must be supplied.

        Returns
        -------
        DataFrame
            The subset of the frame including the dtypes in ``include`` and
            excluding the dtypes in ``exclude``.

        Raises
        ------
        ValueError
            * If both of ``include`` and ``exclude`` are empty
            * If ``include`` and ``exclude`` have overlapping elements
            * If any kind of string dtype is passed in.

        See Also
        --------
        DataFrame.dtypes: Return Series with the data type of each column.

        Notes
        -----
        * To select all *numeric* types, use ``np.number`` or ``'number'``
        * To select strings you must use the ``object`` dtype, but note that
          this will return *all* object dtype columns
        * See the `numpy dtype hierarchy
          <https://numpy.org/doc/stable/reference/arrays.scalars.html>`__
        * To select datetimes, use ``np.datetime64``, ``'datetime'`` or
          ``'datetime64'``
        * To select timedeltas, use ``np.timedelta64``, ``'timedelta'`` or
          ``'timedelta64'``
        * To select Pandas categorical dtypes, use ``'category'``
        * To select Pandas datetimetz dtypes, use ``'datetimetz'``
          or ``'datetime64[ns, tz]'``

        Examples
        --------
        >>> df = pd.DataFrame(
        ...     {"a": [1, 2] * 3, "b": [True, False] * 3, "c": [1.0, 2.0] * 3}
        ... )
        >>> df
                a      b  c
        0       1   True  1.0
        1       2  False  2.0
        2       1   True  1.0
        3       2  False  2.0
        4       1   True  1.0
        5       2  False  2.0

        >>> df.select_dtypes(include="bool")
           b
        0  True
        1  False
        2  True
        3  False
        4  True
        5  False

        >>> df.select_dtypes(include=["float64"])
           c
        0  1.0
        1  2.0
        2  1.0
        3  2.0
        4  1.0
        5  2.0

        >>> df.select_dtypes(exclude=["int64"])
               b    c
        0   True  1.0
        1  False  2.0
        2   True  1.0
        3  False  2.0
        4   True  1.0
        5  False  2.0
        """
        if not is_list_like(include):
            include = (include,) if include is not None else ()
        if not is_list_like(exclude):
            exclude = (exclude,) if exclude is not None else ()

        selection = (frozenset(include), frozenset(exclude))

        if not any(selection):
            raise ValueError("at least one of include or exclude must be nonempty")

        # convert the myriad valid dtypes object to a single representation
        def check_int_infer_dtype(dtypes):
            converted_dtypes: list[type] = []
            for dtype in dtypes:
                # Numpy maps int to different types (int32, in64) on Windows and Linux
                # see https://github.com/numpy/numpy/issues/9464
                if (isinstance(dtype, str) and dtype == "int") or (dtype is int):
                    converted_dtypes.append(np.int32)
                    converted_dtypes.append(np.int64)
                elif dtype == "float" or dtype is float:
                    # GH#42452 : np.dtype("float") coerces to np.float64 from Numpy 1.20
                    converted_dtypes.extend([np.float64, np.float32])
                else:
                    converted_dtypes.append(infer_dtype_from_object(dtype))
            return frozenset(converted_dtypes)

        include = check_int_infer_dtype(include)
        exclude = check_int_infer_dtype(exclude)

        for dtypes in (include, exclude):
            invalidate_string_dtypes(dtypes)

        # can't both include AND exclude!
        if not include.isdisjoint(exclude):
            raise ValueError(f"include and exclude overlap on {(include & exclude)}")

        def dtype_predicate(dtype: DtypeObj, dtypes_set) -> bool:
            # GH 46870: BooleanDtype._is_numeric == True but should be excluded
            dtype = dtype if not isinstance(dtype, ArrowDtype) else dtype.numpy_dtype
            return issubclass(dtype.type, tuple(dtypes_set)) or (
                np.number in dtypes_set
                and getattr(dtype, "_is_numeric", False)
                and not is_bool_dtype(dtype)
            )

        def predicate(arr: ArrayLike) -> bool:
            dtype = arr.dtype
            if include:
                if not dtype_predicate(dtype, include):
                    return False

            if exclude:
                if dtype_predicate(dtype, exclude):
                    return False

            return True

        mgr = self._mgr._get_data_subset(predicate).copy(deep=None)
        return self._constructor_from_mgr(mgr, axes=mgr.axes).__finalize__(self)

    def insert(
        self,
        loc: int,
        column: Hashable,
        value: Scalar | AnyArrayLike,
        allow_duplicates: bool | lib.NoDefault = lib.no_default,
    ) -> None:
        """
        Insert column into DataFrame at specified location.

        Raises a ValueError if `column` is already contained in the DataFrame,
        unless `allow_duplicates` is set to True.

        Parameters
        ----------
        loc : int
            Insertion index. Must verify 0 <= loc <= len(columns).
        column : str, number, or hashable object
            Label of the inserted column.
        value : Scalar, Series, or array-like
            Content of the inserted column.
        allow_duplicates : bool, optional, default lib.no_default
            Allow duplicate column labels to be created.

        See Also
        --------
        Index.insert : Insert new item by index.

        Examples
        --------
        >>> df = pd.DataFrame({"col1": [1, 2], "col2": [3, 4]})
        >>> df
           col1  col2
        0     1     3
        1     2     4
        >>> df.insert(1, "newcol", [99, 99])
        >>> df
           col1  newcol  col2
        0     1      99     3
        1     2      99     4
        >>> df.insert(0, "col1", [100, 100], allow_duplicates=True)
        >>> df
           col1  col1  newcol  col2
        0   100     1      99     3
        1   100     2      99     4

        Notice that pandas uses index alignment in case of `value` from type `Series`:

        >>> df.insert(0, "col0", pd.Series([5, 6], index=[1, 2]))
        >>> df
           col0  col1  col1  newcol  col2
        0   NaN   100     1      99     3
        1   5.0   100     2      99     4
        """
        if allow_duplicates is lib.no_default:
            allow_duplicates = False
        if allow_duplicates and not self.flags.allows_duplicate_labels:
            raise ValueError(
                "Cannot specify 'allow_duplicates=True' when "
                "'self.flags.allows_duplicate_labels' is False."
            )
        if not allow_duplicates and column in self.columns:
            # Should this be a different kind of error??
            raise ValueError(f"cannot insert {column}, already exists")
        if not is_integer(loc):
            raise TypeError("loc must be int")
        # convert non stdlib ints to satisfy typing checks
        loc = int(loc)
        if isinstance(value, DataFrame) and len(value.columns) > 1:
            raise ValueError(
                f"Expected a one-dimensional object, got a DataFrame with "
                f"{len(value.columns)} columns instead."
            )
        elif isinstance(value, DataFrame):
            value = value.iloc[:, 0]

        value, refs = self._sanitize_column(value)
        self._mgr.insert(loc, column, value, refs=refs)

    def assign(self, **kwargs) -> DataFrame:
        r"""
        Assign new columns to a DataFrame.

        Returns a new object with all original columns in addition to new ones.
        Existing columns that are re-assigned will be overwritten.

        Parameters
        ----------
        **kwargs : dict of {str: callable or Series}
            The column names are keywords. If the values are
            callable, they are computed on the DataFrame and
            assigned to the new columns. The callable must not
            change input DataFrame (though pandas doesn't check it).
            If the values are not callable, (e.g. a Series, scalar, or array),
            they are simply assigned.

        Returns
        -------
        DataFrame
            A new DataFrame with the new columns in addition to
            all the existing columns.

        Notes
        -----
        Assigning multiple columns within the same ``assign`` is possible.
        Later items in '\*\*kwargs' may refer to newly created or modified
        columns in 'df'; items are computed and assigned into 'df' in order.

        Examples
        --------
        >>> df = pd.DataFrame({"temp_c": [17.0, 25.0]}, index=["Portland", "Berkeley"])
        >>> df
                  temp_c
        Portland    17.0
        Berkeley    25.0

        Where the value is a callable, evaluated on `df`:

        >>> df.assign(temp_f=lambda x: x.temp_c * 9 / 5 + 32)
                  temp_c  temp_f
        Portland    17.0    62.6
        Berkeley    25.0    77.0

        Alternatively, the same behavior can be achieved by directly
        referencing an existing Series or sequence:

        >>> df.assign(temp_f=df["temp_c"] * 9 / 5 + 32)
                  temp_c  temp_f
        Portland    17.0    62.6
        Berkeley    25.0    77.0

        You can create multiple columns within the same assign where one
        of the columns depends on another one defined within the same assign:

        >>> df.assign(
        ...     temp_f=lambda x: x["temp_c"] * 9 / 5 + 32,
        ...     temp_k=lambda x: (x["temp_f"] + 459.67) * 5 / 9,
        ... )
                  temp_c  temp_f  temp_k
        Portland    17.0    62.6  290.15
        Berkeley    25.0    77.0  298.15
        """
        data = self.copy(deep=None)

        for k, v in kwargs.items():
            data[k] = com.apply_if_callable(v, data)
        return data

    def _sanitize_column(self, value) -> tuple[ArrayLike, BlockValuesRefs | None]:
        """
        Ensures new columns (which go into the BlockManager as new blocks) are
        always copied (or a reference is being tracked to them under CoW)
        and converted into an array.

        Parameters
        ----------
        value : scalar, Series, or array-like

        Returns
        -------
        tuple of numpy.ndarray or ExtensionArray and optional BlockValuesRefs
        """
        self._ensure_valid_index(value)

        # Using a DataFrame would mean coercing values to one dtype
        assert not isinstance(value, DataFrame)
        if is_dict_like(value):
            if not isinstance(value, Series):
                value = Series(value)
            return _reindex_for_setitem(value, self.index)

        if is_list_like(value):
            com.require_length_match(value, self.index)
        arr = sanitize_array(value, self.index, copy=True, allow_2d=True)
        if (
            isinstance(value, Index)
            and value.dtype == "object"
            and arr.dtype != value.dtype
        ):  #
            # TODO: Remove kludge in sanitize_array for string mode when enforcing
            # this deprecation
            warnings.warn(
                "Setting an Index with object dtype into a DataFrame will stop "
                "inferring another dtype in a future version. Cast the Index "
                "explicitly before setting it into the DataFrame.",
                FutureWarning,
                stacklevel=find_stack_level(),
            )
        return arr, None

    @property
    def _series(self):
        return {item: self._ixs(idx, axis=1) for idx, item in enumerate(self.columns)}

    # ----------------------------------------------------------------------
    # Reindexing and alignment

    def _reindex_multi(
        self, axes: dict[str, Index], copy: bool, fill_value
    ) -> DataFrame:
        """
        We are guaranteed non-Nones in the axes.
        """

        new_index, row_indexer = self.index.reindex(axes["index"])
        new_columns, col_indexer = self.columns.reindex(axes["columns"])

        if row_indexer is not None and col_indexer is not None:
            # Fastpath. By doing two 'take's at once we avoid making an
            #  unnecessary copy.
            # We only get here with `self._can_fast_transpose`, which (almost)
            #  ensures that self.values is cheap. It may be worth making this
            #  condition more specific.
            indexer = row_indexer, col_indexer
            new_values = take_2d_multi(self.values, indexer, fill_value=fill_value)
            return self._constructor(
                new_values, index=new_index, columns=new_columns, copy=False
            )
        else:
            return self._reindex_with_indexers(
                {0: [new_index, row_indexer], 1: [new_columns, col_indexer]},
                copy=copy,
                fill_value=fill_value,
            )

    @Appender(
        """
        Examples
        --------
        >>> df = pd.DataFrame({"A": [1, 2, 3], "B": [4, 5, 6]})

        Change the row labels.

        >>> df.set_axis(['a', 'b', 'c'], axis='index')
           A  B
        a  1  4
        b  2  5
        c  3  6

        Change the column labels.

        >>> df.set_axis(['I', 'II'], axis='columns')
           I  II
        0  1   4
        1  2   5
        2  3   6
        """
    )
    @Substitution(
        klass=_shared_doc_kwargs["klass"],
        axes_single_arg=_shared_doc_kwargs["axes_single_arg"],
        extended_summary_sub=" column or",
        axis_description_sub=", and 1 identifies the columns",
        see_also_sub=" or columns",
    )
    @Appender(NDFrame.set_axis.__doc__)
    def set_axis(
        self,
        labels,
        *,
        axis: Axis = 0,
        copy: bool | None = None,
    ) -> DataFrame:
        return super().set_axis(labels, axis=axis, copy=copy)

    @doc(
        NDFrame.reindex,
        klass=_shared_doc_kwargs["klass"],
        optional_reindex=_shared_doc_kwargs["optional_reindex"],
    )
    def reindex(
        self,
        labels=None,
        *,
        index=None,
        columns=None,
        axis: Axis | None = None,
        method: ReindexMethod | None = None,
        copy: bool | None = None,
        level: Level | None = None,
        fill_value: Scalar | None = np.nan,
        limit: int | None = None,
        tolerance=None,
    ) -> DataFrame:
        return super().reindex(
            labels=labels,
            index=index,
            columns=columns,
            axis=axis,
            method=method,
            copy=copy,
            level=level,
            fill_value=fill_value,
            limit=limit,
            tolerance=tolerance,
        )

    @overload
    def drop(
        self,
        labels: IndexLabel | ListLike = ...,
        *,
        axis: Axis = ...,
        index: IndexLabel | ListLike = ...,
        columns: IndexLabel | ListLike = ...,
        level: Level = ...,
        inplace: Literal[True],
        errors: IgnoreRaise = ...,
    ) -> None:
        ...

    @overload
    def drop(
        self,
        labels: IndexLabel | ListLike = ...,
        *,
        axis: Axis = ...,
        index: IndexLabel | ListLike = ...,
        columns: IndexLabel | ListLike = ...,
        level: Level = ...,
        inplace: Literal[False] = ...,
        errors: IgnoreRaise = ...,
    ) -> DataFrame:
        ...

    @overload
    def drop(
        self,
        labels: IndexLabel | ListLike = ...,
        *,
        axis: Axis = ...,
        index: IndexLabel | ListLike = ...,
        columns: IndexLabel | ListLike = ...,
        level: Level = ...,
        inplace: bool = ...,
        errors: IgnoreRaise = ...,
    ) -> DataFrame | None:
        ...

    def drop(
        self,
        labels: IndexLabel | ListLike = None,
        *,
        axis: Axis = 0,
        index: IndexLabel | ListLike = None,
        columns: IndexLabel | ListLike = None,
        level: Level | None = None,
        inplace: bool = False,
        errors: IgnoreRaise = "raise",
    ) -> DataFrame | None:
        """
        Drop specified labels from rows or columns.

        Remove rows or columns by specifying label names and corresponding
        axis, or by directly specifying index or column names. When using a
        multi-index, labels on different levels can be removed by specifying
        the level. See the :ref:`user guide <advanced.shown_levels>`
        for more information about the now unused levels.

        Parameters
        ----------
        labels : single label or list-like
            Index or column labels to drop. A tuple will be used as a single
            label and not treated as a list-like.
        axis : {0 or 'index', 1 or 'columns'}, default 0
            Whether to drop labels from the index (0 or 'index') or
            columns (1 or 'columns').
        index : single label or list-like
            Alternative to specifying axis (``labels, axis=0``
            is equivalent to ``index=labels``).
        columns : single label or list-like
            Alternative to specifying axis (``labels, axis=1``
            is equivalent to ``columns=labels``).
        level : int or level name, optional
            For MultiIndex, level from which the labels will be removed.
        inplace : bool, default False
            If False, return a copy. Otherwise, do operation
            in place and return None.
        errors : {'ignore', 'raise'}, default 'raise'
            If 'ignore', suppress error and only existing labels are
            dropped.

        Returns
        -------
        DataFrame or None
            Returns DataFrame or None DataFrame with the specified
            index or column labels removed or None if inplace=True.

        Raises
        ------
        KeyError
            If any of the labels is not found in the selected axis.

        See Also
        --------
        DataFrame.loc : Label-location based indexer for selection by label.
        DataFrame.dropna : Return DataFrame with labels on given axis omitted
            where (all or any) data are missing.
        DataFrame.drop_duplicates : Return DataFrame with duplicate rows
            removed, optionally only considering certain columns.
        Series.drop : Return Series with specified index labels removed.

        Examples
        --------
        >>> df = pd.DataFrame(np.arange(12).reshape(3, 4), columns=["A", "B", "C", "D"])
        >>> df
           A  B   C   D
        0  0  1   2   3
        1  4  5   6   7
        2  8  9  10  11

        Drop columns

        >>> df.drop(["B", "C"], axis=1)
           A   D
        0  0   3
        1  4   7
        2  8  11

        >>> df.drop(columns=["B", "C"])
           A   D
        0  0   3
        1  4   7
        2  8  11

        Drop a row by index

        >>> df.drop([0, 1])
           A  B   C   D
        2  8  9  10  11

        Drop columns and/or rows of MultiIndex DataFrame

        >>> midx = pd.MultiIndex(
        ...     levels=[["llama", "cow", "falcon"], ["speed", "weight", "length"]],
        ...     codes=[[0, 0, 0, 1, 1, 1, 2, 2, 2], [0, 1, 2, 0, 1, 2, 0, 1, 2]],
        ... )
        >>> df = pd.DataFrame(
        ...     index=midx,
        ...     columns=["big", "small"],
        ...     data=[
        ...         [45, 30],
        ...         [200, 100],
        ...         [1.5, 1],
        ...         [30, 20],
        ...         [250, 150],
        ...         [1.5, 0.8],
        ...         [320, 250],
        ...         [1, 0.8],
        ...         [0.3, 0.2],
        ...     ],
        ... )
        >>> df
                        big     small
        llama   speed   45.0    30.0
                weight  200.0   100.0
                length  1.5     1.0
        cow     speed   30.0    20.0
                weight  250.0   150.0
                length  1.5     0.8
        falcon  speed   320.0   250.0
                weight  1.0     0.8
                length  0.3     0.2

        Drop a specific index combination from the MultiIndex
        DataFrame, i.e., drop the combination ``'falcon'`` and
        ``'weight'``, which deletes only the corresponding row

        >>> df.drop(index=("falcon", "weight"))
                        big     small
        llama   speed   45.0    30.0
                weight  200.0   100.0
                length  1.5     1.0
        cow     speed   30.0    20.0
                weight  250.0   150.0
                length  1.5     0.8
        falcon  speed   320.0   250.0
                length  0.3     0.2

        >>> df.drop(index="cow", columns="small")
                        big
        llama   speed   45.0
                weight  200.0
                length  1.5
        falcon  speed   320.0
                weight  1.0
                length  0.3

        >>> df.drop(index="length", level=1)
                        big     small
        llama   speed   45.0    30.0
                weight  200.0   100.0
        cow     speed   30.0    20.0
                weight  250.0   150.0
        falcon  speed   320.0   250.0
                weight  1.0     0.8
        """
        return super().drop(
            labels=labels,
            axis=axis,
            index=index,
            columns=columns,
            level=level,
            inplace=inplace,
            errors=errors,
        )

    @overload
    def rename(
        self,
        mapper: Renamer | None = ...,
        *,
        index: Renamer | None = ...,
        columns: Renamer | None = ...,
        axis: Axis | None = ...,
        copy: bool | None = ...,
        inplace: Literal[True],
        level: Level = ...,
        errors: IgnoreRaise = ...,
    ) -> None:
        ...

    @overload
    def rename(
        self,
        mapper: Renamer | None = ...,
        *,
        index: Renamer | None = ...,
        columns: Renamer | None = ...,
        axis: Axis | None = ...,
        copy: bool | None = ...,
        inplace: Literal[False] = ...,
        level: Level = ...,
        errors: IgnoreRaise = ...,
    ) -> DataFrame:
        ...

    @overload
    def rename(
        self,
        mapper: Renamer | None = ...,
        *,
        index: Renamer | None = ...,
        columns: Renamer | None = ...,
        axis: Axis | None = ...,
        copy: bool | None = ...,
        inplace: bool = ...,
        level: Level = ...,
        errors: IgnoreRaise = ...,
    ) -> DataFrame | None:
        ...

    def rename(
        self,
        mapper: Renamer | None = None,
        *,
        index: Renamer | None = None,
        columns: Renamer | None = None,
        axis: Axis | None = None,
        copy: bool | None = None,
        inplace: bool = False,
        level: Level | None = None,
        errors: IgnoreRaise = "ignore",
    ) -> DataFrame | None:
        """
        Rename columns or index labels.

        Function / dict values must be unique (1-to-1). Labels not contained in
        a dict / Series will be left as-is. Extra labels listed don't throw an
        error.

        See the :ref:`user guide <basics.rename>` for more.

        Parameters
        ----------
        mapper : dict-like or function
            Dict-like or function transformations to apply to
            that axis' values. Use either ``mapper`` and ``axis`` to
            specify the axis to target with ``mapper``, or ``index`` and
            ``columns``.
        index : dict-like or function
            Alternative to specifying axis (``mapper, axis=0``
            is equivalent to ``index=mapper``).
        columns : dict-like or function
            Alternative to specifying axis (``mapper, axis=1``
            is equivalent to ``columns=mapper``).
        axis : {0 or 'index', 1 or 'columns'}, default 0
            Axis to target with ``mapper``. Can be either the axis name
            ('index', 'columns') or number (0, 1). The default is 'index'.
        copy : bool, default True
            Also copy underlying data.

            .. note::
                The `copy` keyword will change behavior in pandas 3.0.
                `Copy-on-Write
                <https://pandas.pydata.org/docs/dev/user_guide/copy_on_write.html>`__
                will be enabled by default, which means that all methods with a
                `copy` keyword will use a lazy copy mechanism to defer the copy and
                ignore the `copy` keyword. The `copy` keyword will be removed in a
                future version of pandas.

                You can already get the future behavior and improvements through
                enabling copy on write ``pd.options.mode.copy_on_write = True``
        inplace : bool, default False
            Whether to modify the DataFrame rather than creating a new one.
            If True then value of copy is ignored.
        level : int or level name, default None
            In case of a MultiIndex, only rename labels in the specified
            level.
        errors : {'ignore', 'raise'}, default 'ignore'
            If 'raise', raise a `KeyError` when a dict-like `mapper`, `index`,
            or `columns` contains labels that are not present in the Index
            being transformed.
            If 'ignore', existing keys will be renamed and extra keys will be
            ignored.

        Returns
        -------
        DataFrame or None
            DataFrame with the renamed axis labels or None if ``inplace=True``.

        Raises
        ------
        KeyError
            If any of the labels is not found in the selected axis and
            "errors='raise'".

        See Also
        --------
        DataFrame.rename_axis : Set the name of the axis.

        Examples
        --------
        ``DataFrame.rename`` supports two calling conventions

        * ``(index=index_mapper, columns=columns_mapper, ...)``
        * ``(mapper, axis={'index', 'columns'}, ...)``

        We *highly* recommend using keyword arguments to clarify your
        intent.

        Rename columns using a mapping:

        >>> df = pd.DataFrame({"A": [1, 2, 3], "B": [4, 5, 6]})
        >>> df.rename(columns={"A": "a", "B": "c"})
           a  c
        0  1  4
        1  2  5
        2  3  6

        Rename index using a mapping:

        >>> df.rename(index={0: "x", 1: "y", 2: "z"})
           A  B
        x  1  4
        y  2  5
        z  3  6

        Cast index labels to a different type:

        >>> df.index
        RangeIndex(start=0, stop=3, step=1)
        >>> df.rename(index=str).index
        Index(['0', '1', '2'], dtype='object')

        >>> df.rename(columns={"A": "a", "B": "b", "C": "c"}, errors="raise")
        Traceback (most recent call last):
        KeyError: ['C'] not found in axis

        Using axis-style parameters:

        >>> df.rename(str.lower, axis="columns")
           a  b
        0  1  4
        1  2  5
        2  3  6

        >>> df.rename({1: 2, 2: 4}, axis="index")
           A  B
        0  1  4
        2  2  5
        4  3  6
        """
        return super()._rename(
            mapper=mapper,
            index=index,
            columns=columns,
            axis=axis,
            copy=copy,
            inplace=inplace,
            level=level,
            errors=errors,
        )

    def pop(self, item: Hashable) -> Series:
        """
        Return item and drop from frame. Raise KeyError if not found.

        Parameters
        ----------
        item : label
            Label of column to be popped.

        Returns
        -------
        Series

        Examples
        --------
        >>> df = pd.DataFrame(
        ...     [
        ...         ("falcon", "bird", 389.0),
        ...         ("parrot", "bird", 24.0),
        ...         ("lion", "mammal", 80.5),
        ...         ("monkey", "mammal", np.nan),
        ...     ],
        ...     columns=("name", "class", "max_speed"),
        ... )
        >>> df
             name   class  max_speed
        0  falcon    bird      389.0
        1  parrot    bird       24.0
        2    lion  mammal       80.5
        3  monkey  mammal        NaN

        >>> df.pop("class")
        0      bird
        1      bird
        2    mammal
        3    mammal
        Name: class, dtype: object

        >>> df
             name  max_speed
        0  falcon      389.0
        1  parrot       24.0
        2    lion       80.5
        3  monkey        NaN
        """
        return super().pop(item=item)

    def _replace_columnwise(
        self, mapping: dict[Hashable, tuple[Any, Any]], inplace: bool, regex
    ):
        """
        Dispatch to Series.replace column-wise.

        Parameters
        ----------
        mapping : dict
            of the form {col: (target, value)}
        inplace : bool
        regex : bool or same types as `to_replace` in DataFrame.replace

        Returns
        -------
        DataFrame or None
        """
        # Operate column-wise
        res = self if inplace else self.copy(deep=None)
        ax = self.columns

        for i, ax_value in enumerate(ax):
            if ax_value in mapping:
                ser = self.iloc[:, i]

                target, value = mapping[ax_value]
                newobj = ser.replace(target, value, regex=regex)

                res._iset_item(i, newobj, inplace=inplace)

        if inplace:
            return
        return res.__finalize__(self)

    @doc(NDFrame.shift, klass=_shared_doc_kwargs["klass"])
    def shift(
        self,
        periods: int | Sequence[int] = 1,
        freq: Frequency | None = None,
        axis: Axis = 0,
        fill_value: Hashable = lib.no_default,
        suffix: str | None = None,
    ) -> DataFrame:
        if freq is not None and fill_value is not lib.no_default:
            # GH#53832
            warnings.warn(
                "Passing a 'freq' together with a 'fill_value' silently ignores "
                "the fill_value and is deprecated. This will raise in a future "
                "version.",
                FutureWarning,
                stacklevel=find_stack_level(),
            )
            fill_value = lib.no_default

        axis = self._get_axis_number(axis)

        if is_list_like(periods):
            periods = cast(Sequence, periods)
            if axis == 1:
                raise ValueError(
                    "If `periods` contains multiple shifts, `axis` cannot be 1."
                )
            if len(periods) == 0:
                raise ValueError("If `periods` is an iterable, it cannot be empty.")
            from pandas.core.reshape.concat import concat

            shifted_dataframes = []
            for period in periods:
                if not is_integer(period):
                    raise TypeError(
                        f"Periods must be integer, but {period} is {type(period)}."
                    )
                period = cast(int, period)
                shifted_dataframes.append(
                    super()
                    .shift(periods=period, freq=freq, axis=axis, fill_value=fill_value)
                    .add_suffix(f"{suffix}_{period}" if suffix else f"_{period}")
                )
            return concat(shifted_dataframes, axis=1)
        elif suffix:
            raise ValueError("Cannot specify `suffix` if `periods` is an int.")
        periods = cast(int, periods)

        ncols = len(self.columns)
        arrays = self._mgr.arrays
        if axis == 1 and periods != 0 and ncols > 0 and freq is None:
            if fill_value is lib.no_default:
                # We will infer fill_value to match the closest column

                # Use a column that we know is valid for our column's dtype GH#38434
                label = self.columns[0]

                if periods > 0:
                    result = self.iloc[:, :-periods]
                    for col in range(min(ncols, abs(periods))):
                        # TODO(EA2D): doing this in a loop unnecessary with 2D EAs
                        # Define filler inside loop so we get a copy
                        filler = self.iloc[:, 0].shift(len(self))
                        result.insert(0, label, filler, allow_duplicates=True)
                else:
                    result = self.iloc[:, -periods:]
                    for col in range(min(ncols, abs(periods))):
                        # Define filler inside loop so we get a copy
                        filler = self.iloc[:, -1].shift(len(self))
                        result.insert(
                            len(result.columns), label, filler, allow_duplicates=True
                        )

                result.columns = self.columns.copy()
                return result
            elif len(arrays) > 1 or (
                # If we only have one block and we know that we can't
                #  keep the same dtype (i.e. the _can_hold_element check)
                #  then we can go through the reindex_indexer path
                #  (and avoid casting logic in the Block method).
                not can_hold_element(arrays[0], fill_value)
            ):
                # GH#35488 we need to watch out for multi-block cases
                # We only get here with fill_value not-lib.no_default
                nper = abs(periods)
                nper = min(nper, ncols)
                if periods > 0:
                    indexer = np.array(
                        [-1] * nper + list(range(ncols - periods)), dtype=np.intp
                    )
                else:
                    indexer = np.array(
                        list(range(nper, ncols)) + [-1] * nper, dtype=np.intp
                    )
                mgr = self._mgr.reindex_indexer(
                    self.columns,
                    indexer,
                    axis=0,
                    fill_value=fill_value,
                    allow_dups=True,
                )
                res_df = self._constructor_from_mgr(mgr, axes=mgr.axes)
                return res_df.__finalize__(self, method="shift")
            else:
                return self.T.shift(periods=periods, fill_value=fill_value).T

        return super().shift(
            periods=periods, freq=freq, axis=axis, fill_value=fill_value
        )

    @overload
    def set_index(
        self,
        keys,
        *,
        drop: bool = ...,
        append: bool = ...,
        inplace: Literal[False] = ...,
        verify_integrity: bool = ...,
    ) -> DataFrame:
        ...

    @overload
    def set_index(
        self,
        keys,
        *,
        drop: bool = ...,
        append: bool = ...,
        inplace: Literal[True],
        verify_integrity: bool = ...,
    ) -> None:
        ...

    def set_index(
        self,
        keys,
        *,
        drop: bool = True,
        append: bool = False,
        inplace: bool = False,
        verify_integrity: bool = False,
    ) -> DataFrame | None:
        """
        Set the DataFrame index using existing columns.

        Set the DataFrame index (row labels) using one or more existing
        columns or arrays (of the correct length). The index can replace the
        existing index or expand on it.

        Parameters
        ----------
        keys : label or array-like or list of labels/arrays
            This parameter can be either a single column key, a single array of
            the same length as the calling DataFrame, or a list containing an
            arbitrary combination of column keys and arrays. Here, "array"
            encompasses :class:`Series`, :class:`Index`, ``np.ndarray``, and
            instances of :class:`~collections.abc.Iterator`.
        drop : bool, default True
            Delete columns to be used as the new index.
        append : bool, default False
            Whether to append columns to existing index.
        inplace : bool, default False
            Whether to modify the DataFrame rather than creating a new one.
        verify_integrity : bool, default False
            Check the new index for duplicates. Otherwise defer the check until
            necessary. Setting to False will improve the performance of this
            method.

        Returns
        -------
        DataFrame or None
            Changed row labels or None if ``inplace=True``.

        See Also
        --------
        DataFrame.reset_index : Opposite of set_index.
        DataFrame.reindex : Change to new indices or expand indices.
        DataFrame.reindex_like : Change to same indices as other DataFrame.

        Examples
        --------
        >>> df = pd.DataFrame(
        ...     {
        ...         "month": [1, 4, 7, 10],
        ...         "year": [2012, 2014, 2013, 2014],
        ...         "sale": [55, 40, 84, 31],
        ...     }
        ... )
        >>> df
           month  year  sale
        0      1  2012    55
        1      4  2014    40
        2      7  2013    84
        3     10  2014    31

        Set the index to become the 'month' column:

        >>> df.set_index("month")
               year  sale
        month
        1      2012    55
        4      2014    40
        7      2013    84
        10     2014    31

        Create a MultiIndex using columns 'year' and 'month':

        >>> df.set_index(["year", "month"])
                    sale
        year  month
        2012  1     55
        2014  4     40
        2013  7     84
        2014  10    31

        Create a MultiIndex using an Index and a column:

        >>> df.set_index([pd.Index([1, 2, 3, 4]), "year"])
                 month  sale
           year
        1  2012  1      55
        2  2014  4      40
        3  2013  7      84
        4  2014  10     31

        Create a MultiIndex using two Series:

        >>> s = pd.Series([1, 2, 3, 4])
        >>> df.set_index([s, s**2])
              month  year  sale
        1 1       1  2012    55
        2 4       4  2014    40
        3 9       7  2013    84
        4 16     10  2014    31
        """
        inplace = validate_bool_kwarg(inplace, "inplace")
        self._check_inplace_and_allows_duplicate_labels(inplace)
        if not isinstance(keys, list):
            keys = [keys]

        err_msg = (
            'The parameter "keys" may be a column key, one-dimensional '
            "array, or a list containing only valid column keys and "
            "one-dimensional arrays."
        )

        missing: list[Hashable] = []
        for col in keys:
            if isinstance(col, (Index, Series, np.ndarray, list, abc.Iterator)):
                # arrays are fine as long as they are one-dimensional
                # iterators get converted to list below
                if getattr(col, "ndim", 1) != 1:
                    raise ValueError(err_msg)
            else:
                # everything else gets tried as a key; see GH 24969
                try:
                    found = col in self.columns
                except TypeError as err:
                    raise TypeError(
                        f"{err_msg}. Received column of type {type(col)}"
                    ) from err
                else:
                    if not found:
                        missing.append(col)

        if missing:
            raise KeyError(f"None of {missing} are in the columns")

        if inplace:
            frame = self
        else:
            # GH 49473 Use "lazy copy" with Copy-on-Write
            frame = self.copy(deep=None)

        arrays: list[Index] = []
        names: list[Hashable] = []
        if append:
            names = list(self.index.names)
            if isinstance(self.index, MultiIndex):
                arrays.extend(
                    self.index._get_level_values(i) for i in range(self.index.nlevels)
                )
            else:
                arrays.append(self.index)

        to_remove: list[Hashable] = []
        for col in keys:
            if isinstance(col, MultiIndex):
                arrays.extend(col._get_level_values(n) for n in range(col.nlevels))
                names.extend(col.names)
            elif isinstance(col, (Index, Series)):
                # if Index then not MultiIndex (treated above)

                # error: Argument 1 to "append" of "list" has incompatible type
                #  "Union[Index, Series]"; expected "Index"
                arrays.append(col)  # type: ignore[arg-type]
                names.append(col.name)
            elif isinstance(col, (list, np.ndarray)):
                # error: Argument 1 to "append" of "list" has incompatible type
                # "Union[List[Any], ndarray]"; expected "Index"
                arrays.append(col)  # type: ignore[arg-type]
                names.append(None)
            elif isinstance(col, abc.Iterator):
                # error: Argument 1 to "append" of "list" has incompatible type
                # "List[Any]"; expected "Index"
                arrays.append(list(col))  # type: ignore[arg-type]
                names.append(None)
            # from here, col can only be a column label
            else:
                arrays.append(frame[col])
                names.append(col)
                if drop:
                    to_remove.append(col)

            if len(arrays[-1]) != len(self):
                # check newest element against length of calling frame, since
                # ensure_index_from_sequences would not raise for append=False.
                raise ValueError(
                    f"Length mismatch: Expected {len(self)} rows, "
                    f"received array of length {len(arrays[-1])}"
                )

        index = ensure_index_from_sequences(arrays, names)

        if verify_integrity and not index.is_unique:
            duplicates = index[index.duplicated()].unique()
            raise ValueError(f"Index has duplicate keys: {duplicates}")

        # use set to handle duplicate column names gracefully in case of drop
        for c in set(to_remove):
            del frame[c]

        # clear up memory usage
        index._cleanup()

        frame.index = index

        if not inplace:
            return frame
        return None

    @overload
    def reset_index(
        self,
        level: IndexLabel = ...,
        *,
        drop: bool = ...,
        inplace: Literal[False] = ...,
        col_level: Hashable = ...,
        col_fill: Hashable = ...,
        allow_duplicates: bool | lib.NoDefault = ...,
        names: Hashable | Sequence[Hashable] | None = None,
    ) -> DataFrame:
        ...

    @overload
    def reset_index(
        self,
        level: IndexLabel = ...,
        *,
        drop: bool = ...,
        inplace: Literal[True],
        col_level: Hashable = ...,
        col_fill: Hashable = ...,
        allow_duplicates: bool | lib.NoDefault = ...,
        names: Hashable | Sequence[Hashable] | None = None,
    ) -> None:
        ...

    @overload
    def reset_index(
        self,
        level: IndexLabel = ...,
        *,
        drop: bool = ...,
        inplace: bool = ...,
        col_level: Hashable = ...,
        col_fill: Hashable = ...,
        allow_duplicates: bool | lib.NoDefault = ...,
        names: Hashable | Sequence[Hashable] | None = None,
    ) -> DataFrame | None:
        ...

    def reset_index(
        self,
        level: IndexLabel | None = None,
        *,
        drop: bool = False,
        inplace: bool = False,
        col_level: Hashable = 0,
        col_fill: Hashable = "",
        allow_duplicates: bool | lib.NoDefault = lib.no_default,
        names: Hashable | Sequence[Hashable] | None = None,
    ) -> DataFrame | None:
        """
        Reset the index, or a level of it.

        Reset the index of the DataFrame, and use the default one instead.
        If the DataFrame has a MultiIndex, this method can remove one or more
        levels.

        Parameters
        ----------
        level : int, str, tuple, or list, default None
            Only remove the given levels from the index. Removes all levels by
            default.
        drop : bool, default False
            Do not try to insert index into dataframe columns. This resets
            the index to the default integer index.
        inplace : bool, default False
            Whether to modify the DataFrame rather than creating a new one.
        col_level : int or str, default 0
            If the columns have multiple levels, determines which level the
            labels are inserted into. By default it is inserted into the first
            level.
        col_fill : object, default ''
            If the columns have multiple levels, determines how the other
            levels are named. If None then the index name is repeated.
        allow_duplicates : bool, optional, default lib.no_default
            Allow duplicate column labels to be created.

            .. versionadded:: 1.5.0

        names : int, str or 1-dimensional list, default None
            Using the given string, rename the DataFrame column which contains the
            index data. If the DataFrame has a MultiIndex, this has to be a list or
            tuple with length equal to the number of levels.

            .. versionadded:: 1.5.0

        Returns
        -------
        DataFrame or None
            DataFrame with the new index or None if ``inplace=True``.

        See Also
        --------
        DataFrame.set_index : Opposite of reset_index.
        DataFrame.reindex : Change to new indices or expand indices.
        DataFrame.reindex_like : Change to same indices as other DataFrame.

        Examples
        --------
        >>> df = pd.DataFrame(
        ...     [("bird", 389.0), ("bird", 24.0), ("mammal", 80.5), ("mammal", np.nan)],
        ...     index=["falcon", "parrot", "lion", "monkey"],
        ...     columns=("class", "max_speed"),
        ... )
        >>> df
                 class  max_speed
        falcon    bird      389.0
        parrot    bird       24.0
        lion    mammal       80.5
        monkey  mammal        NaN

        When we reset the index, the old index is added as a column, and a
        new sequential index is used:

        >>> df.reset_index()
            index   class  max_speed
        0  falcon    bird      389.0
        1  parrot    bird       24.0
        2    lion  mammal       80.5
        3  monkey  mammal        NaN

        We can use the `drop` parameter to avoid the old index being added as
        a column:

        >>> df.reset_index(drop=True)
            class  max_speed
        0    bird      389.0
        1    bird       24.0
        2  mammal       80.5
        3  mammal        NaN

        You can also use `reset_index` with `MultiIndex`.

        >>> index = pd.MultiIndex.from_tuples(
        ...     [
        ...         ("bird", "falcon"),
        ...         ("bird", "parrot"),
        ...         ("mammal", "lion"),
        ...         ("mammal", "monkey"),
        ...     ],
        ...     names=["class", "name"],
        ... )
        >>> columns = pd.MultiIndex.from_tuples([("speed", "max"), ("species", "type")])
        >>> df = pd.DataFrame(
        ...     [(389.0, "fly"), (24.0, "fly"), (80.5, "run"), (np.nan, "jump")],
        ...     index=index,
        ...     columns=columns,
        ... )
        >>> df
                       speed species
                         max    type
        class  name
        bird   falcon  389.0     fly
               parrot   24.0     fly
        mammal lion     80.5     run
               monkey    NaN    jump

        Using the `names` parameter, choose a name for the index column:

        >>> df.reset_index(names=["classes", "names"])
          classes   names  speed species
                             max    type
        0    bird  falcon  389.0     fly
        1    bird  parrot   24.0     fly
        2  mammal    lion   80.5     run
        3  mammal  monkey    NaN    jump

        If the index has multiple levels, we can reset a subset of them:

        >>> df.reset_index(level="class")
                 class  speed species
                          max    type
        name
        falcon    bird  389.0     fly
        parrot    bird   24.0     fly
        lion    mammal   80.5     run
        monkey  mammal    NaN    jump

        If we are not dropping the index, by default, it is placed in the top
        level. We can place it in another level:

        >>> df.reset_index(level="class", col_level=1)
                        speed species
                 class    max    type
        name
        falcon    bird  389.0     fly
        parrot    bird   24.0     fly
        lion    mammal   80.5     run
        monkey  mammal    NaN    jump

        When the index is inserted under another level, we can specify under
        which one with the parameter `col_fill`:

        >>> df.reset_index(level="class", col_level=1, col_fill="species")
                      species  speed species
                        class    max    type
        name
        falcon           bird  389.0     fly
        parrot           bird   24.0     fly
        lion           mammal   80.5     run
        monkey         mammal    NaN    jump

        If we specify a nonexistent level for `col_fill`, it is created:

        >>> df.reset_index(level="class", col_level=1, col_fill="genus")
                        genus  speed species
                        class    max    type
        name
        falcon           bird  389.0     fly
        parrot           bird   24.0     fly
        lion           mammal   80.5     run
        monkey         mammal    NaN    jump
        """
        inplace = validate_bool_kwarg(inplace, "inplace")
        self._check_inplace_and_allows_duplicate_labels(inplace)
        if inplace:
            new_obj = self
        else:
            new_obj = self.copy(deep=None)
        if allow_duplicates is not lib.no_default:
            allow_duplicates = validate_bool_kwarg(allow_duplicates, "allow_duplicates")

        new_index = default_index(len(new_obj))
        if level is not None:
            if not isinstance(level, (tuple, list)):
                level = [level]
            level = [self.index._get_level_number(lev) for lev in level]
            if len(level) < self.index.nlevels:
                new_index = self.index.droplevel(level)

        if not drop:
            to_insert: Iterable[tuple[Any, Any | None]]

            default = "index" if "index" not in self else "level_0"
            names = self.index._get_default_index_names(names, default)

            if isinstance(self.index, MultiIndex):
                to_insert = zip(self.index.levels, self.index.codes)
            else:
                to_insert = ((self.index, None),)

            multi_col = isinstance(self.columns, MultiIndex)
            for i, (lev, lab) in reversed(list(enumerate(to_insert))):
                if level is not None and i not in level:
                    continue
                name = names[i]
                if multi_col:
                    col_name = list(name) if isinstance(name, tuple) else [name]
                    if col_fill is None:
                        if len(col_name) not in (1, self.columns.nlevels):
                            raise ValueError(
                                "col_fill=None is incompatible "
                                f"with incomplete column name {name}"
                            )
                        col_fill = col_name[0]

                    lev_num = self.columns._get_level_number(col_level)
                    name_lst = [col_fill] * lev_num + col_name
                    missing = self.columns.nlevels - len(name_lst)
                    name_lst += [col_fill] * missing
                    name = tuple(name_lst)

                # to ndarray and maybe infer different dtype
                level_values = lev._values
                if level_values.dtype == np.object_:
                    level_values = lib.maybe_convert_objects(level_values)

                if lab is not None:
                    # if we have the codes, extract the values with a mask
                    level_values = algorithms.take(
                        level_values, lab, allow_fill=True, fill_value=lev._na_value
                    )

                new_obj.insert(
                    0,
                    name,
                    level_values,
                    allow_duplicates=allow_duplicates,
                )

        new_obj.index = new_index
        if not inplace:
            return new_obj

        return None

    # ----------------------------------------------------------------------
    # Reindex-based selection methods

    @doc(NDFrame.isna, klass=_shared_doc_kwargs["klass"])
    def isna(self) -> DataFrame:
        res_mgr = self._mgr.isna(func=isna)
        result = self._constructor_from_mgr(res_mgr, axes=res_mgr.axes)
        return result.__finalize__(self, method="isna")

    @doc(NDFrame.isna, klass=_shared_doc_kwargs["klass"])
    def isnull(self) -> DataFrame:
        """
        DataFrame.isnull is an alias for DataFrame.isna.
        """
        return self.isna()

    @doc(NDFrame.notna, klass=_shared_doc_kwargs["klass"])
    def notna(self) -> DataFrame:
        return ~self.isna()

    @doc(NDFrame.notna, klass=_shared_doc_kwargs["klass"])
    def notnull(self) -> DataFrame:
        """
        DataFrame.notnull is an alias for DataFrame.notna.
        """
        return ~self.isna()

    @overload
    def dropna(
        self,
        *,
        axis: Axis = ...,
        how: AnyAll | lib.NoDefault = ...,
        thresh: int | lib.NoDefault = ...,
        subset: IndexLabel = ...,
        inplace: Literal[False] = ...,
        ignore_index: bool = ...,
    ) -> DataFrame:
        ...

    @overload
    def dropna(
        self,
        *,
        axis: Axis = ...,
        how: AnyAll | lib.NoDefault = ...,
        thresh: int | lib.NoDefault = ...,
        subset: IndexLabel = ...,
        inplace: Literal[True],
        ignore_index: bool = ...,
    ) -> None:
        ...

    def dropna(
        self,
        *,
        axis: Axis = 0,
        how: AnyAll | lib.NoDefault = lib.no_default,
        thresh: int | lib.NoDefault = lib.no_default,
        subset: IndexLabel | None = None,
        inplace: bool = False,
        ignore_index: bool = False,
    ) -> DataFrame | None:
        """
        Remove missing values.

        See the :ref:`User Guide <missing_data>` for more on which values are
        considered missing, and how to work with missing data.

        Parameters
        ----------
        axis : {0 or 'index', 1 or 'columns'}, default 0
            Determine if rows or columns which contain missing values are
            removed.

            * 0, or 'index' : Drop rows which contain missing values.
            * 1, or 'columns' : Drop columns which contain missing value.

            Only a single axis is allowed.

        how : {'any', 'all'}, default 'any'
            Determine if row or column is removed from DataFrame, when we have
            at least one NA or all NA.

            * 'any' : If any NA values are present, drop that row or column.
            * 'all' : If all values are NA, drop that row or column.

        thresh : int, optional
            Require that many non-NA values. Cannot be combined with how.
        subset : column label or sequence of labels, optional
            Labels along other axis to consider, e.g. if you are dropping rows
            these would be a list of columns to include.
        inplace : bool, default False
            Whether to modify the DataFrame rather than creating a new one.
        ignore_index : bool, default ``False``
            If ``True``, the resulting axis will be labeled 0, 1, …, n - 1.

            .. versionadded:: 2.0.0

        Returns
        -------
        DataFrame or None
            DataFrame with NA entries dropped from it or None if ``inplace=True``.

        See Also
        --------
        DataFrame.isna: Indicate missing values.
        DataFrame.notna : Indicate existing (non-missing) values.
        DataFrame.fillna : Replace missing values.
        Series.dropna : Drop missing values.
        Index.dropna : Drop missing indices.

        Examples
        --------
        >>> df = pd.DataFrame(
        ...     {
        ...         "name": ["Alfred", "Batman", "Catwoman"],
        ...         "toy": [np.nan, "Batmobile", "Bullwhip"],
        ...         "born": [pd.NaT, pd.Timestamp("1940-04-25"), pd.NaT],
        ...     }
        ... )
        >>> df
               name        toy       born
        0    Alfred        NaN        NaT
        1    Batman  Batmobile 1940-04-25
        2  Catwoman   Bullwhip        NaT

        Drop the rows where at least one element is missing.

        >>> df.dropna()
             name        toy       born
        1  Batman  Batmobile 1940-04-25

        Drop the columns where at least one element is missing.

        >>> df.dropna(axis="columns")
               name
        0    Alfred
        1    Batman
        2  Catwoman

        Drop the rows where all elements are missing.

        >>> df.dropna(how="all")
               name        toy       born
        0    Alfred        NaN        NaT
        1    Batman  Batmobile 1940-04-25
        2  Catwoman   Bullwhip        NaT

        Keep only the rows with at least 2 non-NA values.

        >>> df.dropna(thresh=2)
               name        toy       born
        1    Batman  Batmobile 1940-04-25
        2  Catwoman   Bullwhip        NaT

        Define in which columns to look for missing values.

        >>> df.dropna(subset=["name", "toy"])
               name        toy       born
        1    Batman  Batmobile 1940-04-25
        2  Catwoman   Bullwhip        NaT
        """
        if (how is not lib.no_default) and (thresh is not lib.no_default):
            raise TypeError(
                "You cannot set both the how and thresh arguments at the same time."
            )

        if how is lib.no_default:
            how = "any"

        inplace = validate_bool_kwarg(inplace, "inplace")
        if isinstance(axis, (tuple, list)):
            # GH20987
            raise TypeError("supplying multiple axes to axis is no longer supported.")

        axis = self._get_axis_number(axis)
        agg_axis = 1 - axis

        agg_obj = self
        if subset is not None:
            # subset needs to be list
            if not is_list_like(subset):
                subset = [subset]
            ax = self._get_axis(agg_axis)
            indices = ax.get_indexer_for(subset)
            check = indices == -1
            if check.any():
                raise KeyError(np.array(subset)[check].tolist())
            agg_obj = self.take(indices, axis=agg_axis)

        if thresh is not lib.no_default:
            count = agg_obj.count(axis=agg_axis)
            mask = count >= thresh
        elif how == "any":
            # faster equivalent to 'agg_obj.count(agg_axis) == self.shape[agg_axis]'
            mask = notna(agg_obj).all(axis=agg_axis, bool_only=False)
        elif how == "all":
            # faster equivalent to 'agg_obj.count(agg_axis) > 0'
            mask = notna(agg_obj).any(axis=agg_axis, bool_only=False)
        else:
            raise ValueError(f"invalid how option: {how}")

        if np.all(mask):
            result = self.copy(deep=None)
        else:
            result = self.loc(axis=axis)[mask]

        if ignore_index:
            result.index = default_index(len(result))

        if not inplace:
            return result
        self._update_inplace(result)
        return None

    @overload
    def drop_duplicates(
        self,
        subset: Hashable | Sequence[Hashable] | None = ...,
        *,
        keep: DropKeep = ...,
        inplace: Literal[True],
        ignore_index: bool = ...,
    ) -> None:
        ...

    @overload
    def drop_duplicates(
        self,
        subset: Hashable | Sequence[Hashable] | None = ...,
        *,
        keep: DropKeep = ...,
        inplace: Literal[False] = ...,
        ignore_index: bool = ...,
    ) -> DataFrame:
        ...

    @overload
    def drop_duplicates(
        self,
        subset: Hashable | Sequence[Hashable] | None = ...,
        *,
        keep: DropKeep = ...,
        inplace: bool = ...,
        ignore_index: bool = ...,
    ) -> DataFrame | None:
        ...

    def drop_duplicates(
        self,
        subset: Hashable | Sequence[Hashable] | None = None,
        *,
        keep: DropKeep = "first",
        inplace: bool = False,
        ignore_index: bool = False,
    ) -> DataFrame | None:
        """
        Return DataFrame with duplicate rows removed.

        Considering certain columns is optional. Indexes, including time indexes
        are ignored.

        Parameters
        ----------
        subset : column label or sequence of labels, optional
            Only consider certain columns for identifying duplicates, by
            default use all of the columns.
        keep : {'first', 'last', ``False``}, default 'first'
            Determines which duplicates (if any) to keep.

            - 'first' : Drop duplicates except for the first occurrence.
            - 'last' : Drop duplicates except for the last occurrence.
            - ``False`` : Drop all duplicates.

        inplace : bool, default ``False``
            Whether to modify the DataFrame rather than creating a new one.
        ignore_index : bool, default ``False``
            If ``True``, the resulting axis will be labeled 0, 1, …, n - 1.

        Returns
        -------
        DataFrame or None
            DataFrame with duplicates removed or None if ``inplace=True``.

        See Also
        --------
        DataFrame.value_counts: Count unique combinations of columns.

        Examples
        --------
        Consider dataset containing ramen rating.

        >>> df = pd.DataFrame(
        ...     {
        ...         "brand": ["Yum Yum", "Yum Yum", "Indomie", "Indomie", "Indomie"],
        ...         "style": ["cup", "cup", "cup", "pack", "pack"],
        ...         "rating": [4, 4, 3.5, 15, 5],
        ...     }
        ... )
        >>> df
            brand style  rating
        0  Yum Yum   cup     4.0
        1  Yum Yum   cup     4.0
        2  Indomie   cup     3.5
        3  Indomie  pack    15.0
        4  Indomie  pack     5.0

        By default, it removes duplicate rows based on all columns.

        >>> df.drop_duplicates()
            brand style  rating
        0  Yum Yum   cup     4.0
        2  Indomie   cup     3.5
        3  Indomie  pack    15.0
        4  Indomie  pack     5.0

        To remove duplicates on specific column(s), use ``subset``.

        >>> df.drop_duplicates(subset=["brand"])
            brand style  rating
        0  Yum Yum   cup     4.0
        2  Indomie   cup     3.5

        To remove duplicates and keep last occurrences, use ``keep``.

        >>> df.drop_duplicates(subset=["brand", "style"], keep="last")
            brand style  rating
        1  Yum Yum   cup     4.0
        2  Indomie   cup     3.5
        4  Indomie  pack     5.0
        """
        if self.empty:
            return self.copy(deep=None)

        inplace = validate_bool_kwarg(inplace, "inplace")
        ignore_index = validate_bool_kwarg(ignore_index, "ignore_index")

        result = self[-self.duplicated(subset, keep=keep)]
        if ignore_index:
            result.index = default_index(len(result))

        if inplace:
            self._update_inplace(result)
            return None
        else:
            return result

    def duplicated(
        self,
        subset: Hashable | Sequence[Hashable] | None = None,
        keep: DropKeep = "first",
    ) -> Series:
        """
        Return boolean Series denoting duplicate rows.

        Considering certain columns is optional.

        Parameters
        ----------
        subset : column label or sequence of labels, optional
            Only consider certain columns for identifying duplicates, by
            default use all of the columns.
        keep : {'first', 'last', False}, default 'first'
            Determines which duplicates (if any) to mark.

            - ``first`` : Mark duplicates as ``True`` except for the first occurrence.
            - ``last`` : Mark duplicates as ``True`` except for the last occurrence.
            - False : Mark all duplicates as ``True``.

        Returns
        -------
        Series
            Boolean series for each duplicated rows.

        See Also
        --------
        Index.duplicated : Equivalent method on index.
        Series.duplicated : Equivalent method on Series.
        Series.drop_duplicates : Remove duplicate values from Series.
        DataFrame.drop_duplicates : Remove duplicate values from DataFrame.

        Examples
        --------
        Consider dataset containing ramen rating.

        >>> df = pd.DataFrame(
        ...     {
        ...         "brand": ["Yum Yum", "Yum Yum", "Indomie", "Indomie", "Indomie"],
        ...         "style": ["cup", "cup", "cup", "pack", "pack"],
        ...         "rating": [4, 4, 3.5, 15, 5],
        ...     }
        ... )
        >>> df
            brand style  rating
        0  Yum Yum   cup     4.0
        1  Yum Yum   cup     4.0
        2  Indomie   cup     3.5
        3  Indomie  pack    15.0
        4  Indomie  pack     5.0

        By default, for each set of duplicated values, the first occurrence
        is set on False and all others on True.

        >>> df.duplicated()
        0    False
        1     True
        2    False
        3    False
        4    False
        dtype: bool

        By using 'last', the last occurrence of each set of duplicated values
        is set on False and all others on True.

        >>> df.duplicated(keep="last")
        0     True
        1    False
        2    False
        3    False
        4    False
        dtype: bool

        By setting ``keep`` on False, all duplicates are True.

        >>> df.duplicated(keep=False)
        0     True
        1     True
        2    False
        3    False
        4    False
        dtype: bool

        To find duplicates on specific column(s), use ``subset``.

        >>> df.duplicated(subset=["brand"])
        0    False
        1     True
        2    False
        3     True
        4     True
        dtype: bool
        """

        if self.empty:
            return self._constructor_sliced(dtype=bool)

        def f(vals) -> tuple[np.ndarray, int]:
            labels, shape = algorithms.factorize(vals, size_hint=len(self))
            return labels.astype("i8", copy=False), len(shape)

        if subset is None:
            # https://github.com/pandas-dev/pandas/issues/28770
            # Incompatible types in assignment (expression has type "Index", variable
            # has type "Sequence[Any]")
            subset = self.columns  # type: ignore[assignment]
        elif (
            not np.iterable(subset)
            or isinstance(subset, str)
            or isinstance(subset, tuple)
            and subset in self.columns
        ):
            subset = (subset,)

        #  needed for mypy since can't narrow types using np.iterable
        subset = cast(Sequence, subset)

        # Verify all columns in subset exist in the queried dataframe
        # Otherwise, raise a KeyError, same as if you try to __getitem__ with a
        # key that doesn't exist.
        diff = set(subset) - set(self.columns)
        if diff:
            raise KeyError(Index(diff))

        if len(subset) == 1 and self.columns.is_unique:
            # GH#45236 This is faster than get_group_index below
            result = self[subset[0]].duplicated(keep)
            result.name = None
        else:
            vals = (col.values for name, col in self.items() if name in subset)
            labels, shape = map(list, zip(*map(f, vals)))

            ids = get_group_index(labels, tuple(shape), sort=False, xnull=False)
            result = self._constructor_sliced(duplicated(ids, keep), index=self.index)
        return result.__finalize__(self, method="duplicated")

    # ----------------------------------------------------------------------
    # Sorting
    # error: Signature of "sort_values" incompatible with supertype "NDFrame"
    @overload  # type: ignore[override]
    def sort_values(
        self,
        by: IndexLabel,
        *,
        axis: Axis = ...,
        ascending=...,
        inplace: Literal[False] = ...,
        kind: SortKind = ...,
        na_position: NaPosition = ...,
        ignore_index: bool = ...,
        key: ValueKeyFunc = ...,
    ) -> DataFrame:
        ...

    @overload
    def sort_values(
        self,
        by: IndexLabel,
        *,
        axis: Axis = ...,
        ascending=...,
        inplace: Literal[True],
        kind: SortKind = ...,
        na_position: str = ...,
        ignore_index: bool = ...,
        key: ValueKeyFunc = ...,
    ) -> None:
        ...

    def sort_values(
        self,
        by: IndexLabel,
        *,
        axis: Axis = 0,
        ascending: bool | list[bool] | tuple[bool, ...] = True,
        inplace: bool = False,
        kind: SortKind = "quicksort",
        na_position: str = "last",
        ignore_index: bool = False,
        key: ValueKeyFunc | None = None,
    ) -> DataFrame | None:
        """
        Sort by the values along either axis.

        Parameters
        ----------
        by : str or list of str
            Name or list of names to sort by.

            - if `axis` is 0 or `'index'` then `by` may contain index
              levels and/or column labels.
            - if `axis` is 1 or `'columns'` then `by` may contain column
              levels and/or index labels.
        axis : "{0 or 'index', 1 or 'columns'}", default 0
             Axis to be sorted.
        ascending : bool or list of bool, default True
             Sort ascending vs. descending. Specify list for multiple sort
             orders.  If this is a list of bools, must match the length of
             the by.
        inplace : bool, default False
             If True, perform operation in-place.
        kind : {'quicksort', 'mergesort', 'heapsort', 'stable'}, default 'quicksort'
             Choice of sorting algorithm. See also :func:`numpy.sort` for more
             information. `mergesort` and `stable` are the only stable algorithms. For
             DataFrames, this option is only applied when sorting on a single
             column or label.
        na_position : {'first', 'last'}, default 'last'
             Puts NaNs at the beginning if `first`; `last` puts NaNs at the
             end.
        ignore_index : bool, default False
             If True, the resulting axis will be labeled 0, 1, …, n - 1.
        key : callable, optional
            Apply the key function to the values
            before sorting. This is similar to the `key` argument in the
            builtin :meth:`sorted` function, with the notable difference that
            this `key` function should be *vectorized*. It should expect a
            ``Series`` and return a Series with the same shape as the input.
            It will be applied to each column in `by` independently.

        Returns
        -------
        DataFrame or None
            DataFrame with sorted values or None if ``inplace=True``.

        See Also
        --------
        DataFrame.sort_index : Sort a DataFrame by the index.
        Series.sort_values : Similar method for a Series.

        Examples
        --------
        >>> df = pd.DataFrame(
        ...     {
        ...         "col1": ["A", "A", "B", np.nan, "D", "C"],
        ...         "col2": [2, 1, 9, 8, 7, 4],
        ...         "col3": [0, 1, 9, 4, 2, 3],
        ...         "col4": ["a", "B", "c", "D", "e", "F"],
        ...     }
        ... )
        >>> df
          col1  col2  col3 col4
        0    A     2     0    a
        1    A     1     1    B
        2    B     9     9    c
        3  NaN     8     4    D
        4    D     7     2    e
        5    C     4     3    F

        Sort by col1

        >>> df.sort_values(by=["col1"])
          col1  col2  col3 col4
        0    A     2     0    a
        1    A     1     1    B
        2    B     9     9    c
        5    C     4     3    F
        4    D     7     2    e
        3  NaN     8     4    D

        Sort by multiple columns

        >>> df.sort_values(by=["col1", "col2"])
          col1  col2  col3 col4
        1    A     1     1    B
        0    A     2     0    a
        2    B     9     9    c
        5    C     4     3    F
        4    D     7     2    e
        3  NaN     8     4    D

        Sort Descending

        >>> df.sort_values(by="col1", ascending=False)
          col1  col2  col3 col4
        4    D     7     2    e
        5    C     4     3    F
        2    B     9     9    c
        0    A     2     0    a
        1    A     1     1    B
        3  NaN     8     4    D

        Putting NAs first

        >>> df.sort_values(by="col1", ascending=False, na_position="first")
          col1  col2  col3 col4
        3  NaN     8     4    D
        4    D     7     2    e
        5    C     4     3    F
        2    B     9     9    c
        0    A     2     0    a
        1    A     1     1    B

        Sorting with a key function

        >>> df.sort_values(by="col4", key=lambda col: col.str.lower())
           col1  col2  col3 col4
        0    A     2     0    a
        1    A     1     1    B
        2    B     9     9    c
        3  NaN     8     4    D
        4    D     7     2    e
        5    C     4     3    F

        Natural sort with the key argument,
        using the `natsort <https://github.com/SethMMorton/natsort>` package.

<<<<<<< HEAD
        >>> df = pd.DataFrame(
        ...     {
        ...         "time": ["0hr", "128hr", "72hr", "48hr", "96hr"],
        ...         "value": [10, 20, 30, 40, 50],
        ...     }
        ... )
=======
        >>> df = pd.DataFrame({
        ...     "time": ['0hr', '128hr', '72hr', '48hr', '96hr'],
        ...     "value": [10, 20, 30, 40, 50]
        ... })
>>>>>>> 3c96b8ff
        >>> df
            time  value
        0    0hr     10
        1  128hr     20
        2   72hr     30
        3   48hr     40
        4   96hr     50
        >>> from natsort import index_natsorted
        >>> df.sort_values(
        ...     by="time", key=lambda x: np.argsort(index_natsorted(df["time"]))
        ... )
            time  value
        0    0hr     10
        3   48hr     40
        2   72hr     30
        4   96hr     50
        1  128hr     20
        """
        inplace = validate_bool_kwarg(inplace, "inplace")
        axis = self._get_axis_number(axis)
        ascending = validate_ascending(ascending)
        if not isinstance(by, list):
            by = [by]
        # error: Argument 1 to "len" has incompatible type "Union[bool, List[bool]]";
        # expected "Sized"
        if is_sequence(ascending) and (
            len(by) != len(ascending)  # type: ignore[arg-type]
        ):
            # error: Argument 1 to "len" has incompatible type "Union[bool,
            # List[bool]]"; expected "Sized"
            raise ValueError(
                f"Length of ascending ({len(ascending)})"  # type: ignore[arg-type]
                f" != length of by ({len(by)})"
            )
        if len(by) > 1:
            keys = [self._get_label_or_level_values(x, axis=axis) for x in by]

            # need to rewrap columns in Series to apply key function
            if key is not None:
                # error: List comprehension has incompatible type List[Series];
                # expected List[ndarray]
                keys = [
                    Series(k, name=name)  # type: ignore[misc]
                    for (k, name) in zip(keys, by)
                ]

            indexer = lexsort_indexer(
                keys, orders=ascending, na_position=na_position, key=key
            )
        elif len(by):
            # len(by) == 1

            k = self._get_label_or_level_values(by[0], axis=axis)

            # need to rewrap column in Series to apply key function
            if key is not None:
                # error: Incompatible types in assignment (expression has type
                # "Series", variable has type "ndarray")
                k = Series(k, name=by[0])  # type: ignore[assignment]

            if isinstance(ascending, (tuple, list)):
                ascending = ascending[0]

            indexer = nargsort(
                k, kind=kind, ascending=ascending, na_position=na_position, key=key
            )
        else:
            if inplace:
                return self._update_inplace(self)
            else:
                return self.copy(deep=None)

        if is_range_indexer(indexer, len(indexer)):
            result = self.copy(deep=(not inplace and not using_copy_on_write()))
            if ignore_index:
                result.index = default_index(len(result))

            if inplace:
                return self._update_inplace(result)
            else:
                return result

        new_data = self._mgr.take(
            indexer, axis=self._get_block_manager_axis(axis), verify=False
        )

        if ignore_index:
            new_data.set_axis(
                self._get_block_manager_axis(axis), default_index(len(indexer))
            )

        result = self._constructor_from_mgr(new_data, axes=new_data.axes)
        if inplace:
            return self._update_inplace(result)
        else:
            return result.__finalize__(self, method="sort_values")

    @overload
    def sort_index(
        self,
        *,
        axis: Axis = ...,
        level: IndexLabel = ...,
        ascending: bool | Sequence[bool] = ...,
        inplace: Literal[True],
        kind: SortKind = ...,
        na_position: NaPosition = ...,
        sort_remaining: bool = ...,
        ignore_index: bool = ...,
        key: IndexKeyFunc = ...,
    ) -> None:
        ...

    @overload
    def sort_index(
        self,
        *,
        axis: Axis = ...,
        level: IndexLabel = ...,
        ascending: bool | Sequence[bool] = ...,
        inplace: Literal[False] = ...,
        kind: SortKind = ...,
        na_position: NaPosition = ...,
        sort_remaining: bool = ...,
        ignore_index: bool = ...,
        key: IndexKeyFunc = ...,
    ) -> DataFrame:
        ...

    @overload
    def sort_index(
        self,
        *,
        axis: Axis = ...,
        level: IndexLabel = ...,
        ascending: bool | Sequence[bool] = ...,
        inplace: bool = ...,
        kind: SortKind = ...,
        na_position: NaPosition = ...,
        sort_remaining: bool = ...,
        ignore_index: bool = ...,
        key: IndexKeyFunc = ...,
    ) -> DataFrame | None:
        ...

    def sort_index(
        self,
        *,
        axis: Axis = 0,
        level: IndexLabel | None = None,
        ascending: bool | Sequence[bool] = True,
        inplace: bool = False,
        kind: SortKind = "quicksort",
        na_position: NaPosition = "last",
        sort_remaining: bool = True,
        ignore_index: bool = False,
        key: IndexKeyFunc | None = None,
    ) -> DataFrame | None:
        """
        Sort object by labels (along an axis).

        Returns a new DataFrame sorted by label if `inplace` argument is
        ``False``, otherwise updates the original DataFrame and returns None.

        Parameters
        ----------
        axis : {0 or 'index', 1 or 'columns'}, default 0
            The axis along which to sort.  The value 0 identifies the rows,
            and 1 identifies the columns.
        level : int or level name or list of ints or list of level names
            If not None, sort on values in specified index level(s).
        ascending : bool or list-like of bools, default True
            Sort ascending vs. descending. When the index is a MultiIndex the
            sort direction can be controlled for each level individually.
        inplace : bool, default False
            Whether to modify the DataFrame rather than creating a new one.
        kind : {'quicksort', 'mergesort', 'heapsort', 'stable'}, default 'quicksort'
            Choice of sorting algorithm. See also :func:`numpy.sort` for more
            information. `mergesort` and `stable` are the only stable algorithms. For
            DataFrames, this option is only applied when sorting on a single
            column or label.
        na_position : {'first', 'last'}, default 'last'
            Puts NaNs at the beginning if `first`; `last` puts NaNs at the end.
            Not implemented for MultiIndex.
        sort_remaining : bool, default True
            If True and sorting by level and index is multilevel, sort by other
            levels too (in order) after sorting by specified level.
        ignore_index : bool, default False
            If True, the resulting axis will be labeled 0, 1, …, n - 1.
        key : callable, optional
            If not None, apply the key function to the index values
            before sorting. This is similar to the `key` argument in the
            builtin :meth:`sorted` function, with the notable difference that
            this `key` function should be *vectorized*. It should expect an
            ``Index`` and return an ``Index`` of the same shape. For MultiIndex
            inputs, the key is applied *per level*.

        Returns
        -------
        DataFrame or None
            The original DataFrame sorted by the labels or None if ``inplace=True``.

        See Also
        --------
        Series.sort_index : Sort Series by the index.
        DataFrame.sort_values : Sort DataFrame by the value.
        Series.sort_values : Sort Series by the value.

        Examples
        --------
        >>> df = pd.DataFrame(
        ...     [1, 2, 3, 4, 5], index=[100, 29, 234, 1, 150], columns=["A"]
        ... )
        >>> df.sort_index()
             A
        1    4
        29   2
        100  1
        150  5
        234  3

        By default, it sorts in ascending order, to sort in descending order,
        use ``ascending=False``

        >>> df.sort_index(ascending=False)
             A
        234  3
        150  5
        100  1
        29   2
        1    4

        A key function can be specified which is applied to the index before
        sorting. For a ``MultiIndex`` this is applied to each level separately.

        >>> df = pd.DataFrame({"a": [1, 2, 3, 4]}, index=["A", "b", "C", "d"])
        >>> df.sort_index(key=lambda x: x.str.lower())
           a
        A  1
        b  2
        C  3
        d  4
        """
        return super().sort_index(
            axis=axis,
            level=level,
            ascending=ascending,
            inplace=inplace,
            kind=kind,
            na_position=na_position,
            sort_remaining=sort_remaining,
            ignore_index=ignore_index,
            key=key,
        )

    def value_counts(
        self,
        subset: IndexLabel | None = None,
        normalize: bool = False,
        sort: bool = True,
        ascending: bool = False,
        dropna: bool = True,
    ) -> Series:
        """
        Return a Series containing the frequency of each distinct row in the Dataframe.

        Parameters
        ----------
        subset : label or list of labels, optional
            Columns to use when counting unique combinations.
        normalize : bool, default False
            Return proportions rather than frequencies.
        sort : bool, default True
            Sort by frequencies when True. Sort by DataFrame column values when False.
        ascending : bool, default False
            Sort in ascending order.
        dropna : bool, default True
            Don't include counts of rows that contain NA values.

            .. versionadded:: 1.3.0

        Returns
        -------
        Series

        See Also
        --------
        Series.value_counts: Equivalent method on Series.

        Notes
        -----
        The returned Series will have a MultiIndex with one level per input
        column but an Index (non-multi) for a single label. By default, rows
        that contain any NA values are omitted from the result. By default,
        the resulting Series will be in descending order so that the first
        element is the most frequently-occurring row.

        Examples
        --------
        >>> df = pd.DataFrame(
        ...     {"num_legs": [2, 4, 4, 6], "num_wings": [2, 0, 0, 0]},
        ...     index=["falcon", "dog", "cat", "ant"],
        ... )
        >>> df
                num_legs  num_wings
        falcon         2          2
        dog            4          0
        cat            4          0
        ant            6          0

        >>> df.value_counts()
        num_legs  num_wings
        4         0            2
        2         2            1
        6         0            1
        Name: count, dtype: int64

        >>> df.value_counts(sort=False)
        num_legs  num_wings
        2         2            1
        4         0            2
        6         0            1
        Name: count, dtype: int64

        >>> df.value_counts(ascending=True)
        num_legs  num_wings
        2         2            1
        6         0            1
        4         0            2
        Name: count, dtype: int64

        >>> df.value_counts(normalize=True)
        num_legs  num_wings
        4         0            0.50
        2         2            0.25
        6         0            0.25
        Name: proportion, dtype: float64

        With `dropna` set to `False` we can also count rows with NA values.

        >>> df = pd.DataFrame(
        ...     {
        ...         "first_name": ["John", "Anne", "John", "Beth"],
        ...         "middle_name": ["Smith", pd.NA, pd.NA, "Louise"],
        ...     }
        ... )
        >>> df
          first_name middle_name
        0       John       Smith
        1       Anne        <NA>
        2       John        <NA>
        3       Beth      Louise

        >>> df.value_counts()
        first_name  middle_name
        Beth        Louise         1
        John        Smith          1
        Name: count, dtype: int64

        >>> df.value_counts(dropna=False)
        first_name  middle_name
        Anne        NaN            1
        Beth        Louise         1
        John        Smith          1
                    NaN            1
        Name: count, dtype: int64

        >>> df.value_counts("first_name")
        first_name
        John    2
        Anne    1
        Beth    1
        Name: count, dtype: int64
        """
        if subset is None:
            subset = self.columns.tolist()

        name = "proportion" if normalize else "count"
        counts = self.groupby(subset, dropna=dropna, observed=False)._grouper.size()
        counts.name = name

        if sort:
            counts = counts.sort_values(ascending=ascending)
        if normalize:
            counts /= counts.sum()

        # Force MultiIndex for a list_like subset with a single column
        if is_list_like(subset) and len(subset) == 1:  # type: ignore[arg-type]
            counts.index = MultiIndex.from_arrays(
                [counts.index], names=[counts.index.name]
            )

        return counts

    def nlargest(
        self, n: int, columns: IndexLabel, keep: NsmallestNlargestKeep = "first"
    ) -> DataFrame:
        """
        Return the first `n` rows ordered by `columns` in descending order.

        Return the first `n` rows with the largest values in `columns`, in
        descending order. The columns that are not specified are returned as
        well, but not used for ordering.

        This method is equivalent to
        ``df.sort_values(columns, ascending=False).head(n)``, but more
        performant.

        Parameters
        ----------
        n : int
            Number of rows to return.
        columns : label or list of labels
            Column label(s) to order by.
        keep : {'first', 'last', 'all'}, default 'first'
            Where there are duplicate values:

            - ``first`` : prioritize the first occurrence(s)
            - ``last`` : prioritize the last occurrence(s)
            - ``all`` : keep all the ties of the smallest item even if it means
              selecting more than ``n`` items.

        Returns
        -------
        DataFrame
            The first `n` rows ordered by the given columns in descending
            order.

        See Also
        --------
        DataFrame.nsmallest : Return the first `n` rows ordered by `columns` in
            ascending order.
        DataFrame.sort_values : Sort DataFrame by the values.
        DataFrame.head : Return the first `n` rows without re-ordering.

        Notes
        -----
        This function cannot be used with all column types. For example, when
        specifying columns with `object` or `category` dtypes, ``TypeError`` is
        raised.

        Examples
        --------
        >>> df = pd.DataFrame(
        ...     {
        ...         "population": [
        ...             59000000,
        ...             65000000,
        ...             434000,
        ...             434000,
        ...             434000,
        ...             337000,
        ...             11300,
        ...             11300,
        ...             11300,
        ...         ],
        ...         "GDP": [1937894, 2583560, 12011, 4520, 12128, 17036, 182, 38, 311],
        ...         "alpha-2": ["IT", "FR", "MT", "MV", "BN", "IS", "NR", "TV", "AI"],
        ...     },
        ...     index=[
        ...         "Italy",
        ...         "France",
        ...         "Malta",
        ...         "Maldives",
        ...         "Brunei",
        ...         "Iceland",
        ...         "Nauru",
        ...         "Tuvalu",
        ...         "Anguilla",
        ...     ],
        ... )
        >>> df
                  population      GDP alpha-2
        Italy       59000000  1937894      IT
        France      65000000  2583560      FR
        Malta         434000    12011      MT
        Maldives      434000     4520      MV
        Brunei        434000    12128      BN
        Iceland       337000    17036      IS
        Nauru          11300      182      NR
        Tuvalu         11300       38      TV
        Anguilla       11300      311      AI

        In the following example, we will use ``nlargest`` to select the three
        rows having the largest values in column "population".

        >>> df.nlargest(3, "population")
                population      GDP alpha-2
        France    65000000  2583560      FR
        Italy     59000000  1937894      IT
        Malta       434000    12011      MT

        When using ``keep='last'``, ties are resolved in reverse order:

        >>> df.nlargest(3, "population", keep="last")
                population      GDP alpha-2
        France    65000000  2583560      FR
        Italy     59000000  1937894      IT
        Brunei      434000    12128      BN

        When using ``keep='all'``, the number of element kept can go beyond ``n``
        if there are duplicate values for the smallest element, all the
        ties are kept:

        >>> df.nlargest(3, "population", keep="all")
                  population      GDP alpha-2
        France      65000000  2583560      FR
        Italy       59000000  1937894      IT
        Malta         434000    12011      MT
        Maldives      434000     4520      MV
        Brunei        434000    12128      BN

        However, ``nlargest`` does not keep ``n`` distinct largest elements:

        >>> df.nlargest(5, "population", keep="all")
                  population      GDP alpha-2
        France      65000000  2583560      FR
        Italy       59000000  1937894      IT
        Malta         434000    12011      MT
        Maldives      434000     4520      MV
        Brunei        434000    12128      BN

        To order by the largest values in column "population" and then "GDP",
        we can specify multiple columns like in the next example.

        >>> df.nlargest(3, ["population", "GDP"])
                population      GDP alpha-2
        France    65000000  2583560      FR
        Italy     59000000  1937894      IT
        Brunei      434000    12128      BN
        """
        return selectn.SelectNFrame(self, n=n, keep=keep, columns=columns).nlargest()

    def nsmallest(
        self, n: int, columns: IndexLabel, keep: NsmallestNlargestKeep = "first"
    ) -> DataFrame:
        """
        Return the first `n` rows ordered by `columns` in ascending order.

        Return the first `n` rows with the smallest values in `columns`, in
        ascending order. The columns that are not specified are returned as
        well, but not used for ordering.

        This method is equivalent to
        ``df.sort_values(columns, ascending=True).head(n)``, but more
        performant.

        Parameters
        ----------
        n : int
            Number of items to retrieve.
        columns : list or str
            Column name or names to order by.
        keep : {'first', 'last', 'all'}, default 'first'
            Where there are duplicate values:

            - ``first`` : take the first occurrence.
            - ``last`` : take the last occurrence.
            - ``all`` : keep all the ties of the largest item even if it means
              selecting more than ``n`` items.

        Returns
        -------
        DataFrame

        See Also
        --------
        DataFrame.nlargest : Return the first `n` rows ordered by `columns` in
            descending order.
        DataFrame.sort_values : Sort DataFrame by the values.
        DataFrame.head : Return the first `n` rows without re-ordering.

        Examples
        --------
        >>> df = pd.DataFrame(
        ...     {
        ...         "population": [
        ...             59000000,
        ...             65000000,
        ...             434000,
        ...             434000,
        ...             434000,
        ...             337000,
        ...             337000,
        ...             11300,
        ...             11300,
        ...         ],
        ...         "GDP": [1937894, 2583560, 12011, 4520, 12128, 17036, 182, 38, 311],
        ...         "alpha-2": ["IT", "FR", "MT", "MV", "BN", "IS", "NR", "TV", "AI"],
        ...     },
        ...     index=[
        ...         "Italy",
        ...         "France",
        ...         "Malta",
        ...         "Maldives",
        ...         "Brunei",
        ...         "Iceland",
        ...         "Nauru",
        ...         "Tuvalu",
        ...         "Anguilla",
        ...     ],
        ... )
        >>> df
                  population      GDP alpha-2
        Italy       59000000  1937894      IT
        France      65000000  2583560      FR
        Malta         434000    12011      MT
        Maldives      434000     4520      MV
        Brunei        434000    12128      BN
        Iceland       337000    17036      IS
        Nauru         337000      182      NR
        Tuvalu         11300       38      TV
        Anguilla       11300      311      AI

        In the following example, we will use ``nsmallest`` to select the
        three rows having the smallest values in column "population".

        >>> df.nsmallest(3, "population")
                  population    GDP alpha-2
        Tuvalu         11300     38      TV
        Anguilla       11300    311      AI
        Iceland       337000  17036      IS

        When using ``keep='last'``, ties are resolved in reverse order:

        >>> df.nsmallest(3, "population", keep="last")
                  population  GDP alpha-2
        Anguilla       11300  311      AI
        Tuvalu         11300   38      TV
        Nauru         337000  182      NR

        When using ``keep='all'``, the number of element kept can go beyond ``n``
        if there are duplicate values for the largest element, all the
        ties are kept.

        >>> df.nsmallest(3, "population", keep="all")
                  population    GDP alpha-2
        Tuvalu         11300     38      TV
        Anguilla       11300    311      AI
        Iceland       337000  17036      IS
        Nauru         337000    182      NR

        However, ``nsmallest`` does not keep ``n`` distinct
        smallest elements:

        >>> df.nsmallest(4, "population", keep="all")
                  population    GDP alpha-2
        Tuvalu         11300     38      TV
        Anguilla       11300    311      AI
        Iceland       337000  17036      IS
        Nauru         337000    182      NR

        To order by the smallest values in column "population" and then "GDP", we can
        specify multiple columns like in the next example.

        >>> df.nsmallest(3, ["population", "GDP"])
                  population  GDP alpha-2
        Tuvalu         11300   38      TV
        Anguilla       11300  311      AI
        Nauru         337000  182      NR
        """
        return selectn.SelectNFrame(self, n=n, keep=keep, columns=columns).nsmallest()

    @doc(
        Series.swaplevel,
        klass=_shared_doc_kwargs["klass"],
        extra_params=dedent(
            """axis : {0 or 'index', 1 or 'columns'}, default 0
            The axis to swap levels on. 0 or 'index' for row-wise, 1 or
            'columns' for column-wise."""
        ),
        examples=dedent(
            """\
        Examples
        --------
        >>> df = pd.DataFrame(
        ...     {"Grade": ["A", "B", "A", "C"]},
        ...     index=[
        ...         ["Final exam", "Final exam", "Coursework", "Coursework"],
        ...         ["History", "Geography", "History", "Geography"],
        ...         ["January", "February", "March", "April"],
        ...     ],
        ... )
        >>> df
                                            Grade
        Final exam  History     January      A
                    Geography   February     B
        Coursework  History     March        A
                    Geography   April        C

        In the following example, we will swap the levels of the indices.
        Here, we will swap the levels column-wise, but levels can be swapped row-wise
        in a similar manner. Note that column-wise is the default behaviour.
        By not supplying any arguments for i and j, we swap the last and second to
        last indices.

        >>> df.swaplevel()
                                            Grade
        Final exam  January     History         A
                    February    Geography       B
        Coursework  March       History         A
                    April       Geography       C

        By supplying one argument, we can choose which index to swap the last
        index with. We can for example swap the first index with the last one as
        follows.

        >>> df.swaplevel(0)
                                            Grade
        January     History     Final exam      A
        February    Geography   Final exam      B
        March       History     Coursework      A
        April       Geography   Coursework      C

        We can also define explicitly which indices we want to swap by supplying values
        for both i and j. Here, we for example swap the first and second indices.

        >>> df.swaplevel(0, 1)
                                            Grade
        History     Final exam  January         A
        Geography   Final exam  February        B
        History     Coursework  March           A
        Geography   Coursework  April           C"""
        ),
    )
    def swaplevel(self, i: Axis = -2, j: Axis = -1, axis: Axis = 0) -> DataFrame:
        result = self.copy(deep=None)

        axis = self._get_axis_number(axis)

        if not isinstance(result._get_axis(axis), MultiIndex):  # pragma: no cover
            raise TypeError("Can only swap levels on a hierarchical axis.")

        if axis == 0:
            assert isinstance(result.index, MultiIndex)
            result.index = result.index.swaplevel(i, j)
        else:
            assert isinstance(result.columns, MultiIndex)
            result.columns = result.columns.swaplevel(i, j)
        return result

    def reorder_levels(self, order: Sequence[int | str], axis: Axis = 0) -> DataFrame:
        """
        Rearrange index levels using input order. May not drop or duplicate levels.

        Parameters
        ----------
        order : list of int or list of str
            List representing new level order. Reference level by number
            (position) or by key (label).
        axis : {0 or 'index', 1 or 'columns'}, default 0
            Where to reorder levels.

        Returns
        -------
        DataFrame

        Examples
        --------
        >>> data = {
        ...     "class": ["Mammals", "Mammals", "Reptiles"],
        ...     "diet": ["Omnivore", "Carnivore", "Carnivore"],
        ...     "species": ["Humans", "Dogs", "Snakes"],
        ... }
        >>> df = pd.DataFrame(data, columns=["class", "diet", "species"])
        >>> df = df.set_index(["class", "diet"])
        >>> df
                                          species
        class      diet
        Mammals    Omnivore                Humans
                   Carnivore                 Dogs
        Reptiles   Carnivore               Snakes

        Let's reorder the levels of the index:

        >>> df.reorder_levels(["diet", "class"])
                                          species
        diet      class
        Omnivore  Mammals                  Humans
        Carnivore Mammals                    Dogs
                  Reptiles                 Snakes
        """
        axis = self._get_axis_number(axis)
        if not isinstance(self._get_axis(axis), MultiIndex):  # pragma: no cover
            raise TypeError("Can only reorder levels on a hierarchical axis.")

        result = self.copy(deep=None)

        if axis == 0:
            assert isinstance(result.index, MultiIndex)
            result.index = result.index.reorder_levels(order)
        else:
            assert isinstance(result.columns, MultiIndex)
            result.columns = result.columns.reorder_levels(order)
        return result

    # ----------------------------------------------------------------------
    # Arithmetic Methods

    def _cmp_method(self, other, op):
        axis: Literal[1] = 1  # only relevant for Series other case

        self, other = self._align_for_op(other, axis, flex=False, level=None)

        # See GH#4537 for discussion of scalar op behavior
        new_data = self._dispatch_frame_op(other, op, axis=axis)
        return self._construct_result(new_data)

    def _arith_method(self, other, op):
        if self._should_reindex_frame_op(other, op, 1, None, None):
            return self._arith_method_with_reindex(other, op)

        axis: Literal[1] = 1  # only relevant for Series other case
        other = ops.maybe_prepare_scalar_for_op(other, (self.shape[axis],))

        self, other = self._align_for_op(other, axis, flex=True, level=None)

        with np.errstate(all="ignore"):
            new_data = self._dispatch_frame_op(other, op, axis=axis)
        return self._construct_result(new_data)

    _logical_method = _arith_method

    def _dispatch_frame_op(
        self, right, func: Callable, axis: AxisInt | None = None
    ) -> DataFrame:
        """
        Evaluate the frame operation func(left, right) by evaluating
        column-by-column, dispatching to the Series implementation.

        Parameters
        ----------
        right : scalar, Series, or DataFrame
        func : arithmetic or comparison operator
        axis : {None, 0, 1}

        Returns
        -------
        DataFrame

        Notes
        -----
        Caller is responsible for setting np.errstate where relevant.
        """
        # Get the appropriate array-op to apply to each column/block's values.
        array_op = ops.get_array_op(func)

        right = lib.item_from_zerodim(right)
        if not is_list_like(right):
            # i.e. scalar, faster than checking np.ndim(right) == 0
            bm = self._mgr.apply(array_op, right=right)
            return self._constructor_from_mgr(bm, axes=bm.axes)

        elif isinstance(right, DataFrame):
            assert self.index.equals(right.index)
            assert self.columns.equals(right.columns)
            # TODO: The previous assertion `assert right._indexed_same(self)`
            #  fails in cases with empty columns reached via
            #  _frame_arith_method_with_reindex

            # TODO operate_blockwise expects a manager of the same type
            bm = self._mgr.operate_blockwise(
                # error: Argument 1 to "operate_blockwise" of "ArrayManager" has
                # incompatible type "Union[ArrayManager, BlockManager]"; expected
                # "ArrayManager"
                # error: Argument 1 to "operate_blockwise" of "BlockManager" has
                # incompatible type "Union[ArrayManager, BlockManager]"; expected
                # "BlockManager"
                right._mgr,  # type: ignore[arg-type]
                array_op,
            )
            return self._constructor_from_mgr(bm, axes=bm.axes)

        elif isinstance(right, Series) and axis == 1:
            # axis=1 means we want to operate row-by-row
            assert right.index.equals(self.columns)

            right = right._values
            # maybe_align_as_frame ensures we do not have an ndarray here
            assert not isinstance(right, np.ndarray)

            arrays = [
                array_op(_left, _right)
                for _left, _right in zip(self._iter_column_arrays(), right)
            ]

        elif isinstance(right, Series):
            assert right.index.equals(self.index)
            right = right._values

            arrays = [array_op(left, right) for left in self._iter_column_arrays()]

        else:
            raise NotImplementedError(right)

        return type(self)._from_arrays(
            arrays, self.columns, self.index, verify_integrity=False
        )

    def _combine_frame(self, other: DataFrame, func, fill_value=None):
        # at this point we have `self._indexed_same(other)`

        if fill_value is None:
            # since _arith_op may be called in a loop, avoid function call
            #  overhead if possible by doing this check once
            _arith_op = func

        else:

            def _arith_op(left, right):
                # for the mixed_type case where we iterate over columns,
                # _arith_op(left, right) is equivalent to
                # left._binop(right, func, fill_value=fill_value)
                left, right = ops.fill_binop(left, right, fill_value)
                return func(left, right)

        new_data = self._dispatch_frame_op(other, _arith_op)
        return new_data

    def _arith_method_with_reindex(self, right: DataFrame, op) -> DataFrame:
        """
        For DataFrame-with-DataFrame operations that require reindexing,
        operate only on shared columns, then reindex.

        Parameters
        ----------
        right : DataFrame
        op : binary operator

        Returns
        -------
        DataFrame
        """
        left = self

        # GH#31623, only operate on shared columns
        cols, lcols, rcols = left.columns.join(
            right.columns, how="inner", level=None, return_indexers=True
        )

        new_left = left.iloc[:, lcols]
        new_right = right.iloc[:, rcols]
        result = op(new_left, new_right)

        # Do the join on the columns instead of using left._align_for_op
        #  to avoid constructing two potentially large/sparse DataFrames
        join_columns, _, _ = left.columns.join(
            right.columns, how="outer", level=None, return_indexers=True
        )

        if result.columns.has_duplicates:
            # Avoid reindexing with a duplicate axis.
            # https://github.com/pandas-dev/pandas/issues/35194
            indexer, _ = result.columns.get_indexer_non_unique(join_columns)
            indexer = algorithms.unique1d(indexer)
            result = result._reindex_with_indexers(
                {1: [join_columns, indexer]}, allow_dups=True
            )
        else:
            result = result.reindex(join_columns, axis=1)

        return result

    def _should_reindex_frame_op(self, right, op, axis: int, fill_value, level) -> bool:
        """
        Check if this is an operation between DataFrames that will need to reindex.
        """
        if op is operator.pow or op is roperator.rpow:
            # GH#32685 pow has special semantics for operating with null values
            return False

        if not isinstance(right, DataFrame):
            return False

        if fill_value is None and level is None and axis == 1:
            # TODO: any other cases we should handle here?

            # Intersection is always unique so we have to check the unique columns
            left_uniques = self.columns.unique()
            right_uniques = right.columns.unique()
            cols = left_uniques.intersection(right_uniques)
            if len(cols) and not (
                len(cols) == len(left_uniques) and len(cols) == len(right_uniques)
            ):
                # TODO: is there a shortcut available when len(cols) == 0?
                return True

        return False

    def _align_for_op(
        self,
        other,
        axis: AxisInt,
        flex: bool | None = False,
        level: Level | None = None,
    ):
        """
        Convert rhs to meet lhs dims if input is list, tuple or np.ndarray.

        Parameters
        ----------
        left : DataFrame
        right : Any
        axis : int
        flex : bool or None, default False
            Whether this is a flex op, in which case we reindex.
            None indicates not to check for alignment.
        level : int or level name, default None

        Returns
        -------
        left : DataFrame
        right : Any
        """
        left, right = self, other

        def to_series(right):
            msg = (
                "Unable to coerce to Series, "
                "length must be {req_len}: given {given_len}"
            )

            # pass dtype to avoid doing inference, which would break consistency
            #  with Index/Series ops
            dtype = None
            if getattr(right, "dtype", None) == object:
                # can't pass right.dtype unconditionally as that would break on e.g.
                #  datetime64[h] ndarray
                dtype = object

            if axis == 0:
                if len(left.index) != len(right):
                    raise ValueError(
                        msg.format(req_len=len(left.index), given_len=len(right))
                    )
                right = left._constructor_sliced(right, index=left.index, dtype=dtype)
            else:
                if len(left.columns) != len(right):
                    raise ValueError(
                        msg.format(req_len=len(left.columns), given_len=len(right))
                    )
                right = left._constructor_sliced(right, index=left.columns, dtype=dtype)
            return right

        if isinstance(right, np.ndarray):
            if right.ndim == 1:
                right = to_series(right)

            elif right.ndim == 2:
                # We need to pass dtype=right.dtype to retain object dtype
                #  otherwise we lose consistency with Index and array ops
                dtype = None
                if right.dtype == object:
                    # can't pass right.dtype unconditionally as that would break on e.g.
                    #  datetime64[h] ndarray
                    dtype = object

                if right.shape == left.shape:
                    right = left._constructor(
                        right, index=left.index, columns=left.columns, dtype=dtype
                    )

                elif right.shape[0] == left.shape[0] and right.shape[1] == 1:
                    # Broadcast across columns
                    right = np.broadcast_to(right, left.shape)
                    right = left._constructor(
                        right, index=left.index, columns=left.columns, dtype=dtype
                    )

                elif right.shape[1] == left.shape[1] and right.shape[0] == 1:
                    # Broadcast along rows
                    right = to_series(right[0, :])

                else:
                    raise ValueError(
                        "Unable to coerce to DataFrame, shape "
                        f"must be {left.shape}: given {right.shape}"
                    )

            elif right.ndim > 2:
                raise ValueError(
                    "Unable to coerce to Series/DataFrame, "
                    f"dimension must be <= 2: {right.shape}"
                )

        elif is_list_like(right) and not isinstance(right, (Series, DataFrame)):
            # GH#36702. Raise when attempting arithmetic with list of array-like.
            if any(is_array_like(el) for el in right):
                raise ValueError(
                    f"Unable to coerce list of {type(right[0])} to Series/DataFrame"
                )
            # GH#17901
            right = to_series(right)

        if flex is not None and isinstance(right, DataFrame):
            if not left._indexed_same(right):
                if flex:
                    left, right = left.align(
                        right, join="outer", level=level, copy=False
                    )
                else:
                    raise ValueError(
                        "Can only compare identically-labeled (both index and columns) "
                        "DataFrame objects"
                    )
        elif isinstance(right, Series):
            # axis=1 is default for DataFrame-with-Series op
            axis = axis if axis is not None else 1
            if not flex:
                if not left.axes[axis].equals(right.index):
                    raise ValueError(
                        "Operands are not aligned. Do "
                        "`left, right = left.align(right, axis=1, copy=False)` "
                        "before operating."
                    )

            left, right = left.align(
                right,
                join="outer",
                axis=axis,
                level=level,
                copy=False,
            )
            right = left._maybe_align_series_as_frame(right, axis)

        return left, right

    def _maybe_align_series_as_frame(self, series: Series, axis: AxisInt):
        """
        If the Series operand is not EA-dtype, we can broadcast to 2D and operate
        blockwise.
        """
        rvalues = series._values
        if not isinstance(rvalues, np.ndarray):
            # TODO(EA2D): no need to special-case with 2D EAs
            if rvalues.dtype in ("datetime64[ns]", "timedelta64[ns]"):
                # We can losslessly+cheaply cast to ndarray
                rvalues = np.asarray(rvalues)
            else:
                return series

        if axis == 0:
            rvalues = rvalues.reshape(-1, 1)
        else:
            rvalues = rvalues.reshape(1, -1)

        rvalues = np.broadcast_to(rvalues, self.shape)
        # pass dtype to avoid doing inference
        return self._constructor(
            rvalues,
            index=self.index,
            columns=self.columns,
            dtype=rvalues.dtype,
        )

    def _flex_arith_method(
        self, other, op, *, axis: Axis = "columns", level=None, fill_value=None
    ):
        axis = self._get_axis_number(axis) if axis is not None else 1

        if self._should_reindex_frame_op(other, op, axis, fill_value, level):
            return self._arith_method_with_reindex(other, op)

        if isinstance(other, Series) and fill_value is not None:
            # TODO: We could allow this in cases where we end up going
            #  through the DataFrame path
            raise NotImplementedError(f"fill_value {fill_value} not supported.")

        other = ops.maybe_prepare_scalar_for_op(other, self.shape)
        self, other = self._align_for_op(other, axis, flex=True, level=level)

        with np.errstate(all="ignore"):
            if isinstance(other, DataFrame):
                # Another DataFrame
                new_data = self._combine_frame(other, op, fill_value)

            elif isinstance(other, Series):
                new_data = self._dispatch_frame_op(other, op, axis=axis)
            else:
                # in this case we always have `np.ndim(other) == 0`
                if fill_value is not None:
                    self = self.fillna(fill_value)

                new_data = self._dispatch_frame_op(other, op)

        return self._construct_result(new_data)

    def _construct_result(self, result) -> DataFrame:
        """
        Wrap the result of an arithmetic, comparison, or logical operation.

        Parameters
        ----------
        result : DataFrame

        Returns
        -------
        DataFrame
        """
        out = self._constructor(result, copy=False).__finalize__(self)
        # Pin columns instead of passing to constructor for compat with
        #  non-unique columns case
        out.columns = self.columns
        out.index = self.index
        return out

    def __divmod__(self, other) -> tuple[DataFrame, DataFrame]:
        # Naive implementation, room for optimization
        div = self // other
        mod = self - div * other
        return div, mod

    def __rdivmod__(self, other) -> tuple[DataFrame, DataFrame]:
        # Naive implementation, room for optimization
        div = other // self
        mod = other - div * self
        return div, mod

    def _flex_cmp_method(self, other, op, *, axis: Axis = "columns", level=None):
        axis = self._get_axis_number(axis) if axis is not None else 1

        self, other = self._align_for_op(other, axis, flex=True, level=level)

        new_data = self._dispatch_frame_op(other, op, axis=axis)
        return self._construct_result(new_data)

    @Appender(ops.make_flex_doc("eq", "dataframe"))
    def eq(self, other, axis: Axis = "columns", level=None) -> DataFrame:
        return self._flex_cmp_method(other, operator.eq, axis=axis, level=level)

    @Appender(ops.make_flex_doc("ne", "dataframe"))
    def ne(self, other, axis: Axis = "columns", level=None) -> DataFrame:
        return self._flex_cmp_method(other, operator.ne, axis=axis, level=level)

    @Appender(ops.make_flex_doc("le", "dataframe"))
    def le(self, other, axis: Axis = "columns", level=None) -> DataFrame:
        return self._flex_cmp_method(other, operator.le, axis=axis, level=level)

    @Appender(ops.make_flex_doc("lt", "dataframe"))
    def lt(self, other, axis: Axis = "columns", level=None) -> DataFrame:
        return self._flex_cmp_method(other, operator.lt, axis=axis, level=level)

    @Appender(ops.make_flex_doc("ge", "dataframe"))
    def ge(self, other, axis: Axis = "columns", level=None) -> DataFrame:
        return self._flex_cmp_method(other, operator.ge, axis=axis, level=level)

    @Appender(ops.make_flex_doc("gt", "dataframe"))
    def gt(self, other, axis: Axis = "columns", level=None) -> DataFrame:
        return self._flex_cmp_method(other, operator.gt, axis=axis, level=level)

    @Appender(ops.make_flex_doc("add", "dataframe"))
    def add(
        self, other, axis: Axis = "columns", level=None, fill_value=None
    ) -> DataFrame:
        return self._flex_arith_method(
            other, operator.add, level=level, fill_value=fill_value, axis=axis
        )

    @Appender(ops.make_flex_doc("radd", "dataframe"))
    def radd(
        self, other, axis: Axis = "columns", level=None, fill_value=None
    ) -> DataFrame:
        return self._flex_arith_method(
            other, roperator.radd, level=level, fill_value=fill_value, axis=axis
        )

    @Appender(ops.make_flex_doc("sub", "dataframe"))
    def sub(
        self, other, axis: Axis = "columns", level=None, fill_value=None
    ) -> DataFrame:
        return self._flex_arith_method(
            other, operator.sub, level=level, fill_value=fill_value, axis=axis
        )

    subtract = sub

    @Appender(ops.make_flex_doc("rsub", "dataframe"))
    def rsub(
        self, other, axis: Axis = "columns", level=None, fill_value=None
    ) -> DataFrame:
        return self._flex_arith_method(
            other, roperator.rsub, level=level, fill_value=fill_value, axis=axis
        )

    @Appender(ops.make_flex_doc("mul", "dataframe"))
    def mul(
        self, other, axis: Axis = "columns", level=None, fill_value=None
    ) -> DataFrame:
        return self._flex_arith_method(
            other, operator.mul, level=level, fill_value=fill_value, axis=axis
        )

    multiply = mul

    @Appender(ops.make_flex_doc("rmul", "dataframe"))
    def rmul(
        self, other, axis: Axis = "columns", level=None, fill_value=None
    ) -> DataFrame:
        return self._flex_arith_method(
            other, roperator.rmul, level=level, fill_value=fill_value, axis=axis
        )

    @Appender(ops.make_flex_doc("truediv", "dataframe"))
    def truediv(
        self, other, axis: Axis = "columns", level=None, fill_value=None
    ) -> DataFrame:
        return self._flex_arith_method(
            other, operator.truediv, level=level, fill_value=fill_value, axis=axis
        )

    div = truediv
    divide = truediv

    @Appender(ops.make_flex_doc("rtruediv", "dataframe"))
    def rtruediv(
        self, other, axis: Axis = "columns", level=None, fill_value=None
    ) -> DataFrame:
        return self._flex_arith_method(
            other, roperator.rtruediv, level=level, fill_value=fill_value, axis=axis
        )

    rdiv = rtruediv

    @Appender(ops.make_flex_doc("floordiv", "dataframe"))
    def floordiv(
        self, other, axis: Axis = "columns", level=None, fill_value=None
    ) -> DataFrame:
        return self._flex_arith_method(
            other, operator.floordiv, level=level, fill_value=fill_value, axis=axis
        )

    @Appender(ops.make_flex_doc("rfloordiv", "dataframe"))
    def rfloordiv(
        self, other, axis: Axis = "columns", level=None, fill_value=None
    ) -> DataFrame:
        return self._flex_arith_method(
            other, roperator.rfloordiv, level=level, fill_value=fill_value, axis=axis
        )

    @Appender(ops.make_flex_doc("mod", "dataframe"))
    def mod(
        self, other, axis: Axis = "columns", level=None, fill_value=None
    ) -> DataFrame:
        return self._flex_arith_method(
            other, operator.mod, level=level, fill_value=fill_value, axis=axis
        )

    @Appender(ops.make_flex_doc("rmod", "dataframe"))
    def rmod(
        self, other, axis: Axis = "columns", level=None, fill_value=None
    ) -> DataFrame:
        return self._flex_arith_method(
            other, roperator.rmod, level=level, fill_value=fill_value, axis=axis
        )

    @Appender(ops.make_flex_doc("pow", "dataframe"))
    def pow(
        self, other, axis: Axis = "columns", level=None, fill_value=None
    ) -> DataFrame:
        return self._flex_arith_method(
            other, operator.pow, level=level, fill_value=fill_value, axis=axis
        )

    @Appender(ops.make_flex_doc("rpow", "dataframe"))
    def rpow(
        self, other, axis: Axis = "columns", level=None, fill_value=None
    ) -> DataFrame:
        return self._flex_arith_method(
            other, roperator.rpow, level=level, fill_value=fill_value, axis=axis
        )

    # ----------------------------------------------------------------------
    # Combination-Related

    @doc(
        _shared_docs["compare"],
        dedent(
            """
        Returns
        -------
        DataFrame
            DataFrame that shows the differences stacked side by side.

            The resulting index will be a MultiIndex with 'self' and 'other'
            stacked alternately at the inner level.

        Raises
        ------
        ValueError
            When the two DataFrames don't have identical labels or shape.

        See Also
        --------
        Series.compare : Compare with another Series and show differences.
        DataFrame.equals : Test whether two objects contain the same elements.

        Notes
        -----
        Matching NaNs will not appear as a difference.

        Can only compare identically-labeled
        (i.e. same shape, identical row and column labels) DataFrames

        Examples
        --------
        >>> df = pd.DataFrame(
        ...     {{
        ...         "col1": ["a", "a", "b", "b", "a"],
        ...         "col2": [1.0, 2.0, 3.0, np.nan, 5.0],
        ...         "col3": [1.0, 2.0, 3.0, 4.0, 5.0]
        ...     }},
        ...     columns=["col1", "col2", "col3"],
        ... )
        >>> df
          col1  col2  col3
        0    a   1.0   1.0
        1    a   2.0   2.0
        2    b   3.0   3.0
        3    b   NaN   4.0
        4    a   5.0   5.0

        >>> df2 = df.copy()
        >>> df2.loc[0, 'col1'] = 'c'
        >>> df2.loc[2, 'col3'] = 4.0
        >>> df2
          col1  col2  col3
        0    c   1.0   1.0
        1    a   2.0   2.0
        2    b   3.0   4.0
        3    b   NaN   4.0
        4    a   5.0   5.0

        Align the differences on columns

        >>> df.compare(df2)
          col1       col3
          self other self other
        0    a     c  NaN   NaN
        2  NaN   NaN  3.0   4.0

        Assign result_names

        >>> df.compare(df2, result_names=("left", "right"))
          col1       col3
          left right left right
        0    a     c  NaN   NaN
        2  NaN   NaN  3.0   4.0

        Stack the differences on rows

        >>> df.compare(df2, align_axis=0)
                col1  col3
        0 self     a   NaN
          other    c   NaN
        2 self   NaN   3.0
          other  NaN   4.0

        Keep the equal values

        >>> df.compare(df2, keep_equal=True)
          col1       col3
          self other self other
        0    a     c  1.0   1.0
        2    b     b  3.0   4.0

        Keep all original rows and columns

        >>> df.compare(df2, keep_shape=True)
          col1       col2       col3
          self other self other self other
        0    a     c  NaN   NaN  NaN   NaN
        1  NaN   NaN  NaN   NaN  NaN   NaN
        2  NaN   NaN  NaN   NaN  3.0   4.0
        3  NaN   NaN  NaN   NaN  NaN   NaN
        4  NaN   NaN  NaN   NaN  NaN   NaN

        Keep all original rows and columns and also all original values

        >>> df.compare(df2, keep_shape=True, keep_equal=True)
          col1       col2       col3
          self other self other self other
        0    a     c  1.0   1.0  1.0   1.0
        1    a     a  2.0   2.0  2.0   2.0
        2    b     b  3.0   3.0  3.0   4.0
        3    b     b  NaN   NaN  4.0   4.0
        4    a     a  5.0   5.0  5.0   5.0
        """
        ),
        klass=_shared_doc_kwargs["klass"],
    )
    def compare(
        self,
        other: DataFrame,
        align_axis: Axis = 1,
        keep_shape: bool = False,
        keep_equal: bool = False,
        result_names: Suffixes = ("self", "other"),
    ) -> DataFrame:
        return super().compare(
            other=other,
            align_axis=align_axis,
            keep_shape=keep_shape,
            keep_equal=keep_equal,
            result_names=result_names,
        )

    def combine(
        self,
        other: DataFrame,
        func: Callable[[Series, Series], Series | Hashable],
        fill_value=None,
        overwrite: bool = True,
    ) -> DataFrame:
        """
        Perform column-wise combine with another DataFrame.

        Combines a DataFrame with `other` DataFrame using `func`
        to element-wise combine columns. The row and column indexes of the
        resulting DataFrame will be the union of the two.

        Parameters
        ----------
        other : DataFrame
            The DataFrame to merge column-wise.
        func : function
            Function that takes two series as inputs and return a Series or a
            scalar. Used to merge the two dataframes column by columns.
        fill_value : scalar value, default None
            The value to fill NaNs with prior to passing any column to the
            merge func.
        overwrite : bool, default True
            If True, columns in `self` that do not exist in `other` will be
            overwritten with NaNs.

        Returns
        -------
        DataFrame
            Combination of the provided DataFrames.

        See Also
        --------
        DataFrame.combine_first : Combine two DataFrame objects and default to
            non-null values in frame calling the method.

        Examples
        --------
        Combine using a simple function that chooses the smaller column.

        >>> df1 = pd.DataFrame({"A": [0, 0], "B": [4, 4]})
        >>> df2 = pd.DataFrame({"A": [1, 1], "B": [3, 3]})
        >>> take_smaller = lambda s1, s2: s1 if s1.sum() < s2.sum() else s2
        >>> df1.combine(df2, take_smaller)
           A  B
        0  0  3
        1  0  3

        Example using a true element-wise combine function.

        >>> df1 = pd.DataFrame({"A": [5, 0], "B": [2, 4]})
        >>> df2 = pd.DataFrame({"A": [1, 1], "B": [3, 3]})
        >>> df1.combine(df2, np.minimum)
           A  B
        0  1  2
        1  0  3

        Using `fill_value` fills Nones prior to passing the column to the
        merge function.

        >>> df1 = pd.DataFrame({"A": [0, 0], "B": [None, 4]})
        >>> df2 = pd.DataFrame({"A": [1, 1], "B": [3, 3]})
        >>> df1.combine(df2, take_smaller, fill_value=-5)
           A    B
        0  0 -5.0
        1  0  4.0

        However, if the same element in both dataframes is None, that None
        is preserved

        >>> df1 = pd.DataFrame({"A": [0, 0], "B": [None, 4]})
        >>> df2 = pd.DataFrame({"A": [1, 1], "B": [None, 3]})
        >>> df1.combine(df2, take_smaller, fill_value=-5)
            A    B
        0  0 -5.0
        1  0  3.0

        Example that demonstrates the use of `overwrite` and behavior when
        the axis differ between the dataframes.

        >>> df1 = pd.DataFrame({"A": [0, 0], "B": [4, 4]})
        >>> df2 = pd.DataFrame(
        ...     {
        ...         "B": [3, 3],
        ...         "C": [-10, 1],
        ...     },
        ...     index=[1, 2],
        ... )
        >>> df1.combine(df2, take_smaller)
             A    B     C
        0  NaN  NaN   NaN
        1  NaN  3.0 -10.0
        2  NaN  3.0   1.0

        >>> df1.combine(df2, take_smaller, overwrite=False)
             A    B     C
        0  0.0  NaN   NaN
        1  0.0  3.0 -10.0
        2  NaN  3.0   1.0

        Demonstrating the preference of the passed in dataframe.

        >>> df2 = pd.DataFrame(
        ...     {
        ...         "B": [3, 3],
        ...         "C": [1, 1],
        ...     },
        ...     index=[1, 2],
        ... )
        >>> df2.combine(df1, take_smaller)
           A    B   C
        0  0.0  NaN NaN
        1  0.0  3.0 NaN
        2  NaN  3.0 NaN

        >>> df2.combine(df1, take_smaller, overwrite=False)
             A    B   C
        0  0.0  NaN NaN
        1  0.0  3.0 1.0
        2  NaN  3.0 1.0
        """
        other_idxlen = len(other.index)  # save for compare

        this, other = self.align(other, copy=False)
        new_index = this.index

        if other.empty and len(new_index) == len(self.index):
            return self.copy()

        if self.empty and len(other) == other_idxlen:
            return other.copy()

        # sorts if possible; otherwise align above ensures that these are set-equal
        new_columns = this.columns.union(other.columns)
        do_fill = fill_value is not None
        result = {}
        for col in new_columns:
            series = this[col]
            other_series = other[col]

            this_dtype = series.dtype
            other_dtype = other_series.dtype

            this_mask = isna(series)
            other_mask = isna(other_series)

            # don't overwrite columns unnecessarily
            # DO propagate if this column is not in the intersection
            if not overwrite and other_mask.all():
                result[col] = this[col].copy()
                continue

            if do_fill:
                series = series.copy()
                other_series = other_series.copy()
                series[this_mask] = fill_value
                other_series[other_mask] = fill_value

            if col not in self.columns:
                # If self DataFrame does not have col in other DataFrame,
                # try to promote series, which is all NaN, as other_dtype.
                new_dtype = other_dtype
                try:
                    series = series.astype(new_dtype, copy=False)
                except ValueError:
                    # e.g. new_dtype is integer types
                    pass
            else:
                # if we have different dtypes, possibly promote
                new_dtype = find_common_type([this_dtype, other_dtype])
                series = series.astype(new_dtype, copy=False)
                other_series = other_series.astype(new_dtype, copy=False)

            arr = func(series, other_series)
            if isinstance(new_dtype, np.dtype):
                # if new_dtype is an EA Dtype, then `func` is expected to return
                # the correct dtype without any additional casting
                # error: No overload variant of "maybe_downcast_to_dtype" matches
                # argument types "Union[Series, Hashable]", "dtype[Any]"
                arr = maybe_downcast_to_dtype(  # type: ignore[call-overload]
                    arr, new_dtype
                )

            result[col] = arr

        # convert_objects just in case
        frame_result = self._constructor(result, index=new_index, columns=new_columns)
        return frame_result.__finalize__(self, method="combine")

    def combine_first(self, other: DataFrame) -> DataFrame:
        """
        Update null elements with value in the same location in `other`.

        Combine two DataFrame objects by filling null values in one DataFrame
        with non-null values from other DataFrame. The row and column indexes
        of the resulting DataFrame will be the union of the two. The resulting
        dataframe contains the 'first' dataframe values and overrides the
        second one values where both first.loc[index, col] and
        second.loc[index, col] are not missing values, upon calling
        first.combine_first(second).

        Parameters
        ----------
        other : DataFrame
            Provided DataFrame to use to fill null values.

        Returns
        -------
        DataFrame
            The result of combining the provided DataFrame with the other object.

        See Also
        --------
        DataFrame.combine : Perform series-wise operation on two DataFrames
            using a given function.

        Examples
        --------
        >>> df1 = pd.DataFrame({"A": [None, 0], "B": [None, 4]})
        >>> df2 = pd.DataFrame({"A": [1, 1], "B": [3, 3]})
        >>> df1.combine_first(df2)
             A    B
        0  1.0  3.0
        1  0.0  4.0

        Null values still persist if the location of that null value
        does not exist in `other`

        >>> df1 = pd.DataFrame({"A": [None, 0], "B": [4, None]})
        >>> df2 = pd.DataFrame({"B": [3, 3], "C": [1, 1]}, index=[1, 2])
        >>> df1.combine_first(df2)
             A    B    C
        0  NaN  4.0  NaN
        1  0.0  3.0  1.0
        2  NaN  3.0  1.0
        """
        from pandas.core.computation import expressions

        def combiner(x: Series, y: Series):
            mask = x.isna()._values

            x_values = x._values
            y_values = y._values

            # If the column y in other DataFrame is not in first DataFrame,
            # just return y_values.
            if y.name not in self.columns:
                return y_values

            return expressions.where(mask, y_values, x_values)

        if len(other) == 0:
            combined = self.reindex(
                self.columns.append(other.columns.difference(self.columns)), axis=1
            )
            combined = combined.astype(other.dtypes)
        else:
            combined = self.combine(other, combiner, overwrite=False)

        dtypes = {
            col: find_common_type([self.dtypes[col], other.dtypes[col]])
            for col in self.columns.intersection(other.columns)
            if combined.dtypes[col] != self.dtypes[col]
        }

        if dtypes:
            combined = combined.astype(dtypes)

        return combined.__finalize__(self, method="combine_first")

    def update(
        self,
        other,
        join: UpdateJoin = "left",
        overwrite: bool = True,
        filter_func=None,
        errors: IgnoreRaise = "ignore",
    ) -> None:
        """
        Modify in place using non-NA values from another DataFrame.

        Aligns on indices. There is no return value.

        Parameters
        ----------
        other : DataFrame, or object coercible into a DataFrame
            Should have at least one matching index/column label
            with the original DataFrame. If a Series is passed,
            its name attribute must be set, and that will be
            used as the column name to align with the original DataFrame.
        join : {'left'}, default 'left'
            Only left join is implemented, keeping the index and columns of the
            original object.
        overwrite : bool, default True
            How to handle non-NA values for overlapping keys:

            * True: overwrite original DataFrame's values
              with values from `other`.
            * False: only update values that are NA in
              the original DataFrame.

        filter_func : callable(1d-array) -> bool 1d-array, optional
            Can choose to replace values other than NA. Return True for values
            that should be updated.
        errors : {'raise', 'ignore'}, default 'ignore'
            If 'raise', will raise a ValueError if the DataFrame and `other`
            both contain non-NA data in the same place.

        Returns
        -------
        None
            This method directly changes calling object.

        Raises
        ------
        ValueError
            * When `errors='raise'` and there's overlapping non-NA data.
            * When `errors` is not either `'ignore'` or `'raise'`
        NotImplementedError
            * If `join != 'left'`

        See Also
        --------
        dict.update : Similar method for dictionaries.
        DataFrame.merge : For column(s)-on-column(s) operations.

        Examples
        --------
        >>> df = pd.DataFrame({"A": [1, 2, 3], "B": [400, 500, 600]})
        >>> new_df = pd.DataFrame({"B": [4, 5, 6], "C": [7, 8, 9]})
        >>> df.update(new_df)
        >>> df
           A  B
        0  1  4
        1  2  5
        2  3  6

        The DataFrame's length does not increase as a result of the update,
        only values at matching index/column labels are updated.

        >>> df = pd.DataFrame({"A": ["a", "b", "c"], "B": ["x", "y", "z"]})
        >>> new_df = pd.DataFrame({"B": ["d", "e", "f", "g", "h", "i"]})
        >>> df.update(new_df)
        >>> df
           A  B
        0  a  d
        1  b  e
        2  c  f

        >>> df = pd.DataFrame({"A": ["a", "b", "c"], "B": ["x", "y", "z"]})
        >>> new_df = pd.DataFrame({"B": ["d", "f"]}, index=[0, 2])
        >>> df.update(new_df)
        >>> df
           A  B
        0  a  d
        1  b  y
        2  c  f

        For Series, its name attribute must be set.

        >>> df = pd.DataFrame({"A": ["a", "b", "c"], "B": ["x", "y", "z"]})
        >>> new_column = pd.Series(["d", "e", "f"], name="B")
        >>> df.update(new_column)
        >>> df
           A  B
        0  a  d
        1  b  e
        2  c  f

        If `other` contains NaNs the corresponding values are not updated
        in the original dataframe.

        >>> df = pd.DataFrame({"A": [1, 2, 3], "B": [400.0, 500.0, 600.0]})
        >>> new_df = pd.DataFrame({"B": [4, np.nan, 6]})
        >>> df.update(new_df)
        >>> df
           A      B
        0  1    4.0
        1  2  500.0
        2  3    6.0
        """
        if not PYPY and using_copy_on_write():
            if sys.getrefcount(self) <= REF_COUNT:
                warnings.warn(
                    _chained_assignment_method_msg,
                    ChainedAssignmentError,
                    stacklevel=2,
                )
        elif not PYPY and not using_copy_on_write() and self._is_view_after_cow_rules():
            if sys.getrefcount(self) <= REF_COUNT:
                warnings.warn(
                    _chained_assignment_warning_method_msg,
                    FutureWarning,
                    stacklevel=2,
                )

        # TODO: Support other joins
        if join != "left":  # pragma: no cover
            raise NotImplementedError("Only left join is supported")
        if errors not in ["ignore", "raise"]:
            raise ValueError("The parameter errors must be either 'ignore' or 'raise'")

        if not isinstance(other, DataFrame):
            other = DataFrame(other)

        other = other.reindex(self.index)

        for col in self.columns.intersection(other.columns):
            this = self[col]._values
            that = other[col]._values

            if filter_func is not None:
                mask = ~filter_func(this) | isna(that)
            else:
                if errors == "raise":
                    mask_this = notna(that)
                    mask_that = notna(this)
                    if any(mask_this & mask_that):
                        raise ValueError("Data overlaps.")

                if overwrite:
                    mask = isna(that)
                else:
                    mask = notna(this)

            # don't overwrite columns unnecessarily
            if mask.all():
                continue

            self.loc[:, col] = self[col].where(mask, that)

    # ----------------------------------------------------------------------
    # Data reshaping
    @Appender(
        dedent(
            """
        Examples
        --------
        >>> df = pd.DataFrame({'Animal': ['Falcon', 'Falcon',
        ...                               'Parrot', 'Parrot'],
        ...                    'Max Speed': [380., 370., 24., 26.]})
        >>> df
           Animal  Max Speed
        0  Falcon      380.0
        1  Falcon      370.0
        2  Parrot       24.0
        3  Parrot       26.0
        >>> df.groupby(['Animal']).mean()
                Max Speed
        Animal
        Falcon      375.0
        Parrot       25.0

        **Hierarchical Indexes**

        We can groupby different levels of a hierarchical index
        using the `level` parameter:

        >>> arrays = [['Falcon', 'Falcon', 'Parrot', 'Parrot'],
        ...           ['Captive', 'Wild', 'Captive', 'Wild']]
        >>> index = pd.MultiIndex.from_arrays(arrays, names=('Animal', 'Type'))
        >>> df = pd.DataFrame({'Max Speed': [390., 350., 30., 20.]},
        ...                   index=index)
        >>> df
                        Max Speed
        Animal Type
        Falcon Captive      390.0
               Wild         350.0
        Parrot Captive       30.0
               Wild          20.0
        >>> df.groupby(level=0).mean()
                Max Speed
        Animal
        Falcon      370.0
        Parrot       25.0
        >>> df.groupby(level="Type").mean()
                 Max Speed
        Type
        Captive      210.0
        Wild         185.0

        We can also choose to include NA in group keys or not by setting
        `dropna` parameter, the default setting is `True`.

        >>> arr = [[1, 2, 3], [1, None, 4], [2, 1, 3], [1, 2, 2]]
        >>> df = pd.DataFrame(arr, columns=["a", "b", "c"])

        >>> df.groupby(by=["b"]).sum()
            a   c
        b
        1.0 2   3
        2.0 2   5

        >>> df.groupby(by=["b"], dropna=False).sum()
            a   c
        b
        1.0 2   3
        2.0 2   5
        NaN 1   4

        >>> arr = [["a", 12, 12], [None, 12.3, 33.], ["b", 12.3, 123], ["a", 1, 1]]
        >>> df = pd.DataFrame(arr, columns=["a", "b", "c"])

        >>> df.groupby(by="a").sum()
            b     c
        a
        a   13.0   13.0
        b   12.3  123.0

        >>> df.groupby(by="a", dropna=False).sum()
            b     c
        a
        a   13.0   13.0
        b   12.3  123.0
        NaN 12.3   33.0

        When using ``.apply()``, use ``group_keys`` to include or exclude the
        group keys. The ``group_keys`` argument defaults to ``True`` (include).

        >>> df = pd.DataFrame({'Animal': ['Falcon', 'Falcon',
        ...                               'Parrot', 'Parrot'],
        ...                    'Max Speed': [380., 370., 24., 26.]})
        >>> df.groupby("Animal", group_keys=True)[['Max Speed']].apply(lambda x: x)
                  Max Speed
        Animal
        Falcon 0      380.0
               1      370.0
        Parrot 2       24.0
               3       26.0

        >>> df.groupby("Animal", group_keys=False)[['Max Speed']].apply(lambda x: x)
           Max Speed
        0      380.0
        1      370.0
        2       24.0
        3       26.0
        """
        )
    )
    @Appender(_shared_docs["groupby"] % _shared_doc_kwargs)
    def groupby(
        self,
        by=None,
        axis: Axis | lib.NoDefault = lib.no_default,
        level: IndexLabel | None = None,
        as_index: bool = True,
        sort: bool = True,
        group_keys: bool = True,
        observed: bool | lib.NoDefault = lib.no_default,
        dropna: bool = True,
    ) -> DataFrameGroupBy:
        if axis is not lib.no_default:
            axis = self._get_axis_number(axis)
            if axis == 1:
                warnings.warn(
                    "DataFrame.groupby with axis=1 is deprecated. Do "
                    "`frame.T.groupby(...)` without axis instead.",
                    FutureWarning,
                    stacklevel=find_stack_level(),
                )
            else:
                warnings.warn(
                    "The 'axis' keyword in DataFrame.groupby is deprecated and "
                    "will be removed in a future version.",
                    FutureWarning,
                    stacklevel=find_stack_level(),
                )
        else:
            axis = 0

        from pandas.core.groupby.generic import DataFrameGroupBy

        if level is None and by is None:
            raise TypeError("You have to supply one of 'by' and 'level'")

        return DataFrameGroupBy(
            obj=self,
            keys=by,
            axis=axis,
            level=level,
            as_index=as_index,
            sort=sort,
            group_keys=group_keys,
            observed=observed,
            dropna=dropna,
        )

    _shared_docs["pivot"] = """
        Return reshaped DataFrame organized by given index / column values.

        Reshape data (produce a "pivot" table) based on column values. Uses
        unique values from specified `index` / `columns` to form axes of the
        resulting DataFrame. This function does not support data
        aggregation, multiple values will result in a MultiIndex in the
        columns. See the :ref:`User Guide <reshaping>` for more on reshaping.

        Parameters
        ----------%s
        columns : str or object or a list of str
            Column to use to make new frame's columns.
        index : str or object or a list of str, optional
            Column to use to make new frame's index. If not given, uses existing index.
        values : str, object or a list of the previous, optional
            Column(s) to use for populating new frame's values. If not
            specified, all remaining columns will be used and the result will
            have hierarchically indexed columns.

        Returns
        -------
        DataFrame
            Returns reshaped DataFrame.

        Raises
        ------
        ValueError:
            When there are any `index`, `columns` combinations with multiple
            values. `DataFrame.pivot_table` when you need to aggregate.

        See Also
        --------
        DataFrame.pivot_table : Generalization of pivot that can handle
            duplicate values for one index/column pair.
        DataFrame.unstack : Pivot based on the index values instead of a
            column.
        wide_to_long : Wide panel to long format. Less flexible but more
            user-friendly than melt.

        Notes
        -----
        For finer-tuned control, see hierarchical indexing documentation along
        with the related stack/unstack methods.

        Reference :ref:`the user guide <reshaping.pivot>` for more examples.

        Examples
        --------
        >>> df = pd.DataFrame({'foo': ['one', 'one', 'one', 'two', 'two',
        ...                            'two'],
        ...                    'bar': ['A', 'B', 'C', 'A', 'B', 'C'],
        ...                    'baz': [1, 2, 3, 4, 5, 6],
        ...                    'zoo': ['x', 'y', 'z', 'q', 'w', 't']})
        >>> df
            foo   bar  baz  zoo
        0   one   A    1    x
        1   one   B    2    y
        2   one   C    3    z
        3   two   A    4    q
        4   two   B    5    w
        5   two   C    6    t

        >>> df.pivot(index='foo', columns='bar', values='baz')
        bar  A   B   C
        foo
        one  1   2   3
        two  4   5   6

        >>> df.pivot(index='foo', columns='bar')['baz']
        bar  A   B   C
        foo
        one  1   2   3
        two  4   5   6

        >>> df.pivot(index='foo', columns='bar', values=['baz', 'zoo'])
              baz       zoo
        bar   A  B  C   A  B  C
        foo
        one   1  2  3   x  y  z
        two   4  5  6   q  w  t

        You could also assign a list of column names or a list of index names.

        >>> df = pd.DataFrame({
        ...                   "lev1": [1, 1, 1, 2, 2, 2],
        ...                   "lev2": [1, 1, 2, 1, 1, 2],
        ...                   "lev3": [1, 2, 1, 2, 1, 2],
        ...                   "lev4": [1, 2, 3, 4, 5, 6],
        ...                   "values": [0, 1, 2, 3, 4, 5]})
        >>> df
            lev1 lev2 lev3 lev4 values
        0   1    1    1    1    0
        1   1    1    2    2    1
        2   1    2    1    3    2
        3   2    1    2    4    3
        4   2    1    1    5    4
        5   2    2    2    6    5

        >>> df.pivot(index="lev1", columns=["lev2", "lev3"], values="values")
        lev2    1         2
        lev3    1    2    1    2
        lev1
        1     0.0  1.0  2.0  NaN
        2     4.0  3.0  NaN  5.0

        >>> df.pivot(index=["lev1", "lev2"], columns=["lev3"], values="values")
              lev3    1    2
        lev1  lev2
           1     1  0.0  1.0
                 2  2.0  NaN
           2     1  4.0  3.0
                 2  NaN  5.0

        A ValueError is raised if there are any duplicates.

        >>> df = pd.DataFrame({"foo": ['one', 'one', 'two', 'two'],
        ...                    "bar": ['A', 'A', 'B', 'C'],
        ...                    "baz": [1, 2, 3, 4]})
        >>> df
           foo bar  baz
        0  one   A    1
        1  one   A    2
        2  two   B    3
        3  two   C    4

        Notice that the first two rows are the same for our `index`
        and `columns` arguments.

        >>> df.pivot(index='foo', columns='bar', values='baz')
        Traceback (most recent call last):
           ...
        ValueError: Index contains duplicate entries, cannot reshape
        """

    @Substitution("")
    @Appender(_shared_docs["pivot"])
    def pivot(
        self, *, columns, index=lib.no_default, values=lib.no_default
    ) -> DataFrame:
        from pandas.core.reshape.pivot import pivot

        return pivot(self, index=index, columns=columns, values=values)

    _shared_docs["pivot_table"] = """
        Create a spreadsheet-style pivot table as a DataFrame.

        The levels in the pivot table will be stored in MultiIndex objects
        (hierarchical indexes) on the index and columns of the result DataFrame.

        Parameters
        ----------%s
        values : list-like or scalar, optional
            Column or columns to aggregate.
        index : column, Grouper, array, or list of the previous
            Keys to group by on the pivot table index. If a list is passed,
            it can contain any of the other types (except list). If an array is
            passed, it must be the same length as the data and will be used in
            the same manner as column values.
        columns : column, Grouper, array, or list of the previous
            Keys to group by on the pivot table column. If a list is passed,
            it can contain any of the other types (except list). If an array is
            passed, it must be the same length as the data and will be used in
            the same manner as column values.
        aggfunc : function, list of functions, dict, default "mean"
            If a list of functions is passed, the resulting pivot table will have
            hierarchical columns whose top level are the function names
            (inferred from the function objects themselves).
            If a dict is passed, the key is column to aggregate and the value is
            function or list of functions. If ``margin=True``, aggfunc will be
            used to calculate the partial aggregates.
        fill_value : scalar, default None
            Value to replace missing values with (in the resulting pivot table,
            after aggregation).
        margins : bool, default False
            If ``margins=True``, special ``All`` columns and rows
            will be added with partial group aggregates across the categories
            on the rows and columns.
        dropna : bool, default True
            Do not include columns whose entries are all NaN. If True,
            rows with a NaN value in any column will be omitted before
            computing margins.
        margins_name : str, default 'All'
            Name of the row / column that will contain the totals
            when margins is True.
        observed : bool, default False
            This only applies if any of the groupers are Categoricals.
            If True: only show observed values for categorical groupers.
            If False: show all values for categorical groupers.

            .. deprecated:: 2.2.0

                The default value of ``False`` is deprecated and will change to
                ``True`` in a future version of pandas.

        sort : bool, default True
            Specifies if the result should be sorted.

            .. versionadded:: 1.3.0

        Returns
        -------
        DataFrame
            An Excel style pivot table.

        See Also
        --------
        DataFrame.pivot : Pivot without aggregation that can handle
            non-numeric data.
        DataFrame.melt: Unpivot a DataFrame from wide to long format,
            optionally leaving identifiers set.
        wide_to_long : Wide panel to long format. Less flexible but more
            user-friendly than melt.

        Notes
        -----
        Reference :ref:`the user guide <reshaping.pivot>` for more examples.

        Examples
        --------
        >>> df = pd.DataFrame({"A": ["foo", "foo", "foo", "foo", "foo",
        ...                          "bar", "bar", "bar", "bar"],
        ...                    "B": ["one", "one", "one", "two", "two",
        ...                          "one", "one", "two", "two"],
        ...                    "C": ["small", "large", "large", "small",
        ...                          "small", "large", "small", "small",
        ...                          "large"],
        ...                    "D": [1, 2, 2, 3, 3, 4, 5, 6, 7],
        ...                    "E": [2, 4, 5, 5, 6, 6, 8, 9, 9]})
        >>> df
             A    B      C  D  E
        0  foo  one  small  1  2
        1  foo  one  large  2  4
        2  foo  one  large  2  5
        3  foo  two  small  3  5
        4  foo  two  small  3  6
        5  bar  one  large  4  6
        6  bar  one  small  5  8
        7  bar  two  small  6  9
        8  bar  two  large  7  9

        This first example aggregates values by taking the sum.

        >>> table = pd.pivot_table(df, values='D', index=['A', 'B'],
        ...                        columns=['C'], aggfunc="sum")
        >>> table
        C        large  small
        A   B
        bar one    4.0    5.0
            two    7.0    6.0
        foo one    4.0    1.0
            two    NaN    6.0

        We can also fill missing values using the `fill_value` parameter.

        >>> table = pd.pivot_table(df, values='D', index=['A', 'B'],
        ...                        columns=['C'], aggfunc="sum", fill_value=0)
        >>> table
        C        large  small
        A   B
        bar one      4      5
            two      7      6
        foo one      4      1
            two      0      6

        The next example aggregates by taking the mean across multiple columns.

        >>> table = pd.pivot_table(df, values=['D', 'E'], index=['A', 'C'],
        ...                        aggfunc={'D': "mean", 'E': "mean"})
        >>> table
                        D         E
        A   C
        bar large  5.500000  7.500000
            small  5.500000  8.500000
        foo large  2.000000  4.500000
            small  2.333333  4.333333

        We can also calculate multiple types of aggregations for any given
        value column.

        >>> table = pd.pivot_table(df, values=['D', 'E'], index=['A', 'C'],
        ...                        aggfunc={'D': "mean",
        ...                                 'E': ["min", "max", "mean"]})
        >>> table
                          D   E
                       mean max      mean  min
        A   C
        bar large  5.500000   9  7.500000    6
            small  5.500000   9  8.500000    8
        foo large  2.000000   5  4.500000    4
            small  2.333333   6  4.333333    2
        """

    @Substitution("")
    @Appender(_shared_docs["pivot_table"])
    def pivot_table(
        self,
        values=None,
        index=None,
        columns=None,
        aggfunc: AggFuncType = "mean",
        fill_value=None,
        margins: bool = False,
        dropna: bool = True,
        margins_name: Level = "All",
        observed: bool | lib.NoDefault = lib.no_default,
        sort: bool = True,
    ) -> DataFrame:
        from pandas.core.reshape.pivot import pivot_table

        return pivot_table(
            self,
            values=values,
            index=index,
            columns=columns,
            aggfunc=aggfunc,
            fill_value=fill_value,
            margins=margins,
            dropna=dropna,
            margins_name=margins_name,
            observed=observed,
            sort=sort,
        )

    def stack(
        self,
        level: IndexLabel = -1,
        dropna: bool | lib.NoDefault = lib.no_default,
        sort: bool | lib.NoDefault = lib.no_default,
        future_stack: bool = False,
    ):
        """
        Stack the prescribed level(s) from columns to index.

        Return a reshaped DataFrame or Series having a multi-level
        index with one or more new inner-most levels compared to the current
        DataFrame. The new inner-most levels are created by pivoting the
        columns of the current dataframe:

          - if the columns have a single level, the output is a Series;
          - if the columns have multiple levels, the new index
            level(s) is (are) taken from the prescribed level(s) and
            the output is a DataFrame.

        Parameters
        ----------
        level : int, str, list, default -1
            Level(s) to stack from the column axis onto the index
            axis, defined as one index or label, or a list of indices
            or labels.
        dropna : bool, default True
            Whether to drop rows in the resulting Frame/Series with
            missing values. Stacking a column level onto the index
            axis can create combinations of index and column values
            that are missing from the original dataframe. See Examples
            section.
        sort : bool, default True
            Whether to sort the levels of the resulting MultiIndex.
        future_stack : bool, default False
            Whether to use the new implementation that will replace the current
            implementation in pandas 3.0. When True, dropna and sort have no impact
            on the result and must remain unspecified. See :ref:`pandas 2.1.0 Release
            notes <whatsnew_210.enhancements.new_stack>` for more details.

        Returns
        -------
        DataFrame or Series
            Stacked dataframe or series.

        See Also
        --------
        DataFrame.unstack : Unstack prescribed level(s) from index axis
             onto column axis.
        DataFrame.pivot : Reshape dataframe from long format to wide
             format.
        DataFrame.pivot_table : Create a spreadsheet-style pivot table
             as a DataFrame.

        Notes
        -----
        The function is named by analogy with a collection of books
        being reorganized from being side by side on a horizontal
        position (the columns of the dataframe) to being stacked
        vertically on top of each other (in the index of the
        dataframe).

        Reference :ref:`the user guide <reshaping.stacking>` for more examples.

        Examples
        --------
        **Single level columns**

        >>> df_single_level_cols = pd.DataFrame(
        ...     [[0, 1], [2, 3]], index=["cat", "dog"], columns=["weight", "height"]
        ... )

        Stacking a dataframe with a single level column axis returns a Series:

        >>> df_single_level_cols
             weight height
        cat       0      1
        dog       2      3
        >>> df_single_level_cols.stack(future_stack=True)
        cat  weight    0
             height    1
        dog  weight    2
             height    3
        dtype: int64

        **Multi level columns: simple case**

        >>> multicol1 = pd.MultiIndex.from_tuples(
        ...     [("weight", "kg"), ("weight", "pounds")]
        ... )
        >>> df_multi_level_cols1 = pd.DataFrame(
        ...     [[1, 2], [2, 4]], index=["cat", "dog"], columns=multicol1
        ... )

        Stacking a dataframe with a multi-level column axis:

        >>> df_multi_level_cols1
             weight
                 kg    pounds
        cat       1        2
        dog       2        4
        >>> df_multi_level_cols1.stack(future_stack=True)
                    weight
        cat kg           1
            pounds       2
        dog kg           2
            pounds       4

        **Missing values**

        >>> multicol2 = pd.MultiIndex.from_tuples([("weight", "kg"), ("height", "m")])
        >>> df_multi_level_cols2 = pd.DataFrame(
        ...     [[1.0, 2.0], [3.0, 4.0]], index=["cat", "dog"], columns=multicol2
        ... )

        It is common to have missing values when stacking a dataframe
        with multi-level columns, as the stacked dataframe typically
        has more values than the original dataframe. Missing values
        are filled with NaNs:

        >>> df_multi_level_cols2
            weight height
                kg      m
        cat    1.0    2.0
        dog    3.0    4.0
        >>> df_multi_level_cols2.stack(future_stack=True)
                weight  height
        cat kg     1.0     NaN
            m      NaN     2.0
        dog kg     3.0     NaN
            m      NaN     4.0

        **Prescribing the level(s) to be stacked**

        The first parameter controls which level or levels are stacked:

        >>> df_multi_level_cols2.stack(0, future_stack=True)
                     kg    m
        cat weight  1.0  NaN
            height  NaN  2.0
        dog weight  3.0  NaN
            height  NaN  4.0
        >>> df_multi_level_cols2.stack([0, 1], future_stack=True)
        cat  weight  kg    1.0
             height  m     2.0
        dog  weight  kg    3.0
             height  m     4.0
        dtype: float64
        """
        if not future_stack:
            from pandas.core.reshape.reshape import (
                stack,
                stack_multiple,
            )

            if (
                dropna is not lib.no_default
                or sort is not lib.no_default
                or self.columns.nlevels > 1
            ):
                warnings.warn(
                    "The previous implementation of stack is deprecated and will be "
                    "removed in a future version of pandas. See the What's New notes "
                    "for pandas 2.1.0 for details. Specify future_stack=True to adopt "
                    "the new implementation and silence this warning.",
                    FutureWarning,
                    stacklevel=find_stack_level(),
                )

            if dropna is lib.no_default:
                dropna = True
            if sort is lib.no_default:
                sort = True

            if isinstance(level, (tuple, list)):
                result = stack_multiple(self, level, dropna=dropna, sort=sort)
            else:
                result = stack(self, level, dropna=dropna, sort=sort)
        else:
            from pandas.core.reshape.reshape import stack_v3

            if dropna is not lib.no_default:
                raise ValueError(
                    "dropna must be unspecified with future_stack=True as the new "
                    "implementation does not introduce rows of NA values. This "
                    "argument will be removed in a future version of pandas."
                )

            if sort is not lib.no_default:
                raise ValueError(
                    "Cannot specify sort with future_stack=True, this argument will be "
                    "removed in a future version of pandas. Sort the result using "
                    ".sort_index instead."
                )

            if (
                isinstance(level, (tuple, list))
                and not all(lev in self.columns.names for lev in level)
                and not all(isinstance(lev, int) for lev in level)
            ):
                raise ValueError(
                    "level should contain all level names or all level "
                    "numbers, not a mixture of the two."
                )

            if not isinstance(level, (tuple, list)):
                level = [level]
            level = [self.columns._get_level_number(lev) for lev in level]
            result = stack_v3(self, level)

        return result.__finalize__(self, method="stack")

    def explode(
        self,
        column: IndexLabel,
        ignore_index: bool = False,
    ) -> DataFrame:
        """
        Transform each element of a list-like to a row, replicating index values.

        Parameters
        ----------
        column : IndexLabel
            Column(s) to explode.
            For multiple columns, specify a non-empty list with each element
            be str or tuple, and all specified columns their list-like data
            on same row of the frame must have matching length.

            .. versionadded:: 1.3.0
                Multi-column explode

        ignore_index : bool, default False
            If True, the resulting index will be labeled 0, 1, …, n - 1.

        Returns
        -------
        DataFrame
            Exploded lists to rows of the subset columns;
            index will be duplicated for these rows.

        Raises
        ------
        ValueError :
            * If columns of the frame are not unique.
            * If specified columns to explode is empty list.
            * If specified columns to explode have not matching count of
              elements rowwise in the frame.

        See Also
        --------
        DataFrame.unstack : Pivot a level of the (necessarily hierarchical)
            index labels.
        DataFrame.melt : Unpivot a DataFrame from wide format to long format.
        Series.explode : Explode a DataFrame from list-like columns to long format.

        Notes
        -----
        This routine will explode list-likes including lists, tuples, sets,
        Series, and np.ndarray. The result dtype of the subset rows will
        be object. Scalars will be returned unchanged, and empty list-likes will
        result in a np.nan for that row. In addition, the ordering of rows in the
        output will be non-deterministic when exploding sets.

        Reference :ref:`the user guide <reshaping.explode>` for more examples.

        Examples
        --------
        >>> df = pd.DataFrame(
        ...     {
        ...         "A": [[0, 1, 2], "foo", [], [3, 4]],
        ...         "B": 1,
        ...         "C": [["a", "b", "c"], np.nan, [], ["d", "e"]],
        ...     }
        ... )
        >>> df
                   A  B          C
        0  [0, 1, 2]  1  [a, b, c]
        1        foo  1        NaN
        2         []  1         []
        3     [3, 4]  1     [d, e]

        Single-column explode.

        >>> df.explode("A")
             A  B          C
        0    0  1  [a, b, c]
        0    1  1  [a, b, c]
        0    2  1  [a, b, c]
        1  foo  1        NaN
        2  NaN  1         []
        3    3  1     [d, e]
        3    4  1     [d, e]

        Multi-column explode.

        >>> df.explode(list("AC"))
             A  B    C
        0    0  1    a
        0    1  1    b
        0    2  1    c
        1  foo  1  NaN
        2  NaN  1  NaN
        3    3  1    d
        3    4  1    e
        """
        if not self.columns.is_unique:
            duplicate_cols = self.columns[self.columns.duplicated()].tolist()
            raise ValueError(
                f"DataFrame columns must be unique. Duplicate columns: {duplicate_cols}"
            )

        columns: list[Hashable]
        if is_scalar(column) or isinstance(column, tuple):
            columns = [column]
        elif isinstance(column, list) and all(
            is_scalar(c) or isinstance(c, tuple) for c in column
        ):
            if not column:
                raise ValueError("column must be nonempty")
            if len(column) > len(set(column)):
                raise ValueError("column must be unique")
            columns = column
        else:
            raise ValueError("column must be a scalar, tuple, or list thereof")

        df = self.reset_index(drop=True)
        if len(columns) == 1:
            result = df[columns[0]].explode()
        else:
            mylen = lambda x: len(x) if (is_list_like(x) and len(x) > 0) else 1
            counts0 = self[columns[0]].apply(mylen)
            for c in columns[1:]:
                if not all(counts0 == self[c].apply(mylen)):
                    raise ValueError("columns must have matching element counts")
            result = DataFrame({c: df[c].explode() for c in columns})
        result = df.drop(columns, axis=1).join(result)
        if ignore_index:
            result.index = default_index(len(result))
        else:
            result.index = self.index.take(result.index)
        result = result.reindex(columns=self.columns, copy=False)

        return result.__finalize__(self, method="explode")

    def unstack(
        self, level: IndexLabel = -1, fill_value=None, sort: bool = True
    ) -> DataFrame | Series:
        """
        Pivot a level of the (necessarily hierarchical) index labels.

        Returns a DataFrame having a new level of column labels whose inner-most level
        consists of the pivoted index labels.

        If the index is not a MultiIndex, the output will be a Series
        (the analogue of stack when the columns are not a MultiIndex).

        Parameters
        ----------
        level : int, str, or list of these, default -1 (last level)
            Level(s) of index to unstack, can pass level name.
        fill_value : int, str or dict
            Replace NaN with this value if the unstack produces missing values.
        sort : bool, default True
            Sort the level(s) in the resulting MultiIndex columns.

        Returns
        -------
        Series or DataFrame

        See Also
        --------
        DataFrame.pivot : Pivot a table based on column values.
        DataFrame.stack : Pivot a level of the column labels (inverse operation
            from `unstack`).

        Notes
        -----
        Reference :ref:`the user guide <reshaping.stacking>` for more examples.

        Examples
        --------
        >>> index = pd.MultiIndex.from_tuples(
        ...     [("one", "a"), ("one", "b"), ("two", "a"), ("two", "b")]
        ... )
        >>> s = pd.Series(np.arange(1.0, 5.0), index=index)
        >>> s
        one  a   1.0
             b   2.0
        two  a   3.0
             b   4.0
        dtype: float64

        >>> s.unstack(level=-1)
             a   b
        one  1.0  2.0
        two  3.0  4.0

        >>> s.unstack(level=0)
           one  two
        a  1.0   3.0
        b  2.0   4.0

        >>> df = s.unstack(level=0)
        >>> df.unstack()
        one  a  1.0
             b  2.0
        two  a  3.0
             b  4.0
        dtype: float64
        """
        from pandas.core.reshape.reshape import unstack

        result = unstack(self, level, fill_value, sort)

        return result.__finalize__(self, method="unstack")

    @Appender(_shared_docs["melt"] % {"caller": "df.melt(", "other": "melt"})
    def melt(
        self,
        id_vars=None,
        value_vars=None,
        var_name=None,
        value_name: Hashable = "value",
        col_level: Level | None = None,
        ignore_index: bool = True,
    ) -> DataFrame:
        return melt(
            self,
            id_vars=id_vars,
            value_vars=value_vars,
            var_name=var_name,
            value_name=value_name,
            col_level=col_level,
            ignore_index=ignore_index,
        ).__finalize__(self, method="melt")

    # ----------------------------------------------------------------------
    # Time series-related

    @doc(
        Series.diff,
        klass="DataFrame",
        extra_params="axis : {0 or 'index', 1 or 'columns'}, default 0\n    "
        "Take difference over rows (0) or columns (1).\n",
        other_klass="Series",
        examples=dedent(
            """
        Difference with previous row

        >>> df = pd.DataFrame({'a': [1, 2, 3, 4, 5, 6],
        ...                    'b': [1, 1, 2, 3, 5, 8],
        ...                    'c': [1, 4, 9, 16, 25, 36]})
        >>> df
           a  b   c
        0  1  1   1
        1  2  1   4
        2  3  2   9
        3  4  3  16
        4  5  5  25
        5  6  8  36

        >>> df.diff()
             a    b     c
        0  NaN  NaN   NaN
        1  1.0  0.0   3.0
        2  1.0  1.0   5.0
        3  1.0  1.0   7.0
        4  1.0  2.0   9.0
        5  1.0  3.0  11.0

        Difference with previous column

        >>> df.diff(axis=1)
            a  b   c
        0 NaN  0   0
        1 NaN -1   3
        2 NaN -1   7
        3 NaN -1  13
        4 NaN  0  20
        5 NaN  2  28

        Difference with 3rd previous row

        >>> df.diff(periods=3)
             a    b     c
        0  NaN  NaN   NaN
        1  NaN  NaN   NaN
        2  NaN  NaN   NaN
        3  3.0  2.0  15.0
        4  3.0  4.0  21.0
        5  3.0  6.0  27.0

        Difference with following row

        >>> df.diff(periods=-1)
             a    b     c
        0 -1.0  0.0  -3.0
        1 -1.0 -1.0  -5.0
        2 -1.0 -1.0  -7.0
        3 -1.0 -2.0  -9.0
        4 -1.0 -3.0 -11.0
        5  NaN  NaN   NaN

        Overflow in input dtype

        >>> df = pd.DataFrame({'a': [1, 0]}, dtype=np.uint8)
        >>> df.diff()
               a
        0    NaN
        1  255.0"""
        ),
    )
    def diff(self, periods: int = 1, axis: Axis = 0) -> DataFrame:
        if not lib.is_integer(periods):
            if not (is_float(periods) and periods.is_integer()):
                raise ValueError("periods must be an integer")
            periods = int(periods)

        axis = self._get_axis_number(axis)
        if axis == 1:
            if periods != 0:
                # in the periods == 0 case, this is equivalent diff of 0 periods
                #  along axis=0, and the Manager method may be somewhat more
                #  performant, so we dispatch in that case.
                return self - self.shift(periods, axis=axis)
            # With periods=0 this is equivalent to a diff with axis=0
            axis = 0

        new_data = self._mgr.diff(n=periods)
        res_df = self._constructor_from_mgr(new_data, axes=new_data.axes)
        return res_df.__finalize__(self, "diff")

    # ----------------------------------------------------------------------
    # Function application

    def _gotitem(
        self,
        key: IndexLabel,
        ndim: int,
        subset: DataFrame | Series | None = None,
    ) -> DataFrame | Series:
        """
        Sub-classes to define. Return a sliced object.

        Parameters
        ----------
        key : string / list of selections
        ndim : {1, 2}
            requested ndim of result
        subset : object, default None
            subset to act on
        """
        if subset is None:
            subset = self
        elif subset.ndim == 1:  # is Series
            return subset

        # TODO: _shallow_copy(subset)?
        return subset[key]

    _agg_see_also_doc = dedent(
        """
    See Also
    --------
    DataFrame.apply : Perform any type of operations.
    DataFrame.transform : Perform transformation type operations.
    pandas.DataFrame.groupby : Perform operations over groups.
    pandas.DataFrame.resample : Perform operations over resampled bins.
    pandas.DataFrame.rolling : Perform operations over rolling window.
    pandas.DataFrame.expanding : Perform operations over expanding window.
    pandas.core.window.ewm.ExponentialMovingWindow : Perform operation over exponential
        weighted window.
    """
    )

    _agg_examples_doc = dedent(
        """
    Examples
    --------
    >>> df = pd.DataFrame([[1, 2, 3],
    ...                    [4, 5, 6],
    ...                    [7, 8, 9],
    ...                    [np.nan, np.nan, np.nan]],
    ...                   columns=['A', 'B', 'C'])

    Aggregate these functions over the rows.

    >>> df.agg(['sum', 'min'])
            A     B     C
    sum  12.0  15.0  18.0
    min   1.0   2.0   3.0

    Different aggregations per column.

    >>> df.agg({'A' : ['sum', 'min'], 'B' : ['min', 'max']})
            A    B
    sum  12.0  NaN
    min   1.0  2.0
    max   NaN  8.0

    Aggregate different functions over the columns and rename the index of the resulting
    DataFrame.

    >>> df.agg(x=('A', 'max'), y=('B', 'min'), z=('C', 'mean'))
         A    B    C
    x  7.0  NaN  NaN
    y  NaN  2.0  NaN
    z  NaN  NaN  6.0

    Aggregate over the columns.

    >>> df.agg("mean", axis="columns")
    0    2.0
    1    5.0
    2    8.0
    3    NaN
    dtype: float64
    """
    )

    @doc(
        _shared_docs["aggregate"],
        klass=_shared_doc_kwargs["klass"],
        axis=_shared_doc_kwargs["axis"],
        see_also=_agg_see_also_doc,
        examples=_agg_examples_doc,
    )
    def aggregate(self, func=None, axis: Axis = 0, *args, **kwargs):
        from pandas.core.apply import frame_apply

        axis = self._get_axis_number(axis)

        op = frame_apply(self, func=func, axis=axis, args=args, kwargs=kwargs)
        result = op.agg()
        result = reconstruct_and_relabel_result(result, func, **kwargs)
        return result

    agg = aggregate

    @doc(
        _shared_docs["transform"],
        klass=_shared_doc_kwargs["klass"],
        axis=_shared_doc_kwargs["axis"],
    )
    def transform(
        self, func: AggFuncType, axis: Axis = 0, *args, **kwargs
    ) -> DataFrame:
        from pandas.core.apply import frame_apply

        op = frame_apply(self, func=func, axis=axis, args=args, kwargs=kwargs)
        result = op.transform()
        assert isinstance(result, DataFrame)
        return result

    def apply(
        self,
        func: AggFuncType,
        axis: Axis = 0,
        raw: bool = False,
        result_type: Literal["expand", "reduce", "broadcast"] | None = None,
        args=(),
        by_row: Literal[False, "compat"] = "compat",
        engine: Literal["python", "numba"] = "python",
        engine_kwargs: dict[str, bool] | None = None,
        **kwargs,
    ):
        """
        Apply a function along an axis of the DataFrame.

        Objects passed to the function are Series objects whose index is
        either the DataFrame's index (``axis=0``) or the DataFrame's columns
        (``axis=1``). By default (``result_type=None``), the final return type
        is inferred from the return type of the applied function. Otherwise,
        it depends on the `result_type` argument.

        Parameters
        ----------
        func : function
            Function to apply to each column or row.
        axis : {0 or 'index', 1 or 'columns'}, default 0
            Axis along which the function is applied:

            * 0 or 'index': apply function to each column.
            * 1 or 'columns': apply function to each row.

        raw : bool, default False
            Determines if row or column is passed as a Series or ndarray object:

            * ``False`` : passes each row or column as a Series to the
              function.
            * ``True`` : the passed function will receive ndarray objects
              instead.
              If you are just applying a NumPy reduction function this will
              achieve much better performance.

        result_type : {'expand', 'reduce', 'broadcast', None}, default None
            These only act when ``axis=1`` (columns):

            * 'expand' : list-like results will be turned into columns.
            * 'reduce' : returns a Series if possible rather than expanding
              list-like results. This is the opposite of 'expand'.
            * 'broadcast' : results will be broadcast to the original shape
              of the DataFrame, the original index and columns will be
              retained.

            The default behaviour (None) depends on the return value of the
            applied function: list-like results will be returned as a Series
            of those. However if the apply function returns a Series these
            are expanded to columns.
        args : tuple
            Positional arguments to pass to `func` in addition to the
            array/series.
        by_row : False or "compat", default "compat"
            Only has an effect when ``func`` is a listlike or dictlike of funcs
            and the func isn't a string.
            If "compat", will if possible first translate the func into pandas
            methods (e.g. ``Series().apply(np.sum)`` will be translated to
            ``Series().sum()``). If that doesn't work, will try call to apply again with
            ``by_row=True`` and if that fails, will call apply again with
            ``by_row=False`` (backward compatible).
            If False, the funcs will be passed the whole Series at once.

            .. versionadded:: 2.1.0

        engine : {'python', 'numba'}, default 'python'
            Choose between the python (default) engine or the numba engine in apply.

            The numba engine will attempt to JIT compile the passed function,
            which may result in speedups for large DataFrames.
            It also supports the following engine_kwargs :

            - nopython (compile the function in nopython mode)
            - nogil (release the GIL inside the JIT compiled function)
            - parallel (try to apply the function in parallel over the DataFrame)

              Note: Due to limitations within numba/how pandas interfaces with numba,
              you should only use this if raw=True

            Note: The numba compiler only supports a subset of
            valid Python/numpy operations.

            Please read more about the `supported python features
            <https://numba.pydata.org/numba-doc/dev/reference/pysupported.html>`_
            and `supported numpy features
            <https://numba.pydata.org/numba-doc/dev/reference/numpysupported.html>`_
            in numba to learn what you can or cannot use in the passed function.

            .. versionadded:: 2.2.0

        engine_kwargs : dict
            Pass keyword arguments to the engine.
            This is currently only used by the numba engine,
            see the documentation for the engine argument for more information.
        **kwargs
            Additional keyword arguments to pass as keywords arguments to
            `func`.

        Returns
        -------
        Series or DataFrame
            Result of applying ``func`` along the given axis of the
            DataFrame.

        See Also
        --------
        DataFrame.map: For elementwise operations.
        DataFrame.aggregate: Only perform aggregating type operations.
        DataFrame.transform: Only perform transforming type operations.

        Notes
        -----
        Functions that mutate the passed object can produce unexpected
        behavior or errors and are not supported. See :ref:`gotchas.udf-mutation`
        for more details.

        Examples
        --------
        >>> df = pd.DataFrame([[4, 9]] * 3, columns=["A", "B"])
        >>> df
           A  B
        0  4  9
        1  4  9
        2  4  9

        Using a numpy universal function (in this case the same as
        ``np.sqrt(df)``):

        >>> df.apply(np.sqrt)
             A    B
        0  2.0  3.0
        1  2.0  3.0
        2  2.0  3.0

        Using a reducing function on either axis

        >>> df.apply(np.sum, axis=0)
        A    12
        B    27
        dtype: int64

        >>> df.apply(np.sum, axis=1)
        0    13
        1    13
        2    13
        dtype: int64

        Returning a list-like will result in a Series

        >>> df.apply(lambda x: [1, 2], axis=1)
        0    [1, 2]
        1    [1, 2]
        2    [1, 2]
        dtype: object

        Passing ``result_type='expand'`` will expand list-like results
        to columns of a Dataframe

        >>> df.apply(lambda x: [1, 2], axis=1, result_type="expand")
           0  1
        0  1  2
        1  1  2
        2  1  2

        Returning a Series inside the function is similar to passing
        ``result_type='expand'``. The resulting column names
        will be the Series index.

        >>> df.apply(lambda x: pd.Series([1, 2], index=["foo", "bar"]), axis=1)
           foo  bar
        0    1    2
        1    1    2
        2    1    2

        Passing ``result_type='broadcast'`` will ensure the same shape
        result, whether list-like or scalar is returned by the function,
        and broadcast it along the axis. The resulting column names will
        be the originals.

        >>> df.apply(lambda x: [1, 2], axis=1, result_type="broadcast")
           A  B
        0  1  2
        1  1  2
        2  1  2
        """
        from pandas.core.apply import frame_apply

        op = frame_apply(
            self,
            func=func,
            axis=axis,
            raw=raw,
            result_type=result_type,
            by_row=by_row,
            engine=engine,
            engine_kwargs=engine_kwargs,
            args=args,
            kwargs=kwargs,
        )
        return op.apply().__finalize__(self, method="apply")

    def map(
        self, func: PythonFuncType, na_action: str | None = None, **kwargs
    ) -> DataFrame:
        """
        Apply a function to a Dataframe elementwise.

        .. versionadded:: 2.1.0

           DataFrame.applymap was deprecated and renamed to DataFrame.map.

        This method applies a function that accepts and returns a scalar
        to every element of a DataFrame.

        Parameters
        ----------
        func : callable
            Python function, returns a single value from a single value.
        na_action : {None, 'ignore'}, default None
            If 'ignore', propagate NaN values, without passing them to func.
        **kwargs
            Additional keyword arguments to pass as keywords arguments to
            `func`.

        Returns
        -------
        DataFrame
            Transformed DataFrame.

        See Also
        --------
        DataFrame.apply : Apply a function along input axis of DataFrame.
        DataFrame.replace: Replace values given in `to_replace` with `value`.
        Series.map : Apply a function elementwise on a Series.

        Examples
        --------
        >>> df = pd.DataFrame([[1, 2.12], [3.356, 4.567]])
        >>> df
               0      1
        0  1.000  2.120
        1  3.356  4.567

        >>> df.map(lambda x: len(str(x)))
           0  1
        0  3  4
        1  5  5

        Like Series.map, NA values can be ignored:

        >>> df_copy = df.copy()
        >>> df_copy.iloc[0, 0] = pd.NA
        >>> df_copy.map(lambda x: len(str(x)), na_action="ignore")
             0  1
        0  NaN  4
        1  5.0  5

        It is also possible to use `map` with functions that are not
        `lambda` functions:

        >>> df.map(round, ndigits=1)
             0    1
        0  1.0  2.1
        1  3.4  4.6

        Note that a vectorized version of `func` often exists, which will
        be much faster. You could square each number elementwise.

        >>> df.map(lambda x: x**2)
                   0          1
        0   1.000000   4.494400
        1  11.262736  20.857489

        But it's better to avoid map in that case.

        >>> df**2
                   0          1
        0   1.000000   4.494400
        1  11.262736  20.857489
        """
        if na_action not in {"ignore", None}:
            raise ValueError(f"na_action must be 'ignore' or None. Got {na_action!r}")

        if self.empty:
            return self.copy()

        func = functools.partial(func, **kwargs)

        def infer(x):
            return x._map_values(func, na_action=na_action)

        return self.apply(infer).__finalize__(self, "map")

    def applymap(
        self, func: PythonFuncType, na_action: NaAction | None = None, **kwargs
    ) -> DataFrame:
        """
        Apply a function to a Dataframe elementwise.

        .. deprecated:: 2.1.0

           DataFrame.applymap has been deprecated. Use DataFrame.map instead.

        This method applies a function that accepts and returns a scalar
        to every element of a DataFrame.

        Parameters
        ----------
        func : callable
            Python function, returns a single value from a single value.
        na_action : {None, 'ignore'}, default None
            If 'ignore', propagate NaN values, without passing them to func.
        **kwargs
            Additional keyword arguments to pass as keywords arguments to
            `func`.

        Returns
        -------
        DataFrame
            Transformed DataFrame.

        See Also
        --------
        DataFrame.apply : Apply a function along input axis of DataFrame.
        DataFrame.map : Apply a function along input axis of DataFrame.
        DataFrame.replace: Replace values given in `to_replace` with `value`.

        Examples
        --------
        >>> df = pd.DataFrame([[1, 2.12], [3.356, 4.567]])
        >>> df
               0      1
        0  1.000  2.120
        1  3.356  4.567

        >>> df.map(lambda x: len(str(x)))
           0  1
        0  3  4
        1  5  5
        """
        warnings.warn(
            "DataFrame.applymap has been deprecated. Use DataFrame.map instead.",
            FutureWarning,
            stacklevel=find_stack_level(),
        )
        return self.map(func, na_action=na_action, **kwargs)

    # ----------------------------------------------------------------------
    # Merging / joining methods

    def _append(
        self,
        other,
        ignore_index: bool = False,
        verify_integrity: bool = False,
        sort: bool = False,
    ) -> DataFrame:
        if isinstance(other, (Series, dict)):
            if isinstance(other, dict):
                if not ignore_index:
                    raise TypeError("Can only append a dict if ignore_index=True")
                other = Series(other)
            if other.name is None and not ignore_index:
                raise TypeError(
                    "Can only append a Series if ignore_index=True "
                    "or if the Series has a name"
                )

            index = Index(
                [other.name],
                name=self.index.names
                if isinstance(self.index, MultiIndex)
                else self.index.name,
            )
            row_df = other.to_frame().T
            # infer_objects is needed for
            #  test_append_empty_frame_to_series_with_dateutil_tz
            other = row_df.infer_objects(copy=False).rename_axis(
                index.names, copy=False
            )
        elif isinstance(other, list):
            if not other:
                pass
            elif not isinstance(other[0], DataFrame):
                other = DataFrame(other)
                if self.index.name is not None and not ignore_index:
                    other.index.name = self.index.name

        from pandas.core.reshape.concat import concat

        if isinstance(other, (list, tuple)):
            to_concat = [self, *other]
        else:
            to_concat = [self, other]

        result = concat(
            to_concat,
            ignore_index=ignore_index,
            verify_integrity=verify_integrity,
            sort=sort,
        )
        return result.__finalize__(self, method="append")

    def join(
        self,
        other: DataFrame | Series | Iterable[DataFrame | Series],
        on: IndexLabel | None = None,
        how: MergeHow = "left",
        lsuffix: str = "",
        rsuffix: str = "",
        sort: bool = False,
        validate: JoinValidate | None = None,
    ) -> DataFrame:
        """
        Join columns of another DataFrame.

        Join columns with `other` DataFrame either on index or on a key
        column. Efficiently join multiple DataFrame objects by index at once by
        passing a list.

        Parameters
        ----------
        other : DataFrame, Series, or a list containing any combination of them
            Index should be similar to one of the columns in this one. If a
            Series is passed, its name attribute must be set, and that will be
            used as the column name in the resulting joined DataFrame.
        on : str, list of str, or array-like, optional
            Column or index level name(s) in the caller to join on the index
            in `other`, otherwise joins index-on-index. If multiple
            values given, the `other` DataFrame must have a MultiIndex. Can
            pass an array as the join key if it is not already contained in
            the calling DataFrame. Like an Excel VLOOKUP operation.
        how : {'left', 'right', 'outer', 'inner', 'cross'}, default 'left'
            How to handle the operation of the two objects.

            * left: use calling frame's index (or column if on is specified)
            * right: use `other`'s index.
            * outer: form union of calling frame's index (or column if on is
              specified) with `other`'s index, and sort it lexicographically.
            * inner: form intersection of calling frame's index (or column if
              on is specified) with `other`'s index, preserving the order
              of the calling's one.
            * cross: creates the cartesian product from both frames, preserves the order
              of the left keys.
        lsuffix : str, default ''
            Suffix to use from left frame's overlapping columns.
        rsuffix : str, default ''
            Suffix to use from right frame's overlapping columns.
        sort : bool, default False
            Order result DataFrame lexicographically by the join key. If False,
            the order of the join key depends on the join type (how keyword).
        validate : str, optional
            If specified, checks if join is of specified type.

            * "one_to_one" or "1:1": check if join keys are unique in both left
              and right datasets.
            * "one_to_many" or "1:m": check if join keys are unique in left dataset.
            * "many_to_one" or "m:1": check if join keys are unique in right dataset.
            * "many_to_many" or "m:m": allowed, but does not result in checks.

            .. versionadded:: 1.5.0

        Returns
        -------
        DataFrame
            A dataframe containing columns from both the caller and `other`.

        See Also
        --------
        DataFrame.merge : For column(s)-on-column(s) operations.

        Notes
        -----
        Parameters `on`, `lsuffix`, and `rsuffix` are not supported when
        passing a list of `DataFrame` objects.

        Examples
        --------
        >>> df = pd.DataFrame(
        ...     {
        ...         "key": ["K0", "K1", "K2", "K3", "K4", "K5"],
        ...         "A": ["A0", "A1", "A2", "A3", "A4", "A5"],
        ...     }
        ... )

        >>> df
          key   A
        0  K0  A0
        1  K1  A1
        2  K2  A2
        3  K3  A3
        4  K4  A4
        5  K5  A5

        >>> other = pd.DataFrame({"key": ["K0", "K1", "K2"], "B": ["B0", "B1", "B2"]})

        >>> other
          key   B
        0  K0  B0
        1  K1  B1
        2  K2  B2

        Join DataFrames using their indexes.

        >>> df.join(other, lsuffix="_caller", rsuffix="_other")
          key_caller   A key_other    B
        0         K0  A0        K0   B0
        1         K1  A1        K1   B1
        2         K2  A2        K2   B2
        3         K3  A3       NaN  NaN
        4         K4  A4       NaN  NaN
        5         K5  A5       NaN  NaN

        If we want to join using the key columns, we need to set key to be
        the index in both `df` and `other`. The joined DataFrame will have
        key as its index.

        >>> df.set_index("key").join(other.set_index("key"))
              A    B
        key
        K0   A0   B0
        K1   A1   B1
        K2   A2   B2
        K3   A3  NaN
        K4   A4  NaN
        K5   A5  NaN

        Another option to join using the key columns is to use the `on`
        parameter. DataFrame.join always uses `other`'s index but we can use
        any column in `df`. This method preserves the original DataFrame's
        index in the result.

        >>> df.join(other.set_index("key"), on="key")
          key   A    B
        0  K0  A0   B0
        1  K1  A1   B1
        2  K2  A2   B2
        3  K3  A3  NaN
        4  K4  A4  NaN
        5  K5  A5  NaN

        Using non-unique key values shows how they are matched.

        >>> df = pd.DataFrame(
        ...     {
        ...         "key": ["K0", "K1", "K1", "K3", "K0", "K1"],
        ...         "A": ["A0", "A1", "A2", "A3", "A4", "A5"],
        ...     }
        ... )

        >>> df
          key   A
        0  K0  A0
        1  K1  A1
        2  K1  A2
        3  K3  A3
        4  K0  A4
        5  K1  A5

        >>> df.join(other.set_index("key"), on="key", validate="m:1")
          key   A    B
        0  K0  A0   B0
        1  K1  A1   B1
        2  K1  A2   B1
        3  K3  A3  NaN
        4  K0  A4   B0
        5  K1  A5   B1
        """
        from pandas.core.reshape.concat import concat
        from pandas.core.reshape.merge import merge

        if isinstance(other, Series):
            if other.name is None:
                raise ValueError("Other Series must have a name")
            other = DataFrame({other.name: other})

        if isinstance(other, DataFrame):
            if how == "cross":
                return merge(
                    self,
                    other,
                    how=how,
                    on=on,
                    suffixes=(lsuffix, rsuffix),
                    sort=sort,
                    validate=validate,
                )
            return merge(
                self,
                other,
                left_on=on,
                how=how,
                left_index=on is None,
                right_index=True,
                suffixes=(lsuffix, rsuffix),
                sort=sort,
                validate=validate,
            )
        else:
            if on is not None:
                raise ValueError(
                    "Joining multiple DataFrames only supported for joining on index"
                )

            if rsuffix or lsuffix:
                raise ValueError(
                    "Suffixes not supported when joining multiple DataFrames"
                )

            # Mypy thinks the RHS is a
            # "Union[DataFrame, Series, Iterable[Union[DataFrame, Series]]]" whereas
            # the LHS is an "Iterable[DataFrame]", but in reality both types are
            # "Iterable[Union[DataFrame, Series]]" due to the if statements
            frames = [cast("DataFrame | Series", self)] + list(other)

            can_concat = all(df.index.is_unique for df in frames)

            # join indexes only using concat
            if can_concat:
                if how == "left":
                    res = concat(
                        frames, axis=1, join="outer", verify_integrity=True, sort=sort
                    )
                    return res.reindex(self.index, copy=False)
                else:
                    return concat(
                        frames, axis=1, join=how, verify_integrity=True, sort=sort
                    )

            joined = frames[0]

            for frame in frames[1:]:
                joined = merge(
                    joined,
                    frame,
                    how=how,
                    left_index=True,
                    right_index=True,
                    validate=validate,
                )

            return joined

    @Substitution("")
    @Appender(_merge_doc, indents=2)
    def merge(
        self,
        right: DataFrame | Series,
        how: MergeHow = "inner",
        on: IndexLabel | AnyArrayLike | None = None,
        left_on: IndexLabel | AnyArrayLike | None = None,
        right_on: IndexLabel | AnyArrayLike | None = None,
        left_index: bool = False,
        right_index: bool = False,
        sort: bool = False,
        suffixes: Suffixes = ("_x", "_y"),
        copy: bool | None = None,
        indicator: str | bool = False,
        validate: MergeValidate | None = None,
    ) -> DataFrame:
        from pandas.core.reshape.merge import merge

        return merge(
            self,
            right,
            how=how,
            on=on,
            left_on=left_on,
            right_on=right_on,
            left_index=left_index,
            right_index=right_index,
            sort=sort,
            suffixes=suffixes,
            copy=copy,
            indicator=indicator,
            validate=validate,
        )

    def round(
        self, decimals: int | dict[IndexLabel, int] | Series = 0, *args, **kwargs
    ) -> DataFrame:
        """
        Round a DataFrame to a variable number of decimal places.

        Parameters
        ----------
        decimals : int, dict, Series
            Number of decimal places to round each column to. If an int is
            given, round each column to the same number of places.
            Otherwise dict and Series round to variable numbers of places.
            Column names should be in the keys if `decimals` is a
            dict-like, or in the index if `decimals` is a Series. Any
            columns not included in `decimals` will be left as is. Elements
            of `decimals` which are not columns of the input will be
            ignored.
        *args
            Additional keywords have no effect but might be accepted for
            compatibility with numpy.
        **kwargs
            Additional keywords have no effect but might be accepted for
            compatibility with numpy.

        Returns
        -------
        DataFrame
            A DataFrame with the affected columns rounded to the specified
            number of decimal places.

        See Also
        --------
        numpy.around : Round a numpy array to the given number of decimals.
        Series.round : Round a Series to the given number of decimals.

        Examples
        --------
        >>> df = pd.DataFrame(
        ...     [(0.21, 0.32), (0.01, 0.67), (0.66, 0.03), (0.21, 0.18)],
        ...     columns=["dogs", "cats"],
        ... )
        >>> df
            dogs  cats
        0  0.21  0.32
        1  0.01  0.67
        2  0.66  0.03
        3  0.21  0.18

        By providing an integer each column is rounded to the same number
        of decimal places

        >>> df.round(1)
            dogs  cats
        0   0.2   0.3
        1   0.0   0.7
        2   0.7   0.0
        3   0.2   0.2

        With a dict, the number of places for specific columns can be
        specified with the column names as key and the number of decimal
        places as value

        >>> df.round({"dogs": 1, "cats": 0})
            dogs  cats
        0   0.2   0.0
        1   0.0   1.0
        2   0.7   0.0
        3   0.2   0.0

        Using a Series, the number of places for specific columns can be
        specified with the column names as index and the number of
        decimal places as value

        >>> decimals = pd.Series([0, 1], index=["cats", "dogs"])
        >>> df.round(decimals)
            dogs  cats
        0   0.2   0.0
        1   0.0   1.0
        2   0.7   0.0
        3   0.2   0.0
        """
        from pandas.core.reshape.concat import concat

        def _dict_round(df: DataFrame, decimals):
            for col, vals in df.items():
                try:
                    yield _series_round(vals, decimals[col])
                except KeyError:
                    yield vals

        def _series_round(ser: Series, decimals: int) -> Series:
            if is_integer_dtype(ser.dtype) or is_float_dtype(ser.dtype):
                return ser.round(decimals)
            return ser

        nv.validate_round(args, kwargs)

        if isinstance(decimals, (dict, Series)):
            if isinstance(decimals, Series) and not decimals.index.is_unique:
                raise ValueError("Index of decimals must be unique")
            if is_dict_like(decimals) and not all(
                is_integer(value) for _, value in decimals.items()
            ):
                raise TypeError("Values in decimals must be integers")
            new_cols = list(_dict_round(self, decimals))
        elif is_integer(decimals):
            # Dispatch to Block.round
            # Argument "decimals" to "round" of "BaseBlockManager" has incompatible
            # type "Union[int, integer[Any]]"; expected "int"
            new_mgr = self._mgr.round(
                decimals=decimals,  # type: ignore[arg-type]
                using_cow=using_copy_on_write(),
            )
            return self._constructor_from_mgr(new_mgr, axes=new_mgr.axes).__finalize__(
                self, method="round"
            )
        else:
            raise TypeError("decimals must be an integer, a dict-like or a Series")

        if new_cols is not None and len(new_cols) > 0:
            return self._constructor(
                concat(new_cols, axis=1), index=self.index, columns=self.columns
            ).__finalize__(self, method="round")
        else:
            return self.copy(deep=False)

    # ----------------------------------------------------------------------
    # Statistical methods, etc.

    def corr(
        self,
        method: CorrelationMethod = "pearson",
        min_periods: int = 1,
        numeric_only: bool = False,
    ) -> DataFrame:
        """
        Compute pairwise correlation of columns, excluding NA/null values.

        Parameters
        ----------
        method : {'pearson', 'kendall', 'spearman'} or callable
            Method of correlation:

            * pearson : standard correlation coefficient
            * kendall : Kendall Tau correlation coefficient
            * spearman : Spearman rank correlation
            * callable: callable with input two 1d ndarrays
                and returning a float. Note that the returned matrix from corr
                will have 1 along the diagonals and will be symmetric
                regardless of the callable's behavior.
        min_periods : int, optional
            Minimum number of observations required per pair of columns
            to have a valid result. Currently only available for Pearson
            and Spearman correlation.
        numeric_only : bool, default False
            Include only `float`, `int` or `boolean` data.

            .. versionadded:: 1.5.0

            .. versionchanged:: 2.0.0
                The default value of ``numeric_only`` is now ``False``.

        Returns
        -------
        DataFrame
            Correlation matrix.

        See Also
        --------
        DataFrame.corrwith : Compute pairwise correlation with another
            DataFrame or Series.
        Series.corr : Compute the correlation between two Series.

        Notes
        -----
        Pearson, Kendall and Spearman correlation are currently computed using pairwise complete observations.

        * `Pearson correlation coefficient <https://en.wikipedia.org/wiki/Pearson_correlation_coefficient>`_
        * `Kendall rank correlation coefficient <https://en.wikipedia.org/wiki/Kendall_rank_correlation_coefficient>`_
        * `Spearman's rank correlation coefficient <https://en.wikipedia.org/wiki/Spearman%27s_rank_correlation_coefficient>`_

        Examples
        --------
        >>> def histogram_intersection(a, b):
        ...     v = np.minimum(a, b).sum().round(decimals=1)
        ...     return v
        >>> df = pd.DataFrame(
        ...     [(0.2, 0.3), (0.0, 0.6), (0.6, 0.0), (0.2, 0.1)],
        ...     columns=["dogs", "cats"],
        ... )
        >>> df.corr(method=histogram_intersection)
              dogs  cats
        dogs   1.0   0.3
        cats   0.3   1.0

        >>> df = pd.DataFrame(
        ...     [(1, 1), (2, np.nan), (np.nan, 3), (4, 4)], columns=["dogs", "cats"]
        ... )
        >>> df.corr(min_periods=3)
              dogs  cats
        dogs   1.0   NaN
        cats   NaN   1.0
        """  # noqa: E501
        data = self._get_numeric_data() if numeric_only else self
        cols = data.columns
        idx = cols.copy()
        mat = data.to_numpy(dtype=float, na_value=np.nan, copy=False)

        if method == "pearson":
            correl = libalgos.nancorr(mat, minp=min_periods)
        elif method == "spearman":
            correl = libalgos.nancorr_spearman(mat, minp=min_periods)
        elif method == "kendall" or callable(method):
            if min_periods is None:
                min_periods = 1
            mat = mat.T
            corrf = nanops.get_corr_func(method)
            K = len(cols)
            correl = np.empty((K, K), dtype=float)
            mask = np.isfinite(mat)
            for i, ac in enumerate(mat):
                for j, bc in enumerate(mat):
                    if i > j:
                        continue

                    valid = mask[i] & mask[j]
                    if valid.sum() < min_periods:
                        c = np.nan
                    elif i == j:
                        c = 1.0
                    elif not valid.all():
                        c = corrf(ac[valid], bc[valid])
                    else:
                        c = corrf(ac, bc)
                    correl[i, j] = c
                    correl[j, i] = c
        else:
            raise ValueError(
                "method must be either 'pearson', "
                "'spearman', 'kendall', or a callable, "
                f"'{method}' was supplied"
            )

        result = self._constructor(correl, index=idx, columns=cols, copy=False)
        return result.__finalize__(self, method="corr")

    def cov(
        self,
        min_periods: int | None = None,
        ddof: int | None = 1,
        numeric_only: bool = False,
    ) -> DataFrame:
        """
        Compute pairwise covariance of columns, excluding NA/null values.

        Compute the pairwise covariance among the series of a DataFrame.
        The returned data frame is the `covariance matrix
        <https://en.wikipedia.org/wiki/Covariance_matrix>`__ of the columns
        of the DataFrame.

        Both NA and null values are automatically excluded from the
        calculation. (See the note below about bias from missing values.)
        A threshold can be set for the minimum number of
        observations for each value created. Comparisons with observations
        below this threshold will be returned as ``NaN``.

        This method is generally used for the analysis of time series data to
        understand the relationship between different measures
        across time.

        Parameters
        ----------
        min_periods : int, optional
            Minimum number of observations required per pair of columns
            to have a valid result.

        ddof : int, default 1
            Delta degrees of freedom.  The divisor used in calculations
            is ``N - ddof``, where ``N`` represents the number of elements.
            This argument is applicable only when no ``nan`` is in the dataframe.

        numeric_only : bool, default False
            Include only `float`, `int` or `boolean` data.

            .. versionadded:: 1.5.0

            .. versionchanged:: 2.0.0
                The default value of ``numeric_only`` is now ``False``.

        Returns
        -------
        DataFrame
            The covariance matrix of the series of the DataFrame.

        See Also
        --------
        Series.cov : Compute covariance with another Series.
        core.window.ewm.ExponentialMovingWindow.cov : Exponential weighted sample
            covariance.
        core.window.expanding.Expanding.cov : Expanding sample covariance.
        core.window.rolling.Rolling.cov : Rolling sample covariance.

        Notes
        -----
        Returns the covariance matrix of the DataFrame's time series.
        The covariance is normalized by N-ddof.

        For DataFrames that have Series that are missing data (assuming that
        data is `missing at random
        <https://en.wikipedia.org/wiki/Missing_data#Missing_at_random>`__)
        the returned covariance matrix will be an unbiased estimate
        of the variance and covariance between the member Series.

        However, for many applications this estimate may not be acceptable
        because the estimate covariance matrix is not guaranteed to be positive
        semi-definite. This could lead to estimate correlations having
        absolute values which are greater than one, and/or a non-invertible
        covariance matrix. See `Estimation of covariance matrices
        <https://en.wikipedia.org/w/index.php?title=Estimation_of_covariance_
        matrices>`__ for more details.

        Examples
        --------
        >>> df = pd.DataFrame(
        ...     [(1, 2), (0, 3), (2, 0), (1, 1)], columns=["dogs", "cats"]
        ... )
        >>> df.cov()
                  dogs      cats
        dogs  0.666667 -1.000000
        cats -1.000000  1.666667

        >>> np.random.seed(42)
        >>> df = pd.DataFrame(
        ...     np.random.randn(1000, 5), columns=["a", "b", "c", "d", "e"]
        ... )
        >>> df.cov()
                  a         b         c         d         e
        a  0.998438 -0.020161  0.059277 -0.008943  0.014144
        b -0.020161  1.059352 -0.008543 -0.024738  0.009826
        c  0.059277 -0.008543  1.010670 -0.001486 -0.000271
        d -0.008943 -0.024738 -0.001486  0.921297 -0.013692
        e  0.014144  0.009826 -0.000271 -0.013692  0.977795

        **Minimum number of periods**

        This method also supports an optional ``min_periods`` keyword
        that specifies the required minimum number of non-NA observations for
        each column pair in order to have a valid result:

        >>> np.random.seed(42)
        >>> df = pd.DataFrame(np.random.randn(20, 3), columns=["a", "b", "c"])
        >>> df.loc[df.index[:5], "a"] = np.nan
        >>> df.loc[df.index[5:10], "b"] = np.nan
        >>> df.cov(min_periods=12)
                  a         b         c
        a  0.316741       NaN -0.150812
        b       NaN  1.248003  0.191417
        c -0.150812  0.191417  0.895202
        """
        data = self._get_numeric_data() if numeric_only else self
        cols = data.columns
        idx = cols.copy()
        mat = data.to_numpy(dtype=float, na_value=np.nan, copy=False)

        if notna(mat).all():
            if min_periods is not None and min_periods > len(mat):
                base_cov = np.empty((mat.shape[1], mat.shape[1]))
                base_cov.fill(np.nan)
            else:
                base_cov = np.cov(mat.T, ddof=ddof)
            base_cov = base_cov.reshape((len(cols), len(cols)))
        else:
            base_cov = libalgos.nancorr(mat, cov=True, minp=min_periods)

        result = self._constructor(base_cov, index=idx, columns=cols, copy=False)
        return result.__finalize__(self, method="cov")

    def corrwith(
        self,
        other: DataFrame | Series,
        axis: Axis = 0,
        drop: bool = False,
        method: CorrelationMethod = "pearson",
        numeric_only: bool = False,
    ) -> Series:
        """
        Compute pairwise correlation.

        Pairwise correlation is computed between rows or columns of
        DataFrame with rows or columns of Series or DataFrame. DataFrames
        are first aligned along both axes before computing the
        correlations.

        Parameters
        ----------
        other : DataFrame, Series
            Object with which to compute correlations.
        axis : {0 or 'index', 1 or 'columns'}, default 0
            The axis to use. 0 or 'index' to compute row-wise, 1 or 'columns' for
            column-wise.
        drop : bool, default False
            Drop missing indices from result.
        method : {'pearson', 'kendall', 'spearman'} or callable
            Method of correlation:

            * pearson : standard correlation coefficient
            * kendall : Kendall Tau correlation coefficient
            * spearman : Spearman rank correlation
            * callable: callable with input two 1d ndarrays
                and returning a float.

        numeric_only : bool, default False
            Include only `float`, `int` or `boolean` data.

            .. versionadded:: 1.5.0

            .. versionchanged:: 2.0.0
                The default value of ``numeric_only`` is now ``False``.

        Returns
        -------
        Series
            Pairwise correlations.

        See Also
        --------
        DataFrame.corr : Compute pairwise correlation of columns.

        Examples
        --------
        >>> index = ["a", "b", "c", "d", "e"]
        >>> columns = ["one", "two", "three", "four"]
        >>> df1 = pd.DataFrame(
        ...     np.arange(20).reshape(5, 4), index=index, columns=columns
        ... )
        >>> df2 = pd.DataFrame(
        ...     np.arange(16).reshape(4, 4), index=index[:4], columns=columns
        ... )
        >>> df1.corrwith(df2)
        one      1.0
        two      1.0
        three    1.0
        four     1.0
        dtype: float64

        >>> df2.corrwith(df1, axis=1)
        a    1.0
        b    1.0
        c    1.0
        d    1.0
        e    NaN
        dtype: float64
        """
        axis = self._get_axis_number(axis)
        this = self._get_numeric_data() if numeric_only else self

        if isinstance(other, Series):
            return this.apply(lambda x: other.corr(x, method=method), axis=axis)

        if numeric_only:
            other = other._get_numeric_data()
        left, right = this.align(other, join="inner", copy=False)

        if axis == 1:
            left = left.T
            right = right.T

        if method == "pearson":
            # mask missing values
            left = left + right * 0
            right = right + left * 0

            # demeaned data
            ldem = left - left.mean(numeric_only=numeric_only)
            rdem = right - right.mean(numeric_only=numeric_only)

            num = (ldem * rdem).sum()
            dom = (
                (left.count() - 1)
                * left.std(numeric_only=numeric_only)
                * right.std(numeric_only=numeric_only)
            )

            correl = num / dom

        elif method in ["kendall", "spearman"] or callable(method):

            def c(x):
                return nanops.nancorr(x[0], x[1], method=method)

            correl = self._constructor_sliced(
                map(c, zip(left.values.T, right.values.T)),
                index=left.columns,
                copy=False,
            )

        else:
            raise ValueError(
                f"Invalid method {method} was passed, "
                "valid methods are: 'pearson', 'kendall', "
                "'spearman', or callable"
            )

        if not drop:
            # Find non-matching labels along the given axis
            # and append missing correlations (GH 22375)
            raxis: AxisInt = 1 if axis == 0 else 0
            result_index = this._get_axis(raxis).union(other._get_axis(raxis))
            idx_diff = result_index.difference(correl.index)

            if len(idx_diff) > 0:
                correl = correl._append(
                    Series([np.nan] * len(idx_diff), index=idx_diff)
                )

        return correl

    # ----------------------------------------------------------------------
    # ndarray-like stats methods

    def count(self, axis: Axis = 0, numeric_only: bool = False):
        """
        Count non-NA cells for each column or row.

        The values `None`, `NaN`, `NaT`, ``pandas.NA`` are considered NA.

        Parameters
        ----------
        axis : {0 or 'index', 1 or 'columns'}, default 0
            If 0 or 'index' counts are generated for each column.
            If 1 or 'columns' counts are generated for each row.
        numeric_only : bool, default False
            Include only `float`, `int` or `boolean` data.

        Returns
        -------
        Series
            For each column/row the number of non-NA/null entries.

        See Also
        --------
        Series.count: Number of non-NA elements in a Series.
        DataFrame.value_counts: Count unique combinations of columns.
        DataFrame.shape: Number of DataFrame rows and columns (including NA
            elements).
        DataFrame.isna: Boolean same-sized DataFrame showing places of NA
            elements.

        Examples
        --------
        Constructing DataFrame from a dictionary:

        >>> df = pd.DataFrame(
        ...     {
        ...         "Person": ["John", "Myla", "Lewis", "John", "Myla"],
        ...         "Age": [24.0, np.nan, 21.0, 33, 26],
        ...         "Single": [False, True, True, True, False],
        ...     }
        ... )
        >>> df
           Person   Age  Single
        0    John  24.0   False
        1    Myla   NaN    True
        2   Lewis  21.0    True
        3    John  33.0    True
        4    Myla  26.0   False

        Notice the uncounted NA values:

        >>> df.count()
        Person    5
        Age       4
        Single    5
        dtype: int64

        Counts for each **row**:

        >>> df.count(axis="columns")
        0    3
        1    2
        2    3
        3    3
        4    3
        dtype: int64
        """
        axis = self._get_axis_number(axis)

        if numeric_only:
            frame = self._get_numeric_data()
        else:
            frame = self

        # GH #423
        if len(frame._get_axis(axis)) == 0:
            result = self._constructor_sliced(0, index=frame._get_agg_axis(axis))
        else:
            result = notna(frame).sum(axis=axis)

        return result.astype("int64", copy=False).__finalize__(self, method="count")

    def _reduce(
        self,
        op,
        name: str,
        *,
        axis: Axis = 0,
        skipna: bool = True,
        numeric_only: bool = False,
        filter_type=None,
        **kwds,
    ):
        assert filter_type is None or filter_type == "bool", filter_type
        out_dtype = "bool" if filter_type == "bool" else None

        if axis is not None:
            axis = self._get_axis_number(axis)

        def func(values: np.ndarray):
            # We only use this in the case that operates on self.values
            return op(values, axis=axis, skipna=skipna, **kwds)

        dtype_has_keepdims: dict[ExtensionDtype, bool] = {}

        def blk_func(values, axis: Axis = 1):
            if isinstance(values, ExtensionArray):
                if not is_1d_only_ea_dtype(values.dtype) and not isinstance(
                    self._mgr, ArrayManager
                ):
                    return values._reduce(name, axis=1, skipna=skipna, **kwds)
                has_keepdims = dtype_has_keepdims.get(values.dtype)
                if has_keepdims is None:
                    sign = signature(values._reduce)
                    has_keepdims = "keepdims" in sign.parameters
                    dtype_has_keepdims[values.dtype] = has_keepdims
                if has_keepdims:
                    return values._reduce(name, skipna=skipna, keepdims=True, **kwds)
                else:
                    warnings.warn(
                        f"{type(values)}._reduce will require a `keepdims` parameter "
                        "in the future",
                        FutureWarning,
                        stacklevel=find_stack_level(),
                    )
                    result = values._reduce(name, skipna=skipna, **kwds)
                    return np.array([result])
            else:
                return op(values, axis=axis, skipna=skipna, **kwds)

        def _get_data() -> DataFrame:
            if filter_type is None:
                data = self._get_numeric_data()
            else:
                # GH#25101, GH#24434
                assert filter_type == "bool"
                data = self._get_bool_data()
            return data

        # Case with EAs see GH#35881
        df = self
        if numeric_only:
            df = _get_data()
        if axis is None:
            dtype = find_common_type([arr.dtype for arr in df._mgr.arrays])
            if isinstance(dtype, ExtensionDtype):
                df = df.astype(dtype, copy=False)
                arr = concat_compat(list(df._iter_column_arrays()))
                return arr._reduce(name, skipna=skipna, keepdims=False, **kwds)
            return func(df.values)
        elif axis == 1:
            if len(df.index) == 0:
                # Taking a transpose would result in no columns, losing the dtype.
                # In the empty case, reducing along axis 0 or 1 gives the same
                # result dtype, so reduce with axis=0 and ignore values
                result = df._reduce(
                    op,
                    name,
                    axis=0,
                    skipna=skipna,
                    numeric_only=False,
                    filter_type=filter_type,
                    **kwds,
                ).iloc[:0]
                result.index = df.index
                return result

            # kurtosis excluded since groupby does not implement it
            if df.shape[1] and name != "kurt":
                dtype = find_common_type([arr.dtype for arr in df._mgr.arrays])
                if isinstance(dtype, ExtensionDtype):
                    # GH 54341: fastpath for EA-backed axis=1 reductions
                    # This flattens the frame into a single 1D array while keeping
                    # track of the row and column indices of the original frame. Once
                    # flattened, grouping by the row indices and aggregating should
                    # be equivalent to transposing the original frame and aggregating
                    # with axis=0.
                    name = {"argmax": "idxmax", "argmin": "idxmin"}.get(name, name)
                    df = df.astype(dtype, copy=False)
                    arr = concat_compat(list(df._iter_column_arrays()))
                    nrows, ncols = df.shape
                    row_index = np.tile(np.arange(nrows), ncols)
                    col_index = np.repeat(np.arange(ncols), nrows)
                    ser = Series(arr, index=col_index, copy=False)
                    # GroupBy will raise a warning with SeriesGroupBy as the object,
                    # likely confusing users
                    with rewrite_warning(
                        target_message=(
                            f"The behavior of SeriesGroupBy.{name} with all-NA values"
                        ),
                        target_category=FutureWarning,
                        new_message=(
                            f"The behavior of {type(self).__name__}.{name} with all-NA "
                            "values, or any-NA and skipna=False, is deprecated. In "
                            "a future version this will raise ValueError"
                        ),
                    ):
                        result = ser.groupby(row_index).agg(name, **kwds)
                    result.index = df.index
                    if not skipna and name not in ("any", "all"):
                        mask = df.isna().to_numpy(dtype=np.bool_).any(axis=1)
                        other = -1 if name in ("idxmax", "idxmin") else lib.no_default
                        result = result.mask(mask, other)
                    return result

            df = df.T

        # After possibly _get_data and transposing, we are now in the
        #  simple case where we can use BlockManager.reduce
        res = df._mgr.reduce(blk_func)
        out = df._constructor_from_mgr(res, axes=res.axes).iloc[0]
        if out_dtype is not None and out.dtype != "boolean":
            out = out.astype(out_dtype)
        elif (df._mgr.get_dtypes() == object).any() and name not in ["any", "all"]:
            out = out.astype(object)
        elif len(self) == 0 and out.dtype == object and name in ("sum", "prod"):
            # Even if we are object dtype, follow numpy and return
            #  float64, see test_apply_funcs_over_empty
            out = out.astype(np.float64)

        return out

    def _reduce_axis1(self, name: str, func, skipna: bool) -> Series:
        """
        Special case for _reduce to try to avoid a potentially-expensive transpose.

        Apply the reduction block-wise along axis=1 and then reduce the resulting
        1D arrays.
        """
        if name == "all":
            result = np.ones(len(self), dtype=bool)
            ufunc = np.logical_and
        elif name == "any":
            result = np.zeros(len(self), dtype=bool)
            # error: Incompatible types in assignment
            # (expression has type "_UFunc_Nin2_Nout1[Literal['logical_or'],
            # Literal[20], Literal[False]]", variable has type
            # "_UFunc_Nin2_Nout1[Literal['logical_and'], Literal[20],
            # Literal[True]]")
            ufunc = np.logical_or  # type: ignore[assignment]
        else:
            raise NotImplementedError(name)

        for arr in self._mgr.arrays:
            middle = func(arr, axis=0, skipna=skipna)
            result = ufunc(result, middle)

        res_ser = self._constructor_sliced(result, index=self.index, copy=False)
        return res_ser

    @doc(make_doc("any", ndim=2))
    # error: Signature of "any" incompatible with supertype "NDFrame"
    def any(  # type: ignore[override]
        self,
        *,
        axis: Axis | None = 0,
        bool_only: bool = False,
        skipna: bool = True,
        **kwargs,
    ) -> Series | bool:
        result = self._logical_func(
            "any", nanops.nanany, axis, bool_only, skipna, **kwargs
        )
        if isinstance(result, Series):
            result = result.__finalize__(self, method="any")
        return result

    @doc(make_doc("all", ndim=2))
    def all(
        self,
        axis: Axis | None = 0,
        bool_only: bool = False,
        skipna: bool = True,
        **kwargs,
    ) -> Series | bool:
        result = self._logical_func(
            "all", nanops.nanall, axis, bool_only, skipna, **kwargs
        )
        if isinstance(result, Series):
            result = result.__finalize__(self, method="all")
        return result

    @doc(make_doc("min", ndim=2))
    def min(
        self,
        axis: Axis | None = 0,
        skipna: bool = True,
        numeric_only: bool = False,
        **kwargs,
    ):
        result = super().min(axis, skipna, numeric_only, **kwargs)
        if isinstance(result, Series):
            result = result.__finalize__(self, method="min")
        return result

    @doc(make_doc("max", ndim=2))
    def max(
        self,
        axis: Axis | None = 0,
        skipna: bool = True,
        numeric_only: bool = False,
        **kwargs,
    ):
        result = super().max(axis, skipna, numeric_only, **kwargs)
        if isinstance(result, Series):
            result = result.__finalize__(self, method="max")
        return result

    @doc(make_doc("sum", ndim=2))
    def sum(
        self,
        axis: Axis | None = 0,
        skipna: bool = True,
        numeric_only: bool = False,
        min_count: int = 0,
        **kwargs,
    ):
        result = super().sum(axis, skipna, numeric_only, min_count, **kwargs)
        return result.__finalize__(self, method="sum")

    @doc(make_doc("prod", ndim=2))
    def prod(
        self,
        axis: Axis | None = 0,
        skipna: bool = True,
        numeric_only: bool = False,
        min_count: int = 0,
        **kwargs,
    ):
        result = super().prod(axis, skipna, numeric_only, min_count, **kwargs)
        return result.__finalize__(self, method="prod")

    @doc(make_doc("mean", ndim=2))
    def mean(
        self,
        axis: Axis | None = 0,
        skipna: bool = True,
        numeric_only: bool = False,
        **kwargs,
    ):
        result = super().mean(axis, skipna, numeric_only, **kwargs)
        if isinstance(result, Series):
            result = result.__finalize__(self, method="mean")
        return result

    @doc(make_doc("median", ndim=2))
    def median(
        self,
        axis: Axis | None = 0,
        skipna: bool = True,
        numeric_only: bool = False,
        **kwargs,
    ):
        result = super().median(axis, skipna, numeric_only, **kwargs)
        if isinstance(result, Series):
            result = result.__finalize__(self, method="median")
        return result

    @doc(make_doc("sem", ndim=2))
    def sem(
        self,
        axis: Axis | None = 0,
        skipna: bool = True,
        ddof: int = 1,
        numeric_only: bool = False,
        **kwargs,
    ):
        result = super().sem(axis, skipna, ddof, numeric_only, **kwargs)
        if isinstance(result, Series):
            result = result.__finalize__(self, method="sem")
        return result

    @doc(make_doc("var", ndim=2))
    def var(
        self,
        axis: Axis | None = 0,
        skipna: bool = True,
        ddof: int = 1,
        numeric_only: bool = False,
        **kwargs,
    ):
        result = super().var(axis, skipna, ddof, numeric_only, **kwargs)
        if isinstance(result, Series):
            result = result.__finalize__(self, method="var")
        return result

    @doc(make_doc("std", ndim=2))
    def std(
        self,
        axis: Axis | None = 0,
        skipna: bool = True,
        ddof: int = 1,
        numeric_only: bool = False,
        **kwargs,
    ):
        result = super().std(axis, skipna, ddof, numeric_only, **kwargs)
        if isinstance(result, Series):
            result = result.__finalize__(self, method="std")
        return result

    @doc(make_doc("skew", ndim=2))
    def skew(
        self,
        axis: Axis | None = 0,
        skipna: bool = True,
        numeric_only: bool = False,
        **kwargs,
    ):
        result = super().skew(axis, skipna, numeric_only, **kwargs)
        if isinstance(result, Series):
            result = result.__finalize__(self, method="skew")
        return result

    @doc(make_doc("kurt", ndim=2))
    def kurt(
        self,
        axis: Axis | None = 0,
        skipna: bool = True,
        numeric_only: bool = False,
        **kwargs,
    ):
        result = super().kurt(axis, skipna, numeric_only, **kwargs)
        if isinstance(result, Series):
            result = result.__finalize__(self, method="kurt")
        return result

    kurtosis = kurt
    product = prod

    @doc(make_doc("cummin", ndim=2))
    def cummin(self, axis: Axis | None = None, skipna: bool = True, *args, **kwargs):
        return NDFrame.cummin(self, axis, skipna, *args, **kwargs)

    @doc(make_doc("cummax", ndim=2))
    def cummax(self, axis: Axis | None = None, skipna: bool = True, *args, **kwargs):
        return NDFrame.cummax(self, axis, skipna, *args, **kwargs)

    @doc(make_doc("cumsum", ndim=2))
    def cumsum(self, axis: Axis | None = None, skipna: bool = True, *args, **kwargs):
        return NDFrame.cumsum(self, axis, skipna, *args, **kwargs)

    @doc(make_doc("cumprod", 2))
    def cumprod(self, axis: Axis | None = None, skipna: bool = True, *args, **kwargs):
        return NDFrame.cumprod(self, axis, skipna, *args, **kwargs)

    def nunique(self, axis: Axis = 0, dropna: bool = True) -> Series:
        """
        Count number of distinct elements in specified axis.

        Return Series with number of distinct elements. Can ignore NaN
        values.

        Parameters
        ----------
        axis : {0 or 'index', 1 or 'columns'}, default 0
            The axis to use. 0 or 'index' for row-wise, 1 or 'columns' for
            column-wise.
        dropna : bool, default True
            Don't include NaN in the counts.

        Returns
        -------
        Series

        See Also
        --------
        Series.nunique: Method nunique for Series.
        DataFrame.count: Count non-NA cells for each column or row.

        Examples
        --------
        >>> df = pd.DataFrame({"A": [4, 5, 6], "B": [4, 1, 1]})
        >>> df.nunique()
        A    3
        B    2
        dtype: int64

        >>> df.nunique(axis=1)
        0    1
        1    2
        2    2
        dtype: int64
        """
        return self.apply(Series.nunique, axis=axis, dropna=dropna)

    @doc(_shared_docs["idxmin"], numeric_only_default="False")
    def idxmin(
        self, axis: Axis = 0, skipna: bool = True, numeric_only: bool = False
    ) -> Series:
        axis = self._get_axis_number(axis)

        if self.empty and len(self.axes[axis]):
            axis_dtype = self.axes[axis].dtype
            return self._constructor_sliced(dtype=axis_dtype)

        if numeric_only:
            data = self._get_numeric_data()
        else:
            data = self

        res = data._reduce(
            nanops.nanargmin, "argmin", axis=axis, skipna=skipna, numeric_only=False
        )
        indices = res._values
        # indices will always be np.ndarray since axis is not N

        if (indices == -1).any():
            warnings.warn(
                f"The behavior of {type(self).__name__}.idxmin with all-NA "
                "values, or any-NA and skipna=False, is deprecated. In a future "
                "version this will raise ValueError",
                FutureWarning,
                stacklevel=find_stack_level(),
            )

        index = data._get_axis(axis)
        result = algorithms.take(
            index._values, indices, allow_fill=True, fill_value=index._na_value
        )
        final_result = data._constructor_sliced(result, index=data._get_agg_axis(axis))
        return final_result.__finalize__(self, method="idxmin")

    @doc(_shared_docs["idxmax"], numeric_only_default="False")
    def idxmax(
        self, axis: Axis = 0, skipna: bool = True, numeric_only: bool = False
    ) -> Series:
        axis = self._get_axis_number(axis)

        if self.empty and len(self.axes[axis]):
            axis_dtype = self.axes[axis].dtype
            return self._constructor_sliced(dtype=axis_dtype)

        if numeric_only:
            data = self._get_numeric_data()
        else:
            data = self

        res = data._reduce(
            nanops.nanargmax, "argmax", axis=axis, skipna=skipna, numeric_only=False
        )
        indices = res._values
        # indices will always be 1d array since axis is not None

        if (indices == -1).any():
            warnings.warn(
                f"The behavior of {type(self).__name__}.idxmax with all-NA "
                "values, or any-NA and skipna=False, is deprecated. In a future "
                "version this will raise ValueError",
                FutureWarning,
                stacklevel=find_stack_level(),
            )

        index = data._get_axis(axis)
        result = algorithms.take(
            index._values, indices, allow_fill=True, fill_value=index._na_value
        )
        final_result = data._constructor_sliced(result, index=data._get_agg_axis(axis))
        return final_result.__finalize__(self, method="idxmax")

    def _get_agg_axis(self, axis_num: int) -> Index:
        """
        Let's be explicit about this.
        """
        if axis_num == 0:
            return self.columns
        elif axis_num == 1:
            return self.index
        else:
            raise ValueError(f"Axis must be 0 or 1 (got {axis_num!r})")

    def mode(
        self, axis: Axis = 0, numeric_only: bool = False, dropna: bool = True
    ) -> DataFrame:
        """
        Get the mode(s) of each element along the selected axis.

        The mode of a set of values is the value that appears most often.
        It can be multiple values.

        Parameters
        ----------
        axis : {0 or 'index', 1 or 'columns'}, default 0
            The axis to iterate over while searching for the mode:

            * 0 or 'index' : get mode of each column
            * 1 or 'columns' : get mode of each row.

        numeric_only : bool, default False
            If True, only apply to numeric columns.
        dropna : bool, default True
            Don't consider counts of NaN/NaT.

        Returns
        -------
        DataFrame
            The modes of each column or row.

        See Also
        --------
        Series.mode : Return the highest frequency value in a Series.
        Series.value_counts : Return the counts of values in a Series.

        Examples
        --------
        >>> df = pd.DataFrame(
        ...     [
        ...         ("bird", 2, 2),
        ...         ("mammal", 4, np.nan),
        ...         ("arthropod", 8, 0),
        ...         ("bird", 2, np.nan),
        ...     ],
        ...     index=("falcon", "horse", "spider", "ostrich"),
        ...     columns=("species", "legs", "wings"),
        ... )
        >>> df
                   species  legs  wings
        falcon        bird     2    2.0
        horse       mammal     4    NaN
        spider   arthropod     8    0.0
        ostrich       bird     2    NaN

        By default, missing values are not considered, and the mode of wings
        are both 0 and 2. Because the resulting DataFrame has two rows,
        the second row of ``species`` and ``legs`` contains ``NaN``.

        >>> df.mode()
          species  legs  wings
        0    bird   2.0    0.0
        1     NaN   NaN    2.0

        Setting ``dropna=False`` ``NaN`` values are considered and they can be
        the mode (like for wings).

        >>> df.mode(dropna=False)
          species  legs  wings
        0    bird     2    NaN

        Setting ``numeric_only=True``, only the mode of numeric columns is
        computed, and columns of other types are ignored.

        >>> df.mode(numeric_only=True)
           legs  wings
        0   2.0    0.0
        1   NaN    2.0

        To compute the mode over columns and not rows, use the axis parameter:

        >>> df.mode(axis="columns", numeric_only=True)
                   0    1
        falcon   2.0  NaN
        horse    4.0  NaN
        spider   0.0  8.0
        ostrich  2.0  NaN
        """
        data = self if not numeric_only else self._get_numeric_data()

        def f(s):
            return s.mode(dropna=dropna)

        data = data.apply(f, axis=axis)
        # Ensure index is type stable (should always use int index)
        if data.empty:
            data.index = default_index(0)

        return data

    @overload
    def quantile(
        self,
        q: float = ...,
        axis: Axis = ...,
        numeric_only: bool = ...,
        interpolation: QuantileInterpolation = ...,
        method: Literal["single", "table"] = ...,
    ) -> Series:
        ...

    @overload
    def quantile(
        self,
        q: AnyArrayLike | Sequence[float],
        axis: Axis = ...,
        numeric_only: bool = ...,
        interpolation: QuantileInterpolation = ...,
        method: Literal["single", "table"] = ...,
    ) -> Series | DataFrame:
        ...

    @overload
    def quantile(
        self,
        q: float | AnyArrayLike | Sequence[float] = ...,
        axis: Axis = ...,
        numeric_only: bool = ...,
        interpolation: QuantileInterpolation = ...,
        method: Literal["single", "table"] = ...,
    ) -> Series | DataFrame:
        ...

    def quantile(
        self,
        q: float | AnyArrayLike | Sequence[float] = 0.5,
        axis: Axis = 0,
        numeric_only: bool = False,
        interpolation: QuantileInterpolation = "linear",
        method: Literal["single", "table"] = "single",
    ) -> Series | DataFrame:
        """
        Return values at the given quantile over requested axis.

        Parameters
        ----------
        q : float or array-like, default 0.5 (50% quantile)
            Value between 0 <= q <= 1, the quantile(s) to compute.
        axis : {0 or 'index', 1 or 'columns'}, default 0
            Equals 0 or 'index' for row-wise, 1 or 'columns' for column-wise.
        numeric_only : bool, default False
            Include only `float`, `int` or `boolean` data.

            .. versionchanged:: 2.0.0
                The default value of ``numeric_only`` is now ``False``.

        interpolation : {'linear', 'lower', 'higher', 'midpoint', 'nearest'}
            This optional parameter specifies the interpolation method to use,
            when the desired quantile lies between two data points `i` and `j`:

            * linear: `i + (j - i) * fraction`, where `fraction` is the
              fractional part of the index surrounded by `i` and `j`.
            * lower: `i`.
            * higher: `j`.
            * nearest: `i` or `j` whichever is nearest.
            * midpoint: (`i` + `j`) / 2.
        method : {'single', 'table'}, default 'single'
            Whether to compute quantiles per-column ('single') or over all columns
            ('table'). When 'table', the only allowed interpolation methods are
            'nearest', 'lower', and 'higher'.

        Returns
        -------
        Series or DataFrame

            If ``q`` is an array, a DataFrame will be returned where the
              index is ``q``, the columns are the columns of self, and the
              values are the quantiles.
            If ``q`` is a float, a Series will be returned where the
              index is the columns of self and the values are the quantiles.

        See Also
        --------
        core.window.rolling.Rolling.quantile: Rolling quantile.
        numpy.percentile: Numpy function to compute the percentile.

        Examples
        --------
        >>> df = pd.DataFrame(
        ...     np.array([[1, 1], [2, 10], [3, 100], [4, 100]]), columns=["a", "b"]
        ... )
        >>> df.quantile(0.1)
        a    1.3
        b    3.7
        Name: 0.1, dtype: float64
        >>> df.quantile([0.1, 0.5])
               a     b
        0.1  1.3   3.7
        0.5  2.5  55.0

        Specifying `method='table'` will compute the quantile over all columns.

        >>> df.quantile(0.1, method="table", interpolation="nearest")
        a    1
        b    1
        Name: 0.1, dtype: int64
        >>> df.quantile([0.1, 0.5], method="table", interpolation="nearest")
             a    b
        0.1  1    1
        0.5  3  100

        Specifying `numeric_only=False` will also compute the quantile of
        datetime and timedelta data.

        >>> df = pd.DataFrame(
        ...     {
        ...         "A": [1, 2],
        ...         "B": [pd.Timestamp("2010"), pd.Timestamp("2011")],
        ...         "C": [pd.Timedelta("1 days"), pd.Timedelta("2 days")],
        ...     }
        ... )
        >>> df.quantile(0.5, numeric_only=False)
        A                    1.5
        B    2010-07-02 12:00:00
        C        1 days 12:00:00
        Name: 0.5, dtype: object
        """
        validate_percentile(q)
        axis = self._get_axis_number(axis)

        if not is_list_like(q):
            # BlockManager.quantile expects listlike, so we wrap and unwrap here
            # error: List item 0 has incompatible type "float | ExtensionArray |
            # ndarray[Any, Any] | Index | Series | Sequence[float]"; expected "float"
            res_df = self.quantile(
                [q],  # type: ignore[list-item]
                axis=axis,
                numeric_only=numeric_only,
                interpolation=interpolation,
                method=method,
            )
            if method == "single":
                res = res_df.iloc[0]
            else:
                # cannot directly iloc over sparse arrays
                res = res_df.T.iloc[:, 0]
            if axis == 1 and len(self) == 0:
                # GH#41544 try to get an appropriate dtype
                dtype = find_common_type(list(self.dtypes))
                if needs_i8_conversion(dtype):
                    return res.astype(dtype)
            return res

        q = Index(q, dtype=np.float64)
        data = self._get_numeric_data() if numeric_only else self

        if axis == 1:
            data = data.T

        if len(data.columns) == 0:
            # GH#23925 _get_numeric_data may have dropped all columns
            cols = Index([], name=self.columns.name)

            dtype = np.float64
            if axis == 1:
                # GH#41544 try to get an appropriate dtype
                cdtype = find_common_type(list(self.dtypes))
                if needs_i8_conversion(cdtype):
                    dtype = cdtype

            res = self._constructor([], index=q, columns=cols, dtype=dtype)
            return res.__finalize__(self, method="quantile")

        valid_method = {"single", "table"}
        if method not in valid_method:
            raise ValueError(
                f"Invalid method: {method}. Method must be in {valid_method}."
            )
        if method == "single":
            res = data._mgr.quantile(qs=q, interpolation=interpolation)
        elif method == "table":
            valid_interpolation = {"nearest", "lower", "higher"}
            if interpolation not in valid_interpolation:
                raise ValueError(
                    f"Invalid interpolation: {interpolation}. "
                    f"Interpolation must be in {valid_interpolation}"
                )
            # handle degenerate case
            if len(data) == 0:
                if data.ndim == 2:
                    dtype = find_common_type(list(self.dtypes))
                else:
                    dtype = self.dtype
                return self._constructor([], index=q, columns=data.columns, dtype=dtype)

            q_idx = np.quantile(np.arange(len(data)), q, method=interpolation)

            by = data.columns
            if len(by) > 1:
                keys = [data._get_label_or_level_values(x) for x in by]
                indexer = lexsort_indexer(keys)
            else:
                k = data._get_label_or_level_values(by[0])
                indexer = nargsort(k)

            res = data._mgr.take(indexer[q_idx], verify=False)
            res.axes[1] = q

        result = self._constructor_from_mgr(res, axes=res.axes)
        return result.__finalize__(self, method="quantile")

    def to_timestamp(
        self,
        freq: Frequency | None = None,
        how: ToTimestampHow = "start",
        axis: Axis = 0,
        copy: bool | None = None,
    ) -> DataFrame:
        """
        Cast to DatetimeIndex of timestamps, at *beginning* of period.

        Parameters
        ----------
        freq : str, default frequency of PeriodIndex
            Desired frequency.
        how : {'s', 'e', 'start', 'end'}
            Convention for converting period to timestamp; start of period
            vs. end.
        axis : {0 or 'index', 1 or 'columns'}, default 0
            The axis to convert (the index by default).
        copy : bool, default True
            If False then underlying input data is not copied.

            .. note::
                The `copy` keyword will change behavior in pandas 3.0.
                `Copy-on-Write
                <https://pandas.pydata.org/docs/dev/user_guide/copy_on_write.html>`__
                will be enabled by default, which means that all methods with a
                `copy` keyword will use a lazy copy mechanism to defer the copy and
                ignore the `copy` keyword. The `copy` keyword will be removed in a
                future version of pandas.

                You can already get the future behavior and improvements through
                enabling copy on write ``pd.options.mode.copy_on_write = True``

        Returns
        -------
        DataFrame
            The DataFrame has a DatetimeIndex.

        Examples
        --------
        >>> idx = pd.PeriodIndex(["2023", "2024"], freq="Y")
        >>> d = {"col1": [1, 2], "col2": [3, 4]}
        >>> df1 = pd.DataFrame(data=d, index=idx)
        >>> df1
              col1   col2
        2023     1      3
        2024	 2      4

        The resulting timestamps will be at the beginning of the year in this case

        >>> df1 = df1.to_timestamp()
        >>> df1
                    col1   col2
        2023-01-01     1      3
        2024-01-01     2      4
        >>> df1.index
        DatetimeIndex(['2023-01-01', '2024-01-01'], dtype='datetime64[ns]', freq=None)

        Using `freq` which is the offset that the Timestamps will have

        >>> df2 = pd.DataFrame(data=d, index=idx)
        >>> df2 = df2.to_timestamp(freq="M")
        >>> df2
                    col1   col2
        2023-01-31     1      3
        2024-01-31     2      4
        >>> df2.index
        DatetimeIndex(['2023-01-31', '2024-01-31'], dtype='datetime64[ns]', freq=None)
        """
        new_obj = self.copy(deep=copy and not using_copy_on_write())

        axis_name = self._get_axis_name(axis)
        old_ax = getattr(self, axis_name)
        if not isinstance(old_ax, PeriodIndex):
            raise TypeError(f"unsupported Type {type(old_ax).__name__}")

        new_ax = old_ax.to_timestamp(freq=freq, how=how)

        setattr(new_obj, axis_name, new_ax)
        return new_obj

    def to_period(
        self, freq: Frequency | None = None, axis: Axis = 0, copy: bool | None = None
    ) -> DataFrame:
        """
        Convert DataFrame from DatetimeIndex to PeriodIndex.

        Convert DataFrame from DatetimeIndex to PeriodIndex with desired
        frequency (inferred from index if not passed).

        Parameters
        ----------
        freq : str, default
            Frequency of the PeriodIndex.
        axis : {0 or 'index', 1 or 'columns'}, default 0
            The axis to convert (the index by default).
        copy : bool, default True
            If False then underlying input data is not copied.

            .. note::
                The `copy` keyword will change behavior in pandas 3.0.
                `Copy-on-Write
                <https://pandas.pydata.org/docs/dev/user_guide/copy_on_write.html>`__
                will be enabled by default, which means that all methods with a
                `copy` keyword will use a lazy copy mechanism to defer the copy and
                ignore the `copy` keyword. The `copy` keyword will be removed in a
                future version of pandas.

                You can already get the future behavior and improvements through
                enabling copy on write ``pd.options.mode.copy_on_write = True``

        Returns
        -------
        DataFrame
            The DataFrame has a PeriodIndex.

        Examples
        --------
        >>> idx = pd.to_datetime(
        ...     [
        ...         "2001-03-31 00:00:00",
        ...         "2002-05-31 00:00:00",
        ...         "2003-08-31 00:00:00",
        ...     ]
        ... )

        >>> idx
        DatetimeIndex(['2001-03-31', '2002-05-31', '2003-08-31'],
        dtype='datetime64[ns]', freq=None)

        >>> idx.to_period("M")
        PeriodIndex(['2001-03', '2002-05', '2003-08'], dtype='period[M]')

        For the yearly frequency

        >>> idx.to_period("Y")
        PeriodIndex(['2001', '2002', '2003'], dtype='period[Y-DEC]')
        """
        new_obj = self.copy(deep=copy and not using_copy_on_write())

        axis_name = self._get_axis_name(axis)
        old_ax = getattr(self, axis_name)
        if not isinstance(old_ax, DatetimeIndex):
            raise TypeError(f"unsupported Type {type(old_ax).__name__}")

        new_ax = old_ax.to_period(freq=freq)

        setattr(new_obj, axis_name, new_ax)
        return new_obj

    def isin(self, values: Series | DataFrame | Sequence | Mapping) -> DataFrame:
        """
        Whether each element in the DataFrame is contained in values.

        Parameters
        ----------
        values : iterable, Series, DataFrame or dict
            The result will only be true at a location if all the
            labels match. If `values` is a Series, that's the index. If
            `values` is a dict, the keys must be the column names,
            which must match. If `values` is a DataFrame,
            then both the index and column labels must match.

        Returns
        -------
        DataFrame
            DataFrame of booleans showing whether each element in the DataFrame
            is contained in values.

        See Also
        --------
        DataFrame.eq: Equality test for DataFrame.
        Series.isin: Equivalent method on Series.
        Series.str.contains: Test if pattern or regex is contained within a
            string of a Series or Index.

        Examples
        --------
        >>> df = pd.DataFrame(
        ...     {"num_legs": [2, 4], "num_wings": [2, 0]}, index=["falcon", "dog"]
        ... )
        >>> df
                num_legs  num_wings
        falcon         2          2
        dog            4          0

        When ``values`` is a list check whether every value in the DataFrame
        is present in the list (which animals have 0 or 2 legs or wings)

        >>> df.isin([0, 2])
                num_legs  num_wings
        falcon      True       True
        dog        False       True

        To check if ``values`` is *not* in the DataFrame, use the ``~`` operator:

        >>> ~df.isin([0, 2])
                num_legs  num_wings
        falcon     False      False
        dog         True      False

        When ``values`` is a dict, we can pass values to check for each
        column separately:

        >>> df.isin({"num_wings": [0, 3]})
                num_legs  num_wings
        falcon     False      False
        dog        False       True

        When ``values`` is a Series or DataFrame the index and column must
        match. Note that 'falcon' does not match based on the number of legs
        in other.

        >>> other = pd.DataFrame(
        ...     {"num_legs": [8, 3], "num_wings": [0, 2]}, index=["spider", "falcon"]
        ... )
        >>> df.isin(other)
                num_legs  num_wings
        falcon     False       True
        dog        False      False
        """
        if isinstance(values, dict):
            from pandas.core.reshape.concat import concat

            values = collections.defaultdict(list, values)
            result = concat(
                (
                    self.iloc[:, [i]].isin(values[col])
                    for i, col in enumerate(self.columns)
                ),
                axis=1,
            )
        elif isinstance(values, Series):
            if not values.index.is_unique:
                raise ValueError("cannot compute isin with a duplicate axis.")
            result = self.eq(values.reindex_like(self), axis="index")
        elif isinstance(values, DataFrame):
            if not (values.columns.is_unique and values.index.is_unique):
                raise ValueError("cannot compute isin with a duplicate axis.")
            result = self.eq(values.reindex_like(self))
        else:
            if not is_list_like(values):
                raise TypeError(
                    "only list-like or dict-like objects are allowed "
                    "to be passed to DataFrame.isin(), "
                    f"you passed a '{type(values).__name__}'"
                )

            def isin_(x):
                # error: Argument 2 to "isin" has incompatible type "Union[Series,
                # DataFrame, Sequence[Any], Mapping[Any, Any]]"; expected
                # "Union[Union[Union[ExtensionArray, ndarray[Any, Any]], Index,
                # Series], List[Any], range]"
                result = algorithms.isin(
                    x.ravel(),
                    values,  # type: ignore[arg-type]
                )
                return result.reshape(x.shape)

            res_mgr = self._mgr.apply(isin_)
            result = self._constructor_from_mgr(
                res_mgr,
                axes=res_mgr.axes,
            )
        return result.__finalize__(self, method="isin")

    # ----------------------------------------------------------------------
    # Add index and columns
    _AXIS_ORDERS: list[Literal["index", "columns"]] = ["index", "columns"]
    _AXIS_TO_AXIS_NUMBER: dict[Axis, int] = {
        **NDFrame._AXIS_TO_AXIS_NUMBER,
        1: 1,
        "columns": 1,
    }
    _AXIS_LEN = len(_AXIS_ORDERS)
    _info_axis_number: Literal[1] = 1
    _info_axis_name: Literal["columns"] = "columns"

    index = properties.AxisProperty(
        axis=1,
        doc="""
        The index (row labels) of the DataFrame.

        The index of a DataFrame is a series of labels that identify each row.
        The labels can be integers, strings, or any other hashable type. The index
        is used for label-based access and alignment, and can be accessed or
        modified using this attribute.

        Returns
        -------
        pandas.Index
            The index labels of the DataFrame.

        See Also
        --------
        DataFrame.columns : The column labels of the DataFrame.
        DataFrame.to_numpy : Convert the DataFrame to a NumPy array.

        Examples
        --------
        >>> df = pd.DataFrame({'Name': ['Alice', 'Bob', 'Aritra'],
        ...                    'Age': [25, 30, 35],
        ...                    'Location': ['Seattle', 'New York', 'Kona']},
        ...                   index=([10, 20, 30]))
        >>> df.index
        Index([10, 20, 30], dtype='int64')

        In this example, we create a DataFrame with 3 rows and 3 columns,
        including Name, Age, and Location information. We set the index labels to
        be the integers 10, 20, and 30. We then access the `index` attribute of the
        DataFrame, which returns an `Index` object containing the index labels.

        >>> df.index = [100, 200, 300]
        >>> df
            Name  Age Location
        100  Alice   25  Seattle
        200    Bob   30 New York
        300  Aritra  35    Kona

        In this example, we modify the index labels of the DataFrame by assigning
        a new list of labels to the `index` attribute. The DataFrame is then
        updated with the new labels, and the output shows the modified DataFrame.
        """,
    )
    columns = properties.AxisProperty(
        axis=0,
        doc=dedent(
            """
                The column labels of the DataFrame.

                Examples
                --------
                >>> df = pd.DataFrame({'A': [1, 2], 'B': [3, 4]})
                >>> df
                     A  B
                0    1  3
                1    2  4
                >>> df.columns
                Index(['A', 'B'], dtype='object')
                """
        ),
    )

    # ----------------------------------------------------------------------
    # Add plotting methods to DataFrame
    plot = CachedAccessor("plot", pandas.plotting.PlotAccessor)
    hist = pandas.plotting.hist_frame
    boxplot = pandas.plotting.boxplot_frame
    sparse = CachedAccessor("sparse", SparseFrameAccessor)

    # ----------------------------------------------------------------------
    # Internal Interface Methods

    def _to_dict_of_blocks(self):
        """
        Return a dict of dtype -> Constructor Types that
        each is a homogeneous dtype.

        Internal ONLY - only works for BlockManager
        """
        mgr = self._mgr
        # convert to BlockManager if needed -> this way support ArrayManager as well
        mgr = cast(BlockManager, mgr_to_mgr(mgr, "block"))
        return {
            k: self._constructor_from_mgr(v, axes=v.axes).__finalize__(self)
            for k, v in mgr.to_dict().items()
        }

    @property
    def values(self) -> np.ndarray:
        """
        Return a Numpy representation of the DataFrame.

        .. warning::

           We recommend using :meth:`DataFrame.to_numpy` instead.

        Only the values in the DataFrame will be returned, the axes labels
        will be removed.

        Returns
        -------
        numpy.ndarray
            The values of the DataFrame.

        See Also
        --------
        DataFrame.to_numpy : Recommended alternative to this method.
        DataFrame.index : Retrieve the index labels.
        DataFrame.columns : Retrieving the column names.

        Notes
        -----
        The dtype will be a lower-common-denominator dtype (implicit
        upcasting); that is to say if the dtypes (even of numeric types)
        are mixed, the one that accommodates all will be chosen. Use this
        with care if you are not dealing with the blocks.

        e.g. If the dtypes are float16 and float32, dtype will be upcast to
        float32.  If dtypes are int32 and uint8, dtype will be upcast to
        int32. By :func:`numpy.find_common_type` convention, mixing int64
        and uint64 will result in a float64 dtype.

        Examples
        --------
        A DataFrame where all columns are the same type (e.g., int64) results
        in an array of the same type.

<<<<<<< HEAD
        >>> df = pd.DataFrame(
        ...     {"age": [3, 29], "height": [94, 170], "weight": [31, 115]}
        ... )
=======
        >>> df = pd.DataFrame({'age': [3, 29],
        ...                    'height': [94, 170],
        ...                    'weight': [31, 115]})
>>>>>>> 3c96b8ff
        >>> df
           age  height  weight
        0    3      94      31
        1   29     170     115
        >>> df.dtypes
        age       int64
        height    int64
        weight    int64
        dtype: object
        >>> df.values
        array([[  3,  94,  31],
               [ 29, 170, 115]])

        A DataFrame with mixed type columns(e.g., str/object, int64, float32)
        results in an ndarray of the broadest type that accommodates these
        mixed types (e.g., object).

<<<<<<< HEAD
        >>> df2 = pd.DataFrame(
        ...     [
        ...         ("parrot", 24.0, "second"),
        ...         ("lion", 80.5, 1),
        ...         ("monkey", np.nan, None),
        ...     ],
        ...     columns=("name", "max_speed", "rank"),
        ... )
=======
        >>> df2 = pd.DataFrame([('parrot', 24.0, 'second'),
        ...                     ('lion', 80.5, 1),
        ...                     ('monkey', np.nan, None)],
        ...                    columns=('name', 'max_speed', 'rank'))
>>>>>>> 3c96b8ff
        >>> df2.dtypes
        name          object
        max_speed    float64
        rank          object
        dtype: object
        >>> df2.values
        array([['parrot', 24.0, 'second'],
               ['lion', 80.5, 1],
               ['monkey', nan, None]], dtype=object)
        """
        return self._mgr.as_array()


def _from_nested_dict(data) -> collections.defaultdict:
    new_data: collections.defaultdict = collections.defaultdict(dict)
    for index, s in data.items():
        for col, v in s.items():
            new_data[col][index] = v
    return new_data


def _reindex_for_setitem(
    value: DataFrame | Series, index: Index
) -> tuple[ArrayLike, BlockValuesRefs | None]:
    # reindex if necessary

    if value.index.equals(index) or not len(index):
        if using_copy_on_write() and isinstance(value, Series):
            return value._values, value._references
        return value._values.copy(), None

    # GH#4107
    try:
        reindexed_value = value.reindex(index)._values
    except ValueError as err:
        # raised in MultiIndex.from_tuples, see test_insert_error_msmgs
        if not value.index.is_unique:
            # duplicate axis
            raise err

        raise TypeError(
            "incompatible index of inserted column with frame index"
        ) from err
    return reindexed_value, None<|MERGE_RESOLUTION|>--- conflicted
+++ resolved
@@ -7152,19 +7152,12 @@
         Natural sort with the key argument,
         using the `natsort <https://github.com/SethMMorton/natsort>` package.
 
-<<<<<<< HEAD
         >>> df = pd.DataFrame(
         ...     {
         ...         "time": ["0hr", "128hr", "72hr", "48hr", "96hr"],
         ...         "value": [10, 20, 30, 40, 50],
         ...     }
         ... )
-=======
-        >>> df = pd.DataFrame({
-        ...     "time": ['0hr', '128hr', '72hr', '48hr', '96hr'],
-        ...     "value": [10, 20, 30, 40, 50]
-        ... })
->>>>>>> 3c96b8ff
         >>> df
             time  value
         0    0hr     10
@@ -12725,15 +12718,9 @@
         A DataFrame where all columns are the same type (e.g., int64) results
         in an array of the same type.
 
-<<<<<<< HEAD
         >>> df = pd.DataFrame(
         ...     {"age": [3, 29], "height": [94, 170], "weight": [31, 115]}
         ... )
-=======
-        >>> df = pd.DataFrame({'age': [3, 29],
-        ...                    'height': [94, 170],
-        ...                    'weight': [31, 115]})
->>>>>>> 3c96b8ff
         >>> df
            age  height  weight
         0    3      94      31
@@ -12751,7 +12738,6 @@
         results in an ndarray of the broadest type that accommodates these
         mixed types (e.g., object).
 
-<<<<<<< HEAD
         >>> df2 = pd.DataFrame(
         ...     [
         ...         ("parrot", 24.0, "second"),
@@ -12760,12 +12746,6 @@
         ...     ],
         ...     columns=("name", "max_speed", "rank"),
         ... )
-=======
-        >>> df2 = pd.DataFrame([('parrot', 24.0, 'second'),
-        ...                     ('lion', 80.5, 1),
-        ...                     ('monkey', np.nan, None)],
-        ...                    columns=('name', 'max_speed', 'rank'))
->>>>>>> 3c96b8ff
         >>> df2.dtypes
         name          object
         max_speed    float64
