--- conflicted
+++ resolved
@@ -2968,14 +2968,436 @@
         index = self.index.get_loc(index)
         return self._get_value(index, col, takeable=True)
 
+    def _set_value(self, index, col, value, takeable: bool = False):
+        """
+        Put single value at passed column and index.
+
+        Parameters
+        ----------
+        index : row label
+        col : column label
+        value : scalar
+        takeable : interpret the index/col as indexers, default False
+
+        Returns
+        -------
+        DataFrame
+            If label pair is contained, will be reference to calling DataFrame,
+            otherwise a new object.
+        """
+        try:
+            if takeable is True:
+                series = self._iget_item_cache(col)
+                return series._set_value(index, value, takeable=True)
+
+            series = self._get_item_cache(col)
+            engine = self.index._engine
+            engine.set_value(series._values, index, value)
+            return self
+        except (KeyError, TypeError):
+
+            # set using a non-recursive method & reset the cache
+            if takeable:
+                self.iloc[index, col] = value
+            else:
+                self.loc[index, col] = value
+            self._item_cache.pop(col, None)
+
+            return self
+
+    # ----------------------------------------------------------------------
+    # Unsorted
+
+    def query(self, expr, inplace=False, **kwargs):
+        """
+        Query the columns of a DataFrame with a boolean expression.
+
+        Parameters
+        ----------
+        expr : str
+            The query string to evaluate.  You can refer to variables
+            in the environment by prefixing them with an '@' character like
+            ``@a + b``.
+
+            .. versionadded:: 0.25.0
+
+            You can refer to column names that contain spaces by surrounding
+            them in backticks.
+
+            For example, if one of your columns is called ``a a`` and you want
+            to sum it with ``b``, your query should be ```a a` + b``.
+
+        inplace : bool
+            Whether the query should modify the data in place or return
+            a modified copy.
+        **kwargs
+            See the documentation for :func:`eval` for complete details
+            on the keyword arguments accepted by :meth:`DataFrame.query`.
+
+        Returns
+        -------
+        DataFrame
+            DataFrame resulting from the provided query expression.
+
+        See Also
+        --------
+        eval : Evaluate a string describing operations on
+            DataFrame columns.
+        DataFrame.eval : Evaluate a string describing operations on
+            DataFrame columns.
+
+        Notes
+        -----
+        The result of the evaluation of this expression is first passed to
+        :attr:`DataFrame.loc` and if that fails because of a
+        multidimensional key (e.g., a DataFrame) then the result will be passed
+        to :meth:`DataFrame.__getitem__`.
+
+        This method uses the top-level :func:`eval` function to
+        evaluate the passed query.
+
+        The :meth:`~pandas.DataFrame.query` method uses a slightly
+        modified Python syntax by default. For example, the ``&`` and ``|``
+        (bitwise) operators have the precedence of their boolean cousins,
+        :keyword:`and` and :keyword:`or`. This *is* syntactically valid Python,
+        however the semantics are different.
+
+        You can change the semantics of the expression by passing the keyword
+        argument ``parser='python'``. This enforces the same semantics as
+        evaluation in Python space. Likewise, you can pass ``engine='python'``
+        to evaluate an expression using Python itself as a backend. This is not
+        recommended as it is inefficient compared to using ``numexpr`` as the
+        engine.
+
+        The :attr:`DataFrame.index` and
+        :attr:`DataFrame.columns` attributes of the
+        :class:`~pandas.DataFrame` instance are placed in the query namespace
+        by default, which allows you to treat both the index and columns of the
+        frame as a column in the frame.
+        The identifier ``index`` is used for the frame index; you can also
+        use the name of the index to identify it in a query. Please note that
+        Python keywords may not be used as identifiers.
+
+        For further details and examples see the ``query`` documentation in
+        :ref:`indexing <indexing.query>`.
+
+        Examples
+        --------
+        >>> df = pd.DataFrame({'A': range(1, 6),
+        ...                    'B': range(10, 0, -2),
+        ...                    'C C': range(10, 5, -1)})
+        >>> df
+           A   B  C C
+        0  1  10   10
+        1  2   8    9
+        2  3   6    8
+        3  4   4    7
+        4  5   2    6
+        >>> df.query('A > B')
+           A  B  C C
+        4  5  2    6
+
+        The previous expression is equivalent to
+
+        >>> df[df.A > df.B]
+           A  B  C C
+        4  5  2    6
+
+        For columns with spaces in their name, you can use backtick quoting.
+
+        >>> df.query('B == `C C`')
+           A   B  C C
+        0  1  10   10
+
+        The previous expression is equivalent to
+
+        >>> df[df.B == df['C C']]
+           A   B  C C
+        0  1  10   10
+        """
+        inplace = validate_bool_kwarg(inplace, "inplace")
+        if not isinstance(expr, str):
+            msg = "expr must be a string to be evaluated, {0} given"
+            raise ValueError(msg.format(type(expr)))
+        kwargs["level"] = kwargs.pop("level", 0) + 1
+        kwargs["target"] = None
+        res = self.eval(expr, **kwargs)
+
+        try:
+            new_data = self.loc[res]
+        except ValueError:
+            # when res is multi-dimensional loc raises, but this is sometimes a
+            # valid query
+            new_data = self[res]
+
+        if inplace:
+            self._update_inplace(new_data)
+        else:
+            return new_data
+
+    def eval(self, expr, inplace=False, **kwargs):
+        """
+        Evaluate a string describing operations on DataFrame columns.
+
+        Operates on columns only, not specific rows or elements.  This allows
+        `eval` to run arbitrary code, which can make you vulnerable to code
+        injection if you pass user input to this function.
+
+        Parameters
+        ----------
+        expr : str
+            The expression string to evaluate.
+        inplace : bool, default False
+            If the expression contains an assignment, whether to perform the
+            operation inplace and mutate the existing DataFrame. Otherwise,
+            a new DataFrame is returned.
+        kwargs : dict
+            See the documentation for :func:`eval` for complete details
+            on the keyword arguments accepted by
+            :meth:`~pandas.DataFrame.query`.
+
+        Returns
+        -------
+        ndarray, scalar, or pandas object
+            The result of the evaluation.
+
+        See Also
+        --------
+        DataFrame.query : Evaluates a boolean expression to query the columns
+            of a frame.
+        DataFrame.assign : Can evaluate an expression or function to create new
+            values for a column.
+        eval : Evaluate a Python expression as a string using various
+            backends.
+
+        Notes
+        -----
+        For more details see the API documentation for :func:`~eval`.
+        For detailed examples see :ref:`enhancing performance with eval
+        <enhancingperf.eval>`.
+
+        Examples
+        --------
+        >>> df = pd.DataFrame({'A': range(1, 6), 'B': range(10, 0, -2)})
+        >>> df
+           A   B
+        0  1  10
+        1  2   8
+        2  3   6
+        3  4   4
+        4  5   2
+        >>> df.eval('A + B')
+        0    11
+        1    10
+        2     9
+        3     8
+        4     7
+        dtype: int64
+
+        Assignment is allowed though by default the original DataFrame is not
+        modified.
+
+        >>> df.eval('C = A + B')
+           A   B   C
+        0  1  10  11
+        1  2   8  10
+        2  3   6   9
+        3  4   4   8
+        4  5   2   7
+        >>> df
+           A   B
+        0  1  10
+        1  2   8
+        2  3   6
+        3  4   4
+        4  5   2
+
+        Use ``inplace=True`` to modify the original DataFrame.
+
+        >>> df.eval('C = A + B', inplace=True)
+        >>> df
+           A   B   C
+        0  1  10  11
+        1  2   8  10
+        2  3   6   9
+        3  4   4   8
+        4  5   2   7
+        """
+        from pandas.core.computation.eval import eval as _eval
+
+        inplace = validate_bool_kwarg(inplace, "inplace")
+        resolvers = kwargs.pop("resolvers", None)
+        kwargs["level"] = kwargs.pop("level", 0) + 1
+        if resolvers is None:
+            index_resolvers = self._get_index_resolvers()
+            column_resolvers = self._get_space_character_free_column_resolvers()
+            resolvers = column_resolvers, index_resolvers
+        if "target" not in kwargs:
+            kwargs["target"] = self
+        kwargs["resolvers"] = kwargs.get("resolvers", ()) + tuple(resolvers)
+        return _eval(expr, inplace=inplace, **kwargs)
+
+    def select_dtypes(self, include=None, exclude=None):
+        """
+        Return a subset of the DataFrame's columns based on the column dtypes.
+
+        Parameters
+        ----------
+        include, exclude : scalar or list-like
+            A selection of dtypes or strings to be included/excluded. At least
+            one of these parameters must be supplied.
+
+        Returns
+        -------
+        DataFrame
+            The subset of the frame including the dtypes in ``include`` and
+            excluding the dtypes in ``exclude``.
+
+        Raises
+        ------
+        ValueError
+            * If both of ``include`` and ``exclude`` are empty
+            * If ``include`` and ``exclude`` have overlapping elements
+            * If any kind of string dtype is passed in.
+
+        Notes
+        -----
+        * To select all *numeric* types, use ``np.number`` or ``'number'``
+        * To select strings you must use the ``object`` dtype, but note that
+          this will return *all* object dtype columns
+        * See the `numpy dtype hierarchy
+          <http://docs.scipy.org/doc/numpy/reference/arrays.scalars.html>`__
+        * To select datetimes, use ``np.datetime64``, ``'datetime'`` or
+          ``'datetime64'``
+        * To select timedeltas, use ``np.timedelta64``, ``'timedelta'`` or
+          ``'timedelta64'``
+        * To select Pandas categorical dtypes, use ``'category'``
+        * To select Pandas datetimetz dtypes, use ``'datetimetz'`` (new in
+          0.20.0) or ``'datetime64[ns, tz]'``
+
+        Examples
+        --------
+        >>> df = pd.DataFrame({'a': [1, 2] * 3,
+        ...                    'b': [True, False] * 3,
+        ...                    'c': [1.0, 2.0] * 3})
+        >>> df
+                a      b  c
+        0       1   True  1.0
+        1       2  False  2.0
+        2       1   True  1.0
+        3       2  False  2.0
+        4       1   True  1.0
+        5       2  False  2.0
+
+        >>> df.select_dtypes(include='bool')
+           b
+        0  True
+        1  False
+        2  True
+        3  False
+        4  True
+        5  False
+
+        >>> df.select_dtypes(include=['float64'])
+           c
+        0  1.0
+        1  2.0
+        2  1.0
+        3  2.0
+        4  1.0
+        5  2.0
+
+        >>> df.select_dtypes(exclude=['int'])
+               b    c
+        0   True  1.0
+        1  False  2.0
+        2   True  1.0
+        3  False  2.0
+        4   True  1.0
+        5  False  2.0
+        """
+
+        def _get_info_slice(obj, indexer):
+            """Slice the info axis of `obj` with `indexer`."""
+            if not hasattr(obj, "_info_axis_number"):
+                msg = "object of type {typ!r} has no info axis"
+                raise TypeError(msg.format(typ=type(obj).__name__))
+            slices = [slice(None)] * obj.ndim
+            slices[obj._info_axis_number] = indexer
+            return tuple(slices)
+
+        if not is_list_like(include):
+            include = (include,) if include is not None else ()
+        if not is_list_like(exclude):
+            exclude = (exclude,) if exclude is not None else ()
+
+        selection = (frozenset(include), frozenset(exclude))
+
+        if not any(selection):
+            raise ValueError("at least one of include or exclude must be nonempty")
+
+        # convert the myriad valid dtypes object to a single representation
+        include = frozenset(infer_dtype_from_object(x) for x in include)
+        exclude = frozenset(infer_dtype_from_object(x) for x in exclude)
+        for dtypes in (include, exclude):
+            invalidate_string_dtypes(dtypes)
+
+        # can't both include AND exclude!
+        if not include.isdisjoint(exclude):
+            raise ValueError(
+                "include and exclude overlap on {inc_ex}".format(
+                    inc_ex=(include & exclude)
+                )
+            )
+
+        # empty include/exclude -> defaults to True
+        # three cases (we've already raised if both are empty)
+        # case 1: empty include, nonempty exclude
+        # we have True, True, ... True for include, same for exclude
+        # in the loop below we get the excluded
+        # and when we call '&' below we get only the excluded
+        # case 2: nonempty include, empty exclude
+        # same as case 1, but with include
+        # case 3: both nonempty
+        # the "union" of the logic of case 1 and case 2:
+        # we get the included and excluded, and return their logical and
+        include_these = Series(not bool(include), index=self.columns)
+        exclude_these = Series(not bool(exclude), index=self.columns)
+
+        def is_dtype_instance_mapper(idx, dtype):
+            return idx, functools.partial(issubclass, dtype.type)
+
+        for idx, f in itertools.starmap(
+            is_dtype_instance_mapper, enumerate(self.dtypes)
+        ):
+            if include:  # checks for the case of empty include or exclude
+                include_these.iloc[idx] = any(map(f, include))
+            if exclude:
+                exclude_these.iloc[idx] = not any(map(f, exclude))
+
+        dtype_indexer = include_these & exclude_these
+        return self.loc[_get_info_slice(self, dtype_indexer)]
+
+    def _box_item_values(self, key, values):
+        items = self.columns[self.columns.get_loc(key)]
+        if values.ndim == 2:
+            return self._constructor(values.T, columns=items, index=self.index)
+        else:
+            return self._box_col_values(values, items)
+
+    def _box_col_values(self, values, items):
+        """
+        Provide boxed values for a column.
+        """
+        klass = self._constructor_sliced
+        return klass(values, index=self.index, name=items, fastpath=True)
+
     def __setitem__(self, key, value):
         key = com.apply_if_callable(key, self)
 
         # see if we can slice the rows
         indexer = convert_to_index_sliceable(self, key)
         if indexer is not None:
-            # either we have a slice or we have a string that can be converted
-            #  to a slice for partial-string date indexing
             return self._setitem_slice(indexer, value)
 
         if isinstance(key, DataFrame) or getattr(key, "ndim", None) == 2:
@@ -2988,7 +3410,7 @@
 
     def _setitem_slice(self, key, value):
         self._check_setitem_copy()
-        self.loc[key] = value
+        self.loc._setitem_with_indexer(key, value)
 
     def _setitem_array(self, key, value):
         # also raises Exception if object array with NA values
@@ -3008,9 +3430,7 @@
                 for k1, k2 in zip(key, value.columns):
                     self[k1] = value[k2]
             else:
-                indexer = self.loc._get_listlike_indexer(
-                    key, axis=1, raise_missing=False
-                )[1]
+                indexer = self.loc._convert_to_indexer(key, axis=1)
                 self._check_setitem_copy()
                 self.loc._setitem_with_indexer((slice(None), indexer), value)
 
@@ -3031,71 +3451,13 @@
         self._check_setitem_copy()
         self._where(-key, value, inplace=True)
 
-    def _set_item(self, key, value):
-        """
-        Add series to DataFrame in specified column.
-
-        If series is a numpy-array (not a Series/TimeSeries), it must be the
-        same length as the DataFrames index or an error will be thrown.
-
-        Series/TimeSeries will be conformed to the DataFrames index to
-        ensure homogeneity.
-        """
-
-        self._ensure_valid_index(value)
-        value = self._sanitize_column(key, value)
-        NDFrame._set_item(self, key, value)
-
-        # check if we are modifying a copy
-        # try to set first as we want an invalid
-        # value exception to occur first
-        if len(self):
-            self._check_setitem_copy()
-
-    def _set_value(self, index, col, value, takeable: bool = False):
-        """
-        Put single value at passed column and index.
-
-        Parameters
-        ----------
-        index : row label
-        col : column label
-        value : scalar
-        takeable : interpret the index/col as indexers, default False
-
-        Returns
-        -------
-        DataFrame
-            If label pair is contained, will be reference to calling DataFrame,
-            otherwise a new object.
-        """
-        try:
-            if takeable is True:
-                series = self._iget_item_cache(col)
-                return series._set_value(index, value, takeable=True)
-
-            series = self._get_item_cache(col)
-            engine = self.index._engine
-            engine.set_value(series._values, index, value)
-            return self
-        except (KeyError, TypeError):
-
-            # set using a non-recursive method & reset the cache
-            if takeable:
-                self.iloc[index, col] = value
-            else:
-                self.loc[index, col] = value
-            self._item_cache.pop(col, None)
-
-            return self
-
     def _ensure_valid_index(self, value):
         """
         Ensure that if we don't have an index, that we can create one from the
         passed value.
         """
         # GH5632, make sure that we are a Series convertible
-        if not len(self.index) and is_list_like(value):
+        if not len(self.index) and is_list_like(value) and len(value):
             try:
                 value = Series(value)
             except (ValueError, NotImplementedError, TypeError):
@@ -3109,485 +3471,6 @@
                 value.index.copy(), axis=1, fill_value=np.nan
             )
 
-    def _box_item_values(self, key, values):
-        items = self.columns[self.columns.get_loc(key)]
-        if values.ndim == 2:
-            return self._constructor(values.T, columns=items, index=self.index)
-        else:
-            return self._box_col_values(values, items)
-
-    def _box_col_values(self, values, items):
-        """
-        Provide boxed values for a column.
-        """
-        klass = self._constructor_sliced
-        return klass(values, index=self.index, name=items, fastpath=True)
-
-    # ----------------------------------------------------------------------
-    # Unsorted
-
-    def query(self, expr, inplace=False, **kwargs):
-        """
-        Query the columns of a DataFrame with a boolean expression.
-
-        Parameters
-        ----------
-        expr : str
-            The query string to evaluate.  You can refer to variables
-            in the environment by prefixing them with an '@' character like
-            ``@a + b``.
-
-            .. versionadded:: 0.25.0
-
-            You can refer to column names that contain spaces by surrounding
-            them in backticks.
-
-            For example, if one of your columns is called ``a a`` and you want
-            to sum it with ``b``, your query should be ```a a` + b``.
-
-        inplace : bool
-            Whether the query should modify the data in place or return
-            a modified copy.
-        **kwargs
-            See the documentation for :func:`eval` for complete details
-            on the keyword arguments accepted by :meth:`DataFrame.query`.
-
-        Returns
-        -------
-        DataFrame
-            DataFrame resulting from the provided query expression.
-
-        See Also
-        --------
-        eval : Evaluate a string describing operations on
-            DataFrame columns.
-        DataFrame.eval : Evaluate a string describing operations on
-            DataFrame columns.
-
-        Notes
-        -----
-        The result of the evaluation of this expression is first passed to
-        :attr:`DataFrame.loc` and if that fails because of a
-        multidimensional key (e.g., a DataFrame) then the result will be passed
-        to :meth:`DataFrame.__getitem__`.
-
-        This method uses the top-level :func:`eval` function to
-        evaluate the passed query.
-
-        The :meth:`~pandas.DataFrame.query` method uses a slightly
-        modified Python syntax by default. For example, the ``&`` and ``|``
-        (bitwise) operators have the precedence of their boolean cousins,
-        :keyword:`and` and :keyword:`or`. This *is* syntactically valid Python,
-        however the semantics are different.
-
-        You can change the semantics of the expression by passing the keyword
-        argument ``parser='python'``. This enforces the same semantics as
-        evaluation in Python space. Likewise, you can pass ``engine='python'``
-        to evaluate an expression using Python itself as a backend. This is not
-        recommended as it is inefficient compared to using ``numexpr`` as the
-        engine.
-
-        The :attr:`DataFrame.index` and
-        :attr:`DataFrame.columns` attributes of the
-        :class:`~pandas.DataFrame` instance are placed in the query namespace
-        by default, which allows you to treat both the index and columns of the
-        frame as a column in the frame.
-        The identifier ``index`` is used for the frame index; you can also
-        use the name of the index to identify it in a query. Please note that
-        Python keywords may not be used as identifiers.
-
-        For further details and examples see the ``query`` documentation in
-        :ref:`indexing <indexing.query>`.
-
-        Examples
-        --------
-        >>> df = pd.DataFrame({'A': range(1, 6),
-        ...                    'B': range(10, 0, -2),
-        ...                    'C C': range(10, 5, -1)})
-        >>> df
-           A   B  C C
-        0  1  10   10
-        1  2   8    9
-        2  3   6    8
-        3  4   4    7
-        4  5   2    6
-        >>> df.query('A > B')
-           A  B  C C
-        4  5  2    6
-
-        The previous expression is equivalent to
-
-        >>> df[df.A > df.B]
-           A  B  C C
-        4  5  2    6
-
-        For columns with spaces in their name, you can use backtick quoting.
-
-        >>> df.query('B == `C C`')
-           A   B  C C
-        0  1  10   10
-
-        The previous expression is equivalent to
-
-        >>> df[df.B == df['C C']]
-           A   B  C C
-        0  1  10   10
-        """
-        inplace = validate_bool_kwarg(inplace, "inplace")
-        if not isinstance(expr, str):
-            msg = "expr must be a string to be evaluated, {0} given"
-            raise ValueError(msg.format(type(expr)))
-        kwargs["level"] = kwargs.pop("level", 0) + 1
-        kwargs["target"] = None
-        res = self.eval(expr, **kwargs)
-
-        try:
-            new_data = self.loc[res]
-        except ValueError:
-            # when res is multi-dimensional loc raises, but this is sometimes a
-            # valid query
-            new_data = self[res]
-
-        if inplace:
-            self._update_inplace(new_data)
-        else:
-            return new_data
-
-    def eval(self, expr, inplace=False, **kwargs):
-        """
-        Evaluate a string describing operations on DataFrame columns.
-
-        Operates on columns only, not specific rows or elements.  This allows
-        `eval` to run arbitrary code, which can make you vulnerable to code
-        injection if you pass user input to this function.
-
-        Parameters
-        ----------
-        expr : str
-            The expression string to evaluate.
-        inplace : bool, default False
-            If the expression contains an assignment, whether to perform the
-            operation inplace and mutate the existing DataFrame. Otherwise,
-            a new DataFrame is returned.
-        kwargs : dict
-            See the documentation for :func:`eval` for complete details
-            on the keyword arguments accepted by
-            :meth:`~pandas.DataFrame.query`.
-
-        Returns
-        -------
-        ndarray, scalar, or pandas object
-            The result of the evaluation.
-
-        See Also
-        --------
-        DataFrame.query : Evaluates a boolean expression to query the columns
-            of a frame.
-        DataFrame.assign : Can evaluate an expression or function to create new
-            values for a column.
-        eval : Evaluate a Python expression as a string using various
-            backends.
-
-        Notes
-        -----
-        For more details see the API documentation for :func:`~eval`.
-        For detailed examples see :ref:`enhancing performance with eval
-        <enhancingperf.eval>`.
-
-        Examples
-        --------
-        >>> df = pd.DataFrame({'A': range(1, 6), 'B': range(10, 0, -2)})
-        >>> df
-           A   B
-        0  1  10
-        1  2   8
-        2  3   6
-        3  4   4
-        4  5   2
-        >>> df.eval('A + B')
-        0    11
-        1    10
-        2     9
-        3     8
-        4     7
-        dtype: int64
-
-        Assignment is allowed though by default the original DataFrame is not
-        modified.
-
-        >>> df.eval('C = A + B')
-           A   B   C
-        0  1  10  11
-        1  2   8  10
-        2  3   6   9
-        3  4   4   8
-        4  5   2   7
-        >>> df
-           A   B
-        0  1  10
-        1  2   8
-        2  3   6
-        3  4   4
-        4  5   2
-
-        Use ``inplace=True`` to modify the original DataFrame.
-
-        >>> df.eval('C = A + B', inplace=True)
-        >>> df
-           A   B   C
-        0  1  10  11
-        1  2   8  10
-        2  3   6   9
-        3  4   4   8
-        4  5   2   7
-        """
-        from pandas.core.computation.eval import eval as _eval
-
-        inplace = validate_bool_kwarg(inplace, "inplace")
-        resolvers = kwargs.pop("resolvers", None)
-        kwargs["level"] = kwargs.pop("level", 0) + 1
-        if resolvers is None:
-            index_resolvers = self._get_index_resolvers()
-            column_resolvers = self._get_space_character_free_column_resolvers()
-            resolvers = column_resolvers, index_resolvers
-        if "target" not in kwargs:
-            kwargs["target"] = self
-        kwargs["resolvers"] = kwargs.get("resolvers", ()) + tuple(resolvers)
-        return _eval(expr, inplace=inplace, **kwargs)
-
-    def select_dtypes(self, include=None, exclude=None):
-        """
-        Return a subset of the DataFrame's columns based on the column dtypes.
-
-        Parameters
-        ----------
-        include, exclude : scalar or list-like
-            A selection of dtypes or strings to be included/excluded. At least
-            one of these parameters must be supplied.
-
-        Returns
-        -------
-        DataFrame
-            The subset of the frame including the dtypes in ``include`` and
-            excluding the dtypes in ``exclude``.
-
-        Raises
-        ------
-        ValueError
-            * If both of ``include`` and ``exclude`` are empty
-            * If ``include`` and ``exclude`` have overlapping elements
-            * If any kind of string dtype is passed in.
-
-        Notes
-        -----
-        * To select all *numeric* types, use ``np.number`` or ``'number'``
-        * To select strings you must use the ``object`` dtype, but note that
-          this will return *all* object dtype columns
-        * See the `numpy dtype hierarchy
-          <http://docs.scipy.org/doc/numpy/reference/arrays.scalars.html>`__
-        * To select datetimes, use ``np.datetime64``, ``'datetime'`` or
-          ``'datetime64'``
-        * To select timedeltas, use ``np.timedelta64``, ``'timedelta'`` or
-          ``'timedelta64'``
-        * To select Pandas categorical dtypes, use ``'category'``
-        * To select Pandas datetimetz dtypes, use ``'datetimetz'`` (new in
-          0.20.0) or ``'datetime64[ns, tz]'``
-
-        Examples
-        --------
-        >>> df = pd.DataFrame({'a': [1, 2] * 3,
-        ...                    'b': [True, False] * 3,
-        ...                    'c': [1.0, 2.0] * 3})
-        >>> df
-                a      b  c
-        0       1   True  1.0
-        1       2  False  2.0
-        2       1   True  1.0
-        3       2  False  2.0
-        4       1   True  1.0
-        5       2  False  2.0
-
-        >>> df.select_dtypes(include='bool')
-           b
-        0  True
-        1  False
-        2  True
-        3  False
-        4  True
-        5  False
-
-        >>> df.select_dtypes(include=['float64'])
-           c
-        0  1.0
-        1  2.0
-        2  1.0
-        3  2.0
-        4  1.0
-        5  2.0
-
-        >>> df.select_dtypes(exclude=['int'])
-               b    c
-        0   True  1.0
-        1  False  2.0
-        2   True  1.0
-        3  False  2.0
-        4   True  1.0
-        5  False  2.0
-        """
-
-        def _get_info_slice(obj, indexer):
-            """Slice the info axis of `obj` with `indexer`."""
-            if not hasattr(obj, "_info_axis_number"):
-                msg = "object of type {typ!r} has no info axis"
-                raise TypeError(msg.format(typ=type(obj).__name__))
-            slices = [slice(None)] * obj.ndim
-            slices[obj._info_axis_number] = indexer
-            return tuple(slices)
-
-        if not is_list_like(include):
-            include = (include,) if include is not None else ()
-        if not is_list_like(exclude):
-            exclude = (exclude,) if exclude is not None else ()
-
-        selection = (frozenset(include), frozenset(exclude))
-
-        if not any(selection):
-            raise ValueError("at least one of include or exclude must be nonempty")
-
-        # convert the myriad valid dtypes object to a single representation
-        include = frozenset(infer_dtype_from_object(x) for x in include)
-        exclude = frozenset(infer_dtype_from_object(x) for x in exclude)
-        for dtypes in (include, exclude):
-            invalidate_string_dtypes(dtypes)
-
-        # can't both include AND exclude!
-        if not include.isdisjoint(exclude):
-            raise ValueError(
-                "include and exclude overlap on {inc_ex}".format(
-                    inc_ex=(include & exclude)
-                )
-            )
-
-        # empty include/exclude -> defaults to True
-        # three cases (we've already raised if both are empty)
-        # case 1: empty include, nonempty exclude
-        # we have True, True, ... True for include, same for exclude
-        # in the loop below we get the excluded
-        # and when we call '&' below we get only the excluded
-        # case 2: nonempty include, empty exclude
-        # same as case 1, but with include
-        # case 3: both nonempty
-        # the "union" of the logic of case 1 and case 2:
-        # we get the included and excluded, and return their logical and
-        include_these = Series(not bool(include), index=self.columns)
-        exclude_these = Series(not bool(exclude), index=self.columns)
-
-        def is_dtype_instance_mapper(idx, dtype):
-            return idx, functools.partial(issubclass, dtype.type)
-
-        for idx, f in itertools.starmap(
-            is_dtype_instance_mapper, enumerate(self.dtypes)
-        ):
-            if include:  # checks for the case of empty include or exclude
-                include_these.iloc[idx] = any(map(f, include))
-            if exclude:
-                exclude_these.iloc[idx] = not any(map(f, exclude))
-
-        dtype_indexer = include_these & exclude_these
-        return self.loc[_get_info_slice(self, dtype_indexer)]
-
-<<<<<<< HEAD
-    def _box_item_values(self, key, values):
-        items = self.columns[self.columns.get_loc(key)]
-        if values.ndim == 2:
-            return self._constructor(values.T, columns=items, index=self.index)
-        else:
-            return self._box_col_values(values, items)
-
-    def _box_col_values(self, values, items):
-        """
-        Provide boxed values for a column.
-        """
-        klass = self._constructor_sliced
-        return klass(values, index=self.index, name=items, fastpath=True)
-
-    def __setitem__(self, key, value):
-        key = com.apply_if_callable(key, self)
-
-        # see if we can slice the rows
-        indexer = convert_to_index_sliceable(self, key)
-        if indexer is not None:
-            return self._setitem_slice(indexer, value)
-
-        if isinstance(key, DataFrame) or getattr(key, 'ndim', None) == 2:
-            self._setitem_frame(key, value)
-        elif isinstance(key, (Series, np.ndarray, list, Index)):
-            self._setitem_array(key, value)
-        else:
-            # set column
-            self._set_item(key, value)
-
-    def _setitem_slice(self, key, value):
-        self._check_setitem_copy()
-        self.loc._setitem_with_indexer(key, value)
-
-    def _setitem_array(self, key, value):
-        # also raises Exception if object array with NA values
-        if com.is_bool_indexer(key):
-            if len(key) != len(self.index):
-                raise ValueError('Item wrong length %d instead of %d!' %
-                                 (len(key), len(self.index)))
-            key = check_bool_indexer(self.index, key)
-            indexer = key.nonzero()[0]
-            self._check_setitem_copy()
-            self.loc._setitem_with_indexer(indexer, value)
-        else:
-            if isinstance(value, DataFrame):
-                if len(value.columns) != len(key):
-                    raise ValueError('Columns must be same length as key')
-                for k1, k2 in zip(key, value.columns):
-                    self[k1] = value[k2]
-            else:
-                indexer = self.loc._convert_to_indexer(key, axis=1)
-                self._check_setitem_copy()
-                self.loc._setitem_with_indexer((slice(None), indexer), value)
-
-    def _setitem_frame(self, key, value):
-        # support boolean setting with DataFrame input, e.g.
-        # df[df > df2] = 0
-        if isinstance(key, np.ndarray):
-            if key.shape != self.shape:
-                raise ValueError(
-                    'Array conditional must be same shape as self'
-                )
-            key = self._constructor(key, **self._construct_axes_dict())
-
-        if key.values.size and not is_bool_dtype(key.values):
-            raise TypeError(
-                'Must pass DataFrame or 2-d ndarray with boolean values only'
-            )
-
-        self._check_inplace_setting(value)
-        self._check_setitem_copy()
-        self._where(-key, value, inplace=True)
-
-    def _ensure_valid_index(self, value):
-        """
-        Ensure that if we don't have an index, that we can create one from the
-        passed value.
-        """
-        # GH5632, make sure that we are a Series convertible
-        if not len(self.index) and is_list_like(value) and len(value):
-            try:
-                value = Series(value)
-            except (ValueError, NotImplementedError, TypeError):
-                raise ValueError('Cannot set a frame with no defined index '
-                                 'and a value that cannot be converted to a '
-                                 'Series')
-
-            self._data = self._data.reindex_axis(value.index.copy(), axis=1,
-                                                 fill_value=np.nan)
-
     def _set_item(self, key, value):
         """
         Add series to DataFrame in specified column.
@@ -3609,8 +3492,6 @@
         if len(self):
             self._check_setitem_copy()
 
-=======
->>>>>>> d2031d76
     def insert(self, loc, column, value, allow_duplicates=False):
         """
         Insert column into DataFrame at specified location.
