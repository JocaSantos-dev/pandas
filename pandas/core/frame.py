"""
DataFrame
---------
An efficient 2D container for potentially mixed-type time series or other
labeled data series.

Similar to its R counterpart, data.frame, except providing automatic data
alignment and a host of useful data manipulation methods having to do with the
labeling information
"""
from __future__ import annotations

import collections
from collections import abc
import datetime
from io import StringIO
import itertools
import mmap
from textwrap import dedent
from typing import (
    IO,
    TYPE_CHECKING,
    Any,
    AnyStr,
    Callable,
    Dict,
    FrozenSet,
    Hashable,
    Iterable,
    Iterator,
    List,
    Optional,
    Sequence,
    Set,
    Tuple,
    Type,
    Union,
    cast,
    overload,
)
import warnings

import numpy as np
import numpy.ma as ma

from pandas._config import get_option

from pandas._libs import (
    algos as libalgos,
    lib,
    properties,
)
from pandas._libs.lib import no_default
from pandas._typing import (
    AggFuncType,
    AnyArrayLike,
    ArrayLike,
    Axes,
    Axis,
    ColspaceArgType,
    CompressionOptions,
    Dtype,
    FilePathOrBuffer,
    FloatFormatType,
    FormattersType,
    FrameOrSeriesUnion,
    Frequency,
    IndexKeyFunc,
    IndexLabel,
    Level,
    NpDtype,
    PythonFuncType,
    Renamer,
    Scalar,
    StorageOptions,
    Suffixes,
    ValueKeyFunc,
)
from pandas.compat._optional import import_optional_dependency
from pandas.compat.numpy import function as nv
from pandas.util._decorators import (
    Appender,
    Substitution,
    deprecate_kwarg,
    doc,
    rewrite_axis_style_signature,
)
from pandas.util._validators import (
    validate_axis_style_args,
    validate_bool_kwarg,
    validate_percentile,
)

from pandas.core.dtypes.cast import (
    construct_1d_arraylike_from_scalar,
    construct_2d_arraylike_from_scalar,
    find_common_type,
    infer_dtype_from_scalar,
    invalidate_string_dtypes,
    maybe_box_native,
    maybe_convert_platform,
    maybe_downcast_to_dtype,
    validate_numeric_casting,
)
from pandas.core.dtypes.common import (
    ensure_int64,
    ensure_platform_int,
    infer_dtype_from_object,
    is_bool_dtype,
    is_dataclass,
    is_datetime64_any_dtype,
    is_dict_like,
    is_dtype_equal,
    is_extension_array_dtype,
    is_float,
    is_float_dtype,
    is_hashable,
    is_integer,
    is_integer_dtype,
    is_iterator,
    is_list_like,
    is_object_dtype,
    is_scalar,
    is_sequence,
    pandas_dtype,
)
from pandas.core.dtypes.dtypes import ExtensionDtype
from pandas.core.dtypes.missing import (
    isna,
    notna,
)

from pandas.core import (
    algorithms,
    common as com,
    generic,
    nanops,
    ops,
)
from pandas.core.accessor import CachedAccessor
from pandas.core.aggregation import (
    reconstruct_func,
    relabel_result,
)
from pandas.core.array_algos.take import take_2d_multi
from pandas.core.arraylike import OpsMixin
from pandas.core.arrays import ExtensionArray
from pandas.core.arrays.sparse import SparseFrameAccessor
from pandas.core.construction import (
    extract_array,
    sanitize_array,
    sanitize_masked_array,
)
from pandas.core.generic import (
    NDFrame,
    _shared_docs,
)
from pandas.core.indexers import check_key_length
from pandas.core.indexes import base as ibase
from pandas.core.indexes.api import (
    DatetimeIndex,
    Index,
    PeriodIndex,
    ensure_index,
    ensure_index_from_sequences,
)
from pandas.core.indexes.multi import (
    MultiIndex,
    maybe_droplevels,
)
from pandas.core.indexing import (
    check_bool_indexer,
    convert_to_index_sliceable,
)
from pandas.core.internals import (
    ArrayManager,
    BlockManager,
)
from pandas.core.internals.construction import (
    arrays_to_mgr,
    dataclasses_to_dicts,
    dict_to_mgr,
    mgr_to_mgr,
    ndarray_to_mgr,
    nested_data_to_arrays,
    rec_array_to_mgr,
    reorder_arrays,
    to_arrays,
    treat_as_nested,
)
from pandas.core.reshape.melt import melt
from pandas.core.series import Series
from pandas.core.sorting import (
    get_group_index,
    lexsort_indexer,
    nargsort,
)

from pandas.io.common import get_handle
from pandas.io.formats import (
    console,
    format as fmt,
)
from pandas.io.formats.info import (
    BaseInfo,
    DataFrameInfo,
)
import pandas.plotting

if TYPE_CHECKING:
    from typing import Literal

    from pandas._typing import (
        TimedeltaConvertibleTypes,
        TimestampConvertibleTypes,
    )

    from pandas.core.groupby.generic import DataFrameGroupBy
    from pandas.core.resample import Resampler

    from pandas.io.formats.style import Styler

# ---------------------------------------------------------------------
# Docstring templates

_shared_doc_kwargs = {
    "axes": "index, columns",
    "klass": "DataFrame",
    "axes_single_arg": "{0 or 'index', 1 or 'columns'}",
    "axis": """axis : {0 or 'index', 1 or 'columns'}, default 0
        If 0 or 'index': apply function to each column.
        If 1 or 'columns': apply function to each row.""",
    "inplace": """
    inplace : boolean, default False
        If True, performs operation inplace and returns None.""",
    "optional_by": """
        by : str or list of str
            Name or list of names to sort by.

            - if `axis` is 0 or `'index'` then `by` may contain index
              levels and/or column labels.
            - if `axis` is 1 or `'columns'` then `by` may contain column
              levels and/or index labels.""",
    "optional_labels": """labels : array-like, optional
            New labels / index to conform the axis specified by 'axis' to.""",
    "optional_axis": """axis : int or str, optional
            Axis to target. Can be either the axis name ('index', 'columns')
            or number (0, 1).""",
    "replace_iloc": """
    This differs from updating with ``.loc`` or ``.iloc``, which require
    you to specify a location to update with some value.""",
}

_numeric_only_doc = """numeric_only : boolean, default None
    Include only float, int, boolean data. If None, will attempt to use
    everything, then use only numeric data
"""

_merge_doc = """
Merge DataFrame or named Series objects with a database-style join.

The join is done on columns or indexes. If joining columns on
columns, the DataFrame indexes *will be ignored*. Otherwise if joining indexes
on indexes or indexes on a column or columns, the index will be passed on.
When performing a cross merge, no column specifications to merge on are
allowed.

Parameters
----------%s
right : DataFrame or named Series
    Object to merge with.
how : {'left', 'right', 'outer', 'inner', 'cross'}, default 'inner'
    Type of merge to be performed.

    * left: use only keys from left frame, similar to a SQL left outer join;
      preserve key order.
    * right: use only keys from right frame, similar to a SQL right outer join;
      preserve key order.
    * outer: use union of keys from both frames, similar to a SQL full outer
      join; sort keys lexicographically.
    * inner: use intersection of keys from both frames, similar to a SQL inner
      join; preserve the order of the left keys.
    * cross: creates the cartesian product from both frames, preserves the order
      of the left keys.

      .. versionadded:: 1.2.0

on : label or list
    Column or index level names to join on. These must be found in both
    DataFrames. If `on` is None and not merging on indexes then this defaults
    to the intersection of the columns in both DataFrames.
left_on : label or list, or array-like
    Column or index level names to join on in the left DataFrame. Can also
    be an array or list of arrays of the length of the left DataFrame.
    These arrays are treated as if they are columns.
right_on : label or list, or array-like
    Column or index level names to join on in the right DataFrame. Can also
    be an array or list of arrays of the length of the right DataFrame.
    These arrays are treated as if they are columns.
left_index : bool, default False
    Use the index from the left DataFrame as the join key(s). If it is a
    MultiIndex, the number of keys in the other DataFrame (either the index
    or a number of columns) must match the number of levels.
right_index : bool, default False
    Use the index from the right DataFrame as the join key. Same caveats as
    left_index.
sort : bool, default False
    Sort the join keys lexicographically in the result DataFrame. If False,
    the order of the join keys depends on the join type (how keyword).
suffixes : list-like, default is ("_x", "_y")
    A length-2 sequence where each element is optionally a string
    indicating the suffix to add to overlapping column names in
    `left` and `right` respectively. Pass a value of `None` instead
    of a string to indicate that the column name from `left` or
    `right` should be left as-is, with no suffix. At least one of the
    values must not be None.
copy : bool, default True
    If False, avoid copy if possible.
indicator : bool or str, default False
    If True, adds a column to the output DataFrame called "_merge" with
    information on the source of each row. The column can be given a different
    name by providing a string argument. The column will have a Categorical
    type with the value of "left_only" for observations whose merge key only
    appears in the left DataFrame, "right_only" for observations
    whose merge key only appears in the right DataFrame, and "both"
    if the observation's merge key is found in both DataFrames.

validate : str, optional
    If specified, checks if merge is of specified type.

    * "one_to_one" or "1:1": check if merge keys are unique in both
      left and right datasets.
    * "one_to_many" or "1:m": check if merge keys are unique in left
      dataset.
    * "many_to_one" or "m:1": check if merge keys are unique in right
      dataset.
    * "many_to_many" or "m:m": allowed, but does not result in checks.

Returns
-------
DataFrame
    A DataFrame of the two merged objects.

See Also
--------
merge_ordered : Merge with optional filling/interpolation.
merge_asof : Merge on nearest keys.
DataFrame.join : Similar method using indices.

Notes
-----
Support for specifying index levels as the `on`, `left_on`, and
`right_on` parameters was added in version 0.23.0
Support for merging named Series objects was added in version 0.24.0

Examples
--------
>>> df1 = pd.DataFrame({'lkey': ['foo', 'bar', 'baz', 'foo'],
...                     'value': [1, 2, 3, 5]})
>>> df2 = pd.DataFrame({'rkey': ['foo', 'bar', 'baz', 'foo'],
...                     'value': [5, 6, 7, 8]})
>>> df1
    lkey value
0   foo      1
1   bar      2
2   baz      3
3   foo      5
>>> df2
    rkey value
0   foo      5
1   bar      6
2   baz      7
3   foo      8

Merge df1 and df2 on the lkey and rkey columns. The value columns have
the default suffixes, _x and _y, appended.

>>> df1.merge(df2, left_on='lkey', right_on='rkey')
  lkey  value_x rkey  value_y
0  foo        1  foo        5
1  foo        1  foo        8
2  foo        5  foo        5
3  foo        5  foo        8
4  bar        2  bar        6
5  baz        3  baz        7

Merge DataFrames df1 and df2 with specified left and right suffixes
appended to any overlapping columns.

>>> df1.merge(df2, left_on='lkey', right_on='rkey',
...           suffixes=('_left', '_right'))
  lkey  value_left rkey  value_right
0  foo           1  foo            5
1  foo           1  foo            8
2  foo           5  foo            5
3  foo           5  foo            8
4  bar           2  bar            6
5  baz           3  baz            7

Merge DataFrames df1 and df2, but raise an exception if the DataFrames have
any overlapping columns.

>>> df1.merge(df2, left_on='lkey', right_on='rkey', suffixes=(False, False))
Traceback (most recent call last):
...
ValueError: columns overlap but no suffix specified:
    Index(['value'], dtype='object')

>>> df1 = pd.DataFrame({'a': ['foo', 'bar'], 'b': [1, 2]})
>>> df2 = pd.DataFrame({'a': ['foo', 'baz'], 'c': [3, 4]})
>>> df1
      a  b
0   foo  1
1   bar  2
>>> df2
      a  c
0   foo  3
1   baz  4

>>> df1.merge(df2, how='inner', on='a')
      a  b  c
0   foo  1  3

>>> df1.merge(df2, how='left', on='a')
      a  b  c
0   foo  1  3.0
1   bar  2  NaN

>>> df1 = pd.DataFrame({'left': ['foo', 'bar']})
>>> df2 = pd.DataFrame({'right': [7, 8]})
>>> df1
    left
0   foo
1   bar
>>> df2
    right
0   7
1   8

>>> df1.merge(df2, how='cross')
   left  right
0   foo      7
1   foo      8
2   bar      7
3   bar      8
"""


# -----------------------------------------------------------------------
# DataFrame class


class DataFrame(NDFrame, OpsMixin):
    """
    Two-dimensional, size-mutable, potentially heterogeneous tabular data.

    Data structure also contains labeled axes (rows and columns).
    Arithmetic operations align on both row and column labels. Can be
    thought of as a dict-like container for Series objects. The primary
    pandas data structure.

    Parameters
    ----------
    data : ndarray (structured or homogeneous), Iterable, dict, or DataFrame
        Dict can contain Series, arrays, constants, dataclass or list-like objects. If
        data is a dict, column order follows insertion-order.

        .. versionchanged:: 0.25.0
           If data is a list of dicts, column order follows insertion-order.

    index : Index or array-like
        Index to use for resulting frame. Will default to RangeIndex if
        no indexing information part of input data and no index provided.
    columns : Index or array-like
        Column labels to use for resulting frame. Will default to
        RangeIndex (0, 1, 2, ..., n) if no column labels are provided.
    dtype : dtype, default None
        Data type to force. Only a single dtype is allowed. If None, infer.
    copy : bool, default False
        Copy data from inputs. Only affects DataFrame / 2d ndarray input.

    See Also
    --------
    DataFrame.from_records : Constructor from tuples, also record arrays.
    DataFrame.from_dict : From dicts of Series, arrays, or dicts.
    read_csv : Read a comma-separated values (csv) file into DataFrame.
    read_table : Read general delimited file into DataFrame.
    read_clipboard : Read text from clipboard into DataFrame.

    Examples
    --------
    Constructing DataFrame from a dictionary.

    >>> d = {'col1': [1, 2], 'col2': [3, 4]}
    >>> df = pd.DataFrame(data=d)
    >>> df
       col1  col2
    0     1     3
    1     2     4

    Notice that the inferred dtype is int64.

    >>> df.dtypes
    col1    int64
    col2    int64
    dtype: object

    To enforce a single dtype:

    >>> df = pd.DataFrame(data=d, dtype=np.int8)
    >>> df.dtypes
    col1    int8
    col2    int8
    dtype: object

    Constructing DataFrame from numpy ndarray:

    >>> df2 = pd.DataFrame(np.array([[1, 2, 3], [4, 5, 6], [7, 8, 9]]),
    ...                    columns=['a', 'b', 'c'])
    >>> df2
       a  b  c
    0  1  2  3
    1  4  5  6
    2  7  8  9

    Constructing DataFrame from dataclass:

    >>> from dataclasses import make_dataclass
    >>> Point = make_dataclass("Point", [("x", int), ("y", int)])
    >>> pd.DataFrame([Point(0, 0), Point(0, 3), Point(2, 3)])
        x  y
    0  0  0
    1  0  3
    2  2  3
    """

    _internal_names_set = {"columns", "index"} | NDFrame._internal_names_set
    _typ = "dataframe"
    _HANDLED_TYPES = (Series, Index, ExtensionArray, np.ndarray)
    _accessors: Set[str] = {"sparse"}
    _hidden_attrs: FrozenSet[str] = NDFrame._hidden_attrs | frozenset([])

    @property
    def _constructor(self) -> Type[DataFrame]:
        return DataFrame

    _constructor_sliced: Type[Series] = Series

    # ----------------------------------------------------------------------
    # Constructors

    def __init__(
        self,
        data=None,
        index: Optional[Axes] = None,
        columns: Optional[Axes] = None,
        dtype: Optional[Dtype] = None,
        copy: bool = False,
    ):
        if data is None:
            data = {}
        if dtype is not None:
            dtype = self._validate_dtype(dtype)

        if isinstance(data, DataFrame):
            data = data._mgr

        # first check if a Manager is passed without any other arguments
        # -> use fastpath (without checking Manager type)
        if (
            index is None
            and columns is None
            and dtype is None
            and copy is False
            and isinstance(data, (BlockManager, ArrayManager))
        ):
            # GH#33357 fastpath
            NDFrame.__init__(self, data)
            return

        manager = get_option("mode.data_manager")

        if isinstance(data, (BlockManager, ArrayManager)):
            mgr = self._init_mgr(
                data, axes={"index": index, "columns": columns}, dtype=dtype, copy=copy
            )

        elif isinstance(data, dict):
            mgr = dict_to_mgr(data, index, columns, dtype=dtype, typ=manager)
        elif isinstance(data, ma.MaskedArray):
            import numpy.ma.mrecords as mrecords

            # masked recarray
            if isinstance(data, mrecords.MaskedRecords):
                mgr = rec_array_to_mgr(
                    data,
                    index,
                    columns,
                    dtype,
                    copy,
                    typ=manager,
                )
                warnings.warn(
                    "Support for MaskedRecords is deprecated and will be "
                    "removed in a future version.  Pass "
                    "{name: data[name] for name in data.dtype.names} instead.",
                    FutureWarning,
                    stacklevel=2,
                )

            # a masked array
            else:
                data = sanitize_masked_array(data)
                mgr = ndarray_to_mgr(
                    data,
                    index,
                    columns,
                    dtype=dtype,
                    copy=copy,
                    typ=manager,
                )

        elif isinstance(data, (np.ndarray, Series, Index)):
            if data.dtype.names:
                # i.e. numpy structured array

                mgr = rec_array_to_mgr(
                    data,
                    index,
                    columns,
                    dtype,
                    copy,
                    typ=manager,
                )
            elif getattr(data, "name", None) is not None:
                # i.e. Series/Index with non-None name
                mgr = dict_to_mgr(
                    # error: Item "ndarray" of "Union[ndarray, Series, Index]" has no
                    # attribute "name"
                    {data.name: data},  # type: ignore[union-attr]
                    index,
                    columns,
                    dtype=dtype,
                    typ=manager,
                )
            else:
                mgr = ndarray_to_mgr(
                    data,
                    index,
                    columns,
                    dtype=dtype,
                    copy=copy,
                    typ=manager,
                )

        # For data is list-like, or Iterable (will consume into list)
        elif is_list_like(data):
            if not isinstance(data, (abc.Sequence, ExtensionArray)):
                data = list(data)
            if len(data) > 0:
                if is_dataclass(data[0]):
                    data = dataclasses_to_dicts(data)
                if treat_as_nested(data):
                    if columns is not None:
                        # error: Argument 1 to "ensure_index" has incompatible type
                        # "Collection[Any]"; expected "Union[Union[Union[ExtensionArray,
                        # ndarray], Index, Series], Sequence[Any]]"
                        columns = ensure_index(columns)  # type: ignore[arg-type]
                    arrays, columns, index = nested_data_to_arrays(
                        # error: Argument 3 to "nested_data_to_arrays" has incompatible
                        # type "Optional[Collection[Any]]"; expected "Optional[Index]"
                        data,
                        columns,
                        index,  # type: ignore[arg-type]
                        dtype,
                    )
                    mgr = arrays_to_mgr(
                        arrays,
                        columns,
                        index,
                        columns,
                        dtype=dtype,
                        typ=manager,
                    )
                else:
                    mgr = ndarray_to_mgr(
                        data,
                        index,
                        columns,
                        dtype=dtype,
                        copy=copy,
                        typ=manager,
                    )
            else:
                mgr = dict_to_mgr(
                    {},
                    index,
                    columns,
                    dtype=dtype,
                    typ=manager,
                )
        # For data is scalar
        else:
            if index is None or columns is None:
                raise ValueError("DataFrame constructor not properly called!")

            if not dtype:
                dtype, _ = infer_dtype_from_scalar(data, pandas_dtype=True)

            # For data is a scalar extension dtype
            if isinstance(dtype, ExtensionDtype):
                # TODO(EA2D): special case not needed with 2D EAs

                values = [
                    construct_1d_arraylike_from_scalar(data, len(index), dtype)
                    for _ in range(len(columns))
                ]
                mgr = arrays_to_mgr(
                    values, columns, index, columns, dtype=None, typ=manager
                )
            else:
                # error: Incompatible types in assignment (expression has type
                # "ndarray", variable has type "List[ExtensionArray]")
                values = construct_2d_arraylike_from_scalar(  # type: ignore[assignment]
                    data,
                    len(index),
                    len(columns),
                    dtype,
                    copy,
                )

                mgr = ndarray_to_mgr(
                    # error: "List[ExtensionArray]" has no attribute "dtype"
                    values,
                    index,
                    columns,
                    dtype=values.dtype,  # type: ignore[attr-defined]
                    copy=False,
                    typ=manager,
                )

        # ensure correct Manager type according to settings
        mgr = mgr_to_mgr(mgr, typ=manager)

        NDFrame.__init__(self, mgr)

    # ----------------------------------------------------------------------

    @property
    def axes(self) -> List[Index]:
        """
        Return a list representing the axes of the DataFrame.

        It has the row axis labels and column axis labels as the only members.
        They are returned in that order.

        Examples
        --------
        >>> df = pd.DataFrame({'col1': [1, 2], 'col2': [3, 4]})
        >>> df.axes
        [RangeIndex(start=0, stop=2, step=1), Index(['col1', 'col2'],
        dtype='object')]
        """
        return [self.index, self.columns]

    @property
    def shape(self) -> Tuple[int, int]:
        """
        Return a tuple representing the dimensionality of the DataFrame.

        See Also
        --------
        ndarray.shape : Tuple of array dimensions.

        Examples
        --------
        >>> df = pd.DataFrame({'col1': [1, 2], 'col2': [3, 4]})
        >>> df.shape
        (2, 2)

        >>> df = pd.DataFrame({'col1': [1, 2], 'col2': [3, 4],
        ...                    'col3': [5, 6]})
        >>> df.shape
        (2, 3)
        """
        return len(self.index), len(self.columns)

    @property
    def _is_homogeneous_type(self) -> bool:
        """
        Whether all the columns in a DataFrame have the same type.

        Returns
        -------
        bool

        See Also
        --------
        Index._is_homogeneous_type : Whether the object has a single
            dtype.
        MultiIndex._is_homogeneous_type : Whether all the levels of a
            MultiIndex have the same dtype.

        Examples
        --------
        >>> DataFrame({"A": [1, 2], "B": [3, 4]})._is_homogeneous_type
        True
        >>> DataFrame({"A": [1, 2], "B": [3.0, 4.0]})._is_homogeneous_type
        False

        Items with the same type but different sizes are considered
        different types.

        >>> DataFrame({
        ...    "A": np.array([1, 2], dtype=np.int32),
        ...    "B": np.array([1, 2], dtype=np.int64)})._is_homogeneous_type
        False
        """
        if isinstance(self._mgr, ArrayManager):
            return len({arr.dtype for arr in self._mgr.arrays}) == 1
        if self._mgr.any_extension_types:
            return len({block.dtype for block in self._mgr.blocks}) == 1
        else:
            return not self._is_mixed_type

    @property
    def _can_fast_transpose(self) -> bool:
        """
        Can we transpose this DataFrame without creating any new array objects.
        """
        if isinstance(self._mgr, ArrayManager):
            return False
        blocks = self._mgr.blocks
        if len(blocks) != 1:
            return False

        return not self._mgr.any_extension_types

    # ----------------------------------------------------------------------
    # Rendering Methods

    def _repr_fits_vertical_(self) -> bool:
        """
        Check length against max_rows.
        """
        max_rows = get_option("display.max_rows")
        return len(self) <= max_rows

    def _repr_fits_horizontal_(self, ignore_width: bool = False) -> bool:
        """
        Check if full repr fits in horizontal boundaries imposed by the display
        options width and max_columns.

        In case of non-interactive session, no boundaries apply.

        `ignore_width` is here so ipynb+HTML output can behave the way
        users expect. display.max_columns remains in effect.
        GH3541, GH3573
        """
        width, height = console.get_console_size()
        max_columns = get_option("display.max_columns")
        nb_columns = len(self.columns)

        # exceed max columns
        if (max_columns and nb_columns > max_columns) or (
            (not ignore_width) and width and nb_columns > (width // 2)
        ):
            return False

        # used by repr_html under IPython notebook or scripts ignore terminal
        # dims
        if ignore_width or not console.in_interactive_session():
            return True

        if get_option("display.width") is not None or console.in_ipython_frontend():
            # check at least the column row for excessive width
            max_rows = 1
        else:
            max_rows = get_option("display.max_rows")

        # when auto-detecting, so width=None and not in ipython front end
        # check whether repr fits horizontal by actually checking
        # the width of the rendered repr
        buf = StringIO()

        # only care about the stuff we'll actually print out
        # and to_string on entire frame may be expensive
        d = self

        if max_rows is not None:  # unlimited rows
            # min of two, where one may be None
            d = d.iloc[: min(max_rows, len(d))]
        else:
            return True

        d.to_string(buf=buf)
        value = buf.getvalue()
        repr_width = max(len(line) for line in value.split("\n"))

        return repr_width < width

    def _info_repr(self) -> bool:
        """
        True if the repr should show the info view.
        """
        info_repr_option = get_option("display.large_repr") == "info"
        return info_repr_option and not (
            self._repr_fits_horizontal_() and self._repr_fits_vertical_()
        )

    def __repr__(self) -> str:
        """
        Return a string representation for a particular DataFrame.
        """
        buf = StringIO("")
        if self._info_repr():
            self.info(buf=buf)
            return buf.getvalue()

        max_rows = get_option("display.max_rows")
        min_rows = get_option("display.min_rows")
        max_cols = get_option("display.max_columns")
        max_colwidth = get_option("display.max_colwidth")
        show_dimensions = get_option("display.show_dimensions")
        if get_option("display.expand_frame_repr"):
            width, _ = console.get_console_size()
        else:
            width = None
        self.to_string(
            buf=buf,
            max_rows=max_rows,
            min_rows=min_rows,
            max_cols=max_cols,
            line_width=width,
            max_colwidth=max_colwidth,
            show_dimensions=show_dimensions,
        )

        return buf.getvalue()

    def _repr_html_(self) -> Optional[str]:
        """
        Return a html representation for a particular DataFrame.

        Mainly for IPython notebook.
        """
        if self._info_repr():
            buf = StringIO("")
            self.info(buf=buf)
            # need to escape the <class>, should be the first line.
            val = buf.getvalue().replace("<", r"&lt;", 1)
            val = val.replace(">", r"&gt;", 1)
            return "<pre>" + val + "</pre>"

        if get_option("display.notebook_repr_html"):
            max_rows = get_option("display.max_rows")
            min_rows = get_option("display.min_rows")
            max_cols = get_option("display.max_columns")
            show_dimensions = get_option("display.show_dimensions")

            formatter = fmt.DataFrameFormatter(
                self,
                columns=None,
                col_space=None,
                na_rep="NaN",
                formatters=None,
                float_format=None,
                sparsify=None,
                justify=None,
                index_names=True,
                header=True,
                index=True,
                bold_rows=True,
                escape=True,
                max_rows=max_rows,
                min_rows=min_rows,
                max_cols=max_cols,
                show_dimensions=show_dimensions,
                decimal=".",
            )
            return fmt.DataFrameRenderer(formatter).to_html(notebook=True)
        else:
            return None

    @Substitution(
        header_type="bool or sequence",
        header="Write out the column names. If a list of strings "
        "is given, it is assumed to be aliases for the "
        "column names",
        col_space_type="int, list or dict of int",
        col_space="The minimum width of each column",
    )
    @Substitution(shared_params=fmt.common_docstring, returns=fmt.return_docstring)
    def to_string(
        self,
        buf: Optional[FilePathOrBuffer[str]] = None,
        columns: Optional[Sequence[str]] = None,
        col_space: Optional[int] = None,
        header: Union[bool, Sequence[str]] = True,
        index: bool = True,
        na_rep: str = "NaN",
        formatters: Optional[fmt.FormattersType] = None,
        float_format: Optional[fmt.FloatFormatType] = None,
        sparsify: Optional[bool] = None,
        index_names: bool = True,
        justify: Optional[str] = None,
        max_rows: Optional[int] = None,
        min_rows: Optional[int] = None,
        max_cols: Optional[int] = None,
        show_dimensions: bool = False,
        decimal: str = ".",
        line_width: Optional[int] = None,
        max_colwidth: Optional[int] = None,
        encoding: Optional[str] = None,
    ) -> Optional[str]:
        """
        Render a DataFrame to a console-friendly tabular output.
        %(shared_params)s
        line_width : int, optional
            Width to wrap a line in characters.
        max_colwidth : int, optional
            Max width to truncate each column in characters. By default, no limit.

            .. versionadded:: 1.0.0
        encoding : str, default "utf-8"
            Set character encoding.

            .. versionadded:: 1.0
        %(returns)s
        See Also
        --------
        to_html : Convert DataFrame to HTML.

        Examples
        --------
        >>> d = {'col1': [1, 2, 3], 'col2': [4, 5, 6]}
        >>> df = pd.DataFrame(d)
        >>> print(df.to_string())
           col1  col2
        0     1     4
        1     2     5
        2     3     6
        """
        from pandas import option_context

        with option_context("display.max_colwidth", max_colwidth):
            formatter = fmt.DataFrameFormatter(
                self,
                columns=columns,
                col_space=col_space,
                na_rep=na_rep,
                formatters=formatters,
                float_format=float_format,
                sparsify=sparsify,
                justify=justify,
                index_names=index_names,
                header=header,
                index=index,
                min_rows=min_rows,
                max_rows=max_rows,
                max_cols=max_cols,
                show_dimensions=show_dimensions,
                decimal=decimal,
            )
            return fmt.DataFrameRenderer(formatter).to_string(
                buf=buf,
                encoding=encoding,
                line_width=line_width,
            )

    # ----------------------------------------------------------------------

    @property
    def style(self) -> Styler:
        """
        Returns a Styler object.

        Contains methods for building a styled HTML representation of the DataFrame.

        See Also
        --------
        io.formats.style.Styler : Helps style a DataFrame or Series according to the
            data with HTML and CSS.
        """
        from pandas.io.formats.style import Styler

        return Styler(self)

    _shared_docs[
        "items"
    ] = r"""
        Iterate over (column name, Series) pairs.

        Iterates over the DataFrame columns, returning a tuple with
        the column name and the content as a Series.

        Yields
        ------
        label : object
            The column names for the DataFrame being iterated over.
        content : Series
            The column entries belonging to each label, as a Series.

        See Also
        --------
        DataFrame.iterrows : Iterate over DataFrame rows as
            (index, Series) pairs.
        DataFrame.itertuples : Iterate over DataFrame rows as namedtuples
            of the values.

        Examples
        --------
        >>> df = pd.DataFrame({'species': ['bear', 'bear', 'marsupial'],
        ...                   'population': [1864, 22000, 80000]},
        ...                   index=['panda', 'polar', 'koala'])
        >>> df
                species   population
        panda   bear      1864
        polar   bear      22000
        koala   marsupial 80000
        >>> for label, content in df.items():
        ...     print(f'label: {label}')
        ...     print(f'content: {content}', sep='\n')
        ...
        label: species
        content:
        panda         bear
        polar         bear
        koala    marsupial
        Name: species, dtype: object
        label: population
        content:
        panda     1864
        polar    22000
        koala    80000
        Name: population, dtype: int64
        """

    @Appender(_shared_docs["items"])
    def items(self) -> Iterable[Tuple[Hashable, Series]]:
        if self.columns.is_unique and hasattr(self, "_item_cache"):
            for k in self.columns:
                yield k, self._get_item_cache(k)
        else:
            for i, k in enumerate(self.columns):
                yield k, self._ixs(i, axis=1)

    @Appender(_shared_docs["items"])
    def iteritems(self) -> Iterable[Tuple[Hashable, Series]]:
        yield from self.items()

    def iterrows(self) -> Iterable[Tuple[Hashable, Series]]:
        """
        Iterate over DataFrame rows as (index, Series) pairs.

        Yields
        ------
        index : label or tuple of label
            The index of the row. A tuple for a `MultiIndex`.
        data : Series
            The data of the row as a Series.

        See Also
        --------
        DataFrame.itertuples : Iterate over DataFrame rows as namedtuples of the values.
        DataFrame.items : Iterate over (column name, Series) pairs.

        Notes
        -----
        1. Because ``iterrows`` returns a Series for each row,
           it does **not** preserve dtypes across the rows (dtypes are
           preserved across columns for DataFrames). For example,

           >>> df = pd.DataFrame([[1, 1.5]], columns=['int', 'float'])
           >>> row = next(df.iterrows())[1]
           >>> row
           int      1.0
           float    1.5
           Name: 0, dtype: float64
           >>> print(row['int'].dtype)
           float64
           >>> print(df['int'].dtype)
           int64

           To preserve dtypes while iterating over the rows, it is better
           to use :meth:`itertuples` which returns namedtuples of the values
           and which is generally faster than ``iterrows``.

        2. You should **never modify** something you are iterating over.
           This is not guaranteed to work in all cases. Depending on the
           data types, the iterator returns a copy and not a view, and writing
           to it will have no effect.
        """
        columns = self.columns
        klass = self._constructor_sliced
        for k, v in zip(self.index, self.values):
            s = klass(v, index=columns, name=k)
            yield k, s

    def itertuples(
        self, index: bool = True, name: Optional[str] = "Pandas"
    ) -> Iterable[Tuple[Any, ...]]:
        """
        Iterate over DataFrame rows as namedtuples.

        Parameters
        ----------
        index : bool, default True
            If True, return the index as the first element of the tuple.
        name : str or None, default "Pandas"
            The name of the returned namedtuples or None to return regular
            tuples.

        Returns
        -------
        iterator
            An object to iterate over namedtuples for each row in the
            DataFrame with the first field possibly being the index and
            following fields being the column values.

        See Also
        --------
        DataFrame.iterrows : Iterate over DataFrame rows as (index, Series)
            pairs.
        DataFrame.items : Iterate over (column name, Series) pairs.

        Notes
        -----
        The column names will be renamed to positional names if they are
        invalid Python identifiers, repeated, or start with an underscore.
        On python versions < 3.7 regular tuples are returned for DataFrames
        with a large number of columns (>254).

        Examples
        --------
        >>> df = pd.DataFrame({'num_legs': [4, 2], 'num_wings': [0, 2]},
        ...                   index=['dog', 'hawk'])
        >>> df
              num_legs  num_wings
        dog          4          0
        hawk         2          2
        >>> for row in df.itertuples():
        ...     print(row)
        ...
        Pandas(Index='dog', num_legs=4, num_wings=0)
        Pandas(Index='hawk', num_legs=2, num_wings=2)

        By setting the `index` parameter to False we can remove the index
        as the first element of the tuple:

        >>> for row in df.itertuples(index=False):
        ...     print(row)
        ...
        Pandas(num_legs=4, num_wings=0)
        Pandas(num_legs=2, num_wings=2)

        With the `name` parameter set we set a custom name for the yielded
        namedtuples:

        >>> for row in df.itertuples(name='Animal'):
        ...     print(row)
        ...
        Animal(Index='dog', num_legs=4, num_wings=0)
        Animal(Index='hawk', num_legs=2, num_wings=2)
        """
        arrays = []
        fields = list(self.columns)
        if index:
            arrays.append(self.index)
            fields.insert(0, "Index")

        # use integer indexing because of possible duplicate column names
        arrays.extend(self.iloc[:, k] for k in range(len(self.columns)))

        if name is not None:
            # https://github.com/python/mypy/issues/9046
            # error: namedtuple() expects a string literal as the first argument
            itertuple = collections.namedtuple(  # type: ignore[misc]
                name, fields, rename=True
            )
            return map(itertuple._make, zip(*arrays))

        # fallback to regular tuples
        return zip(*arrays)

    def __len__(self) -> int:
        """
        Returns length of info axis, but here we use the index.
        """
        return len(self.index)

    @overload
    def dot(self, other: Series) -> Series:
        ...

    @overload
    def dot(self, other: Union[DataFrame, Index, ArrayLike]) -> DataFrame:
        ...

    def dot(self, other: Union[AnyArrayLike, FrameOrSeriesUnion]) -> FrameOrSeriesUnion:
        """
        Compute the matrix multiplication between the DataFrame and other.

        This method computes the matrix product between the DataFrame and the
        values of an other Series, DataFrame or a numpy array.

        It can also be called using ``self @ other`` in Python >= 3.5.

        Parameters
        ----------
        other : Series, DataFrame or array-like
            The other object to compute the matrix product with.

        Returns
        -------
        Series or DataFrame
            If other is a Series, return the matrix product between self and
            other as a Series. If other is a DataFrame or a numpy.array, return
            the matrix product of self and other in a DataFrame of a np.array.

        See Also
        --------
        Series.dot: Similar method for Series.

        Notes
        -----
        The dimensions of DataFrame and other must be compatible in order to
        compute the matrix multiplication. In addition, the column names of
        DataFrame and the index of other must contain the same values, as they
        will be aligned prior to the multiplication.

        The dot method for Series computes the inner product, instead of the
        matrix product here.

        Examples
        --------
        Here we multiply a DataFrame with a Series.

        >>> df = pd.DataFrame([[0, 1, -2, -1], [1, 1, 1, 1]])
        >>> s = pd.Series([1, 1, 2, 1])
        >>> df.dot(s)
        0    -4
        1     5
        dtype: int64

        Here we multiply a DataFrame with another DataFrame.

        >>> other = pd.DataFrame([[0, 1], [1, 2], [-1, -1], [2, 0]])
        >>> df.dot(other)
            0   1
        0   1   4
        1   2   2

        Note that the dot method give the same result as @

        >>> df @ other
            0   1
        0   1   4
        1   2   2

        The dot method works also if other is an np.array.

        >>> arr = np.array([[0, 1], [1, 2], [-1, -1], [2, 0]])
        >>> df.dot(arr)
            0   1
        0   1   4
        1   2   2

        Note how shuffling of the objects does not change the result.

        >>> s2 = s.reindex([1, 0, 2, 3])
        >>> df.dot(s2)
        0    -4
        1     5
        dtype: int64
        """
        if isinstance(other, (Series, DataFrame)):
            common = self.columns.union(other.index)
            if len(common) > len(self.columns) or len(common) > len(other.index):
                raise ValueError("matrices are not aligned")

            left = self.reindex(columns=common, copy=False)
            right = other.reindex(index=common, copy=False)
            lvals = left.values
            rvals = right._values
        else:
            left = self
            lvals = self.values
            rvals = np.asarray(other)
            if lvals.shape[1] != rvals.shape[0]:
                raise ValueError(
                    f"Dot product shape mismatch, {lvals.shape} vs {rvals.shape}"
                )

        if isinstance(other, DataFrame):
            return self._constructor(
                np.dot(lvals, rvals), index=left.index, columns=other.columns
            )
        elif isinstance(other, Series):
            return self._constructor_sliced(np.dot(lvals, rvals), index=left.index)
        elif isinstance(rvals, (np.ndarray, Index)):
            result = np.dot(lvals, rvals)
            if result.ndim == 2:
                return self._constructor(result, index=left.index)
            else:
                return self._constructor_sliced(result, index=left.index)
        else:  # pragma: no cover
            raise TypeError(f"unsupported type: {type(other)}")

    @overload
    def __matmul__(self, other: Series) -> Series:
        ...

    @overload
    def __matmul__(
        self, other: Union[AnyArrayLike, FrameOrSeriesUnion]
    ) -> FrameOrSeriesUnion:
        ...

    def __matmul__(
        self, other: Union[AnyArrayLike, FrameOrSeriesUnion]
    ) -> FrameOrSeriesUnion:
        """
        Matrix multiplication using binary `@` operator in Python>=3.5.
        """
        return self.dot(other)

    def __rmatmul__(self, other):
        """
        Matrix multiplication using binary `@` operator in Python>=3.5.
        """
        try:
            return self.T.dot(np.transpose(other)).T
        except ValueError as err:
            if "shape mismatch" not in str(err):
                raise
            # GH#21581 give exception message for original shapes
            msg = f"shapes {np.shape(other)} and {self.shape} not aligned"
            raise ValueError(msg) from err

    # ----------------------------------------------------------------------
    # IO methods (to / from other formats)

    @classmethod
    def from_dict(
        cls,
        data,
        orient: str = "columns",
        dtype: Optional[Dtype] = None,
        columns=None,
    ) -> DataFrame:
        """
        Construct DataFrame from dict of array-like or dicts.

        Creates DataFrame object from dictionary by columns or by index
        allowing dtype specification.

        Parameters
        ----------
        data : dict
            Of the form {field : array-like} or {field : dict}.
        orient : {'columns', 'index'}, default 'columns'
            The "orientation" of the data. If the keys of the passed dict
            should be the columns of the resulting DataFrame, pass 'columns'
            (default). Otherwise if the keys should be rows, pass 'index'.
        dtype : dtype, default None
            Data type to force, otherwise infer.
        columns : list, default None
            Column labels to use when ``orient='index'``. Raises a ValueError
            if used with ``orient='columns'``.

        Returns
        -------
        DataFrame

        See Also
        --------
        DataFrame.from_records : DataFrame from structured ndarray, sequence
            of tuples or dicts, or DataFrame.
        DataFrame : DataFrame object creation using constructor.

        Examples
        --------
        By default the keys of the dict become the DataFrame columns:

        >>> data = {'col_1': [3, 2, 1, 0], 'col_2': ['a', 'b', 'c', 'd']}
        >>> pd.DataFrame.from_dict(data)
           col_1 col_2
        0      3     a
        1      2     b
        2      1     c
        3      0     d

        Specify ``orient='index'`` to create the DataFrame using dictionary
        keys as rows:

        >>> data = {'row_1': [3, 2, 1, 0], 'row_2': ['a', 'b', 'c', 'd']}
        >>> pd.DataFrame.from_dict(data, orient='index')
               0  1  2  3
        row_1  3  2  1  0
        row_2  a  b  c  d

        When using the 'index' orientation, the column names can be
        specified manually:

        >>> pd.DataFrame.from_dict(data, orient='index',
        ...                        columns=['A', 'B', 'C', 'D'])
               A  B  C  D
        row_1  3  2  1  0
        row_2  a  b  c  d
        """
        index = None
        orient = orient.lower()
        if orient == "index":
            if len(data) > 0:
                # TODO speed up Series case
                if isinstance(list(data.values())[0], (Series, dict)):
                    data = _from_nested_dict(data)
                else:
                    data, index = list(data.values()), list(data.keys())
        elif orient == "columns":
            if columns is not None:
                raise ValueError("cannot use columns parameter with orient='columns'")
        else:  # pragma: no cover
            raise ValueError("only recognize index or columns for orient")

        return cls(data, index=index, columns=columns, dtype=dtype)

    def to_numpy(
        self,
        dtype: Optional[NpDtype] = None,
        copy: bool = False,
        na_value=lib.no_default,
    ) -> np.ndarray:
        """
        Convert the DataFrame to a NumPy array.

        .. versionadded:: 0.24.0

        By default, the dtype of the returned array will be the common NumPy
        dtype of all types in the DataFrame. For example, if the dtypes are
        ``float16`` and ``float32``, the results dtype will be ``float32``.
        This may require copying data and coercing values, which may be
        expensive.

        Parameters
        ----------
        dtype : str or numpy.dtype, optional
            The dtype to pass to :meth:`numpy.asarray`.
        copy : bool, default False
            Whether to ensure that the returned value is not a view on
            another array. Note that ``copy=False`` does not *ensure* that
            ``to_numpy()`` is no-copy. Rather, ``copy=True`` ensure that
            a copy is made, even if not strictly necessary.
        na_value : Any, optional
            The value to use for missing values. The default value depends
            on `dtype` and the dtypes of the DataFrame columns.

            .. versionadded:: 1.1.0

        Returns
        -------
        numpy.ndarray

        See Also
        --------
        Series.to_numpy : Similar method for Series.

        Examples
        --------
        >>> pd.DataFrame({"A": [1, 2], "B": [3, 4]}).to_numpy()
        array([[1, 3],
               [2, 4]])

        With heterogeneous data, the lowest common type will have to
        be used.

        >>> df = pd.DataFrame({"A": [1, 2], "B": [3.0, 4.5]})
        >>> df.to_numpy()
        array([[1. , 3. ],
               [2. , 4.5]])

        For a mix of numeric and non-numeric types, the output array will
        have object dtype.

        >>> df['C'] = pd.date_range('2000', periods=2)
        >>> df.to_numpy()
        array([[1, 3.0, Timestamp('2000-01-01 00:00:00')],
               [2, 4.5, Timestamp('2000-01-02 00:00:00')]], dtype=object)
        """
        self._consolidate_inplace()
        result = self._mgr.as_array(
            transpose=self._AXIS_REVERSED, dtype=dtype, copy=copy, na_value=na_value
        )
        if result.dtype is not dtype:
            result = np.array(result, dtype=dtype, copy=False)

        return result

    def to_dict(self, orient: str = "dict", into=dict):
        """
        Convert the DataFrame to a dictionary.

        The type of the key-value pairs can be customized with the parameters
        (see below).

        Parameters
        ----------
        orient : str {'dict', 'list', 'series', 'split', 'records', 'index'}
            Determines the type of the values of the dictionary.

            - 'dict' (default) : dict like {column -> {index -> value}}
            - 'list' : dict like {column -> [values]}
            - 'series' : dict like {column -> Series(values)}
            - 'split' : dict like
              {'index' -> [index], 'columns' -> [columns], 'data' -> [values]}
            - 'records' : list like
              [{column -> value}, ... , {column -> value}]
            - 'index' : dict like {index -> {column -> value}}

            Abbreviations are allowed. `s` indicates `series` and `sp`
            indicates `split`.

        into : class, default dict
            The collections.abc.Mapping subclass used for all Mappings
            in the return value.  Can be the actual class or an empty
            instance of the mapping type you want.  If you want a
            collections.defaultdict, you must pass it initialized.

        Returns
        -------
        dict, list or collections.abc.Mapping
            Return a collections.abc.Mapping object representing the DataFrame.
            The resulting transformation depends on the `orient` parameter.

        See Also
        --------
        DataFrame.from_dict: Create a DataFrame from a dictionary.
        DataFrame.to_json: Convert a DataFrame to JSON format.

        Examples
        --------
        >>> df = pd.DataFrame({'col1': [1, 2],
        ...                    'col2': [0.5, 0.75]},
        ...                   index=['row1', 'row2'])
        >>> df
              col1  col2
        row1     1  0.50
        row2     2  0.75
        >>> df.to_dict()
        {'col1': {'row1': 1, 'row2': 2}, 'col2': {'row1': 0.5, 'row2': 0.75}}

        You can specify the return orientation.

        >>> df.to_dict('series')
        {'col1': row1    1
                 row2    2
        Name: col1, dtype: int64,
        'col2': row1    0.50
                row2    0.75
        Name: col2, dtype: float64}

        >>> df.to_dict('split')
        {'index': ['row1', 'row2'], 'columns': ['col1', 'col2'],
         'data': [[1, 0.5], [2, 0.75]]}

        >>> df.to_dict('records')
        [{'col1': 1, 'col2': 0.5}, {'col1': 2, 'col2': 0.75}]

        >>> df.to_dict('index')
        {'row1': {'col1': 1, 'col2': 0.5}, 'row2': {'col1': 2, 'col2': 0.75}}

        You can also specify the mapping type.

        >>> from collections import OrderedDict, defaultdict
        >>> df.to_dict(into=OrderedDict)
        OrderedDict([('col1', OrderedDict([('row1', 1), ('row2', 2)])),
                     ('col2', OrderedDict([('row1', 0.5), ('row2', 0.75)]))])

        If you want a `defaultdict`, you need to initialize it:

        >>> dd = defaultdict(list)
        >>> df.to_dict('records', into=dd)
        [defaultdict(<class 'list'>, {'col1': 1, 'col2': 0.5}),
         defaultdict(<class 'list'>, {'col1': 2, 'col2': 0.75})]
        """
        if not self.columns.is_unique:
            warnings.warn(
                "DataFrame columns are not unique, some columns will be omitted.",
                UserWarning,
                stacklevel=2,
            )
        # GH16122
        into_c = com.standardize_mapping(into)

        orient = orient.lower()
        # GH32515
        if orient.startswith(("d", "l", "s", "r", "i")) and orient not in {
            "dict",
            "list",
            "series",
            "split",
            "records",
            "index",
        }:
            warnings.warn(
                "Using short name for 'orient' is deprecated. Only the "
                "options: ('dict', list, 'series', 'split', 'records', 'index') "
                "will be used in a future version. Use one of the above "
                "to silence this warning.",
                FutureWarning,
            )

            if orient.startswith("d"):
                orient = "dict"
            elif orient.startswith("l"):
                orient = "list"
            elif orient.startswith("sp"):
                orient = "split"
            elif orient.startswith("s"):
                orient = "series"
            elif orient.startswith("r"):
                orient = "records"
            elif orient.startswith("i"):
                orient = "index"

        if orient == "dict":
            return into_c((k, v.to_dict(into)) for k, v in self.items())

        elif orient == "list":
            return into_c((k, v.tolist()) for k, v in self.items())

        elif orient == "split":
            return into_c(
                (
                    ("index", self.index.tolist()),
                    ("columns", self.columns.tolist()),
                    (
                        "data",
                        [
                            list(map(maybe_box_native, t))
                            for t in self.itertuples(index=False, name=None)
                        ],
                    ),
                )
            )

        elif orient == "series":
            return into_c((k, v) for k, v in self.items())

        elif orient == "records":
            columns = self.columns.tolist()
            rows = (
                dict(zip(columns, row))
                for row in self.itertuples(index=False, name=None)
            )
            return [
                into_c((k, maybe_box_native(v)) for k, v in row.items()) for row in rows
            ]

        elif orient == "index":
            if not self.index.is_unique:
                raise ValueError("DataFrame index must be unique for orient='index'.")
            return into_c(
                (t[0], dict(zip(self.columns, t[1:])))
                for t in self.itertuples(name=None)
            )

        else:
            raise ValueError(f"orient '{orient}' not understood")

    def to_gbq(
        self,
        destination_table: str,
        project_id: Optional[str] = None,
        chunksize: Optional[int] = None,
        reauth: bool = False,
        if_exists: str = "fail",
        auth_local_webserver: bool = False,
        table_schema: Optional[List[Dict[str, str]]] = None,
        location: Optional[str] = None,
        progress_bar: bool = True,
        credentials=None,
    ) -> None:
        """
        Write a DataFrame to a Google BigQuery table.

        This function requires the `pandas-gbq package
        <https://pandas-gbq.readthedocs.io>`__.

        See the `How to authenticate with Google BigQuery
        <https://pandas-gbq.readthedocs.io/en/latest/howto/authentication.html>`__
        guide for authentication instructions.

        Parameters
        ----------
        destination_table : str
            Name of table to be written, in the form ``dataset.tablename``.
        project_id : str, optional
            Google BigQuery Account project ID. Optional when available from
            the environment.
        chunksize : int, optional
            Number of rows to be inserted in each chunk from the dataframe.
            Set to ``None`` to load the whole dataframe at once.
        reauth : bool, default False
            Force Google BigQuery to re-authenticate the user. This is useful
            if multiple accounts are used.
        if_exists : str, default 'fail'
            Behavior when the destination table exists. Value can be one of:

            ``'fail'``
                If table exists raise pandas_gbq.gbq.TableCreationError.
            ``'replace'``
                If table exists, drop it, recreate it, and insert data.
            ``'append'``
                If table exists, insert data. Create if does not exist.
        auth_local_webserver : bool, default False
            Use the `local webserver flow`_ instead of the `console flow`_
            when getting user credentials.

            .. _local webserver flow:
                https://google-auth-oauthlib.readthedocs.io/en/latest/reference/google_auth_oauthlib.flow.html#google_auth_oauthlib.flow.InstalledAppFlow.run_local_server
            .. _console flow:
                https://google-auth-oauthlib.readthedocs.io/en/latest/reference/google_auth_oauthlib.flow.html#google_auth_oauthlib.flow.InstalledAppFlow.run_console

            *New in version 0.2.0 of pandas-gbq*.
        table_schema : list of dicts, optional
            List of BigQuery table fields to which according DataFrame
            columns conform to, e.g. ``[{'name': 'col1', 'type':
            'STRING'},...]``. If schema is not provided, it will be
            generated according to dtypes of DataFrame columns. See
            BigQuery API documentation on available names of a field.

            *New in version 0.3.1 of pandas-gbq*.
        location : str, optional
            Location where the load job should run. See the `BigQuery locations
            documentation
            <https://cloud.google.com/bigquery/docs/dataset-locations>`__ for a
            list of available locations. The location must match that of the
            target dataset.

            *New in version 0.5.0 of pandas-gbq*.
        progress_bar : bool, default True
            Use the library `tqdm` to show the progress bar for the upload,
            chunk by chunk.

            *New in version 0.5.0 of pandas-gbq*.
        credentials : google.auth.credentials.Credentials, optional
            Credentials for accessing Google APIs. Use this parameter to
            override default credentials, such as to use Compute Engine
            :class:`google.auth.compute_engine.Credentials` or Service
            Account :class:`google.oauth2.service_account.Credentials`
            directly.

            *New in version 0.8.0 of pandas-gbq*.

            .. versionadded:: 0.24.0

        See Also
        --------
        pandas_gbq.to_gbq : This function in the pandas-gbq library.
        read_gbq : Read a DataFrame from Google BigQuery.
        """
        from pandas.io import gbq

        gbq.to_gbq(
            self,
            destination_table,
            project_id=project_id,
            chunksize=chunksize,
            reauth=reauth,
            if_exists=if_exists,
            auth_local_webserver=auth_local_webserver,
            table_schema=table_schema,
            location=location,
            progress_bar=progress_bar,
            credentials=credentials,
        )

    @classmethod
    def from_records(
        cls,
        data,
        index=None,
        exclude=None,
        columns=None,
        coerce_float: bool = False,
        nrows: Optional[int] = None,
    ) -> DataFrame:
        """
        Convert structured or record ndarray to DataFrame.

        Creates a DataFrame object from a structured ndarray, sequence of
        tuples or dicts, or DataFrame.

        Parameters
        ----------
        data : structured ndarray, sequence of tuples or dicts, or DataFrame
            Structured input data.
        index : str, list of fields, array-like
            Field of array to use as the index, alternately a specific set of
            input labels to use.
        exclude : sequence, default None
            Columns or fields to exclude.
        columns : sequence, default None
            Column names to use. If the passed data do not have names
            associated with them, this argument provides names for the
            columns. Otherwise this argument indicates the order of the columns
            in the result (any names not found in the data will become all-NA
            columns).
        coerce_float : bool, default False
            Attempt to convert values of non-string, non-numeric objects (like
            decimal.Decimal) to floating point, useful for SQL result sets.
        nrows : int, default None
            Number of rows to read if data is an iterator.

        Returns
        -------
        DataFrame

        See Also
        --------
        DataFrame.from_dict : DataFrame from dict of array-like or dicts.
        DataFrame : DataFrame object creation using constructor.

        Examples
        --------
        Data can be provided as a structured ndarray:

        >>> data = np.array([(3, 'a'), (2, 'b'), (1, 'c'), (0, 'd')],
        ...                 dtype=[('col_1', 'i4'), ('col_2', 'U1')])
        >>> pd.DataFrame.from_records(data)
           col_1 col_2
        0      3     a
        1      2     b
        2      1     c
        3      0     d

        Data can be provided as a list of dicts:

        >>> data = [{'col_1': 3, 'col_2': 'a'},
        ...         {'col_1': 2, 'col_2': 'b'},
        ...         {'col_1': 1, 'col_2': 'c'},
        ...         {'col_1': 0, 'col_2': 'd'}]
        >>> pd.DataFrame.from_records(data)
           col_1 col_2
        0      3     a
        1      2     b
        2      1     c
        3      0     d

        Data can be provided as a list of tuples with corresponding columns:

        >>> data = [(3, 'a'), (2, 'b'), (1, 'c'), (0, 'd')]
        >>> pd.DataFrame.from_records(data, columns=['col_1', 'col_2'])
           col_1 col_2
        0      3     a
        1      2     b
        2      1     c
        3      0     d
        """
        # Make a copy of the input columns so we can modify it
        if columns is not None:
            columns = ensure_index(columns)

        if is_iterator(data):
            if nrows == 0:
                return cls()

            try:
                first_row = next(data)
            except StopIteration:
                return cls(index=index, columns=columns)

            dtype = None
            if hasattr(first_row, "dtype") and first_row.dtype.names:
                dtype = first_row.dtype

            values = [first_row]

            if nrows is None:
                values += data
            else:
                values.extend(itertools.islice(data, nrows - 1))

            if dtype is not None:
                data = np.array(values, dtype=dtype)
            else:
                data = values

        if isinstance(data, dict):
            if columns is None:
                columns = arr_columns = ensure_index(sorted(data))
                arrays = [data[k] for k in columns]
            else:
                arrays = []
                arr_columns_list = []
                for k, v in data.items():
                    if k in columns:
                        arr_columns_list.append(k)
                        arrays.append(v)

                arr_columns = Index(arr_columns_list)
                arrays, arr_columns = reorder_arrays(arrays, arr_columns, columns)

        elif isinstance(data, (np.ndarray, DataFrame)):
            arrays, columns = to_arrays(data, columns)
            arr_columns = columns
        else:
            arrays, arr_columns = to_arrays(data, columns)
            if coerce_float:
                for i, arr in enumerate(arrays):
                    if arr.dtype == object:
                        arrays[i] = lib.maybe_convert_objects(arr, try_float=True)

            arr_columns = ensure_index(arr_columns)
            if columns is None:
                columns = arr_columns

        if exclude is None:
            exclude = set()
        else:
            exclude = set(exclude)

        result_index = None
        if index is not None:
            if isinstance(index, str) or not hasattr(index, "__iter__"):
                i = columns.get_loc(index)
                exclude.add(index)
                if len(arrays) > 0:
                    result_index = Index(arrays[i], name=index)
                else:
                    result_index = Index([], name=index)
            else:
                try:
                    index_data = [arrays[arr_columns.get_loc(field)] for field in index]
                except (KeyError, TypeError):
                    # raised by get_loc, see GH#29258
                    result_index = index
                else:
                    result_index = ensure_index_from_sequences(index_data, names=index)
                    exclude.update(index)

        if any(exclude):
            arr_exclude = [x for x in exclude if x in arr_columns]
            to_remove = [arr_columns.get_loc(col) for col in arr_exclude]
            arrays = [v for i, v in enumerate(arrays) if i not in to_remove]

            arr_columns = arr_columns.drop(arr_exclude)
            columns = columns.drop(exclude)

        manager = get_option("mode.data_manager")
        mgr = arrays_to_mgr(arrays, arr_columns, result_index, columns, typ=manager)

        return cls(mgr)

    def to_records(
        self, index=True, column_dtypes=None, index_dtypes=None
    ) -> np.recarray:
        """
        Convert DataFrame to a NumPy record array.

        Index will be included as the first field of the record array if
        requested.

        Parameters
        ----------
        index : bool, default True
            Include index in resulting record array, stored in 'index'
            field or using the index label, if set.
        column_dtypes : str, type, dict, default None
            .. versionadded:: 0.24.0

            If a string or type, the data type to store all columns. If
            a dictionary, a mapping of column names and indices (zero-indexed)
            to specific data types.
        index_dtypes : str, type, dict, default None
            .. versionadded:: 0.24.0

            If a string or type, the data type to store all index levels. If
            a dictionary, a mapping of index level names and indices
            (zero-indexed) to specific data types.

            This mapping is applied only if `index=True`.

        Returns
        -------
        numpy.recarray
            NumPy ndarray with the DataFrame labels as fields and each row
            of the DataFrame as entries.

        See Also
        --------
        DataFrame.from_records: Convert structured or record ndarray
            to DataFrame.
        numpy.recarray: An ndarray that allows field access using
            attributes, analogous to typed columns in a
            spreadsheet.

        Examples
        --------
        >>> df = pd.DataFrame({'A': [1, 2], 'B': [0.5, 0.75]},
        ...                   index=['a', 'b'])
        >>> df
           A     B
        a  1  0.50
        b  2  0.75
        >>> df.to_records()
        rec.array([('a', 1, 0.5 ), ('b', 2, 0.75)],
                  dtype=[('index', 'O'), ('A', '<i8'), ('B', '<f8')])

        If the DataFrame index has no label then the recarray field name
        is set to 'index'. If the index has a label then this is used as the
        field name:

        >>> df.index = df.index.rename("I")
        >>> df.to_records()
        rec.array([('a', 1, 0.5 ), ('b', 2, 0.75)],
                  dtype=[('I', 'O'), ('A', '<i8'), ('B', '<f8')])

        The index can be excluded from the record array:

        >>> df.to_records(index=False)
        rec.array([(1, 0.5 ), (2, 0.75)],
                  dtype=[('A', '<i8'), ('B', '<f8')])

        Data types can be specified for the columns:

        >>> df.to_records(column_dtypes={"A": "int32"})
        rec.array([('a', 1, 0.5 ), ('b', 2, 0.75)],
                  dtype=[('I', 'O'), ('A', '<i4'), ('B', '<f8')])

        As well as for the index:

        >>> df.to_records(index_dtypes="<S2")
        rec.array([(b'a', 1, 0.5 ), (b'b', 2, 0.75)],
                  dtype=[('I', 'S2'), ('A', '<i8'), ('B', '<f8')])

        >>> index_dtypes = f"<S{df.index.str.len().max()}"
        >>> df.to_records(index_dtypes=index_dtypes)
        rec.array([(b'a', 1, 0.5 ), (b'b', 2, 0.75)],
                  dtype=[('I', 'S1'), ('A', '<i8'), ('B', '<f8')])
        """
        if index:
            if isinstance(self.index, MultiIndex):
                # array of tuples to numpy cols. copy copy copy
                ix_vals = list(map(np.array, zip(*self.index._values)))
            else:
                # error: List item 0 has incompatible type "ArrayLike"; expected
                # "ndarray"
                ix_vals = [self.index.values]  # type: ignore[list-item]

            arrays = ix_vals + [
                np.asarray(self.iloc[:, i]) for i in range(len(self.columns))
            ]

            index_names = list(self.index.names)

            if isinstance(self.index, MultiIndex):
                count = 0
                for i, n in enumerate(index_names):
                    if n is None:
                        index_names[i] = f"level_{count}"
                        count += 1
            elif index_names[0] is None:
                index_names = ["index"]

            names = [str(name) for name in itertools.chain(index_names, self.columns)]
        else:
            arrays = [np.asarray(self.iloc[:, i]) for i in range(len(self.columns))]
            names = [str(c) for c in self.columns]
            index_names = []

        index_len = len(index_names)
        formats = []

        for i, v in enumerate(arrays):
            index = i

            # When the names and arrays are collected, we
            # first collect those in the DataFrame's index,
            # followed by those in its columns.
            #
            # Thus, the total length of the array is:
            # len(index_names) + len(DataFrame.columns).
            #
            # This check allows us to see whether we are
            # handling a name / array in the index or column.
            if index < index_len:
                dtype_mapping = index_dtypes
                name = index_names[index]
            else:
                index -= index_len
                dtype_mapping = column_dtypes
                name = self.columns[index]

            # We have a dictionary, so we get the data type
            # associated with the index or column (which can
            # be denoted by its name in the DataFrame or its
            # position in DataFrame's array of indices or
            # columns, whichever is applicable.
            if is_dict_like(dtype_mapping):
                if name in dtype_mapping:
                    dtype_mapping = dtype_mapping[name]
                elif index in dtype_mapping:
                    dtype_mapping = dtype_mapping[index]
                else:
                    dtype_mapping = None

            # If no mapping can be found, use the array's
            # dtype attribute for formatting.
            #
            # A valid dtype must either be a type or
            # string naming a type.
            if dtype_mapping is None:
                formats.append(v.dtype)
            elif isinstance(dtype_mapping, (type, np.dtype, str)):
                # error: Argument 1 to "append" of "list" has incompatible type
                # "Union[type, dtype, str]"; expected "dtype"
                formats.append(dtype_mapping)  # type: ignore[arg-type]
            else:
                element = "row" if i < index_len else "column"
                msg = f"Invalid dtype {dtype_mapping} specified for {element} {name}"
                raise ValueError(msg)

        return np.rec.fromarrays(arrays, dtype={"names": names, "formats": formats})

    @classmethod
    def _from_arrays(
        cls,
        arrays,
        columns,
        index,
        dtype: Optional[Dtype] = None,
        verify_integrity: bool = True,
    ) -> DataFrame:
        """
        Create DataFrame from a list of arrays corresponding to the columns.

        Parameters
        ----------
        arrays : list-like of arrays
            Each array in the list corresponds to one column, in order.
        columns : list-like, Index
            The column names for the resulting DataFrame.
        index : list-like, Index
            The rows labels for the resulting DataFrame.
        dtype : dtype, optional
            Optional dtype to enforce for all arrays.
        verify_integrity : bool, default True
            Validate and homogenize all input. If set to False, it is assumed
            that all elements of `arrays` are actual arrays how they will be
            stored in a block (numpy ndarray or ExtensionArray), have the same
            length as and are aligned with the index, and that `columns` and
            `index` are ensured to be an Index object.

        Returns
        -------
        DataFrame
        """
        if dtype is not None:
            dtype = pandas_dtype(dtype)

        manager = get_option("mode.data_manager")
        mgr = arrays_to_mgr(
            arrays,
            columns,
            index,
            columns,
            dtype=dtype,
            verify_integrity=verify_integrity,
            typ=manager,
        )
        return cls(mgr)

    @doc(storage_options=generic._shared_docs["storage_options"])
    @deprecate_kwarg(old_arg_name="fname", new_arg_name="path")
    def to_stata(
        self,
        path: FilePathOrBuffer,
        convert_dates: Optional[Dict[Hashable, str]] = None,
        write_index: bool = True,
        byteorder: Optional[str] = None,
        time_stamp: Optional[datetime.datetime] = None,
        data_label: Optional[str] = None,
        variable_labels: Optional[Dict[Hashable, str]] = None,
        version: Optional[int] = 114,
        convert_strl: Optional[Sequence[Hashable]] = None,
        compression: CompressionOptions = "infer",
        storage_options: StorageOptions = None,
    ) -> None:
        """
        Export DataFrame object to Stata dta format.

        Writes the DataFrame to a Stata dataset file.
        "dta" files contain a Stata dataset.

        Parameters
        ----------
        path : str, buffer or path object
            String, path object (pathlib.Path or py._path.local.LocalPath) or
            object implementing a binary write() function. If using a buffer
            then the buffer will not be automatically closed after the file
            data has been written.

            .. versionchanged:: 1.0.0

            Previously this was "fname"

        convert_dates : dict
            Dictionary mapping columns containing datetime types to stata
            internal format to use when writing the dates. Options are 'tc',
            'td', 'tm', 'tw', 'th', 'tq', 'ty'. Column can be either an integer
            or a name. Datetime columns that do not have a conversion type
            specified will be converted to 'tc'. Raises NotImplementedError if
            a datetime column has timezone information.
        write_index : bool
            Write the index to Stata dataset.
        byteorder : str
            Can be ">", "<", "little", or "big". default is `sys.byteorder`.
        time_stamp : datetime
            A datetime to use as file creation date.  Default is the current
            time.
        data_label : str, optional
            A label for the data set.  Must be 80 characters or smaller.
        variable_labels : dict
            Dictionary containing columns as keys and variable labels as
            values. Each label must be 80 characters or smaller.
        version : {{114, 117, 118, 119, None}}, default 114
            Version to use in the output dta file. Set to None to let pandas
            decide between 118 or 119 formats depending on the number of
            columns in the frame. Version 114 can be read by Stata 10 and
            later. Version 117 can be read by Stata 13 or later. Version 118
            is supported in Stata 14 and later. Version 119 is supported in
            Stata 15 and later. Version 114 limits string variables to 244
            characters or fewer while versions 117 and later allow strings
            with lengths up to 2,000,000 characters. Versions 118 and 119
            support Unicode characters, and version 119 supports more than
            32,767 variables.

            Version 119 should usually only be used when the number of
            variables exceeds the capacity of dta format 118. Exporting
            smaller datasets in format 119 may have unintended consequences,
            and, as of November 2020, Stata SE cannot read version 119 files.

            .. versionchanged:: 1.0.0

                Added support for formats 118 and 119.

        convert_strl : list, optional
            List of column names to convert to string columns to Stata StrL
            format. Only available if version is 117.  Storing strings in the
            StrL format can produce smaller dta files if strings have more than
            8 characters and values are repeated.
        compression : str or dict, default 'infer'
            For on-the-fly compression of the output dta. If string, specifies
            compression mode. If dict, value at key 'method' specifies
            compression mode. Compression mode must be one of {{'infer', 'gzip',
            'bz2', 'zip', 'xz', None}}. If compression mode is 'infer' and
            `fname` is path-like, then detect compression from the following
            extensions: '.gz', '.bz2', '.zip', or '.xz' (otherwise no
            compression). If dict and compression mode is one of {{'zip',
            'gzip', 'bz2'}}, or inferred as one of the above, other entries
            passed as additional compression options.

            .. versionadded:: 1.1.0

        {storage_options}

            .. versionadded:: 1.2.0

        Raises
        ------
        NotImplementedError
            * If datetimes contain timezone information
            * Column dtype is not representable in Stata
        ValueError
            * Columns listed in convert_dates are neither datetime64[ns]
              or datetime.datetime
            * Column listed in convert_dates is not in DataFrame
            * Categorical label contains more than 32,000 characters

        See Also
        --------
        read_stata : Import Stata data files.
        io.stata.StataWriter : Low-level writer for Stata data files.
        io.stata.StataWriter117 : Low-level writer for version 117 files.

        Examples
        --------
        >>> df = pd.DataFrame({{'animal': ['falcon', 'parrot', 'falcon',
        ...                               'parrot'],
        ...                    'speed': [350, 18, 361, 15]}})
        >>> df.to_stata('animals.dta')  # doctest: +SKIP
        """
        if version not in (114, 117, 118, 119, None):
            raise ValueError("Only formats 114, 117, 118 and 119 are supported.")
        if version == 114:
            if convert_strl is not None:
                raise ValueError("strl is not supported in format 114")
            from pandas.io.stata import StataWriter as statawriter
        elif version == 117:
            # mypy: Name 'statawriter' already defined (possibly by an import)
            from pandas.io.stata import (  # type: ignore[no-redef]
                StataWriter117 as statawriter,
            )
        else:  # versions 118 and 119
            # mypy: Name 'statawriter' already defined (possibly by an import)
            from pandas.io.stata import (  # type: ignore[no-redef]
                StataWriterUTF8 as statawriter,
            )

        kwargs: Dict[str, Any] = {}
        if version is None or version >= 117:
            # strl conversion is only supported >= 117
            kwargs["convert_strl"] = convert_strl
        if version is None or version >= 118:
            # Specifying the version is only supported for UTF8 (118 or 119)
            kwargs["version"] = version

        # mypy: Too many arguments for "StataWriter"
        writer = statawriter(  # type: ignore[call-arg]
            path,
            self,
            convert_dates=convert_dates,
            byteorder=byteorder,
            time_stamp=time_stamp,
            data_label=data_label,
            write_index=write_index,
            variable_labels=variable_labels,
            compression=compression,
            storage_options=storage_options,
            **kwargs,
        )
        writer.write_file()

    @deprecate_kwarg(old_arg_name="fname", new_arg_name="path")
    def to_feather(self, path: FilePathOrBuffer[AnyStr], **kwargs) -> None:
        """
        Write a DataFrame to the binary Feather format.

        Parameters
        ----------
        path : str or file-like object
            If a string, it will be used as Root Directory path.
        **kwargs :
            Additional keywords passed to :func:`pyarrow.feather.write_feather`.
            Starting with pyarrow 0.17, this includes the `compression`,
            `compression_level`, `chunksize` and `version` keywords.

            .. versionadded:: 1.1.0
        """
        from pandas.io.feather_format import to_feather

        to_feather(self, path, **kwargs)

    @doc(
        Series.to_markdown,
        klass=_shared_doc_kwargs["klass"],
        storage_options=_shared_docs["storage_options"],
        examples="""Examples
        --------
        >>> df = pd.DataFrame(
        ...     data={"animal_1": ["elk", "pig"], "animal_2": ["dog", "quetzal"]}
        ... )
        >>> print(df.to_markdown())
        |    | animal_1   | animal_2   |
        |---:|:-----------|:-----------|
        |  0 | elk        | dog        |
        |  1 | pig        | quetzal    |

        Output markdown with a tabulate option.

        >>> print(df.to_markdown(tablefmt="grid"))
        +----+------------+------------+
        |    | animal_1   | animal_2   |
        +====+============+============+
        |  0 | elk        | dog        |
        +----+------------+------------+
        |  1 | pig        | quetzal    |
        +----+------------+------------+
        """,
    )
    def to_markdown(
        self,
        buf: Optional[Union[IO[str], str]] = None,
        mode: str = "wt",
        index: bool = True,
        storage_options: StorageOptions = None,
        **kwargs,
    ) -> Optional[str]:
        if "showindex" in kwargs:
            warnings.warn(
                "'showindex' is deprecated. Only 'index' will be used "
                "in a future version. Use 'index' to silence this warning.",
                FutureWarning,
                stacklevel=2,
            )

        kwargs.setdefault("headers", "keys")
        kwargs.setdefault("tablefmt", "pipe")
        kwargs.setdefault("showindex", index)
        tabulate = import_optional_dependency("tabulate")
        result = tabulate.tabulate(self, **kwargs)
        if buf is None:
            return result

        with get_handle(buf, mode, storage_options=storage_options) as handles:
            assert not isinstance(handles.handle, (str, mmap.mmap))
            handles.handle.writelines(result)
        return None

    @doc(storage_options=generic._shared_docs["storage_options"])
    @deprecate_kwarg(old_arg_name="fname", new_arg_name="path")
    def to_parquet(
        self,
        path: Optional[FilePathOrBuffer] = None,
        engine: str = "auto",
        compression: Optional[str] = "snappy",
        index: Optional[bool] = None,
        partition_cols: Optional[List[str]] = None,
        storage_options: StorageOptions = None,
        **kwargs,
    ) -> Optional[bytes]:
        """
        Write a DataFrame to the binary parquet format.

        This function writes the dataframe as a `parquet file
        <https://parquet.apache.org/>`_. You can choose different parquet
        backends, and have the option of compression. See
        :ref:`the user guide <io.parquet>` for more details.

        Parameters
        ----------
        path : str or file-like object, default None
            If a string, it will be used as Root Directory path
            when writing a partitioned dataset. By file-like object,
            we refer to objects with a write() method, such as a file handle
            (e.g. via builtin open function) or io.BytesIO. The engine
            fastparquet does not accept file-like objects. If path is None,
            a bytes object is returned.

            .. versionchanged:: 1.2.0

            Previously this was "fname"

        engine : {{'auto', 'pyarrow', 'fastparquet'}}, default 'auto'
            Parquet library to use. If 'auto', then the option
            ``io.parquet.engine`` is used. The default ``io.parquet.engine``
            behavior is to try 'pyarrow', falling back to 'fastparquet' if
            'pyarrow' is unavailable.
        compression : {{'snappy', 'gzip', 'brotli', None}}, default 'snappy'
            Name of the compression to use. Use ``None`` for no compression.
        index : bool, default None
            If ``True``, include the dataframe's index(es) in the file output.
            If ``False``, they will not be written to the file.
            If ``None``, similar to ``True`` the dataframe's index(es)
            will be saved. However, instead of being saved as values,
            the RangeIndex will be stored as a range in the metadata so it
            doesn't require much space and is faster. Other indexes will
            be included as columns in the file output.

            .. versionadded:: 0.24.0

        partition_cols : list, optional, default None
            Column names by which to partition the dataset.
            Columns are partitioned in the order they are given.
            Must be None if path is not a string.

            .. versionadded:: 0.24.0

        {storage_options}

            .. versionadded:: 1.2.0

        **kwargs
            Additional arguments passed to the parquet library. See
            :ref:`pandas io <io.parquet>` for more details.

        Returns
        -------
        bytes if no path argument is provided else None

        See Also
        --------
        read_parquet : Read a parquet file.
        DataFrame.to_csv : Write a csv file.
        DataFrame.to_sql : Write to a sql table.
        DataFrame.to_hdf : Write to hdf.

        Notes
        -----
        This function requires either the `fastparquet
        <https://pypi.org/project/fastparquet>`_ or `pyarrow
        <https://arrow.apache.org/docs/python/>`_ library.

        Examples
        --------
        >>> df = pd.DataFrame(data={{'col1': [1, 2], 'col2': [3, 4]}})
        >>> df.to_parquet('df.parquet.gzip',
        ...               compression='gzip')  # doctest: +SKIP
        >>> pd.read_parquet('df.parquet.gzip')  # doctest: +SKIP
           col1  col2
        0     1     3
        1     2     4

        If you want to get a buffer to the parquet content you can use a io.BytesIO
        object, as long as you don't use partition_cols, which creates multiple files.

        >>> import io
        >>> f = io.BytesIO()
        >>> df.to_parquet(f)
        >>> f.seek(0)
        0
        >>> content = f.read()
        """
        from pandas.io.parquet import to_parquet

        return to_parquet(
            self,
            path,
            engine,
            compression=compression,
            index=index,
            partition_cols=partition_cols,
            storage_options=storage_options,
            **kwargs,
        )

    @Substitution(
        header_type="bool",
        header="Whether to print column labels, default True",
        col_space_type="str or int, list or dict of int or str",
        col_space="The minimum width of each column in CSS length "
        "units.  An int is assumed to be px units.\n\n"
        "            .. versionadded:: 0.25.0\n"
        "                Ability to use str",
    )
    @Substitution(shared_params=fmt.common_docstring, returns=fmt.return_docstring)
    def to_html(
        self,
        buf: Optional[FilePathOrBuffer[str]] = None,
        columns: Optional[Sequence[str]] = None,
        col_space: Optional[ColspaceArgType] = None,
        header: Union[bool, Sequence[str]] = True,
        index: bool = True,
        na_rep: str = "NaN",
        formatters: Optional[FormattersType] = None,
        float_format: Optional[FloatFormatType] = None,
        sparsify: Optional[bool] = None,
        index_names: bool = True,
        justify: Optional[str] = None,
        max_rows: Optional[int] = None,
        max_cols: Optional[int] = None,
        show_dimensions: Union[bool, str] = False,
        decimal: str = ".",
        bold_rows: bool = True,
        classes: Optional[Union[str, List, Tuple]] = None,
        escape: bool = True,
        notebook: bool = False,
        border: Optional[int] = None,
        table_id: Optional[str] = None,
        render_links: bool = False,
        encoding: Optional[str] = None,
    ):
        """
        Render a DataFrame as an HTML table.
        %(shared_params)s
        bold_rows : bool, default True
            Make the row labels bold in the output.
        classes : str or list or tuple, default None
            CSS class(es) to apply to the resulting html table.
        escape : bool, default True
            Convert the characters <, >, and & to HTML-safe sequences.
        notebook : {True, False}, default False
            Whether the generated HTML is for IPython Notebook.
        border : int
            A ``border=border`` attribute is included in the opening
            `<table>` tag. Default ``pd.options.display.html.border``.
        encoding : str, default "utf-8"
            Set character encoding.

            .. versionadded:: 1.0

        table_id : str, optional
            A css id is included in the opening `<table>` tag if specified.
        render_links : bool, default False
            Convert URLs to HTML links.

            .. versionadded:: 0.24.0
        %(returns)s
        See Also
        --------
        to_string : Convert DataFrame to a string.
        """
        if justify is not None and justify not in fmt._VALID_JUSTIFY_PARAMETERS:
            raise ValueError("Invalid value for justify parameter")

        formatter = fmt.DataFrameFormatter(
            self,
            columns=columns,
            col_space=col_space,
            na_rep=na_rep,
            header=header,
            index=index,
            formatters=formatters,
            float_format=float_format,
            bold_rows=bold_rows,
            sparsify=sparsify,
            justify=justify,
            index_names=index_names,
            escape=escape,
            decimal=decimal,
            max_rows=max_rows,
            max_cols=max_cols,
            show_dimensions=show_dimensions,
        )
        # TODO: a generic formatter wld b in DataFrameFormatter
        return fmt.DataFrameRenderer(formatter).to_html(
            buf=buf,
            classes=classes,
            notebook=notebook,
            border=border,
            encoding=encoding,
            table_id=table_id,
            render_links=render_links,
        )

    @doc(storage_options=generic._shared_docs["storage_options"])
    def to_xml(
        self,
        path_or_buffer: Optional[FilePathOrBuffer] = None,
        index: bool = True,
        root_name: Optional[str] = "data",
        row_name: Optional[str] = "row",
        na_rep: Optional[str] = None,
        attr_cols: Optional[Union[str, List[str]]] = None,
        elem_cols: Optional[Union[str, List[str]]] = None,
        namespaces: Optional[Dict[Optional[str], str]] = None,
        prefix: Optional[str] = None,
        encoding: str = "utf-8",
        xml_declaration: Optional[bool] = True,
        pretty_print: Optional[bool] = True,
        parser: Optional[str] = "lxml",
        stylesheet: Optional[FilePathOrBuffer] = None,
        compression: CompressionOptions = "infer",
        storage_options: StorageOptions = None,
    ) -> Optional[str]:
        """
        Render a DataFrame to an XML document.

        .. versionadded:: 1.3.0

        Parameters
        ----------
        path_or_buffer : str, path object or file-like object, optional
            File to write output to. If None, the output is returned as a
            string.
        index : bool, default True
            Whether to include index in XML document.
        root_name : str, default 'data'
            The name of root element in XML document.
        row_name : str, default 'row'
            The name of row element in XML document.
        na_rep : str, optional
            Missing data representation.
        attr_cols : list-like, optional
            List of columns to write as attributes in row element.
            Hierarchical columns will be flattened with underscore
            delimiting the different levels.
        elem_cols : list-like, optional
            List of columns to write as children in row element. By default,
            all columns output as children of row element. Hierarchical
            columns will be flattened with underscore delimiting the
            different levels.
        namespaces : dict, optional
            All namespaces to be defined in root element. Keys of dict
            should be prefix names and values of dict corresponding URIs.
            Default namespaces should be given empty string key. For
            example, ::

                namespaces = {{"": "https://example.com"}}

        prefix : str, optional
            Namespace prefix to be used for every element and/or attribute
            in document. This should be one of the keys in ``namespaces``
            dict.
        encoding : str, default 'utf-8'
            Encoding of the resulting document.
        xml_declaration : bool, default True
            Whether to include the XML declaration at start of document.
        pretty_print : bool, default True
            Whether output should be pretty printed with indentation and
            line breaks.
        parser : {{'lxml','etree'}}, default 'lxml'
            Parser module to use for building of tree. Only 'lxml' and
            'etree' are supported. With 'lxml', the ability to use XSLT
            stylesheet is supported.
        stylesheet : str, path object or file-like object, optional
            A URL, file-like object, or a raw string containing an XSLT
            script used to transform the raw XML output. Script should use
            layout of elements and attributes from original output. This
            argument requires ``lxml`` to be installed. Only XSLT 1.0
            scripts and not later versions is currently supported.
        compression : {{'infer', 'gzip', 'bz2', 'zip', 'xz', None}}, default 'infer'
            For on-the-fly decompression of on-disk data. If 'infer', then use
            gzip, bz2, zip or xz if path_or_buffer is a string ending in
            '.gz', '.bz2', '.zip', or 'xz', respectively, and no decompression
            otherwise. If using 'zip', the ZIP file must contain only one data
            file to be read in. Set to None for no decompression.
        {storage_options}

        Returns
        -------
        None or str
            If ``io`` is None, returns the resulting XML format as a
            string. Otherwise returns None.

        See Also
        --------
        to_json : Convert the pandas object to a JSON string.
        to_html : Convert DataFrame to a html.

        Examples
        --------
        >>> df = pd.DataFrame({{'shape': ['square', 'circle', 'triangle'],
        ...                    'degrees': [360, 360, 180],
        ...                    'sides': [4, np.nan, 3]}})

        >>> df.to_xml()  # doctest: +SKIP
        <?xml version='1.0' encoding='utf-8'?>
        <data>
          <row>
            <index>0</index>
            <shape>square</shape>
            <degrees>360</degrees>
            <sides>4.0</sides>
          </row>
          <row>
            <index>1</index>
            <shape>circle</shape>
            <degrees>360</degrees>
            <sides/>
          </row>
          <row>
            <index>2</index>
            <shape>triangle</shape>
            <degrees>180</degrees>
            <sides>3.0</sides>
          </row>
        </data>

        >>> df.to_xml(attr_cols=[
        ...           'index', 'shape', 'degrees', 'sides'
        ...           ])  # doctest: +SKIP
        <?xml version='1.0' encoding='utf-8'?>
        <data>
          <row index="0" shape="square" degrees="360" sides="4.0"/>
          <row index="1" shape="circle" degrees="360"/>
          <row index="2" shape="triangle" degrees="180" sides="3.0"/>
        </data>

        >>> df.to_xml(namespaces={{"doc": "https://example.com"}},
        ...           prefix="doc")  # doctest: +SKIP
        <?xml version='1.0' encoding='utf-8'?>
        <doc:data xmlns:doc="https://example.com">
          <doc:row>
            <doc:index>0</doc:index>
            <doc:shape>square</doc:shape>
            <doc:degrees>360</doc:degrees>
            <doc:sides>4.0</doc:sides>
          </doc:row>
          <doc:row>
            <doc:index>1</doc:index>
            <doc:shape>circle</doc:shape>
            <doc:degrees>360</doc:degrees>
            <doc:sides/>
          </doc:row>
          <doc:row>
            <doc:index>2</doc:index>
            <doc:shape>triangle</doc:shape>
            <doc:degrees>180</doc:degrees>
            <doc:sides>3.0</doc:sides>
          </doc:row>
        </doc:data>
        """

        from pandas.io.formats.xml import (
            EtreeXMLFormatter,
            LxmlXMLFormatter,
        )

        lxml = import_optional_dependency("lxml.etree", errors="ignore")

        TreeBuilder: Union[Type[EtreeXMLFormatter], Type[LxmlXMLFormatter]]

        if parser == "lxml":
            if lxml is not None:
                TreeBuilder = LxmlXMLFormatter
            else:
                raise ImportError(
                    "lxml not found, please install or use the etree parser."
                )

        elif parser == "etree":
            TreeBuilder = EtreeXMLFormatter

        else:
            raise ValueError("Values for parser can only be lxml or etree.")

        xml_formatter = TreeBuilder(
            self,
            path_or_buffer=path_or_buffer,
            index=index,
            root_name=root_name,
            row_name=row_name,
            na_rep=na_rep,
            attr_cols=attr_cols,
            elem_cols=elem_cols,
            namespaces=namespaces,
            prefix=prefix,
            encoding=encoding,
            xml_declaration=xml_declaration,
            pretty_print=pretty_print,
            stylesheet=stylesheet,
            compression=compression,
            storage_options=storage_options,
        )

        return xml_formatter.write_output()

    # ----------------------------------------------------------------------
    @Substitution(
        klass="DataFrame",
        type_sub=" and columns",
        max_cols_sub=dedent(
            """\
            max_cols : int, optional
                When to switch from the verbose to the truncated output. If the
                DataFrame has more than `max_cols` columns, the truncated output
                is used. By default, the setting in
                ``pandas.options.display.max_info_columns`` is used."""
        ),
        show_counts_sub=dedent(
            """\
            show_counts : bool, optional
                Whether to show the non-null counts. By default, this is shown
                only if the DataFrame is smaller than
                ``pandas.options.display.max_info_rows`` and
                ``pandas.options.display.max_info_columns``. A value of True always
                shows the counts, and False never shows the counts.
            null_counts : bool, optional
                .. deprecated:: 1.2.0
                    Use show_counts instead."""
        ),
        examples_sub=dedent(
            """\
            >>> int_values = [1, 2, 3, 4, 5]
            >>> text_values = ['alpha', 'beta', 'gamma', 'delta', 'epsilon']
            >>> float_values = [0.0, 0.25, 0.5, 0.75, 1.0]
            >>> df = pd.DataFrame({"int_col": int_values, "text_col": text_values,
            ...                   "float_col": float_values})
            >>> df
                int_col text_col  float_col
            0        1    alpha       0.00
            1        2     beta       0.25
            2        3    gamma       0.50
            3        4    delta       0.75
            4        5  epsilon       1.00

            Prints information of all columns:

            >>> df.info(verbose=True)
            <class 'pandas.core.frame.DataFrame'>
            RangeIndex: 5 entries, 0 to 4
            Data columns (total 3 columns):
             #   Column     Non-Null Count  Dtype
            ---  ------     --------------  -----
             0   int_col    5 non-null      int64
             1   text_col   5 non-null      object
             2   float_col  5 non-null      float64
            dtypes: float64(1), int64(1), object(1)
            memory usage: 248.0+ bytes

            Prints a summary of columns count and its dtypes but not per column
            information:

            >>> df.info(verbose=False)
            <class 'pandas.core.frame.DataFrame'>
            RangeIndex: 5 entries, 0 to 4
            Columns: 3 entries, int_col to float_col
            dtypes: float64(1), int64(1), object(1)
            memory usage: 248.0+ bytes

            Pipe output of DataFrame.info to buffer instead of sys.stdout, get
            buffer content and writes to a text file:

            >>> import io
            >>> buffer = io.StringIO()
            >>> df.info(buf=buffer)
            >>> s = buffer.getvalue()
            >>> with open("df_info.txt", "w",
            ...           encoding="utf-8") as f:  # doctest: +SKIP
            ...     f.write(s)
            260

            The `memory_usage` parameter allows deep introspection mode, specially
            useful for big DataFrames and fine-tune memory optimization:

            >>> random_strings_array = np.random.choice(['a', 'b', 'c'], 10 ** 6)
            >>> df = pd.DataFrame({
            ...     'column_1': np.random.choice(['a', 'b', 'c'], 10 ** 6),
            ...     'column_2': np.random.choice(['a', 'b', 'c'], 10 ** 6),
            ...     'column_3': np.random.choice(['a', 'b', 'c'], 10 ** 6)
            ... })
            >>> df.info()
            <class 'pandas.core.frame.DataFrame'>
            RangeIndex: 1000000 entries, 0 to 999999
            Data columns (total 3 columns):
             #   Column    Non-Null Count    Dtype
            ---  ------    --------------    -----
             0   column_1  1000000 non-null  object
             1   column_2  1000000 non-null  object
             2   column_3  1000000 non-null  object
            dtypes: object(3)
            memory usage: 22.9+ MB

            >>> df.info(memory_usage='deep')
            <class 'pandas.core.frame.DataFrame'>
            RangeIndex: 1000000 entries, 0 to 999999
            Data columns (total 3 columns):
             #   Column    Non-Null Count    Dtype
            ---  ------    --------------    -----
             0   column_1  1000000 non-null  object
             1   column_2  1000000 non-null  object
             2   column_3  1000000 non-null  object
            dtypes: object(3)
            memory usage: 165.9 MB"""
        ),
        see_also_sub=dedent(
            """\
            DataFrame.describe: Generate descriptive statistics of DataFrame
                columns.
            DataFrame.memory_usage: Memory usage of DataFrame columns."""
        ),
        version_added_sub="",
    )
    @doc(BaseInfo.render)
    def info(
        self,
        verbose: Optional[bool] = None,
        buf: Optional[IO[str]] = None,
        max_cols: Optional[int] = None,
        memory_usage: Optional[Union[bool, str]] = None,
        show_counts: Optional[bool] = None,
        null_counts: Optional[bool] = None,
    ) -> None:
        if null_counts is not None:
            if show_counts is not None:
                raise ValueError("null_counts used with show_counts. Use show_counts.")
            warnings.warn(
                "null_counts is deprecated. Use show_counts instead",
                FutureWarning,
                stacklevel=2,
            )
            show_counts = null_counts
        info = DataFrameInfo(
            data=self,
            memory_usage=memory_usage,
        )
        info.render(
            buf=buf,
            max_cols=max_cols,
            verbose=verbose,
            show_counts=show_counts,
        )

    def memory_usage(self, index: bool = True, deep: bool = False) -> Series:
        """
        Return the memory usage of each column in bytes.

        The memory usage can optionally include the contribution of
        the index and elements of `object` dtype.

        This value is displayed in `DataFrame.info` by default. This can be
        suppressed by setting ``pandas.options.display.memory_usage`` to False.

        Parameters
        ----------
        index : bool, default True
            Specifies whether to include the memory usage of the DataFrame's
            index in returned Series. If ``index=True``, the memory usage of
            the index is the first item in the output.
        deep : bool, default False
            If True, introspect the data deeply by interrogating
            `object` dtypes for system-level memory consumption, and include
            it in the returned values.

        Returns
        -------
        Series
            A Series whose index is the original column names and whose values
            is the memory usage of each column in bytes.

        See Also
        --------
        numpy.ndarray.nbytes : Total bytes consumed by the elements of an
            ndarray.
        Series.memory_usage : Bytes consumed by a Series.
        Categorical : Memory-efficient array for string values with
            many repeated values.
        DataFrame.info : Concise summary of a DataFrame.

        Examples
        --------
        >>> dtypes = ['int64', 'float64', 'complex128', 'object', 'bool']
        >>> data = dict([(t, np.ones(shape=5000, dtype=int).astype(t))
        ...              for t in dtypes])
        >>> df = pd.DataFrame(data)
        >>> df.head()
           int64  float64            complex128  object  bool
        0      1      1.0              1.0+0.0j       1  True
        1      1      1.0              1.0+0.0j       1  True
        2      1      1.0              1.0+0.0j       1  True
        3      1      1.0              1.0+0.0j       1  True
        4      1      1.0              1.0+0.0j       1  True

        >>> df.memory_usage()
        Index           128
        int64         40000
        float64       40000
        complex128    80000
        object        40000
        bool           5000
        dtype: int64

        >>> df.memory_usage(index=False)
        int64         40000
        float64       40000
        complex128    80000
        object        40000
        bool           5000
        dtype: int64

        The memory footprint of `object` dtype columns is ignored by default:

        >>> df.memory_usage(deep=True)
        Index            128
        int64          40000
        float64        40000
        complex128     80000
        object        180000
        bool            5000
        dtype: int64

        Use a Categorical for efficient storage of an object-dtype column with
        many repeated values.

        >>> df['object'].astype('category').memory_usage(deep=True)
        5244
        """
        result = self._constructor_sliced(
            [c.memory_usage(index=False, deep=deep) for col, c in self.items()],
            index=self.columns,
        )
        if index:
            result = self._constructor_sliced(
                self.index.memory_usage(deep=deep), index=["Index"]
            ).append(result)
        return result

    def transpose(self, *args, copy: bool = False) -> DataFrame:
        """
        Transpose index and columns.

        Reflect the DataFrame over its main diagonal by writing rows as columns
        and vice-versa. The property :attr:`.T` is an accessor to the method
        :meth:`transpose`.

        Parameters
        ----------
        *args : tuple, optional
            Accepted for compatibility with NumPy.
        copy : bool, default False
            Whether to copy the data after transposing, even for DataFrames
            with a single dtype.

            Note that a copy is always required for mixed dtype DataFrames,
            or for DataFrames with any extension types.

        Returns
        -------
        DataFrame
            The transposed DataFrame.

        See Also
        --------
        numpy.transpose : Permute the dimensions of a given array.

        Notes
        -----
        Transposing a DataFrame with mixed dtypes will result in a homogeneous
        DataFrame with the `object` dtype. In such a case, a copy of the data
        is always made.

        Examples
        --------
        **Square DataFrame with homogeneous dtype**

        >>> d1 = {'col1': [1, 2], 'col2': [3, 4]}
        >>> df1 = pd.DataFrame(data=d1)
        >>> df1
           col1  col2
        0     1     3
        1     2     4

        >>> df1_transposed = df1.T # or df1.transpose()
        >>> df1_transposed
              0  1
        col1  1  2
        col2  3  4

        When the dtype is homogeneous in the original DataFrame, we get a
        transposed DataFrame with the same dtype:

        >>> df1.dtypes
        col1    int64
        col2    int64
        dtype: object
        >>> df1_transposed.dtypes
        0    int64
        1    int64
        dtype: object

        **Non-square DataFrame with mixed dtypes**

        >>> d2 = {'name': ['Alice', 'Bob'],
        ...       'score': [9.5, 8],
        ...       'employed': [False, True],
        ...       'kids': [0, 0]}
        >>> df2 = pd.DataFrame(data=d2)
        >>> df2
            name  score  employed  kids
        0  Alice    9.5     False     0
        1    Bob    8.0      True     0

        >>> df2_transposed = df2.T # or df2.transpose()
        >>> df2_transposed
                      0     1
        name      Alice   Bob
        score       9.5   8.0
        employed  False  True
        kids          0     0

        When the DataFrame has mixed dtypes, we get a transposed DataFrame with
        the `object` dtype:

        >>> df2.dtypes
        name         object
        score       float64
        employed       bool
        kids          int64
        dtype: object
        >>> df2_transposed.dtypes
        0    object
        1    object
        dtype: object
        """
        nv.validate_transpose(args, {})
        # construct the args

        dtypes = list(self.dtypes)
        if self._is_homogeneous_type and dtypes and is_extension_array_dtype(dtypes[0]):
            # We have EAs with the same dtype. We can preserve that dtype in transpose.
            dtype = dtypes[0]
            arr_type = dtype.construct_array_type()
            values = self.values

            new_values = [arr_type._from_sequence(row, dtype=dtype) for row in values]
            result = self._constructor(
                dict(zip(self.index, new_values)), index=self.columns
            )

        else:
            # error: Incompatible types in assignment (expression has type
            # "ndarray", variable has type "List[Any]")
            new_values = self.values.T  # type: ignore[assignment]
            if copy:
                new_values = new_values.copy()
            result = self._constructor(
                new_values, index=self.columns, columns=self.index
            )

        return result.__finalize__(self, method="transpose")

    @property
    def T(self) -> DataFrame:
        return self.transpose()

    # ----------------------------------------------------------------------
    # Indexing Methods

    def _ixs(self, i: int, axis: int = 0):
        """
        Parameters
        ----------
        i : int
        axis : int

        Notes
        -----
        If slice passed, the resulting data will be a view.
        """
        # irow
        if axis == 0:
            new_values = self._mgr.fast_xs(i)

            # if we are a copy, mark as such
            copy = isinstance(new_values, np.ndarray) and new_values.base is None
            result = self._constructor_sliced(
                new_values,
                index=self.columns,
                name=self.index[i],
                dtype=new_values.dtype,
            )
            result._set_is_copy(self, copy=copy)
            return result

        # icol
        else:
            label = self.columns[i]

            values = self._mgr.iget(i)
            result = self._box_col_values(values, i)

            # this is a cached value, mark it so
            result._set_as_cached(label, self)

            return result

    def _get_column_array(self, i: int) -> ArrayLike:
        """
        Get the values of the i'th column (ndarray or ExtensionArray, as stored
        in the Block)
        """
        return self._mgr.iget_values(i)

    def _iter_column_arrays(self) -> Iterator[ArrayLike]:
        """
        Iterate over the arrays of all columns in order.
        This returns the values as stored in the Block (ndarray or ExtensionArray).
        """
        for i in range(len(self.columns)):
            yield self._get_column_array(i)

    def __getitem__(self, key):
        key = lib.item_from_zerodim(key)
        key = com.apply_if_callable(key, self)

        if is_hashable(key):
            # shortcut if the key is in columns
            if self.columns.is_unique and key in self.columns:
                if isinstance(self.columns, MultiIndex):
                    return self._getitem_multilevel(key)
                return self._get_item_cache(key)

        # Do we have a slicer (on rows)?
        indexer = convert_to_index_sliceable(self, key)
        if indexer is not None:
            if isinstance(indexer, np.ndarray):
                indexer = lib.maybe_indices_to_slice(
                    indexer.astype(np.intp, copy=False), len(self)
                )
            # either we have a slice or we have a string that can be converted
            #  to a slice for partial-string date indexing
            return self._slice(indexer, axis=0)

        # Do we have a (boolean) DataFrame?
        if isinstance(key, DataFrame):
            return self.where(key)

        # Do we have a (boolean) 1d indexer?
        if com.is_bool_indexer(key):
            return self._getitem_bool_array(key)

        # We are left with two options: a single key, and a collection of keys,
        # We interpret tuples as collections only for non-MultiIndex
        is_single_key = isinstance(key, tuple) or not is_list_like(key)

        if is_single_key:
            if self.columns.nlevels > 1:
                return self._getitem_multilevel(key)
            indexer = self.columns.get_loc(key)
            if is_integer(indexer):
                indexer = [indexer]
        else:
            if is_iterator(key):
                key = list(key)
            indexer = self.loc._get_listlike_indexer(key, axis=1, raise_missing=True)[1]

        # take() does not accept boolean indexers
        if getattr(indexer, "dtype", None) == bool:
            indexer = np.where(indexer)[0]

        data = self._take_with_is_copy(indexer, axis=1)

        if is_single_key:
            # What does looking for a single key in a non-unique index return?
            # The behavior is inconsistent. It returns a Series, except when
            # - the key itself is repeated (test on data.shape, #9519), or
            # - we have a MultiIndex on columns (test on self.columns, #21309)
            if data.shape[1] == 1 and not isinstance(self.columns, MultiIndex):
                # GH#26490 using data[key] can cause RecursionError
                data = data._get_item_cache(key)

        return data

    def _getitem_bool_array(self, key):
        # also raises Exception if object array with NA values
        # warning here just in case -- previously __setitem__ was
        # reindexing but __getitem__ was not; it seems more reasonable to
        # go with the __setitem__ behavior since that is more consistent
        # with all other indexing behavior
        if isinstance(key, Series) and not key.index.equals(self.index):
            warnings.warn(
                "Boolean Series key will be reindexed to match DataFrame index.",
                UserWarning,
                stacklevel=3,
            )
        elif len(key) != len(self.index):
            raise ValueError(
                f"Item wrong length {len(key)} instead of {len(self.index)}."
            )

        # check_bool_indexer will throw exception if Series key cannot
        # be reindexed to match DataFrame rows
        key = check_bool_indexer(self.index, key)
        indexer = key.nonzero()[0]
        return self._take_with_is_copy(indexer, axis=0)

    def _getitem_multilevel(self, key):
        # self.columns is a MultiIndex
        loc = self.columns.get_loc(key)
        if isinstance(loc, (slice, np.ndarray)):
            new_columns = self.columns[loc]
            result_columns = maybe_droplevels(new_columns, key)
            if self._is_mixed_type:
                result = self.reindex(columns=new_columns)
                result.columns = result_columns
            else:
                new_values = self.values[:, loc]
                result = self._constructor(
                    new_values, index=self.index, columns=result_columns
                )
                result = result.__finalize__(self)

            # If there is only one column being returned, and its name is
            # either an empty string, or a tuple with an empty string as its
            # first element, then treat the empty string as a placeholder
            # and return the column as if the user had provided that empty
            # string in the key. If the result is a Series, exclude the
            # implied empty string from its name.
            if len(result.columns) == 1:
                top = result.columns[0]
                if isinstance(top, tuple):
                    top = top[0]
                if top == "":
                    result = result[""]
                    if isinstance(result, Series):
                        result = self._constructor_sliced(
                            result, index=self.index, name=key
                        )

            result._set_is_copy(self)
            return result
        else:
            # loc is neither a slice nor ndarray, so must be an int
            return self._ixs(loc, axis=1)

    def _get_value(self, index, col, takeable: bool = False) -> Scalar:
        """
        Quickly retrieve single value at passed column and index.

        Parameters
        ----------
        index : row label
        col : column label
        takeable : interpret the index/col as indexers, default False

        Returns
        -------
        scalar
        """
        if takeable:
            series = self._ixs(col, axis=1)
            return series._values[index]

        series = self._get_item_cache(col)
        engine = self.index._engine

        try:
            loc = engine.get_loc(index)
            return series._values[loc]
        except KeyError:
            # GH 20629
            if self.index.nlevels > 1:
                # partial indexing forbidden
                raise

        # we cannot handle direct indexing
        # use positional
        col = self.columns.get_loc(col)
        index = self.index.get_loc(index)
        return self._get_value(index, col, takeable=True)

    def __setitem__(self, key, value):
        key = com.apply_if_callable(key, self)

        # see if we can slice the rows
        indexer = convert_to_index_sliceable(self, key)
        if indexer is not None:
            # either we have a slice or we have a string that can be converted
            #  to a slice for partial-string date indexing
            return self._setitem_slice(indexer, value)

        if isinstance(key, DataFrame) or getattr(key, "ndim", None) == 2:
            self._setitem_frame(key, value)
        elif isinstance(key, (Series, np.ndarray, list, Index)):
            self._setitem_array(key, value)
        elif isinstance(value, DataFrame):
            self._set_item_frame_value(key, value)
        elif is_list_like(value) and 1 < len(
            self.columns.get_indexer_for([key])
        ) == len(value):
            # Column to set is duplicated
            self._setitem_array([key], value)
        else:
            # set column
            self._set_item(key, value)

    def _setitem_slice(self, key: slice, value):
        # NB: we can't just use self.loc[key] = value because that
        #  operates on labels and we need to operate positional for
        #  backwards-compat, xref GH#31469
        self._check_setitem_copy()
        self.iloc[key] = value

    def _setitem_array(self, key, value):
        # also raises Exception if object array with NA values
        if com.is_bool_indexer(key):
            # bool indexer is indexing along rows
            if len(key) != len(self.index):
                raise ValueError(
                    f"Item wrong length {len(key)} instead of {len(self.index)}!"
                )
            key = check_bool_indexer(self.index, key)
            indexer = key.nonzero()[0]
            self._check_setitem_copy()
            if isinstance(value, DataFrame):
                # GH#39931 reindex since iloc does not align
                value = value.reindex(self.index.take(indexer))
            self.iloc[indexer] = value

        else:
            if isinstance(value, DataFrame):
                check_key_length(self.columns, key, value)
                for k1, k2 in zip(key, value.columns):
                    self[k1] = value[k2]

            elif not is_list_like(value):
                for col in key:
                    self[col] = value

            elif isinstance(value, np.ndarray) and value.ndim == 2:
                self._iset_not_inplace(key, value)

            elif np.ndim(value) > 1:
                # list of lists
                value = DataFrame(value).values
                return self._setitem_array(key, value)

            else:
                self._iset_not_inplace(key, value)

    def _iset_not_inplace(self, key, value):
        # GH#39510 when setting with df[key] = obj with a list-like key and
        #  list-like value, we iterate over those listlikes and set columns
        #  one at a time.  This is different from dispatching to
        #  `self.loc[:, key]= value`  because loc.__setitem__ may overwrite
        #  data inplace, whereas this will insert new arrays.

        def igetitem(obj, i: int):
            # Note: we catch DataFrame obj before getting here, but
            #  hypothetically would return obj.iloc[:, i]
            if isinstance(obj, np.ndarray):
                return obj[..., i]
            else:
                return obj[i]

        if self.columns.is_unique:
            if np.shape(value)[-1] != len(key):
                raise ValueError("Columns must be same length as key")

            for i, col in enumerate(key):
                self[col] = igetitem(value, i)

        else:

            ilocs = self.columns.get_indexer_non_unique(key)[0]
            if (ilocs < 0).any():
                # key entries not in self.columns
                raise NotImplementedError

            if np.shape(value)[-1] != len(ilocs):
                raise ValueError("Columns must be same length as key")

            assert np.ndim(value) <= 2

            orig_columns = self.columns

            # Using self.iloc[:, i] = ... may set values inplace, which
            #  by convention we do not do in __setitem__
            try:
                self.columns = Index(range(len(self.columns)))
                for i, iloc in enumerate(ilocs):
                    self[iloc] = igetitem(value, i)
            finally:
                self.columns = orig_columns

    def _setitem_frame(self, key, value):
        # support boolean setting with DataFrame input, e.g.
        # df[df > df2] = 0
        if isinstance(key, np.ndarray):
            if key.shape != self.shape:
                raise ValueError("Array conditional must be same shape as self")
            key = self._constructor(key, **self._construct_axes_dict())

        if key.size and not is_bool_dtype(key.values):
            raise TypeError(
                "Must pass DataFrame or 2-d ndarray with boolean values only"
            )

        self._check_inplace_setting(value)
        self._check_setitem_copy()
        self._where(-key, value, inplace=True)

    def _set_item_frame_value(self, key, value: DataFrame) -> None:
        self._ensure_valid_index(value)

        # align columns
        if key in self.columns:
            loc = self.columns.get_loc(key)
            cols = self.columns[loc]
            len_cols = 1 if is_scalar(cols) else len(cols)
            if len_cols != len(value.columns):
                raise ValueError("Columns must be same length as key")

            # align right-hand-side columns if self.columns
            # is multi-index and self[key] is a sub-frame
            if isinstance(self.columns, MultiIndex) and isinstance(
                loc, (slice, Series, np.ndarray, Index)
            ):
                cols = maybe_droplevels(cols, key)
                if len(cols) and not cols.equals(value.columns):
                    value = value.reindex(cols, axis=1)

        # now align rows

        # error: Incompatible types in assignment (expression has type "ExtensionArray",
        # variable has type "DataFrame")
        value = _reindex_for_setitem(value, self.index)  # type: ignore[assignment]
        self._set_item_mgr(key, value)

    def _iset_item_mgr(self, loc: int, value) -> None:
        self._mgr.iset(loc, value)
        self._clear_item_cache()

    def _set_item_mgr(self, key, value):
        try:
            loc = self._info_axis.get_loc(key)
        except KeyError:
            # This item wasn't present, just insert at end
            self._mgr.insert(len(self._info_axis), key, value)
        else:
            self._iset_item_mgr(loc, value)

        # check if we are modifying a copy
        # try to set first as we want an invalid
        # value exception to occur first
        if len(self):
            self._check_setitem_copy()

    def _iset_item(self, loc: int, value):
        value = self._sanitize_column(value)
        self._iset_item_mgr(loc, value)

        # check if we are modifying a copy
        # try to set first as we want an invalid
        # value exception to occur first
        if len(self):
            self._check_setitem_copy()

    def _set_item(self, key, value) -> None:
        """
        Add series to DataFrame in specified column.

        If series is a numpy-array (not a Series/TimeSeries), it must be the
        same length as the DataFrames index or an error will be thrown.

        Series/TimeSeries will be conformed to the DataFrames index to
        ensure homogeneity.
        """
        value = self._sanitize_column(value)

        if (
            key in self.columns
            and value.ndim == 1
            and not is_extension_array_dtype(value)
        ):
            # broadcast across multiple columns if necessary
            if not self.columns.is_unique or isinstance(self.columns, MultiIndex):
                existing_piece = self[key]
                if isinstance(existing_piece, DataFrame):
                    value = np.tile(value, (len(existing_piece.columns), 1)).T

        self._set_item_mgr(key, value)

    def _set_value(
        self, index: IndexLabel, col, value: Scalar, takeable: bool = False
    ) -> None:
        """
        Put single value at passed column and index.

        Parameters
        ----------
        index : Label
            row label
        col : Label
            column label
        value : scalar
        takeable : bool, default False
            Sets whether or not index/col interpreted as indexers
        """
        try:
            if takeable:
                series = self._ixs(col, axis=1)
                series._set_value(index, value, takeable=True)
                return

            series = self._get_item_cache(col)
            engine = self.index._engine
            loc = engine.get_loc(index)
            validate_numeric_casting(series.dtype, value)

            series._values[loc] = value
            # Note: trying to use series._set_value breaks tests in
            #  tests.frame.indexing.test_indexing and tests.indexing.test_partial
        except (KeyError, TypeError):
            # set using a non-recursive method & reset the cache
            if takeable:
                self.iloc[index, col] = value
            else:
                self.loc[index, col] = value
            self._item_cache.pop(col, None)

    def _ensure_valid_index(self, value) -> None:
        """
        Ensure that if we don't have an index, that we can create one from the
        passed value.
        """
        # GH5632, make sure that we are a Series convertible
        if not len(self.index) and is_list_like(value) and len(value):
            if not isinstance(value, DataFrame):
                try:
                    value = Series(value)
                except (ValueError, NotImplementedError, TypeError) as err:
                    raise ValueError(
                        "Cannot set a frame with no defined index "
                        "and a value that cannot be converted to a Series"
                    ) from err

            # GH31368 preserve name of index
            index_copy = value.index.copy()
            if self.index.name is not None:
                index_copy.name = self.index.name

            self._mgr = self._mgr.reindex_axis(index_copy, axis=1, fill_value=np.nan)

    def _box_col_values(self, values, loc: int) -> Series:
        """
        Provide boxed values for a column.
        """
        # Lookup in columns so that if e.g. a str datetime was passed
        #  we attach the Timestamp object as the name.
        name = self.columns[loc]
        klass = self._constructor_sliced
        return klass(values, index=self.index, name=name, fastpath=True)

    # ----------------------------------------------------------------------
    # Unsorted

    def query(self, expr: str, inplace: bool = False, **kwargs):
        """
        Query the columns of a DataFrame with a boolean expression.

        Parameters
        ----------
        expr : str
            The query string to evaluate.

            You can refer to variables
            in the environment by prefixing them with an '@' character like
            ``@a + b``.

            You can refer to column names that are not valid Python variable names
            by surrounding them in backticks. Thus, column names containing spaces
            or punctuations (besides underscores) or starting with digits must be
            surrounded by backticks. (For example, a column named "Area (cm^2)" would
            be referenced as ```Area (cm^2)```). Column names which are Python keywords
            (like "list", "for", "import", etc) cannot be used.

            For example, if one of your columns is called ``a a`` and you want
            to sum it with ``b``, your query should be ```a a` + b``.

            .. versionadded:: 0.25.0
                Backtick quoting introduced.

            .. versionadded:: 1.0.0
                Expanding functionality of backtick quoting for more than only spaces.

        inplace : bool
            Whether the query should modify the data in place or return
            a modified copy.
        **kwargs
            See the documentation for :func:`eval` for complete details
            on the keyword arguments accepted by :meth:`DataFrame.query`.

        Returns
        -------
        DataFrame or None
            DataFrame resulting from the provided query expression or
            None if ``inplace=True``.

        See Also
        --------
        eval : Evaluate a string describing operations on
            DataFrame columns.
        DataFrame.eval : Evaluate a string describing operations on
            DataFrame columns.

        Notes
        -----
        The result of the evaluation of this expression is first passed to
        :attr:`DataFrame.loc` and if that fails because of a
        multidimensional key (e.g., a DataFrame) then the result will be passed
        to :meth:`DataFrame.__getitem__`.

        This method uses the top-level :func:`eval` function to
        evaluate the passed query.

        The :meth:`~pandas.DataFrame.query` method uses a slightly
        modified Python syntax by default. For example, the ``&`` and ``|``
        (bitwise) operators have the precedence of their boolean cousins,
        :keyword:`and` and :keyword:`or`. This *is* syntactically valid Python,
        however the semantics are different.

        You can change the semantics of the expression by passing the keyword
        argument ``parser='python'``. This enforces the same semantics as
        evaluation in Python space. Likewise, you can pass ``engine='python'``
        to evaluate an expression using Python itself as a backend. This is not
        recommended as it is inefficient compared to using ``numexpr`` as the
        engine.

        The :attr:`DataFrame.index` and
        :attr:`DataFrame.columns` attributes of the
        :class:`~pandas.DataFrame` instance are placed in the query namespace
        by default, which allows you to treat both the index and columns of the
        frame as a column in the frame.
        The identifier ``index`` is used for the frame index; you can also
        use the name of the index to identify it in a query. Please note that
        Python keywords may not be used as identifiers.

        For further details and examples see the ``query`` documentation in
        :ref:`indexing <indexing.query>`.

        *Backtick quoted variables*

        Backtick quoted variables are parsed as literal Python code and
        are converted internally to a Python valid identifier.
        This can lead to the following problems.

        During parsing a number of disallowed characters inside the backtick
        quoted string are replaced by strings that are allowed as a Python identifier.
        These characters include all operators in Python, the space character, the
        question mark, the exclamation mark, the dollar sign, and the euro sign.
        For other characters that fall outside the ASCII range (U+0001..U+007F)
        and those that are not further specified in PEP 3131,
        the query parser will raise an error.
        This excludes whitespace different than the space character,
        but also the hashtag (as it is used for comments) and the backtick
        itself (backtick can also not be escaped).

        In a special case, quotes that make a pair around a backtick can
        confuse the parser.
        For example, ```it's` > `that's``` will raise an error,
        as it forms a quoted string (``'s > `that'``) with a backtick inside.

        See also the Python documentation about lexical analysis
        (https://docs.python.org/3/reference/lexical_analysis.html)
        in combination with the source code in :mod:`pandas.core.computation.parsing`.

        Examples
        --------
        >>> df = pd.DataFrame({'A': range(1, 6),
        ...                    'B': range(10, 0, -2),
        ...                    'C C': range(10, 5, -1)})
        >>> df
           A   B  C C
        0  1  10   10
        1  2   8    9
        2  3   6    8
        3  4   4    7
        4  5   2    6
        >>> df.query('A > B')
           A  B  C C
        4  5  2    6

        The previous expression is equivalent to

        >>> df[df.A > df.B]
           A  B  C C
        4  5  2    6

        For columns with spaces in their name, you can use backtick quoting.

        >>> df.query('B == `C C`')
           A   B  C C
        0  1  10   10

        The previous expression is equivalent to

        >>> df[df.B == df['C C']]
           A   B  C C
        0  1  10   10
        """
        inplace = validate_bool_kwarg(inplace, "inplace")
        if not isinstance(expr, str):
            msg = f"expr must be a string to be evaluated, {type(expr)} given"
            raise ValueError(msg)
        kwargs["level"] = kwargs.pop("level", 0) + 1
        kwargs["target"] = None
        res = self.eval(expr, **kwargs)

        try:
            result = self.loc[res]
        except ValueError:
            # when res is multi-dimensional loc raises, but this is sometimes a
            # valid query
            result = self[res]

        if inplace:
            self._update_inplace(result)
            return None
        else:
            return result

    def eval(self, expr: str, inplace: bool = False, **kwargs):
        """
        Evaluate a string describing operations on DataFrame columns.

        Operates on columns only, not specific rows or elements.  This allows
        `eval` to run arbitrary code, which can make you vulnerable to code
        injection if you pass user input to this function.

        Parameters
        ----------
        expr : str
            The expression string to evaluate.
        inplace : bool, default False
            If the expression contains an assignment, whether to perform the
            operation inplace and mutate the existing DataFrame. Otherwise,
            a new DataFrame is returned.
        **kwargs
            See the documentation for :func:`eval` for complete details
            on the keyword arguments accepted by
            :meth:`~pandas.DataFrame.query`.

        Returns
        -------
        ndarray, scalar, pandas object, or None
            The result of the evaluation or None if ``inplace=True``.

        See Also
        --------
        DataFrame.query : Evaluates a boolean expression to query the columns
            of a frame.
        DataFrame.assign : Can evaluate an expression or function to create new
            values for a column.
        eval : Evaluate a Python expression as a string using various
            backends.

        Notes
        -----
        For more details see the API documentation for :func:`~eval`.
        For detailed examples see :ref:`enhancing performance with eval
        <enhancingperf.eval>`.

        Examples
        --------
        >>> df = pd.DataFrame({'A': range(1, 6), 'B': range(10, 0, -2)})
        >>> df
           A   B
        0  1  10
        1  2   8
        2  3   6
        3  4   4
        4  5   2
        >>> df.eval('A + B')
        0    11
        1    10
        2     9
        3     8
        4     7
        dtype: int64

        Assignment is allowed though by default the original DataFrame is not
        modified.

        >>> df.eval('C = A + B')
           A   B   C
        0  1  10  11
        1  2   8  10
        2  3   6   9
        3  4   4   8
        4  5   2   7
        >>> df
           A   B
        0  1  10
        1  2   8
        2  3   6
        3  4   4
        4  5   2

        Use ``inplace=True`` to modify the original DataFrame.

        >>> df.eval('C = A + B', inplace=True)
        >>> df
           A   B   C
        0  1  10  11
        1  2   8  10
        2  3   6   9
        3  4   4   8
        4  5   2   7

        Multiple columns can be assigned to using multi-line expressions:

        >>> df.eval(
        ...     '''
        ... C = A + B
        ... D = A - B
        ... '''
        ... )
           A   B   C  D
        0  1  10  11 -9
        1  2   8  10 -6
        2  3   6   9 -3
        3  4   4   8  0
        4  5   2   7  3
        """
        from pandas.core.computation.eval import eval as _eval

        inplace = validate_bool_kwarg(inplace, "inplace")
        resolvers = kwargs.pop("resolvers", None)
        kwargs["level"] = kwargs.pop("level", 0) + 1
        if resolvers is None:
            index_resolvers = self._get_index_resolvers()
            column_resolvers = self._get_cleaned_column_resolvers()
            resolvers = column_resolvers, index_resolvers
        if "target" not in kwargs:
            kwargs["target"] = self
        kwargs["resolvers"] = kwargs.get("resolvers", ()) + tuple(resolvers)

        return _eval(expr, inplace=inplace, **kwargs)

    def select_dtypes(self, include=None, exclude=None) -> DataFrame:
        """
        Return a subset of the DataFrame's columns based on the column dtypes.

        Parameters
        ----------
        include, exclude : scalar or list-like
            A selection of dtypes or strings to be included/excluded. At least
            one of these parameters must be supplied.

        Returns
        -------
        DataFrame
            The subset of the frame including the dtypes in ``include`` and
            excluding the dtypes in ``exclude``.

        Raises
        ------
        ValueError
            * If both of ``include`` and ``exclude`` are empty
            * If ``include`` and ``exclude`` have overlapping elements
            * If any kind of string dtype is passed in.

        See Also
        --------
        DataFrame.dtypes: Return Series with the data type of each column.

        Notes
        -----
        * To select all *numeric* types, use ``np.number`` or ``'number'``
        * To select strings you must use the ``object`` dtype, but note that
          this will return *all* object dtype columns
        * See the `numpy dtype hierarchy
          <https://numpy.org/doc/stable/reference/arrays.scalars.html>`__
        * To select datetimes, use ``np.datetime64``, ``'datetime'`` or
          ``'datetime64'``
        * To select timedeltas, use ``np.timedelta64``, ``'timedelta'`` or
          ``'timedelta64'``
        * To select Pandas categorical dtypes, use ``'category'``
        * To select Pandas datetimetz dtypes, use ``'datetimetz'`` (new in
          0.20.0) or ``'datetime64[ns, tz]'``

        Examples
        --------
        >>> df = pd.DataFrame({'a': [1, 2] * 3,
        ...                    'b': [True, False] * 3,
        ...                    'c': [1.0, 2.0] * 3})
        >>> df
                a      b  c
        0       1   True  1.0
        1       2  False  2.0
        2       1   True  1.0
        3       2  False  2.0
        4       1   True  1.0
        5       2  False  2.0

        >>> df.select_dtypes(include='bool')
           b
        0  True
        1  False
        2  True
        3  False
        4  True
        5  False

        >>> df.select_dtypes(include=['float64'])
           c
        0  1.0
        1  2.0
        2  1.0
        3  2.0
        4  1.0
        5  2.0

        >>> df.select_dtypes(exclude=['int64'])
               b    c
        0   True  1.0
        1  False  2.0
        2   True  1.0
        3  False  2.0
        4   True  1.0
        5  False  2.0
        """
        if not is_list_like(include):
            include = (include,) if include is not None else ()
        if not is_list_like(exclude):
            exclude = (exclude,) if exclude is not None else ()

        selection = (frozenset(include), frozenset(exclude))

        if not any(selection):
            raise ValueError("at least one of include or exclude must be nonempty")

        # convert the myriad valid dtypes object to a single representation
        def check_int_infer_dtype(dtypes):
            converted_dtypes = []
            for dtype in dtypes:
                # Numpy maps int to different types (int32, in64) on Windows and Linux
                # see https://github.com/numpy/numpy/issues/9464
                if (isinstance(dtype, str) and dtype == "int") or (dtype is int):
                    converted_dtypes.append(np.int32)
                    # error: Argument 1 to "append" of "list" has incompatible type
                    # "Type[signedinteger[Any]]"; expected "Type[signedinteger[Any]]"
                    converted_dtypes.append(np.int64)  # type: ignore[arg-type]
                else:
                    # error: Argument 1 to "append" of "list" has incompatible type
                    # "Union[dtype[Any], ExtensionDtype]"; expected
                    # "Type[signedinteger[Any]]"
                    converted_dtypes.append(
                        infer_dtype_from_object(dtype)  # type: ignore[arg-type]
                    )
            return frozenset(converted_dtypes)

        include = check_int_infer_dtype(include)
        exclude = check_int_infer_dtype(exclude)

        for dtypes in (include, exclude):
            invalidate_string_dtypes(dtypes)

        # can't both include AND exclude!
        if not include.isdisjoint(exclude):
            raise ValueError(f"include and exclude overlap on {(include & exclude)}")

        # We raise when both include and exclude are empty
        # Hence, we can just shrink the columns we want to keep
        keep_these = np.full(self.shape[1], True)

        def extract_unique_dtypes_from_dtypes_set(
            dtypes_set: FrozenSet[Dtype], unique_dtypes: np.ndarray
        ) -> List[Dtype]:
            extracted_dtypes = [
                unique_dtype
                for unique_dtype in unique_dtypes
                if (
                    issubclass(
                        # error: Argument 1 to "tuple" has incompatible type
                        # "FrozenSet[Union[ExtensionDtype, Union[str, Any], Type[str],
                        # Type[float], Type[int], Type[complex], Type[bool],
                        # Type[object]]]"; expected "Iterable[Union[type, Tuple[Any,
                        # ...]]]"
                        unique_dtype.type,
                        tuple(dtypes_set),  # type: ignore[arg-type]
                    )
                    or (
                        np.number in dtypes_set
                        and getattr(unique_dtype, "_is_numeric", False)
                    )
                )
            ]
            return extracted_dtypes

        unique_dtypes = self.dtypes.unique()

        if include:
            included_dtypes = extract_unique_dtypes_from_dtypes_set(
                include, unique_dtypes
            )
            keep_these &= self.dtypes.isin(included_dtypes)

        if exclude:
            excluded_dtypes = extract_unique_dtypes_from_dtypes_set(
                exclude, unique_dtypes
            )
            keep_these &= ~self.dtypes.isin(excluded_dtypes)

        # error: "ndarray" has no attribute "values"
        return self.iloc[:, keep_these.values]  # type: ignore[attr-defined]

    def insert(self, loc, column, value, allow_duplicates: bool = False) -> None:
        """
        Insert column into DataFrame at specified location.

        Raises a ValueError if `column` is already contained in the DataFrame,
        unless `allow_duplicates` is set to True.

        Parameters
        ----------
        loc : int
            Insertion index. Must verify 0 <= loc <= len(columns).
        column : str, number, or hashable object
            Label of the inserted column.
        value : int, Series, or array-like
        allow_duplicates : bool, optional

        See Also
        --------
        Index.insert : Insert new item by index.

        Examples
        --------
        >>> df = pd.DataFrame({'col1': [1, 2], 'col2': [3, 4]})
        >>> df
           col1  col2
        0     1     3
        1     2     4
        >>> df.insert(1, "newcol", [99, 99])
        >>> df
           col1  newcol  col2
        0     1      99     3
        1     2      99     4
        >>> df.insert(0, "col1", [100, 100], allow_duplicates=True)
        >>> df
           col1  col1  newcol  col2
        0   100     1      99     3
        1   100     2      99     4

        Notice that pandas uses index alignment in case of `value` from type `Series`:

        >>> df.insert(0, "col0", pd.Series([5, 6], index=[1, 2]))
        >>> df
           col0  col1  col1  newcol  col2
        0   NaN   100     1      99     3
        1   5.0   100     2      99     4
        """
        if allow_duplicates and not self.flags.allows_duplicate_labels:
            raise ValueError(
                "Cannot specify 'allow_duplicates=True' when "
                "'self.flags.allows_duplicate_labels' is False."
            )
        value = self._sanitize_column(value)
        self._mgr.insert(loc, column, value, allow_duplicates=allow_duplicates)

    def assign(self, **kwargs) -> DataFrame:
        r"""
        Assign new columns to a DataFrame.

        Returns a new object with all original columns in addition to new ones.
        Existing columns that are re-assigned will be overwritten.

        Parameters
        ----------
        **kwargs : dict of {str: callable or Series}
            The column names are keywords. If the values are
            callable, they are computed on the DataFrame and
            assigned to the new columns. The callable must not
            change input DataFrame (though pandas doesn't check it).
            If the values are not callable, (e.g. a Series, scalar, or array),
            they are simply assigned.

        Returns
        -------
        DataFrame
            A new DataFrame with the new columns in addition to
            all the existing columns.

        Notes
        -----
        Assigning multiple columns within the same ``assign`` is possible.
        Later items in '\*\*kwargs' may refer to newly created or modified
        columns in 'df'; items are computed and assigned into 'df' in order.

        Examples
        --------
        >>> df = pd.DataFrame({'temp_c': [17.0, 25.0]},
        ...                   index=['Portland', 'Berkeley'])
        >>> df
                  temp_c
        Portland    17.0
        Berkeley    25.0

        Where the value is a callable, evaluated on `df`:

        >>> df.assign(temp_f=lambda x: x.temp_c * 9 / 5 + 32)
                  temp_c  temp_f
        Portland    17.0    62.6
        Berkeley    25.0    77.0

        Alternatively, the same behavior can be achieved by directly
        referencing an existing Series or sequence:

        >>> df.assign(temp_f=df['temp_c'] * 9 / 5 + 32)
                  temp_c  temp_f
        Portland    17.0    62.6
        Berkeley    25.0    77.0

        You can create multiple columns within the same assign where one
        of the columns depends on another one defined within the same assign:

        >>> df.assign(temp_f=lambda x: x['temp_c'] * 9 / 5 + 32,
        ...           temp_k=lambda x: (x['temp_f'] +  459.67) * 5 / 9)
                  temp_c  temp_f  temp_k
        Portland    17.0    62.6  290.15
        Berkeley    25.0    77.0  298.15
        """
        data = self.copy()

        for k, v in kwargs.items():
            data[k] = com.apply_if_callable(v, data)
        return data

    def _sanitize_column(self, value) -> ArrayLike:
        """
        Ensures new columns (which go into the BlockManager as new blocks) are
        always copied and converted into an array.

        Parameters
        ----------
        value : scalar, Series, or array-like

        Returns
        -------
        numpy.ndarray or ExtensionArray
        """
        self._ensure_valid_index(value)

        # We should never get here with DataFrame value
        if isinstance(value, Series):
            value = _reindex_for_setitem(value, self.index)

        elif isinstance(value, ExtensionArray):
            # Explicitly copy here
            value = value.copy()
            com.require_length_match(value, self.index)

        elif is_sequence(value):
            com.require_length_match(value, self.index)

            # turn me into an ndarray
            if not isinstance(value, (np.ndarray, Index)):
                if isinstance(value, list) and len(value) > 0:
                    value = maybe_convert_platform(value)
                else:
                    value = com.asarray_tuplesafe(value)
            elif isinstance(value, Index):
                value = value.copy(deep=True)._values
            else:
                value = value.copy()

            # possibly infer to datetimelike
            if is_object_dtype(value.dtype):
                value = sanitize_array(value, None)

        else:
            value = construct_1d_arraylike_from_scalar(value, len(self), dtype=None)

        return value

    @property
    def _series(self):
        return {
            item: Series(
                self._mgr.iget(idx), index=self.index, name=item, fastpath=True
            )
            for idx, item in enumerate(self.columns)
        }

    def lookup(
        self, row_labels: Sequence[IndexLabel], col_labels: Sequence[IndexLabel]
    ) -> np.ndarray:
        """
        Label-based "fancy indexing" function for DataFrame.
        Given equal-length arrays of row and column labels, return an
        array of the values corresponding to each (row, col) pair.

        .. deprecated:: 1.2.0
            DataFrame.lookup is deprecated,
            use DataFrame.melt and DataFrame.loc instead.
            For further details see
            :ref:`Looking up values by index/column labels <indexing.lookup>`.

        Parameters
        ----------
        row_labels : sequence
            The row labels to use for lookup.
        col_labels : sequence
            The column labels to use for lookup.

        Returns
        -------
        numpy.ndarray
            The found values.
        """
        msg = (
            "The 'lookup' method is deprecated and will be"
            "removed in a future version."
            "You can use DataFrame.melt and DataFrame.loc"
            "as a substitute."
        )
        warnings.warn(msg, FutureWarning, stacklevel=2)

        n = len(row_labels)
        if n != len(col_labels):
            raise ValueError("Row labels must have same size as column labels")
        if not (self.index.is_unique and self.columns.is_unique):
            # GH#33041
            raise ValueError("DataFrame.lookup requires unique index and columns")

        thresh = 1000
        if not self._is_mixed_type or n > thresh:
            values = self.values
            ridx = self.index.get_indexer(row_labels)
            cidx = self.columns.get_indexer(col_labels)
            if (ridx == -1).any():
                raise KeyError("One or more row labels was not found")
            if (cidx == -1).any():
                raise KeyError("One or more column labels was not found")
            flat_index = ridx * len(self.columns) + cidx
            result = values.flat[flat_index]
        else:
            result = np.empty(n, dtype="O")
            for i, (r, c) in enumerate(zip(row_labels, col_labels)):
                result[i] = self._get_value(r, c)

        if is_object_dtype(result):
            result = lib.maybe_convert_objects(result)

        return result

    # ----------------------------------------------------------------------
    # Reindexing and alignment

    def _reindex_axes(self, axes, level, limit, tolerance, method, fill_value, copy):
        frame = self

        columns = axes["columns"]
        if columns is not None:
            frame = frame._reindex_columns(
                columns, method, copy, level, fill_value, limit, tolerance
            )

        index = axes["index"]
        if index is not None:
            frame = frame._reindex_index(
                index, method, copy, level, fill_value, limit, tolerance
            )

        return frame

    def _reindex_index(
        self,
        new_index,
        method,
        copy: bool,
        level: Level,
        fill_value=np.nan,
        limit=None,
        tolerance=None,
    ):
        new_index, indexer = self.index.reindex(
            new_index, method=method, level=level, limit=limit, tolerance=tolerance
        )
        return self._reindex_with_indexers(
            {0: [new_index, indexer]},
            copy=copy,
            fill_value=fill_value,
            allow_dups=False,
        )

    def _reindex_columns(
        self,
        new_columns,
        method,
        copy: bool,
        level: Level,
        fill_value=None,
        limit=None,
        tolerance=None,
    ):
        new_columns, indexer = self.columns.reindex(
            new_columns, method=method, level=level, limit=limit, tolerance=tolerance
        )
        return self._reindex_with_indexers(
            {1: [new_columns, indexer]},
            copy=copy,
            fill_value=fill_value,
            allow_dups=False,
        )

    def _reindex_multi(self, axes, copy: bool, fill_value) -> DataFrame:
        """
        We are guaranteed non-Nones in the axes.
        """
        new_index, row_indexer = self.index.reindex(axes["index"])
        new_columns, col_indexer = self.columns.reindex(axes["columns"])

        if row_indexer is not None and col_indexer is not None:
            indexer = row_indexer, col_indexer
            # error: Argument 2 to "take_2d_multi" has incompatible type "Tuple[Any,
            # Any]"; expected "ndarray"
            new_values = take_2d_multi(
                self.values, indexer, fill_value=fill_value  # type: ignore[arg-type]
            )
            return self._constructor(new_values, index=new_index, columns=new_columns)
        else:
            return self._reindex_with_indexers(
                {0: [new_index, row_indexer], 1: [new_columns, col_indexer]},
                copy=copy,
                fill_value=fill_value,
            )

    @doc(NDFrame.align, **_shared_doc_kwargs)
    def align(
        self,
        other,
        join: str = "outer",
        axis: Optional[Axis] = None,
        level: Optional[Level] = None,
        copy: bool = True,
        fill_value=None,
        method: Optional[str] = None,
        limit=None,
        fill_axis: Axis = 0,
        broadcast_axis: Optional[Axis] = None,
    ) -> DataFrame:
        return super().align(
            other,
            join=join,
            axis=axis,
            level=level,
            copy=copy,
            fill_value=fill_value,
            method=method,
            limit=limit,
            fill_axis=fill_axis,
            broadcast_axis=broadcast_axis,
        )

    @overload
    def set_axis(
        self, labels, axis: Axis = ..., inplace: Literal[False] = ...
    ) -> DataFrame:
        ...

    @overload
    def set_axis(self, labels, axis: Axis, inplace: Literal[True]) -> None:
        ...

    @overload
    def set_axis(self, labels, *, inplace: Literal[True]) -> None:
        ...

    @overload
    def set_axis(
        self, labels, axis: Axis = ..., inplace: bool = ...
    ) -> Optional[DataFrame]:
        ...

    @Appender(
        """
        Examples
        --------
        >>> df = pd.DataFrame({"A": [1, 2, 3], "B": [4, 5, 6]})

        Change the row labels.

        >>> df.set_axis(['a', 'b', 'c'], axis='index')
           A  B
        a  1  4
        b  2  5
        c  3  6

        Change the column labels.

        >>> df.set_axis(['I', 'II'], axis='columns')
           I  II
        0  1   4
        1  2   5
        2  3   6

        Now, update the labels inplace.

        >>> df.set_axis(['i', 'ii'], axis='columns', inplace=True)
        >>> df
           i  ii
        0  1   4
        1  2   5
        2  3   6
        """
    )
    @Substitution(
        **_shared_doc_kwargs,
        extended_summary_sub=" column or",
        axis_description_sub=", and 1 identifies the columns",
        see_also_sub=" or columns",
    )
    @Appender(NDFrame.set_axis.__doc__)
    def set_axis(self, labels, axis: Axis = 0, inplace: bool = False):
        return super().set_axis(labels, axis=axis, inplace=inplace)

    @Substitution(**_shared_doc_kwargs)
    @Appender(NDFrame.reindex.__doc__)
    @rewrite_axis_style_signature(
        "labels",
        [
            ("method", None),
            ("copy", True),
            ("level", None),
            ("fill_value", np.nan),
            ("limit", None),
            ("tolerance", None),
        ],
    )
    def reindex(self, *args, **kwargs) -> DataFrame:
        axes = validate_axis_style_args(self, args, kwargs, "labels", "reindex")
        kwargs.update(axes)
        # Pop these, since the values are in `kwargs` under different names
        kwargs.pop("axis", None)
        kwargs.pop("labels", None)
        return super().reindex(**kwargs)

    def drop(
        self,
        labels=None,
        axis: Axis = 0,
        index=None,
        columns=None,
        level: Optional[Level] = None,
        inplace: bool = False,
        errors: str = "raise",
    ):
        """
        Drop specified labels from rows or columns.

        Remove rows or columns by specifying label names and corresponding
        axis, or by specifying directly index or column names. When using a
        multi-index, labels on different levels can be removed by specifying
        the level.

        Parameters
        ----------
        labels : single label or list-like
            Index or column labels to drop.
        axis : {0 or 'index', 1 or 'columns'}, default 0
            Whether to drop labels from the index (0 or 'index') or
            columns (1 or 'columns').
        index : single label or list-like
            Alternative to specifying axis (``labels, axis=0``
            is equivalent to ``index=labels``).
        columns : single label or list-like
            Alternative to specifying axis (``labels, axis=1``
            is equivalent to ``columns=labels``).
        level : int or level name, optional
            For MultiIndex, level from which the labels will be removed.
        inplace : bool, default False
            If False, return a copy. Otherwise, do operation
            inplace and return None.
        errors : {'ignore', 'raise'}, default 'raise'
            If 'ignore', suppress error and only existing labels are
            dropped.

        Returns
        -------
        DataFrame or None
            DataFrame without the removed index or column labels or
            None if ``inplace=True``.

        Raises
        ------
        KeyError
            If any of the labels is not found in the selected axis.

        See Also
        --------
        DataFrame.loc : Label-location based indexer for selection by label.
        DataFrame.dropna : Return DataFrame with labels on given axis omitted
            where (all or any) data are missing.
        DataFrame.drop_duplicates : Return DataFrame with duplicate rows
            removed, optionally only considering certain columns.
        Series.drop : Return Series with specified index labels removed.

        Examples
        --------
        >>> df = pd.DataFrame(np.arange(12).reshape(3, 4),
        ...                   columns=['A', 'B', 'C', 'D'])
        >>> df
           A  B   C   D
        0  0  1   2   3
        1  4  5   6   7
        2  8  9  10  11

        Drop columns

        >>> df.drop(['B', 'C'], axis=1)
           A   D
        0  0   3
        1  4   7
        2  8  11

        >>> df.drop(columns=['B', 'C'])
           A   D
        0  0   3
        1  4   7
        2  8  11

        Drop a row by index

        >>> df.drop([0, 1])
           A  B   C   D
        2  8  9  10  11

        Drop columns and/or rows of MultiIndex DataFrame

        >>> midx = pd.MultiIndex(levels=[['lama', 'cow', 'falcon'],
        ...                              ['speed', 'weight', 'length']],
        ...                      codes=[[0, 0, 0, 1, 1, 1, 2, 2, 2],
        ...                             [0, 1, 2, 0, 1, 2, 0, 1, 2]])
        >>> df = pd.DataFrame(index=midx, columns=['big', 'small'],
        ...                   data=[[45, 30], [200, 100], [1.5, 1], [30, 20],
        ...                         [250, 150], [1.5, 0.8], [320, 250],
        ...                         [1, 0.8], [0.3, 0.2]])
        >>> df
                        big     small
        lama    speed   45.0    30.0
                weight  200.0   100.0
                length  1.5     1.0
        cow     speed   30.0    20.0
                weight  250.0   150.0
                length  1.5     0.8
        falcon  speed   320.0   250.0
                weight  1.0     0.8
                length  0.3     0.2

        >>> df.drop(index='cow', columns='small')
                        big
        lama    speed   45.0
                weight  200.0
                length  1.5
        falcon  speed   320.0
                weight  1.0
                length  0.3

        >>> df.drop(index='length', level=1)
                        big     small
        lama    speed   45.0    30.0
                weight  200.0   100.0
        cow     speed   30.0    20.0
                weight  250.0   150.0
        falcon  speed   320.0   250.0
                weight  1.0     0.8
        """
        return super().drop(
            labels=labels,
            axis=axis,
            index=index,
            columns=columns,
            level=level,
            inplace=inplace,
            errors=errors,
        )

    @rewrite_axis_style_signature(
        "mapper",
        [("copy", True), ("inplace", False), ("level", None), ("errors", "ignore")],
    )
    def rename(
        self,
        mapper: Optional[Renamer] = None,
        *,
        index: Optional[Renamer] = None,
        columns: Optional[Renamer] = None,
        axis: Optional[Axis] = None,
        copy: bool = True,
        inplace: bool = False,
        level: Optional[Level] = None,
        errors: str = "ignore",
    ) -> Optional[DataFrame]:
        """
        Alter axes labels.

        Function / dict values must be unique (1-to-1). Labels not contained in
        a dict / Series will be left as-is. Extra labels listed don't throw an
        error.

        See the :ref:`user guide <basics.rename>` for more.

        Parameters
        ----------
        mapper : dict-like or function
            Dict-like or function transformations to apply to
            that axis' values. Use either ``mapper`` and ``axis`` to
            specify the axis to target with ``mapper``, or ``index`` and
            ``columns``.
        index : dict-like or function
            Alternative to specifying axis (``mapper, axis=0``
            is equivalent to ``index=mapper``).
        columns : dict-like or function
            Alternative to specifying axis (``mapper, axis=1``
            is equivalent to ``columns=mapper``).
        axis : {0 or 'index', 1 or 'columns'}, default 0
            Axis to target with ``mapper``. Can be either the axis name
            ('index', 'columns') or number (0, 1). The default is 'index'.
        copy : bool, default True
            Also copy underlying data.
        inplace : bool, default False
            Whether to return a new DataFrame. If True then value of copy is
            ignored.
        level : int or level name, default None
            In case of a MultiIndex, only rename labels in the specified
            level.
        errors : {'ignore', 'raise'}, default 'ignore'
            If 'raise', raise a `KeyError` when a dict-like `mapper`, `index`,
            or `columns` contains labels that are not present in the Index
            being transformed.
            If 'ignore', existing keys will be renamed and extra keys will be
            ignored.

        Returns
        -------
        DataFrame or None
            DataFrame with the renamed axis labels or None if ``inplace=True``.

        Raises
        ------
        KeyError
            If any of the labels is not found in the selected axis and
            "errors='raise'".

        See Also
        --------
        DataFrame.rename_axis : Set the name of the axis.

        Examples
        --------
        ``DataFrame.rename`` supports two calling conventions

        * ``(index=index_mapper, columns=columns_mapper, ...)``
        * ``(mapper, axis={'index', 'columns'}, ...)``

        We *highly* recommend using keyword arguments to clarify your
        intent.

        Rename columns using a mapping:

        >>> df = pd.DataFrame({"A": [1, 2, 3], "B": [4, 5, 6]})
        >>> df.rename(columns={"A": "a", "B": "c"})
           a  c
        0  1  4
        1  2  5
        2  3  6

        Rename index using a mapping:

        >>> df.rename(index={0: "x", 1: "y", 2: "z"})
           A  B
        x  1  4
        y  2  5
        z  3  6

        Cast index labels to a different type:

        >>> df.index
        RangeIndex(start=0, stop=3, step=1)
        >>> df.rename(index=str).index
        Index(['0', '1', '2'], dtype='object')

        >>> df.rename(columns={"A": "a", "B": "b", "C": "c"}, errors="raise")
        Traceback (most recent call last):
        KeyError: ['C'] not found in axis

        Using axis-style parameters:

        >>> df.rename(str.lower, axis='columns')
           a  b
        0  1  4
        1  2  5
        2  3  6

        >>> df.rename({1: 2, 2: 4}, axis='index')
           A  B
        0  1  4
        2  2  5
        4  3  6
        """
        return super().rename(
            mapper=mapper,
            index=index,
            columns=columns,
            axis=axis,
            copy=copy,
            inplace=inplace,
            level=level,
            errors=errors,
        )

    @doc(NDFrame.fillna, **_shared_doc_kwargs)
    def fillna(
        self,
        value=None,
        method: Optional[str] = None,
        axis: Optional[Axis] = None,
        inplace: bool = False,
        limit=None,
        downcast=None,
    ) -> Optional[DataFrame]:
        return super().fillna(
            value=value,
            method=method,
            axis=axis,
            inplace=inplace,
            limit=limit,
            downcast=downcast,
        )

    def pop(self, item: Hashable) -> Series:
        """
        Return item and drop from frame. Raise KeyError if not found.

        Parameters
        ----------
        item : label
            Label of column to be popped.

        Returns
        -------
        Series

        Examples
        --------
        >>> df = pd.DataFrame([('falcon', 'bird', 389.0),
        ...                    ('parrot', 'bird', 24.0),
        ...                    ('lion', 'mammal', 80.5),
        ...                    ('monkey', 'mammal', np.nan)],
        ...                   columns=('name', 'class', 'max_speed'))
        >>> df
             name   class  max_speed
        0  falcon    bird      389.0
        1  parrot    bird       24.0
        2    lion  mammal       80.5
        3  monkey  mammal        NaN

        >>> df.pop('class')
        0      bird
        1      bird
        2    mammal
        3    mammal
        Name: class, dtype: object

        >>> df
             name  max_speed
        0  falcon      389.0
        1  parrot       24.0
        2    lion       80.5
        3  monkey        NaN
        """
        return super().pop(item=item)

    @doc(NDFrame.replace, **_shared_doc_kwargs)
    def replace(
        self,
        to_replace=None,
        value=None,
        inplace: bool = False,
        limit=None,
        regex: bool = False,
        method: str = "pad",
    ):
        return super().replace(
            to_replace=to_replace,
            value=value,
            inplace=inplace,
            limit=limit,
            regex=regex,
            method=method,
        )

    def _replace_columnwise(
        self, mapping: Dict[Hashable, Tuple[Any, Any]], inplace: bool, regex
    ):
        """
        Dispatch to Series.replace column-wise.


        Parameters
        ----------
        mapping : dict
            of the form {col: (target, value)}
        inplace : bool
        regex : bool or same types as `to_replace` in DataFrame.replace

        Returns
        -------
        DataFrame or None
        """
        # Operate column-wise
        res = self if inplace else self.copy()
        ax = self.columns

        for i in range(len(ax)):
            if ax[i] in mapping:
                ser = self.iloc[:, i]

                target, value = mapping[ax[i]]
                newobj = ser.replace(target, value, regex=regex)

                res.iloc[:, i] = newobj

        if inplace:
            return
        return res.__finalize__(self)

    @doc(NDFrame.shift, klass=_shared_doc_kwargs["klass"])
    def shift(
        self,
        periods=1,
        freq: Optional[Frequency] = None,
        axis: Axis = 0,
        fill_value=lib.no_default,
    ) -> DataFrame:
        axis = self._get_axis_number(axis)

        ncols = len(self.columns)
        if axis == 1 and periods != 0 and fill_value is lib.no_default and ncols > 0:
            # We will infer fill_value to match the closest column

            # Use a column that we know is valid for our column's dtype GH#38434
            label = self.columns[0]

            if periods > 0:
                result = self.iloc[:, :-periods]
                for col in range(min(ncols, abs(periods))):
                    # TODO(EA2D): doing this in a loop unnecessary with 2D EAs
                    # Define filler inside loop so we get a copy
                    filler = self.iloc[:, 0].shift(len(self))
                    result.insert(0, label, filler, allow_duplicates=True)
            else:
                result = self.iloc[:, -periods:]
                for col in range(min(ncols, abs(periods))):
                    # Define filler inside loop so we get a copy
                    filler = self.iloc[:, -1].shift(len(self))
                    result.insert(
                        len(result.columns), label, filler, allow_duplicates=True
                    )

            result.columns = self.columns.copy()
            return result

        return super().shift(
            periods=periods, freq=freq, axis=axis, fill_value=fill_value
        )

    def set_index(
        self,
        keys,
        drop: bool = True,
        append: bool = False,
        inplace: bool = False,
        verify_integrity: bool = False,
    ):
        """
        Set the DataFrame index using existing columns.

        Set the DataFrame index (row labels) using one or more existing
        columns or arrays (of the correct length). The index can replace the
        existing index or expand on it.

        Parameters
        ----------
        keys : label or array-like or list of labels/arrays
            This parameter can be either a single column key, a single array of
            the same length as the calling DataFrame, or a list containing an
            arbitrary combination of column keys and arrays. Here, "array"
            encompasses :class:`Series`, :class:`Index`, ``np.ndarray``, and
            instances of :class:`~collections.abc.Iterator`.
        drop : bool, default True
            Delete columns to be used as the new index.
        append : bool, default False
            Whether to append columns to existing index.
        inplace : bool, default False
            If True, modifies the DataFrame in place (do not create a new object).
        verify_integrity : bool, default False
            Check the new index for duplicates. Otherwise defer the check until
            necessary. Setting to False will improve the performance of this
            method.

        Returns
        -------
        DataFrame or None
            Changed row labels or None if ``inplace=True``.

        See Also
        --------
        DataFrame.reset_index : Opposite of set_index.
        DataFrame.reindex : Change to new indices or expand indices.
        DataFrame.reindex_like : Change to same indices as other DataFrame.

        Examples
        --------
        >>> df = pd.DataFrame({'month': [1, 4, 7, 10],
        ...                    'year': [2012, 2014, 2013, 2014],
        ...                    'sale': [55, 40, 84, 31]})
        >>> df
           month  year  sale
        0      1  2012    55
        1      4  2014    40
        2      7  2013    84
        3     10  2014    31

        Set the index to become the 'month' column:

        >>> df.set_index('month')
               year  sale
        month
        1      2012    55
        4      2014    40
        7      2013    84
        10     2014    31

        Create a MultiIndex using columns 'year' and 'month':

        >>> df.set_index(['year', 'month'])
                    sale
        year  month
        2012  1     55
        2014  4     40
        2013  7     84
        2014  10    31

        Create a MultiIndex using an Index and a column:

        >>> df.set_index([pd.Index([1, 2, 3, 4]), 'year'])
                 month  sale
           year
        1  2012  1      55
        2  2014  4      40
        3  2013  7      84
        4  2014  10     31

        Create a MultiIndex using two Series:

        >>> s = pd.Series([1, 2, 3, 4])
        >>> df.set_index([s, s**2])
              month  year  sale
        1 1       1  2012    55
        2 4       4  2014    40
        3 9       7  2013    84
        4 16     10  2014    31
        """
        inplace = validate_bool_kwarg(inplace, "inplace")
        self._check_inplace_and_allows_duplicate_labels(inplace)
        if not isinstance(keys, list):
            keys = [keys]

        err_msg = (
            'The parameter "keys" may be a column key, one-dimensional '
            "array, or a list containing only valid column keys and "
            "one-dimensional arrays."
        )

        missing: List[Hashable] = []
        for col in keys:
            if isinstance(col, (Index, Series, np.ndarray, list, abc.Iterator)):
                # arrays are fine as long as they are one-dimensional
                # iterators get converted to list below
                if getattr(col, "ndim", 1) != 1:
                    raise ValueError(err_msg)
            else:
                # everything else gets tried as a key; see GH 24969
                try:
                    found = col in self.columns
                except TypeError as err:
                    raise TypeError(
                        f"{err_msg}. Received column of type {type(col)}"
                    ) from err
                else:
                    if not found:
                        missing.append(col)

        if missing:
            raise KeyError(f"None of {missing} are in the columns")

        if inplace:
            frame = self
        else:
            frame = self.copy()

        arrays = []
        names: List[Hashable] = []
        if append:
            names = list(self.index.names)
            if isinstance(self.index, MultiIndex):
                for i in range(self.index.nlevels):
                    arrays.append(self.index._get_level_values(i))
            else:
                arrays.append(self.index)

        to_remove: List[Hashable] = []
        for col in keys:
            if isinstance(col, MultiIndex):
                for n in range(col.nlevels):
                    arrays.append(col._get_level_values(n))
                names.extend(col.names)
            elif isinstance(col, (Index, Series)):
                # if Index then not MultiIndex (treated above)

                # error: Argument 1 to "append" of "list" has incompatible type
                #  "Union[Index, Series]"; expected "Index"
                arrays.append(col)  # type:ignore[arg-type]
                names.append(col.name)
            elif isinstance(col, (list, np.ndarray)):
                # error: Argument 1 to "append" of "list" has incompatible type
                # "Union[List[Any], ndarray]"; expected "Index"
                arrays.append(col)  # type: ignore[arg-type]
                names.append(None)
            elif isinstance(col, abc.Iterator):
                # error: Argument 1 to "append" of "list" has incompatible type
                # "List[Any]"; expected "Index"
                arrays.append(list(col))  # type: ignore[arg-type]
                names.append(None)
            # from here, col can only be a column label
            else:
                arrays.append(frame[col]._values)
                names.append(col)
                if drop:
                    to_remove.append(col)

            if len(arrays[-1]) != len(self):
                # check newest element against length of calling frame, since
                # ensure_index_from_sequences would not raise for append=False.
                raise ValueError(
                    f"Length mismatch: Expected {len(self)} rows, "
                    f"received array of length {len(arrays[-1])}"
                )

        index = ensure_index_from_sequences(arrays, names)

        if verify_integrity and not index.is_unique:
            duplicates = index[index.duplicated()].unique()
            raise ValueError(f"Index has duplicate keys: {duplicates}")

        # use set to handle duplicate column names gracefully in case of drop
        for c in set(to_remove):
            del frame[c]

        # clear up memory usage
        index._cleanup()

        frame.index = index

        if not inplace:
            return frame

    @overload
    def reset_index(
        self,
        level: Optional[Union[Hashable, Sequence[Hashable]]] = ...,
        drop: bool = ...,
        inplace: Literal[False] = ...,
        col_level: Hashable = ...,
        col_fill: Hashable = ...,
    ) -> DataFrame:
        ...

    @overload
    def reset_index(
        self,
        level: Optional[Union[Hashable, Sequence[Hashable]]],
        drop: bool,
        inplace: Literal[True],
        col_level: Hashable = ...,
        col_fill: Hashable = ...,
    ) -> None:
        ...

    @overload
    def reset_index(
        self,
        *,
        drop: bool,
        inplace: Literal[True],
        col_level: Hashable = ...,
        col_fill: Hashable = ...,
    ) -> None:
        ...

    @overload
    def reset_index(
        self,
        *,
        level: Optional[Union[Hashable, Sequence[Hashable]]],
        inplace: Literal[True],
        col_level: Hashable = ...,
        col_fill: Hashable = ...,
    ) -> None:
        ...

    @overload
    def reset_index(
        self,
        *,
        inplace: Literal[True],
        col_level: Hashable = ...,
        col_fill: Hashable = ...,
    ) -> None:
        ...

    @overload
    def reset_index(
        self,
        level: Optional[Union[Hashable, Sequence[Hashable]]] = ...,
        drop: bool = ...,
        inplace: bool = ...,
        col_level: Hashable = ...,
        col_fill: Hashable = ...,
    ) -> Optional[DataFrame]:
        ...

    def reset_index(
        self,
        level: Optional[Union[Hashable, Sequence[Hashable]]] = None,
        drop: bool = False,
        inplace: bool = False,
        col_level: Hashable = 0,
        col_fill: Hashable = "",
    ) -> Optional[DataFrame]:
        """
        Reset the index, or a level of it.

        Reset the index of the DataFrame, and use the default one instead.
        If the DataFrame has a MultiIndex, this method can remove one or more
        levels.

        Parameters
        ----------
        level : int, str, tuple, or list, default None
            Only remove the given levels from the index. Removes all levels by
            default.
        drop : bool, default False
            Do not try to insert index into dataframe columns. This resets
            the index to the default integer index.
        inplace : bool, default False
            Modify the DataFrame in place (do not create a new object).
        col_level : int or str, default 0
            If the columns have multiple levels, determines which level the
            labels are inserted into. By default it is inserted into the first
            level.
        col_fill : object, default ''
            If the columns have multiple levels, determines how the other
            levels are named. If None then the index name is repeated.

        Returns
        -------
        DataFrame or None
            DataFrame with the new index or None if ``inplace=True``.

        See Also
        --------
        DataFrame.set_index : Opposite of reset_index.
        DataFrame.reindex : Change to new indices or expand indices.
        DataFrame.reindex_like : Change to same indices as other DataFrame.

        Examples
        --------
        >>> df = pd.DataFrame([('bird', 389.0),
        ...                    ('bird', 24.0),
        ...                    ('mammal', 80.5),
        ...                    ('mammal', np.nan)],
        ...                   index=['falcon', 'parrot', 'lion', 'monkey'],
        ...                   columns=('class', 'max_speed'))
        >>> df
                 class  max_speed
        falcon    bird      389.0
        parrot    bird       24.0
        lion    mammal       80.5
        monkey  mammal        NaN

        When we reset the index, the old index is added as a column, and a
        new sequential index is used:

        >>> df.reset_index()
            index   class  max_speed
        0  falcon    bird      389.0
        1  parrot    bird       24.0
        2    lion  mammal       80.5
        3  monkey  mammal        NaN

        We can use the `drop` parameter to avoid the old index being added as
        a column:

        >>> df.reset_index(drop=True)
            class  max_speed
        0    bird      389.0
        1    bird       24.0
        2  mammal       80.5
        3  mammal        NaN

        You can also use `reset_index` with `MultiIndex`.

        >>> index = pd.MultiIndex.from_tuples([('bird', 'falcon'),
        ...                                    ('bird', 'parrot'),
        ...                                    ('mammal', 'lion'),
        ...                                    ('mammal', 'monkey')],
        ...                                   names=['class', 'name'])
        >>> columns = pd.MultiIndex.from_tuples([('speed', 'max'),
        ...                                      ('species', 'type')])
        >>> df = pd.DataFrame([(389.0, 'fly'),
        ...                    ( 24.0, 'fly'),
        ...                    ( 80.5, 'run'),
        ...                    (np.nan, 'jump')],
        ...                   index=index,
        ...                   columns=columns)
        >>> df
                       speed species
                         max    type
        class  name
        bird   falcon  389.0     fly
               parrot   24.0     fly
        mammal lion     80.5     run
               monkey    NaN    jump

        If the index has multiple levels, we can reset a subset of them:

        >>> df.reset_index(level='class')
                 class  speed species
                          max    type
        name
        falcon    bird  389.0     fly
        parrot    bird   24.0     fly
        lion    mammal   80.5     run
        monkey  mammal    NaN    jump

        If we are not dropping the index, by default, it is placed in the top
        level. We can place it in another level:

        >>> df.reset_index(level='class', col_level=1)
                        speed species
                 class    max    type
        name
        falcon    bird  389.0     fly
        parrot    bird   24.0     fly
        lion    mammal   80.5     run
        monkey  mammal    NaN    jump

        When the index is inserted under another level, we can specify under
        which one with the parameter `col_fill`:

        >>> df.reset_index(level='class', col_level=1, col_fill='species')
                      species  speed species
                        class    max    type
        name
        falcon           bird  389.0     fly
        parrot           bird   24.0     fly
        lion           mammal   80.5     run
        monkey         mammal    NaN    jump

        If we specify a nonexistent level for `col_fill`, it is created:

        >>> df.reset_index(level='class', col_level=1, col_fill='genus')
                        genus  speed species
                        class    max    type
        name
        falcon           bird  389.0     fly
        parrot           bird   24.0     fly
        lion           mammal   80.5     run
        monkey         mammal    NaN    jump
        """
        inplace = validate_bool_kwarg(inplace, "inplace")
        self._check_inplace_and_allows_duplicate_labels(inplace)
        if inplace:
            new_obj = self
        else:
            new_obj = self.copy()

        new_index = ibase.default_index(len(new_obj))
        if level is not None:
            if not isinstance(level, (tuple, list)):
                level = [level]
            level = [self.index._get_level_number(lev) for lev in level]
            if len(level) < self.index.nlevels:
                new_index = self.index.droplevel(level)

        if not drop:
            to_insert: Iterable[Tuple[Any, Optional[Any]]]
            if isinstance(self.index, MultiIndex):
                names = [
                    (n if n is not None else f"level_{i}")
                    for i, n in enumerate(self.index.names)
                ]
                to_insert = zip(self.index.levels, self.index.codes)
            else:
                default = "index" if "index" not in self else "level_0"
                names = [default] if self.index.name is None else [self.index.name]
                to_insert = ((self.index, None),)

            multi_col = isinstance(self.columns, MultiIndex)
            for i, (lev, lab) in reversed(list(enumerate(to_insert))):
                if level is not None and i not in level:
                    continue
                name = names[i]
                if multi_col:
                    col_name = list(name) if isinstance(name, tuple) else [name]
                    if col_fill is None:
                        if len(col_name) not in (1, self.columns.nlevels):
                            raise ValueError(
                                "col_fill=None is incompatible "
                                f"with incomplete column name {name}"
                            )
                        col_fill = col_name[0]

                    lev_num = self.columns._get_level_number(col_level)
                    name_lst = [col_fill] * lev_num + col_name
                    missing = self.columns.nlevels - len(name_lst)
                    name_lst += [col_fill] * missing
                    name = tuple(name_lst)

                # to ndarray and maybe infer different dtype
                level_values = lev._values
                if level_values.dtype == np.object_:
                    level_values = lib.maybe_convert_objects(level_values)

                if lab is not None:
                    # if we have the codes, extract the values with a mask
                    level_values = algorithms.take(
                        level_values, lab, allow_fill=True, fill_value=lev._na_value
                    )

                new_obj.insert(0, name, level_values)

        new_obj.index = new_index
        if not inplace:
            return new_obj

        return None

    # ----------------------------------------------------------------------
    # Reindex-based selection methods

    @doc(NDFrame.isna, klass=_shared_doc_kwargs["klass"])
    def isna(self) -> DataFrame:
        result = self._constructor(self._mgr.isna(func=isna))
        return result.__finalize__(self, method="isna")

    @doc(NDFrame.isna, klass=_shared_doc_kwargs["klass"])
    def isnull(self) -> DataFrame:
        return self.isna()

    @doc(NDFrame.notna, klass=_shared_doc_kwargs["klass"])
    def notna(self) -> DataFrame:
        return ~self.isna()

    @doc(NDFrame.notna, klass=_shared_doc_kwargs["klass"])
    def notnull(self) -> DataFrame:
        return ~self.isna()

    def dropna(
        self,
        axis: Axis = 0,
        how: str = "any",
        thresh=None,
        subset=None,
        inplace: bool = False,
    ):
        """
        Remove missing values.

        See the :ref:`User Guide <missing_data>` for more on which values are
        considered missing, and how to work with missing data.

        Parameters
        ----------
        axis : {0 or 'index', 1 or 'columns'}, default 0
            Determine if rows or columns which contain missing values are
            removed.

            * 0, or 'index' : Drop rows which contain missing values.
            * 1, or 'columns' : Drop columns which contain missing value.

            .. versionchanged:: 1.0.0

               Pass tuple or list to drop on multiple axes.
               Only a single axis is allowed.

        how : {'any', 'all'}, default 'any'
            Determine if row or column is removed from DataFrame, when we have
            at least one NA or all NA.

            * 'any' : If any NA values are present, drop that row or column.
            * 'all' : If all values are NA, drop that row or column.

        thresh : int, optional
            Require that many non-NA values.
        subset : array-like, optional
            Labels along other axis to consider, e.g. if you are dropping rows
            these would be a list of columns to include.
        inplace : bool, default False
            If True, do operation inplace and return None.

        Returns
        -------
        DataFrame or None
            DataFrame with NA entries dropped from it or None if ``inplace=True``.

        See Also
        --------
        DataFrame.isna: Indicate missing values.
        DataFrame.notna : Indicate existing (non-missing) values.
        DataFrame.fillna : Replace missing values.
        Series.dropna : Drop missing values.
        Index.dropna : Drop missing indices.

        Examples
        --------
        >>> df = pd.DataFrame({"name": ['Alfred', 'Batman', 'Catwoman'],
        ...                    "toy": [np.nan, 'Batmobile', 'Bullwhip'],
        ...                    "born": [pd.NaT, pd.Timestamp("1940-04-25"),
        ...                             pd.NaT]})
        >>> df
               name        toy       born
        0    Alfred        NaN        NaT
        1    Batman  Batmobile 1940-04-25
        2  Catwoman   Bullwhip        NaT

        Drop the rows where at least one element is missing.

        >>> df.dropna()
             name        toy       born
        1  Batman  Batmobile 1940-04-25

        Drop the columns where at least one element is missing.

        >>> df.dropna(axis='columns')
               name
        0    Alfred
        1    Batman
        2  Catwoman

        Drop the rows where all elements are missing.

        >>> df.dropna(how='all')
               name        toy       born
        0    Alfred        NaN        NaT
        1    Batman  Batmobile 1940-04-25
        2  Catwoman   Bullwhip        NaT

        Keep only the rows with at least 2 non-NA values.

        >>> df.dropna(thresh=2)
               name        toy       born
        1    Batman  Batmobile 1940-04-25
        2  Catwoman   Bullwhip        NaT

        Define in which columns to look for missing values.

        >>> df.dropna(subset=['name', 'toy'])
               name        toy       born
        1    Batman  Batmobile 1940-04-25
        2  Catwoman   Bullwhip        NaT

        Keep the DataFrame with valid entries in the same variable.

        >>> df.dropna(inplace=True)
        >>> df
             name        toy       born
        1  Batman  Batmobile 1940-04-25
        """
        inplace = validate_bool_kwarg(inplace, "inplace")
        if isinstance(axis, (tuple, list)):
            # GH20987
            raise TypeError("supplying multiple axes to axis is no longer supported.")

        axis = self._get_axis_number(axis)
        agg_axis = 1 - axis

        agg_obj = self
        if subset is not None:
            ax = self._get_axis(agg_axis)
            indices = ax.get_indexer_for(subset)
            check = indices == -1
            if check.any():
                raise KeyError(list(np.compress(check, subset)))
            agg_obj = self.take(indices, axis=agg_axis)

        count = agg_obj.count(axis=agg_axis)

        if thresh is not None:
            mask = count >= thresh
        elif how == "any":
            mask = count == len(agg_obj._get_axis(agg_axis))
        elif how == "all":
            mask = count > 0
        else:
            if how is not None:
                raise ValueError(f"invalid how option: {how}")
            else:
                raise TypeError("must specify how or thresh")

        result = self.loc(axis=axis)[mask]

        if inplace:
            self._update_inplace(result)
        else:
            return result

    def drop_duplicates(
        self,
        subset: Optional[Union[Hashable, Sequence[Hashable]]] = None,
        keep: Union[str, bool] = "first",
        inplace: bool = False,
        ignore_index: bool = False,
    ) -> Optional[DataFrame]:
        """
        Return DataFrame with duplicate rows removed.

        Considering certain columns is optional. Indexes, including time indexes
        are ignored.

        Parameters
        ----------
        subset : column label or sequence of labels, optional
            Only consider certain columns for identifying duplicates, by
            default use all of the columns.
        keep : {'first', 'last', False}, default 'first'
            Determines which duplicates (if any) to keep.
            - ``first`` : Drop duplicates except for the first occurrence.
            - ``last`` : Drop duplicates except for the last occurrence.
            - False : Drop all duplicates.
        inplace : bool, default False
            Whether to drop duplicates in place or to return a copy.
        ignore_index : bool, default False
            If True, the resulting axis will be labeled 0, 1, …, n - 1.

            .. versionadded:: 1.0.0

        Returns
        -------
        DataFrame or None
            DataFrame with duplicates removed or None if ``inplace=True``.

        See Also
        --------
        DataFrame.value_counts: Count unique combinations of columns.

        Examples
        --------
        Consider dataset containing ramen rating.

        >>> df = pd.DataFrame({
        ...     'brand': ['Yum Yum', 'Yum Yum', 'Indomie', 'Indomie', 'Indomie'],
        ...     'style': ['cup', 'cup', 'cup', 'pack', 'pack'],
        ...     'rating': [4, 4, 3.5, 15, 5]
        ... })
        >>> df
            brand style  rating
        0  Yum Yum   cup     4.0
        1  Yum Yum   cup     4.0
        2  Indomie   cup     3.5
        3  Indomie  pack    15.0
        4  Indomie  pack     5.0

        By default, it removes duplicate rows based on all columns.

        >>> df.drop_duplicates()
            brand style  rating
        0  Yum Yum   cup     4.0
        2  Indomie   cup     3.5
        3  Indomie  pack    15.0
        4  Indomie  pack     5.0

        To remove duplicates on specific column(s), use ``subset``.

        >>> df.drop_duplicates(subset=['brand'])
            brand style  rating
        0  Yum Yum   cup     4.0
        2  Indomie   cup     3.5

        To remove duplicates and keep last occurrences, use ``keep``.

        >>> df.drop_duplicates(subset=['brand', 'style'], keep='last')
            brand style  rating
        1  Yum Yum   cup     4.0
        2  Indomie   cup     3.5
        4  Indomie  pack     5.0
        """
        if self.empty:
            return self.copy()

        inplace = validate_bool_kwarg(inplace, "inplace")
        ignore_index = validate_bool_kwarg(ignore_index, "ignore_index")
        duplicated = self.duplicated(subset, keep=keep)

        result = self[-duplicated]
        if ignore_index:
            result.index = ibase.default_index(len(result))

        if inplace:
            self._update_inplace(result)
            return None
        else:
            return result

    def duplicated(
        self,
        subset: Optional[Union[Hashable, Sequence[Hashable]]] = None,
        keep: Union[str, bool] = "first",
    ) -> Series:
        """
        Return boolean Series denoting duplicate rows.

        Considering certain columns is optional.

        Parameters
        ----------
        subset : column label or sequence of labels, optional
            Only consider certain columns for identifying duplicates, by
            default use all of the columns.
        keep : {'first', 'last', False}, default 'first'
            Determines which duplicates (if any) to mark.

            - ``first`` : Mark duplicates as ``True`` except for the first occurrence.
            - ``last`` : Mark duplicates as ``True`` except for the last occurrence.
            - False : Mark all duplicates as ``True``.

        Returns
        -------
        Series
            Boolean series for each duplicated rows.

        See Also
        --------
        Index.duplicated : Equivalent method on index.
        Series.duplicated : Equivalent method on Series.
        Series.drop_duplicates : Remove duplicate values from Series.
        DataFrame.drop_duplicates : Remove duplicate values from DataFrame.

        Examples
        --------
        Consider dataset containing ramen rating.

        >>> df = pd.DataFrame({
        ...     'brand': ['Yum Yum', 'Yum Yum', 'Indomie', 'Indomie', 'Indomie'],
        ...     'style': ['cup', 'cup', 'cup', 'pack', 'pack'],
        ...     'rating': [4, 4, 3.5, 15, 5]
        ... })
        >>> df
            brand style  rating
        0  Yum Yum   cup     4.0
        1  Yum Yum   cup     4.0
        2  Indomie   cup     3.5
        3  Indomie  pack    15.0
        4  Indomie  pack     5.0

        By default, for each set of duplicated values, the first occurrence
        is set on False and all others on True.

        >>> df.duplicated()
        0    False
        1     True
        2    False
        3    False
        4    False
        dtype: bool

        By using 'last', the last occurrence of each set of duplicated values
        is set on False and all others on True.

        >>> df.duplicated(keep='last')
        0     True
        1    False
        2    False
        3    False
        4    False
        dtype: bool

        By setting ``keep`` on False, all duplicates are True.

        >>> df.duplicated(keep=False)
        0     True
        1     True
        2    False
        3    False
        4    False
        dtype: bool

        To find duplicates on specific column(s), use ``subset``.

        >>> df.duplicated(subset=['brand'])
        0    False
        1     True
        2    False
        3     True
        4     True
        dtype: bool
        """
        from pandas._libs.hashtable import duplicated_int64

        if self.empty:
            return self._constructor_sliced(dtype=bool)

        def f(vals):
            labels, shape = algorithms.factorize(vals, size_hint=len(self))
            return labels.astype("i8", copy=False), len(shape)

        if subset is None:
            subset = self.columns
        elif (
            not np.iterable(subset)
            or isinstance(subset, str)
            or isinstance(subset, tuple)
            and subset in self.columns
        ):
            subset = (subset,)

        #  needed for mypy since can't narrow types using np.iterable
        subset = cast(Iterable, subset)

        # Verify all columns in subset exist in the queried dataframe
        # Otherwise, raise a KeyError, same as if you try to __getitem__ with a
        # key that doesn't exist.
        diff = Index(subset).difference(self.columns)
        if not diff.empty:
            raise KeyError(diff)

        vals = (col.values for name, col in self.items() if name in subset)
        labels, shape = map(list, zip(*map(f, vals)))

        ids = get_group_index(labels, shape, sort=False, xnull=False)
        result = self._constructor_sliced(duplicated_int64(ids, keep), index=self.index)
        return result.__finalize__(self, method="duplicated")

    # ----------------------------------------------------------------------
    # Sorting
    # TODO: Just move the sort_values doc here.
    @Substitution(**_shared_doc_kwargs)
    @Appender(NDFrame.sort_values.__doc__)
    # error: Signature of "sort_values" incompatible with supertype "NDFrame"
    def sort_values(  # type: ignore[override]
        self,
        by,
        axis: Axis = 0,
        ascending=True,
        inplace: bool = False,
        kind: str = "quicksort",
        na_position: str = "last",
        ignore_index: bool = False,
        key: ValueKeyFunc = None,
    ):
        inplace = validate_bool_kwarg(inplace, "inplace")
        axis = self._get_axis_number(axis)

        if not isinstance(by, list):
            by = [by]
        if is_sequence(ascending) and len(by) != len(ascending):
            raise ValueError(
                f"Length of ascending ({len(ascending)}) != length of by ({len(by)})"
            )
        if len(by) > 1:

            keys = [self._get_label_or_level_values(x, axis=axis) for x in by]

            # need to rewrap columns in Series to apply key function
            if key is not None:
                # error: List comprehension has incompatible type List[Series];
                # expected List[ndarray]
                keys = [
                    Series(k, name=name)  # type: ignore[misc]
                    for (k, name) in zip(keys, by)
                ]

            indexer = lexsort_indexer(
                keys, orders=ascending, na_position=na_position, key=key
            )
            indexer = ensure_platform_int(indexer)
        elif len(by):

            by = by[0]
            k = self._get_label_or_level_values(by, axis=axis)

            # need to rewrap column in Series to apply key function
            if key is not None:
                # error: Incompatible types in assignment (expression has type
                # "Series", variable has type "ndarray")
                k = Series(k, name=by)  # type: ignore[assignment]

            if isinstance(ascending, (tuple, list)):
                ascending = ascending[0]

            indexer = nargsort(
                k, kind=kind, ascending=ascending, na_position=na_position, key=key
            )
        else:
            return self.copy()

        new_data = self._mgr.take(
            indexer, axis=self._get_block_manager_axis(axis), verify=False
        )

        if ignore_index:
            new_data.set_axis(
                self._get_block_manager_axis(axis), ibase.default_index(len(indexer))
            )

        result = self._constructor(new_data)
        if inplace:
            return self._update_inplace(result)
        else:
            return result.__finalize__(self, method="sort_values")

    def sort_index(
        self,
        axis: Axis = 0,
        level: Optional[Level] = None,
        ascending: Union[Union[bool, int], Sequence[Union[bool, int]]] = True,
        inplace: bool = False,
        kind: str = "quicksort",
        na_position: str = "last",
        sort_remaining: bool = True,
        ignore_index: bool = False,
        key: IndexKeyFunc = None,
    ):
        """
        Sort object by labels (along an axis).

        Returns a new DataFrame sorted by label if `inplace` argument is
        ``False``, otherwise updates the original DataFrame and returns None.

        Parameters
        ----------
        axis : {0 or 'index', 1 or 'columns'}, default 0
            The axis along which to sort.  The value 0 identifies the rows,
            and 1 identifies the columns.
        level : int or level name or list of ints or list of level names
            If not None, sort on values in specified index level(s).
        ascending : bool or list-like of bools, default True
            Sort ascending vs. descending. When the index is a MultiIndex the
            sort direction can be controlled for each level individually.
        inplace : bool, default False
            If True, perform operation in-place.
        kind : {'quicksort', 'mergesort', 'heapsort', 'stable'}, default 'quicksort'
            Choice of sorting algorithm. See also :func:`numpy.sort` for more
            information. `mergesort` and `stable` are the only stable algorithms. For
            DataFrames, this option is only applied when sorting on a single
            column or label.
        na_position : {'first', 'last'}, default 'last'
            Puts NaNs at the beginning if `first`; `last` puts NaNs at the end.
            Not implemented for MultiIndex.
        sort_remaining : bool, default True
            If True and sorting by level and index is multilevel, sort by other
            levels too (in order) after sorting by specified level.
        ignore_index : bool, default False
            If True, the resulting axis will be labeled 0, 1, …, n - 1.

            .. versionadded:: 1.0.0

        key : callable, optional
            If not None, apply the key function to the index values
            before sorting. This is similar to the `key` argument in the
            builtin :meth:`sorted` function, with the notable difference that
            this `key` function should be *vectorized*. It should expect an
            ``Index`` and return an ``Index`` of the same shape. For MultiIndex
            inputs, the key is applied *per level*.

            .. versionadded:: 1.1.0

        Returns
        -------
        DataFrame or None
            The original DataFrame sorted by the labels or None if ``inplace=True``.

        See Also
        --------
        Series.sort_index : Sort Series by the index.
        DataFrame.sort_values : Sort DataFrame by the value.
        Series.sort_values : Sort Series by the value.

        Examples
        --------
        >>> df = pd.DataFrame([1, 2, 3, 4, 5], index=[100, 29, 234, 1, 150],
        ...                   columns=['A'])
        >>> df.sort_index()
             A
        1    4
        29   2
        100  1
        150  5
        234  3

        By default, it sorts in ascending order, to sort in descending order,
        use ``ascending=False``

        >>> df.sort_index(ascending=False)
             A
        234  3
        150  5
        100  1
        29   2
        1    4

        A key function can be specified which is applied to the index before
        sorting. For a ``MultiIndex`` this is applied to each level separately.

        >>> df = pd.DataFrame({"a": [1, 2, 3, 4]}, index=['A', 'b', 'C', 'd'])
        >>> df.sort_index(key=lambda x: x.str.lower())
           a
        A  1
        b  2
        C  3
        d  4
        """
        return super().sort_index(
            axis,
            level,
            ascending,
            inplace,
            kind,
            na_position,
            sort_remaining,
            ignore_index,
            key,
        )

    def value_counts(
        self,
        subset: Optional[Sequence[Hashable]] = None,
        normalize: bool = False,
        sort: bool = True,
        ascending: bool = False,
    ):
        """
        Return a Series containing counts of unique rows in the DataFrame.

        .. versionadded:: 1.1.0

        Parameters
        ----------
        subset : list-like, optional
            Columns to use when counting unique combinations.
        normalize : bool, default False
            Return proportions rather than frequencies.
        sort : bool, default True
            Sort by frequencies.
        ascending : bool, default False
            Sort in ascending order.

        Returns
        -------
        Series

        See Also
        --------
        Series.value_counts: Equivalent method on Series.

        Notes
        -----
        The returned Series will have a MultiIndex with one level per input
        column. By default, rows that contain any NA values are omitted from
        the result. By default, the resulting Series will be in descending
        order so that the first element is the most frequently-occurring row.

        Examples
        --------
        >>> df = pd.DataFrame({'num_legs': [2, 4, 4, 6],
        ...                    'num_wings': [2, 0, 0, 0]},
        ...                   index=['falcon', 'dog', 'cat', 'ant'])
        >>> df
                num_legs  num_wings
        falcon         2          2
        dog            4          0
        cat            4          0
        ant            6          0

        >>> df.value_counts()
        num_legs  num_wings
        4         0            2
        2         2            1
        6         0            1
        dtype: int64

        >>> df.value_counts(sort=False)
        num_legs  num_wings
        2         2            1
        4         0            2
        6         0            1
        dtype: int64

        >>> df.value_counts(ascending=True)
        num_legs  num_wings
        2         2            1
        6         0            1
        4         0            2
        dtype: int64

        >>> df.value_counts(normalize=True)
        num_legs  num_wings
        4         0            0.50
        2         2            0.25
        6         0            0.25
        dtype: float64
        """
        if subset is None:
            subset = self.columns.tolist()

        counts = self.groupby(subset).grouper.size()

        if sort:
            counts = counts.sort_values(ascending=ascending)
        if normalize:
            counts /= counts.sum()

        # Force MultiIndex for single column
        if len(subset) == 1:
            counts.index = MultiIndex.from_arrays(
                [counts.index], names=[counts.index.name]
            )

        return counts

    def nlargest(self, n, columns, keep: str = "first") -> DataFrame:
        """
        Return the first `n` rows ordered by `columns` in descending order.

        Return the first `n` rows with the largest values in `columns`, in
        descending order. The columns that are not specified are returned as
        well, but not used for ordering.

        This method is equivalent to
        ``df.sort_values(columns, ascending=False).head(n)``, but more
        performant.

        Parameters
        ----------
        n : int
            Number of rows to return.
        columns : label or list of labels
            Column label(s) to order by.
        keep : {'first', 'last', 'all'}, default 'first'
            Where there are duplicate values:

            - `first` : prioritize the first occurrence(s)
            - `last` : prioritize the last occurrence(s)
            - ``all`` : do not drop any duplicates, even it means
                        selecting more than `n` items.

            .. versionadded:: 0.24.0

        Returns
        -------
        DataFrame
            The first `n` rows ordered by the given columns in descending
            order.

        See Also
        --------
        DataFrame.nsmallest : Return the first `n` rows ordered by `columns` in
            ascending order.
        DataFrame.sort_values : Sort DataFrame by the values.
        DataFrame.head : Return the first `n` rows without re-ordering.

        Notes
        -----
        This function cannot be used with all column types. For example, when
        specifying columns with `object` or `category` dtypes, ``TypeError`` is
        raised.

        Examples
        --------
        >>> df = pd.DataFrame({'population': [59000000, 65000000, 434000,
        ...                                   434000, 434000, 337000, 11300,
        ...                                   11300, 11300],
        ...                    'GDP': [1937894, 2583560 , 12011, 4520, 12128,
        ...                            17036, 182, 38, 311],
        ...                    'alpha-2': ["IT", "FR", "MT", "MV", "BN",
        ...                                "IS", "NR", "TV", "AI"]},
        ...                   index=["Italy", "France", "Malta",
        ...                          "Maldives", "Brunei", "Iceland",
        ...                          "Nauru", "Tuvalu", "Anguilla"])
        >>> df
                  population      GDP alpha-2
        Italy       59000000  1937894      IT
        France      65000000  2583560      FR
        Malta         434000    12011      MT
        Maldives      434000     4520      MV
        Brunei        434000    12128      BN
        Iceland       337000    17036      IS
        Nauru          11300      182      NR
        Tuvalu         11300       38      TV
        Anguilla       11300      311      AI

        In the following example, we will use ``nlargest`` to select the three
        rows having the largest values in column "population".

        >>> df.nlargest(3, 'population')
                population      GDP alpha-2
        France    65000000  2583560      FR
        Italy     59000000  1937894      IT
        Malta       434000    12011      MT

        When using ``keep='last'``, ties are resolved in reverse order:

        >>> df.nlargest(3, 'population', keep='last')
                population      GDP alpha-2
        France    65000000  2583560      FR
        Italy     59000000  1937894      IT
        Brunei      434000    12128      BN

        When using ``keep='all'``, all duplicate items are maintained:

        >>> df.nlargest(3, 'population', keep='all')
                  population      GDP alpha-2
        France      65000000  2583560      FR
        Italy       59000000  1937894      IT
        Malta         434000    12011      MT
        Maldives      434000     4520      MV
        Brunei        434000    12128      BN

        To order by the largest values in column "population" and then "GDP",
        we can specify multiple columns like in the next example.

        >>> df.nlargest(3, ['population', 'GDP'])
                population      GDP alpha-2
        France    65000000  2583560      FR
        Italy     59000000  1937894      IT
        Brunei      434000    12128      BN
        """
        return algorithms.SelectNFrame(self, n=n, keep=keep, columns=columns).nlargest()

    def nsmallest(self, n, columns, keep: str = "first") -> DataFrame:
        """
        Return the first `n` rows ordered by `columns` in ascending order.

        Return the first `n` rows with the smallest values in `columns`, in
        ascending order. The columns that are not specified are returned as
        well, but not used for ordering.

        This method is equivalent to
        ``df.sort_values(columns, ascending=True).head(n)``, but more
        performant.

        Parameters
        ----------
        n : int
            Number of items to retrieve.
        columns : list or str
            Column name or names to order by.
        keep : {'first', 'last', 'all'}, default 'first'
            Where there are duplicate values:

            - ``first`` : take the first occurrence.
            - ``last`` : take the last occurrence.
            - ``all`` : do not drop any duplicates, even it means
              selecting more than `n` items.

            .. versionadded:: 0.24.0

        Returns
        -------
        DataFrame

        See Also
        --------
        DataFrame.nlargest : Return the first `n` rows ordered by `columns` in
            descending order.
        DataFrame.sort_values : Sort DataFrame by the values.
        DataFrame.head : Return the first `n` rows without re-ordering.

        Examples
        --------
        >>> df = pd.DataFrame({'population': [59000000, 65000000, 434000,
        ...                                   434000, 434000, 337000, 337000,
        ...                                   11300, 11300],
        ...                    'GDP': [1937894, 2583560 , 12011, 4520, 12128,
        ...                            17036, 182, 38, 311],
        ...                    'alpha-2': ["IT", "FR", "MT", "MV", "BN",
        ...                                "IS", "NR", "TV", "AI"]},
        ...                   index=["Italy", "France", "Malta",
        ...                          "Maldives", "Brunei", "Iceland",
        ...                          "Nauru", "Tuvalu", "Anguilla"])
        >>> df
                  population      GDP alpha-2
        Italy       59000000  1937894      IT
        France      65000000  2583560      FR
        Malta         434000    12011      MT
        Maldives      434000     4520      MV
        Brunei        434000    12128      BN
        Iceland       337000    17036      IS
        Nauru         337000      182      NR
        Tuvalu         11300       38      TV
        Anguilla       11300      311      AI

        In the following example, we will use ``nsmallest`` to select the
        three rows having the smallest values in column "population".

        >>> df.nsmallest(3, 'population')
                  population    GDP alpha-2
        Tuvalu         11300     38      TV
        Anguilla       11300    311      AI
        Iceland       337000  17036      IS

        When using ``keep='last'``, ties are resolved in reverse order:

        >>> df.nsmallest(3, 'population', keep='last')
                  population  GDP alpha-2
        Anguilla       11300  311      AI
        Tuvalu         11300   38      TV
        Nauru         337000  182      NR

        When using ``keep='all'``, all duplicate items are maintained:

        >>> df.nsmallest(3, 'population', keep='all')
                  population    GDP alpha-2
        Tuvalu         11300     38      TV
        Anguilla       11300    311      AI
        Iceland       337000  17036      IS
        Nauru         337000    182      NR

        To order by the smallest values in column "population" and then "GDP", we can
        specify multiple columns like in the next example.

        >>> df.nsmallest(3, ['population', 'GDP'])
                  population  GDP alpha-2
        Tuvalu         11300   38      TV
        Anguilla       11300  311      AI
        Nauru         337000  182      NR
        """
        return algorithms.SelectNFrame(
            self, n=n, keep=keep, columns=columns
        ).nsmallest()

    def swaplevel(self, i: Axis = -2, j: Axis = -1, axis: Axis = 0) -> DataFrame:
        """
        Swap levels i and j in a MultiIndex on a particular axis.

        Parameters
        ----------
        i, j : int or str
            Levels of the indices to be swapped. Can pass level name as string.
        axis : {0 or 'index', 1 or 'columns'}, default 0
            The axis to swap levels on. 0 or 'index' for row-wise, 1 or
            'columns' for column-wise.

        Returns
        -------
        DataFrame

        Examples
        --------
        >>> df = pd.DataFrame(
        ...     {"Grade": ["A", "B", "A", "C"]},
        ...     index=[
        ...         ["Final exam", "Final exam", "Coursework", "Coursework"],
        ...         ["History", "Geography", "History", "Geography"],
        ...         ["January", "February", "March", "April"],
        ...     ],
        ... )
        >>> df
                                            Grade
        Final exam  History     January      A
                    Geography   February     B
        Coursework  History     March        A
                    Geography   April        C

        In the following example, we will swap the levels of the indices.
        Here, we will swap the levels column-wise, but levels can be swapped row-wise
        in a similar manner. Note that column-wise is the default behaviour.
        By not supplying any arguments for i and j, we swap the last and second to
        last indices.

        >>> df.swaplevel()
                                            Grade
        Final exam  January     History         A
                    February    Geography       B
        Coursework  March       History         A
                    April       Geography       C

        By supplying one argument, we can choose which index to swap the last
        index with. We can for example swap the first index with the last one as
        follows.

        >>> df.swaplevel(0)
                                            Grade
        January     History     Final exam      A
        February    Geography   Final exam      B
        March       History     Coursework      A
        April       Geography   Coursework      C

        We can also define explicitly which indices we want to swap by supplying values
        for both i and j. Here, we for example swap the first and second indices.

        >>> df.swaplevel(0, 1)
                                            Grade
        History     Final exam  January         A
        Geography   Final exam  February        B
        History     Coursework  March           A
        Geography   Coursework  April           C
        """
        result = self.copy()

        axis = self._get_axis_number(axis)

        if not isinstance(result._get_axis(axis), MultiIndex):  # pragma: no cover
            raise TypeError("Can only swap levels on a hierarchical axis.")

        if axis == 0:
            assert isinstance(result.index, MultiIndex)
            result.index = result.index.swaplevel(i, j)
        else:
            assert isinstance(result.columns, MultiIndex)
            result.columns = result.columns.swaplevel(i, j)
        return result

    def reorder_levels(self, order: Sequence[Axis], axis: Axis = 0) -> DataFrame:
        """
        Rearrange index levels using input order. May not drop or duplicate levels.

        Parameters
        ----------
        order : list of int or list of str
            List representing new level order. Reference level by number
            (position) or by key (label).
        axis : {0 or 'index', 1 or 'columns'}, default 0
            Where to reorder levels.

        Returns
        -------
        DataFrame
        """
        axis = self._get_axis_number(axis)
        if not isinstance(self._get_axis(axis), MultiIndex):  # pragma: no cover
            raise TypeError("Can only reorder levels on a hierarchical axis.")

        result = self.copy()

        if axis == 0:
            assert isinstance(result.index, MultiIndex)
            result.index = result.index.reorder_levels(order)
        else:
            assert isinstance(result.columns, MultiIndex)
            result.columns = result.columns.reorder_levels(order)
        return result

    # ----------------------------------------------------------------------
    # Arithmetic Methods

    def _cmp_method(self, other, op):
        axis = 1  # only relevant for Series other case

        self, other = ops.align_method_FRAME(self, other, axis, flex=False, level=None)

        # See GH#4537 for discussion of scalar op behavior
        new_data = self._dispatch_frame_op(other, op, axis=axis)
        return self._construct_result(new_data)

    def _arith_method(self, other, op):
        if ops.should_reindex_frame_op(self, other, op, 1, 1, None, None):
            return ops.frame_arith_method_with_reindex(self, other, op)

        axis = 1  # only relevant for Series other case

        self, other = ops.align_method_FRAME(self, other, axis, flex=True, level=None)

        new_data = self._dispatch_frame_op(other, op, axis=axis)
        return self._construct_result(new_data)

    _logical_method = _arith_method

<<<<<<< HEAD
    def _dispatch_frame_op(self, right, func, axis: int = 0):
=======
    def _dispatch_frame_op(self, right, func: Callable, axis: Optional[int] = None):
>>>>>>> c13027c3
        """
        Evaluate the frame operation func(left, right) by evaluating
        column-by-column, dispatching to the Series implementation.

        Parameters
        ----------
        right : scalar, Series, or DataFrame
        func : arithmetic or comparison operator
        axis : {0, 1}
            Only relevant if `right` is a Series.

        Returns
        -------
        DataFrame
        """
        right = lib.item_from_zerodim(right)
        if not is_list_like(right):
            # i.e. scalar, faster than checking np.ndim(right) == 0
            bm = self._mgr.operate_scalar(right, func)

        elif isinstance(right, DataFrame):
            assert self.index.equals(right.index)
            assert self.columns.equals(right.columns)
            # TODO: The previous assertion `assert right._indexed_same(self)`
            #  fails in cases with empty columns reached via
            #  _frame_arith_method_with_reindex

            # TODO operate_manager expects a manager of the same type
            bm = self._mgr.operate_manager(
                # error: Argument 1 to "operate_manager" of "ArrayManager" has
                # incompatible type "Union[ArrayManager, BlockManager]"; expected
                # "ArrayManager"
                # error: Argument 1 to "operate_manager" of "BlockManager" has
                # incompatible type "Union[ArrayManager, BlockManager]"; expected
                # "BlockManager"
                right._mgr,  # type: ignore[arg-type]
                func,
            )

        elif isinstance(right, Series):
            assert right.index.equals(self._get_axis(axis))
            right = right._values
            bm = self._mgr.operate_array(right, func, axis)

        else:
            # Remaining cases have less-obvious dispatch rules
            raise NotImplementedError(right)

        return type(self)(bm)

    def _combine_frame(self, other: DataFrame, func, fill_value=None):
        # at this point we have `self._indexed_same(other)`

        if fill_value is None:
            # since _arith_op may be called in a loop, avoid function call
            #  overhead if possible by doing this check once
            _arith_op = func

        else:

            def _arith_op(left, right):
                # for the mixed_type case where we iterate over columns,
                # _arith_op(left, right) is equivalent to
                # left._binop(right, func, fill_value=fill_value)
                left, right = ops.fill_binop(left, right, fill_value)
                return func(left, right)

        new_data = self._dispatch_frame_op(other, _arith_op)
        return new_data

    def _construct_result(self, result) -> DataFrame:
        """
        Wrap the result of an arithmetic, comparison, or logical operation.

        Parameters
        ----------
        result : DataFrame

        Returns
        -------
        DataFrame
        """
        out = self._constructor(result, copy=False)
        # Pin columns instead of passing to constructor for compat with
        #  non-unique columns case
        out.columns = self.columns
        out.index = self.index
        return out

    def __divmod__(self, other) -> Tuple[DataFrame, DataFrame]:
        # Naive implementation, room for optimization
        div = self // other
        mod = self - div * other
        return div, mod

    def __rdivmod__(self, other) -> Tuple[DataFrame, DataFrame]:
        # Naive implementation, room for optimization
        div = other // self
        mod = other - div * self
        return div, mod

    # ----------------------------------------------------------------------
    # Combination-Related

    @doc(
        _shared_docs["compare"],
        """
Returns
-------
DataFrame
    DataFrame that shows the differences stacked side by side.

    The resulting index will be a MultiIndex with 'self' and 'other'
    stacked alternately at the inner level.

Raises
------
ValueError
    When the two DataFrames don't have identical labels or shape.

See Also
--------
Series.compare : Compare with another Series and show differences.
DataFrame.equals : Test whether two objects contain the same elements.

Notes
-----
Matching NaNs will not appear as a difference.

Can only compare identically-labeled
(i.e. same shape, identical row and column labels) DataFrames

Examples
--------
>>> df = pd.DataFrame(
...     {{
...         "col1": ["a", "a", "b", "b", "a"],
...         "col2": [1.0, 2.0, 3.0, np.nan, 5.0],
...         "col3": [1.0, 2.0, 3.0, 4.0, 5.0]
...     }},
...     columns=["col1", "col2", "col3"],
... )
>>> df
  col1  col2  col3
0    a   1.0   1.0
1    a   2.0   2.0
2    b   3.0   3.0
3    b   NaN   4.0
4    a   5.0   5.0

>>> df2 = df.copy()
>>> df2.loc[0, 'col1'] = 'c'
>>> df2.loc[2, 'col3'] = 4.0
>>> df2
  col1  col2  col3
0    c   1.0   1.0
1    a   2.0   2.0
2    b   3.0   4.0
3    b   NaN   4.0
4    a   5.0   5.0

Align the differences on columns

>>> df.compare(df2)
  col1       col3
  self other self other
0    a     c  NaN   NaN
2  NaN   NaN  3.0   4.0

Stack the differences on rows

>>> df.compare(df2, align_axis=0)
        col1  col3
0 self     a   NaN
  other    c   NaN
2 self   NaN   3.0
  other  NaN   4.0

Keep the equal values

>>> df.compare(df2, keep_equal=True)
  col1       col3
  self other self other
0    a     c  1.0   1.0
2    b     b  3.0   4.0

Keep all original rows and columns

>>> df.compare(df2, keep_shape=True)
  col1       col2       col3
  self other self other self other
0    a     c  NaN   NaN  NaN   NaN
1  NaN   NaN  NaN   NaN  NaN   NaN
2  NaN   NaN  NaN   NaN  3.0   4.0
3  NaN   NaN  NaN   NaN  NaN   NaN
4  NaN   NaN  NaN   NaN  NaN   NaN

Keep all original rows and columns and also all original values

>>> df.compare(df2, keep_shape=True, keep_equal=True)
  col1       col2       col3
  self other self other self other
0    a     c  1.0   1.0  1.0   1.0
1    a     a  2.0   2.0  2.0   2.0
2    b     b  3.0   3.0  3.0   4.0
3    b     b  NaN   NaN  4.0   4.0
4    a     a  5.0   5.0  5.0   5.0
""",
        klass=_shared_doc_kwargs["klass"],
    )
    def compare(
        self,
        other: DataFrame,
        align_axis: Axis = 1,
        keep_shape: bool = False,
        keep_equal: bool = False,
    ) -> DataFrame:
        return super().compare(
            other=other,
            align_axis=align_axis,
            keep_shape=keep_shape,
            keep_equal=keep_equal,
        )

    def combine(
        self, other: DataFrame, func, fill_value=None, overwrite: bool = True
    ) -> DataFrame:
        """
        Perform column-wise combine with another DataFrame.

        Combines a DataFrame with `other` DataFrame using `func`
        to element-wise combine columns. The row and column indexes of the
        resulting DataFrame will be the union of the two.

        Parameters
        ----------
        other : DataFrame
            The DataFrame to merge column-wise.
        func : function
            Function that takes two series as inputs and return a Series or a
            scalar. Used to merge the two dataframes column by columns.
        fill_value : scalar value, default None
            The value to fill NaNs with prior to passing any column to the
            merge func.
        overwrite : bool, default True
            If True, columns in `self` that do not exist in `other` will be
            overwritten with NaNs.

        Returns
        -------
        DataFrame
            Combination of the provided DataFrames.

        See Also
        --------
        DataFrame.combine_first : Combine two DataFrame objects and default to
            non-null values in frame calling the method.

        Examples
        --------
        Combine using a simple function that chooses the smaller column.

        >>> df1 = pd.DataFrame({'A': [0, 0], 'B': [4, 4]})
        >>> df2 = pd.DataFrame({'A': [1, 1], 'B': [3, 3]})
        >>> take_smaller = lambda s1, s2: s1 if s1.sum() < s2.sum() else s2
        >>> df1.combine(df2, take_smaller)
           A  B
        0  0  3
        1  0  3

        Example using a true element-wise combine function.

        >>> df1 = pd.DataFrame({'A': [5, 0], 'B': [2, 4]})
        >>> df2 = pd.DataFrame({'A': [1, 1], 'B': [3, 3]})
        >>> df1.combine(df2, np.minimum)
           A  B
        0  1  2
        1  0  3

        Using `fill_value` fills Nones prior to passing the column to the
        merge function.

        >>> df1 = pd.DataFrame({'A': [0, 0], 'B': [None, 4]})
        >>> df2 = pd.DataFrame({'A': [1, 1], 'B': [3, 3]})
        >>> df1.combine(df2, take_smaller, fill_value=-5)
           A    B
        0  0 -5.0
        1  0  4.0

        However, if the same element in both dataframes is None, that None
        is preserved

        >>> df1 = pd.DataFrame({'A': [0, 0], 'B': [None, 4]})
        >>> df2 = pd.DataFrame({'A': [1, 1], 'B': [None, 3]})
        >>> df1.combine(df2, take_smaller, fill_value=-5)
            A    B
        0  0 -5.0
        1  0  3.0

        Example that demonstrates the use of `overwrite` and behavior when
        the axis differ between the dataframes.

        >>> df1 = pd.DataFrame({'A': [0, 0], 'B': [4, 4]})
        >>> df2 = pd.DataFrame({'B': [3, 3], 'C': [-10, 1], }, index=[1, 2])
        >>> df1.combine(df2, take_smaller)
             A    B     C
        0  NaN  NaN   NaN
        1  NaN  3.0 -10.0
        2  NaN  3.0   1.0

        >>> df1.combine(df2, take_smaller, overwrite=False)
             A    B     C
        0  0.0  NaN   NaN
        1  0.0  3.0 -10.0
        2  NaN  3.0   1.0

        Demonstrating the preference of the passed in dataframe.

        >>> df2 = pd.DataFrame({'B': [3, 3], 'C': [1, 1], }, index=[1, 2])
        >>> df2.combine(df1, take_smaller)
           A    B   C
        0  0.0  NaN NaN
        1  0.0  3.0 NaN
        2  NaN  3.0 NaN

        >>> df2.combine(df1, take_smaller, overwrite=False)
             A    B   C
        0  0.0  NaN NaN
        1  0.0  3.0 1.0
        2  NaN  3.0 1.0
        """
        other_idxlen = len(other.index)  # save for compare

        this, other = self.align(other, copy=False)
        new_index = this.index

        if other.empty and len(new_index) == len(self.index):
            return self.copy()

        if self.empty and len(other) == other_idxlen:
            return other.copy()

        # sorts if possible
        new_columns = this.columns.union(other.columns)
        do_fill = fill_value is not None
        result = {}
        for col in new_columns:
            series = this[col]
            otherSeries = other[col]

            this_dtype = series.dtype
            other_dtype = otherSeries.dtype

            this_mask = isna(series)
            other_mask = isna(otherSeries)

            # don't overwrite columns unnecessarily
            # DO propagate if this column is not in the intersection
            if not overwrite and other_mask.all():
                result[col] = this[col].copy()
                continue

            if do_fill:
                series = series.copy()
                otherSeries = otherSeries.copy()
                series[this_mask] = fill_value
                otherSeries[other_mask] = fill_value

            if col not in self.columns:
                # If self DataFrame does not have col in other DataFrame,
                # try to promote series, which is all NaN, as other_dtype.
                new_dtype = other_dtype
                try:
                    series = series.astype(new_dtype, copy=False)
                except ValueError:
                    # e.g. new_dtype is integer types
                    pass
            else:
                # if we have different dtypes, possibly promote
                new_dtype = find_common_type([this_dtype, other_dtype])
                if not is_dtype_equal(this_dtype, new_dtype):
                    series = series.astype(new_dtype)
                if not is_dtype_equal(other_dtype, new_dtype):
                    otherSeries = otherSeries.astype(new_dtype)

            arr = func(series, otherSeries)
            arr = maybe_downcast_to_dtype(arr, new_dtype)

            result[col] = arr

        # convert_objects just in case
        return self._constructor(result, index=new_index, columns=new_columns)

    def combine_first(self, other: DataFrame) -> DataFrame:
        """
        Update null elements with value in the same location in `other`.

        Combine two DataFrame objects by filling null values in one DataFrame
        with non-null values from other DataFrame. The row and column indexes
        of the resulting DataFrame will be the union of the two.

        Parameters
        ----------
        other : DataFrame
            Provided DataFrame to use to fill null values.

        Returns
        -------
        DataFrame
            The result of combining the provided DataFrame with the other object.

        See Also
        --------
        DataFrame.combine : Perform series-wise operation on two DataFrames
            using a given function.

        Examples
        --------
        >>> df1 = pd.DataFrame({'A': [None, 0], 'B': [None, 4]})
        >>> df2 = pd.DataFrame({'A': [1, 1], 'B': [3, 3]})
        >>> df1.combine_first(df2)
             A    B
        0  1.0  3.0
        1  0.0  4.0

        Null values still persist if the location of that null value
        does not exist in `other`

        >>> df1 = pd.DataFrame({'A': [None, 0], 'B': [4, None]})
        >>> df2 = pd.DataFrame({'B': [3, 3], 'C': [1, 1]}, index=[1, 2])
        >>> df1.combine_first(df2)
             A    B    C
        0  NaN  4.0  NaN
        1  0.0  3.0  1.0
        2  NaN  3.0  1.0
        """
        import pandas.core.computation.expressions as expressions

        def combiner(x, y):
            mask = extract_array(isna(x))

            x_values = extract_array(x, extract_numpy=True)
            y_values = extract_array(y, extract_numpy=True)

            # If the column y in other DataFrame is not in first DataFrame,
            # just return y_values.
            if y.name not in self.columns:
                return y_values

            return expressions.where(mask, y_values, x_values)

        combined = self.combine(other, combiner, overwrite=False)

        dtypes = {
            col: find_common_type([self.dtypes[col], other.dtypes[col]])
            for col in self.columns.intersection(other.columns)
            if not is_dtype_equal(combined.dtypes[col], self.dtypes[col])
        }

        if dtypes:
            combined = combined.astype(dtypes)

        return combined

    def update(
        self,
        other,
        join: str = "left",
        overwrite: bool = True,
        filter_func=None,
        errors: str = "ignore",
    ) -> None:
        """
        Modify in place using non-NA values from another DataFrame.

        Aligns on indices. There is no return value.

        Parameters
        ----------
        other : DataFrame, or object coercible into a DataFrame
            Should have at least one matching index/column label
            with the original DataFrame. If a Series is passed,
            its name attribute must be set, and that will be
            used as the column name to align with the original DataFrame.
        join : {'left'}, default 'left'
            Only left join is implemented, keeping the index and columns of the
            original object.
        overwrite : bool, default True
            How to handle non-NA values for overlapping keys:

            * True: overwrite original DataFrame's values
              with values from `other`.
            * False: only update values that are NA in
              the original DataFrame.

        filter_func : callable(1d-array) -> bool 1d-array, optional
            Can choose to replace values other than NA. Return True for values
            that should be updated.
        errors : {'raise', 'ignore'}, default 'ignore'
            If 'raise', will raise a ValueError if the DataFrame and `other`
            both contain non-NA data in the same place.

            .. versionchanged:: 0.24.0
               Changed from `raise_conflict=False|True`
               to `errors='ignore'|'raise'`.

        Returns
        -------
        None : method directly changes calling object

        Raises
        ------
        ValueError
            * When `errors='raise'` and there's overlapping non-NA data.
            * When `errors` is not either `'ignore'` or `'raise'`
        NotImplementedError
            * If `join != 'left'`

        See Also
        --------
        dict.update : Similar method for dictionaries.
        DataFrame.merge : For column(s)-on-column(s) operations.

        Examples
        --------
        >>> df = pd.DataFrame({'A': [1, 2, 3],
        ...                    'B': [400, 500, 600]})
        >>> new_df = pd.DataFrame({'B': [4, 5, 6],
        ...                        'C': [7, 8, 9]})
        >>> df.update(new_df)
        >>> df
           A  B
        0  1  4
        1  2  5
        2  3  6

        The DataFrame's length does not increase as a result of the update,
        only values at matching index/column labels are updated.

        >>> df = pd.DataFrame({'A': ['a', 'b', 'c'],
        ...                    'B': ['x', 'y', 'z']})
        >>> new_df = pd.DataFrame({'B': ['d', 'e', 'f', 'g', 'h', 'i']})
        >>> df.update(new_df)
        >>> df
           A  B
        0  a  d
        1  b  e
        2  c  f

        For Series, its name attribute must be set.

        >>> df = pd.DataFrame({'A': ['a', 'b', 'c'],
        ...                    'B': ['x', 'y', 'z']})
        >>> new_column = pd.Series(['d', 'e'], name='B', index=[0, 2])
        >>> df.update(new_column)
        >>> df
           A  B
        0  a  d
        1  b  y
        2  c  e
        >>> df = pd.DataFrame({'A': ['a', 'b', 'c'],
        ...                    'B': ['x', 'y', 'z']})
        >>> new_df = pd.DataFrame({'B': ['d', 'e']}, index=[1, 2])
        >>> df.update(new_df)
        >>> df
           A  B
        0  a  x
        1  b  d
        2  c  e

        If `other` contains NaNs the corresponding values are not updated
        in the original dataframe.

        >>> df = pd.DataFrame({'A': [1, 2, 3],
        ...                    'B': [400, 500, 600]})
        >>> new_df = pd.DataFrame({'B': [4, np.nan, 6]})
        >>> df.update(new_df)
        >>> df
           A      B
        0  1    4.0
        1  2  500.0
        2  3    6.0
        """
        import pandas.core.computation.expressions as expressions

        # TODO: Support other joins
        if join != "left":  # pragma: no cover
            raise NotImplementedError("Only left join is supported")
        if errors not in ["ignore", "raise"]:
            raise ValueError("The parameter errors must be either 'ignore' or 'raise'")

        if not isinstance(other, DataFrame):
            other = DataFrame(other)

        other = other.reindex_like(self)

        for col in self.columns:
            this = self[col]._values
            that = other[col]._values
            if filter_func is not None:
                with np.errstate(all="ignore"):
                    mask = ~filter_func(this) | isna(that)
            else:
                if errors == "raise":
                    mask_this = notna(that)
                    mask_that = notna(this)
                    if any(mask_this & mask_that):
                        raise ValueError("Data overlaps.")

                if overwrite:
                    mask = isna(that)
                else:
                    mask = notna(this)

            # don't overwrite columns unnecessarily
            if mask.all():
                continue

            self[col] = expressions.where(mask, this, that)

    # ----------------------------------------------------------------------
    # Data reshaping
    @Appender(
        """
Examples
--------
>>> df = pd.DataFrame({'Animal': ['Falcon', 'Falcon',
...                               'Parrot', 'Parrot'],
...                    'Max Speed': [380., 370., 24., 26.]})
>>> df
   Animal  Max Speed
0  Falcon      380.0
1  Falcon      370.0
2  Parrot       24.0
3  Parrot       26.0
>>> df.groupby(['Animal']).mean()
        Max Speed
Animal
Falcon      375.0
Parrot       25.0

**Hierarchical Indexes**

We can groupby different levels of a hierarchical index
using the `level` parameter:

>>> arrays = [['Falcon', 'Falcon', 'Parrot', 'Parrot'],
...           ['Captive', 'Wild', 'Captive', 'Wild']]
>>> index = pd.MultiIndex.from_arrays(arrays, names=('Animal', 'Type'))
>>> df = pd.DataFrame({'Max Speed': [390., 350., 30., 20.]},
...                   index=index)
>>> df
                Max Speed
Animal Type
Falcon Captive      390.0
       Wild         350.0
Parrot Captive       30.0
       Wild          20.0
>>> df.groupby(level=0).mean()
        Max Speed
Animal
Falcon      370.0
Parrot       25.0
>>> df.groupby(level="Type").mean()
         Max Speed
Type
Captive      210.0
Wild         185.0

We can also choose to include NA in group keys or not by setting
`dropna` parameter, the default setting is `True`:

>>> l = [[1, 2, 3], [1, None, 4], [2, 1, 3], [1, 2, 2]]
>>> df = pd.DataFrame(l, columns=["a", "b", "c"])

>>> df.groupby(by=["b"]).sum()
    a   c
b
1.0 2   3
2.0 2   5

>>> df.groupby(by=["b"], dropna=False).sum()
    a   c
b
1.0 2   3
2.0 2   5
NaN 1   4

>>> l = [["a", 12, 12], [None, 12.3, 33.], ["b", 12.3, 123], ["a", 1, 1]]
>>> df = pd.DataFrame(l, columns=["a", "b", "c"])

>>> df.groupby(by="a").sum()
    b     c
a
a   13.0   13.0
b   12.3  123.0

>>> df.groupby(by="a", dropna=False).sum()
    b     c
a
a   13.0   13.0
b   12.3  123.0
NaN 12.3   33.0
"""
    )
    @Appender(_shared_docs["groupby"] % _shared_doc_kwargs)
    def groupby(
        self,
        by=None,
        axis: Axis = 0,
        level: Optional[Level] = None,
        as_index: bool = True,
        sort: bool = True,
        group_keys: bool = True,
        squeeze: bool = no_default,
        observed: bool = False,
        dropna: bool = True,
    ) -> DataFrameGroupBy:
        from pandas.core.groupby.generic import DataFrameGroupBy

        if squeeze is not no_default:
            warnings.warn(
                (
                    "The `squeeze` parameter is deprecated and "
                    "will be removed in a future version."
                ),
                FutureWarning,
                stacklevel=2,
            )
        else:
            squeeze = False

        if level is None and by is None:
            raise TypeError("You have to supply one of 'by' and 'level'")
        axis = self._get_axis_number(axis)

        return DataFrameGroupBy(
            obj=self,
            keys=by,
            axis=axis,
            level=level,
            as_index=as_index,
            sort=sort,
            group_keys=group_keys,
            squeeze=squeeze,
            observed=observed,
            dropna=dropna,
        )

    _shared_docs[
        "pivot"
    ] = """
        Return reshaped DataFrame organized by given index / column values.

        Reshape data (produce a "pivot" table) based on column values. Uses
        unique values from specified `index` / `columns` to form axes of the
        resulting DataFrame. This function does not support data
        aggregation, multiple values will result in a MultiIndex in the
        columns. See the :ref:`User Guide <reshaping>` for more on reshaping.

        Parameters
        ----------%s
        index : str or object or a list of str, optional
            Column to use to make new frame's index. If None, uses
            existing index.

            .. versionchanged:: 1.1.0
               Also accept list of index names.

        columns : str or object or a list of str
            Column to use to make new frame's columns.

            .. versionchanged:: 1.1.0
               Also accept list of columns names.

        values : str, object or a list of the previous, optional
            Column(s) to use for populating new frame's values. If not
            specified, all remaining columns will be used and the result will
            have hierarchically indexed columns.

        Returns
        -------
        DataFrame
            Returns reshaped DataFrame.

        Raises
        ------
        ValueError:
            When there are any `index`, `columns` combinations with multiple
            values. `DataFrame.pivot_table` when you need to aggregate.

        See Also
        --------
        DataFrame.pivot_table : Generalization of pivot that can handle
            duplicate values for one index/column pair.
        DataFrame.unstack : Pivot based on the index values instead of a
            column.
        wide_to_long : Wide panel to long format. Less flexible but more
            user-friendly than melt.

        Notes
        -----
        For finer-tuned control, see hierarchical indexing documentation along
        with the related stack/unstack methods.

        Examples
        --------
        >>> df = pd.DataFrame({'foo': ['one', 'one', 'one', 'two', 'two',
        ...                            'two'],
        ...                    'bar': ['A', 'B', 'C', 'A', 'B', 'C'],
        ...                    'baz': [1, 2, 3, 4, 5, 6],
        ...                    'zoo': ['x', 'y', 'z', 'q', 'w', 't']})
        >>> df
            foo   bar  baz  zoo
        0   one   A    1    x
        1   one   B    2    y
        2   one   C    3    z
        3   two   A    4    q
        4   two   B    5    w
        5   two   C    6    t

        >>> df.pivot(index='foo', columns='bar', values='baz')
        bar  A   B   C
        foo
        one  1   2   3
        two  4   5   6

        >>> df.pivot(index='foo', columns='bar')['baz']
        bar  A   B   C
        foo
        one  1   2   3
        two  4   5   6

        >>> df.pivot(index='foo', columns='bar', values=['baz', 'zoo'])
              baz       zoo
        bar   A  B  C   A  B  C
        foo
        one   1  2  3   x  y  z
        two   4  5  6   q  w  t

        You could also assign a list of column names or a list of index names.

        >>> df = pd.DataFrame({
        ...        "lev1": [1, 1, 1, 2, 2, 2],
        ...        "lev2": [1, 1, 2, 1, 1, 2],
        ...        "lev3": [1, 2, 1, 2, 1, 2],
        ...        "lev4": [1, 2, 3, 4, 5, 6],
        ...        "values": [0, 1, 2, 3, 4, 5]})
        >>> df
            lev1 lev2 lev3 lev4 values
        0   1    1    1    1    0
        1   1    1    2    2    1
        2   1    2    1    3    2
        3   2    1    2    4    3
        4   2    1    1    5    4
        5   2    2    2    6    5

        >>> df.pivot(index="lev1", columns=["lev2", "lev3"],values="values")
        lev2    1         2
        lev3    1    2    1    2
        lev1
        1     0.0  1.0  2.0  NaN
        2     4.0  3.0  NaN  5.0

        >>> df.pivot(index=["lev1", "lev2"], columns=["lev3"],values="values")
              lev3    1    2
        lev1  lev2
           1     1  0.0  1.0
                 2  2.0  NaN
           2     1  4.0  3.0
                 2  NaN  5.0

        A ValueError is raised if there are any duplicates.

        >>> df = pd.DataFrame({"foo": ['one', 'one', 'two', 'two'],
        ...                    "bar": ['A', 'A', 'B', 'C'],
        ...                    "baz": [1, 2, 3, 4]})
        >>> df
           foo bar  baz
        0  one   A    1
        1  one   A    2
        2  two   B    3
        3  two   C    4

        Notice that the first two rows are the same for our `index`
        and `columns` arguments.

        >>> df.pivot(index='foo', columns='bar', values='baz')
        Traceback (most recent call last):
           ...
        ValueError: Index contains duplicate entries, cannot reshape
        """

    @Substitution("")
    @Appender(_shared_docs["pivot"])
    def pivot(self, index=None, columns=None, values=None) -> DataFrame:
        from pandas.core.reshape.pivot import pivot

        return pivot(self, index=index, columns=columns, values=values)

    _shared_docs[
        "pivot_table"
    ] = """
        Create a spreadsheet-style pivot table as a DataFrame.

        The levels in the pivot table will be stored in MultiIndex objects
        (hierarchical indexes) on the index and columns of the result DataFrame.

        Parameters
        ----------%s
        values : column to aggregate, optional
        index : column, Grouper, array, or list of the previous
            If an array is passed, it must be the same length as the data. The
            list can contain any of the other types (except list).
            Keys to group by on the pivot table index.  If an array is passed,
            it is being used as the same manner as column values.
        columns : column, Grouper, array, or list of the previous
            If an array is passed, it must be the same length as the data. The
            list can contain any of the other types (except list).
            Keys to group by on the pivot table column.  If an array is passed,
            it is being used as the same manner as column values.
        aggfunc : function, list of functions, dict, default numpy.mean
            If list of functions passed, the resulting pivot table will have
            hierarchical columns whose top level are the function names
            (inferred from the function objects themselves)
            If dict is passed, the key is column to aggregate and value
            is function or list of functions.
        fill_value : scalar, default None
            Value to replace missing values with (in the resulting pivot table,
            after aggregation).
        margins : bool, default False
            Add all row / columns (e.g. for subtotal / grand totals).
        dropna : bool, default True
            Do not include columns whose entries are all NaN.
        margins_name : str, default 'All'
            Name of the row / column that will contain the totals
            when margins is True.
        observed : bool, default False
            This only applies if any of the groupers are Categoricals.
            If True: only show observed values for categorical groupers.
            If False: show all values for categorical groupers.

            .. versionchanged:: 0.25.0

        Returns
        -------
        DataFrame
            An Excel style pivot table.

        See Also
        --------
        DataFrame.pivot : Pivot without aggregation that can handle
            non-numeric data.
        DataFrame.melt: Unpivot a DataFrame from wide to long format,
            optionally leaving identifiers set.
        wide_to_long : Wide panel to long format. Less flexible but more
            user-friendly than melt.

        Examples
        --------
        >>> df = pd.DataFrame({"A": ["foo", "foo", "foo", "foo", "foo",
        ...                          "bar", "bar", "bar", "bar"],
        ...                    "B": ["one", "one", "one", "two", "two",
        ...                          "one", "one", "two", "two"],
        ...                    "C": ["small", "large", "large", "small",
        ...                          "small", "large", "small", "small",
        ...                          "large"],
        ...                    "D": [1, 2, 2, 3, 3, 4, 5, 6, 7],
        ...                    "E": [2, 4, 5, 5, 6, 6, 8, 9, 9]})
        >>> df
             A    B      C  D  E
        0  foo  one  small  1  2
        1  foo  one  large  2  4
        2  foo  one  large  2  5
        3  foo  two  small  3  5
        4  foo  two  small  3  6
        5  bar  one  large  4  6
        6  bar  one  small  5  8
        7  bar  two  small  6  9
        8  bar  two  large  7  9

        This first example aggregates values by taking the sum.

        >>> table = pd.pivot_table(df, values='D', index=['A', 'B'],
        ...                     columns=['C'], aggfunc=np.sum)
        >>> table
        C        large  small
        A   B
        bar one    4.0    5.0
            two    7.0    6.0
        foo one    4.0    1.0
            two    NaN    6.0

        We can also fill missing values using the `fill_value` parameter.

        >>> table = pd.pivot_table(df, values='D', index=['A', 'B'],
        ...                     columns=['C'], aggfunc=np.sum, fill_value=0)
        >>> table
        C        large  small
        A   B
        bar one      4      5
            two      7      6
        foo one      4      1
            two      0      6

        The next example aggregates by taking the mean across multiple columns.

        >>> table = pd.pivot_table(df, values=['D', 'E'], index=['A', 'C'],
        ...                     aggfunc={'D': np.mean,
        ...                              'E': np.mean})
        >>> table
                        D         E
        A   C
        bar large  5.500000  7.500000
            small  5.500000  8.500000
        foo large  2.000000  4.500000
            small  2.333333  4.333333

        We can also calculate multiple types of aggregations for any given
        value column.

        >>> table = pd.pivot_table(df, values=['D', 'E'], index=['A', 'C'],
        ...                     aggfunc={'D': np.mean,
        ...                              'E': [min, max, np.mean]})
        >>> table
                        D    E
                    mean  max      mean  min
        A   C
        bar large  5.500000  9.0  7.500000  6.0
            small  5.500000  9.0  8.500000  8.0
        foo large  2.000000  5.0  4.500000  4.0
            small  2.333333  6.0  4.333333  2.0
        """

    @Substitution("")
    @Appender(_shared_docs["pivot_table"])
    def pivot_table(
        self,
        values=None,
        index=None,
        columns=None,
        aggfunc="mean",
        fill_value=None,
        margins=False,
        dropna=True,
        margins_name="All",
        observed=False,
    ) -> DataFrame:
        from pandas.core.reshape.pivot import pivot_table

        return pivot_table(
            self,
            values=values,
            index=index,
            columns=columns,
            aggfunc=aggfunc,
            fill_value=fill_value,
            margins=margins,
            dropna=dropna,
            margins_name=margins_name,
            observed=observed,
        )

    def stack(self, level: Level = -1, dropna: bool = True):
        """
        Stack the prescribed level(s) from columns to index.

        Return a reshaped DataFrame or Series having a multi-level
        index with one or more new inner-most levels compared to the current
        DataFrame. The new inner-most levels are created by pivoting the
        columns of the current dataframe:

          - if the columns have a single level, the output is a Series;
          - if the columns have multiple levels, the new index
            level(s) is (are) taken from the prescribed level(s) and
            the output is a DataFrame.

        Parameters
        ----------
        level : int, str, list, default -1
            Level(s) to stack from the column axis onto the index
            axis, defined as one index or label, or a list of indices
            or labels.
        dropna : bool, default True
            Whether to drop rows in the resulting Frame/Series with
            missing values. Stacking a column level onto the index
            axis can create combinations of index and column values
            that are missing from the original dataframe. See Examples
            section.

        Returns
        -------
        DataFrame or Series
            Stacked dataframe or series.

        See Also
        --------
        DataFrame.unstack : Unstack prescribed level(s) from index axis
             onto column axis.
        DataFrame.pivot : Reshape dataframe from long format to wide
             format.
        DataFrame.pivot_table : Create a spreadsheet-style pivot table
             as a DataFrame.

        Notes
        -----
        The function is named by analogy with a collection of books
        being reorganized from being side by side on a horizontal
        position (the columns of the dataframe) to being stacked
        vertically on top of each other (in the index of the
        dataframe).

        Examples
        --------
        **Single level columns**

        >>> df_single_level_cols = pd.DataFrame([[0, 1], [2, 3]],
        ...                                     index=['cat', 'dog'],
        ...                                     columns=['weight', 'height'])

        Stacking a dataframe with a single level column axis returns a Series:

        >>> df_single_level_cols
             weight height
        cat       0      1
        dog       2      3
        >>> df_single_level_cols.stack()
        cat  weight    0
             height    1
        dog  weight    2
             height    3
        dtype: int64

        **Multi level columns: simple case**

        >>> multicol1 = pd.MultiIndex.from_tuples([('weight', 'kg'),
        ...                                        ('weight', 'pounds')])
        >>> df_multi_level_cols1 = pd.DataFrame([[1, 2], [2, 4]],
        ...                                     index=['cat', 'dog'],
        ...                                     columns=multicol1)

        Stacking a dataframe with a multi-level column axis:

        >>> df_multi_level_cols1
             weight
                 kg    pounds
        cat       1        2
        dog       2        4
        >>> df_multi_level_cols1.stack()
                    weight
        cat kg           1
            pounds       2
        dog kg           2
            pounds       4

        **Missing values**

        >>> multicol2 = pd.MultiIndex.from_tuples([('weight', 'kg'),
        ...                                        ('height', 'm')])
        >>> df_multi_level_cols2 = pd.DataFrame([[1.0, 2.0], [3.0, 4.0]],
        ...                                     index=['cat', 'dog'],
        ...                                     columns=multicol2)

        It is common to have missing values when stacking a dataframe
        with multi-level columns, as the stacked dataframe typically
        has more values than the original dataframe. Missing values
        are filled with NaNs:

        >>> df_multi_level_cols2
            weight height
                kg      m
        cat    1.0    2.0
        dog    3.0    4.0
        >>> df_multi_level_cols2.stack()
                height  weight
        cat kg     NaN     1.0
            m      2.0     NaN
        dog kg     NaN     3.0
            m      4.0     NaN

        **Prescribing the level(s) to be stacked**

        The first parameter controls which level or levels are stacked:

        >>> df_multi_level_cols2.stack(0)
                     kg    m
        cat height  NaN  2.0
            weight  1.0  NaN
        dog height  NaN  4.0
            weight  3.0  NaN
        >>> df_multi_level_cols2.stack([0, 1])
        cat  height  m     2.0
             weight  kg    1.0
        dog  height  m     4.0
             weight  kg    3.0
        dtype: float64

        **Dropping missing values**

        >>> df_multi_level_cols3 = pd.DataFrame([[None, 1.0], [2.0, 3.0]],
        ...                                     index=['cat', 'dog'],
        ...                                     columns=multicol2)

        Note that rows where all values are missing are dropped by
        default but this behaviour can be controlled via the dropna
        keyword parameter:

        >>> df_multi_level_cols3
            weight height
                kg      m
        cat    NaN    1.0
        dog    2.0    3.0
        >>> df_multi_level_cols3.stack(dropna=False)
                height  weight
        cat kg     NaN     NaN
            m      1.0     NaN
        dog kg     NaN     2.0
            m      3.0     NaN
        >>> df_multi_level_cols3.stack(dropna=True)
                height  weight
        cat m      1.0     NaN
        dog kg     NaN     2.0
            m      3.0     NaN
        """
        from pandas.core.reshape.reshape import (
            stack,
            stack_multiple,
        )

        if isinstance(level, (tuple, list)):
            result = stack_multiple(self, level, dropna=dropna)
        else:
            result = stack(self, level, dropna=dropna)

        return result.__finalize__(self, method="stack")

    def explode(
        self, column: Union[str, Tuple], ignore_index: bool = False
    ) -> DataFrame:
        """
        Transform each element of a list-like to a row, replicating index values.

        .. versionadded:: 0.25.0

        Parameters
        ----------
        column : str or tuple
            Column to explode.
        ignore_index : bool, default False
            If True, the resulting index will be labeled 0, 1, …, n - 1.

            .. versionadded:: 1.1.0

        Returns
        -------
        DataFrame
            Exploded lists to rows of the subset columns;
            index will be duplicated for these rows.

        Raises
        ------
        ValueError :
            if columns of the frame are not unique.

        See Also
        --------
        DataFrame.unstack : Pivot a level of the (necessarily hierarchical)
            index labels.
        DataFrame.melt : Unpivot a DataFrame from wide format to long format.
        Series.explode : Explode a DataFrame from list-like columns to long format.

        Notes
        -----
        This routine will explode list-likes including lists, tuples, sets,
        Series, and np.ndarray. The result dtype of the subset rows will
        be object. Scalars will be returned unchanged, and empty list-likes will
        result in a np.nan for that row. In addition, the ordering of rows in the
        output will be non-deterministic when exploding sets.

        Examples
        --------
        >>> df = pd.DataFrame({'A': [[1, 2, 3], 'foo', [], [3, 4]], 'B': 1})
        >>> df
                   A  B
        0  [1, 2, 3]  1
        1        foo  1
        2         []  1
        3     [3, 4]  1

        >>> df.explode('A')
             A  B
        0    1  1
        0    2  1
        0    3  1
        1  foo  1
        2  NaN  1
        3    3  1
        3    4  1
        """
        if not (is_scalar(column) or isinstance(column, tuple)):
            raise ValueError("column must be a scalar")
        if not self.columns.is_unique:
            raise ValueError("columns must be unique")

        df = self.reset_index(drop=True)
        result = df[column].explode()
        result = df.drop([column], axis=1).join(result)
        if ignore_index:
            result.index = ibase.default_index(len(result))
        else:
            result.index = self.index.take(result.index)
        result = result.reindex(columns=self.columns, copy=False)

        return result

    def unstack(self, level: Level = -1, fill_value=None):
        """
        Pivot a level of the (necessarily hierarchical) index labels.

        Returns a DataFrame having a new level of column labels whose inner-most level
        consists of the pivoted index labels.

        If the index is not a MultiIndex, the output will be a Series
        (the analogue of stack when the columns are not a MultiIndex).

        Parameters
        ----------
        level : int, str, or list of these, default -1 (last level)
            Level(s) of index to unstack, can pass level name.
        fill_value : int, str or dict
            Replace NaN with this value if the unstack produces missing values.

        Returns
        -------
        Series or DataFrame

        See Also
        --------
        DataFrame.pivot : Pivot a table based on column values.
        DataFrame.stack : Pivot a level of the column labels (inverse operation
            from `unstack`).

        Examples
        --------
        >>> index = pd.MultiIndex.from_tuples([('one', 'a'), ('one', 'b'),
        ...                                    ('two', 'a'), ('two', 'b')])
        >>> s = pd.Series(np.arange(1.0, 5.0), index=index)
        >>> s
        one  a   1.0
             b   2.0
        two  a   3.0
             b   4.0
        dtype: float64

        >>> s.unstack(level=-1)
             a   b
        one  1.0  2.0
        two  3.0  4.0

        >>> s.unstack(level=0)
           one  two
        a  1.0   3.0
        b  2.0   4.0

        >>> df = s.unstack(level=0)
        >>> df.unstack()
        one  a  1.0
             b  2.0
        two  a  3.0
             b  4.0
        dtype: float64
        """
        from pandas.core.reshape.reshape import unstack

        result = unstack(self, level, fill_value)

        return result.__finalize__(self, method="unstack")

    @Appender(_shared_docs["melt"] % {"caller": "df.melt(", "other": "melt"})
    def melt(
        self,
        id_vars=None,
        value_vars=None,
        var_name=None,
        value_name="value",
        col_level: Optional[Level] = None,
        ignore_index: bool = True,
    ) -> DataFrame:

        return melt(
            self,
            id_vars=id_vars,
            value_vars=value_vars,
            var_name=var_name,
            value_name=value_name,
            col_level=col_level,
            ignore_index=ignore_index,
        )

    # ----------------------------------------------------------------------
    # Time series-related

    @doc(
        Series.diff,
        klass="Dataframe",
        extra_params="axis : {0 or 'index', 1 or 'columns'}, default 0\n    "
        "Take difference over rows (0) or columns (1).\n",
        other_klass="Series",
        examples=dedent(
            """
        Difference with previous row

        >>> df = pd.DataFrame({'a': [1, 2, 3, 4, 5, 6],
        ...                    'b': [1, 1, 2, 3, 5, 8],
        ...                    'c': [1, 4, 9, 16, 25, 36]})
        >>> df
           a  b   c
        0  1  1   1
        1  2  1   4
        2  3  2   9
        3  4  3  16
        4  5  5  25
        5  6  8  36

        >>> df.diff()
             a    b     c
        0  NaN  NaN   NaN
        1  1.0  0.0   3.0
        2  1.0  1.0   5.0
        3  1.0  1.0   7.0
        4  1.0  2.0   9.0
        5  1.0  3.0  11.0

        Difference with previous column

        >>> df.diff(axis=1)
            a  b   c
        0 NaN  0   0
        1 NaN -1   3
        2 NaN -1   7
        3 NaN -1  13
        4 NaN  0  20
        5 NaN  2  28

        Difference with 3rd previous row

        >>> df.diff(periods=3)
             a    b     c
        0  NaN  NaN   NaN
        1  NaN  NaN   NaN
        2  NaN  NaN   NaN
        3  3.0  2.0  15.0
        4  3.0  4.0  21.0
        5  3.0  6.0  27.0

        Difference with following row

        >>> df.diff(periods=-1)
             a    b     c
        0 -1.0  0.0  -3.0
        1 -1.0 -1.0  -5.0
        2 -1.0 -1.0  -7.0
        3 -1.0 -2.0  -9.0
        4 -1.0 -3.0 -11.0
        5  NaN  NaN   NaN

        Overflow in input dtype

        >>> df = pd.DataFrame({'a': [1, 0]}, dtype=np.uint8)
        >>> df.diff()
               a
        0    NaN
        1  255.0"""
        ),
    )
    def diff(self, periods: int = 1, axis: Axis = 0) -> DataFrame:
        if not isinstance(periods, int):
            if not (is_float(periods) and periods.is_integer()):
                raise ValueError("periods must be an integer")
            periods = int(periods)

        axis = self._get_axis_number(axis)
        if axis == 1 and periods != 0:
            return self - self.shift(periods, axis=axis)

        new_data = self._mgr.diff(n=periods, axis=axis)
        return self._constructor(new_data).__finalize__(self, "diff")

    # ----------------------------------------------------------------------
    # Function application

    def _gotitem(
        self,
        key: IndexLabel,
        ndim: int,
        subset: Optional[FrameOrSeriesUnion] = None,
    ) -> FrameOrSeriesUnion:
        """
        Sub-classes to define. Return a sliced object.

        Parameters
        ----------
        key : string / list of selections
        ndim : 1,2
            requested ndim of result
        subset : object, default None
            subset to act on
        """
        if subset is None:
            subset = self
        elif subset.ndim == 1:  # is Series
            return subset

        # TODO: _shallow_copy(subset)?
        return subset[key]

    _agg_summary_and_see_also_doc = dedent(
        """
    The aggregation operations are always performed over an axis, either the
    index (default) or the column axis. This behavior is different from
    `numpy` aggregation functions (`mean`, `median`, `prod`, `sum`, `std`,
    `var`), where the default is to compute the aggregation of the flattened
    array, e.g., ``numpy.mean(arr_2d)`` as opposed to
    ``numpy.mean(arr_2d, axis=0)``.

    `agg` is an alias for `aggregate`. Use the alias.

    See Also
    --------
    DataFrame.apply : Perform any type of operations.
    DataFrame.transform : Perform transformation type operations.
    core.groupby.GroupBy : Perform operations over groups.
    core.resample.Resampler : Perform operations over resampled bins.
    core.window.Rolling : Perform operations over rolling window.
    core.window.Expanding : Perform operations over expanding window.
    core.window.ExponentialMovingWindow : Perform operation over exponential weighted
        window.
    """
    )

    _agg_examples_doc = dedent(
        """
    Examples
    --------
    >>> df = pd.DataFrame([[1, 2, 3],
    ...                    [4, 5, 6],
    ...                    [7, 8, 9],
    ...                    [np.nan, np.nan, np.nan]],
    ...                   columns=['A', 'B', 'C'])

    Aggregate these functions over the rows.

    >>> df.agg(['sum', 'min'])
            A     B     C
    sum  12.0  15.0  18.0
    min   1.0   2.0   3.0

    Different aggregations per column.

    >>> df.agg({'A' : ['sum', 'min'], 'B' : ['min', 'max']})
            A    B
    sum  12.0  NaN
    min   1.0  2.0
    max   NaN  8.0

    Aggregate different functions over the columns and rename the index of the resulting
    DataFrame.

    >>> df.agg(x=('A', max), y=('B', 'min'), z=('C', np.mean))
         A    B    C
    x  7.0  NaN  NaN
    y  NaN  2.0  NaN
    z  NaN  NaN  6.0

    Aggregate over the columns.

    >>> df.agg("mean", axis="columns")
    0    2.0
    1    5.0
    2    8.0
    3    NaN
    dtype: float64
    """
    )

    @doc(
        _shared_docs["aggregate"],
        klass=_shared_doc_kwargs["klass"],
        axis=_shared_doc_kwargs["axis"],
        see_also=_agg_summary_and_see_also_doc,
        examples=_agg_examples_doc,
    )
    def aggregate(self, func=None, axis: Axis = 0, *args, **kwargs):
        from pandas.core.apply import frame_apply

        axis = self._get_axis_number(axis)

        relabeling, func, columns, order = reconstruct_func(func, **kwargs)

        op = frame_apply(self, func=func, axis=axis, args=args, kwargs=kwargs)
        result = op.agg()

        if relabeling:
            # This is to keep the order to columns occurrence unchanged, and also
            # keep the order of new columns occurrence unchanged

            # For the return values of reconstruct_func, if relabeling is
            # False, columns and order will be None.
            assert columns is not None
            assert order is not None

            result_in_dict = relabel_result(result, func, columns, order)
            result = DataFrame(result_in_dict, index=columns)

        return result

    agg = aggregate

    @doc(
        _shared_docs["transform"],
        klass=_shared_doc_kwargs["klass"],
        axis=_shared_doc_kwargs["axis"],
    )
    def transform(
        self, func: AggFuncType, axis: Axis = 0, *args, **kwargs
    ) -> DataFrame:
        from pandas.core.apply import frame_apply

        op = frame_apply(self, func=func, axis=axis, args=args, kwargs=kwargs)
        result = op.transform()
        assert isinstance(result, DataFrame)
        return result

    def apply(
        self,
        func: AggFuncType,
        axis: Axis = 0,
        raw: bool = False,
        result_type=None,
        args=(),
        **kwargs,
    ):
        """
        Apply a function along an axis of the DataFrame.

        Objects passed to the function are Series objects whose index is
        either the DataFrame's index (``axis=0``) or the DataFrame's columns
        (``axis=1``). By default (``result_type=None``), the final return type
        is inferred from the return type of the applied function. Otherwise,
        it depends on the `result_type` argument.

        Parameters
        ----------
        func : function
            Function to apply to each column or row.
        axis : {0 or 'index', 1 or 'columns'}, default 0
            Axis along which the function is applied:

            * 0 or 'index': apply function to each column.
            * 1 or 'columns': apply function to each row.

        raw : bool, default False
            Determines if row or column is passed as a Series or ndarray object:

            * ``False`` : passes each row or column as a Series to the
              function.
            * ``True`` : the passed function will receive ndarray objects
              instead.
              If you are just applying a NumPy reduction function this will
              achieve much better performance.

        result_type : {'expand', 'reduce', 'broadcast', None}, default None
            These only act when ``axis=1`` (columns):

            * 'expand' : list-like results will be turned into columns.
            * 'reduce' : returns a Series if possible rather than expanding
              list-like results. This is the opposite of 'expand'.
            * 'broadcast' : results will be broadcast to the original shape
              of the DataFrame, the original index and columns will be
              retained.

            The default behaviour (None) depends on the return value of the
            applied function: list-like results will be returned as a Series
            of those. However if the apply function returns a Series these
            are expanded to columns.
        args : tuple
            Positional arguments to pass to `func` in addition to the
            array/series.
        **kwargs
            Additional keyword arguments to pass as keywords arguments to
            `func`.

        Returns
        -------
        Series or DataFrame
            Result of applying ``func`` along the given axis of the
            DataFrame.

        See Also
        --------
        DataFrame.applymap: For elementwise operations.
        DataFrame.aggregate: Only perform aggregating type operations.
        DataFrame.transform: Only perform transforming type operations.

        Notes
        -----
        Functions that mutate the passed object can produce unexpected
        behavior or errors and are not supported. See :ref:`udf-mutation`
        for more details.

        Examples
        --------
        >>> df = pd.DataFrame([[4, 9]] * 3, columns=['A', 'B'])
        >>> df
           A  B
        0  4  9
        1  4  9
        2  4  9

        Using a numpy universal function (in this case the same as
        ``np.sqrt(df)``):

        >>> df.apply(np.sqrt)
             A    B
        0  2.0  3.0
        1  2.0  3.0
        2  2.0  3.0

        Using a reducing function on either axis

        >>> df.apply(np.sum, axis=0)
        A    12
        B    27
        dtype: int64

        >>> df.apply(np.sum, axis=1)
        0    13
        1    13
        2    13
        dtype: int64

        Returning a list-like will result in a Series

        >>> df.apply(lambda x: [1, 2], axis=1)
        0    [1, 2]
        1    [1, 2]
        2    [1, 2]
        dtype: object

        Passing ``result_type='expand'`` will expand list-like results
        to columns of a Dataframe

        >>> df.apply(lambda x: [1, 2], axis=1, result_type='expand')
           0  1
        0  1  2
        1  1  2
        2  1  2

        Returning a Series inside the function is similar to passing
        ``result_type='expand'``. The resulting column names
        will be the Series index.

        >>> df.apply(lambda x: pd.Series([1, 2], index=['foo', 'bar']), axis=1)
           foo  bar
        0    1    2
        1    1    2
        2    1    2

        Passing ``result_type='broadcast'`` will ensure the same shape
        result, whether list-like or scalar is returned by the function,
        and broadcast it along the axis. The resulting column names will
        be the originals.

        >>> df.apply(lambda x: [1, 2], axis=1, result_type='broadcast')
           A  B
        0  1  2
        1  1  2
        2  1  2
        """
        from pandas.core.apply import frame_apply

        op = frame_apply(
            self,
            func=func,
            axis=axis,
            raw=raw,
            result_type=result_type,
            args=args,
            kwargs=kwargs,
        )
        return op.apply()

    def applymap(
        self, func: PythonFuncType, na_action: Optional[str] = None
    ) -> DataFrame:
        """
        Apply a function to a Dataframe elementwise.

        This method applies a function that accepts and returns a scalar
        to every element of a DataFrame.

        Parameters
        ----------
        func : callable
            Python function, returns a single value from a single value.
        na_action : {None, 'ignore'}, default None
            If ‘ignore’, propagate NaN values, without passing them to func.

            .. versionadded:: 1.2

        Returns
        -------
        DataFrame
            Transformed DataFrame.

        See Also
        --------
        DataFrame.apply : Apply a function along input axis of DataFrame.

        Examples
        --------
        >>> df = pd.DataFrame([[1, 2.12], [3.356, 4.567]])
        >>> df
               0      1
        0  1.000  2.120
        1  3.356  4.567

        >>> df.applymap(lambda x: len(str(x)))
           0  1
        0  3  4
        1  5  5

        Like Series.map, NA values can be ignored:

        >>> df_copy = df.copy()
        >>> df_copy.iloc[0, 0] = pd.NA
        >>> df_copy.applymap(lambda x: len(str(x)), na_action='ignore')
              0  1
        0  <NA>  4
        1     5  5

        Note that a vectorized version of `func` often exists, which will
        be much faster. You could square each number elementwise.

        >>> df.applymap(lambda x: x**2)
                   0          1
        0   1.000000   4.494400
        1  11.262736  20.857489

        But it's better to avoid applymap in that case.

        >>> df ** 2
                   0          1
        0   1.000000   4.494400
        1  11.262736  20.857489
        """
        if na_action not in {"ignore", None}:
            raise ValueError(
                f"na_action must be 'ignore' or None. Got {repr(na_action)}"
            )
        ignore_na = na_action == "ignore"

        # if we have a dtype == 'M8[ns]', provide boxed values
        def infer(x):
            if x.empty:
                return lib.map_infer(x, func, ignore_na=ignore_na)
            return lib.map_infer(x.astype(object)._values, func, ignore_na=ignore_na)

        return self.apply(infer).__finalize__(self, "applymap")

    # ----------------------------------------------------------------------
    # Merging / joining methods

    def append(
        self,
        other,
        ignore_index: bool = False,
        verify_integrity: bool = False,
        sort: bool = False,
    ) -> DataFrame:
        """
        Append rows of `other` to the end of caller, returning a new object.

        Columns in `other` that are not in the caller are added as new columns.

        Parameters
        ----------
        other : DataFrame or Series/dict-like object, or list of these
            The data to append.
        ignore_index : bool, default False
            If True, the resulting axis will be labeled 0, 1, …, n - 1.
        verify_integrity : bool, default False
            If True, raise ValueError on creating index with duplicates.
        sort : bool, default False
            Sort columns if the columns of `self` and `other` are not aligned.

            .. versionchanged:: 1.0.0

                Changed to not sort by default.

        Returns
        -------
        DataFrame

        See Also
        --------
        concat : General function to concatenate DataFrame or Series objects.

        Notes
        -----
        If a list of dict/series is passed and the keys are all contained in
        the DataFrame's index, the order of the columns in the resulting
        DataFrame will be unchanged.

        Iteratively appending rows to a DataFrame can be more computationally
        intensive than a single concatenate. A better solution is to append
        those rows to a list and then concatenate the list with the original
        DataFrame all at once.

        Examples
        --------
        >>> df = pd.DataFrame([[1, 2], [3, 4]], columns=list('AB'))
        >>> df
           A  B
        0  1  2
        1  3  4
        >>> df2 = pd.DataFrame([[5, 6], [7, 8]], columns=list('AB'))
        >>> df.append(df2)
           A  B
        0  1  2
        1  3  4
        0  5  6
        1  7  8

        With `ignore_index` set to True:

        >>> df.append(df2, ignore_index=True)
           A  B
        0  1  2
        1  3  4
        2  5  6
        3  7  8

        The following, while not recommended methods for generating DataFrames,
        show two ways to generate a DataFrame from multiple data sources.

        Less efficient:

        >>> df = pd.DataFrame(columns=['A'])
        >>> for i in range(5):
        ...     df = df.append({'A': i}, ignore_index=True)
        >>> df
           A
        0  0
        1  1
        2  2
        3  3
        4  4

        More efficient:

        >>> pd.concat([pd.DataFrame([i], columns=['A']) for i in range(5)],
        ...           ignore_index=True)
           A
        0  0
        1  1
        2  2
        3  3
        4  4
        """
        if isinstance(other, (Series, dict)):
            if isinstance(other, dict):
                if not ignore_index:
                    raise TypeError("Can only append a dict if ignore_index=True")
                other = Series(other)
            if other.name is None and not ignore_index:
                raise TypeError(
                    "Can only append a Series if ignore_index=True "
                    "or if the Series has a name"
                )

            index = Index([other.name], name=self.index.name)
            idx_diff = other.index.difference(self.columns)
            try:
                combined_columns = self.columns.append(idx_diff)
            except TypeError:
                combined_columns = self.columns.astype(object).append(idx_diff)
            other = (
                other.reindex(combined_columns, copy=False)
                .to_frame()
                .T.infer_objects()
                .rename_axis(index.names, copy=False)
            )
            if not self.columns.equals(combined_columns):
                self = self.reindex(columns=combined_columns)
        elif isinstance(other, list):
            if not other:
                pass
            elif not isinstance(other[0], DataFrame):
                other = DataFrame(other)
                if (self.columns.get_indexer(other.columns) >= 0).all():
                    other = other.reindex(columns=self.columns)

        from pandas.core.reshape.concat import concat

        if isinstance(other, (list, tuple)):
            to_concat = [self, *other]
        else:
            to_concat = [self, other]
        return (
            concat(
                to_concat,
                ignore_index=ignore_index,
                verify_integrity=verify_integrity,
                sort=sort,
            )
        ).__finalize__(self, method="append")

    def join(
        self,
        other: FrameOrSeriesUnion,
        on: Optional[IndexLabel] = None,
        how: str = "left",
        lsuffix: str = "",
        rsuffix: str = "",
        sort: bool = False,
    ) -> DataFrame:
        """
        Join columns of another DataFrame.

        Join columns with `other` DataFrame either on index or on a key
        column. Efficiently join multiple DataFrame objects by index at once by
        passing a list.

        Parameters
        ----------
        other : DataFrame, Series, or list of DataFrame
            Index should be similar to one of the columns in this one. If a
            Series is passed, its name attribute must be set, and that will be
            used as the column name in the resulting joined DataFrame.
        on : str, list of str, or array-like, optional
            Column or index level name(s) in the caller to join on the index
            in `other`, otherwise joins index-on-index. If multiple
            values given, the `other` DataFrame must have a MultiIndex. Can
            pass an array as the join key if it is not already contained in
            the calling DataFrame. Like an Excel VLOOKUP operation.
        how : {'left', 'right', 'outer', 'inner'}, default 'left'
            How to handle the operation of the two objects.

            * left: use calling frame's index (or column if on is specified)
            * right: use `other`'s index.
            * outer: form union of calling frame's index (or column if on is
              specified) with `other`'s index, and sort it.
              lexicographically.
            * inner: form intersection of calling frame's index (or column if
              on is specified) with `other`'s index, preserving the order
              of the calling's one.
        lsuffix : str, default ''
            Suffix to use from left frame's overlapping columns.
        rsuffix : str, default ''
            Suffix to use from right frame's overlapping columns.
        sort : bool, default False
            Order result DataFrame lexicographically by the join key. If False,
            the order of the join key depends on the join type (how keyword).

        Returns
        -------
        DataFrame
            A dataframe containing columns from both the caller and `other`.

        See Also
        --------
        DataFrame.merge : For column(s)-on-column(s) operations.

        Notes
        -----
        Parameters `on`, `lsuffix`, and `rsuffix` are not supported when
        passing a list of `DataFrame` objects.

        Support for specifying index levels as the `on` parameter was added
        in version 0.23.0.

        Examples
        --------
        >>> df = pd.DataFrame({'key': ['K0', 'K1', 'K2', 'K3', 'K4', 'K5'],
        ...                    'A': ['A0', 'A1', 'A2', 'A3', 'A4', 'A5']})

        >>> df
          key   A
        0  K0  A0
        1  K1  A1
        2  K2  A2
        3  K3  A3
        4  K4  A4
        5  K5  A5

        >>> other = pd.DataFrame({'key': ['K0', 'K1', 'K2'],
        ...                       'B': ['B0', 'B1', 'B2']})

        >>> other
          key   B
        0  K0  B0
        1  K1  B1
        2  K2  B2

        Join DataFrames using their indexes.

        >>> df.join(other, lsuffix='_caller', rsuffix='_other')
          key_caller   A key_other    B
        0         K0  A0        K0   B0
        1         K1  A1        K1   B1
        2         K2  A2        K2   B2
        3         K3  A3       NaN  NaN
        4         K4  A4       NaN  NaN
        5         K5  A5       NaN  NaN

        If we want to join using the key columns, we need to set key to be
        the index in both `df` and `other`. The joined DataFrame will have
        key as its index.

        >>> df.set_index('key').join(other.set_index('key'))
              A    B
        key
        K0   A0   B0
        K1   A1   B1
        K2   A2   B2
        K3   A3  NaN
        K4   A4  NaN
        K5   A5  NaN

        Another option to join using the key columns is to use the `on`
        parameter. DataFrame.join always uses `other`'s index but we can use
        any column in `df`. This method preserves the original DataFrame's
        index in the result.

        >>> df.join(other.set_index('key'), on='key')
          key   A    B
        0  K0  A0   B0
        1  K1  A1   B1
        2  K2  A2   B2
        3  K3  A3  NaN
        4  K4  A4  NaN
        5  K5  A5  NaN
        """
        return self._join_compat(
            other, on=on, how=how, lsuffix=lsuffix, rsuffix=rsuffix, sort=sort
        )

    def _join_compat(
        self,
        other: FrameOrSeriesUnion,
        on: Optional[IndexLabel] = None,
        how: str = "left",
        lsuffix: str = "",
        rsuffix: str = "",
        sort: bool = False,
    ):
        from pandas.core.reshape.concat import concat
        from pandas.core.reshape.merge import merge

        if isinstance(other, Series):
            if other.name is None:
                raise ValueError("Other Series must have a name")
            other = DataFrame({other.name: other})

        if isinstance(other, DataFrame):
            if how == "cross":
                return merge(
                    self,
                    other,
                    how=how,
                    on=on,
                    suffixes=(lsuffix, rsuffix),
                    sort=sort,
                )
            return merge(
                self,
                other,
                left_on=on,
                how=how,
                left_index=on is None,
                right_index=True,
                suffixes=(lsuffix, rsuffix),
                sort=sort,
            )
        else:
            if on is not None:
                raise ValueError(
                    "Joining multiple DataFrames only supported for joining on index"
                )

            frames = [self] + list(other)

            can_concat = all(df.index.is_unique for df in frames)

            # join indexes only using concat
            if can_concat:
                if how == "left":
                    res = concat(
                        frames, axis=1, join="outer", verify_integrity=True, sort=sort
                    )
                    return res.reindex(self.index, copy=False)
                else:
                    return concat(
                        frames, axis=1, join=how, verify_integrity=True, sort=sort
                    )

            joined = frames[0]

            for frame in frames[1:]:
                joined = merge(
                    joined, frame, how=how, left_index=True, right_index=True
                )

            return joined

    @Substitution("")
    @Appender(_merge_doc, indents=2)
    def merge(
        self,
        right: FrameOrSeriesUnion,
        how: str = "inner",
        on: Optional[IndexLabel] = None,
        left_on: Optional[IndexLabel] = None,
        right_on: Optional[IndexLabel] = None,
        left_index: bool = False,
        right_index: bool = False,
        sort: bool = False,
        suffixes: Suffixes = ("_x", "_y"),
        copy: bool = True,
        indicator: bool = False,
        validate: Optional[str] = None,
    ) -> DataFrame:
        from pandas.core.reshape.merge import merge

        return merge(
            self,
            right,
            how=how,
            on=on,
            left_on=left_on,
            right_on=right_on,
            left_index=left_index,
            right_index=right_index,
            sort=sort,
            suffixes=suffixes,
            copy=copy,
            indicator=indicator,
            validate=validate,
        )

    def round(
        self, decimals: Union[int, Dict[IndexLabel, int], Series] = 0, *args, **kwargs
    ) -> DataFrame:
        """
        Round a DataFrame to a variable number of decimal places.

        Parameters
        ----------
        decimals : int, dict, Series
            Number of decimal places to round each column to. If an int is
            given, round each column to the same number of places.
            Otherwise dict and Series round to variable numbers of places.
            Column names should be in the keys if `decimals` is a
            dict-like, or in the index if `decimals` is a Series. Any
            columns not included in `decimals` will be left as is. Elements
            of `decimals` which are not columns of the input will be
            ignored.
        *args
            Additional keywords have no effect but might be accepted for
            compatibility with numpy.
        **kwargs
            Additional keywords have no effect but might be accepted for
            compatibility with numpy.

        Returns
        -------
        DataFrame
            A DataFrame with the affected columns rounded to the specified
            number of decimal places.

        See Also
        --------
        numpy.around : Round a numpy array to the given number of decimals.
        Series.round : Round a Series to the given number of decimals.

        Examples
        --------
        >>> df = pd.DataFrame([(.21, .32), (.01, .67), (.66, .03), (.21, .18)],
        ...                   columns=['dogs', 'cats'])
        >>> df
            dogs  cats
        0  0.21  0.32
        1  0.01  0.67
        2  0.66  0.03
        3  0.21  0.18

        By providing an integer each column is rounded to the same number
        of decimal places

        >>> df.round(1)
            dogs  cats
        0   0.2   0.3
        1   0.0   0.7
        2   0.7   0.0
        3   0.2   0.2

        With a dict, the number of places for specific columns can be
        specified with the column names as key and the number of decimal
        places as value

        >>> df.round({'dogs': 1, 'cats': 0})
            dogs  cats
        0   0.2   0.0
        1   0.0   1.0
        2   0.7   0.0
        3   0.2   0.0

        Using a Series, the number of places for specific columns can be
        specified with the column names as index and the number of
        decimal places as value

        >>> decimals = pd.Series([0, 1], index=['cats', 'dogs'])
        >>> df.round(decimals)
            dogs  cats
        0   0.2   0.0
        1   0.0   1.0
        2   0.7   0.0
        3   0.2   0.0
        """
        from pandas.core.reshape.concat import concat

        def _dict_round(df, decimals):
            for col, vals in df.items():
                try:
                    yield _series_round(vals, decimals[col])
                except KeyError:
                    yield vals

        def _series_round(s, decimals):
            if is_integer_dtype(s) or is_float_dtype(s):
                return s.round(decimals)
            return s

        nv.validate_round(args, kwargs)

        if isinstance(decimals, (dict, Series)):
            if isinstance(decimals, Series):
                if not decimals.index.is_unique:
                    raise ValueError("Index of decimals must be unique")
            new_cols = list(_dict_round(self, decimals))
        elif is_integer(decimals):
            # Dispatch to Series.round
            new_cols = [_series_round(v, decimals) for _, v in self.items()]
        else:
            raise TypeError("decimals must be an integer, a dict-like or a Series")

        if len(new_cols) > 0:
            return self._constructor(
                concat(new_cols, axis=1), index=self.index, columns=self.columns
            )
        else:
            return self

    # ----------------------------------------------------------------------
    # Statistical methods, etc.

    def corr(
        self,
        method: Union[str, Callable[[np.ndarray, np.ndarray], float]] = "pearson",
        min_periods: int = 1,
    ) -> DataFrame:
        """
        Compute pairwise correlation of columns, excluding NA/null values.

        Parameters
        ----------
        method : {'pearson', 'kendall', 'spearman'} or callable
            Method of correlation:

            * pearson : standard correlation coefficient
            * kendall : Kendall Tau correlation coefficient
            * spearman : Spearman rank correlation
            * callable: callable with input two 1d ndarrays
                and returning a float. Note that the returned matrix from corr
                will have 1 along the diagonals and will be symmetric
                regardless of the callable's behavior.

                .. versionadded:: 0.24.0

        min_periods : int, optional
            Minimum number of observations required per pair of columns
            to have a valid result.

        Returns
        -------
        DataFrame
            Correlation matrix.

        See Also
        --------
        DataFrame.corrwith : Compute pairwise correlation with another
            DataFrame or Series.
        Series.corr : Compute the correlation between two Series.

        Examples
        --------
        >>> def histogram_intersection(a, b):
        ...     v = np.minimum(a, b).sum().round(decimals=1)
        ...     return v
        >>> df = pd.DataFrame([(.2, .3), (.0, .6), (.6, .0), (.2, .1)],
        ...                   columns=['dogs', 'cats'])
        >>> df.corr(method=histogram_intersection)
              dogs  cats
        dogs   1.0   0.3
        cats   0.3   1.0
        """
        numeric_df = self._get_numeric_data()
        cols = numeric_df.columns
        idx = cols.copy()
        mat = numeric_df.to_numpy(dtype=float, na_value=np.nan, copy=False)

        if method == "pearson":
            correl = libalgos.nancorr(mat, minp=min_periods)
        elif method == "spearman":
            correl = libalgos.nancorr_spearman(mat, minp=min_periods)
        elif method == "kendall":
            correl = libalgos.nancorr_kendall(mat, minp=min_periods)
        elif callable(method):
            if min_periods is None:
                min_periods = 1
            mat = mat.T
            corrf = nanops.get_corr_func(method)
            K = len(cols)
            correl = np.empty((K, K), dtype=float)
            mask = np.isfinite(mat)
            for i, ac in enumerate(mat):
                for j, bc in enumerate(mat):
                    if i > j:
                        continue

                    valid = mask[i] & mask[j]
                    if valid.sum() < min_periods:
                        c = np.nan
                    elif i == j:
                        c = 1.0
                    elif not valid.all():
                        c = corrf(ac[valid], bc[valid])
                    else:
                        c = corrf(ac, bc)
                    correl[i, j] = c
                    correl[j, i] = c
        else:
            raise ValueError(
                "method must be either 'pearson', "
                "'spearman', 'kendall', or a callable, "
                f"'{method}' was supplied"
            )

        return self._constructor(correl, index=idx, columns=cols)

    def cov(
        self, min_periods: Optional[int] = None, ddof: Optional[int] = 1
    ) -> DataFrame:
        """
        Compute pairwise covariance of columns, excluding NA/null values.

        Compute the pairwise covariance among the series of a DataFrame.
        The returned data frame is the `covariance matrix
        <https://en.wikipedia.org/wiki/Covariance_matrix>`__ of the columns
        of the DataFrame.

        Both NA and null values are automatically excluded from the
        calculation. (See the note below about bias from missing values.)
        A threshold can be set for the minimum number of
        observations for each value created. Comparisons with observations
        below this threshold will be returned as ``NaN``.

        This method is generally used for the analysis of time series data to
        understand the relationship between different measures
        across time.

        Parameters
        ----------
        min_periods : int, optional
            Minimum number of observations required per pair of columns
            to have a valid result.

        ddof : int, default 1
            Delta degrees of freedom.  The divisor used in calculations
            is ``N - ddof``, where ``N`` represents the number of elements.

            .. versionadded:: 1.1.0

        Returns
        -------
        DataFrame
            The covariance matrix of the series of the DataFrame.

        See Also
        --------
        Series.cov : Compute covariance with another Series.
        core.window.ExponentialMovingWindow.cov: Exponential weighted sample covariance.
        core.window.Expanding.cov : Expanding sample covariance.
        core.window.Rolling.cov : Rolling sample covariance.

        Notes
        -----
        Returns the covariance matrix of the DataFrame's time series.
        The covariance is normalized by N-ddof.

        For DataFrames that have Series that are missing data (assuming that
        data is `missing at random
        <https://en.wikipedia.org/wiki/Missing_data#Missing_at_random>`__)
        the returned covariance matrix will be an unbiased estimate
        of the variance and covariance between the member Series.

        However, for many applications this estimate may not be acceptable
        because the estimate covariance matrix is not guaranteed to be positive
        semi-definite. This could lead to estimate correlations having
        absolute values which are greater than one, and/or a non-invertible
        covariance matrix. See `Estimation of covariance matrices
        <https://en.wikipedia.org/w/index.php?title=Estimation_of_covariance_
        matrices>`__ for more details.

        Examples
        --------
        >>> df = pd.DataFrame([(1, 2), (0, 3), (2, 0), (1, 1)],
        ...                   columns=['dogs', 'cats'])
        >>> df.cov()
                  dogs      cats
        dogs  0.666667 -1.000000
        cats -1.000000  1.666667

        >>> np.random.seed(42)
        >>> df = pd.DataFrame(np.random.randn(1000, 5),
        ...                   columns=['a', 'b', 'c', 'd', 'e'])
        >>> df.cov()
                  a         b         c         d         e
        a  0.998438 -0.020161  0.059277 -0.008943  0.014144
        b -0.020161  1.059352 -0.008543 -0.024738  0.009826
        c  0.059277 -0.008543  1.010670 -0.001486 -0.000271
        d -0.008943 -0.024738 -0.001486  0.921297 -0.013692
        e  0.014144  0.009826 -0.000271 -0.013692  0.977795

        **Minimum number of periods**

        This method also supports an optional ``min_periods`` keyword
        that specifies the required minimum number of non-NA observations for
        each column pair in order to have a valid result:

        >>> np.random.seed(42)
        >>> df = pd.DataFrame(np.random.randn(20, 3),
        ...                   columns=['a', 'b', 'c'])
        >>> df.loc[df.index[:5], 'a'] = np.nan
        >>> df.loc[df.index[5:10], 'b'] = np.nan
        >>> df.cov(min_periods=12)
                  a         b         c
        a  0.316741       NaN -0.150812
        b       NaN  1.248003  0.191417
        c -0.150812  0.191417  0.895202
        """
        numeric_df = self._get_numeric_data()
        cols = numeric_df.columns
        idx = cols.copy()
        mat = numeric_df.to_numpy(dtype=float, na_value=np.nan, copy=False)

        if notna(mat).all():
            if min_periods is not None and min_periods > len(mat):
                base_cov = np.empty((mat.shape[1], mat.shape[1]))
                base_cov.fill(np.nan)
            else:
                base_cov = np.cov(mat.T, ddof=ddof)
            base_cov = base_cov.reshape((len(cols), len(cols)))
        else:
            base_cov = libalgos.nancorr(mat, cov=True, minp=min_periods)

        return self._constructor(base_cov, index=idx, columns=cols)

    def corrwith(self, other, axis: Axis = 0, drop=False, method="pearson") -> Series:
        """
        Compute pairwise correlation.

        Pairwise correlation is computed between rows or columns of
        DataFrame with rows or columns of Series or DataFrame. DataFrames
        are first aligned along both axes before computing the
        correlations.

        Parameters
        ----------
        other : DataFrame, Series
            Object with which to compute correlations.
        axis : {0 or 'index', 1 or 'columns'}, default 0
            The axis to use. 0 or 'index' to compute column-wise, 1 or 'columns' for
            row-wise.
        drop : bool, default False
            Drop missing indices from result.
        method : {'pearson', 'kendall', 'spearman'} or callable
            Method of correlation:

            * pearson : standard correlation coefficient
            * kendall : Kendall Tau correlation coefficient
            * spearman : Spearman rank correlation
            * callable: callable with input two 1d ndarrays
                and returning a float.

            .. versionadded:: 0.24.0

        Returns
        -------
        Series
            Pairwise correlations.

        See Also
        --------
        DataFrame.corr : Compute pairwise correlation of columns.
        """
        axis = self._get_axis_number(axis)
        this = self._get_numeric_data()

        if isinstance(other, Series):
            return this.apply(lambda x: other.corr(x, method=method), axis=axis)

        other = other._get_numeric_data()
        left, right = this.align(other, join="inner", copy=False)

        if axis == 1:
            left = left.T
            right = right.T

        if method == "pearson":
            # mask missing values
            left = left + right * 0
            right = right + left * 0

            # demeaned data
            ldem = left - left.mean()
            rdem = right - right.mean()

            num = (ldem * rdem).sum()
            dom = (left.count() - 1) * left.std() * right.std()

            correl = num / dom

        elif method in ["kendall", "spearman"] or callable(method):

            def c(x):
                return nanops.nancorr(x[0], x[1], method=method)

            correl = self._constructor_sliced(
                map(c, zip(left.values.T, right.values.T)), index=left.columns
            )

        else:
            raise ValueError(
                f"Invalid method {method} was passed, "
                "valid methods are: 'pearson', 'kendall', "
                "'spearman', or callable"
            )

        if not drop:
            # Find non-matching labels along the given axis
            # and append missing correlations (GH 22375)
            raxis = 1 if axis == 0 else 0
            result_index = this._get_axis(raxis).union(other._get_axis(raxis))
            idx_diff = result_index.difference(correl.index)

            if len(idx_diff) > 0:
                correl = correl.append(Series([np.nan] * len(idx_diff), index=idx_diff))

        return correl

    # ----------------------------------------------------------------------
    # ndarray-like stats methods

    def count(
        self, axis: Axis = 0, level: Optional[Level] = None, numeric_only: bool = False
    ):
        """
        Count non-NA cells for each column or row.

        The values `None`, `NaN`, `NaT`, and optionally `numpy.inf` (depending
        on `pandas.options.mode.use_inf_as_na`) are considered NA.

        Parameters
        ----------
        axis : {0 or 'index', 1 or 'columns'}, default 0
            If 0 or 'index' counts are generated for each column.
            If 1 or 'columns' counts are generated for each row.
        level : int or str, optional
            If the axis is a `MultiIndex` (hierarchical), count along a
            particular `level`, collapsing into a `DataFrame`.
            A `str` specifies the level name.
        numeric_only : bool, default False
            Include only `float`, `int` or `boolean` data.

        Returns
        -------
        Series or DataFrame
            For each column/row the number of non-NA/null entries.
            If `level` is specified returns a `DataFrame`.

        See Also
        --------
        Series.count: Number of non-NA elements in a Series.
        DataFrame.value_counts: Count unique combinations of columns.
        DataFrame.shape: Number of DataFrame rows and columns (including NA
            elements).
        DataFrame.isna: Boolean same-sized DataFrame showing places of NA
            elements.

        Examples
        --------
        Constructing DataFrame from a dictionary:

        >>> df = pd.DataFrame({"Person":
        ...                    ["John", "Myla", "Lewis", "John", "Myla"],
        ...                    "Age": [24., np.nan, 21., 33, 26],
        ...                    "Single": [False, True, True, True, False]})
        >>> df
           Person   Age  Single
        0    John  24.0   False
        1    Myla   NaN    True
        2   Lewis  21.0    True
        3    John  33.0    True
        4    Myla  26.0   False

        Notice the uncounted NA values:

        >>> df.count()
        Person    5
        Age       4
        Single    5
        dtype: int64

        Counts for each **row**:

        >>> df.count(axis='columns')
        0    3
        1    2
        2    3
        3    3
        4    3
        dtype: int64

        Counts for one level of a `MultiIndex`:

        >>> df.set_index(["Person", "Single"]).count(level="Person")
                Age
        Person
        John      2
        Lewis     1
        Myla      1
        """
        axis = self._get_axis_number(axis)
        if level is not None:
            return self._count_level(level, axis=axis, numeric_only=numeric_only)

        if numeric_only:
            frame = self._get_numeric_data()
        else:
            frame = self

        # GH #423
        if len(frame._get_axis(axis)) == 0:
            result = self._constructor_sliced(0, index=frame._get_agg_axis(axis))
        else:
            if frame._is_mixed_type or frame._mgr.any_extension_types:
                # the or any_extension_types is really only hit for single-
                # column frames with an extension array
                result = notna(frame).sum(axis=axis)
            else:
                # GH13407
                series_counts = notna(frame).sum(axis=axis)
                counts = series_counts.values
                result = self._constructor_sliced(
                    counts, index=frame._get_agg_axis(axis)
                )

        return result.astype("int64")

    def _count_level(self, level: Level, axis: int = 0, numeric_only: bool = False):
        if numeric_only:
            frame = self._get_numeric_data()
        else:
            frame = self

        count_axis = frame._get_axis(axis)
        agg_axis = frame._get_agg_axis(axis)

        if not isinstance(count_axis, MultiIndex):
            raise TypeError(
                f"Can only count levels on hierarchical {self._get_axis_name(axis)}."
            )

        # Mask NaNs: Mask rows or columns where the index level is NaN, and all
        # values in the DataFrame that are NaN
        if frame._is_mixed_type:
            # Since we have mixed types, calling notna(frame.values) might
            # upcast everything to object
            values_mask = notna(frame).values
        else:
            # But use the speedup when we have homogeneous dtypes
            values_mask = notna(frame.values)

        index_mask = notna(count_axis.get_level_values(level=level))
        if axis == 1:
            mask = index_mask & values_mask
        else:
            mask = index_mask.reshape(-1, 1) & values_mask

        if isinstance(level, str):
            level = count_axis._get_level_number(level)

        level_name = count_axis._names[level]
        level_index = count_axis.levels[level]._rename(name=level_name)
        level_codes = ensure_int64(count_axis.codes[level])
        counts = lib.count_level_2d(mask, level_codes, len(level_index), axis=axis)

        if axis == 1:
            result = self._constructor(counts, index=agg_axis, columns=level_index)
        else:
            result = self._constructor(counts, index=level_index, columns=agg_axis)

        return result

    def _reduce(
        self,
        op,
        name: str,
        *,
        axis: Axis = 0,
        skipna: bool = True,
        numeric_only: Optional[bool] = None,
        filter_type=None,
        **kwds,
    ):

        min_count = kwds.get("min_count", 0)
        assert filter_type is None or filter_type == "bool", filter_type
        out_dtype = "bool" if filter_type == "bool" else None

        own_dtypes = [arr.dtype for arr in self._iter_column_arrays()]

        dtype_is_dt = np.array(
            [is_datetime64_any_dtype(dtype) for dtype in own_dtypes],
            dtype=bool,
        )
        if numeric_only is None and name in ["mean", "median"] and dtype_is_dt.any():
            warnings.warn(
                "DataFrame.mean and DataFrame.median with numeric_only=None "
                "will include datetime64 and datetime64tz columns in a "
                "future version.",
                FutureWarning,
                stacklevel=5,
            )
            cols = self.columns[~dtype_is_dt]
            self = self[cols]

        # TODO: Make other agg func handle axis=None properly GH#21597
        axis = self._get_axis_number(axis)
        labels = self._get_agg_axis(axis)
        assert axis in [0, 1]

        def func(values: np.ndarray):
            # We only use this in the case that operates on self.values
            return op(values, axis=axis, skipna=skipna, **kwds)

        def blk_func(values, axis=1):
            if isinstance(values, ExtensionArray):
                return values._reduce(name, skipna=skipna, **kwds)
            else:
                return op(values, axis=axis, skipna=skipna, **kwds)

        def _get_data() -> DataFrame:
            if filter_type is None:
                data = self._get_numeric_data()
            else:
                # GH#25101, GH#24434
                assert filter_type == "bool"
                data = self._get_bool_data()
            return data

        if (numeric_only is not None or axis == 0) and min_count == 0:
            # For numeric_only non-None and axis non-None, we know
            #  which blocks to use and no try/except is needed.
            #  For numeric_only=None only the case with axis==0 and no object
            #  dtypes are unambiguous can be handled with BlockManager.reduce
            # Case with EAs see GH#35881
            df = self
            if numeric_only is True:
                df = _get_data()
            if axis == 1:
                df = df.T
                axis = 0

            ignore_failures = numeric_only is None

            # After possibly _get_data and transposing, we are now in the
            #  simple case where we can use BlockManager.reduce
            res, _ = df._mgr.reduce(blk_func, ignore_failures=ignore_failures)
            out = df._constructor(res).iloc[0]
            if out_dtype is not None:
                out = out.astype(out_dtype)
            if axis == 0 and len(self) == 0 and name in ["sum", "prod"]:
                # Even if we are object dtype, follow numpy and return
                #  float64, see test_apply_funcs_over_empty
                out = out.astype(np.float64)
            return out

        assert numeric_only is None

        data = self
        values = data.values

        try:
            result = func(values)

        except TypeError:
            # e.g. in nanops trying to convert strs to float

            data = _get_data()
            labels = data._get_agg_axis(axis)

            values = data.values
            with np.errstate(all="ignore"):
                result = func(values)

        if hasattr(result, "dtype"):
            if filter_type == "bool" and notna(result).all():
                result = result.astype(np.bool_)
            elif filter_type is None and is_object_dtype(result.dtype):
                try:
                    result = result.astype(np.float64)
                except (ValueError, TypeError):
                    # try to coerce to the original dtypes item by item if we can
                    pass

        result = self._constructor_sliced(result, index=labels)
        return result

    def nunique(self, axis: Axis = 0, dropna: bool = True) -> Series:
        """
        Count distinct observations over requested axis.

        Return Series with number of distinct observations. Can ignore NaN
        values.

        Parameters
        ----------
        axis : {0 or 'index', 1 or 'columns'}, default 0
            The axis to use. 0 or 'index' for row-wise, 1 or 'columns' for
            column-wise.
        dropna : bool, default True
            Don't include NaN in the counts.

        Returns
        -------
        Series

        See Also
        --------
        Series.nunique: Method nunique for Series.
        DataFrame.count: Count non-NA cells for each column or row.

        Examples
        --------
        >>> df = pd.DataFrame({'A': [1, 2, 3], 'B': [1, 1, 1]})
        >>> df.nunique()
        A    3
        B    1
        dtype: int64

        >>> df.nunique(axis=1)
        0    1
        1    2
        2    2
        dtype: int64
        """
        return self.apply(Series.nunique, axis=axis, dropna=dropna)

    def idxmin(self, axis: Axis = 0, skipna: bool = True) -> Series:
        """
        Return index of first occurrence of minimum over requested axis.

        NA/null values are excluded.

        Parameters
        ----------
        axis : {0 or 'index', 1 or 'columns'}, default 0
            The axis to use. 0 or 'index' for row-wise, 1 or 'columns' for column-wise.
        skipna : bool, default True
            Exclude NA/null values. If an entire row/column is NA, the result
            will be NA.

        Returns
        -------
        Series
            Indexes of minima along the specified axis.

        Raises
        ------
        ValueError
            * If the row/column is empty

        See Also
        --------
        Series.idxmin : Return index of the minimum element.

        Notes
        -----
        This method is the DataFrame version of ``ndarray.argmin``.

        Examples
        --------
        Consider a dataset containing food consumption in Argentina.

        >>> df = pd.DataFrame({'consumption': [10.51, 103.11, 55.48],
        ...                    'co2_emissions': [37.2, 19.66, 1712]},
        ...                    index=['Pork', 'Wheat Products', 'Beef'])

        >>> df
                        consumption  co2_emissions
        Pork                  10.51         37.20
        Wheat Products       103.11         19.66
        Beef                  55.48       1712.00

        By default, it returns the index for the minimum value in each column.

        >>> df.idxmin()
        consumption                Pork
        co2_emissions    Wheat Products
        dtype: object

        To return the index for the minimum value in each row, use ``axis="columns"``.

        >>> df.idxmin(axis="columns")
        Pork                consumption
        Wheat Products    co2_emissions
        Beef                consumption
        dtype: object
        """
        axis = self._get_axis_number(axis)

        res = self._reduce(
            nanops.nanargmin, "argmin", axis=axis, skipna=skipna, numeric_only=False
        )
        indices = res._values

        # indices will always be np.ndarray since axis is not None and
        # values is a 2d array for DataFrame
        # error: Item "int" of "Union[int, Any]" has no attribute "__iter__"
        assert isinstance(indices, np.ndarray)  # for mypy

        index = self._get_axis(axis)
        result = [index[i] if i >= 0 else np.nan for i in indices]
        return self._constructor_sliced(result, index=self._get_agg_axis(axis))

    def idxmax(self, axis: Axis = 0, skipna: bool = True) -> Series:
        """
        Return index of first occurrence of maximum over requested axis.

        NA/null values are excluded.

        Parameters
        ----------
        axis : {0 or 'index', 1 or 'columns'}, default 0
            The axis to use. 0 or 'index' for row-wise, 1 or 'columns' for column-wise.
        skipna : bool, default True
            Exclude NA/null values. If an entire row/column is NA, the result
            will be NA.

        Returns
        -------
        Series
            Indexes of maxima along the specified axis.

        Raises
        ------
        ValueError
            * If the row/column is empty

        See Also
        --------
        Series.idxmax : Return index of the maximum element.

        Notes
        -----
        This method is the DataFrame version of ``ndarray.argmax``.

        Examples
        --------
        Consider a dataset containing food consumption in Argentina.

        >>> df = pd.DataFrame({'consumption': [10.51, 103.11, 55.48],
        ...                    'co2_emissions': [37.2, 19.66, 1712]},
        ...                    index=['Pork', 'Wheat Products', 'Beef'])

        >>> df
                        consumption  co2_emissions
        Pork                  10.51         37.20
        Wheat Products       103.11         19.66
        Beef                  55.48       1712.00

        By default, it returns the index for the maximum value in each column.

        >>> df.idxmax()
        consumption     Wheat Products
        co2_emissions             Beef
        dtype: object

        To return the index for the maximum value in each row, use ``axis="columns"``.

        >>> df.idxmax(axis="columns")
        Pork              co2_emissions
        Wheat Products     consumption
        Beef              co2_emissions
        dtype: object
        """
        axis = self._get_axis_number(axis)

        res = self._reduce(
            nanops.nanargmax, "argmax", axis=axis, skipna=skipna, numeric_only=False
        )
        indices = res._values

        # indices will always be np.ndarray since axis is not None and
        # values is a 2d array for DataFrame
        # error: Item "int" of "Union[int, Any]" has no attribute "__iter__"
        assert isinstance(indices, np.ndarray)  # for mypy

        index = self._get_axis(axis)
        result = [index[i] if i >= 0 else np.nan for i in indices]
        return self._constructor_sliced(result, index=self._get_agg_axis(axis))

    def _get_agg_axis(self, axis_num: int) -> Index:
        """
        Let's be explicit about this.
        """
        if axis_num == 0:
            return self.columns
        elif axis_num == 1:
            return self.index
        else:
            raise ValueError(f"Axis must be 0 or 1 (got {repr(axis_num)})")

    def mode(
        self, axis: Axis = 0, numeric_only: bool = False, dropna: bool = True
    ) -> DataFrame:
        """
        Get the mode(s) of each element along the selected axis.

        The mode of a set of values is the value that appears most often.
        It can be multiple values.

        Parameters
        ----------
        axis : {0 or 'index', 1 or 'columns'}, default 0
            The axis to iterate over while searching for the mode:

            * 0 or 'index' : get mode of each column
            * 1 or 'columns' : get mode of each row.

        numeric_only : bool, default False
            If True, only apply to numeric columns.
        dropna : bool, default True
            Don't consider counts of NaN/NaT.

            .. versionadded:: 0.24.0

        Returns
        -------
        DataFrame
            The modes of each column or row.

        See Also
        --------
        Series.mode : Return the highest frequency value in a Series.
        Series.value_counts : Return the counts of values in a Series.

        Examples
        --------
        >>> df = pd.DataFrame([('bird', 2, 2),
        ...                    ('mammal', 4, np.nan),
        ...                    ('arthropod', 8, 0),
        ...                    ('bird', 2, np.nan)],
        ...                   index=('falcon', 'horse', 'spider', 'ostrich'),
        ...                   columns=('species', 'legs', 'wings'))
        >>> df
                   species  legs  wings
        falcon        bird     2    2.0
        horse       mammal     4    NaN
        spider   arthropod     8    0.0
        ostrich       bird     2    NaN

        By default, missing values are not considered, and the mode of wings
        are both 0 and 2. Because the resulting DataFrame has two rows,
        the second row of ``species`` and ``legs`` contains ``NaN``.

        >>> df.mode()
          species  legs  wings
        0    bird   2.0    0.0
        1     NaN   NaN    2.0

        Setting ``dropna=False`` ``NaN`` values are considered and they can be
        the mode (like for wings).

        >>> df.mode(dropna=False)
          species  legs  wings
        0    bird     2    NaN

        Setting ``numeric_only=True``, only the mode of numeric columns is
        computed, and columns of other types are ignored.

        >>> df.mode(numeric_only=True)
           legs  wings
        0   2.0    0.0
        1   NaN    2.0

        To compute the mode over columns and not rows, use the axis parameter:

        >>> df.mode(axis='columns', numeric_only=True)
                   0    1
        falcon   2.0  NaN
        horse    4.0  NaN
        spider   0.0  8.0
        ostrich  2.0  NaN
        """
        data = self if not numeric_only else self._get_numeric_data()

        def f(s):
            return s.mode(dropna=dropna)

        data = data.apply(f, axis=axis)
        # Ensure index is type stable (should always use int index)
        if data.empty:
            data.index = ibase.default_index(0)

        return data

    def quantile(
        self,
        q=0.5,
        axis: Axis = 0,
        numeric_only: bool = True,
        interpolation: str = "linear",
    ):
        """
        Return values at the given quantile over requested axis.

        Parameters
        ----------
        q : float or array-like, default 0.5 (50% quantile)
            Value between 0 <= q <= 1, the quantile(s) to compute.
        axis : {0, 1, 'index', 'columns'}, default 0
            Equals 0 or 'index' for row-wise, 1 or 'columns' for column-wise.
        numeric_only : bool, default True
            If False, the quantile of datetime and timedelta data will be
            computed as well.
        interpolation : {'linear', 'lower', 'higher', 'midpoint', 'nearest'}
            This optional parameter specifies the interpolation method to use,
            when the desired quantile lies between two data points `i` and `j`:

            * linear: `i + (j - i) * fraction`, where `fraction` is the
              fractional part of the index surrounded by `i` and `j`.
            * lower: `i`.
            * higher: `j`.
            * nearest: `i` or `j` whichever is nearest.
            * midpoint: (`i` + `j`) / 2.

        Returns
        -------
        Series or DataFrame

            If ``q`` is an array, a DataFrame will be returned where the
              index is ``q``, the columns are the columns of self, and the
              values are the quantiles.
            If ``q`` is a float, a Series will be returned where the
              index is the columns of self and the values are the quantiles.

        See Also
        --------
        core.window.Rolling.quantile: Rolling quantile.
        numpy.percentile: Numpy function to compute the percentile.

        Examples
        --------
        >>> df = pd.DataFrame(np.array([[1, 1], [2, 10], [3, 100], [4, 100]]),
        ...                   columns=['a', 'b'])
        >>> df.quantile(.1)
        a    1.3
        b    3.7
        Name: 0.1, dtype: float64
        >>> df.quantile([.1, .5])
               a     b
        0.1  1.3   3.7
        0.5  2.5  55.0

        Specifying `numeric_only=False` will also compute the quantile of
        datetime and timedelta data.

        >>> df = pd.DataFrame({'A': [1, 2],
        ...                    'B': [pd.Timestamp('2010'),
        ...                          pd.Timestamp('2011')],
        ...                    'C': [pd.Timedelta('1 days'),
        ...                          pd.Timedelta('2 days')]})
        >>> df.quantile(0.5, numeric_only=False)
        A                    1.5
        B    2010-07-02 12:00:00
        C        1 days 12:00:00
        Name: 0.5, dtype: object
        """
        validate_percentile(q)

        if not is_list_like(q):
            # BlockManager.quantile expects listlike, so we wrap and unwrap here
            res = self.quantile(
                [q], axis=axis, numeric_only=numeric_only, interpolation=interpolation
            )
            return res.iloc[0]

        q = Index(q, dtype=np.float64)
        data = self._get_numeric_data() if numeric_only else self
        axis = self._get_axis_number(axis)

        if axis == 1:
            data = data.T

        if len(data.columns) == 0:
            # GH#23925 _get_numeric_data may have dropped all columns
            cols = Index([], name=self.columns.name)
            if is_list_like(q):
                return self._constructor([], index=q, columns=cols)
            return self._constructor_sliced([], index=cols, name=q, dtype=np.float64)

        res = data._mgr.quantile(qs=q, axis=1, interpolation=interpolation)

        result = self._constructor(res)
        return result

    @doc(NDFrame.asfreq, **_shared_doc_kwargs)
    def asfreq(
        self,
        freq: Frequency,
        method=None,
        how: Optional[str] = None,
        normalize: bool = False,
        fill_value=None,
    ) -> DataFrame:
        return super().asfreq(
            freq=freq,
            method=method,
            how=how,
            normalize=normalize,
            fill_value=fill_value,
        )

    @doc(NDFrame.resample, **_shared_doc_kwargs)
    def resample(
        self,
        rule,
        axis=0,
        closed: Optional[str] = None,
        label: Optional[str] = None,
        convention: str = "start",
        kind: Optional[str] = None,
        loffset=None,
        base: Optional[int] = None,
        on=None,
        level=None,
        origin: Union[str, TimestampConvertibleTypes] = "start_day",
        offset: Optional[TimedeltaConvertibleTypes] = None,
    ) -> Resampler:
        return super().resample(
            rule=rule,
            axis=axis,
            closed=closed,
            label=label,
            convention=convention,
            kind=kind,
            loffset=loffset,
            base=base,
            on=on,
            level=level,
            origin=origin,
            offset=offset,
        )

    def to_timestamp(
        self,
        freq: Optional[Frequency] = None,
        how: str = "start",
        axis: Axis = 0,
        copy: bool = True,
    ) -> DataFrame:
        """
        Cast to DatetimeIndex of timestamps, at *beginning* of period.

        Parameters
        ----------
        freq : str, default frequency of PeriodIndex
            Desired frequency.
        how : {'s', 'e', 'start', 'end'}
            Convention for converting period to timestamp; start of period
            vs. end.
        axis : {0 or 'index', 1 or 'columns'}, default 0
            The axis to convert (the index by default).
        copy : bool, default True
            If False then underlying input data is not copied.

        Returns
        -------
        DataFrame with DatetimeIndex
        """
        new_obj = self.copy(deep=copy)

        axis_name = self._get_axis_name(axis)
        old_ax = getattr(self, axis_name)
        if not isinstance(old_ax, PeriodIndex):
            raise TypeError(f"unsupported Type {type(old_ax).__name__}")

        new_ax = old_ax.to_timestamp(freq=freq, how=how)

        setattr(new_obj, axis_name, new_ax)
        return new_obj

    def to_period(
        self, freq: Optional[Frequency] = None, axis: Axis = 0, copy: bool = True
    ) -> DataFrame:
        """
        Convert DataFrame from DatetimeIndex to PeriodIndex.

        Convert DataFrame from DatetimeIndex to PeriodIndex with desired
        frequency (inferred from index if not passed).

        Parameters
        ----------
        freq : str, default
            Frequency of the PeriodIndex.
        axis : {0 or 'index', 1 or 'columns'}, default 0
            The axis to convert (the index by default).
        copy : bool, default True
            If False then underlying input data is not copied.

        Returns
        -------
        DataFrame with PeriodIndex
        """
        new_obj = self.copy(deep=copy)

        axis_name = self._get_axis_name(axis)
        old_ax = getattr(self, axis_name)
        if not isinstance(old_ax, DatetimeIndex):
            raise TypeError(f"unsupported Type {type(old_ax).__name__}")

        new_ax = old_ax.to_period(freq=freq)

        setattr(new_obj, axis_name, new_ax)
        return new_obj

    def isin(self, values) -> DataFrame:
        """
        Whether each element in the DataFrame is contained in values.

        Parameters
        ----------
        values : iterable, Series, DataFrame or dict
            The result will only be true at a location if all the
            labels match. If `values` is a Series, that's the index. If
            `values` is a dict, the keys must be the column names,
            which must match. If `values` is a DataFrame,
            then both the index and column labels must match.

        Returns
        -------
        DataFrame
            DataFrame of booleans showing whether each element in the DataFrame
            is contained in values.

        See Also
        --------
        DataFrame.eq: Equality test for DataFrame.
        Series.isin: Equivalent method on Series.
        Series.str.contains: Test if pattern or regex is contained within a
            string of a Series or Index.

        Examples
        --------
        >>> df = pd.DataFrame({'num_legs': [2, 4], 'num_wings': [2, 0]},
        ...                   index=['falcon', 'dog'])
        >>> df
                num_legs  num_wings
        falcon         2          2
        dog            4          0

        When ``values`` is a list check whether every value in the DataFrame
        is present in the list (which animals have 0 or 2 legs or wings)

        >>> df.isin([0, 2])
                num_legs  num_wings
        falcon      True       True
        dog        False       True

        When ``values`` is a dict, we can pass values to check for each
        column separately:

        >>> df.isin({'num_wings': [0, 3]})
                num_legs  num_wings
        falcon     False      False
        dog        False       True

        When ``values`` is a Series or DataFrame the index and column must
        match. Note that 'falcon' does not match based on the number of legs
        in df2.

        >>> other = pd.DataFrame({'num_legs': [8, 2], 'num_wings': [0, 2]},
        ...                      index=['spider', 'falcon'])
        >>> df.isin(other)
                num_legs  num_wings
        falcon      True       True
        dog        False      False
        """
        if isinstance(values, dict):
            from pandas.core.reshape.concat import concat

            values = collections.defaultdict(list, values)
            return concat(
                (
                    self.iloc[:, [i]].isin(values[col])
                    for i, col in enumerate(self.columns)
                ),
                axis=1,
            )
        elif isinstance(values, Series):
            if not values.index.is_unique:
                raise ValueError("cannot compute isin with a duplicate axis.")
            return self.eq(values.reindex_like(self), axis="index")
        elif isinstance(values, DataFrame):
            if not (values.columns.is_unique and values.index.is_unique):
                raise ValueError("cannot compute isin with a duplicate axis.")
            return self.eq(values.reindex_like(self))
        else:
            if not is_list_like(values):
                raise TypeError(
                    "only list-like or dict-like objects are allowed "
                    "to be passed to DataFrame.isin(), "
                    f"you passed a '{type(values).__name__}'"
                )
            return self._constructor(
                algorithms.isin(self.values.ravel(), values).reshape(self.shape),
                self.index,
                self.columns,
            )

    # ----------------------------------------------------------------------
    # Add index and columns
    _AXIS_ORDERS = ["index", "columns"]
    _AXIS_TO_AXIS_NUMBER: Dict[Axis, int] = {
        **NDFrame._AXIS_TO_AXIS_NUMBER,
        1: 1,
        "columns": 1,
    }
    _AXIS_REVERSED = True
    _AXIS_LEN = len(_AXIS_ORDERS)
    _info_axis_number = 1
    _info_axis_name = "columns"

    index: Index = properties.AxisProperty(
        axis=1, doc="The index (row labels) of the DataFrame."
    )
    columns: Index = properties.AxisProperty(
        axis=0, doc="The column labels of the DataFrame."
    )

    @property
    def _AXIS_NUMBERS(self) -> Dict[str, int]:
        """.. deprecated:: 1.1.0"""
        super()._AXIS_NUMBERS
        return {"index": 0, "columns": 1}

    @property
    def _AXIS_NAMES(self) -> Dict[int, str]:
        """.. deprecated:: 1.1.0"""
        super()._AXIS_NAMES
        return {0: "index", 1: "columns"}

    # ----------------------------------------------------------------------
    # Add plotting methods to DataFrame
    plot = CachedAccessor("plot", pandas.plotting.PlotAccessor)
    hist = pandas.plotting.hist_frame
    boxplot = pandas.plotting.boxplot_frame
    sparse = CachedAccessor("sparse", SparseFrameAccessor)


DataFrame._add_numeric_operations()

ops.add_flex_arithmetic_methods(DataFrame)


def _from_nested_dict(data) -> collections.defaultdict:
    new_data: collections.defaultdict = collections.defaultdict(dict)
    for index, s in data.items():
        for col, v in s.items():
            new_data[col][index] = v
    return new_data


def _reindex_for_setitem(value: FrameOrSeriesUnion, index: Index) -> ArrayLike:
    # reindex if necessary

    if value.index.equals(index) or not len(index):
        return value._values.copy()

    # GH#4107
    try:
        reindexed_value = value.reindex(index)._values
    except ValueError as err:
        # raised in MultiIndex.from_tuples, see test_insert_error_msmgs
        if not value.index.is_unique:
            # duplicate axis
            raise err

        raise TypeError(
            "incompatible index of inserted column with frame index"
        ) from err
    return reindexed_value<|MERGE_RESOLUTION|>--- conflicted
+++ resolved
@@ -6625,11 +6625,7 @@
 
     _logical_method = _arith_method
 
-<<<<<<< HEAD
-    def _dispatch_frame_op(self, right, func, axis: int = 0):
-=======
-    def _dispatch_frame_op(self, right, func: Callable, axis: Optional[int] = None):
->>>>>>> c13027c3
+    def _dispatch_frame_op(self, right, func: Callable, axis: int = 0):
         """
         Evaluate the frame operation func(left, right) by evaluating
         column-by-column, dispatching to the Series implementation.
