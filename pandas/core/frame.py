--- conflicted
+++ resolved
@@ -5373,23 +5373,6 @@
 
         return new_data
 
-<<<<<<< HEAD
-=======
-    def _combine_match_index(self, other: Series, func):
-        # at this point we have `self.index.equals(other.index)`
-
-        if ops.should_series_dispatch(self, other, func):
-            # operate column-wise; avoid costly object-casting in `.values`
-            new_data = ops.dispatch_to_series(self, other, func)
-        else:
-            # fastpath --> operate directly on values
-            other_vals = other.values.reshape(-1, 1)
-            with np.errstate(all="ignore"):
-                new_data = func(self.values, other_vals)
-            new_data = dispatch_fill_zeros(func, self.values, other_vals, new_data)
-        return new_data
-
->>>>>>> 323e5185
     def _construct_result(self, result) -> "DataFrame":
         """
         Wrap the result of an arithmetic, comparison, or logical operation.
