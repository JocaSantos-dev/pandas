--- conflicted
+++ resolved
@@ -7220,16 +7220,10 @@
         Parameters
         ----------
         axis : {0 or 'index', 1 or 'columns'}, default 0
-<<<<<<< HEAD
-            The axis to iterate over while searching for the mode.
-            To find the mode for each column, use ``axis='index'``.
-            To find the mode for each row, use ``axis='columns'``.
-=======
             The axis to iterate over while searching for the mode:
 
             * 0 or 'index' : get mode of each column
             * 1 or 'columns' : get mode of each row
->>>>>>> ed7b792c
         numeric_only : bool, default False
             If True, only apply to numeric columns.
         dropna : bool, default True
@@ -7246,15 +7240,6 @@
         --------
         Series.mode : Return the highest frequency value in a Series.
         Series.value_counts : Return the counts of values in a Series.
-<<<<<<< HEAD
-=======
-
-        Notes
-        -----
-        Every column or row of the resulting DataFrame contains all its modes.
-        And possibly NaN values at the end (if other columns or rows have a
-        higher number of modes).
->>>>>>> ed7b792c
 
         Examples
         --------
@@ -7271,13 +7256,8 @@
         spider   arthropod     8    0.0
         ostrich       bird     2    NaN
 
-<<<<<<< HEAD
         By default, missing values are not considered, and the mode of wings
         are both 0 and 2. The second row of species and legs contains ``NaN``,
-=======
-        By default, missing values are not considered, and the mode of winds
-        are both 0 and 2. The second row of species and legs contains NaN,
->>>>>>> ed7b792c
         because they have only one mode, but the DataFrame has two rows.
 
         >>> df.mode()
@@ -7285,13 +7265,8 @@
         0    bird   2.0    0.0
         1     NaN   NaN    2.0
 
-<<<<<<< HEAD
         Setting ``dropna=False`` ``NaN`` values are considered and they can be
         the mode (like for wings).
-=======
-        Setting ``dropna=False`` NaN values are considered and they can be the
-        mode (like for wings).
->>>>>>> ed7b792c
 
         >>> df.mode(dropna=False)
           species  legs  wings
