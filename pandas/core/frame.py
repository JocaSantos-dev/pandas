"""
DataFrame
---------
An efficient 2D container for potentially mixed-type time series or other
labeled data series.

Similar to its R counterpart, data.frame, except providing automatic data
alignment and a host of useful data manipulation methods having to do with the
labeling information
"""
from __future__ import annotations

import collections
from collections import abc
import datetime
import functools
from io import StringIO
import itertools
import mmap
from textwrap import dedent
from typing import (
    IO,
    TYPE_CHECKING,
    Any,
    AnyStr,
    Callable,
    Dict,
    FrozenSet,
    Hashable,
    Iterable,
    Iterator,
    List,
    Optional,
    Sequence,
    Set,
    Tuple,
    Type,
    Union,
    cast,
    overload,
)
import warnings

import numpy as np
import numpy.ma as ma

from pandas._config import get_option

from pandas._libs import (
    algos as libalgos,
    lib,
    properties,
)
from pandas._libs.lib import no_default
from pandas._typing import (
    AggFuncType,
    AnyArrayLike,
    ArrayLike,
    Axes,
    Axis,
    ColspaceArgType,
    CompressionOptions,
    Dtype,
    FilePathOrBuffer,
    FloatFormatType,
    FormattersType,
    FrameOrSeriesUnion,
    Frequency,
    IndexKeyFunc,
    IndexLabel,
    Level,
    NpDtype,
    PythonFuncType,
    Renamer,
    Scalar,
    StorageOptions,
    Suffixes,
    ValueKeyFunc,
)
from pandas.compat._optional import import_optional_dependency
from pandas.compat.numpy import function as nv
from pandas.util._decorators import (
    Appender,
    Substitution,
    deprecate_kwarg,
    doc,
    rewrite_axis_style_signature,
)
from pandas.util._validators import (
    validate_axis_style_args,
    validate_bool_kwarg,
    validate_percentile,
)

from pandas.core.dtypes.cast import (
    construct_1d_arraylike_from_scalar,
    construct_2d_arraylike_from_scalar,
    find_common_type,
    infer_dtype_from_scalar,
    invalidate_string_dtypes,
    maybe_box_native,
    maybe_convert_platform,
    maybe_downcast_to_dtype,
    validate_numeric_casting,
)
from pandas.core.dtypes.common import (
    ensure_platform_int,
    infer_dtype_from_object,
    is_bool_dtype,
    is_dataclass,
    is_datetime64_any_dtype,
    is_dict_like,
    is_dtype_equal,
    is_extension_array_dtype,
    is_float,
    is_float_dtype,
    is_hashable,
    is_integer,
    is_integer_dtype,
    is_iterator,
    is_list_like,
    is_object_dtype,
    is_scalar,
    is_sequence,
    pandas_dtype,
)
from pandas.core.dtypes.dtypes import ExtensionDtype
from pandas.core.dtypes.missing import (
    isna,
    notna,
)

from pandas.core import (
    algorithms,
    common as com,
    generic,
    nanops,
    ops,
)
from pandas.core.accessor import CachedAccessor
from pandas.core.aggregation import (
    reconstruct_func,
    relabel_result,
)
from pandas.core.array_algos.take import take_2d_multi
from pandas.core.arraylike import OpsMixin
from pandas.core.arrays import ExtensionArray
from pandas.core.arrays.sparse import SparseFrameAccessor
from pandas.core.construction import (
    extract_array,
    sanitize_array,
    sanitize_masked_array,
)
from pandas.core.generic import (
    NDFrame,
    _shared_docs,
)
from pandas.core.indexers import check_key_length
from pandas.core.indexes import base as ibase
from pandas.core.indexes.api import (
    DatetimeIndex,
    Index,
    PeriodIndex,
    ensure_index,
    ensure_index_from_sequences,
)
from pandas.core.indexes.multi import (
    MultiIndex,
    maybe_droplevels,
)
from pandas.core.indexing import (
    check_bool_indexer,
    convert_to_index_sliceable,
)
from pandas.core.internals import (
    ArrayManager,
    BlockManager,
)
from pandas.core.internals.construction import (
    arrays_to_mgr,
    dataclasses_to_dicts,
    dict_to_mgr,
    mgr_to_mgr,
    ndarray_to_mgr,
    nested_data_to_arrays,
    rec_array_to_mgr,
    reorder_arrays,
    to_arrays,
    treat_as_nested,
)
from pandas.core.reshape.melt import melt
from pandas.core.series import Series
from pandas.core.sorting import (
    get_group_index,
    lexsort_indexer,
    nargsort,
)

from pandas.io.common import get_handle
from pandas.io.formats import (
    console,
    format as fmt,
)
from pandas.io.formats.info import (
    BaseInfo,
    DataFrameInfo,
)
import pandas.plotting

if TYPE_CHECKING:
    from typing import Literal

    from pandas._typing import (
        TimedeltaConvertibleTypes,
        TimestampConvertibleTypes,
    )

    from pandas.core.groupby.generic import DataFrameGroupBy
    from pandas.core.resample import Resampler

    from pandas.io.formats.style import Styler

# ---------------------------------------------------------------------
# Docstring templates

_shared_doc_kwargs = {
    "axes": "index, columns",
    "klass": "DataFrame",
    "axes_single_arg": "{0 or 'index', 1 or 'columns'}",
    "axis": """axis : {0 or 'index', 1 or 'columns'}, default 0
        If 0 or 'index': apply function to each column.
        If 1 or 'columns': apply function to each row.""",
    "inplace": """
    inplace : bool, default False
        If True, performs operation inplace and returns None.""",
    "optional_by": """
        by : str or list of str
            Name or list of names to sort by.

            - if `axis` is 0 or `'index'` then `by` may contain index
              levels and/or column labels.
            - if `axis` is 1 or `'columns'` then `by` may contain column
              levels and/or index labels.""",
    "optional_labels": """labels : array-like, optional
            New labels / index to conform the axis specified by 'axis' to.""",
    "optional_axis": """axis : int or str, optional
            Axis to target. Can be either the axis name ('index', 'columns')
            or number (0, 1).""",
    "replace_iloc": """
    This differs from updating with ``.loc`` or ``.iloc``, which require
    you to specify a location to update with some value.""",
}

_numeric_only_doc = """numeric_only : bool or None, default None
    Include only float, int, boolean data. If None, will attempt to use
    everything, then use only numeric data
"""

_merge_doc = """
Merge DataFrame or named Series objects with a database-style join.

The join is done on columns or indexes. If joining columns on
columns, the DataFrame indexes *will be ignored*. Otherwise if joining indexes
on indexes or indexes on a column or columns, the index will be passed on.
When performing a cross merge, no column specifications to merge on are
allowed.

Parameters
----------%s
right : DataFrame or named Series
    Object to merge with.
how : {'left', 'right', 'outer', 'inner', 'cross'}, default 'inner'
    Type of merge to be performed.

    * left: use only keys from left frame, similar to a SQL left outer join;
      preserve key order.
    * right: use only keys from right frame, similar to a SQL right outer join;
      preserve key order.
    * outer: use union of keys from both frames, similar to a SQL full outer
      join; sort keys lexicographically.
    * inner: use intersection of keys from both frames, similar to a SQL inner
      join; preserve the order of the left keys.
    * cross: creates the cartesian product from both frames, preserves the order
      of the left keys.

      .. versionadded:: 1.2.0

on : label or list
    Column or index level names to join on. These must be found in both
    DataFrames. If `on` is None and not merging on indexes then this defaults
    to the intersection of the columns in both DataFrames.
left_on : label or list, or array-like
    Column or index level names to join on in the left DataFrame. Can also
    be an array or list of arrays of the length of the left DataFrame.
    These arrays are treated as if they are columns.
right_on : label or list, or array-like
    Column or index level names to join on in the right DataFrame. Can also
    be an array or list of arrays of the length of the right DataFrame.
    These arrays are treated as if they are columns.
left_index : bool, default False
    Use the index from the left DataFrame as the join key(s). If it is a
    MultiIndex, the number of keys in the other DataFrame (either the index
    or a number of columns) must match the number of levels.
right_index : bool, default False
    Use the index from the right DataFrame as the join key. Same caveats as
    left_index.
sort : bool, default False
    Sort the join keys lexicographically in the result DataFrame. If False,
    the order of the join keys depends on the join type (how keyword).
suffixes : list-like, default is ("_x", "_y")
    A length-2 sequence where each element is optionally a string
    indicating the suffix to add to overlapping column names in
    `left` and `right` respectively. Pass a value of `None` instead
    of a string to indicate that the column name from `left` or
    `right` should be left as-is, with no suffix. At least one of the
    values must not be None.
copy : bool, default True
    If False, avoid copy if possible.
indicator : bool or str, default False
    If True, adds a column to the output DataFrame called "_merge" with
    information on the source of each row. The column can be given a different
    name by providing a string argument. The column will have a Categorical
    type with the value of "left_only" for observations whose merge key only
    appears in the left DataFrame, "right_only" for observations
    whose merge key only appears in the right DataFrame, and "both"
    if the observation's merge key is found in both DataFrames.

validate : str, optional
    If specified, checks if merge is of specified type.

    * "one_to_one" or "1:1": check if merge keys are unique in both
      left and right datasets.
    * "one_to_many" or "1:m": check if merge keys are unique in left
      dataset.
    * "many_to_one" or "m:1": check if merge keys are unique in right
      dataset.
    * "many_to_many" or "m:m": allowed, but does not result in checks.

Returns
-------
DataFrame
    A DataFrame of the two merged objects.

See Also
--------
merge_ordered : Merge with optional filling/interpolation.
merge_asof : Merge on nearest keys.
DataFrame.join : Similar method using indices.

Notes
-----
Support for specifying index levels as the `on`, `left_on`, and
`right_on` parameters was added in version 0.23.0
Support for merging named Series objects was added in version 0.24.0

Examples
--------
>>> df1 = pd.DataFrame({'lkey': ['foo', 'bar', 'baz', 'foo'],
...                     'value': [1, 2, 3, 5]})
>>> df2 = pd.DataFrame({'rkey': ['foo', 'bar', 'baz', 'foo'],
...                     'value': [5, 6, 7, 8]})
>>> df1
    lkey value
0   foo      1
1   bar      2
2   baz      3
3   foo      5
>>> df2
    rkey value
0   foo      5
1   bar      6
2   baz      7
3   foo      8

Merge df1 and df2 on the lkey and rkey columns. The value columns have
the default suffixes, _x and _y, appended.

>>> df1.merge(df2, left_on='lkey', right_on='rkey')
  lkey  value_x rkey  value_y
0  foo        1  foo        5
1  foo        1  foo        8
2  foo        5  foo        5
3  foo        5  foo        8
4  bar        2  bar        6
5  baz        3  baz        7

Merge DataFrames df1 and df2 with specified left and right suffixes
appended to any overlapping columns.

>>> df1.merge(df2, left_on='lkey', right_on='rkey',
...           suffixes=('_left', '_right'))
  lkey  value_left rkey  value_right
0  foo           1  foo            5
1  foo           1  foo            8
2  foo           5  foo            5
3  foo           5  foo            8
4  bar           2  bar            6
5  baz           3  baz            7

Merge DataFrames df1 and df2, but raise an exception if the DataFrames have
any overlapping columns.

>>> df1.merge(df2, left_on='lkey', right_on='rkey', suffixes=(False, False))
Traceback (most recent call last):
...
ValueError: columns overlap but no suffix specified:
    Index(['value'], dtype='object')

>>> df1 = pd.DataFrame({'a': ['foo', 'bar'], 'b': [1, 2]})
>>> df2 = pd.DataFrame({'a': ['foo', 'baz'], 'c': [3, 4]})
>>> df1
      a  b
0   foo  1
1   bar  2
>>> df2
      a  c
0   foo  3
1   baz  4

>>> df1.merge(df2, how='inner', on='a')
      a  b  c
0   foo  1  3

>>> df1.merge(df2, how='left', on='a')
      a  b  c
0   foo  1  3.0
1   bar  2  NaN

>>> df1 = pd.DataFrame({'left': ['foo', 'bar']})
>>> df2 = pd.DataFrame({'right': [7, 8]})
>>> df1
    left
0   foo
1   bar
>>> df2
    right
0   7
1   8

>>> df1.merge(df2, how='cross')
   left  right
0   foo      7
1   foo      8
2   bar      7
3   bar      8
"""


# -----------------------------------------------------------------------
# DataFrame class


class DataFrame(NDFrame, OpsMixin):
    """
    Two-dimensional, size-mutable, potentially heterogeneous tabular data.

    Data structure also contains labeled axes (rows and columns).
    Arithmetic operations align on both row and column labels. Can be
    thought of as a dict-like container for Series objects. The primary
    pandas data structure.

    Parameters
    ----------
    data : ndarray (structured or homogeneous), Iterable, dict, or DataFrame
        Dict can contain Series, arrays, constants, dataclass or list-like objects. If
        data is a dict, column order follows insertion-order.

        .. versionchanged:: 0.25.0
           If data is a list of dicts, column order follows insertion-order.

    index : Index or array-like
        Index to use for resulting frame. Will default to RangeIndex if
        no indexing information part of input data and no index provided.
    columns : Index or array-like
        Column labels to use for resulting frame when data does not have them,
        defaulting to RangeIndex(0, 1, 2, ..., n). If data contains column labels,
        will perform column selection instead.
    dtype : dtype, default None
        Data type to force. Only a single dtype is allowed. If None, infer.
    copy : bool or None, default None
        Copy data from inputs.
        For dict data, the default of None behaves like ``copy=True``.  For DataFrame
        or 2d ndarray input, the default of None behaves like ``copy=False``.

        .. versionchanged:: 1.3.0

    See Also
    --------
    DataFrame.from_records : Constructor from tuples, also record arrays.
    DataFrame.from_dict : From dicts of Series, arrays, or dicts.
    read_csv : Read a comma-separated values (csv) file into DataFrame.
    read_table : Read general delimited file into DataFrame.
    read_clipboard : Read text from clipboard into DataFrame.

    Examples
    --------
    Constructing DataFrame from a dictionary.

    >>> d = {'col1': [1, 2], 'col2': [3, 4]}
    >>> df = pd.DataFrame(data=d)
    >>> df
       col1  col2
    0     1     3
    1     2     4

    Notice that the inferred dtype is int64.

    >>> df.dtypes
    col1    int64
    col2    int64
    dtype: object

    To enforce a single dtype:

    >>> df = pd.DataFrame(data=d, dtype=np.int8)
    >>> df.dtypes
    col1    int8
    col2    int8
    dtype: object

    Constructing DataFrame from numpy ndarray:

    >>> df2 = pd.DataFrame(np.array([[1, 2, 3], [4, 5, 6], [7, 8, 9]]),
    ...                    columns=['a', 'b', 'c'])
    >>> df2
       a  b  c
    0  1  2  3
    1  4  5  6
    2  7  8  9

    Constructing DataFrame from a numpy ndarray that has labeled columns:

    >>> data = np.array([(1, 2, 3), (4, 5, 6), (7, 8, 9)],
    ...                 dtype=[("a", "i4"), ("b", "i4"), ("c", "i4")])
    >>> df3 = pd.DataFrame(data, columns=['c', 'a'])
    ...
    >>> df3
       c  a
    0  3  1
    1  6  4
    2  9  7

    Constructing DataFrame from dataclass:

    >>> from dataclasses import make_dataclass
    >>> Point = make_dataclass("Point", [("x", int), ("y", int)])
    >>> pd.DataFrame([Point(0, 0), Point(0, 3), Point(2, 3)])
       x  y
    0  0  0
    1  0  3
    2  2  3
    """

    _internal_names_set = {"columns", "index"} | NDFrame._internal_names_set
    _typ = "dataframe"
    _HANDLED_TYPES = (Series, Index, ExtensionArray, np.ndarray)
    _accessors: Set[str] = {"sparse"}
    _hidden_attrs: FrozenSet[str] = NDFrame._hidden_attrs | frozenset([])

    @property
    def _constructor(self) -> Type[DataFrame]:
        return DataFrame

    _constructor_sliced: Type[Series] = Series

    # ----------------------------------------------------------------------
    # Constructors

    def __init__(
        self,
        data=None,
        index: Optional[Axes] = None,
        columns: Optional[Axes] = None,
        dtype: Optional[Dtype] = None,
        copy: Optional[bool] = None,
    ):

        if copy is None:
            if isinstance(data, dict) or data is None:
                # retain pre-GH#38939 default behavior
                copy = True
            else:
                copy = False

        if data is None:
            data = {}
        if dtype is not None:
            dtype = self._validate_dtype(dtype)

        if isinstance(data, DataFrame):
            data = data._mgr

        if isinstance(data, (BlockManager, ArrayManager)):
            # first check if a Manager is passed without any other arguments
            # -> use fastpath (without checking Manager type)
            if index is None and columns is None and dtype is None and not copy:
                # GH#33357 fastpath
                NDFrame.__init__(self, data)
                return

        manager = get_option("mode.data_manager")

        if isinstance(data, (BlockManager, ArrayManager)):
            mgr = self._init_mgr(
                data, axes={"index": index, "columns": columns}, dtype=dtype, copy=copy
            )

        elif isinstance(data, dict):
            # GH#38939 de facto copy defaults to False only in non-dict cases
            mgr = dict_to_mgr(data, index, columns, dtype=dtype, copy=copy, typ=manager)
        elif isinstance(data, ma.MaskedArray):
            import numpy.ma.mrecords as mrecords

            # masked recarray
            if isinstance(data, mrecords.MaskedRecords):
                mgr = rec_array_to_mgr(
                    data,
                    index,
                    columns,
                    dtype,
                    copy,
                    typ=manager,
                )
                warnings.warn(
                    "Support for MaskedRecords is deprecated and will be "
                    "removed in a future version.  Pass "
                    "{name: data[name] for name in data.dtype.names} instead.",
                    FutureWarning,
                    stacklevel=2,
                )

            # a masked array
            else:
                data = sanitize_masked_array(data)
                mgr = ndarray_to_mgr(
                    data,
                    index,
                    columns,
                    dtype=dtype,
                    copy=copy,
                    typ=manager,
                )

        elif isinstance(data, (np.ndarray, Series, Index)):
            if data.dtype.names:
                # i.e. numpy structured array

                mgr = rec_array_to_mgr(
                    data,
                    index,
                    columns,
                    dtype,
                    copy,
                    typ=manager,
                )
            elif getattr(data, "name", None) is not None:
                # i.e. Series/Index with non-None name
                mgr = dict_to_mgr(
                    # error: Item "ndarray" of "Union[ndarray, Series, Index]" has no
                    # attribute "name"
                    {data.name: data},  # type: ignore[union-attr]
                    index,
                    columns,
                    dtype=dtype,
                    typ=manager,
                )
            else:
                mgr = ndarray_to_mgr(
                    data,
                    index,
                    columns,
                    dtype=dtype,
                    copy=copy,
                    typ=manager,
                )

        # For data is list-like, or Iterable (will consume into list)
        elif is_list_like(data):
            if not isinstance(data, (abc.Sequence, ExtensionArray)):
                data = list(data)
            if len(data) > 0:
                if is_dataclass(data[0]):
                    data = dataclasses_to_dicts(data)
                if treat_as_nested(data):
                    if columns is not None:
                        # error: Argument 1 to "ensure_index" has incompatible type
                        # "Collection[Any]"; expected "Union[Union[Union[ExtensionArray,
                        # ndarray], Index, Series], Sequence[Any]]"
                        columns = ensure_index(columns)  # type: ignore[arg-type]
                    arrays, columns, index = nested_data_to_arrays(
                        # error: Argument 3 to "nested_data_to_arrays" has incompatible
                        # type "Optional[Collection[Any]]"; expected "Optional[Index]"
                        data,
                        columns,
                        index,  # type: ignore[arg-type]
                        dtype,
                    )
                    mgr = arrays_to_mgr(
                        arrays,
                        columns,
                        index,
                        columns,
                        dtype=dtype,
                        typ=manager,
                    )
                else:
                    mgr = ndarray_to_mgr(
                        data,
                        index,
                        columns,
                        dtype=dtype,
                        copy=copy,
                        typ=manager,
                    )
            else:
                mgr = dict_to_mgr(
                    {},
                    index,
                    columns,
                    dtype=dtype,
                    typ=manager,
                )
        # For data is scalar
        else:
            if index is None or columns is None:
                raise ValueError("DataFrame constructor not properly called!")

            if not dtype:
                dtype, _ = infer_dtype_from_scalar(data, pandas_dtype=True)

            # For data is a scalar extension dtype
            if isinstance(dtype, ExtensionDtype):
                # TODO(EA2D): special case not needed with 2D EAs

                values = [
                    construct_1d_arraylike_from_scalar(data, len(index), dtype)
                    for _ in range(len(columns))
                ]
                mgr = arrays_to_mgr(
                    values, columns, index, columns, dtype=None, typ=manager
                )
            else:
                arr2d = construct_2d_arraylike_from_scalar(
                    data,
                    len(index),
                    len(columns),
                    dtype,
                    copy,
                )

                mgr = ndarray_to_mgr(
                    arr2d,
                    index,
                    columns,
                    dtype=arr2d.dtype,
                    copy=False,
                    typ=manager,
                )

        # ensure correct Manager type according to settings
        mgr = mgr_to_mgr(mgr, typ=manager)

        NDFrame.__init__(self, mgr)

    # ----------------------------------------------------------------------

    @property
    def axes(self) -> List[Index]:
        """
        Return a list representing the axes of the DataFrame.

        It has the row axis labels and column axis labels as the only members.
        They are returned in that order.

        Examples
        --------
        >>> df = pd.DataFrame({'col1': [1, 2], 'col2': [3, 4]})
        >>> df.axes
        [RangeIndex(start=0, stop=2, step=1), Index(['col1', 'col2'],
        dtype='object')]
        """
        return [self.index, self.columns]

    @property
    def shape(self) -> Tuple[int, int]:
        """
        Return a tuple representing the dimensionality of the DataFrame.

        See Also
        --------
        ndarray.shape : Tuple of array dimensions.

        Examples
        --------
        >>> df = pd.DataFrame({'col1': [1, 2], 'col2': [3, 4]})
        >>> df.shape
        (2, 2)

        >>> df = pd.DataFrame({'col1': [1, 2], 'col2': [3, 4],
        ...                    'col3': [5, 6]})
        >>> df.shape
        (2, 3)
        """
        return len(self.index), len(self.columns)

    @property
    def _is_homogeneous_type(self) -> bool:
        """
        Whether all the columns in a DataFrame have the same type.

        Returns
        -------
        bool

        See Also
        --------
        Index._is_homogeneous_type : Whether the object has a single
            dtype.
        MultiIndex._is_homogeneous_type : Whether all the levels of a
            MultiIndex have the same dtype.

        Examples
        --------
        >>> DataFrame({"A": [1, 2], "B": [3, 4]})._is_homogeneous_type
        True
        >>> DataFrame({"A": [1, 2], "B": [3.0, 4.0]})._is_homogeneous_type
        False

        Items with the same type but different sizes are considered
        different types.

        >>> DataFrame({
        ...    "A": np.array([1, 2], dtype=np.int32),
        ...    "B": np.array([1, 2], dtype=np.int64)})._is_homogeneous_type
        False
        """
        if isinstance(self._mgr, ArrayManager):
            return len({arr.dtype for arr in self._mgr.arrays}) == 1
        if self._mgr.any_extension_types:
            return len({block.dtype for block in self._mgr.blocks}) == 1
        else:
            return not self._is_mixed_type

    @property
    def _can_fast_transpose(self) -> bool:
        """
        Can we transpose this DataFrame without creating any new array objects.
        """
        if isinstance(self._mgr, ArrayManager):
            return False
        blocks = self._mgr.blocks
        if len(blocks) != 1:
            return False

        return not self._mgr.any_extension_types

    # ----------------------------------------------------------------------
    # Rendering Methods

    def _repr_fits_vertical_(self) -> bool:
        """
        Check length against max_rows.
        """
        max_rows = get_option("display.max_rows")
        return len(self) <= max_rows

    def _repr_fits_horizontal_(self, ignore_width: bool = False) -> bool:
        """
        Check if full repr fits in horizontal boundaries imposed by the display
        options width and max_columns.

        In case of non-interactive session, no boundaries apply.

        `ignore_width` is here so ipynb+HTML output can behave the way
        users expect. display.max_columns remains in effect.
        GH3541, GH3573
        """
        width, height = console.get_console_size()
        max_columns = get_option("display.max_columns")
        nb_columns = len(self.columns)

        # exceed max columns
        if (max_columns and nb_columns > max_columns) or (
            (not ignore_width) and width and nb_columns > (width // 2)
        ):
            return False

        # used by repr_html under IPython notebook or scripts ignore terminal
        # dims
        if ignore_width or not console.in_interactive_session():
            return True

        if get_option("display.width") is not None or console.in_ipython_frontend():
            # check at least the column row for excessive width
            max_rows = 1
        else:
            max_rows = get_option("display.max_rows")

        # when auto-detecting, so width=None and not in ipython front end
        # check whether repr fits horizontal by actually checking
        # the width of the rendered repr
        buf = StringIO()

        # only care about the stuff we'll actually print out
        # and to_string on entire frame may be expensive
        d = self

        if max_rows is not None:  # unlimited rows
            # min of two, where one may be None
            d = d.iloc[: min(max_rows, len(d))]
        else:
            return True

        d.to_string(buf=buf)
        value = buf.getvalue()
        repr_width = max(len(line) for line in value.split("\n"))

        return repr_width < width

    def _info_repr(self) -> bool:
        """
        True if the repr should show the info view.
        """
        info_repr_option = get_option("display.large_repr") == "info"
        return info_repr_option and not (
            self._repr_fits_horizontal_() and self._repr_fits_vertical_()
        )

    def __repr__(self) -> str:
        """
        Return a string representation for a particular DataFrame.
        """
        buf = StringIO("")
        if self._info_repr():
            self.info(buf=buf)
            return buf.getvalue()

        max_rows = get_option("display.max_rows")
        min_rows = get_option("display.min_rows")
        max_cols = get_option("display.max_columns")
        max_colwidth = get_option("display.max_colwidth")
        show_dimensions = get_option("display.show_dimensions")
        if get_option("display.expand_frame_repr"):
            width, _ = console.get_console_size()
        else:
            width = None
        self.to_string(
            buf=buf,
            max_rows=max_rows,
            min_rows=min_rows,
            max_cols=max_cols,
            line_width=width,
            max_colwidth=max_colwidth,
            show_dimensions=show_dimensions,
        )

        return buf.getvalue()

    def _repr_html_(self) -> Optional[str]:
        """
        Return a html representation for a particular DataFrame.

        Mainly for IPython notebook.
        """
        if self._info_repr():
            buf = StringIO("")
            self.info(buf=buf)
            # need to escape the <class>, should be the first line.
            val = buf.getvalue().replace("<", r"&lt;", 1)
            val = val.replace(">", r"&gt;", 1)
            return "<pre>" + val + "</pre>"

        if get_option("display.notebook_repr_html"):
            max_rows = get_option("display.max_rows")
            min_rows = get_option("display.min_rows")
            max_cols = get_option("display.max_columns")
            show_dimensions = get_option("display.show_dimensions")

            formatter = fmt.DataFrameFormatter(
                self,
                columns=None,
                col_space=None,
                na_rep="NaN",
                formatters=None,
                float_format=None,
                sparsify=None,
                justify=None,
                index_names=True,
                header=True,
                index=True,
                bold_rows=True,
                escape=True,
                max_rows=max_rows,
                min_rows=min_rows,
                max_cols=max_cols,
                show_dimensions=show_dimensions,
                decimal=".",
            )
            return fmt.DataFrameRenderer(formatter).to_html(notebook=True)
        else:
            return None

    @Substitution(
        header_type="bool or sequence",
        header="Write out the column names. If a list of strings "
        "is given, it is assumed to be aliases for the "
        "column names",
        col_space_type="int, list or dict of int",
        col_space="The minimum width of each column",
    )
    @Substitution(shared_params=fmt.common_docstring, returns=fmt.return_docstring)
    def to_string(
        self,
        buf: Optional[FilePathOrBuffer[str]] = None,
        columns: Optional[Sequence[str]] = None,
        col_space: Optional[int] = None,
        header: Union[bool, Sequence[str]] = True,
        index: bool = True,
        na_rep: str = "NaN",
        formatters: Optional[fmt.FormattersType] = None,
        float_format: Optional[fmt.FloatFormatType] = None,
        sparsify: Optional[bool] = None,
        index_names: bool = True,
        justify: Optional[str] = None,
        max_rows: Optional[int] = None,
        min_rows: Optional[int] = None,
        max_cols: Optional[int] = None,
        show_dimensions: bool = False,
        decimal: str = ".",
        line_width: Optional[int] = None,
        max_colwidth: Optional[int] = None,
        encoding: Optional[str] = None,
    ) -> Optional[str]:
        """
        Render a DataFrame to a console-friendly tabular output.
        %(shared_params)s
        line_width : int, optional
            Width to wrap a line in characters.
        max_colwidth : int, optional
            Max width to truncate each column in characters. By default, no limit.

            .. versionadded:: 1.0.0
        encoding : str, default "utf-8"
            Set character encoding.

            .. versionadded:: 1.0
        %(returns)s
        See Also
        --------
        to_html : Convert DataFrame to HTML.

        Examples
        --------
        >>> d = {'col1': [1, 2, 3], 'col2': [4, 5, 6]}
        >>> df = pd.DataFrame(d)
        >>> print(df.to_string())
           col1  col2
        0     1     4
        1     2     5
        2     3     6
        """
        from pandas import option_context

        with option_context("display.max_colwidth", max_colwidth):
            formatter = fmt.DataFrameFormatter(
                self,
                columns=columns,
                col_space=col_space,
                na_rep=na_rep,
                formatters=formatters,
                float_format=float_format,
                sparsify=sparsify,
                justify=justify,
                index_names=index_names,
                header=header,
                index=index,
                min_rows=min_rows,
                max_rows=max_rows,
                max_cols=max_cols,
                show_dimensions=show_dimensions,
                decimal=decimal,
            )
            return fmt.DataFrameRenderer(formatter).to_string(
                buf=buf,
                encoding=encoding,
                line_width=line_width,
            )

    # ----------------------------------------------------------------------

    @property
    def style(self) -> Styler:
        """
        Returns a Styler object.

        Contains methods for building a styled HTML representation of the DataFrame.

        See Also
        --------
        io.formats.style.Styler : Helps style a DataFrame or Series according to the
            data with HTML and CSS.
        """
        from pandas.io.formats.style import Styler

        return Styler(self)

    _shared_docs[
        "items"
    ] = r"""
        Iterate over (column name, Series) pairs.

        Iterates over the DataFrame columns, returning a tuple with
        the column name and the content as a Series.

        Yields
        ------
        label : object
            The column names for the DataFrame being iterated over.
        content : Series
            The column entries belonging to each label, as a Series.

        See Also
        --------
        DataFrame.iterrows : Iterate over DataFrame rows as
            (index, Series) pairs.
        DataFrame.itertuples : Iterate over DataFrame rows as namedtuples
            of the values.

        Examples
        --------
        >>> df = pd.DataFrame({'species': ['bear', 'bear', 'marsupial'],
        ...                   'population': [1864, 22000, 80000]},
        ...                   index=['panda', 'polar', 'koala'])
        >>> df
                species   population
        panda   bear      1864
        polar   bear      22000
        koala   marsupial 80000
        >>> for label, content in df.items():
        ...     print(f'label: {label}')
        ...     print(f'content: {content}', sep='\n')
        ...
        label: species
        content:
        panda         bear
        polar         bear
        koala    marsupial
        Name: species, dtype: object
        label: population
        content:
        panda     1864
        polar    22000
        koala    80000
        Name: population, dtype: int64
        """

    @Appender(_shared_docs["items"])
    def items(self) -> Iterable[Tuple[Hashable, Series]]:
        if self.columns.is_unique and hasattr(self, "_item_cache"):
            for k in self.columns:
                yield k, self._get_item_cache(k)
        else:
            for i, k in enumerate(self.columns):
                yield k, self._ixs(i, axis=1)

    @Appender(_shared_docs["items"])
    def iteritems(self) -> Iterable[Tuple[Hashable, Series]]:
        yield from self.items()

    def iterrows(self) -> Iterable[Tuple[Hashable, Series]]:
        """
        Iterate over DataFrame rows as (index, Series) pairs.

        Yields
        ------
        index : label or tuple of label
            The index of the row. A tuple for a `MultiIndex`.
        data : Series
            The data of the row as a Series.

        See Also
        --------
        DataFrame.itertuples : Iterate over DataFrame rows as namedtuples of the values.
        DataFrame.items : Iterate over (column name, Series) pairs.

        Notes
        -----
        1. Because ``iterrows`` returns a Series for each row,
           it does **not** preserve dtypes across the rows (dtypes are
           preserved across columns for DataFrames). For example,

           >>> df = pd.DataFrame([[1, 1.5]], columns=['int', 'float'])
           >>> row = next(df.iterrows())[1]
           >>> row
           int      1.0
           float    1.5
           Name: 0, dtype: float64
           >>> print(row['int'].dtype)
           float64
           >>> print(df['int'].dtype)
           int64

           To preserve dtypes while iterating over the rows, it is better
           to use :meth:`itertuples` which returns namedtuples of the values
           and which is generally faster than ``iterrows``.

        2. You should **never modify** something you are iterating over.
           This is not guaranteed to work in all cases. Depending on the
           data types, the iterator returns a copy and not a view, and writing
           to it will have no effect.
        """
        columns = self.columns
        klass = self._constructor_sliced
        for k, v in zip(self.index, self.values):
            s = klass(v, index=columns, name=k)
            yield k, s

    def itertuples(
        self, index: bool = True, name: Optional[str] = "Pandas"
    ) -> Iterable[Tuple[Any, ...]]:
        """
        Iterate over DataFrame rows as namedtuples.

        Parameters
        ----------
        index : bool, default True
            If True, return the index as the first element of the tuple.
        name : str or None, default "Pandas"
            The name of the returned namedtuples or None to return regular
            tuples.

        Returns
        -------
        iterator
            An object to iterate over namedtuples for each row in the
            DataFrame with the first field possibly being the index and
            following fields being the column values.

        See Also
        --------
        DataFrame.iterrows : Iterate over DataFrame rows as (index, Series)
            pairs.
        DataFrame.items : Iterate over (column name, Series) pairs.

        Notes
        -----
        The column names will be renamed to positional names if they are
        invalid Python identifiers, repeated, or start with an underscore.
        On python versions < 3.7 regular tuples are returned for DataFrames
        with a large number of columns (>254).

        Examples
        --------
        >>> df = pd.DataFrame({'num_legs': [4, 2], 'num_wings': [0, 2]},
        ...                   index=['dog', 'hawk'])
        >>> df
              num_legs  num_wings
        dog          4          0
        hawk         2          2
        >>> for row in df.itertuples():
        ...     print(row)
        ...
        Pandas(Index='dog', num_legs=4, num_wings=0)
        Pandas(Index='hawk', num_legs=2, num_wings=2)

        By setting the `index` parameter to False we can remove the index
        as the first element of the tuple:

        >>> for row in df.itertuples(index=False):
        ...     print(row)
        ...
        Pandas(num_legs=4, num_wings=0)
        Pandas(num_legs=2, num_wings=2)

        With the `name` parameter set we set a custom name for the yielded
        namedtuples:

        >>> for row in df.itertuples(name='Animal'):
        ...     print(row)
        ...
        Animal(Index='dog', num_legs=4, num_wings=0)
        Animal(Index='hawk', num_legs=2, num_wings=2)
        """
        arrays = []
        fields = list(self.columns)
        if index:
            arrays.append(self.index)
            fields.insert(0, "Index")

        # use integer indexing because of possible duplicate column names
        arrays.extend(self.iloc[:, k] for k in range(len(self.columns)))

        if name is not None:
            # https://github.com/python/mypy/issues/9046
            # error: namedtuple() expects a string literal as the first argument
            itertuple = collections.namedtuple(  # type: ignore[misc]
                name, fields, rename=True
            )
            return map(itertuple._make, zip(*arrays))

        # fallback to regular tuples
        return zip(*arrays)

    def __len__(self) -> int:
        """
        Returns length of info axis, but here we use the index.
        """
        return len(self.index)

    @overload
    def dot(self, other: Series) -> Series:
        ...

    @overload
    def dot(self, other: Union[DataFrame, Index, ArrayLike]) -> DataFrame:
        ...

    def dot(self, other: Union[AnyArrayLike, FrameOrSeriesUnion]) -> FrameOrSeriesUnion:
        """
        Compute the matrix multiplication between the DataFrame and other.

        This method computes the matrix product between the DataFrame and the
        values of an other Series, DataFrame or a numpy array.

        It can also be called using ``self @ other`` in Python >= 3.5.

        Parameters
        ----------
        other : Series, DataFrame or array-like
            The other object to compute the matrix product with.

        Returns
        -------
        Series or DataFrame
            If other is a Series, return the matrix product between self and
            other as a Series. If other is a DataFrame or a numpy.array, return
            the matrix product of self and other in a DataFrame of a np.array.

        See Also
        --------
        Series.dot: Similar method for Series.

        Notes
        -----
        The dimensions of DataFrame and other must be compatible in order to
        compute the matrix multiplication. In addition, the column names of
        DataFrame and the index of other must contain the same values, as they
        will be aligned prior to the multiplication.

        The dot method for Series computes the inner product, instead of the
        matrix product here.

        Examples
        --------
        Here we multiply a DataFrame with a Series.

        >>> df = pd.DataFrame([[0, 1, -2, -1], [1, 1, 1, 1]])
        >>> s = pd.Series([1, 1, 2, 1])
        >>> df.dot(s)
        0    -4
        1     5
        dtype: int64

        Here we multiply a DataFrame with another DataFrame.

        >>> other = pd.DataFrame([[0, 1], [1, 2], [-1, -1], [2, 0]])
        >>> df.dot(other)
            0   1
        0   1   4
        1   2   2

        Note that the dot method give the same result as @

        >>> df @ other
            0   1
        0   1   4
        1   2   2

        The dot method works also if other is an np.array.

        >>> arr = np.array([[0, 1], [1, 2], [-1, -1], [2, 0]])
        >>> df.dot(arr)
            0   1
        0   1   4
        1   2   2

        Note how shuffling of the objects does not change the result.

        >>> s2 = s.reindex([1, 0, 2, 3])
        >>> df.dot(s2)
        0    -4
        1     5
        dtype: int64
        """
        if isinstance(other, (Series, DataFrame)):
            common = self.columns.union(other.index)
            if len(common) > len(self.columns) or len(common) > len(other.index):
                raise ValueError("matrices are not aligned")

            left = self.reindex(columns=common, copy=False)
            right = other.reindex(index=common, copy=False)
            lvals = left.values
            rvals = right._values
        else:
            left = self
            lvals = self.values
            rvals = np.asarray(other)
            if lvals.shape[1] != rvals.shape[0]:
                raise ValueError(
                    f"Dot product shape mismatch, {lvals.shape} vs {rvals.shape}"
                )

        if isinstance(other, DataFrame):
            return self._constructor(
                np.dot(lvals, rvals), index=left.index, columns=other.columns
            )
        elif isinstance(other, Series):
            return self._constructor_sliced(np.dot(lvals, rvals), index=left.index)
        elif isinstance(rvals, (np.ndarray, Index)):
            result = np.dot(lvals, rvals)
            if result.ndim == 2:
                return self._constructor(result, index=left.index)
            else:
                return self._constructor_sliced(result, index=left.index)
        else:  # pragma: no cover
            raise TypeError(f"unsupported type: {type(other)}")

    @overload
    def __matmul__(self, other: Series) -> Series:
        ...

    @overload
    def __matmul__(
        self, other: Union[AnyArrayLike, FrameOrSeriesUnion]
    ) -> FrameOrSeriesUnion:
        ...

    def __matmul__(
        self, other: Union[AnyArrayLike, FrameOrSeriesUnion]
    ) -> FrameOrSeriesUnion:
        """
        Matrix multiplication using binary `@` operator in Python>=3.5.
        """
        return self.dot(other)

    def __rmatmul__(self, other):
        """
        Matrix multiplication using binary `@` operator in Python>=3.5.
        """
        try:
            return self.T.dot(np.transpose(other)).T
        except ValueError as err:
            if "shape mismatch" not in str(err):
                raise
            # GH#21581 give exception message for original shapes
            msg = f"shapes {np.shape(other)} and {self.shape} not aligned"
            raise ValueError(msg) from err

    # ----------------------------------------------------------------------
    # IO methods (to / from other formats)

    @classmethod
    def from_dict(
        cls,
        data,
        orient: str = "columns",
        dtype: Optional[Dtype] = None,
        columns=None,
    ) -> DataFrame:
        """
        Construct DataFrame from dict of array-like or dicts.

        Creates DataFrame object from dictionary by columns or by index
        allowing dtype specification.

        Parameters
        ----------
        data : dict
            Of the form {field : array-like} or {field : dict}.
        orient : {'columns', 'index'}, default 'columns'
            The "orientation" of the data. If the keys of the passed dict
            should be the columns of the resulting DataFrame, pass 'columns'
            (default). Otherwise if the keys should be rows, pass 'index'.
        dtype : dtype, default None
            Data type to force, otherwise infer.
        columns : list, default None
            Column labels to use when ``orient='index'``. Raises a ValueError
            if used with ``orient='columns'``.

        Returns
        -------
        DataFrame

        See Also
        --------
        DataFrame.from_records : DataFrame from structured ndarray, sequence
            of tuples or dicts, or DataFrame.
        DataFrame : DataFrame object creation using constructor.

        Examples
        --------
        By default the keys of the dict become the DataFrame columns:

        >>> data = {'col_1': [3, 2, 1, 0], 'col_2': ['a', 'b', 'c', 'd']}
        >>> pd.DataFrame.from_dict(data)
           col_1 col_2
        0      3     a
        1      2     b
        2      1     c
        3      0     d

        Specify ``orient='index'`` to create the DataFrame using dictionary
        keys as rows:

        >>> data = {'row_1': [3, 2, 1, 0], 'row_2': ['a', 'b', 'c', 'd']}
        >>> pd.DataFrame.from_dict(data, orient='index')
               0  1  2  3
        row_1  3  2  1  0
        row_2  a  b  c  d

        When using the 'index' orientation, the column names can be
        specified manually:

        >>> pd.DataFrame.from_dict(data, orient='index',
        ...                        columns=['A', 'B', 'C', 'D'])
               A  B  C  D
        row_1  3  2  1  0
        row_2  a  b  c  d
        """
        index = None
        orient = orient.lower()
        if orient == "index":
            if len(data) > 0:
                # TODO speed up Series case
                if isinstance(list(data.values())[0], (Series, dict)):
                    data = _from_nested_dict(data)
                else:
                    data, index = list(data.values()), list(data.keys())
        elif orient == "columns":
            if columns is not None:
                raise ValueError("cannot use columns parameter with orient='columns'")
        else:  # pragma: no cover
            raise ValueError("only recognize index or columns for orient")

        return cls(data, index=index, columns=columns, dtype=dtype)

    def to_numpy(
        self,
        dtype: Optional[NpDtype] = None,
        copy: bool = False,
        na_value=lib.no_default,
    ) -> np.ndarray:
        """
        Convert the DataFrame to a NumPy array.

        .. versionadded:: 0.24.0

        By default, the dtype of the returned array will be the common NumPy
        dtype of all types in the DataFrame. For example, if the dtypes are
        ``float16`` and ``float32``, the results dtype will be ``float32``.
        This may require copying data and coercing values, which may be
        expensive.

        Parameters
        ----------
        dtype : str or numpy.dtype, optional
            The dtype to pass to :meth:`numpy.asarray`.
        copy : bool, default False
            Whether to ensure that the returned value is not a view on
            another array. Note that ``copy=False`` does not *ensure* that
            ``to_numpy()`` is no-copy. Rather, ``copy=True`` ensure that
            a copy is made, even if not strictly necessary.
        na_value : Any, optional
            The value to use for missing values. The default value depends
            on `dtype` and the dtypes of the DataFrame columns.

            .. versionadded:: 1.1.0

        Returns
        -------
        numpy.ndarray

        See Also
        --------
        Series.to_numpy : Similar method for Series.

        Examples
        --------
        >>> pd.DataFrame({"A": [1, 2], "B": [3, 4]}).to_numpy()
        array([[1, 3],
               [2, 4]])

        With heterogeneous data, the lowest common type will have to
        be used.

        >>> df = pd.DataFrame({"A": [1, 2], "B": [3.0, 4.5]})
        >>> df.to_numpy()
        array([[1. , 3. ],
               [2. , 4.5]])

        For a mix of numeric and non-numeric types, the output array will
        have object dtype.

        >>> df['C'] = pd.date_range('2000', periods=2)
        >>> df.to_numpy()
        array([[1, 3.0, Timestamp('2000-01-01 00:00:00')],
               [2, 4.5, Timestamp('2000-01-02 00:00:00')]], dtype=object)
        """
        self._consolidate_inplace()
        result = self._mgr.as_array(
            transpose=self._AXIS_REVERSED, dtype=dtype, copy=copy, na_value=na_value
        )
        if result.dtype is not dtype:
            result = np.array(result, dtype=dtype, copy=False)

        return result

    def to_dict(self, orient: str = "dict", into=dict):
        """
        Convert the DataFrame to a dictionary.

        The type of the key-value pairs can be customized with the parameters
        (see below).

        Parameters
        ----------
        orient : str {'dict', 'list', 'series', 'split', 'records', 'index'}
            Determines the type of the values of the dictionary.

            - 'dict' (default) : dict like {column -> {index -> value}}
            - 'list' : dict like {column -> [values]}
            - 'series' : dict like {column -> Series(values)}
            - 'split' : dict like
              {'index' -> [index], 'columns' -> [columns], 'data' -> [values]}
            - 'records' : list like
              [{column -> value}, ... , {column -> value}]
            - 'index' : dict like {index -> {column -> value}}

            Abbreviations are allowed. `s` indicates `series` and `sp`
            indicates `split`.

        into : class, default dict
            The collections.abc.Mapping subclass used for all Mappings
            in the return value.  Can be the actual class or an empty
            instance of the mapping type you want.  If you want a
            collections.defaultdict, you must pass it initialized.

        Returns
        -------
        dict, list or collections.abc.Mapping
            Return a collections.abc.Mapping object representing the DataFrame.
            The resulting transformation depends on the `orient` parameter.

        See Also
        --------
        DataFrame.from_dict: Create a DataFrame from a dictionary.
        DataFrame.to_json: Convert a DataFrame to JSON format.

        Examples
        --------
        >>> df = pd.DataFrame({'col1': [1, 2],
        ...                    'col2': [0.5, 0.75]},
        ...                   index=['row1', 'row2'])
        >>> df
              col1  col2
        row1     1  0.50
        row2     2  0.75
        >>> df.to_dict()
        {'col1': {'row1': 1, 'row2': 2}, 'col2': {'row1': 0.5, 'row2': 0.75}}

        You can specify the return orientation.

        >>> df.to_dict('series')
        {'col1': row1    1
                 row2    2
        Name: col1, dtype: int64,
        'col2': row1    0.50
                row2    0.75
        Name: col2, dtype: float64}

        >>> df.to_dict('split')
        {'index': ['row1', 'row2'], 'columns': ['col1', 'col2'],
         'data': [[1, 0.5], [2, 0.75]]}

        >>> df.to_dict('records')
        [{'col1': 1, 'col2': 0.5}, {'col1': 2, 'col2': 0.75}]

        >>> df.to_dict('index')
        {'row1': {'col1': 1, 'col2': 0.5}, 'row2': {'col1': 2, 'col2': 0.75}}

        You can also specify the mapping type.

        >>> from collections import OrderedDict, defaultdict
        >>> df.to_dict(into=OrderedDict)
        OrderedDict([('col1', OrderedDict([('row1', 1), ('row2', 2)])),
                     ('col2', OrderedDict([('row1', 0.5), ('row2', 0.75)]))])

        If you want a `defaultdict`, you need to initialize it:

        >>> dd = defaultdict(list)
        >>> df.to_dict('records', into=dd)
        [defaultdict(<class 'list'>, {'col1': 1, 'col2': 0.5}),
         defaultdict(<class 'list'>, {'col1': 2, 'col2': 0.75})]
        """
        if not self.columns.is_unique:
            warnings.warn(
                "DataFrame columns are not unique, some columns will be omitted.",
                UserWarning,
                stacklevel=2,
            )
        # GH16122
        into_c = com.standardize_mapping(into)

        orient = orient.lower()
        # GH32515
        if orient.startswith(("d", "l", "s", "r", "i")) and orient not in {
            "dict",
            "list",
            "series",
            "split",
            "records",
            "index",
        }:
            warnings.warn(
                "Using short name for 'orient' is deprecated. Only the "
                "options: ('dict', list, 'series', 'split', 'records', 'index') "
                "will be used in a future version. Use one of the above "
                "to silence this warning.",
                FutureWarning,
            )

            if orient.startswith("d"):
                orient = "dict"
            elif orient.startswith("l"):
                orient = "list"
            elif orient.startswith("sp"):
                orient = "split"
            elif orient.startswith("s"):
                orient = "series"
            elif orient.startswith("r"):
                orient = "records"
            elif orient.startswith("i"):
                orient = "index"

        if orient == "dict":
            return into_c((k, v.to_dict(into)) for k, v in self.items())

        elif orient == "list":
            return into_c((k, v.tolist()) for k, v in self.items())

        elif orient == "split":
            return into_c(
                (
                    ("index", self.index.tolist()),
                    ("columns", self.columns.tolist()),
                    (
                        "data",
                        [
                            list(map(maybe_box_native, t))
                            for t in self.itertuples(index=False, name=None)
                        ],
                    ),
                )
            )

        elif orient == "series":
            return into_c((k, v) for k, v in self.items())

        elif orient == "records":
            columns = self.columns.tolist()
            rows = (
                dict(zip(columns, row))
                for row in self.itertuples(index=False, name=None)
            )
            return [
                into_c((k, maybe_box_native(v)) for k, v in row.items()) for row in rows
            ]

        elif orient == "index":
            if not self.index.is_unique:
                raise ValueError("DataFrame index must be unique for orient='index'.")
            return into_c(
                (t[0], dict(zip(self.columns, t[1:])))
                for t in self.itertuples(name=None)
            )

        else:
            raise ValueError(f"orient '{orient}' not understood")

    def to_gbq(
        self,
        destination_table: str,
        project_id: Optional[str] = None,
        chunksize: Optional[int] = None,
        reauth: bool = False,
        if_exists: str = "fail",
        auth_local_webserver: bool = False,
        table_schema: Optional[List[Dict[str, str]]] = None,
        location: Optional[str] = None,
        progress_bar: bool = True,
        credentials=None,
    ) -> None:
        """
        Write a DataFrame to a Google BigQuery table.

        This function requires the `pandas-gbq package
        <https://pandas-gbq.readthedocs.io>`__.

        See the `How to authenticate with Google BigQuery
        <https://pandas-gbq.readthedocs.io/en/latest/howto/authentication.html>`__
        guide for authentication instructions.

        Parameters
        ----------
        destination_table : str
            Name of table to be written, in the form ``dataset.tablename``.
        project_id : str, optional
            Google BigQuery Account project ID. Optional when available from
            the environment.
        chunksize : int, optional
            Number of rows to be inserted in each chunk from the dataframe.
            Set to ``None`` to load the whole dataframe at once.
        reauth : bool, default False
            Force Google BigQuery to re-authenticate the user. This is useful
            if multiple accounts are used.
        if_exists : str, default 'fail'
            Behavior when the destination table exists. Value can be one of:

            ``'fail'``
                If table exists raise pandas_gbq.gbq.TableCreationError.
            ``'replace'``
                If table exists, drop it, recreate it, and insert data.
            ``'append'``
                If table exists, insert data. Create if does not exist.
        auth_local_webserver : bool, default False
            Use the `local webserver flow`_ instead of the `console flow`_
            when getting user credentials.

            .. _local webserver flow:
                https://google-auth-oauthlib.readthedocs.io/en/latest/reference/google_auth_oauthlib.flow.html#google_auth_oauthlib.flow.InstalledAppFlow.run_local_server
            .. _console flow:
                https://google-auth-oauthlib.readthedocs.io/en/latest/reference/google_auth_oauthlib.flow.html#google_auth_oauthlib.flow.InstalledAppFlow.run_console

            *New in version 0.2.0 of pandas-gbq*.
        table_schema : list of dicts, optional
            List of BigQuery table fields to which according DataFrame
            columns conform to, e.g. ``[{'name': 'col1', 'type':
            'STRING'},...]``. If schema is not provided, it will be
            generated according to dtypes of DataFrame columns. See
            BigQuery API documentation on available names of a field.

            *New in version 0.3.1 of pandas-gbq*.
        location : str, optional
            Location where the load job should run. See the `BigQuery locations
            documentation
            <https://cloud.google.com/bigquery/docs/dataset-locations>`__ for a
            list of available locations. The location must match that of the
            target dataset.

            *New in version 0.5.0 of pandas-gbq*.
        progress_bar : bool, default True
            Use the library `tqdm` to show the progress bar for the upload,
            chunk by chunk.

            *New in version 0.5.0 of pandas-gbq*.
        credentials : google.auth.credentials.Credentials, optional
            Credentials for accessing Google APIs. Use this parameter to
            override default credentials, such as to use Compute Engine
            :class:`google.auth.compute_engine.Credentials` or Service
            Account :class:`google.oauth2.service_account.Credentials`
            directly.

            *New in version 0.8.0 of pandas-gbq*.

            .. versionadded:: 0.24.0

        See Also
        --------
        pandas_gbq.to_gbq : This function in the pandas-gbq library.
        read_gbq : Read a DataFrame from Google BigQuery.
        """
        from pandas.io import gbq

        gbq.to_gbq(
            self,
            destination_table,
            project_id=project_id,
            chunksize=chunksize,
            reauth=reauth,
            if_exists=if_exists,
            auth_local_webserver=auth_local_webserver,
            table_schema=table_schema,
            location=location,
            progress_bar=progress_bar,
            credentials=credentials,
        )

    @classmethod
    def from_records(
        cls,
        data,
        index=None,
        exclude=None,
        columns=None,
        coerce_float: bool = False,
        nrows: Optional[int] = None,
    ) -> DataFrame:
        """
        Convert structured or record ndarray to DataFrame.

        Creates a DataFrame object from a structured ndarray, sequence of
        tuples or dicts, or DataFrame.

        Parameters
        ----------
        data : structured ndarray, sequence of tuples or dicts, or DataFrame
            Structured input data.
        index : str, list of fields, array-like
            Field of array to use as the index, alternately a specific set of
            input labels to use.
        exclude : sequence, default None
            Columns or fields to exclude.
        columns : sequence, default None
            Column names to use. If the passed data do not have names
            associated with them, this argument provides names for the
            columns. Otherwise this argument indicates the order of the columns
            in the result (any names not found in the data will become all-NA
            columns).
        coerce_float : bool, default False
            Attempt to convert values of non-string, non-numeric objects (like
            decimal.Decimal) to floating point, useful for SQL result sets.
        nrows : int, default None
            Number of rows to read if data is an iterator.

        Returns
        -------
        DataFrame

        See Also
        --------
        DataFrame.from_dict : DataFrame from dict of array-like or dicts.
        DataFrame : DataFrame object creation using constructor.

        Examples
        --------
        Data can be provided as a structured ndarray:

        >>> data = np.array([(3, 'a'), (2, 'b'), (1, 'c'), (0, 'd')],
        ...                 dtype=[('col_1', 'i4'), ('col_2', 'U1')])
        >>> pd.DataFrame.from_records(data)
           col_1 col_2
        0      3     a
        1      2     b
        2      1     c
        3      0     d

        Data can be provided as a list of dicts:

        >>> data = [{'col_1': 3, 'col_2': 'a'},
        ...         {'col_1': 2, 'col_2': 'b'},
        ...         {'col_1': 1, 'col_2': 'c'},
        ...         {'col_1': 0, 'col_2': 'd'}]
        >>> pd.DataFrame.from_records(data)
           col_1 col_2
        0      3     a
        1      2     b
        2      1     c
        3      0     d

        Data can be provided as a list of tuples with corresponding columns:

        >>> data = [(3, 'a'), (2, 'b'), (1, 'c'), (0, 'd')]
        >>> pd.DataFrame.from_records(data, columns=['col_1', 'col_2'])
           col_1 col_2
        0      3     a
        1      2     b
        2      1     c
        3      0     d
        """
        # Make a copy of the input columns so we can modify it
        if columns is not None:
            columns = ensure_index(columns)

        if is_iterator(data):
            if nrows == 0:
                return cls()

            try:
                first_row = next(data)
            except StopIteration:
                return cls(index=index, columns=columns)

            dtype = None
            if hasattr(first_row, "dtype") and first_row.dtype.names:
                dtype = first_row.dtype

            values = [first_row]

            if nrows is None:
                values += data
            else:
                values.extend(itertools.islice(data, nrows - 1))

            if dtype is not None:
                data = np.array(values, dtype=dtype)
            else:
                data = values

        if isinstance(data, dict):
            if columns is None:
                columns = arr_columns = ensure_index(sorted(data))
                arrays = [data[k] for k in columns]
            else:
                arrays = []
                arr_columns_list = []
                for k, v in data.items():
                    if k in columns:
                        arr_columns_list.append(k)
                        arrays.append(v)

                arr_columns = Index(arr_columns_list)
                arrays, arr_columns = reorder_arrays(arrays, arr_columns, columns)

        elif isinstance(data, (np.ndarray, DataFrame)):
            arrays, columns = to_arrays(data, columns)
            arr_columns = columns
        else:
            arrays, arr_columns = to_arrays(data, columns)
            if coerce_float:
                for i, arr in enumerate(arrays):
                    if arr.dtype == object:
                        arrays[i] = lib.maybe_convert_objects(arr, try_float=True)

            arr_columns = ensure_index(arr_columns)
            if columns is None:
                columns = arr_columns

        if exclude is None:
            exclude = set()
        else:
            exclude = set(exclude)

        result_index = None
        if index is not None:
            if isinstance(index, str) or not hasattr(index, "__iter__"):
                i = columns.get_loc(index)
                exclude.add(index)
                if len(arrays) > 0:
                    result_index = Index(arrays[i], name=index)
                else:
                    result_index = Index([], name=index)
            else:
                try:
                    index_data = [arrays[arr_columns.get_loc(field)] for field in index]
                except (KeyError, TypeError):
                    # raised by get_loc, see GH#29258
                    result_index = index
                else:
                    result_index = ensure_index_from_sequences(index_data, names=index)
                    exclude.update(index)

        if any(exclude):
            arr_exclude = [x for x in exclude if x in arr_columns]
            to_remove = [arr_columns.get_loc(col) for col in arr_exclude]
            arrays = [v for i, v in enumerate(arrays) if i not in to_remove]

            arr_columns = arr_columns.drop(arr_exclude)
            columns = columns.drop(exclude)

        manager = get_option("mode.data_manager")
        mgr = arrays_to_mgr(arrays, arr_columns, result_index, columns, typ=manager)

        return cls(mgr)

    def to_records(
        self, index=True, column_dtypes=None, index_dtypes=None
    ) -> np.recarray:
        """
        Convert DataFrame to a NumPy record array.

        Index will be included as the first field of the record array if
        requested.

        Parameters
        ----------
        index : bool, default True
            Include index in resulting record array, stored in 'index'
            field or using the index label, if set.
        column_dtypes : str, type, dict, default None
            .. versionadded:: 0.24.0

            If a string or type, the data type to store all columns. If
            a dictionary, a mapping of column names and indices (zero-indexed)
            to specific data types.
        index_dtypes : str, type, dict, default None
            .. versionadded:: 0.24.0

            If a string or type, the data type to store all index levels. If
            a dictionary, a mapping of index level names and indices
            (zero-indexed) to specific data types.

            This mapping is applied only if `index=True`.

        Returns
        -------
        numpy.recarray
            NumPy ndarray with the DataFrame labels as fields and each row
            of the DataFrame as entries.

        See Also
        --------
        DataFrame.from_records: Convert structured or record ndarray
            to DataFrame.
        numpy.recarray: An ndarray that allows field access using
            attributes, analogous to typed columns in a
            spreadsheet.

        Examples
        --------
        >>> df = pd.DataFrame({'A': [1, 2], 'B': [0.5, 0.75]},
        ...                   index=['a', 'b'])
        >>> df
           A     B
        a  1  0.50
        b  2  0.75
        >>> df.to_records()
        rec.array([('a', 1, 0.5 ), ('b', 2, 0.75)],
                  dtype=[('index', 'O'), ('A', '<i8'), ('B', '<f8')])

        If the DataFrame index has no label then the recarray field name
        is set to 'index'. If the index has a label then this is used as the
        field name:

        >>> df.index = df.index.rename("I")
        >>> df.to_records()
        rec.array([('a', 1, 0.5 ), ('b', 2, 0.75)],
                  dtype=[('I', 'O'), ('A', '<i8'), ('B', '<f8')])

        The index can be excluded from the record array:

        >>> df.to_records(index=False)
        rec.array([(1, 0.5 ), (2, 0.75)],
                  dtype=[('A', '<i8'), ('B', '<f8')])

        Data types can be specified for the columns:

        >>> df.to_records(column_dtypes={"A": "int32"})
        rec.array([('a', 1, 0.5 ), ('b', 2, 0.75)],
                  dtype=[('I', 'O'), ('A', '<i4'), ('B', '<f8')])

        As well as for the index:

        >>> df.to_records(index_dtypes="<S2")
        rec.array([(b'a', 1, 0.5 ), (b'b', 2, 0.75)],
                  dtype=[('I', 'S2'), ('A', '<i8'), ('B', '<f8')])

        >>> index_dtypes = f"<S{df.index.str.len().max()}"
        >>> df.to_records(index_dtypes=index_dtypes)
        rec.array([(b'a', 1, 0.5 ), (b'b', 2, 0.75)],
                  dtype=[('I', 'S1'), ('A', '<i8'), ('B', '<f8')])
        """
        if index:
            if isinstance(self.index, MultiIndex):
                # array of tuples to numpy cols. copy copy copy
                ix_vals = list(map(np.array, zip(*self.index._values)))
            else:
                # error: List item 0 has incompatible type "ArrayLike"; expected
                # "ndarray"
                ix_vals = [self.index.values]  # type: ignore[list-item]

            arrays = ix_vals + [
                np.asarray(self.iloc[:, i]) for i in range(len(self.columns))
            ]

            index_names = list(self.index.names)

            if isinstance(self.index, MultiIndex):
                count = 0
                for i, n in enumerate(index_names):
                    if n is None:
                        index_names[i] = f"level_{count}"
                        count += 1
            elif index_names[0] is None:
                index_names = ["index"]

            names = [str(name) for name in itertools.chain(index_names, self.columns)]
        else:
            arrays = [np.asarray(self.iloc[:, i]) for i in range(len(self.columns))]
            names = [str(c) for c in self.columns]
            index_names = []

        index_len = len(index_names)
        formats = []

        for i, v in enumerate(arrays):
            index = i

            # When the names and arrays are collected, we
            # first collect those in the DataFrame's index,
            # followed by those in its columns.
            #
            # Thus, the total length of the array is:
            # len(index_names) + len(DataFrame.columns).
            #
            # This check allows us to see whether we are
            # handling a name / array in the index or column.
            if index < index_len:
                dtype_mapping = index_dtypes
                name = index_names[index]
            else:
                index -= index_len
                dtype_mapping = column_dtypes
                name = self.columns[index]

            # We have a dictionary, so we get the data type
            # associated with the index or column (which can
            # be denoted by its name in the DataFrame or its
            # position in DataFrame's array of indices or
            # columns, whichever is applicable.
            if is_dict_like(dtype_mapping):
                if name in dtype_mapping:
                    dtype_mapping = dtype_mapping[name]
                elif index in dtype_mapping:
                    dtype_mapping = dtype_mapping[index]
                else:
                    dtype_mapping = None

            # If no mapping can be found, use the array's
            # dtype attribute for formatting.
            #
            # A valid dtype must either be a type or
            # string naming a type.
            if dtype_mapping is None:
                formats.append(v.dtype)
            elif isinstance(dtype_mapping, (type, np.dtype, str)):
                # error: Argument 1 to "append" of "list" has incompatible type
                # "Union[type, dtype, str]"; expected "dtype"
                formats.append(dtype_mapping)  # type: ignore[arg-type]
            else:
                element = "row" if i < index_len else "column"
                msg = f"Invalid dtype {dtype_mapping} specified for {element} {name}"
                raise ValueError(msg)

        return np.rec.fromarrays(arrays, dtype={"names": names, "formats": formats})

    @classmethod
    def _from_arrays(
        cls,
        arrays,
        columns,
        index,
        dtype: Optional[Dtype] = None,
        verify_integrity: bool = True,
    ) -> DataFrame:
        """
        Create DataFrame from a list of arrays corresponding to the columns.

        Parameters
        ----------
        arrays : list-like of arrays
            Each array in the list corresponds to one column, in order.
        columns : list-like, Index
            The column names for the resulting DataFrame.
        index : list-like, Index
            The rows labels for the resulting DataFrame.
        dtype : dtype, optional
            Optional dtype to enforce for all arrays.
        verify_integrity : bool, default True
            Validate and homogenize all input. If set to False, it is assumed
            that all elements of `arrays` are actual arrays how they will be
            stored in a block (numpy ndarray or ExtensionArray), have the same
            length as and are aligned with the index, and that `columns` and
            `index` are ensured to be an Index object.

        Returns
        -------
        DataFrame
        """
        if dtype is not None:
            dtype = pandas_dtype(dtype)

        manager = get_option("mode.data_manager")
        mgr = arrays_to_mgr(
            arrays,
            columns,
            index,
            columns,
            dtype=dtype,
            verify_integrity=verify_integrity,
            typ=manager,
        )
        return cls(mgr)

    @doc(storage_options=generic._shared_docs["storage_options"])
    @deprecate_kwarg(old_arg_name="fname", new_arg_name="path")
    def to_stata(
        self,
        path: FilePathOrBuffer,
        convert_dates: Optional[Dict[Hashable, str]] = None,
        write_index: bool = True,
        byteorder: Optional[str] = None,
        time_stamp: Optional[datetime.datetime] = None,
        data_label: Optional[str] = None,
        variable_labels: Optional[Dict[Hashable, str]] = None,
        version: Optional[int] = 114,
        convert_strl: Optional[Sequence[Hashable]] = None,
        compression: CompressionOptions = "infer",
        storage_options: StorageOptions = None,
    ) -> None:
        """
        Export DataFrame object to Stata dta format.

        Writes the DataFrame to a Stata dataset file.
        "dta" files contain a Stata dataset.

        Parameters
        ----------
        path : str, buffer or path object
            String, path object (pathlib.Path or py._path.local.LocalPath) or
            object implementing a binary write() function. If using a buffer
            then the buffer will not be automatically closed after the file
            data has been written.

            .. versionchanged:: 1.0.0

            Previously this was "fname"

        convert_dates : dict
            Dictionary mapping columns containing datetime types to stata
            internal format to use when writing the dates. Options are 'tc',
            'td', 'tm', 'tw', 'th', 'tq', 'ty'. Column can be either an integer
            or a name. Datetime columns that do not have a conversion type
            specified will be converted to 'tc'. Raises NotImplementedError if
            a datetime column has timezone information.
        write_index : bool
            Write the index to Stata dataset.
        byteorder : str
            Can be ">", "<", "little", or "big". default is `sys.byteorder`.
        time_stamp : datetime
            A datetime to use as file creation date.  Default is the current
            time.
        data_label : str, optional
            A label for the data set.  Must be 80 characters or smaller.
        variable_labels : dict
            Dictionary containing columns as keys and variable labels as
            values. Each label must be 80 characters or smaller.
        version : {{114, 117, 118, 119, None}}, default 114
            Version to use in the output dta file. Set to None to let pandas
            decide between 118 or 119 formats depending on the number of
            columns in the frame. Version 114 can be read by Stata 10 and
            later. Version 117 can be read by Stata 13 or later. Version 118
            is supported in Stata 14 and later. Version 119 is supported in
            Stata 15 and later. Version 114 limits string variables to 244
            characters or fewer while versions 117 and later allow strings
            with lengths up to 2,000,000 characters. Versions 118 and 119
            support Unicode characters, and version 119 supports more than
            32,767 variables.

            Version 119 should usually only be used when the number of
            variables exceeds the capacity of dta format 118. Exporting
            smaller datasets in format 119 may have unintended consequences,
            and, as of November 2020, Stata SE cannot read version 119 files.

            .. versionchanged:: 1.0.0

                Added support for formats 118 and 119.

        convert_strl : list, optional
            List of column names to convert to string columns to Stata StrL
            format. Only available if version is 117.  Storing strings in the
            StrL format can produce smaller dta files if strings have more than
            8 characters and values are repeated.
        compression : str or dict, default 'infer'
            For on-the-fly compression of the output dta. If string, specifies
            compression mode. If dict, value at key 'method' specifies
            compression mode. Compression mode must be one of {{'infer', 'gzip',
            'bz2', 'zip', 'xz', None}}. If compression mode is 'infer' and
            `fname` is path-like, then detect compression from the following
            extensions: '.gz', '.bz2', '.zip', or '.xz' (otherwise no
            compression). If dict and compression mode is one of {{'zip',
            'gzip', 'bz2'}}, or inferred as one of the above, other entries
            passed as additional compression options.

            .. versionadded:: 1.1.0

        {storage_options}

            .. versionadded:: 1.2.0

        Raises
        ------
        NotImplementedError
            * If datetimes contain timezone information
            * Column dtype is not representable in Stata
        ValueError
            * Columns listed in convert_dates are neither datetime64[ns]
              or datetime.datetime
            * Column listed in convert_dates is not in DataFrame
            * Categorical label contains more than 32,000 characters

        See Also
        --------
        read_stata : Import Stata data files.
        io.stata.StataWriter : Low-level writer for Stata data files.
        io.stata.StataWriter117 : Low-level writer for version 117 files.

        Examples
        --------
        >>> df = pd.DataFrame({{'animal': ['falcon', 'parrot', 'falcon',
        ...                               'parrot'],
        ...                    'speed': [350, 18, 361, 15]}})
        >>> df.to_stata('animals.dta')  # doctest: +SKIP
        """
        if version not in (114, 117, 118, 119, None):
            raise ValueError("Only formats 114, 117, 118 and 119 are supported.")
        if version == 114:
            if convert_strl is not None:
                raise ValueError("strl is not supported in format 114")
            from pandas.io.stata import StataWriter as statawriter
        elif version == 117:
            # mypy: Name 'statawriter' already defined (possibly by an import)
            from pandas.io.stata import (  # type: ignore[no-redef]
                StataWriter117 as statawriter,
            )
        else:  # versions 118 and 119
            # mypy: Name 'statawriter' already defined (possibly by an import)
            from pandas.io.stata import (  # type: ignore[no-redef]
                StataWriterUTF8 as statawriter,
            )

        kwargs: Dict[str, Any] = {}
        if version is None or version >= 117:
            # strl conversion is only supported >= 117
            kwargs["convert_strl"] = convert_strl
        if version is None or version >= 118:
            # Specifying the version is only supported for UTF8 (118 or 119)
            kwargs["version"] = version

        # mypy: Too many arguments for "StataWriter"
        writer = statawriter(  # type: ignore[call-arg]
            path,
            self,
            convert_dates=convert_dates,
            byteorder=byteorder,
            time_stamp=time_stamp,
            data_label=data_label,
            write_index=write_index,
            variable_labels=variable_labels,
            compression=compression,
            storage_options=storage_options,
            **kwargs,
        )
        writer.write_file()

    @deprecate_kwarg(old_arg_name="fname", new_arg_name="path")
    def to_feather(self, path: FilePathOrBuffer[AnyStr], **kwargs) -> None:
        """
        Write a DataFrame to the binary Feather format.

        Parameters
        ----------
        path : str or file-like object
            If a string, it will be used as Root Directory path.
        **kwargs :
            Additional keywords passed to :func:`pyarrow.feather.write_feather`.
            Starting with pyarrow 0.17, this includes the `compression`,
            `compression_level`, `chunksize` and `version` keywords.

            .. versionadded:: 1.1.0
        """
        from pandas.io.feather_format import to_feather

        to_feather(self, path, **kwargs)

    @doc(
        Series.to_markdown,
        klass=_shared_doc_kwargs["klass"],
        storage_options=_shared_docs["storage_options"],
        examples="""Examples
        --------
        >>> df = pd.DataFrame(
        ...     data={"animal_1": ["elk", "pig"], "animal_2": ["dog", "quetzal"]}
        ... )
        >>> print(df.to_markdown())
        |    | animal_1   | animal_2   |
        |---:|:-----------|:-----------|
        |  0 | elk        | dog        |
        |  1 | pig        | quetzal    |

        Output markdown with a tabulate option.

        >>> print(df.to_markdown(tablefmt="grid"))
        +----+------------+------------+
        |    | animal_1   | animal_2   |
        +====+============+============+
        |  0 | elk        | dog        |
        +----+------------+------------+
        |  1 | pig        | quetzal    |
        +----+------------+------------+
        """,
    )
    def to_markdown(
        self,
        buf: Optional[Union[IO[str], str]] = None,
        mode: str = "wt",
        index: bool = True,
        storage_options: StorageOptions = None,
        **kwargs,
    ) -> Optional[str]:
        if "showindex" in kwargs:
            warnings.warn(
                "'showindex' is deprecated. Only 'index' will be used "
                "in a future version. Use 'index' to silence this warning.",
                FutureWarning,
                stacklevel=2,
            )

        kwargs.setdefault("headers", "keys")
        kwargs.setdefault("tablefmt", "pipe")
        kwargs.setdefault("showindex", index)
        tabulate = import_optional_dependency("tabulate")
        result = tabulate.tabulate(self, **kwargs)
        if buf is None:
            return result

        with get_handle(buf, mode, storage_options=storage_options) as handles:
            assert not isinstance(handles.handle, (str, mmap.mmap))
            handles.handle.writelines(result)
        return None

    @doc(storage_options=generic._shared_docs["storage_options"])
    @deprecate_kwarg(old_arg_name="fname", new_arg_name="path")
    def to_parquet(
        self,
        path: Optional[FilePathOrBuffer] = None,
        engine: str = "auto",
        compression: Optional[str] = "snappy",
        index: Optional[bool] = None,
        partition_cols: Optional[List[str]] = None,
        storage_options: StorageOptions = None,
        **kwargs,
    ) -> Optional[bytes]:
        """
        Write a DataFrame to the binary parquet format.

        This function writes the dataframe as a `parquet file
        <https://parquet.apache.org/>`_. You can choose different parquet
        backends, and have the option of compression. See
        :ref:`the user guide <io.parquet>` for more details.

        Parameters
        ----------
        path : str or file-like object, default None
            If a string, it will be used as Root Directory path
            when writing a partitioned dataset. By file-like object,
            we refer to objects with a write() method, such as a file handle
            (e.g. via builtin open function) or io.BytesIO. The engine
            fastparquet does not accept file-like objects. If path is None,
            a bytes object is returned.

            .. versionchanged:: 1.2.0

            Previously this was "fname"

        engine : {{'auto', 'pyarrow', 'fastparquet'}}, default 'auto'
            Parquet library to use. If 'auto', then the option
            ``io.parquet.engine`` is used. The default ``io.parquet.engine``
            behavior is to try 'pyarrow', falling back to 'fastparquet' if
            'pyarrow' is unavailable.
        compression : {{'snappy', 'gzip', 'brotli', None}}, default 'snappy'
            Name of the compression to use. Use ``None`` for no compression.
        index : bool, default None
            If ``True``, include the dataframe's index(es) in the file output.
            If ``False``, they will not be written to the file.
            If ``None``, similar to ``True`` the dataframe's index(es)
            will be saved. However, instead of being saved as values,
            the RangeIndex will be stored as a range in the metadata so it
            doesn't require much space and is faster. Other indexes will
            be included as columns in the file output.

            .. versionadded:: 0.24.0

        partition_cols : list, optional, default None
            Column names by which to partition the dataset.
            Columns are partitioned in the order they are given.
            Must be None if path is not a string.

            .. versionadded:: 0.24.0

        {storage_options}

            .. versionadded:: 1.2.0

        **kwargs
            Additional arguments passed to the parquet library. See
            :ref:`pandas io <io.parquet>` for more details.

        Returns
        -------
        bytes if no path argument is provided else None

        See Also
        --------
        read_parquet : Read a parquet file.
        DataFrame.to_csv : Write a csv file.
        DataFrame.to_sql : Write to a sql table.
        DataFrame.to_hdf : Write to hdf.

        Notes
        -----
        This function requires either the `fastparquet
        <https://pypi.org/project/fastparquet>`_ or `pyarrow
        <https://arrow.apache.org/docs/python/>`_ library.

        Examples
        --------
        >>> df = pd.DataFrame(data={{'col1': [1, 2], 'col2': [3, 4]}})
        >>> df.to_parquet('df.parquet.gzip',
        ...               compression='gzip')  # doctest: +SKIP
        >>> pd.read_parquet('df.parquet.gzip')  # doctest: +SKIP
           col1  col2
        0     1     3
        1     2     4

        If you want to get a buffer to the parquet content you can use a io.BytesIO
        object, as long as you don't use partition_cols, which creates multiple files.

        >>> import io
        >>> f = io.BytesIO()
        >>> df.to_parquet(f)
        >>> f.seek(0)
        0
        >>> content = f.read()
        """
        from pandas.io.parquet import to_parquet

        return to_parquet(
            self,
            path,
            engine,
            compression=compression,
            index=index,
            partition_cols=partition_cols,
            storage_options=storage_options,
            **kwargs,
        )

    @Substitution(
        header_type="bool",
        header="Whether to print column labels, default True",
        col_space_type="str or int, list or dict of int or str",
        col_space="The minimum width of each column in CSS length "
        "units.  An int is assumed to be px units.\n\n"
        "            .. versionadded:: 0.25.0\n"
        "                Ability to use str",
    )
    @Substitution(shared_params=fmt.common_docstring, returns=fmt.return_docstring)
    def to_html(
        self,
        buf: Optional[FilePathOrBuffer[str]] = None,
        columns: Optional[Sequence[str]] = None,
        col_space: Optional[ColspaceArgType] = None,
        header: Union[bool, Sequence[str]] = True,
        index: bool = True,
        na_rep: str = "NaN",
        formatters: Optional[FormattersType] = None,
        float_format: Optional[FloatFormatType] = None,
        sparsify: Optional[bool] = None,
        index_names: bool = True,
        justify: Optional[str] = None,
        max_rows: Optional[int] = None,
        max_cols: Optional[int] = None,
        show_dimensions: Union[bool, str] = False,
        decimal: str = ".",
        bold_rows: bool = True,
        classes: Optional[Union[str, List, Tuple]] = None,
        escape: bool = True,
        notebook: bool = False,
        border: Optional[int] = None,
        table_id: Optional[str] = None,
        render_links: bool = False,
        encoding: Optional[str] = None,
    ):
        """
        Render a DataFrame as an HTML table.
        %(shared_params)s
        bold_rows : bool, default True
            Make the row labels bold in the output.
        classes : str or list or tuple, default None
            CSS class(es) to apply to the resulting html table.
        escape : bool, default True
            Convert the characters <, >, and & to HTML-safe sequences.
        notebook : {True, False}, default False
            Whether the generated HTML is for IPython Notebook.
        border : int
            A ``border=border`` attribute is included in the opening
            `<table>` tag. Default ``pd.options.display.html.border``.
        encoding : str, default "utf-8"
            Set character encoding.

            .. versionadded:: 1.0

        table_id : str, optional
            A css id is included in the opening `<table>` tag if specified.
        render_links : bool, default False
            Convert URLs to HTML links.

            .. versionadded:: 0.24.0
        %(returns)s
        See Also
        --------
        to_string : Convert DataFrame to a string.
        """
        if justify is not None and justify not in fmt._VALID_JUSTIFY_PARAMETERS:
            raise ValueError("Invalid value for justify parameter")

        formatter = fmt.DataFrameFormatter(
            self,
            columns=columns,
            col_space=col_space,
            na_rep=na_rep,
            header=header,
            index=index,
            formatters=formatters,
            float_format=float_format,
            bold_rows=bold_rows,
            sparsify=sparsify,
            justify=justify,
            index_names=index_names,
            escape=escape,
            decimal=decimal,
            max_rows=max_rows,
            max_cols=max_cols,
            show_dimensions=show_dimensions,
        )
        # TODO: a generic formatter wld b in DataFrameFormatter
        return fmt.DataFrameRenderer(formatter).to_html(
            buf=buf,
            classes=classes,
            notebook=notebook,
            border=border,
            encoding=encoding,
            table_id=table_id,
            render_links=render_links,
        )

    @doc(storage_options=generic._shared_docs["storage_options"])
    def to_xml(
        self,
        path_or_buffer: Optional[FilePathOrBuffer] = None,
        index: bool = True,
        root_name: Optional[str] = "data",
        row_name: Optional[str] = "row",
        na_rep: Optional[str] = None,
        attr_cols: Optional[Union[str, List[str]]] = None,
        elem_cols: Optional[Union[str, List[str]]] = None,
        namespaces: Optional[Dict[Optional[str], str]] = None,
        prefix: Optional[str] = None,
        encoding: str = "utf-8",
        xml_declaration: Optional[bool] = True,
        pretty_print: Optional[bool] = True,
        parser: Optional[str] = "lxml",
        stylesheet: Optional[FilePathOrBuffer] = None,
        compression: CompressionOptions = "infer",
        storage_options: StorageOptions = None,
    ) -> Optional[str]:
        """
        Render a DataFrame to an XML document.

        .. versionadded:: 1.3.0

        Parameters
        ----------
        path_or_buffer : str, path object or file-like object, optional
            File to write output to. If None, the output is returned as a
            string.
        index : bool, default True
            Whether to include index in XML document.
        root_name : str, default 'data'
            The name of root element in XML document.
        row_name : str, default 'row'
            The name of row element in XML document.
        na_rep : str, optional
            Missing data representation.
        attr_cols : list-like, optional
            List of columns to write as attributes in row element.
            Hierarchical columns will be flattened with underscore
            delimiting the different levels.
        elem_cols : list-like, optional
            List of columns to write as children in row element. By default,
            all columns output as children of row element. Hierarchical
            columns will be flattened with underscore delimiting the
            different levels.
        namespaces : dict, optional
            All namespaces to be defined in root element. Keys of dict
            should be prefix names and values of dict corresponding URIs.
            Default namespaces should be given empty string key. For
            example, ::

                namespaces = {{"": "https://example.com"}}

        prefix : str, optional
            Namespace prefix to be used for every element and/or attribute
            in document. This should be one of the keys in ``namespaces``
            dict.
        encoding : str, default 'utf-8'
            Encoding of the resulting document.
        xml_declaration : bool, default True
            Whether to include the XML declaration at start of document.
        pretty_print : bool, default True
            Whether output should be pretty printed with indentation and
            line breaks.
        parser : {{'lxml','etree'}}, default 'lxml'
            Parser module to use for building of tree. Only 'lxml' and
            'etree' are supported. With 'lxml', the ability to use XSLT
            stylesheet is supported.
        stylesheet : str, path object or file-like object, optional
            A URL, file-like object, or a raw string containing an XSLT
            script used to transform the raw XML output. Script should use
            layout of elements and attributes from original output. This
            argument requires ``lxml`` to be installed. Only XSLT 1.0
            scripts and not later versions is currently supported.
        compression : {{'infer', 'gzip', 'bz2', 'zip', 'xz', None}}, default 'infer'
            For on-the-fly decompression of on-disk data. If 'infer', then use
            gzip, bz2, zip or xz if path_or_buffer is a string ending in
            '.gz', '.bz2', '.zip', or 'xz', respectively, and no decompression
            otherwise. If using 'zip', the ZIP file must contain only one data
            file to be read in. Set to None for no decompression.
        {storage_options}

        Returns
        -------
        None or str
            If ``io`` is None, returns the resulting XML format as a
            string. Otherwise returns None.

        See Also
        --------
        to_json : Convert the pandas object to a JSON string.
        to_html : Convert DataFrame to a html.

        Examples
        --------
        >>> df = pd.DataFrame({{'shape': ['square', 'circle', 'triangle'],
        ...                    'degrees': [360, 360, 180],
        ...                    'sides': [4, np.nan, 3]}})

        >>> df.to_xml()  # doctest: +SKIP
        <?xml version='1.0' encoding='utf-8'?>
        <data>
          <row>
            <index>0</index>
            <shape>square</shape>
            <degrees>360</degrees>
            <sides>4.0</sides>
          </row>
          <row>
            <index>1</index>
            <shape>circle</shape>
            <degrees>360</degrees>
            <sides/>
          </row>
          <row>
            <index>2</index>
            <shape>triangle</shape>
            <degrees>180</degrees>
            <sides>3.0</sides>
          </row>
        </data>

        >>> df.to_xml(attr_cols=[
        ...           'index', 'shape', 'degrees', 'sides'
        ...           ])  # doctest: +SKIP
        <?xml version='1.0' encoding='utf-8'?>
        <data>
          <row index="0" shape="square" degrees="360" sides="4.0"/>
          <row index="1" shape="circle" degrees="360"/>
          <row index="2" shape="triangle" degrees="180" sides="3.0"/>
        </data>

        >>> df.to_xml(namespaces={{"doc": "https://example.com"}},
        ...           prefix="doc")  # doctest: +SKIP
        <?xml version='1.0' encoding='utf-8'?>
        <doc:data xmlns:doc="https://example.com">
          <doc:row>
            <doc:index>0</doc:index>
            <doc:shape>square</doc:shape>
            <doc:degrees>360</doc:degrees>
            <doc:sides>4.0</doc:sides>
          </doc:row>
          <doc:row>
            <doc:index>1</doc:index>
            <doc:shape>circle</doc:shape>
            <doc:degrees>360</doc:degrees>
            <doc:sides/>
          </doc:row>
          <doc:row>
            <doc:index>2</doc:index>
            <doc:shape>triangle</doc:shape>
            <doc:degrees>180</doc:degrees>
            <doc:sides>3.0</doc:sides>
          </doc:row>
        </doc:data>
        """

        from pandas.io.formats.xml import (
            EtreeXMLFormatter,
            LxmlXMLFormatter,
        )

        lxml = import_optional_dependency("lxml.etree", errors="ignore")

        TreeBuilder: Union[Type[EtreeXMLFormatter], Type[LxmlXMLFormatter]]

        if parser == "lxml":
            if lxml is not None:
                TreeBuilder = LxmlXMLFormatter
            else:
                raise ImportError(
                    "lxml not found, please install or use the etree parser."
                )

        elif parser == "etree":
            TreeBuilder = EtreeXMLFormatter

        else:
            raise ValueError("Values for parser can only be lxml or etree.")

        xml_formatter = TreeBuilder(
            self,
            path_or_buffer=path_or_buffer,
            index=index,
            root_name=root_name,
            row_name=row_name,
            na_rep=na_rep,
            attr_cols=attr_cols,
            elem_cols=elem_cols,
            namespaces=namespaces,
            prefix=prefix,
            encoding=encoding,
            xml_declaration=xml_declaration,
            pretty_print=pretty_print,
            stylesheet=stylesheet,
            compression=compression,
            storage_options=storage_options,
        )

        return xml_formatter.write_output()

    # ----------------------------------------------------------------------
    @Substitution(
        klass="DataFrame",
        type_sub=" and columns",
        max_cols_sub=dedent(
            """\
            max_cols : int, optional
                When to switch from the verbose to the truncated output. If the
                DataFrame has more than `max_cols` columns, the truncated output
                is used. By default, the setting in
                ``pandas.options.display.max_info_columns`` is used."""
        ),
        show_counts_sub=dedent(
            """\
            show_counts : bool, optional
                Whether to show the non-null counts. By default, this is shown
                only if the DataFrame is smaller than
                ``pandas.options.display.max_info_rows`` and
                ``pandas.options.display.max_info_columns``. A value of True always
                shows the counts, and False never shows the counts.
            null_counts : bool, optional
                .. deprecated:: 1.2.0
                    Use show_counts instead."""
        ),
        examples_sub=dedent(
            """\
            >>> int_values = [1, 2, 3, 4, 5]
            >>> text_values = ['alpha', 'beta', 'gamma', 'delta', 'epsilon']
            >>> float_values = [0.0, 0.25, 0.5, 0.75, 1.0]
            >>> df = pd.DataFrame({"int_col": int_values, "text_col": text_values,
            ...                   "float_col": float_values})
            >>> df
                int_col text_col  float_col
            0        1    alpha       0.00
            1        2     beta       0.25
            2        3    gamma       0.50
            3        4    delta       0.75
            4        5  epsilon       1.00

            Prints information of all columns:

            >>> df.info(verbose=True)
            <class 'pandas.core.frame.DataFrame'>
            RangeIndex: 5 entries, 0 to 4
            Data columns (total 3 columns):
             #   Column     Non-Null Count  Dtype
            ---  ------     --------------  -----
             0   int_col    5 non-null      int64
             1   text_col   5 non-null      object
             2   float_col  5 non-null      float64
            dtypes: float64(1), int64(1), object(1)
            memory usage: 248.0+ bytes

            Prints a summary of columns count and its dtypes but not per column
            information:

            >>> df.info(verbose=False)
            <class 'pandas.core.frame.DataFrame'>
            RangeIndex: 5 entries, 0 to 4
            Columns: 3 entries, int_col to float_col
            dtypes: float64(1), int64(1), object(1)
            memory usage: 248.0+ bytes

            Pipe output of DataFrame.info to buffer instead of sys.stdout, get
            buffer content and writes to a text file:

            >>> import io
            >>> buffer = io.StringIO()
            >>> df.info(buf=buffer)
            >>> s = buffer.getvalue()
            >>> with open("df_info.txt", "w",
            ...           encoding="utf-8") as f:  # doctest: +SKIP
            ...     f.write(s)
            260

            The `memory_usage` parameter allows deep introspection mode, specially
            useful for big DataFrames and fine-tune memory optimization:

            >>> random_strings_array = np.random.choice(['a', 'b', 'c'], 10 ** 6)
            >>> df = pd.DataFrame({
            ...     'column_1': np.random.choice(['a', 'b', 'c'], 10 ** 6),
            ...     'column_2': np.random.choice(['a', 'b', 'c'], 10 ** 6),
            ...     'column_3': np.random.choice(['a', 'b', 'c'], 10 ** 6)
            ... })
            >>> df.info()
            <class 'pandas.core.frame.DataFrame'>
            RangeIndex: 1000000 entries, 0 to 999999
            Data columns (total 3 columns):
             #   Column    Non-Null Count    Dtype
            ---  ------    --------------    -----
             0   column_1  1000000 non-null  object
             1   column_2  1000000 non-null  object
             2   column_3  1000000 non-null  object
            dtypes: object(3)
            memory usage: 22.9+ MB

            >>> df.info(memory_usage='deep')
            <class 'pandas.core.frame.DataFrame'>
            RangeIndex: 1000000 entries, 0 to 999999
            Data columns (total 3 columns):
             #   Column    Non-Null Count    Dtype
            ---  ------    --------------    -----
             0   column_1  1000000 non-null  object
             1   column_2  1000000 non-null  object
             2   column_3  1000000 non-null  object
            dtypes: object(3)
            memory usage: 165.9 MB"""
        ),
        see_also_sub=dedent(
            """\
            DataFrame.describe: Generate descriptive statistics of DataFrame
                columns.
            DataFrame.memory_usage: Memory usage of DataFrame columns."""
        ),
        version_added_sub="",
    )
    @doc(BaseInfo.render)
    def info(
        self,
        verbose: Optional[bool] = None,
        buf: Optional[IO[str]] = None,
        max_cols: Optional[int] = None,
        memory_usage: Optional[Union[bool, str]] = None,
        show_counts: Optional[bool] = None,
        null_counts: Optional[bool] = None,
    ) -> None:
        if null_counts is not None:
            if show_counts is not None:
                raise ValueError("null_counts used with show_counts. Use show_counts.")
            warnings.warn(
                "null_counts is deprecated. Use show_counts instead",
                FutureWarning,
                stacklevel=2,
            )
            show_counts = null_counts
        info = DataFrameInfo(
            data=self,
            memory_usage=memory_usage,
        )
        info.render(
            buf=buf,
            max_cols=max_cols,
            verbose=verbose,
            show_counts=show_counts,
        )

    def memory_usage(self, index: bool = True, deep: bool = False) -> Series:
        """
        Return the memory usage of each column in bytes.

        The memory usage can optionally include the contribution of
        the index and elements of `object` dtype.

        This value is displayed in `DataFrame.info` by default. This can be
        suppressed by setting ``pandas.options.display.memory_usage`` to False.

        Parameters
        ----------
        index : bool, default True
            Specifies whether to include the memory usage of the DataFrame's
            index in returned Series. If ``index=True``, the memory usage of
            the index is the first item in the output.
        deep : bool, default False
            If True, introspect the data deeply by interrogating
            `object` dtypes for system-level memory consumption, and include
            it in the returned values.

        Returns
        -------
        Series
            A Series whose index is the original column names and whose values
            is the memory usage of each column in bytes.

        See Also
        --------
        numpy.ndarray.nbytes : Total bytes consumed by the elements of an
            ndarray.
        Series.memory_usage : Bytes consumed by a Series.
        Categorical : Memory-efficient array for string values with
            many repeated values.
        DataFrame.info : Concise summary of a DataFrame.

        Examples
        --------
        >>> dtypes = ['int64', 'float64', 'complex128', 'object', 'bool']
        >>> data = dict([(t, np.ones(shape=5000, dtype=int).astype(t))
        ...              for t in dtypes])
        >>> df = pd.DataFrame(data)
        >>> df.head()
           int64  float64            complex128  object  bool
        0      1      1.0              1.0+0.0j       1  True
        1      1      1.0              1.0+0.0j       1  True
        2      1      1.0              1.0+0.0j       1  True
        3      1      1.0              1.0+0.0j       1  True
        4      1      1.0              1.0+0.0j       1  True

        >>> df.memory_usage()
        Index           128
        int64         40000
        float64       40000
        complex128    80000
        object        40000
        bool           5000
        dtype: int64

        >>> df.memory_usage(index=False)
        int64         40000
        float64       40000
        complex128    80000
        object        40000
        bool           5000
        dtype: int64

        The memory footprint of `object` dtype columns is ignored by default:

        >>> df.memory_usage(deep=True)
        Index            128
        int64          40000
        float64        40000
        complex128     80000
        object        180000
        bool            5000
        dtype: int64

        Use a Categorical for efficient storage of an object-dtype column with
        many repeated values.

        >>> df['object'].astype('category').memory_usage(deep=True)
        5244
        """
        result = self._constructor_sliced(
            [c.memory_usage(index=False, deep=deep) for col, c in self.items()],
            index=self.columns,
        )
        if index:
            result = self._constructor_sliced(
                self.index.memory_usage(deep=deep), index=["Index"]
            ).append(result)
        return result

    def transpose(self, *args, copy: bool = False) -> DataFrame:
        """
        Transpose index and columns.

        Reflect the DataFrame over its main diagonal by writing rows as columns
        and vice-versa. The property :attr:`.T` is an accessor to the method
        :meth:`transpose`.

        Parameters
        ----------
        *args : tuple, optional
            Accepted for compatibility with NumPy.
        copy : bool, default False
            Whether to copy the data after transposing, even for DataFrames
            with a single dtype.

            Note that a copy is always required for mixed dtype DataFrames,
            or for DataFrames with any extension types.

        Returns
        -------
        DataFrame
            The transposed DataFrame.

        See Also
        --------
        numpy.transpose : Permute the dimensions of a given array.

        Notes
        -----
        Transposing a DataFrame with mixed dtypes will result in a homogeneous
        DataFrame with the `object` dtype. In such a case, a copy of the data
        is always made.

        Examples
        --------
        **Square DataFrame with homogeneous dtype**

        >>> d1 = {'col1': [1, 2], 'col2': [3, 4]}
        >>> df1 = pd.DataFrame(data=d1)
        >>> df1
           col1  col2
        0     1     3
        1     2     4

        >>> df1_transposed = df1.T # or df1.transpose()
        >>> df1_transposed
              0  1
        col1  1  2
        col2  3  4

        When the dtype is homogeneous in the original DataFrame, we get a
        transposed DataFrame with the same dtype:

        >>> df1.dtypes
        col1    int64
        col2    int64
        dtype: object
        >>> df1_transposed.dtypes
        0    int64
        1    int64
        dtype: object

        **Non-square DataFrame with mixed dtypes**

        >>> d2 = {'name': ['Alice', 'Bob'],
        ...       'score': [9.5, 8],
        ...       'employed': [False, True],
        ...       'kids': [0, 0]}
        >>> df2 = pd.DataFrame(data=d2)
        >>> df2
            name  score  employed  kids
        0  Alice    9.5     False     0
        1    Bob    8.0      True     0

        >>> df2_transposed = df2.T # or df2.transpose()
        >>> df2_transposed
                      0     1
        name      Alice   Bob
        score       9.5   8.0
        employed  False  True
        kids          0     0

        When the DataFrame has mixed dtypes, we get a transposed DataFrame with
        the `object` dtype:

        >>> df2.dtypes
        name         object
        score       float64
        employed       bool
        kids          int64
        dtype: object
        >>> df2_transposed.dtypes
        0    object
        1    object
        dtype: object
        """
        nv.validate_transpose(args, {})
        # construct the args

        dtypes = list(self.dtypes)
        if self._is_homogeneous_type and dtypes and is_extension_array_dtype(dtypes[0]):
            # We have EAs with the same dtype. We can preserve that dtype in transpose.
            dtype = dtypes[0]
            arr_type = dtype.construct_array_type()
            values = self.values

            new_values = [arr_type._from_sequence(row, dtype=dtype) for row in values]
            result = self._constructor(
                dict(zip(self.index, new_values)), index=self.columns
            )

        else:
            new_arr = self.values.T
            if copy:
                new_arr = new_arr.copy()
            result = self._constructor(new_arr, index=self.columns, columns=self.index)

        return result.__finalize__(self, method="transpose")

    @property
    def T(self) -> DataFrame:
        return self.transpose()

    # ----------------------------------------------------------------------
    # Indexing Methods

    def _ixs(self, i: int, axis: int = 0):
        """
        Parameters
        ----------
        i : int
        axis : int

        Notes
        -----
        If slice passed, the resulting data will be a view.
        """
        # irow
        if axis == 0:
            new_values = self._mgr.fast_xs(i)

            # if we are a copy, mark as such
            copy = isinstance(new_values, np.ndarray) and new_values.base is None
            result = self._constructor_sliced(
                new_values,
                index=self.columns,
                name=self.index[i],
                dtype=new_values.dtype,
            )
            result._set_is_copy(self, copy=copy)
            return result

        # icol
        else:
            label = self.columns[i]

            values = self._mgr.iget(i)
            result = self._box_col_values(values, i)

            # this is a cached value, mark it so
            result._set_as_cached(label, self)
            return result

    def _get_column_array(self, i: int) -> ArrayLike:
        """
        Get the values of the i'th column (ndarray or ExtensionArray, as stored
        in the Block)
        """
        return self._mgr.iget_values(i)

    def _iter_column_arrays(self) -> Iterator[ArrayLike]:
        """
        Iterate over the arrays of all columns in order.
        This returns the values as stored in the Block (ndarray or ExtensionArray).
        """
        for i in range(len(self.columns)):
            yield self._get_column_array(i)

    def __getitem__(self, key):
        key = lib.item_from_zerodim(key)
        key = com.apply_if_callable(key, self)

        if is_hashable(key):
            # shortcut if the key is in columns
            if self.columns.is_unique and key in self.columns:
                if isinstance(self.columns, MultiIndex):
                    return self._getitem_multilevel(key)
                return self._get_item_cache(key)

        # Do we have a slicer (on rows)?
        indexer = convert_to_index_sliceable(self, key)
        if indexer is not None:
            if isinstance(indexer, np.ndarray):
                indexer = lib.maybe_indices_to_slice(
                    indexer.astype(np.intp, copy=False), len(self)
                )
            # either we have a slice or we have a string that can be converted
            #  to a slice for partial-string date indexing
            return self._slice(indexer, axis=0)

        # Do we have a (boolean) DataFrame?
        if isinstance(key, DataFrame):
            return self.where(key)

        # Do we have a (boolean) 1d indexer?
        if com.is_bool_indexer(key):
            return self._getitem_bool_array(key)

        # We are left with two options: a single key, and a collection of keys,
        # We interpret tuples as collections only for non-MultiIndex
        is_single_key = isinstance(key, tuple) or not is_list_like(key)

        if is_single_key:
            if self.columns.nlevels > 1:
                return self._getitem_multilevel(key)
            indexer = self.columns.get_loc(key)
            if is_integer(indexer):
                indexer = [indexer]
        else:
            if is_iterator(key):
                key = list(key)
            indexer = self.loc._get_listlike_indexer(key, axis=1, raise_missing=True)[1]

        # take() does not accept boolean indexers
        if getattr(indexer, "dtype", None) == bool:
            indexer = np.where(indexer)[0]

        data = self._take_with_is_copy(indexer, axis=1)

        if is_single_key:
            # What does looking for a single key in a non-unique index return?
            # The behavior is inconsistent. It returns a Series, except when
            # - the key itself is repeated (test on data.shape, #9519), or
            # - we have a MultiIndex on columns (test on self.columns, #21309)
            if data.shape[1] == 1 and not isinstance(self.columns, MultiIndex):
                # GH#26490 using data[key] can cause RecursionError
                data = data._get_item_cache(key)

        return data

    def _getitem_bool_array(self, key):
        # also raises Exception if object array with NA values
        # warning here just in case -- previously __setitem__ was
        # reindexing but __getitem__ was not; it seems more reasonable to
        # go with the __setitem__ behavior since that is more consistent
        # with all other indexing behavior
        if isinstance(key, Series) and not key.index.equals(self.index):
            warnings.warn(
                "Boolean Series key will be reindexed to match DataFrame index.",
                UserWarning,
                stacklevel=3,
            )
        elif len(key) != len(self.index):
            raise ValueError(
                f"Item wrong length {len(key)} instead of {len(self.index)}."
            )

        # check_bool_indexer will throw exception if Series key cannot
        # be reindexed to match DataFrame rows
        key = check_bool_indexer(self.index, key)
        indexer = key.nonzero()[0]
        return self._take_with_is_copy(indexer, axis=0)

    def _getitem_multilevel(self, key):
        # self.columns is a MultiIndex
        loc = self.columns.get_loc(key)
        if isinstance(loc, (slice, np.ndarray)):
            new_columns = self.columns[loc]
            result_columns = maybe_droplevels(new_columns, key)
            if self._is_mixed_type:
                result = self.reindex(columns=new_columns)
                result.columns = result_columns
            else:
                new_values = self.values[:, loc]
                result = self._constructor(
                    new_values, index=self.index, columns=result_columns
                )
                result = result.__finalize__(self)

            # If there is only one column being returned, and its name is
            # either an empty string, or a tuple with an empty string as its
            # first element, then treat the empty string as a placeholder
            # and return the column as if the user had provided that empty
            # string in the key. If the result is a Series, exclude the
            # implied empty string from its name.
            if len(result.columns) == 1:
                top = result.columns[0]
                if isinstance(top, tuple):
                    top = top[0]
                if top == "":
                    result = result[""]
                    if isinstance(result, Series):
                        result = self._constructor_sliced(
                            result, index=self.index, name=key
                        )

            result._set_is_copy(self)
            return result
        else:
            # loc is neither a slice nor ndarray, so must be an int
            return self._ixs(loc, axis=1)

    def _get_value(self, index, col, takeable: bool = False) -> Scalar:
        """
        Quickly retrieve single value at passed column and index.

        Parameters
        ----------
        index : row label
        col : column label
        takeable : interpret the index/col as indexers, default False

        Returns
        -------
        scalar
        """
        if takeable:
            series = self._ixs(col, axis=1)
            return series._values[index]

        series = self._get_item_cache(col)
        engine = self.index._engine

        try:
            loc = engine.get_loc(index)
            return series._values[loc]
        except KeyError:
            # GH 20629
            if self.index.nlevels > 1:
                # partial indexing forbidden
                raise

        # we cannot handle direct indexing
        # use positional
        col = self.columns.get_loc(col)
        index = self.index.get_loc(index)
        return self._get_value(index, col, takeable=True)

    def __setitem__(self, key, value):
        key = com.apply_if_callable(key, self)

        # see if we can slice the rows
        indexer = convert_to_index_sliceable(self, key)
        if indexer is not None:
            # either we have a slice or we have a string that can be converted
            #  to a slice for partial-string date indexing
            return self._setitem_slice(indexer, value)

        if isinstance(key, DataFrame) or getattr(key, "ndim", None) == 2:
            self._setitem_frame(key, value)
        elif isinstance(key, (Series, np.ndarray, list, Index)):
            self._setitem_array(key, value)
        elif isinstance(value, DataFrame):
            self._set_item_frame_value(key, value)
        elif is_list_like(value) and 1 < len(
            self.columns.get_indexer_for([key])
        ) == len(value):
            # Column to set is duplicated
            self._setitem_array([key], value)
        else:
            # set column
            self._set_item(key, value)

    def _setitem_slice(self, key: slice, value):
        # NB: we can't just use self.loc[key] = value because that
        #  operates on labels and we need to operate positional for
        #  backwards-compat, xref GH#31469
        self._check_setitem_copy()
        self.iloc[key] = value

    def _setitem_array(self, key, value):
        # also raises Exception if object array with NA values
        if com.is_bool_indexer(key):
            # bool indexer is indexing along rows
            if len(key) != len(self.index):
                raise ValueError(
                    f"Item wrong length {len(key)} instead of {len(self.index)}!"
                )
            key = check_bool_indexer(self.index, key)
            indexer = key.nonzero()[0]
            self._check_setitem_copy()
            if isinstance(value, DataFrame):
                # GH#39931 reindex since iloc does not align
                value = value.reindex(self.index.take(indexer))
            self.iloc[indexer] = value

        else:
            if isinstance(value, DataFrame):
                check_key_length(self.columns, key, value)
                for k1, k2 in zip(key, value.columns):
                    self[k1] = value[k2]

            elif not is_list_like(value):
                for col in key:
                    self[col] = value

            elif isinstance(value, np.ndarray) and value.ndim == 2:
                self._iset_not_inplace(key, value)

            elif np.ndim(value) > 1:
                # list of lists
                value = DataFrame(value).values
                return self._setitem_array(key, value)

            else:
                self._iset_not_inplace(key, value)

    def _iset_not_inplace(self, key, value):
        # GH#39510 when setting with df[key] = obj with a list-like key and
        #  list-like value, we iterate over those listlikes and set columns
        #  one at a time.  This is different from dispatching to
        #  `self.loc[:, key]= value`  because loc.__setitem__ may overwrite
        #  data inplace, whereas this will insert new arrays.

        def igetitem(obj, i: int):
            # Note: we catch DataFrame obj before getting here, but
            #  hypothetically would return obj.iloc[:, i]
            if isinstance(obj, np.ndarray):
                return obj[..., i]
            else:
                return obj[i]

        if self.columns.is_unique:
            if np.shape(value)[-1] != len(key):
                raise ValueError("Columns must be same length as key")

            for i, col in enumerate(key):
                self[col] = igetitem(value, i)

        else:

            ilocs = self.columns.get_indexer_non_unique(key)[0]
            if (ilocs < 0).any():
                # key entries not in self.columns
                raise NotImplementedError

            if np.shape(value)[-1] != len(ilocs):
                raise ValueError("Columns must be same length as key")

            assert np.ndim(value) <= 2

            orig_columns = self.columns

            # Using self.iloc[:, i] = ... may set values inplace, which
            #  by convention we do not do in __setitem__
            try:
                self.columns = Index(range(len(self.columns)))
                for i, iloc in enumerate(ilocs):
                    self[iloc] = igetitem(value, i)
            finally:
                self.columns = orig_columns

    def _setitem_frame(self, key, value):
        # support boolean setting with DataFrame input, e.g.
        # df[df > df2] = 0
        if isinstance(key, np.ndarray):
            if key.shape != self.shape:
                raise ValueError("Array conditional must be same shape as self")
            key = self._constructor(key, **self._construct_axes_dict())

        if key.size and not is_bool_dtype(key.values):
            raise TypeError(
                "Must pass DataFrame or 2-d ndarray with boolean values only"
            )

        self._check_inplace_setting(value)
        self._check_setitem_copy()
        self._where(-key, value, inplace=True)

    def _set_item_frame_value(self, key, value: DataFrame) -> None:
        self._ensure_valid_index(value)

        # align columns
        if key in self.columns:
            loc = self.columns.get_loc(key)
            cols = self.columns[loc]
            len_cols = 1 if is_scalar(cols) else len(cols)
            if len_cols != len(value.columns):
                raise ValueError("Columns must be same length as key")

            # align right-hand-side columns if self.columns
            # is multi-index and self[key] is a sub-frame
            if isinstance(self.columns, MultiIndex) and isinstance(
                loc, (slice, Series, np.ndarray, Index)
            ):
                cols = maybe_droplevels(cols, key)
                if len(cols) and not cols.equals(value.columns):
                    value = value.reindex(cols, axis=1)

        # now align rows
        arraylike = _reindex_for_setitem(value, self.index)
        self._set_item_mgr(key, arraylike)

<<<<<<< HEAD
        # error: Incompatible types in assignment (expression has type "ExtensionArray",
        # variable has type "DataFrame")
        value = _reindex_for_setitem(value, self.index)  # type: ignore[assignment]
        self._set_item_mgr(key, value)

    def _iset_item_mgr(self, loc: int, value, inplace: bool = False) -> None:
        self._mgr.iset(loc, value, inplace=inplace)
        self._clear_item_cache()

    def _iset_item(self, loc: int, value, *, inplace: bool = False) -> None:
        value = self._sanitize_column(value)
        self._iset_item_mgr(loc, value, inplace=inplace)

        # check if we are modifying a copy
        # try to set first as we want an invalid
        # value exception to occur first
        if len(self):  # FIXME: this should depend on inplace, right?
            self._check_setitem_copy()

    def _set_item_mgr(self, key, value):
=======
    def _iset_item_mgr(self, loc: int | slice | np.ndarray, value) -> None:
        # when called from _set_item_mgr loc can be anything returned from get_loc
        self._mgr.iset(loc, value)
        self._clear_item_cache()

    def _set_item_mgr(self, key, value: ArrayLike) -> None:
>>>>>>> 986c5ec0
        try:
            loc = self._info_axis.get_loc(key)
        except KeyError:
            # This item wasn't present, just insert at end
            self._mgr.insert(len(self._info_axis), key, value)
        else:
            self._iset_item_mgr(loc, value)

        # check if we are modifying a copy
        # try to set first as we want an invalid
        # value exception to occur first
        if len(self):
            self._check_setitem_copy()

<<<<<<< HEAD
=======
    def _iset_item(self, loc: int, value) -> None:
        arraylike = self._sanitize_column(value)
        self._iset_item_mgr(loc, arraylike)

        # check if we are modifying a copy
        # try to set first as we want an invalid
        # value exception to occur first
        if len(self):
            self._check_setitem_copy()

>>>>>>> 986c5ec0
    def _set_item(self, key, value) -> None:
        """
        Add series to DataFrame in specified column.

        If series is a numpy-array (not a Series/TimeSeries), it must be the
        same length as the DataFrames index or an error will be thrown.

        Series/TimeSeries will be conformed to the DataFrames index to
        ensure homogeneity.
        """
        value = self._sanitize_column(value)

        if (
            key in self.columns
            and value.ndim == 1
            and not is_extension_array_dtype(value)
        ):
            # broadcast across multiple columns if necessary
            if not self.columns.is_unique or isinstance(self.columns, MultiIndex):
                existing_piece = self[key]
                if isinstance(existing_piece, DataFrame):
                    value = np.tile(value, (len(existing_piece.columns), 1)).T

        self._set_item_mgr(key, value)

    def _set_value(
        self, index: IndexLabel, col, value: Scalar, takeable: bool = False
    ) -> None:
        """
        Put single value at passed column and index.

        Parameters
        ----------
        index : Label
            row label
        col : Label
            column label
        value : scalar
        takeable : bool, default False
            Sets whether or not index/col interpreted as indexers
        """
        try:
            if takeable:
                series = self._ixs(col, axis=1)
                series._set_value(index, value, takeable=True)
                return

            series = self._get_item_cache(col)
            engine = self.index._engine
            loc = engine.get_loc(index)
            validate_numeric_casting(series.dtype, value)

            series._values[loc] = value
            # Note: trying to use series._set_value breaks tests in
            #  tests.frame.indexing.test_indexing and tests.indexing.test_partial
        except (KeyError, TypeError):
            # set using a non-recursive method & reset the cache
            if takeable:
                self.iloc[index, col] = value
            else:
                self.loc[index, col] = value
            self._item_cache.pop(col, None)

    def _ensure_valid_index(self, value) -> None:
        """
        Ensure that if we don't have an index, that we can create one from the
        passed value.
        """
        # GH5632, make sure that we are a Series convertible
        if not len(self.index) and is_list_like(value) and len(value):
            if not isinstance(value, DataFrame):
                try:
                    value = Series(value)
                except (ValueError, NotImplementedError, TypeError) as err:
                    raise ValueError(
                        "Cannot set a frame with no defined index "
                        "and a value that cannot be converted to a Series"
                    ) from err

            # GH31368 preserve name of index
            index_copy = value.index.copy()
            if self.index.name is not None:
                index_copy.name = self.index.name

            self._mgr = self._mgr.reindex_axis(index_copy, axis=1, fill_value=np.nan)

    def _box_col_values(self, values, loc: int) -> Series:
        """
        Provide boxed values for a column.
        """
        # Lookup in columns so that if e.g. a str datetime was passed
        #  we attach the Timestamp object as the name.
        name = self.columns[loc]
        klass = self._constructor_sliced
        return klass(values, index=self.index, name=name, fastpath=True)

    # ----------------------------------------------------------------------
    # Unsorted

    def query(self, expr: str, inplace: bool = False, **kwargs):
        """
        Query the columns of a DataFrame with a boolean expression.

        Parameters
        ----------
        expr : str
            The query string to evaluate.

            You can refer to variables
            in the environment by prefixing them with an '@' character like
            ``@a + b``.

            You can refer to column names that are not valid Python variable names
            by surrounding them in backticks. Thus, column names containing spaces
            or punctuations (besides underscores) or starting with digits must be
            surrounded by backticks. (For example, a column named "Area (cm^2)" would
            be referenced as ```Area (cm^2)```). Column names which are Python keywords
            (like "list", "for", "import", etc) cannot be used.

            For example, if one of your columns is called ``a a`` and you want
            to sum it with ``b``, your query should be ```a a` + b``.

            .. versionadded:: 0.25.0
                Backtick quoting introduced.

            .. versionadded:: 1.0.0
                Expanding functionality of backtick quoting for more than only spaces.

        inplace : bool
            Whether the query should modify the data in place or return
            a modified copy.
        **kwargs
            See the documentation for :func:`eval` for complete details
            on the keyword arguments accepted by :meth:`DataFrame.query`.

        Returns
        -------
        DataFrame or None
            DataFrame resulting from the provided query expression or
            None if ``inplace=True``.

        See Also
        --------
        eval : Evaluate a string describing operations on
            DataFrame columns.
        DataFrame.eval : Evaluate a string describing operations on
            DataFrame columns.

        Notes
        -----
        The result of the evaluation of this expression is first passed to
        :attr:`DataFrame.loc` and if that fails because of a
        multidimensional key (e.g., a DataFrame) then the result will be passed
        to :meth:`DataFrame.__getitem__`.

        This method uses the top-level :func:`eval` function to
        evaluate the passed query.

        The :meth:`~pandas.DataFrame.query` method uses a slightly
        modified Python syntax by default. For example, the ``&`` and ``|``
        (bitwise) operators have the precedence of their boolean cousins,
        :keyword:`and` and :keyword:`or`. This *is* syntactically valid Python,
        however the semantics are different.

        You can change the semantics of the expression by passing the keyword
        argument ``parser='python'``. This enforces the same semantics as
        evaluation in Python space. Likewise, you can pass ``engine='python'``
        to evaluate an expression using Python itself as a backend. This is not
        recommended as it is inefficient compared to using ``numexpr`` as the
        engine.

        The :attr:`DataFrame.index` and
        :attr:`DataFrame.columns` attributes of the
        :class:`~pandas.DataFrame` instance are placed in the query namespace
        by default, which allows you to treat both the index and columns of the
        frame as a column in the frame.
        The identifier ``index`` is used for the frame index; you can also
        use the name of the index to identify it in a query. Please note that
        Python keywords may not be used as identifiers.

        For further details and examples see the ``query`` documentation in
        :ref:`indexing <indexing.query>`.

        *Backtick quoted variables*

        Backtick quoted variables are parsed as literal Python code and
        are converted internally to a Python valid identifier.
        This can lead to the following problems.

        During parsing a number of disallowed characters inside the backtick
        quoted string are replaced by strings that are allowed as a Python identifier.
        These characters include all operators in Python, the space character, the
        question mark, the exclamation mark, the dollar sign, and the euro sign.
        For other characters that fall outside the ASCII range (U+0001..U+007F)
        and those that are not further specified in PEP 3131,
        the query parser will raise an error.
        This excludes whitespace different than the space character,
        but also the hashtag (as it is used for comments) and the backtick
        itself (backtick can also not be escaped).

        In a special case, quotes that make a pair around a backtick can
        confuse the parser.
        For example, ```it's` > `that's``` will raise an error,
        as it forms a quoted string (``'s > `that'``) with a backtick inside.

        See also the Python documentation about lexical analysis
        (https://docs.python.org/3/reference/lexical_analysis.html)
        in combination with the source code in :mod:`pandas.core.computation.parsing`.

        Examples
        --------
        >>> df = pd.DataFrame({'A': range(1, 6),
        ...                    'B': range(10, 0, -2),
        ...                    'C C': range(10, 5, -1)})
        >>> df
           A   B  C C
        0  1  10   10
        1  2   8    9
        2  3   6    8
        3  4   4    7
        4  5   2    6
        >>> df.query('A > B')
           A  B  C C
        4  5  2    6

        The previous expression is equivalent to

        >>> df[df.A > df.B]
           A  B  C C
        4  5  2    6

        For columns with spaces in their name, you can use backtick quoting.

        >>> df.query('B == `C C`')
           A   B  C C
        0  1  10   10

        The previous expression is equivalent to

        >>> df[df.B == df['C C']]
           A   B  C C
        0  1  10   10
        """
        inplace = validate_bool_kwarg(inplace, "inplace")
        if not isinstance(expr, str):
            msg = f"expr must be a string to be evaluated, {type(expr)} given"
            raise ValueError(msg)
        kwargs["level"] = kwargs.pop("level", 0) + 1
        kwargs["target"] = None
        res = self.eval(expr, **kwargs)

        try:
            result = self.loc[res]
        except ValueError:
            # when res is multi-dimensional loc raises, but this is sometimes a
            # valid query
            result = self[res]

        if inplace:
            self._update_inplace(result)
            return None
        else:
            return result

    def eval(self, expr: str, inplace: bool = False, **kwargs):
        """
        Evaluate a string describing operations on DataFrame columns.

        Operates on columns only, not specific rows or elements.  This allows
        `eval` to run arbitrary code, which can make you vulnerable to code
        injection if you pass user input to this function.

        Parameters
        ----------
        expr : str
            The expression string to evaluate.
        inplace : bool, default False
            If the expression contains an assignment, whether to perform the
            operation inplace and mutate the existing DataFrame. Otherwise,
            a new DataFrame is returned.
        **kwargs
            See the documentation for :func:`eval` for complete details
            on the keyword arguments accepted by
            :meth:`~pandas.DataFrame.query`.

        Returns
        -------
        ndarray, scalar, pandas object, or None
            The result of the evaluation or None if ``inplace=True``.

        See Also
        --------
        DataFrame.query : Evaluates a boolean expression to query the columns
            of a frame.
        DataFrame.assign : Can evaluate an expression or function to create new
            values for a column.
        eval : Evaluate a Python expression as a string using various
            backends.

        Notes
        -----
        For more details see the API documentation for :func:`~eval`.
        For detailed examples see :ref:`enhancing performance with eval
        <enhancingperf.eval>`.

        Examples
        --------
        >>> df = pd.DataFrame({'A': range(1, 6), 'B': range(10, 0, -2)})
        >>> df
           A   B
        0  1  10
        1  2   8
        2  3   6
        3  4   4
        4  5   2
        >>> df.eval('A + B')
        0    11
        1    10
        2     9
        3     8
        4     7
        dtype: int64

        Assignment is allowed though by default the original DataFrame is not
        modified.

        >>> df.eval('C = A + B')
           A   B   C
        0  1  10  11
        1  2   8  10
        2  3   6   9
        3  4   4   8
        4  5   2   7
        >>> df
           A   B
        0  1  10
        1  2   8
        2  3   6
        3  4   4
        4  5   2

        Use ``inplace=True`` to modify the original DataFrame.

        >>> df.eval('C = A + B', inplace=True)
        >>> df
           A   B   C
        0  1  10  11
        1  2   8  10
        2  3   6   9
        3  4   4   8
        4  5   2   7

        Multiple columns can be assigned to using multi-line expressions:

        >>> df.eval(
        ...     '''
        ... C = A + B
        ... D = A - B
        ... '''
        ... )
           A   B   C  D
        0  1  10  11 -9
        1  2   8  10 -6
        2  3   6   9 -3
        3  4   4   8  0
        4  5   2   7  3
        """
        from pandas.core.computation.eval import eval as _eval

        inplace = validate_bool_kwarg(inplace, "inplace")
        resolvers = kwargs.pop("resolvers", None)
        kwargs["level"] = kwargs.pop("level", 0) + 1
        if resolvers is None:
            index_resolvers = self._get_index_resolvers()
            column_resolvers = self._get_cleaned_column_resolvers()
            resolvers = column_resolvers, index_resolvers
        if "target" not in kwargs:
            kwargs["target"] = self
        kwargs["resolvers"] = kwargs.get("resolvers", ()) + tuple(resolvers)

        return _eval(expr, inplace=inplace, **kwargs)

    def select_dtypes(self, include=None, exclude=None) -> DataFrame:
        """
        Return a subset of the DataFrame's columns based on the column dtypes.

        Parameters
        ----------
        include, exclude : scalar or list-like
            A selection of dtypes or strings to be included/excluded. At least
            one of these parameters must be supplied.

        Returns
        -------
        DataFrame
            The subset of the frame including the dtypes in ``include`` and
            excluding the dtypes in ``exclude``.

        Raises
        ------
        ValueError
            * If both of ``include`` and ``exclude`` are empty
            * If ``include`` and ``exclude`` have overlapping elements
            * If any kind of string dtype is passed in.

        See Also
        --------
        DataFrame.dtypes: Return Series with the data type of each column.

        Notes
        -----
        * To select all *numeric* types, use ``np.number`` or ``'number'``
        * To select strings you must use the ``object`` dtype, but note that
          this will return *all* object dtype columns
        * See the `numpy dtype hierarchy
          <https://numpy.org/doc/stable/reference/arrays.scalars.html>`__
        * To select datetimes, use ``np.datetime64``, ``'datetime'`` or
          ``'datetime64'``
        * To select timedeltas, use ``np.timedelta64``, ``'timedelta'`` or
          ``'timedelta64'``
        * To select Pandas categorical dtypes, use ``'category'``
        * To select Pandas datetimetz dtypes, use ``'datetimetz'`` (new in
          0.20.0) or ``'datetime64[ns, tz]'``

        Examples
        --------
        >>> df = pd.DataFrame({'a': [1, 2] * 3,
        ...                    'b': [True, False] * 3,
        ...                    'c': [1.0, 2.0] * 3})
        >>> df
                a      b  c
        0       1   True  1.0
        1       2  False  2.0
        2       1   True  1.0
        3       2  False  2.0
        4       1   True  1.0
        5       2  False  2.0

        >>> df.select_dtypes(include='bool')
           b
        0  True
        1  False
        2  True
        3  False
        4  True
        5  False

        >>> df.select_dtypes(include=['float64'])
           c
        0  1.0
        1  2.0
        2  1.0
        3  2.0
        4  1.0
        5  2.0

        >>> df.select_dtypes(exclude=['int64'])
               b    c
        0   True  1.0
        1  False  2.0
        2   True  1.0
        3  False  2.0
        4   True  1.0
        5  False  2.0
        """
        if not is_list_like(include):
            include = (include,) if include is not None else ()
        if not is_list_like(exclude):
            exclude = (exclude,) if exclude is not None else ()

        selection = (frozenset(include), frozenset(exclude))

        if not any(selection):
            raise ValueError("at least one of include or exclude must be nonempty")

        # convert the myriad valid dtypes object to a single representation
        def check_int_infer_dtype(dtypes):
            converted_dtypes = []
            for dtype in dtypes:
                # Numpy maps int to different types (int32, in64) on Windows and Linux
                # see https://github.com/numpy/numpy/issues/9464
                if (isinstance(dtype, str) and dtype == "int") or (dtype is int):
                    converted_dtypes.append(np.int32)
                    # error: Argument 1 to "append" of "list" has incompatible type
                    # "Type[signedinteger[Any]]"; expected "Type[signedinteger[Any]]"
                    converted_dtypes.append(np.int64)  # type: ignore[arg-type]
                else:
                    # error: Argument 1 to "append" of "list" has incompatible type
                    # "Union[dtype[Any], ExtensionDtype]"; expected
                    # "Type[signedinteger[Any]]"
                    converted_dtypes.append(
                        infer_dtype_from_object(dtype)  # type: ignore[arg-type]
                    )
            return frozenset(converted_dtypes)

        include = check_int_infer_dtype(include)
        exclude = check_int_infer_dtype(exclude)

        for dtypes in (include, exclude):
            invalidate_string_dtypes(dtypes)

        # can't both include AND exclude!
        if not include.isdisjoint(exclude):
            raise ValueError(f"include and exclude overlap on {(include & exclude)}")

        # We raise when both include and exclude are empty
        # Hence, we can just shrink the columns we want to keep
        keep_these = np.full(self.shape[1], True)

        def extract_unique_dtypes_from_dtypes_set(
            dtypes_set: FrozenSet[Dtype], unique_dtypes: np.ndarray
        ) -> List[Dtype]:
            extracted_dtypes = [
                unique_dtype
                for unique_dtype in unique_dtypes
                if (
                    issubclass(
                        # error: Argument 1 to "tuple" has incompatible type
                        # "FrozenSet[Union[ExtensionDtype, Union[str, Any], Type[str],
                        # Type[float], Type[int], Type[complex], Type[bool],
                        # Type[object]]]"; expected "Iterable[Union[type, Tuple[Any,
                        # ...]]]"
                        unique_dtype.type,
                        tuple(dtypes_set),  # type: ignore[arg-type]
                    )
                    or (
                        np.number in dtypes_set
                        and getattr(unique_dtype, "_is_numeric", False)
                    )
                )
            ]
            return extracted_dtypes

        unique_dtypes = self.dtypes.unique()

        if include:
            included_dtypes = extract_unique_dtypes_from_dtypes_set(
                include, unique_dtypes
            )
            keep_these &= self.dtypes.isin(included_dtypes)

        if exclude:
            excluded_dtypes = extract_unique_dtypes_from_dtypes_set(
                exclude, unique_dtypes
            )
            keep_these &= ~self.dtypes.isin(excluded_dtypes)

        # error: "ndarray" has no attribute "values"
        return self.iloc[:, keep_these.values]  # type: ignore[attr-defined]

    def insert(self, loc, column, value, allow_duplicates: bool = False) -> None:
        """
        Insert column into DataFrame at specified location.

        Raises a ValueError if `column` is already contained in the DataFrame,
        unless `allow_duplicates` is set to True.

        Parameters
        ----------
        loc : int
            Insertion index. Must verify 0 <= loc <= len(columns).
        column : str, number, or hashable object
            Label of the inserted column.
        value : int, Series, or array-like
        allow_duplicates : bool, optional

        See Also
        --------
        Index.insert : Insert new item by index.

        Examples
        --------
        >>> df = pd.DataFrame({'col1': [1, 2], 'col2': [3, 4]})
        >>> df
           col1  col2
        0     1     3
        1     2     4
        >>> df.insert(1, "newcol", [99, 99])
        >>> df
           col1  newcol  col2
        0     1      99     3
        1     2      99     4
        >>> df.insert(0, "col1", [100, 100], allow_duplicates=True)
        >>> df
           col1  col1  newcol  col2
        0   100     1      99     3
        1   100     2      99     4

        Notice that pandas uses index alignment in case of `value` from type `Series`:

        >>> df.insert(0, "col0", pd.Series([5, 6], index=[1, 2]))
        >>> df
           col0  col1  col1  newcol  col2
        0   NaN   100     1      99     3
        1   5.0   100     2      99     4
        """
        if allow_duplicates and not self.flags.allows_duplicate_labels:
            raise ValueError(
                "Cannot specify 'allow_duplicates=True' when "
                "'self.flags.allows_duplicate_labels' is False."
            )
        if not allow_duplicates and column in self.columns:
            # Should this be a different kind of error??
            raise ValueError(f"cannot insert {column}, already exists")
        if not isinstance(loc, int):
            raise TypeError("loc must be int")

        value = self._sanitize_column(value)
        self._mgr.insert(loc, column, value)

    def assign(self, **kwargs) -> DataFrame:
        r"""
        Assign new columns to a DataFrame.

        Returns a new object with all original columns in addition to new ones.
        Existing columns that are re-assigned will be overwritten.

        Parameters
        ----------
        **kwargs : dict of {str: callable or Series}
            The column names are keywords. If the values are
            callable, they are computed on the DataFrame and
            assigned to the new columns. The callable must not
            change input DataFrame (though pandas doesn't check it).
            If the values are not callable, (e.g. a Series, scalar, or array),
            they are simply assigned.

        Returns
        -------
        DataFrame
            A new DataFrame with the new columns in addition to
            all the existing columns.

        Notes
        -----
        Assigning multiple columns within the same ``assign`` is possible.
        Later items in '\*\*kwargs' may refer to newly created or modified
        columns in 'df'; items are computed and assigned into 'df' in order.

        Examples
        --------
        >>> df = pd.DataFrame({'temp_c': [17.0, 25.0]},
        ...                   index=['Portland', 'Berkeley'])
        >>> df
                  temp_c
        Portland    17.0
        Berkeley    25.0

        Where the value is a callable, evaluated on `df`:

        >>> df.assign(temp_f=lambda x: x.temp_c * 9 / 5 + 32)
                  temp_c  temp_f
        Portland    17.0    62.6
        Berkeley    25.0    77.0

        Alternatively, the same behavior can be achieved by directly
        referencing an existing Series or sequence:

        >>> df.assign(temp_f=df['temp_c'] * 9 / 5 + 32)
                  temp_c  temp_f
        Portland    17.0    62.6
        Berkeley    25.0    77.0

        You can create multiple columns within the same assign where one
        of the columns depends on another one defined within the same assign:

        >>> df.assign(temp_f=lambda x: x['temp_c'] * 9 / 5 + 32,
        ...           temp_k=lambda x: (x['temp_f'] +  459.67) * 5 / 9)
                  temp_c  temp_f  temp_k
        Portland    17.0    62.6  290.15
        Berkeley    25.0    77.0  298.15
        """
        data = self.copy()

        for k, v in kwargs.items():
            data[k] = com.apply_if_callable(v, data)
        return data

    def _sanitize_column(self, value) -> ArrayLike:
        """
        Ensures new columns (which go into the BlockManager as new blocks) are
        always copied and converted into an array.

        Parameters
        ----------
        value : scalar, Series, or array-like

        Returns
        -------
        numpy.ndarray or ExtensionArray
        """
        self._ensure_valid_index(value)

        # We should never get here with DataFrame value
        if isinstance(value, Series):
            value = _reindex_for_setitem(value, self.index)

        elif isinstance(value, ExtensionArray):
            # Explicitly copy here
            value = value.copy()
            com.require_length_match(value, self.index)

        elif is_sequence(value):
            com.require_length_match(value, self.index)

            # turn me into an ndarray
            if not isinstance(value, (np.ndarray, Index)):
                if isinstance(value, list) and len(value) > 0:
                    value = maybe_convert_platform(value)
                else:
                    value = com.asarray_tuplesafe(value)
            elif isinstance(value, Index):
                value = value.copy(deep=True)._values
            else:
                value = value.copy()

            # possibly infer to datetimelike
            if is_object_dtype(value.dtype):
                value = sanitize_array(value, None)

        else:
            value = construct_1d_arraylike_from_scalar(value, len(self), dtype=None)

        return value

    @property
    def _series(self):
        return {
            item: Series(
                self._mgr.iget(idx), index=self.index, name=item, fastpath=True
            )
            for idx, item in enumerate(self.columns)
        }

    def lookup(
        self, row_labels: Sequence[IndexLabel], col_labels: Sequence[IndexLabel]
    ) -> np.ndarray:
        """
        Label-based "fancy indexing" function for DataFrame.
        Given equal-length arrays of row and column labels, return an
        array of the values corresponding to each (row, col) pair.

        .. deprecated:: 1.2.0
            DataFrame.lookup is deprecated,
            use DataFrame.melt and DataFrame.loc instead.
            For further details see
            :ref:`Looking up values by index/column labels <indexing.lookup>`.

        Parameters
        ----------
        row_labels : sequence
            The row labels to use for lookup.
        col_labels : sequence
            The column labels to use for lookup.

        Returns
        -------
        numpy.ndarray
            The found values.
        """
        msg = (
            "The 'lookup' method is deprecated and will be"
            "removed in a future version."
            "You can use DataFrame.melt and DataFrame.loc"
            "as a substitute."
        )
        warnings.warn(msg, FutureWarning, stacklevel=2)

        n = len(row_labels)
        if n != len(col_labels):
            raise ValueError("Row labels must have same size as column labels")
        if not (self.index.is_unique and self.columns.is_unique):
            # GH#33041
            raise ValueError("DataFrame.lookup requires unique index and columns")

        thresh = 1000
        if not self._is_mixed_type or n > thresh:
            values = self.values
            ridx = self.index.get_indexer(row_labels)
            cidx = self.columns.get_indexer(col_labels)
            if (ridx == -1).any():
                raise KeyError("One or more row labels was not found")
            if (cidx == -1).any():
                raise KeyError("One or more column labels was not found")
            flat_index = ridx * len(self.columns) + cidx
            result = values.flat[flat_index]
        else:
            result = np.empty(n, dtype="O")
            for i, (r, c) in enumerate(zip(row_labels, col_labels)):
                result[i] = self._get_value(r, c)

        if is_object_dtype(result):
            result = lib.maybe_convert_objects(result)

        return result

    # ----------------------------------------------------------------------
    # Reindexing and alignment

    def _reindex_axes(self, axes, level, limit, tolerance, method, fill_value, copy):
        frame = self

        columns = axes["columns"]
        if columns is not None:
            frame = frame._reindex_columns(
                columns, method, copy, level, fill_value, limit, tolerance
            )

        index = axes["index"]
        if index is not None:
            frame = frame._reindex_index(
                index, method, copy, level, fill_value, limit, tolerance
            )

        return frame

    def _reindex_index(
        self,
        new_index,
        method,
        copy: bool,
        level: Level,
        fill_value=np.nan,
        limit=None,
        tolerance=None,
    ):
        new_index, indexer = self.index.reindex(
            new_index, method=method, level=level, limit=limit, tolerance=tolerance
        )
        return self._reindex_with_indexers(
            {0: [new_index, indexer]},
            copy=copy,
            fill_value=fill_value,
            allow_dups=False,
        )

    def _reindex_columns(
        self,
        new_columns,
        method,
        copy: bool,
        level: Level,
        fill_value=None,
        limit=None,
        tolerance=None,
    ):
        new_columns, indexer = self.columns.reindex(
            new_columns, method=method, level=level, limit=limit, tolerance=tolerance
        )
        return self._reindex_with_indexers(
            {1: [new_columns, indexer]},
            copy=copy,
            fill_value=fill_value,
            allow_dups=False,
        )

    def _reindex_multi(self, axes, copy: bool, fill_value) -> DataFrame:
        """
        We are guaranteed non-Nones in the axes.
        """
        new_index, row_indexer = self.index.reindex(axes["index"])
        new_columns, col_indexer = self.columns.reindex(axes["columns"])

        if row_indexer is not None and col_indexer is not None:
            indexer = row_indexer, col_indexer
            # error: Argument 2 to "take_2d_multi" has incompatible type "Tuple[Any,
            # Any]"; expected "ndarray"
            new_values = take_2d_multi(self.values, indexer, fill_value=fill_value)
            return self._constructor(new_values, index=new_index, columns=new_columns)
        else:
            return self._reindex_with_indexers(
                {0: [new_index, row_indexer], 1: [new_columns, col_indexer]},
                copy=copy,
                fill_value=fill_value,
            )

    @doc(NDFrame.align, **_shared_doc_kwargs)
    def align(
        self,
        other,
        join: str = "outer",
        axis: Optional[Axis] = None,
        level: Optional[Level] = None,
        copy: bool = True,
        fill_value=None,
        method: Optional[str] = None,
        limit=None,
        fill_axis: Axis = 0,
        broadcast_axis: Optional[Axis] = None,
    ) -> DataFrame:
        return super().align(
            other,
            join=join,
            axis=axis,
            level=level,
            copy=copy,
            fill_value=fill_value,
            method=method,
            limit=limit,
            fill_axis=fill_axis,
            broadcast_axis=broadcast_axis,
        )

    @overload
    def set_axis(
        self, labels, axis: Axis = ..., inplace: Literal[False] = ...
    ) -> DataFrame:
        ...

    @overload
    def set_axis(self, labels, axis: Axis, inplace: Literal[True]) -> None:
        ...

    @overload
    def set_axis(self, labels, *, inplace: Literal[True]) -> None:
        ...

    @overload
    def set_axis(
        self, labels, axis: Axis = ..., inplace: bool = ...
    ) -> Optional[DataFrame]:
        ...

    @Appender(
        """
        Examples
        --------
        >>> df = pd.DataFrame({"A": [1, 2, 3], "B": [4, 5, 6]})

        Change the row labels.

        >>> df.set_axis(['a', 'b', 'c'], axis='index')
           A  B
        a  1  4
        b  2  5
        c  3  6

        Change the column labels.

        >>> df.set_axis(['I', 'II'], axis='columns')
           I  II
        0  1   4
        1  2   5
        2  3   6

        Now, update the labels inplace.

        >>> df.set_axis(['i', 'ii'], axis='columns', inplace=True)
        >>> df
           i  ii
        0  1   4
        1  2   5
        2  3   6
        """
    )
    @Substitution(
        **_shared_doc_kwargs,
        extended_summary_sub=" column or",
        axis_description_sub=", and 1 identifies the columns",
        see_also_sub=" or columns",
    )
    @Appender(NDFrame.set_axis.__doc__)
    def set_axis(self, labels, axis: Axis = 0, inplace: bool = False):
        return super().set_axis(labels, axis=axis, inplace=inplace)

    @Substitution(**_shared_doc_kwargs)
    @Appender(NDFrame.reindex.__doc__)
    @rewrite_axis_style_signature(
        "labels",
        [
            ("method", None),
            ("copy", True),
            ("level", None),
            ("fill_value", np.nan),
            ("limit", None),
            ("tolerance", None),
        ],
    )
    def reindex(self, *args, **kwargs) -> DataFrame:
        axes = validate_axis_style_args(self, args, kwargs, "labels", "reindex")
        kwargs.update(axes)
        # Pop these, since the values are in `kwargs` under different names
        kwargs.pop("axis", None)
        kwargs.pop("labels", None)
        return super().reindex(**kwargs)

    def drop(
        self,
        labels=None,
        axis: Axis = 0,
        index=None,
        columns=None,
        level: Optional[Level] = None,
        inplace: bool = False,
        errors: str = "raise",
    ):
        """
        Drop specified labels from rows or columns.

        Remove rows or columns by specifying label names and corresponding
        axis, or by specifying directly index or column names. When using a
        multi-index, labels on different levels can be removed by specifying
        the level.

        Parameters
        ----------
        labels : single label or list-like
            Index or column labels to drop.
        axis : {0 or 'index', 1 or 'columns'}, default 0
            Whether to drop labels from the index (0 or 'index') or
            columns (1 or 'columns').
        index : single label or list-like
            Alternative to specifying axis (``labels, axis=0``
            is equivalent to ``index=labels``).
        columns : single label or list-like
            Alternative to specifying axis (``labels, axis=1``
            is equivalent to ``columns=labels``).
        level : int or level name, optional
            For MultiIndex, level from which the labels will be removed.
        inplace : bool, default False
            If False, return a copy. Otherwise, do operation
            inplace and return None.
        errors : {'ignore', 'raise'}, default 'raise'
            If 'ignore', suppress error and only existing labels are
            dropped.

        Returns
        -------
        DataFrame or None
            DataFrame without the removed index or column labels or
            None if ``inplace=True``.

        Raises
        ------
        KeyError
            If any of the labels is not found in the selected axis.

        See Also
        --------
        DataFrame.loc : Label-location based indexer for selection by label.
        DataFrame.dropna : Return DataFrame with labels on given axis omitted
            where (all or any) data are missing.
        DataFrame.drop_duplicates : Return DataFrame with duplicate rows
            removed, optionally only considering certain columns.
        Series.drop : Return Series with specified index labels removed.

        Examples
        --------
        >>> df = pd.DataFrame(np.arange(12).reshape(3, 4),
        ...                   columns=['A', 'B', 'C', 'D'])
        >>> df
           A  B   C   D
        0  0  1   2   3
        1  4  5   6   7
        2  8  9  10  11

        Drop columns

        >>> df.drop(['B', 'C'], axis=1)
           A   D
        0  0   3
        1  4   7
        2  8  11

        >>> df.drop(columns=['B', 'C'])
           A   D
        0  0   3
        1  4   7
        2  8  11

        Drop a row by index

        >>> df.drop([0, 1])
           A  B   C   D
        2  8  9  10  11

        Drop columns and/or rows of MultiIndex DataFrame

        >>> midx = pd.MultiIndex(levels=[['lama', 'cow', 'falcon'],
        ...                              ['speed', 'weight', 'length']],
        ...                      codes=[[0, 0, 0, 1, 1, 1, 2, 2, 2],
        ...                             [0, 1, 2, 0, 1, 2, 0, 1, 2]])
        >>> df = pd.DataFrame(index=midx, columns=['big', 'small'],
        ...                   data=[[45, 30], [200, 100], [1.5, 1], [30, 20],
        ...                         [250, 150], [1.5, 0.8], [320, 250],
        ...                         [1, 0.8], [0.3, 0.2]])
        >>> df
                        big     small
        lama    speed   45.0    30.0
                weight  200.0   100.0
                length  1.5     1.0
        cow     speed   30.0    20.0
                weight  250.0   150.0
                length  1.5     0.8
        falcon  speed   320.0   250.0
                weight  1.0     0.8
                length  0.3     0.2

        >>> df.drop(index='cow', columns='small')
                        big
        lama    speed   45.0
                weight  200.0
                length  1.5
        falcon  speed   320.0
                weight  1.0
                length  0.3

        >>> df.drop(index='length', level=1)
                        big     small
        lama    speed   45.0    30.0
                weight  200.0   100.0
        cow     speed   30.0    20.0
                weight  250.0   150.0
        falcon  speed   320.0   250.0
                weight  1.0     0.8
        """
        return super().drop(
            labels=labels,
            axis=axis,
            index=index,
            columns=columns,
            level=level,
            inplace=inplace,
            errors=errors,
        )

    @rewrite_axis_style_signature(
        "mapper",
        [("copy", True), ("inplace", False), ("level", None), ("errors", "ignore")],
    )
    def rename(
        self,
        mapper: Optional[Renamer] = None,
        *,
        index: Optional[Renamer] = None,
        columns: Optional[Renamer] = None,
        axis: Optional[Axis] = None,
        copy: bool = True,
        inplace: bool = False,
        level: Optional[Level] = None,
        errors: str = "ignore",
    ) -> Optional[DataFrame]:
        """
        Alter axes labels.

        Function / dict values must be unique (1-to-1). Labels not contained in
        a dict / Series will be left as-is. Extra labels listed don't throw an
        error.

        See the :ref:`user guide <basics.rename>` for more.

        Parameters
        ----------
        mapper : dict-like or function
            Dict-like or function transformations to apply to
            that axis' values. Use either ``mapper`` and ``axis`` to
            specify the axis to target with ``mapper``, or ``index`` and
            ``columns``.
        index : dict-like or function
            Alternative to specifying axis (``mapper, axis=0``
            is equivalent to ``index=mapper``).
        columns : dict-like or function
            Alternative to specifying axis (``mapper, axis=1``
            is equivalent to ``columns=mapper``).
        axis : {0 or 'index', 1 or 'columns'}, default 0
            Axis to target with ``mapper``. Can be either the axis name
            ('index', 'columns') or number (0, 1). The default is 'index'.
        copy : bool, default True
            Also copy underlying data.
        inplace : bool, default False
            Whether to return a new DataFrame. If True then value of copy is
            ignored.
        level : int or level name, default None
            In case of a MultiIndex, only rename labels in the specified
            level.
        errors : {'ignore', 'raise'}, default 'ignore'
            If 'raise', raise a `KeyError` when a dict-like `mapper`, `index`,
            or `columns` contains labels that are not present in the Index
            being transformed.
            If 'ignore', existing keys will be renamed and extra keys will be
            ignored.

        Returns
        -------
        DataFrame or None
            DataFrame with the renamed axis labels or None if ``inplace=True``.

        Raises
        ------
        KeyError
            If any of the labels is not found in the selected axis and
            "errors='raise'".

        See Also
        --------
        DataFrame.rename_axis : Set the name of the axis.

        Examples
        --------
        ``DataFrame.rename`` supports two calling conventions

        * ``(index=index_mapper, columns=columns_mapper, ...)``
        * ``(mapper, axis={'index', 'columns'}, ...)``

        We *highly* recommend using keyword arguments to clarify your
        intent.

        Rename columns using a mapping:

        >>> df = pd.DataFrame({"A": [1, 2, 3], "B": [4, 5, 6]})
        >>> df.rename(columns={"A": "a", "B": "c"})
           a  c
        0  1  4
        1  2  5
        2  3  6

        Rename index using a mapping:

        >>> df.rename(index={0: "x", 1: "y", 2: "z"})
           A  B
        x  1  4
        y  2  5
        z  3  6

        Cast index labels to a different type:

        >>> df.index
        RangeIndex(start=0, stop=3, step=1)
        >>> df.rename(index=str).index
        Index(['0', '1', '2'], dtype='object')

        >>> df.rename(columns={"A": "a", "B": "b", "C": "c"}, errors="raise")
        Traceback (most recent call last):
        KeyError: ['C'] not found in axis

        Using axis-style parameters:

        >>> df.rename(str.lower, axis='columns')
           a  b
        0  1  4
        1  2  5
        2  3  6

        >>> df.rename({1: 2, 2: 4}, axis='index')
           A  B
        0  1  4
        2  2  5
        4  3  6
        """
        return super().rename(
            mapper=mapper,
            index=index,
            columns=columns,
            axis=axis,
            copy=copy,
            inplace=inplace,
            level=level,
            errors=errors,
        )

    @doc(NDFrame.fillna, **_shared_doc_kwargs)
    def fillna(
        self,
        value=None,
        method: Optional[str] = None,
        axis: Optional[Axis] = None,
        inplace: bool = False,
        limit=None,
        downcast=None,
    ) -> Optional[DataFrame]:
        return super().fillna(
            value=value,
            method=method,
            axis=axis,
            inplace=inplace,
            limit=limit,
            downcast=downcast,
        )

    def pop(self, item: Hashable) -> Series:
        """
        Return item and drop from frame. Raise KeyError if not found.

        Parameters
        ----------
        item : label
            Label of column to be popped.

        Returns
        -------
        Series

        Examples
        --------
        >>> df = pd.DataFrame([('falcon', 'bird', 389.0),
        ...                    ('parrot', 'bird', 24.0),
        ...                    ('lion', 'mammal', 80.5),
        ...                    ('monkey', 'mammal', np.nan)],
        ...                   columns=('name', 'class', 'max_speed'))
        >>> df
             name   class  max_speed
        0  falcon    bird      389.0
        1  parrot    bird       24.0
        2    lion  mammal       80.5
        3  monkey  mammal        NaN

        >>> df.pop('class')
        0      bird
        1      bird
        2    mammal
        3    mammal
        Name: class, dtype: object

        >>> df
             name  max_speed
        0  falcon      389.0
        1  parrot       24.0
        2    lion       80.5
        3  monkey        NaN
        """
        return super().pop(item=item)

    @doc(NDFrame.replace, **_shared_doc_kwargs)
    def replace(
        self,
        to_replace=None,
        value=None,
        inplace: bool = False,
        limit=None,
        regex: bool = False,
        method: str = "pad",
    ):
        return super().replace(
            to_replace=to_replace,
            value=value,
            inplace=inplace,
            limit=limit,
            regex=regex,
            method=method,
        )

    def _replace_columnwise(
        self, mapping: Dict[Hashable, Tuple[Any, Any]], inplace: bool, regex
    ):
        """
        Dispatch to Series.replace column-wise.


        Parameters
        ----------
        mapping : dict
            of the form {col: (target, value)}
        inplace : bool
        regex : bool or same types as `to_replace` in DataFrame.replace

        Returns
        -------
        DataFrame or None
        """
        # Operate column-wise
        res = self if inplace else self.copy()
        ax = self.columns

        for i in range(len(ax)):
            if ax[i] in mapping:
                ser = self.iloc[:, i]

                target, value = mapping[ax[i]]
                newobj = ser.replace(target, value, regex=regex)

                res.iloc[:, i] = newobj

        if inplace:
            return
        return res.__finalize__(self)

    @doc(NDFrame.shift, klass=_shared_doc_kwargs["klass"])
    def shift(
        self,
        periods=1,
        freq: Optional[Frequency] = None,
        axis: Axis = 0,
        fill_value=lib.no_default,
    ) -> DataFrame:
        axis = self._get_axis_number(axis)

        ncols = len(self.columns)

        if (
            axis == 1
            and periods != 0
            and ncols > 0
            and (fill_value is lib.no_default or len(self._mgr.arrays) > 1)
        ):
            # Exclude single-array-with-fill_value case so we issue a FutureWarning
            #  if an integer is passed with datetimelike dtype GH#31971
            from pandas import concat

            # tail: the data that is still in our shifted DataFrame
            if periods > 0:
                tail = self.iloc[:, :-periods]
            else:
                tail = self.iloc[:, -periods:]
            # pin a simple Index to avoid costly casting
            tail.columns = range(len(tail.columns))

            if fill_value is not lib.no_default:
                # GH#35488
                # TODO(EA2D): with 2D EAs we could construct other directly
                ser = Series(fill_value, index=self.index)
            else:
                # We infer fill_value to match the closest column
                if periods > 0:
                    ser = self.iloc[:, 0].shift(len(self))
                else:
                    ser = self.iloc[:, -1].shift(len(self))

            width = min(abs(periods), ncols)
            other = concat([ser] * width, axis=1)

            if periods > 0:
                result = concat([other, tail], axis=1)
            else:
                result = concat([tail, other], axis=1)

            result = cast(DataFrame, result)
            result.columns = self.columns.copy()
            return result

        return super().shift(
            periods=periods, freq=freq, axis=axis, fill_value=fill_value
        )

    def set_index(
        self,
        keys,
        drop: bool = True,
        append: bool = False,
        inplace: bool = False,
        verify_integrity: bool = False,
    ):
        """
        Set the DataFrame index using existing columns.

        Set the DataFrame index (row labels) using one or more existing
        columns or arrays (of the correct length). The index can replace the
        existing index or expand on it.

        Parameters
        ----------
        keys : label or array-like or list of labels/arrays
            This parameter can be either a single column key, a single array of
            the same length as the calling DataFrame, or a list containing an
            arbitrary combination of column keys and arrays. Here, "array"
            encompasses :class:`Series`, :class:`Index`, ``np.ndarray``, and
            instances of :class:`~collections.abc.Iterator`.
        drop : bool, default True
            Delete columns to be used as the new index.
        append : bool, default False
            Whether to append columns to existing index.
        inplace : bool, default False
            If True, modifies the DataFrame in place (do not create a new object).
        verify_integrity : bool, default False
            Check the new index for duplicates. Otherwise defer the check until
            necessary. Setting to False will improve the performance of this
            method.

        Returns
        -------
        DataFrame or None
            Changed row labels or None if ``inplace=True``.

        See Also
        --------
        DataFrame.reset_index : Opposite of set_index.
        DataFrame.reindex : Change to new indices or expand indices.
        DataFrame.reindex_like : Change to same indices as other DataFrame.

        Examples
        --------
        >>> df = pd.DataFrame({'month': [1, 4, 7, 10],
        ...                    'year': [2012, 2014, 2013, 2014],
        ...                    'sale': [55, 40, 84, 31]})
        >>> df
           month  year  sale
        0      1  2012    55
        1      4  2014    40
        2      7  2013    84
        3     10  2014    31

        Set the index to become the 'month' column:

        >>> df.set_index('month')
               year  sale
        month
        1      2012    55
        4      2014    40
        7      2013    84
        10     2014    31

        Create a MultiIndex using columns 'year' and 'month':

        >>> df.set_index(['year', 'month'])
                    sale
        year  month
        2012  1     55
        2014  4     40
        2013  7     84
        2014  10    31

        Create a MultiIndex using an Index and a column:

        >>> df.set_index([pd.Index([1, 2, 3, 4]), 'year'])
                 month  sale
           year
        1  2012  1      55
        2  2014  4      40
        3  2013  7      84
        4  2014  10     31

        Create a MultiIndex using two Series:

        >>> s = pd.Series([1, 2, 3, 4])
        >>> df.set_index([s, s**2])
              month  year  sale
        1 1       1  2012    55
        2 4       4  2014    40
        3 9       7  2013    84
        4 16     10  2014    31
        """
        inplace = validate_bool_kwarg(inplace, "inplace")
        self._check_inplace_and_allows_duplicate_labels(inplace)
        if not isinstance(keys, list):
            keys = [keys]

        err_msg = (
            'The parameter "keys" may be a column key, one-dimensional '
            "array, or a list containing only valid column keys and "
            "one-dimensional arrays."
        )

        missing: List[Hashable] = []
        for col in keys:
            if isinstance(col, (Index, Series, np.ndarray, list, abc.Iterator)):
                # arrays are fine as long as they are one-dimensional
                # iterators get converted to list below
                if getattr(col, "ndim", 1) != 1:
                    raise ValueError(err_msg)
            else:
                # everything else gets tried as a key; see GH 24969
                try:
                    found = col in self.columns
                except TypeError as err:
                    raise TypeError(
                        f"{err_msg}. Received column of type {type(col)}"
                    ) from err
                else:
                    if not found:
                        missing.append(col)

        if missing:
            raise KeyError(f"None of {missing} are in the columns")

        if inplace:
            frame = self
        else:
            frame = self.copy()

        arrays = []
        names: List[Hashable] = []
        if append:
            names = list(self.index.names)
            if isinstance(self.index, MultiIndex):
                for i in range(self.index.nlevels):
                    arrays.append(self.index._get_level_values(i))
            else:
                arrays.append(self.index)

        to_remove: List[Hashable] = []
        for col in keys:
            if isinstance(col, MultiIndex):
                for n in range(col.nlevels):
                    arrays.append(col._get_level_values(n))
                names.extend(col.names)
            elif isinstance(col, (Index, Series)):
                # if Index then not MultiIndex (treated above)

                # error: Argument 1 to "append" of "list" has incompatible type
                #  "Union[Index, Series]"; expected "Index"
                arrays.append(col)  # type:ignore[arg-type]
                names.append(col.name)
            elif isinstance(col, (list, np.ndarray)):
                # error: Argument 1 to "append" of "list" has incompatible type
                # "Union[List[Any], ndarray]"; expected "Index"
                arrays.append(col)  # type: ignore[arg-type]
                names.append(None)
            elif isinstance(col, abc.Iterator):
                # error: Argument 1 to "append" of "list" has incompatible type
                # "List[Any]"; expected "Index"
                arrays.append(list(col))  # type: ignore[arg-type]
                names.append(None)
            # from here, col can only be a column label
            else:
                arrays.append(frame[col]._values)
                names.append(col)
                if drop:
                    to_remove.append(col)

            if len(arrays[-1]) != len(self):
                # check newest element against length of calling frame, since
                # ensure_index_from_sequences would not raise for append=False.
                raise ValueError(
                    f"Length mismatch: Expected {len(self)} rows, "
                    f"received array of length {len(arrays[-1])}"
                )

        index = ensure_index_from_sequences(arrays, names)

        if verify_integrity and not index.is_unique:
            duplicates = index[index.duplicated()].unique()
            raise ValueError(f"Index has duplicate keys: {duplicates}")

        # use set to handle duplicate column names gracefully in case of drop
        for c in set(to_remove):
            del frame[c]

        # clear up memory usage
        index._cleanup()

        frame.index = index

        if not inplace:
            return frame

    @overload
    def reset_index(
        self,
        level: Optional[Union[Hashable, Sequence[Hashable]]] = ...,
        drop: bool = ...,
        inplace: Literal[False] = ...,
        col_level: Hashable = ...,
        col_fill: Hashable = ...,
    ) -> DataFrame:
        ...

    @overload
    def reset_index(
        self,
        level: Optional[Union[Hashable, Sequence[Hashable]]],
        drop: bool,
        inplace: Literal[True],
        col_level: Hashable = ...,
        col_fill: Hashable = ...,
    ) -> None:
        ...

    @overload
    def reset_index(
        self,
        *,
        drop: bool,
        inplace: Literal[True],
        col_level: Hashable = ...,
        col_fill: Hashable = ...,
    ) -> None:
        ...

    @overload
    def reset_index(
        self,
        *,
        level: Optional[Union[Hashable, Sequence[Hashable]]],
        inplace: Literal[True],
        col_level: Hashable = ...,
        col_fill: Hashable = ...,
    ) -> None:
        ...

    @overload
    def reset_index(
        self,
        *,
        inplace: Literal[True],
        col_level: Hashable = ...,
        col_fill: Hashable = ...,
    ) -> None:
        ...

    @overload
    def reset_index(
        self,
        level: Optional[Union[Hashable, Sequence[Hashable]]] = ...,
        drop: bool = ...,
        inplace: bool = ...,
        col_level: Hashable = ...,
        col_fill: Hashable = ...,
    ) -> Optional[DataFrame]:
        ...

    def reset_index(
        self,
        level: Optional[Union[Hashable, Sequence[Hashable]]] = None,
        drop: bool = False,
        inplace: bool = False,
        col_level: Hashable = 0,
        col_fill: Hashable = "",
    ) -> Optional[DataFrame]:
        """
        Reset the index, or a level of it.

        Reset the index of the DataFrame, and use the default one instead.
        If the DataFrame has a MultiIndex, this method can remove one or more
        levels.

        Parameters
        ----------
        level : int, str, tuple, or list, default None
            Only remove the given levels from the index. Removes all levels by
            default.
        drop : bool, default False
            Do not try to insert index into dataframe columns. This resets
            the index to the default integer index.
        inplace : bool, default False
            Modify the DataFrame in place (do not create a new object).
        col_level : int or str, default 0
            If the columns have multiple levels, determines which level the
            labels are inserted into. By default it is inserted into the first
            level.
        col_fill : object, default ''
            If the columns have multiple levels, determines how the other
            levels are named. If None then the index name is repeated.

        Returns
        -------
        DataFrame or None
            DataFrame with the new index or None if ``inplace=True``.

        See Also
        --------
        DataFrame.set_index : Opposite of reset_index.
        DataFrame.reindex : Change to new indices or expand indices.
        DataFrame.reindex_like : Change to same indices as other DataFrame.

        Examples
        --------
        >>> df = pd.DataFrame([('bird', 389.0),
        ...                    ('bird', 24.0),
        ...                    ('mammal', 80.5),
        ...                    ('mammal', np.nan)],
        ...                   index=['falcon', 'parrot', 'lion', 'monkey'],
        ...                   columns=('class', 'max_speed'))
        >>> df
                 class  max_speed
        falcon    bird      389.0
        parrot    bird       24.0
        lion    mammal       80.5
        monkey  mammal        NaN

        When we reset the index, the old index is added as a column, and a
        new sequential index is used:

        >>> df.reset_index()
            index   class  max_speed
        0  falcon    bird      389.0
        1  parrot    bird       24.0
        2    lion  mammal       80.5
        3  monkey  mammal        NaN

        We can use the `drop` parameter to avoid the old index being added as
        a column:

        >>> df.reset_index(drop=True)
            class  max_speed
        0    bird      389.0
        1    bird       24.0
        2  mammal       80.5
        3  mammal        NaN

        You can also use `reset_index` with `MultiIndex`.

        >>> index = pd.MultiIndex.from_tuples([('bird', 'falcon'),
        ...                                    ('bird', 'parrot'),
        ...                                    ('mammal', 'lion'),
        ...                                    ('mammal', 'monkey')],
        ...                                   names=['class', 'name'])
        >>> columns = pd.MultiIndex.from_tuples([('speed', 'max'),
        ...                                      ('species', 'type')])
        >>> df = pd.DataFrame([(389.0, 'fly'),
        ...                    ( 24.0, 'fly'),
        ...                    ( 80.5, 'run'),
        ...                    (np.nan, 'jump')],
        ...                   index=index,
        ...                   columns=columns)
        >>> df
                       speed species
                         max    type
        class  name
        bird   falcon  389.0     fly
               parrot   24.0     fly
        mammal lion     80.5     run
               monkey    NaN    jump

        If the index has multiple levels, we can reset a subset of them:

        >>> df.reset_index(level='class')
                 class  speed species
                          max    type
        name
        falcon    bird  389.0     fly
        parrot    bird   24.0     fly
        lion    mammal   80.5     run
        monkey  mammal    NaN    jump

        If we are not dropping the index, by default, it is placed in the top
        level. We can place it in another level:

        >>> df.reset_index(level='class', col_level=1)
                        speed species
                 class    max    type
        name
        falcon    bird  389.0     fly
        parrot    bird   24.0     fly
        lion    mammal   80.5     run
        monkey  mammal    NaN    jump

        When the index is inserted under another level, we can specify under
        which one with the parameter `col_fill`:

        >>> df.reset_index(level='class', col_level=1, col_fill='species')
                      species  speed species
                        class    max    type
        name
        falcon           bird  389.0     fly
        parrot           bird   24.0     fly
        lion           mammal   80.5     run
        monkey         mammal    NaN    jump

        If we specify a nonexistent level for `col_fill`, it is created:

        >>> df.reset_index(level='class', col_level=1, col_fill='genus')
                        genus  speed species
                        class    max    type
        name
        falcon           bird  389.0     fly
        parrot           bird   24.0     fly
        lion           mammal   80.5     run
        monkey         mammal    NaN    jump
        """
        inplace = validate_bool_kwarg(inplace, "inplace")
        self._check_inplace_and_allows_duplicate_labels(inplace)
        if inplace:
            new_obj = self
        else:
            new_obj = self.copy()

        new_index = ibase.default_index(len(new_obj))
        if level is not None:
            if not isinstance(level, (tuple, list)):
                level = [level]
            level = [self.index._get_level_number(lev) for lev in level]
            if len(level) < self.index.nlevels:
                new_index = self.index.droplevel(level)

        if not drop:
            to_insert: Iterable[Tuple[Any, Optional[Any]]]
            if isinstance(self.index, MultiIndex):
                names = [
                    (n if n is not None else f"level_{i}")
                    for i, n in enumerate(self.index.names)
                ]
                to_insert = zip(self.index.levels, self.index.codes)
            else:
                default = "index" if "index" not in self else "level_0"
                names = [default] if self.index.name is None else [self.index.name]
                to_insert = ((self.index, None),)

            multi_col = isinstance(self.columns, MultiIndex)
            for i, (lev, lab) in reversed(list(enumerate(to_insert))):
                if level is not None and i not in level:
                    continue
                name = names[i]
                if multi_col:
                    col_name = list(name) if isinstance(name, tuple) else [name]
                    if col_fill is None:
                        if len(col_name) not in (1, self.columns.nlevels):
                            raise ValueError(
                                "col_fill=None is incompatible "
                                f"with incomplete column name {name}"
                            )
                        col_fill = col_name[0]

                    lev_num = self.columns._get_level_number(col_level)
                    name_lst = [col_fill] * lev_num + col_name
                    missing = self.columns.nlevels - len(name_lst)
                    name_lst += [col_fill] * missing
                    name = tuple(name_lst)

                # to ndarray and maybe infer different dtype
                level_values = lev._values
                if level_values.dtype == np.object_:
                    level_values = lib.maybe_convert_objects(level_values)

                if lab is not None:
                    # if we have the codes, extract the values with a mask
                    level_values = algorithms.take(
                        level_values, lab, allow_fill=True, fill_value=lev._na_value
                    )

                new_obj.insert(0, name, level_values)

        new_obj.index = new_index
        if not inplace:
            return new_obj

        return None

    # ----------------------------------------------------------------------
    # Reindex-based selection methods

    @doc(NDFrame.isna, klass=_shared_doc_kwargs["klass"])
    def isna(self) -> DataFrame:
        result = self._constructor(self._mgr.isna(func=isna))
        return result.__finalize__(self, method="isna")

    @doc(NDFrame.isna, klass=_shared_doc_kwargs["klass"])
    def isnull(self) -> DataFrame:
        return self.isna()

    @doc(NDFrame.notna, klass=_shared_doc_kwargs["klass"])
    def notna(self) -> DataFrame:
        return ~self.isna()

    @doc(NDFrame.notna, klass=_shared_doc_kwargs["klass"])
    def notnull(self) -> DataFrame:
        return ~self.isna()

    def dropna(
        self,
        axis: Axis = 0,
        how: str = "any",
        thresh=None,
        subset=None,
        inplace: bool = False,
    ):
        """
        Remove missing values.

        See the :ref:`User Guide <missing_data>` for more on which values are
        considered missing, and how to work with missing data.

        Parameters
        ----------
        axis : {0 or 'index', 1 or 'columns'}, default 0
            Determine if rows or columns which contain missing values are
            removed.

            * 0, or 'index' : Drop rows which contain missing values.
            * 1, or 'columns' : Drop columns which contain missing value.

            .. versionchanged:: 1.0.0

               Pass tuple or list to drop on multiple axes.
               Only a single axis is allowed.

        how : {'any', 'all'}, default 'any'
            Determine if row or column is removed from DataFrame, when we have
            at least one NA or all NA.

            * 'any' : If any NA values are present, drop that row or column.
            * 'all' : If all values are NA, drop that row or column.

        thresh : int, optional
            Require that many non-NA values.
        subset : array-like, optional
            Labels along other axis to consider, e.g. if you are dropping rows
            these would be a list of columns to include.
        inplace : bool, default False
            If True, do operation inplace and return None.

        Returns
        -------
        DataFrame or None
            DataFrame with NA entries dropped from it or None if ``inplace=True``.

        See Also
        --------
        DataFrame.isna: Indicate missing values.
        DataFrame.notna : Indicate existing (non-missing) values.
        DataFrame.fillna : Replace missing values.
        Series.dropna : Drop missing values.
        Index.dropna : Drop missing indices.

        Examples
        --------
        >>> df = pd.DataFrame({"name": ['Alfred', 'Batman', 'Catwoman'],
        ...                    "toy": [np.nan, 'Batmobile', 'Bullwhip'],
        ...                    "born": [pd.NaT, pd.Timestamp("1940-04-25"),
        ...                             pd.NaT]})
        >>> df
               name        toy       born
        0    Alfred        NaN        NaT
        1    Batman  Batmobile 1940-04-25
        2  Catwoman   Bullwhip        NaT

        Drop the rows where at least one element is missing.

        >>> df.dropna()
             name        toy       born
        1  Batman  Batmobile 1940-04-25

        Drop the columns where at least one element is missing.

        >>> df.dropna(axis='columns')
               name
        0    Alfred
        1    Batman
        2  Catwoman

        Drop the rows where all elements are missing.

        >>> df.dropna(how='all')
               name        toy       born
        0    Alfred        NaN        NaT
        1    Batman  Batmobile 1940-04-25
        2  Catwoman   Bullwhip        NaT

        Keep only the rows with at least 2 non-NA values.

        >>> df.dropna(thresh=2)
               name        toy       born
        1    Batman  Batmobile 1940-04-25
        2  Catwoman   Bullwhip        NaT

        Define in which columns to look for missing values.

        >>> df.dropna(subset=['name', 'toy'])
               name        toy       born
        1    Batman  Batmobile 1940-04-25
        2  Catwoman   Bullwhip        NaT

        Keep the DataFrame with valid entries in the same variable.

        >>> df.dropna(inplace=True)
        >>> df
             name        toy       born
        1  Batman  Batmobile 1940-04-25
        """
        inplace = validate_bool_kwarg(inplace, "inplace")
        if isinstance(axis, (tuple, list)):
            # GH20987
            raise TypeError("supplying multiple axes to axis is no longer supported.")

        axis = self._get_axis_number(axis)
        agg_axis = 1 - axis

        agg_obj = self
        if subset is not None:
            ax = self._get_axis(agg_axis)
            indices = ax.get_indexer_for(subset)
            check = indices == -1
            if check.any():
                raise KeyError(list(np.compress(check, subset)))
            agg_obj = self.take(indices, axis=agg_axis)

        count = agg_obj.count(axis=agg_axis)

        if thresh is not None:
            mask = count >= thresh
        elif how == "any":
            mask = count == len(agg_obj._get_axis(agg_axis))
        elif how == "all":
            mask = count > 0
        else:
            if how is not None:
                raise ValueError(f"invalid how option: {how}")
            else:
                raise TypeError("must specify how or thresh")

        result = self.loc(axis=axis)[mask]

        if inplace:
            self._update_inplace(result)
        else:
            return result

    def drop_duplicates(
        self,
        subset: Optional[Union[Hashable, Sequence[Hashable]]] = None,
        keep: Union[str, bool] = "first",
        inplace: bool = False,
        ignore_index: bool = False,
    ) -> Optional[DataFrame]:
        """
        Return DataFrame with duplicate rows removed.

        Considering certain columns is optional. Indexes, including time indexes
        are ignored.

        Parameters
        ----------
        subset : column label or sequence of labels, optional
            Only consider certain columns for identifying duplicates, by
            default use all of the columns.
        keep : {'first', 'last', False}, default 'first'
            Determines which duplicates (if any) to keep.
            - ``first`` : Drop duplicates except for the first occurrence.
            - ``last`` : Drop duplicates except for the last occurrence.
            - False : Drop all duplicates.
        inplace : bool, default False
            Whether to drop duplicates in place or to return a copy.
        ignore_index : bool, default False
            If True, the resulting axis will be labeled 0, 1, …, n - 1.

            .. versionadded:: 1.0.0

        Returns
        -------
        DataFrame or None
            DataFrame with duplicates removed or None if ``inplace=True``.

        See Also
        --------
        DataFrame.value_counts: Count unique combinations of columns.

        Examples
        --------
        Consider dataset containing ramen rating.

        >>> df = pd.DataFrame({
        ...     'brand': ['Yum Yum', 'Yum Yum', 'Indomie', 'Indomie', 'Indomie'],
        ...     'style': ['cup', 'cup', 'cup', 'pack', 'pack'],
        ...     'rating': [4, 4, 3.5, 15, 5]
        ... })
        >>> df
            brand style  rating
        0  Yum Yum   cup     4.0
        1  Yum Yum   cup     4.0
        2  Indomie   cup     3.5
        3  Indomie  pack    15.0
        4  Indomie  pack     5.0

        By default, it removes duplicate rows based on all columns.

        >>> df.drop_duplicates()
            brand style  rating
        0  Yum Yum   cup     4.0
        2  Indomie   cup     3.5
        3  Indomie  pack    15.0
        4  Indomie  pack     5.0

        To remove duplicates on specific column(s), use ``subset``.

        >>> df.drop_duplicates(subset=['brand'])
            brand style  rating
        0  Yum Yum   cup     4.0
        2  Indomie   cup     3.5

        To remove duplicates and keep last occurrences, use ``keep``.

        >>> df.drop_duplicates(subset=['brand', 'style'], keep='last')
            brand style  rating
        1  Yum Yum   cup     4.0
        2  Indomie   cup     3.5
        4  Indomie  pack     5.0
        """
        if self.empty:
            return self.copy()

        inplace = validate_bool_kwarg(inplace, "inplace")
        ignore_index = validate_bool_kwarg(ignore_index, "ignore_index")
        duplicated = self.duplicated(subset, keep=keep)

        result = self[-duplicated]
        if ignore_index:
            result.index = ibase.default_index(len(result))

        if inplace:
            self._update_inplace(result)
            return None
        else:
            return result

    def duplicated(
        self,
        subset: Optional[Union[Hashable, Sequence[Hashable]]] = None,
        keep: Union[str, bool] = "first",
    ) -> Series:
        """
        Return boolean Series denoting duplicate rows.

        Considering certain columns is optional.

        Parameters
        ----------
        subset : column label or sequence of labels, optional
            Only consider certain columns for identifying duplicates, by
            default use all of the columns.
        keep : {'first', 'last', False}, default 'first'
            Determines which duplicates (if any) to mark.

            - ``first`` : Mark duplicates as ``True`` except for the first occurrence.
            - ``last`` : Mark duplicates as ``True`` except for the last occurrence.
            - False : Mark all duplicates as ``True``.

        Returns
        -------
        Series
            Boolean series for each duplicated rows.

        See Also
        --------
        Index.duplicated : Equivalent method on index.
        Series.duplicated : Equivalent method on Series.
        Series.drop_duplicates : Remove duplicate values from Series.
        DataFrame.drop_duplicates : Remove duplicate values from DataFrame.

        Examples
        --------
        Consider dataset containing ramen rating.

        >>> df = pd.DataFrame({
        ...     'brand': ['Yum Yum', 'Yum Yum', 'Indomie', 'Indomie', 'Indomie'],
        ...     'style': ['cup', 'cup', 'cup', 'pack', 'pack'],
        ...     'rating': [4, 4, 3.5, 15, 5]
        ... })
        >>> df
            brand style  rating
        0  Yum Yum   cup     4.0
        1  Yum Yum   cup     4.0
        2  Indomie   cup     3.5
        3  Indomie  pack    15.0
        4  Indomie  pack     5.0

        By default, for each set of duplicated values, the first occurrence
        is set on False and all others on True.

        >>> df.duplicated()
        0    False
        1     True
        2    False
        3    False
        4    False
        dtype: bool

        By using 'last', the last occurrence of each set of duplicated values
        is set on False and all others on True.

        >>> df.duplicated(keep='last')
        0     True
        1    False
        2    False
        3    False
        4    False
        dtype: bool

        By setting ``keep`` on False, all duplicates are True.

        >>> df.duplicated(keep=False)
        0     True
        1     True
        2    False
        3    False
        4    False
        dtype: bool

        To find duplicates on specific column(s), use ``subset``.

        >>> df.duplicated(subset=['brand'])
        0    False
        1     True
        2    False
        3     True
        4     True
        dtype: bool
        """
        from pandas._libs.hashtable import duplicated_int64

        if self.empty:
            return self._constructor_sliced(dtype=bool)

        def f(vals):
            labels, shape = algorithms.factorize(vals, size_hint=len(self))
            return labels.astype("i8", copy=False), len(shape)

        if subset is None:
            subset = self.columns
        elif (
            not np.iterable(subset)
            or isinstance(subset, str)
            or isinstance(subset, tuple)
            and subset in self.columns
        ):
            subset = (subset,)

        #  needed for mypy since can't narrow types using np.iterable
        subset = cast(Iterable, subset)

        # Verify all columns in subset exist in the queried dataframe
        # Otherwise, raise a KeyError, same as if you try to __getitem__ with a
        # key that doesn't exist.
        diff = Index(subset).difference(self.columns)
        if not diff.empty:
            raise KeyError(diff)

        vals = (col.values for name, col in self.items() if name in subset)
        labels, shape = map(list, zip(*map(f, vals)))

        ids = get_group_index(labels, shape, sort=False, xnull=False)
        result = self._constructor_sliced(duplicated_int64(ids, keep), index=self.index)
        return result.__finalize__(self, method="duplicated")

    # ----------------------------------------------------------------------
    # Sorting
    # TODO: Just move the sort_values doc here.
    @Substitution(**_shared_doc_kwargs)
    @Appender(NDFrame.sort_values.__doc__)
    # error: Signature of "sort_values" incompatible with supertype "NDFrame"
    def sort_values(  # type: ignore[override]
        self,
        by,
        axis: Axis = 0,
        ascending=True,
        inplace: bool = False,
        kind: str = "quicksort",
        na_position: str = "last",
        ignore_index: bool = False,
        key: ValueKeyFunc = None,
    ):
        inplace = validate_bool_kwarg(inplace, "inplace")
        axis = self._get_axis_number(axis)

        if not isinstance(by, list):
            by = [by]
        if is_sequence(ascending) and len(by) != len(ascending):
            raise ValueError(
                f"Length of ascending ({len(ascending)}) != length of by ({len(by)})"
            )
        if len(by) > 1:

            keys = [self._get_label_or_level_values(x, axis=axis) for x in by]

            # need to rewrap columns in Series to apply key function
            if key is not None:
                # error: List comprehension has incompatible type List[Series];
                # expected List[ndarray]
                keys = [
                    Series(k, name=name)  # type: ignore[misc]
                    for (k, name) in zip(keys, by)
                ]

            indexer = lexsort_indexer(
                keys, orders=ascending, na_position=na_position, key=key
            )
            indexer = ensure_platform_int(indexer)
        elif len(by):

            by = by[0]
            k = self._get_label_or_level_values(by, axis=axis)

            # need to rewrap column in Series to apply key function
            if key is not None:
                # error: Incompatible types in assignment (expression has type
                # "Series", variable has type "ndarray")
                k = Series(k, name=by)  # type: ignore[assignment]

            if isinstance(ascending, (tuple, list)):
                ascending = ascending[0]

            indexer = nargsort(
                k, kind=kind, ascending=ascending, na_position=na_position, key=key
            )
        else:
            return self.copy()

        new_data = self._mgr.take(
            indexer, axis=self._get_block_manager_axis(axis), verify=False
        )

        if ignore_index:
            new_data.set_axis(
                self._get_block_manager_axis(axis), ibase.default_index(len(indexer))
            )

        result = self._constructor(new_data)
        if inplace:
            return self._update_inplace(result)
        else:
            return result.__finalize__(self, method="sort_values")

    def sort_index(
        self,
        axis: Axis = 0,
        level: Optional[Level] = None,
        ascending: Union[Union[bool, int], Sequence[Union[bool, int]]] = True,
        inplace: bool = False,
        kind: str = "quicksort",
        na_position: str = "last",
        sort_remaining: bool = True,
        ignore_index: bool = False,
        key: IndexKeyFunc = None,
    ):
        """
        Sort object by labels (along an axis).

        Returns a new DataFrame sorted by label if `inplace` argument is
        ``False``, otherwise updates the original DataFrame and returns None.

        Parameters
        ----------
        axis : {0 or 'index', 1 or 'columns'}, default 0
            The axis along which to sort.  The value 0 identifies the rows,
            and 1 identifies the columns.
        level : int or level name or list of ints or list of level names
            If not None, sort on values in specified index level(s).
        ascending : bool or list-like of bools, default True
            Sort ascending vs. descending. When the index is a MultiIndex the
            sort direction can be controlled for each level individually.
        inplace : bool, default False
            If True, perform operation in-place.
        kind : {'quicksort', 'mergesort', 'heapsort', 'stable'}, default 'quicksort'
            Choice of sorting algorithm. See also :func:`numpy.sort` for more
            information. `mergesort` and `stable` are the only stable algorithms. For
            DataFrames, this option is only applied when sorting on a single
            column or label.
        na_position : {'first', 'last'}, default 'last'
            Puts NaNs at the beginning if `first`; `last` puts NaNs at the end.
            Not implemented for MultiIndex.
        sort_remaining : bool, default True
            If True and sorting by level and index is multilevel, sort by other
            levels too (in order) after sorting by specified level.
        ignore_index : bool, default False
            If True, the resulting axis will be labeled 0, 1, …, n - 1.

            .. versionadded:: 1.0.0

        key : callable, optional
            If not None, apply the key function to the index values
            before sorting. This is similar to the `key` argument in the
            builtin :meth:`sorted` function, with the notable difference that
            this `key` function should be *vectorized*. It should expect an
            ``Index`` and return an ``Index`` of the same shape. For MultiIndex
            inputs, the key is applied *per level*.

            .. versionadded:: 1.1.0

        Returns
        -------
        DataFrame or None
            The original DataFrame sorted by the labels or None if ``inplace=True``.

        See Also
        --------
        Series.sort_index : Sort Series by the index.
        DataFrame.sort_values : Sort DataFrame by the value.
        Series.sort_values : Sort Series by the value.

        Examples
        --------
        >>> df = pd.DataFrame([1, 2, 3, 4, 5], index=[100, 29, 234, 1, 150],
        ...                   columns=['A'])
        >>> df.sort_index()
             A
        1    4
        29   2
        100  1
        150  5
        234  3

        By default, it sorts in ascending order, to sort in descending order,
        use ``ascending=False``

        >>> df.sort_index(ascending=False)
             A
        234  3
        150  5
        100  1
        29   2
        1    4

        A key function can be specified which is applied to the index before
        sorting. For a ``MultiIndex`` this is applied to each level separately.

        >>> df = pd.DataFrame({"a": [1, 2, 3, 4]}, index=['A', 'b', 'C', 'd'])
        >>> df.sort_index(key=lambda x: x.str.lower())
           a
        A  1
        b  2
        C  3
        d  4
        """
        return super().sort_index(
            axis,
            level,
            ascending,
            inplace,
            kind,
            na_position,
            sort_remaining,
            ignore_index,
            key,
        )

    def value_counts(
        self,
        subset: Optional[Sequence[Hashable]] = None,
        normalize: bool = False,
        sort: bool = True,
        ascending: bool = False,
    ):
        """
        Return a Series containing counts of unique rows in the DataFrame.

        .. versionadded:: 1.1.0

        Parameters
        ----------
        subset : list-like, optional
            Columns to use when counting unique combinations.
        normalize : bool, default False
            Return proportions rather than frequencies.
        sort : bool, default True
            Sort by frequencies.
        ascending : bool, default False
            Sort in ascending order.

        Returns
        -------
        Series

        See Also
        --------
        Series.value_counts: Equivalent method on Series.

        Notes
        -----
        The returned Series will have a MultiIndex with one level per input
        column. By default, rows that contain any NA values are omitted from
        the result. By default, the resulting Series will be in descending
        order so that the first element is the most frequently-occurring row.

        Examples
        --------
        >>> df = pd.DataFrame({'num_legs': [2, 4, 4, 6],
        ...                    'num_wings': [2, 0, 0, 0]},
        ...                   index=['falcon', 'dog', 'cat', 'ant'])
        >>> df
                num_legs  num_wings
        falcon         2          2
        dog            4          0
        cat            4          0
        ant            6          0

        >>> df.value_counts()
        num_legs  num_wings
        4         0            2
        2         2            1
        6         0            1
        dtype: int64

        >>> df.value_counts(sort=False)
        num_legs  num_wings
        2         2            1
        4         0            2
        6         0            1
        dtype: int64

        >>> df.value_counts(ascending=True)
        num_legs  num_wings
        2         2            1
        6         0            1
        4         0            2
        dtype: int64

        >>> df.value_counts(normalize=True)
        num_legs  num_wings
        4         0            0.50
        2         2            0.25
        6         0            0.25
        dtype: float64
        """
        if subset is None:
            subset = self.columns.tolist()

        counts = self.groupby(subset).grouper.size()

        if sort:
            counts = counts.sort_values(ascending=ascending)
        if normalize:
            counts /= counts.sum()

        # Force MultiIndex for single column
        if len(subset) == 1:
            counts.index = MultiIndex.from_arrays(
                [counts.index], names=[counts.index.name]
            )

        return counts

    def nlargest(self, n, columns, keep: str = "first") -> DataFrame:
        """
        Return the first `n` rows ordered by `columns` in descending order.

        Return the first `n` rows with the largest values in `columns`, in
        descending order. The columns that are not specified are returned as
        well, but not used for ordering.

        This method is equivalent to
        ``df.sort_values(columns, ascending=False).head(n)``, but more
        performant.

        Parameters
        ----------
        n : int
            Number of rows to return.
        columns : label or list of labels
            Column label(s) to order by.
        keep : {'first', 'last', 'all'}, default 'first'
            Where there are duplicate values:

            - `first` : prioritize the first occurrence(s)
            - `last` : prioritize the last occurrence(s)
            - ``all`` : do not drop any duplicates, even it means
                        selecting more than `n` items.

            .. versionadded:: 0.24.0

        Returns
        -------
        DataFrame
            The first `n` rows ordered by the given columns in descending
            order.

        See Also
        --------
        DataFrame.nsmallest : Return the first `n` rows ordered by `columns` in
            ascending order.
        DataFrame.sort_values : Sort DataFrame by the values.
        DataFrame.head : Return the first `n` rows without re-ordering.

        Notes
        -----
        This function cannot be used with all column types. For example, when
        specifying columns with `object` or `category` dtypes, ``TypeError`` is
        raised.

        Examples
        --------
        >>> df = pd.DataFrame({'population': [59000000, 65000000, 434000,
        ...                                   434000, 434000, 337000, 11300,
        ...                                   11300, 11300],
        ...                    'GDP': [1937894, 2583560 , 12011, 4520, 12128,
        ...                            17036, 182, 38, 311],
        ...                    'alpha-2': ["IT", "FR", "MT", "MV", "BN",
        ...                                "IS", "NR", "TV", "AI"]},
        ...                   index=["Italy", "France", "Malta",
        ...                          "Maldives", "Brunei", "Iceland",
        ...                          "Nauru", "Tuvalu", "Anguilla"])
        >>> df
                  population      GDP alpha-2
        Italy       59000000  1937894      IT
        France      65000000  2583560      FR
        Malta         434000    12011      MT
        Maldives      434000     4520      MV
        Brunei        434000    12128      BN
        Iceland       337000    17036      IS
        Nauru          11300      182      NR
        Tuvalu         11300       38      TV
        Anguilla       11300      311      AI

        In the following example, we will use ``nlargest`` to select the three
        rows having the largest values in column "population".

        >>> df.nlargest(3, 'population')
                population      GDP alpha-2
        France    65000000  2583560      FR
        Italy     59000000  1937894      IT
        Malta       434000    12011      MT

        When using ``keep='last'``, ties are resolved in reverse order:

        >>> df.nlargest(3, 'population', keep='last')
                population      GDP alpha-2
        France    65000000  2583560      FR
        Italy     59000000  1937894      IT
        Brunei      434000    12128      BN

        When using ``keep='all'``, all duplicate items are maintained:

        >>> df.nlargest(3, 'population', keep='all')
                  population      GDP alpha-2
        France      65000000  2583560      FR
        Italy       59000000  1937894      IT
        Malta         434000    12011      MT
        Maldives      434000     4520      MV
        Brunei        434000    12128      BN

        To order by the largest values in column "population" and then "GDP",
        we can specify multiple columns like in the next example.

        >>> df.nlargest(3, ['population', 'GDP'])
                population      GDP alpha-2
        France    65000000  2583560      FR
        Italy     59000000  1937894      IT
        Brunei      434000    12128      BN
        """
        return algorithms.SelectNFrame(self, n=n, keep=keep, columns=columns).nlargest()

    def nsmallest(self, n, columns, keep: str = "first") -> DataFrame:
        """
        Return the first `n` rows ordered by `columns` in ascending order.

        Return the first `n` rows with the smallest values in `columns`, in
        ascending order. The columns that are not specified are returned as
        well, but not used for ordering.

        This method is equivalent to
        ``df.sort_values(columns, ascending=True).head(n)``, but more
        performant.

        Parameters
        ----------
        n : int
            Number of items to retrieve.
        columns : list or str
            Column name or names to order by.
        keep : {'first', 'last', 'all'}, default 'first'
            Where there are duplicate values:

            - ``first`` : take the first occurrence.
            - ``last`` : take the last occurrence.
            - ``all`` : do not drop any duplicates, even it means
              selecting more than `n` items.

            .. versionadded:: 0.24.0

        Returns
        -------
        DataFrame

        See Also
        --------
        DataFrame.nlargest : Return the first `n` rows ordered by `columns` in
            descending order.
        DataFrame.sort_values : Sort DataFrame by the values.
        DataFrame.head : Return the first `n` rows without re-ordering.

        Examples
        --------
        >>> df = pd.DataFrame({'population': [59000000, 65000000, 434000,
        ...                                   434000, 434000, 337000, 337000,
        ...                                   11300, 11300],
        ...                    'GDP': [1937894, 2583560 , 12011, 4520, 12128,
        ...                            17036, 182, 38, 311],
        ...                    'alpha-2': ["IT", "FR", "MT", "MV", "BN",
        ...                                "IS", "NR", "TV", "AI"]},
        ...                   index=["Italy", "France", "Malta",
        ...                          "Maldives", "Brunei", "Iceland",
        ...                          "Nauru", "Tuvalu", "Anguilla"])
        >>> df
                  population      GDP alpha-2
        Italy       59000000  1937894      IT
        France      65000000  2583560      FR
        Malta         434000    12011      MT
        Maldives      434000     4520      MV
        Brunei        434000    12128      BN
        Iceland       337000    17036      IS
        Nauru         337000      182      NR
        Tuvalu         11300       38      TV
        Anguilla       11300      311      AI

        In the following example, we will use ``nsmallest`` to select the
        three rows having the smallest values in column "population".

        >>> df.nsmallest(3, 'population')
                  population    GDP alpha-2
        Tuvalu         11300     38      TV
        Anguilla       11300    311      AI
        Iceland       337000  17036      IS

        When using ``keep='last'``, ties are resolved in reverse order:

        >>> df.nsmallest(3, 'population', keep='last')
                  population  GDP alpha-2
        Anguilla       11300  311      AI
        Tuvalu         11300   38      TV
        Nauru         337000  182      NR

        When using ``keep='all'``, all duplicate items are maintained:

        >>> df.nsmallest(3, 'population', keep='all')
                  population    GDP alpha-2
        Tuvalu         11300     38      TV
        Anguilla       11300    311      AI
        Iceland       337000  17036      IS
        Nauru         337000    182      NR

        To order by the smallest values in column "population" and then "GDP", we can
        specify multiple columns like in the next example.

        >>> df.nsmallest(3, ['population', 'GDP'])
                  population  GDP alpha-2
        Tuvalu         11300   38      TV
        Anguilla       11300  311      AI
        Nauru         337000  182      NR
        """
        return algorithms.SelectNFrame(
            self, n=n, keep=keep, columns=columns
        ).nsmallest()

    def swaplevel(self, i: Axis = -2, j: Axis = -1, axis: Axis = 0) -> DataFrame:
        """
        Swap levels i and j in a MultiIndex on a particular axis.

        Parameters
        ----------
        i, j : int or str
            Levels of the indices to be swapped. Can pass level name as string.
        axis : {0 or 'index', 1 or 'columns'}, default 0
            The axis to swap levels on. 0 or 'index' for row-wise, 1 or
            'columns' for column-wise.

        Returns
        -------
        DataFrame

        Examples
        --------
        >>> df = pd.DataFrame(
        ...     {"Grade": ["A", "B", "A", "C"]},
        ...     index=[
        ...         ["Final exam", "Final exam", "Coursework", "Coursework"],
        ...         ["History", "Geography", "History", "Geography"],
        ...         ["January", "February", "March", "April"],
        ...     ],
        ... )
        >>> df
                                            Grade
        Final exam  History     January      A
                    Geography   February     B
        Coursework  History     March        A
                    Geography   April        C

        In the following example, we will swap the levels of the indices.
        Here, we will swap the levels column-wise, but levels can be swapped row-wise
        in a similar manner. Note that column-wise is the default behaviour.
        By not supplying any arguments for i and j, we swap the last and second to
        last indices.

        >>> df.swaplevel()
                                            Grade
        Final exam  January     History         A
                    February    Geography       B
        Coursework  March       History         A
                    April       Geography       C

        By supplying one argument, we can choose which index to swap the last
        index with. We can for example swap the first index with the last one as
        follows.

        >>> df.swaplevel(0)
                                            Grade
        January     History     Final exam      A
        February    Geography   Final exam      B
        March       History     Coursework      A
        April       Geography   Coursework      C

        We can also define explicitly which indices we want to swap by supplying values
        for both i and j. Here, we for example swap the first and second indices.

        >>> df.swaplevel(0, 1)
                                            Grade
        History     Final exam  January         A
        Geography   Final exam  February        B
        History     Coursework  March           A
        Geography   Coursework  April           C
        """
        result = self.copy()

        axis = self._get_axis_number(axis)

        if not isinstance(result._get_axis(axis), MultiIndex):  # pragma: no cover
            raise TypeError("Can only swap levels on a hierarchical axis.")

        if axis == 0:
            assert isinstance(result.index, MultiIndex)
            result.index = result.index.swaplevel(i, j)
        else:
            assert isinstance(result.columns, MultiIndex)
            result.columns = result.columns.swaplevel(i, j)
        return result

    def reorder_levels(self, order: Sequence[Axis], axis: Axis = 0) -> DataFrame:
        """
        Rearrange index levels using input order. May not drop or duplicate levels.

        Parameters
        ----------
        order : list of int or list of str
            List representing new level order. Reference level by number
            (position) or by key (label).
        axis : {0 or 'index', 1 or 'columns'}, default 0
            Where to reorder levels.

        Returns
        -------
        DataFrame
        """
        axis = self._get_axis_number(axis)
        if not isinstance(self._get_axis(axis), MultiIndex):  # pragma: no cover
            raise TypeError("Can only reorder levels on a hierarchical axis.")

        result = self.copy()

        if axis == 0:
            assert isinstance(result.index, MultiIndex)
            result.index = result.index.reorder_levels(order)
        else:
            assert isinstance(result.columns, MultiIndex)
            result.columns = result.columns.reorder_levels(order)
        return result

    # ----------------------------------------------------------------------
    # Arithmetic Methods

    def _cmp_method(self, other, op):
        axis = 1  # only relevant for Series other case

        self, other = ops.align_method_FRAME(self, other, axis, flex=False, level=None)

        # See GH#4537 for discussion of scalar op behavior
        new_data = self._dispatch_frame_op(other, op, axis=axis)
        return self._construct_result(new_data)

    def _arith_method(self, other, op):
        if ops.should_reindex_frame_op(self, other, op, 1, 1, None, None):
            return ops.frame_arith_method_with_reindex(self, other, op)

        axis = 1  # only relevant for Series other case

        self, other = ops.align_method_FRAME(self, other, axis, flex=True, level=None)

        new_data = self._dispatch_frame_op(other, op, axis=axis)
        return self._construct_result(new_data)

    _logical_method = _arith_method

    def _dispatch_frame_op(self, right, func: Callable, axis: Optional[int] = None):
        """
        Evaluate the frame operation func(left, right) by evaluating
        column-by-column, dispatching to the Series implementation.

        Parameters
        ----------
        right : scalar, Series, or DataFrame
        func : arithmetic or comparison operator
        axis : {None, 0, 1}

        Returns
        -------
        DataFrame
        """
        # Get the appropriate array-op to apply to each column/block's values.
        array_op = ops.get_array_op(func)

        right = lib.item_from_zerodim(right)
        if not is_list_like(right):
            # i.e. scalar, faster than checking np.ndim(right) == 0
            with np.errstate(all="ignore"):
                bm = self._mgr.apply(array_op, right=right)
            return type(self)(bm)

        elif isinstance(right, DataFrame):
            assert self.index.equals(right.index)
            assert self.columns.equals(right.columns)
            # TODO: The previous assertion `assert right._indexed_same(self)`
            #  fails in cases with empty columns reached via
            #  _frame_arith_method_with_reindex

            # TODO operate_blockwise expects a manager of the same type
            with np.errstate(all="ignore"):
                bm = self._mgr.operate_blockwise(
                    # error: Argument 1 to "operate_blockwise" of "ArrayManager" has
                    # incompatible type "Union[ArrayManager, BlockManager]"; expected
                    # "ArrayManager"
                    # error: Argument 1 to "operate_blockwise" of "BlockManager" has
                    # incompatible type "Union[ArrayManager, BlockManager]"; expected
                    # "BlockManager"
                    right._mgr,  # type: ignore[arg-type]
                    array_op,
                )
            return type(self)(bm)

        elif isinstance(right, Series) and axis == 1:
            # axis=1 means we want to operate row-by-row
            assert right.index.equals(self.columns)

            right = right._values
            # maybe_align_as_frame ensures we do not have an ndarray here
            assert not isinstance(right, np.ndarray)

            with np.errstate(all="ignore"):
                arrays = [
                    array_op(_left, _right)
                    for _left, _right in zip(self._iter_column_arrays(), right)
                ]

        elif isinstance(right, Series):
            assert right.index.equals(self.index)  # Handle other cases later
            right = right._values

            with np.errstate(all="ignore"):
                arrays = [array_op(left, right) for left in self._iter_column_arrays()]

        else:
            # Remaining cases have less-obvious dispatch rules
            raise NotImplementedError(right)

        return type(self)._from_arrays(
            arrays, self.columns, self.index, verify_integrity=False
        )

    def _combine_frame(self, other: DataFrame, func, fill_value=None):
        # at this point we have `self._indexed_same(other)`

        if fill_value is None:
            # since _arith_op may be called in a loop, avoid function call
            #  overhead if possible by doing this check once
            _arith_op = func

        else:

            def _arith_op(left, right):
                # for the mixed_type case where we iterate over columns,
                # _arith_op(left, right) is equivalent to
                # left._binop(right, func, fill_value=fill_value)
                left, right = ops.fill_binop(left, right, fill_value)
                return func(left, right)

        new_data = self._dispatch_frame_op(other, _arith_op)
        return new_data

    def _construct_result(self, result) -> DataFrame:
        """
        Wrap the result of an arithmetic, comparison, or logical operation.

        Parameters
        ----------
        result : DataFrame

        Returns
        -------
        DataFrame
        """
        out = self._constructor(result, copy=False)
        # Pin columns instead of passing to constructor for compat with
        #  non-unique columns case
        out.columns = self.columns
        out.index = self.index
        return out

    def __divmod__(self, other) -> Tuple[DataFrame, DataFrame]:
        # Naive implementation, room for optimization
        div = self // other
        mod = self - div * other
        return div, mod

    def __rdivmod__(self, other) -> Tuple[DataFrame, DataFrame]:
        # Naive implementation, room for optimization
        div = other // self
        mod = other - div * self
        return div, mod

    # ----------------------------------------------------------------------
    # Combination-Related

    @doc(
        _shared_docs["compare"],
        """
Returns
-------
DataFrame
    DataFrame that shows the differences stacked side by side.

    The resulting index will be a MultiIndex with 'self' and 'other'
    stacked alternately at the inner level.

Raises
------
ValueError
    When the two DataFrames don't have identical labels or shape.

See Also
--------
Series.compare : Compare with another Series and show differences.
DataFrame.equals : Test whether two objects contain the same elements.

Notes
-----
Matching NaNs will not appear as a difference.

Can only compare identically-labeled
(i.e. same shape, identical row and column labels) DataFrames

Examples
--------
>>> df = pd.DataFrame(
...     {{
...         "col1": ["a", "a", "b", "b", "a"],
...         "col2": [1.0, 2.0, 3.0, np.nan, 5.0],
...         "col3": [1.0, 2.0, 3.0, 4.0, 5.0]
...     }},
...     columns=["col1", "col2", "col3"],
... )
>>> df
  col1  col2  col3
0    a   1.0   1.0
1    a   2.0   2.0
2    b   3.0   3.0
3    b   NaN   4.0
4    a   5.0   5.0

>>> df2 = df.copy()
>>> df2.loc[0, 'col1'] = 'c'
>>> df2.loc[2, 'col3'] = 4.0
>>> df2
  col1  col2  col3
0    c   1.0   1.0
1    a   2.0   2.0
2    b   3.0   4.0
3    b   NaN   4.0
4    a   5.0   5.0

Align the differences on columns

>>> df.compare(df2)
  col1       col3
  self other self other
0    a     c  NaN   NaN
2  NaN   NaN  3.0   4.0

Stack the differences on rows

>>> df.compare(df2, align_axis=0)
        col1  col3
0 self     a   NaN
  other    c   NaN
2 self   NaN   3.0
  other  NaN   4.0

Keep the equal values

>>> df.compare(df2, keep_equal=True)
  col1       col3
  self other self other
0    a     c  1.0   1.0
2    b     b  3.0   4.0

Keep all original rows and columns

>>> df.compare(df2, keep_shape=True)
  col1       col2       col3
  self other self other self other
0    a     c  NaN   NaN  NaN   NaN
1  NaN   NaN  NaN   NaN  NaN   NaN
2  NaN   NaN  NaN   NaN  3.0   4.0
3  NaN   NaN  NaN   NaN  NaN   NaN
4  NaN   NaN  NaN   NaN  NaN   NaN

Keep all original rows and columns and also all original values

>>> df.compare(df2, keep_shape=True, keep_equal=True)
  col1       col2       col3
  self other self other self other
0    a     c  1.0   1.0  1.0   1.0
1    a     a  2.0   2.0  2.0   2.0
2    b     b  3.0   3.0  3.0   4.0
3    b     b  NaN   NaN  4.0   4.0
4    a     a  5.0   5.0  5.0   5.0
""",
        klass=_shared_doc_kwargs["klass"],
    )
    def compare(
        self,
        other: DataFrame,
        align_axis: Axis = 1,
        keep_shape: bool = False,
        keep_equal: bool = False,
    ) -> DataFrame:
        return super().compare(
            other=other,
            align_axis=align_axis,
            keep_shape=keep_shape,
            keep_equal=keep_equal,
        )

    def combine(
        self, other: DataFrame, func, fill_value=None, overwrite: bool = True
    ) -> DataFrame:
        """
        Perform column-wise combine with another DataFrame.

        Combines a DataFrame with `other` DataFrame using `func`
        to element-wise combine columns. The row and column indexes of the
        resulting DataFrame will be the union of the two.

        Parameters
        ----------
        other : DataFrame
            The DataFrame to merge column-wise.
        func : function
            Function that takes two series as inputs and return a Series or a
            scalar. Used to merge the two dataframes column by columns.
        fill_value : scalar value, default None
            The value to fill NaNs with prior to passing any column to the
            merge func.
        overwrite : bool, default True
            If True, columns in `self` that do not exist in `other` will be
            overwritten with NaNs.

        Returns
        -------
        DataFrame
            Combination of the provided DataFrames.

        See Also
        --------
        DataFrame.combine_first : Combine two DataFrame objects and default to
            non-null values in frame calling the method.

        Examples
        --------
        Combine using a simple function that chooses the smaller column.

        >>> df1 = pd.DataFrame({'A': [0, 0], 'B': [4, 4]})
        >>> df2 = pd.DataFrame({'A': [1, 1], 'B': [3, 3]})
        >>> take_smaller = lambda s1, s2: s1 if s1.sum() < s2.sum() else s2
        >>> df1.combine(df2, take_smaller)
           A  B
        0  0  3
        1  0  3

        Example using a true element-wise combine function.

        >>> df1 = pd.DataFrame({'A': [5, 0], 'B': [2, 4]})
        >>> df2 = pd.DataFrame({'A': [1, 1], 'B': [3, 3]})
        >>> df1.combine(df2, np.minimum)
           A  B
        0  1  2
        1  0  3

        Using `fill_value` fills Nones prior to passing the column to the
        merge function.

        >>> df1 = pd.DataFrame({'A': [0, 0], 'B': [None, 4]})
        >>> df2 = pd.DataFrame({'A': [1, 1], 'B': [3, 3]})
        >>> df1.combine(df2, take_smaller, fill_value=-5)
           A    B
        0  0 -5.0
        1  0  4.0

        However, if the same element in both dataframes is None, that None
        is preserved

        >>> df1 = pd.DataFrame({'A': [0, 0], 'B': [None, 4]})
        >>> df2 = pd.DataFrame({'A': [1, 1], 'B': [None, 3]})
        >>> df1.combine(df2, take_smaller, fill_value=-5)
            A    B
        0  0 -5.0
        1  0  3.0

        Example that demonstrates the use of `overwrite` and behavior when
        the axis differ between the dataframes.

        >>> df1 = pd.DataFrame({'A': [0, 0], 'B': [4, 4]})
        >>> df2 = pd.DataFrame({'B': [3, 3], 'C': [-10, 1], }, index=[1, 2])
        >>> df1.combine(df2, take_smaller)
             A    B     C
        0  NaN  NaN   NaN
        1  NaN  3.0 -10.0
        2  NaN  3.0   1.0

        >>> df1.combine(df2, take_smaller, overwrite=False)
             A    B     C
        0  0.0  NaN   NaN
        1  0.0  3.0 -10.0
        2  NaN  3.0   1.0

        Demonstrating the preference of the passed in dataframe.

        >>> df2 = pd.DataFrame({'B': [3, 3], 'C': [1, 1], }, index=[1, 2])
        >>> df2.combine(df1, take_smaller)
           A    B   C
        0  0.0  NaN NaN
        1  0.0  3.0 NaN
        2  NaN  3.0 NaN

        >>> df2.combine(df1, take_smaller, overwrite=False)
             A    B   C
        0  0.0  NaN NaN
        1  0.0  3.0 1.0
        2  NaN  3.0 1.0
        """
        other_idxlen = len(other.index)  # save for compare

        this, other = self.align(other, copy=False)
        new_index = this.index

        if other.empty and len(new_index) == len(self.index):
            return self.copy()

        if self.empty and len(other) == other_idxlen:
            return other.copy()

        # sorts if possible
        new_columns = this.columns.union(other.columns)
        do_fill = fill_value is not None
        result = {}
        for col in new_columns:
            series = this[col]
            otherSeries = other[col]

            this_dtype = series.dtype
            other_dtype = otherSeries.dtype

            this_mask = isna(series)
            other_mask = isna(otherSeries)

            # don't overwrite columns unnecessarily
            # DO propagate if this column is not in the intersection
            if not overwrite and other_mask.all():
                result[col] = this[col].copy()
                continue

            if do_fill:
                series = series.copy()
                otherSeries = otherSeries.copy()
                series[this_mask] = fill_value
                otherSeries[other_mask] = fill_value

            if col not in self.columns:
                # If self DataFrame does not have col in other DataFrame,
                # try to promote series, which is all NaN, as other_dtype.
                new_dtype = other_dtype
                try:
                    series = series.astype(new_dtype, copy=False)
                except ValueError:
                    # e.g. new_dtype is integer types
                    pass
            else:
                # if we have different dtypes, possibly promote
                new_dtype = find_common_type([this_dtype, other_dtype])
                if not is_dtype_equal(this_dtype, new_dtype):
                    series = series.astype(new_dtype)
                if not is_dtype_equal(other_dtype, new_dtype):
                    otherSeries = otherSeries.astype(new_dtype)

            arr = func(series, otherSeries)
            arr = maybe_downcast_to_dtype(arr, new_dtype)

            result[col] = arr

        # convert_objects just in case
        return self._constructor(result, index=new_index, columns=new_columns)

    def combine_first(self, other: DataFrame) -> DataFrame:
        """
        Update null elements with value in the same location in `other`.

        Combine two DataFrame objects by filling null values in one DataFrame
        with non-null values from other DataFrame. The row and column indexes
        of the resulting DataFrame will be the union of the two.

        Parameters
        ----------
        other : DataFrame
            Provided DataFrame to use to fill null values.

        Returns
        -------
        DataFrame
            The result of combining the provided DataFrame with the other object.

        See Also
        --------
        DataFrame.combine : Perform series-wise operation on two DataFrames
            using a given function.

        Examples
        --------
        >>> df1 = pd.DataFrame({'A': [None, 0], 'B': [None, 4]})
        >>> df2 = pd.DataFrame({'A': [1, 1], 'B': [3, 3]})
        >>> df1.combine_first(df2)
             A    B
        0  1.0  3.0
        1  0.0  4.0

        Null values still persist if the location of that null value
        does not exist in `other`

        >>> df1 = pd.DataFrame({'A': [None, 0], 'B': [4, None]})
        >>> df2 = pd.DataFrame({'B': [3, 3], 'C': [1, 1]}, index=[1, 2])
        >>> df1.combine_first(df2)
             A    B    C
        0  NaN  4.0  NaN
        1  0.0  3.0  1.0
        2  NaN  3.0  1.0
        """
        import pandas.core.computation.expressions as expressions

        def combiner(x, y):
            mask = extract_array(isna(x))

            x_values = extract_array(x, extract_numpy=True)
            y_values = extract_array(y, extract_numpy=True)

            # If the column y in other DataFrame is not in first DataFrame,
            # just return y_values.
            if y.name not in self.columns:
                return y_values

            return expressions.where(mask, y_values, x_values)

        combined = self.combine(other, combiner, overwrite=False)

        dtypes = {
            col: find_common_type([self.dtypes[col], other.dtypes[col]])
            for col in self.columns.intersection(other.columns)
            if not is_dtype_equal(combined.dtypes[col], self.dtypes[col])
        }

        if dtypes:
            combined = combined.astype(dtypes)

        return combined

    def update(
        self,
        other,
        join: str = "left",
        overwrite: bool = True,
        filter_func=None,
        errors: str = "ignore",
    ) -> None:
        """
        Modify in place using non-NA values from another DataFrame.

        Aligns on indices. There is no return value.

        Parameters
        ----------
        other : DataFrame, or object coercible into a DataFrame
            Should have at least one matching index/column label
            with the original DataFrame. If a Series is passed,
            its name attribute must be set, and that will be
            used as the column name to align with the original DataFrame.
        join : {'left'}, default 'left'
            Only left join is implemented, keeping the index and columns of the
            original object.
        overwrite : bool, default True
            How to handle non-NA values for overlapping keys:

            * True: overwrite original DataFrame's values
              with values from `other`.
            * False: only update values that are NA in
              the original DataFrame.

        filter_func : callable(1d-array) -> bool 1d-array, optional
            Can choose to replace values other than NA. Return True for values
            that should be updated.
        errors : {'raise', 'ignore'}, default 'ignore'
            If 'raise', will raise a ValueError if the DataFrame and `other`
            both contain non-NA data in the same place.

            .. versionchanged:: 0.24.0
               Changed from `raise_conflict=False|True`
               to `errors='ignore'|'raise'`.

        Returns
        -------
        None : method directly changes calling object

        Raises
        ------
        ValueError
            * When `errors='raise'` and there's overlapping non-NA data.
            * When `errors` is not either `'ignore'` or `'raise'`
        NotImplementedError
            * If `join != 'left'`

        See Also
        --------
        dict.update : Similar method for dictionaries.
        DataFrame.merge : For column(s)-on-column(s) operations.

        Examples
        --------
        >>> df = pd.DataFrame({'A': [1, 2, 3],
        ...                    'B': [400, 500, 600]})
        >>> new_df = pd.DataFrame({'B': [4, 5, 6],
        ...                        'C': [7, 8, 9]})
        >>> df.update(new_df)
        >>> df
           A  B
        0  1  4
        1  2  5
        2  3  6

        The DataFrame's length does not increase as a result of the update,
        only values at matching index/column labels are updated.

        >>> df = pd.DataFrame({'A': ['a', 'b', 'c'],
        ...                    'B': ['x', 'y', 'z']})
        >>> new_df = pd.DataFrame({'B': ['d', 'e', 'f', 'g', 'h', 'i']})
        >>> df.update(new_df)
        >>> df
           A  B
        0  a  d
        1  b  e
        2  c  f

        For Series, its name attribute must be set.

        >>> df = pd.DataFrame({'A': ['a', 'b', 'c'],
        ...                    'B': ['x', 'y', 'z']})
        >>> new_column = pd.Series(['d', 'e'], name='B', index=[0, 2])
        >>> df.update(new_column)
        >>> df
           A  B
        0  a  d
        1  b  y
        2  c  e
        >>> df = pd.DataFrame({'A': ['a', 'b', 'c'],
        ...                    'B': ['x', 'y', 'z']})
        >>> new_df = pd.DataFrame({'B': ['d', 'e']}, index=[1, 2])
        >>> df.update(new_df)
        >>> df
           A  B
        0  a  x
        1  b  d
        2  c  e

        If `other` contains NaNs the corresponding values are not updated
        in the original dataframe.

        >>> df = pd.DataFrame({'A': [1, 2, 3],
        ...                    'B': [400, 500, 600]})
        >>> new_df = pd.DataFrame({'B': [4, np.nan, 6]})
        >>> df.update(new_df)
        >>> df
           A      B
        0  1    4.0
        1  2  500.0
        2  3    6.0
        """
        import pandas.core.computation.expressions as expressions

        # TODO: Support other joins
        if join != "left":  # pragma: no cover
            raise NotImplementedError("Only left join is supported")
        if errors not in ["ignore", "raise"]:
            raise ValueError("The parameter errors must be either 'ignore' or 'raise'")

        if not isinstance(other, DataFrame):
            other = DataFrame(other)

        other = other.reindex_like(self)

        for col in self.columns:
            this = self[col]._values
            that = other[col]._values
            if filter_func is not None:
                with np.errstate(all="ignore"):
                    mask = ~filter_func(this) | isna(that)
            else:
                if errors == "raise":
                    mask_this = notna(that)
                    mask_that = notna(this)
                    if any(mask_this & mask_that):
                        raise ValueError("Data overlaps.")

                if overwrite:
                    mask = isna(that)
                else:
                    mask = notna(this)

            # don't overwrite columns unnecessarily
            if mask.all():
                continue

            self[col] = expressions.where(mask, this, that)

    # ----------------------------------------------------------------------
    # Data reshaping
    @Appender(
        """
Examples
--------
>>> df = pd.DataFrame({'Animal': ['Falcon', 'Falcon',
...                               'Parrot', 'Parrot'],
...                    'Max Speed': [380., 370., 24., 26.]})
>>> df
   Animal  Max Speed
0  Falcon      380.0
1  Falcon      370.0
2  Parrot       24.0
3  Parrot       26.0
>>> df.groupby(['Animal']).mean()
        Max Speed
Animal
Falcon      375.0
Parrot       25.0

**Hierarchical Indexes**

We can groupby different levels of a hierarchical index
using the `level` parameter:

>>> arrays = [['Falcon', 'Falcon', 'Parrot', 'Parrot'],
...           ['Captive', 'Wild', 'Captive', 'Wild']]
>>> index = pd.MultiIndex.from_arrays(arrays, names=('Animal', 'Type'))
>>> df = pd.DataFrame({'Max Speed': [390., 350., 30., 20.]},
...                   index=index)
>>> df
                Max Speed
Animal Type
Falcon Captive      390.0
       Wild         350.0
Parrot Captive       30.0
       Wild          20.0
>>> df.groupby(level=0).mean()
        Max Speed
Animal
Falcon      370.0
Parrot       25.0
>>> df.groupby(level="Type").mean()
         Max Speed
Type
Captive      210.0
Wild         185.0

We can also choose to include NA in group keys or not by setting
`dropna` parameter, the default setting is `True`:

>>> l = [[1, 2, 3], [1, None, 4], [2, 1, 3], [1, 2, 2]]
>>> df = pd.DataFrame(l, columns=["a", "b", "c"])

>>> df.groupby(by=["b"]).sum()
    a   c
b
1.0 2   3
2.0 2   5

>>> df.groupby(by=["b"], dropna=False).sum()
    a   c
b
1.0 2   3
2.0 2   5
NaN 1   4

>>> l = [["a", 12, 12], [None, 12.3, 33.], ["b", 12.3, 123], ["a", 1, 1]]
>>> df = pd.DataFrame(l, columns=["a", "b", "c"])

>>> df.groupby(by="a").sum()
    b     c
a
a   13.0   13.0
b   12.3  123.0

>>> df.groupby(by="a", dropna=False).sum()
    b     c
a
a   13.0   13.0
b   12.3  123.0
NaN 12.3   33.0
"""
    )
    @Appender(_shared_docs["groupby"] % _shared_doc_kwargs)
    def groupby(
        self,
        by=None,
        axis: Axis = 0,
        level: Optional[Level] = None,
        as_index: bool = True,
        sort: bool = True,
        group_keys: bool = True,
        squeeze: bool = no_default,
        observed: bool = False,
        dropna: bool = True,
    ) -> DataFrameGroupBy:
        from pandas.core.groupby.generic import DataFrameGroupBy

        if squeeze is not no_default:
            warnings.warn(
                (
                    "The `squeeze` parameter is deprecated and "
                    "will be removed in a future version."
                ),
                FutureWarning,
                stacklevel=2,
            )
        else:
            squeeze = False

        if level is None and by is None:
            raise TypeError("You have to supply one of 'by' and 'level'")
        axis = self._get_axis_number(axis)

        return DataFrameGroupBy(
            obj=self,
            keys=by,
            axis=axis,
            level=level,
            as_index=as_index,
            sort=sort,
            group_keys=group_keys,
            squeeze=squeeze,
            observed=observed,
            dropna=dropna,
        )

    _shared_docs[
        "pivot"
    ] = """
        Return reshaped DataFrame organized by given index / column values.

        Reshape data (produce a "pivot" table) based on column values. Uses
        unique values from specified `index` / `columns` to form axes of the
        resulting DataFrame. This function does not support data
        aggregation, multiple values will result in a MultiIndex in the
        columns. See the :ref:`User Guide <reshaping>` for more on reshaping.

        Parameters
        ----------%s
        index : str or object or a list of str, optional
            Column to use to make new frame's index. If None, uses
            existing index.

            .. versionchanged:: 1.1.0
               Also accept list of index names.

        columns : str or object or a list of str
            Column to use to make new frame's columns.

            .. versionchanged:: 1.1.0
               Also accept list of columns names.

        values : str, object or a list of the previous, optional
            Column(s) to use for populating new frame's values. If not
            specified, all remaining columns will be used and the result will
            have hierarchically indexed columns.

        Returns
        -------
        DataFrame
            Returns reshaped DataFrame.

        Raises
        ------
        ValueError:
            When there are any `index`, `columns` combinations with multiple
            values. `DataFrame.pivot_table` when you need to aggregate.

        See Also
        --------
        DataFrame.pivot_table : Generalization of pivot that can handle
            duplicate values for one index/column pair.
        DataFrame.unstack : Pivot based on the index values instead of a
            column.
        wide_to_long : Wide panel to long format. Less flexible but more
            user-friendly than melt.

        Notes
        -----
        For finer-tuned control, see hierarchical indexing documentation along
        with the related stack/unstack methods.

        Examples
        --------
        >>> df = pd.DataFrame({'foo': ['one', 'one', 'one', 'two', 'two',
        ...                            'two'],
        ...                    'bar': ['A', 'B', 'C', 'A', 'B', 'C'],
        ...                    'baz': [1, 2, 3, 4, 5, 6],
        ...                    'zoo': ['x', 'y', 'z', 'q', 'w', 't']})
        >>> df
            foo   bar  baz  zoo
        0   one   A    1    x
        1   one   B    2    y
        2   one   C    3    z
        3   two   A    4    q
        4   two   B    5    w
        5   two   C    6    t

        >>> df.pivot(index='foo', columns='bar', values='baz')
        bar  A   B   C
        foo
        one  1   2   3
        two  4   5   6

        >>> df.pivot(index='foo', columns='bar')['baz']
        bar  A   B   C
        foo
        one  1   2   3
        two  4   5   6

        >>> df.pivot(index='foo', columns='bar', values=['baz', 'zoo'])
              baz       zoo
        bar   A  B  C   A  B  C
        foo
        one   1  2  3   x  y  z
        two   4  5  6   q  w  t

        You could also assign a list of column names or a list of index names.

        >>> df = pd.DataFrame({
        ...        "lev1": [1, 1, 1, 2, 2, 2],
        ...        "lev2": [1, 1, 2, 1, 1, 2],
        ...        "lev3": [1, 2, 1, 2, 1, 2],
        ...        "lev4": [1, 2, 3, 4, 5, 6],
        ...        "values": [0, 1, 2, 3, 4, 5]})
        >>> df
            lev1 lev2 lev3 lev4 values
        0   1    1    1    1    0
        1   1    1    2    2    1
        2   1    2    1    3    2
        3   2    1    2    4    3
        4   2    1    1    5    4
        5   2    2    2    6    5

        >>> df.pivot(index="lev1", columns=["lev2", "lev3"],values="values")
        lev2    1         2
        lev3    1    2    1    2
        lev1
        1     0.0  1.0  2.0  NaN
        2     4.0  3.0  NaN  5.0

        >>> df.pivot(index=["lev1", "lev2"], columns=["lev3"],values="values")
              lev3    1    2
        lev1  lev2
           1     1  0.0  1.0
                 2  2.0  NaN
           2     1  4.0  3.0
                 2  NaN  5.0

        A ValueError is raised if there are any duplicates.

        >>> df = pd.DataFrame({"foo": ['one', 'one', 'two', 'two'],
        ...                    "bar": ['A', 'A', 'B', 'C'],
        ...                    "baz": [1, 2, 3, 4]})
        >>> df
           foo bar  baz
        0  one   A    1
        1  one   A    2
        2  two   B    3
        3  two   C    4

        Notice that the first two rows are the same for our `index`
        and `columns` arguments.

        >>> df.pivot(index='foo', columns='bar', values='baz')
        Traceback (most recent call last):
           ...
        ValueError: Index contains duplicate entries, cannot reshape
        """

    @Substitution("")
    @Appender(_shared_docs["pivot"])
    def pivot(self, index=None, columns=None, values=None) -> DataFrame:
        from pandas.core.reshape.pivot import pivot

        return pivot(self, index=index, columns=columns, values=values)

    _shared_docs[
        "pivot_table"
    ] = """
        Create a spreadsheet-style pivot table as a DataFrame.

        The levels in the pivot table will be stored in MultiIndex objects
        (hierarchical indexes) on the index and columns of the result DataFrame.

        Parameters
        ----------%s
        values : column to aggregate, optional
        index : column, Grouper, array, or list of the previous
            If an array is passed, it must be the same length as the data. The
            list can contain any of the other types (except list).
            Keys to group by on the pivot table index.  If an array is passed,
            it is being used as the same manner as column values.
        columns : column, Grouper, array, or list of the previous
            If an array is passed, it must be the same length as the data. The
            list can contain any of the other types (except list).
            Keys to group by on the pivot table column.  If an array is passed,
            it is being used as the same manner as column values.
        aggfunc : function, list of functions, dict, default numpy.mean
            If list of functions passed, the resulting pivot table will have
            hierarchical columns whose top level are the function names
            (inferred from the function objects themselves)
            If dict is passed, the key is column to aggregate and value
            is function or list of functions.
        fill_value : scalar, default None
            Value to replace missing values with (in the resulting pivot table,
            after aggregation).
        margins : bool, default False
            Add all row / columns (e.g. for subtotal / grand totals).
        dropna : bool, default True
            Do not include columns whose entries are all NaN.
        margins_name : str, default 'All'
            Name of the row / column that will contain the totals
            when margins is True.
        observed : bool, default False
            This only applies if any of the groupers are Categoricals.
            If True: only show observed values for categorical groupers.
            If False: show all values for categorical groupers.

            .. versionchanged:: 0.25.0

        Returns
        -------
        DataFrame
            An Excel style pivot table.

        See Also
        --------
        DataFrame.pivot : Pivot without aggregation that can handle
            non-numeric data.
        DataFrame.melt: Unpivot a DataFrame from wide to long format,
            optionally leaving identifiers set.
        wide_to_long : Wide panel to long format. Less flexible but more
            user-friendly than melt.

        Examples
        --------
        >>> df = pd.DataFrame({"A": ["foo", "foo", "foo", "foo", "foo",
        ...                          "bar", "bar", "bar", "bar"],
        ...                    "B": ["one", "one", "one", "two", "two",
        ...                          "one", "one", "two", "two"],
        ...                    "C": ["small", "large", "large", "small",
        ...                          "small", "large", "small", "small",
        ...                          "large"],
        ...                    "D": [1, 2, 2, 3, 3, 4, 5, 6, 7],
        ...                    "E": [2, 4, 5, 5, 6, 6, 8, 9, 9]})
        >>> df
             A    B      C  D  E
        0  foo  one  small  1  2
        1  foo  one  large  2  4
        2  foo  one  large  2  5
        3  foo  two  small  3  5
        4  foo  two  small  3  6
        5  bar  one  large  4  6
        6  bar  one  small  5  8
        7  bar  two  small  6  9
        8  bar  two  large  7  9

        This first example aggregates values by taking the sum.

        >>> table = pd.pivot_table(df, values='D', index=['A', 'B'],
        ...                     columns=['C'], aggfunc=np.sum)
        >>> table
        C        large  small
        A   B
        bar one    4.0    5.0
            two    7.0    6.0
        foo one    4.0    1.0
            two    NaN    6.0

        We can also fill missing values using the `fill_value` parameter.

        >>> table = pd.pivot_table(df, values='D', index=['A', 'B'],
        ...                     columns=['C'], aggfunc=np.sum, fill_value=0)
        >>> table
        C        large  small
        A   B
        bar one      4      5
            two      7      6
        foo one      4      1
            two      0      6

        The next example aggregates by taking the mean across multiple columns.

        >>> table = pd.pivot_table(df, values=['D', 'E'], index=['A', 'C'],
        ...                     aggfunc={'D': np.mean,
        ...                              'E': np.mean})
        >>> table
                        D         E
        A   C
        bar large  5.500000  7.500000
            small  5.500000  8.500000
        foo large  2.000000  4.500000
            small  2.333333  4.333333

        We can also calculate multiple types of aggregations for any given
        value column.

        >>> table = pd.pivot_table(df, values=['D', 'E'], index=['A', 'C'],
        ...                     aggfunc={'D': np.mean,
        ...                              'E': [min, max, np.mean]})
        >>> table
                        D    E
                    mean  max      mean  min
        A   C
        bar large  5.500000  9.0  7.500000  6.0
            small  5.500000  9.0  8.500000  8.0
        foo large  2.000000  5.0  4.500000  4.0
            small  2.333333  6.0  4.333333  2.0
        """

    @Substitution("")
    @Appender(_shared_docs["pivot_table"])
    def pivot_table(
        self,
        values=None,
        index=None,
        columns=None,
        aggfunc="mean",
        fill_value=None,
        margins=False,
        dropna=True,
        margins_name="All",
        observed=False,
    ) -> DataFrame:
        from pandas.core.reshape.pivot import pivot_table

        return pivot_table(
            self,
            values=values,
            index=index,
            columns=columns,
            aggfunc=aggfunc,
            fill_value=fill_value,
            margins=margins,
            dropna=dropna,
            margins_name=margins_name,
            observed=observed,
        )

    def stack(self, level: Level = -1, dropna: bool = True):
        """
        Stack the prescribed level(s) from columns to index.

        Return a reshaped DataFrame or Series having a multi-level
        index with one or more new inner-most levels compared to the current
        DataFrame. The new inner-most levels are created by pivoting the
        columns of the current dataframe:

          - if the columns have a single level, the output is a Series;
          - if the columns have multiple levels, the new index
            level(s) is (are) taken from the prescribed level(s) and
            the output is a DataFrame.

        Parameters
        ----------
        level : int, str, list, default -1
            Level(s) to stack from the column axis onto the index
            axis, defined as one index or label, or a list of indices
            or labels.
        dropna : bool, default True
            Whether to drop rows in the resulting Frame/Series with
            missing values. Stacking a column level onto the index
            axis can create combinations of index and column values
            that are missing from the original dataframe. See Examples
            section.

        Returns
        -------
        DataFrame or Series
            Stacked dataframe or series.

        See Also
        --------
        DataFrame.unstack : Unstack prescribed level(s) from index axis
             onto column axis.
        DataFrame.pivot : Reshape dataframe from long format to wide
             format.
        DataFrame.pivot_table : Create a spreadsheet-style pivot table
             as a DataFrame.

        Notes
        -----
        The function is named by analogy with a collection of books
        being reorganized from being side by side on a horizontal
        position (the columns of the dataframe) to being stacked
        vertically on top of each other (in the index of the
        dataframe).

        Examples
        --------
        **Single level columns**

        >>> df_single_level_cols = pd.DataFrame([[0, 1], [2, 3]],
        ...                                     index=['cat', 'dog'],
        ...                                     columns=['weight', 'height'])

        Stacking a dataframe with a single level column axis returns a Series:

        >>> df_single_level_cols
             weight height
        cat       0      1
        dog       2      3
        >>> df_single_level_cols.stack()
        cat  weight    0
             height    1
        dog  weight    2
             height    3
        dtype: int64

        **Multi level columns: simple case**

        >>> multicol1 = pd.MultiIndex.from_tuples([('weight', 'kg'),
        ...                                        ('weight', 'pounds')])
        >>> df_multi_level_cols1 = pd.DataFrame([[1, 2], [2, 4]],
        ...                                     index=['cat', 'dog'],
        ...                                     columns=multicol1)

        Stacking a dataframe with a multi-level column axis:

        >>> df_multi_level_cols1
             weight
                 kg    pounds
        cat       1        2
        dog       2        4
        >>> df_multi_level_cols1.stack()
                    weight
        cat kg           1
            pounds       2
        dog kg           2
            pounds       4

        **Missing values**

        >>> multicol2 = pd.MultiIndex.from_tuples([('weight', 'kg'),
        ...                                        ('height', 'm')])
        >>> df_multi_level_cols2 = pd.DataFrame([[1.0, 2.0], [3.0, 4.0]],
        ...                                     index=['cat', 'dog'],
        ...                                     columns=multicol2)

        It is common to have missing values when stacking a dataframe
        with multi-level columns, as the stacked dataframe typically
        has more values than the original dataframe. Missing values
        are filled with NaNs:

        >>> df_multi_level_cols2
            weight height
                kg      m
        cat    1.0    2.0
        dog    3.0    4.0
        >>> df_multi_level_cols2.stack()
                height  weight
        cat kg     NaN     1.0
            m      2.0     NaN
        dog kg     NaN     3.0
            m      4.0     NaN

        **Prescribing the level(s) to be stacked**

        The first parameter controls which level or levels are stacked:

        >>> df_multi_level_cols2.stack(0)
                     kg    m
        cat height  NaN  2.0
            weight  1.0  NaN
        dog height  NaN  4.0
            weight  3.0  NaN
        >>> df_multi_level_cols2.stack([0, 1])
        cat  height  m     2.0
             weight  kg    1.0
        dog  height  m     4.0
             weight  kg    3.0
        dtype: float64

        **Dropping missing values**

        >>> df_multi_level_cols3 = pd.DataFrame([[None, 1.0], [2.0, 3.0]],
        ...                                     index=['cat', 'dog'],
        ...                                     columns=multicol2)

        Note that rows where all values are missing are dropped by
        default but this behaviour can be controlled via the dropna
        keyword parameter:

        >>> df_multi_level_cols3
            weight height
                kg      m
        cat    NaN    1.0
        dog    2.0    3.0
        >>> df_multi_level_cols3.stack(dropna=False)
                height  weight
        cat kg     NaN     NaN
            m      1.0     NaN
        dog kg     NaN     2.0
            m      3.0     NaN
        >>> df_multi_level_cols3.stack(dropna=True)
                height  weight
        cat m      1.0     NaN
        dog kg     NaN     2.0
            m      3.0     NaN
        """
        from pandas.core.reshape.reshape import (
            stack,
            stack_multiple,
        )

        if isinstance(level, (tuple, list)):
            result = stack_multiple(self, level, dropna=dropna)
        else:
            result = stack(self, level, dropna=dropna)

        return result.__finalize__(self, method="stack")

    def explode(
        self, column: Union[str, Tuple], ignore_index: bool = False
    ) -> DataFrame:
        """
        Transform each element of a list-like to a row, replicating index values.

        .. versionadded:: 0.25.0

        Parameters
        ----------
        column : str or tuple
            Column to explode.
        ignore_index : bool, default False
            If True, the resulting index will be labeled 0, 1, …, n - 1.

            .. versionadded:: 1.1.0

        Returns
        -------
        DataFrame
            Exploded lists to rows of the subset columns;
            index will be duplicated for these rows.

        Raises
        ------
        ValueError :
            if columns of the frame are not unique.

        See Also
        --------
        DataFrame.unstack : Pivot a level of the (necessarily hierarchical)
            index labels.
        DataFrame.melt : Unpivot a DataFrame from wide format to long format.
        Series.explode : Explode a DataFrame from list-like columns to long format.

        Notes
        -----
        This routine will explode list-likes including lists, tuples, sets,
        Series, and np.ndarray. The result dtype of the subset rows will
        be object. Scalars will be returned unchanged, and empty list-likes will
        result in a np.nan for that row. In addition, the ordering of rows in the
        output will be non-deterministic when exploding sets.

        Examples
        --------
        >>> df = pd.DataFrame({'A': [[1, 2, 3], 'foo', [], [3, 4]], 'B': 1})
        >>> df
                   A  B
        0  [1, 2, 3]  1
        1        foo  1
        2         []  1
        3     [3, 4]  1

        >>> df.explode('A')
             A  B
        0    1  1
        0    2  1
        0    3  1
        1  foo  1
        2  NaN  1
        3    3  1
        3    4  1
        """
        if not (is_scalar(column) or isinstance(column, tuple)):
            raise ValueError("column must be a scalar")
        if not self.columns.is_unique:
            raise ValueError("columns must be unique")

        df = self.reset_index(drop=True)
        result = df[column].explode()
        result = df.drop([column], axis=1).join(result)
        if ignore_index:
            result.index = ibase.default_index(len(result))
        else:
            result.index = self.index.take(result.index)
        result = result.reindex(columns=self.columns, copy=False)

        return result

    def unstack(self, level: Level = -1, fill_value=None):
        """
        Pivot a level of the (necessarily hierarchical) index labels.

        Returns a DataFrame having a new level of column labels whose inner-most level
        consists of the pivoted index labels.

        If the index is not a MultiIndex, the output will be a Series
        (the analogue of stack when the columns are not a MultiIndex).

        Parameters
        ----------
        level : int, str, or list of these, default -1 (last level)
            Level(s) of index to unstack, can pass level name.
        fill_value : int, str or dict
            Replace NaN with this value if the unstack produces missing values.

        Returns
        -------
        Series or DataFrame

        See Also
        --------
        DataFrame.pivot : Pivot a table based on column values.
        DataFrame.stack : Pivot a level of the column labels (inverse operation
            from `unstack`).

        Examples
        --------
        >>> index = pd.MultiIndex.from_tuples([('one', 'a'), ('one', 'b'),
        ...                                    ('two', 'a'), ('two', 'b')])
        >>> s = pd.Series(np.arange(1.0, 5.0), index=index)
        >>> s
        one  a   1.0
             b   2.0
        two  a   3.0
             b   4.0
        dtype: float64

        >>> s.unstack(level=-1)
             a   b
        one  1.0  2.0
        two  3.0  4.0

        >>> s.unstack(level=0)
           one  two
        a  1.0   3.0
        b  2.0   4.0

        >>> df = s.unstack(level=0)
        >>> df.unstack()
        one  a  1.0
             b  2.0
        two  a  3.0
             b  4.0
        dtype: float64
        """
        from pandas.core.reshape.reshape import unstack

        result = unstack(self, level, fill_value)

        return result.__finalize__(self, method="unstack")

    @Appender(_shared_docs["melt"] % {"caller": "df.melt(", "other": "melt"})
    def melt(
        self,
        id_vars=None,
        value_vars=None,
        var_name=None,
        value_name="value",
        col_level: Optional[Level] = None,
        ignore_index: bool = True,
    ) -> DataFrame:

        return melt(
            self,
            id_vars=id_vars,
            value_vars=value_vars,
            var_name=var_name,
            value_name=value_name,
            col_level=col_level,
            ignore_index=ignore_index,
        )

    # ----------------------------------------------------------------------
    # Time series-related

    @doc(
        Series.diff,
        klass="Dataframe",
        extra_params="axis : {0 or 'index', 1 or 'columns'}, default 0\n    "
        "Take difference over rows (0) or columns (1).\n",
        other_klass="Series",
        examples=dedent(
            """
        Difference with previous row

        >>> df = pd.DataFrame({'a': [1, 2, 3, 4, 5, 6],
        ...                    'b': [1, 1, 2, 3, 5, 8],
        ...                    'c': [1, 4, 9, 16, 25, 36]})
        >>> df
           a  b   c
        0  1  1   1
        1  2  1   4
        2  3  2   9
        3  4  3  16
        4  5  5  25
        5  6  8  36

        >>> df.diff()
             a    b     c
        0  NaN  NaN   NaN
        1  1.0  0.0   3.0
        2  1.0  1.0   5.0
        3  1.0  1.0   7.0
        4  1.0  2.0   9.0
        5  1.0  3.0  11.0

        Difference with previous column

        >>> df.diff(axis=1)
            a  b   c
        0 NaN  0   0
        1 NaN -1   3
        2 NaN -1   7
        3 NaN -1  13
        4 NaN  0  20
        5 NaN  2  28

        Difference with 3rd previous row

        >>> df.diff(periods=3)
             a    b     c
        0  NaN  NaN   NaN
        1  NaN  NaN   NaN
        2  NaN  NaN   NaN
        3  3.0  2.0  15.0
        4  3.0  4.0  21.0
        5  3.0  6.0  27.0

        Difference with following row

        >>> df.diff(periods=-1)
             a    b     c
        0 -1.0  0.0  -3.0
        1 -1.0 -1.0  -5.0
        2 -1.0 -1.0  -7.0
        3 -1.0 -2.0  -9.0
        4 -1.0 -3.0 -11.0
        5  NaN  NaN   NaN

        Overflow in input dtype

        >>> df = pd.DataFrame({'a': [1, 0]}, dtype=np.uint8)
        >>> df.diff()
               a
        0    NaN
        1  255.0"""
        ),
    )
    def diff(self, periods: int = 1, axis: Axis = 0) -> DataFrame:
        if not isinstance(periods, int):
            if not (is_float(periods) and periods.is_integer()):
                raise ValueError("periods must be an integer")
            periods = int(periods)

        axis = self._get_axis_number(axis)
        if axis == 1 and periods != 0:
            return self - self.shift(periods, axis=axis)

        new_data = self._mgr.diff(n=periods, axis=axis)
        return self._constructor(new_data).__finalize__(self, "diff")

    # ----------------------------------------------------------------------
    # Function application

    def _gotitem(
        self,
        key: IndexLabel,
        ndim: int,
        subset: Optional[FrameOrSeriesUnion] = None,
    ) -> FrameOrSeriesUnion:
        """
        Sub-classes to define. Return a sliced object.

        Parameters
        ----------
        key : string / list of selections
        ndim : {1, 2}
            requested ndim of result
        subset : object, default None
            subset to act on
        """
        if subset is None:
            subset = self
        elif subset.ndim == 1:  # is Series
            return subset

        # TODO: _shallow_copy(subset)?
        return subset[key]

    _agg_summary_and_see_also_doc = dedent(
        """
    The aggregation operations are always performed over an axis, either the
    index (default) or the column axis. This behavior is different from
    `numpy` aggregation functions (`mean`, `median`, `prod`, `sum`, `std`,
    `var`), where the default is to compute the aggregation of the flattened
    array, e.g., ``numpy.mean(arr_2d)`` as opposed to
    ``numpy.mean(arr_2d, axis=0)``.

    `agg` is an alias for `aggregate`. Use the alias.

    See Also
    --------
    DataFrame.apply : Perform any type of operations.
    DataFrame.transform : Perform transformation type operations.
    core.groupby.GroupBy : Perform operations over groups.
    core.resample.Resampler : Perform operations over resampled bins.
    core.window.Rolling : Perform operations over rolling window.
    core.window.Expanding : Perform operations over expanding window.
    core.window.ExponentialMovingWindow : Perform operation over exponential weighted
        window.
    """
    )

    _agg_examples_doc = dedent(
        """
    Examples
    --------
    >>> df = pd.DataFrame([[1, 2, 3],
    ...                    [4, 5, 6],
    ...                    [7, 8, 9],
    ...                    [np.nan, np.nan, np.nan]],
    ...                   columns=['A', 'B', 'C'])

    Aggregate these functions over the rows.

    >>> df.agg(['sum', 'min'])
            A     B     C
    sum  12.0  15.0  18.0
    min   1.0   2.0   3.0

    Different aggregations per column.

    >>> df.agg({'A' : ['sum', 'min'], 'B' : ['min', 'max']})
            A    B
    sum  12.0  NaN
    min   1.0  2.0
    max   NaN  8.0

    Aggregate different functions over the columns and rename the index of the resulting
    DataFrame.

    >>> df.agg(x=('A', max), y=('B', 'min'), z=('C', np.mean))
         A    B    C
    x  7.0  NaN  NaN
    y  NaN  2.0  NaN
    z  NaN  NaN  6.0

    Aggregate over the columns.

    >>> df.agg("mean", axis="columns")
    0    2.0
    1    5.0
    2    8.0
    3    NaN
    dtype: float64
    """
    )

    @doc(
        _shared_docs["aggregate"],
        klass=_shared_doc_kwargs["klass"],
        axis=_shared_doc_kwargs["axis"],
        see_also=_agg_summary_and_see_also_doc,
        examples=_agg_examples_doc,
    )
    def aggregate(self, func=None, axis: Axis = 0, *args, **kwargs):
        from pandas.core.apply import frame_apply

        axis = self._get_axis_number(axis)

        relabeling, func, columns, order = reconstruct_func(func, **kwargs)

        op = frame_apply(self, func=func, axis=axis, args=args, kwargs=kwargs)
        result = op.agg()

        if relabeling:
            # This is to keep the order to columns occurrence unchanged, and also
            # keep the order of new columns occurrence unchanged

            # For the return values of reconstruct_func, if relabeling is
            # False, columns and order will be None.
            assert columns is not None
            assert order is not None

            result_in_dict = relabel_result(result, func, columns, order)
            result = DataFrame(result_in_dict, index=columns)

        return result

    agg = aggregate

    @doc(
        _shared_docs["transform"],
        klass=_shared_doc_kwargs["klass"],
        axis=_shared_doc_kwargs["axis"],
    )
    def transform(
        self, func: AggFuncType, axis: Axis = 0, *args, **kwargs
    ) -> DataFrame:
        from pandas.core.apply import frame_apply

        op = frame_apply(self, func=func, axis=axis, args=args, kwargs=kwargs)
        result = op.transform()
        assert isinstance(result, DataFrame)
        return result

    def apply(
        self,
        func: AggFuncType,
        axis: Axis = 0,
        raw: bool = False,
        result_type=None,
        args=(),
        **kwargs,
    ):
        """
        Apply a function along an axis of the DataFrame.

        Objects passed to the function are Series objects whose index is
        either the DataFrame's index (``axis=0``) or the DataFrame's columns
        (``axis=1``). By default (``result_type=None``), the final return type
        is inferred from the return type of the applied function. Otherwise,
        it depends on the `result_type` argument.

        Parameters
        ----------
        func : function
            Function to apply to each column or row.
        axis : {0 or 'index', 1 or 'columns'}, default 0
            Axis along which the function is applied:

            * 0 or 'index': apply function to each column.
            * 1 or 'columns': apply function to each row.

        raw : bool, default False
            Determines if row or column is passed as a Series or ndarray object:

            * ``False`` : passes each row or column as a Series to the
              function.
            * ``True`` : the passed function will receive ndarray objects
              instead.
              If you are just applying a NumPy reduction function this will
              achieve much better performance.

        result_type : {'expand', 'reduce', 'broadcast', None}, default None
            These only act when ``axis=1`` (columns):

            * 'expand' : list-like results will be turned into columns.
            * 'reduce' : returns a Series if possible rather than expanding
              list-like results. This is the opposite of 'expand'.
            * 'broadcast' : results will be broadcast to the original shape
              of the DataFrame, the original index and columns will be
              retained.

            The default behaviour (None) depends on the return value of the
            applied function: list-like results will be returned as a Series
            of those. However if the apply function returns a Series these
            are expanded to columns.
        args : tuple
            Positional arguments to pass to `func` in addition to the
            array/series.
        **kwargs
            Additional keyword arguments to pass as keywords arguments to
            `func`.

        Returns
        -------
        Series or DataFrame
            Result of applying ``func`` along the given axis of the
            DataFrame.

        See Also
        --------
        DataFrame.applymap: For elementwise operations.
        DataFrame.aggregate: Only perform aggregating type operations.
        DataFrame.transform: Only perform transforming type operations.

        Notes
        -----
        Functions that mutate the passed object can produce unexpected
        behavior or errors and are not supported. See :ref:`udf-mutation`
        for more details.

        Examples
        --------
        >>> df = pd.DataFrame([[4, 9]] * 3, columns=['A', 'B'])
        >>> df
           A  B
        0  4  9
        1  4  9
        2  4  9

        Using a numpy universal function (in this case the same as
        ``np.sqrt(df)``):

        >>> df.apply(np.sqrt)
             A    B
        0  2.0  3.0
        1  2.0  3.0
        2  2.0  3.0

        Using a reducing function on either axis

        >>> df.apply(np.sum, axis=0)
        A    12
        B    27
        dtype: int64

        >>> df.apply(np.sum, axis=1)
        0    13
        1    13
        2    13
        dtype: int64

        Returning a list-like will result in a Series

        >>> df.apply(lambda x: [1, 2], axis=1)
        0    [1, 2]
        1    [1, 2]
        2    [1, 2]
        dtype: object

        Passing ``result_type='expand'`` will expand list-like results
        to columns of a Dataframe

        >>> df.apply(lambda x: [1, 2], axis=1, result_type='expand')
           0  1
        0  1  2
        1  1  2
        2  1  2

        Returning a Series inside the function is similar to passing
        ``result_type='expand'``. The resulting column names
        will be the Series index.

        >>> df.apply(lambda x: pd.Series([1, 2], index=['foo', 'bar']), axis=1)
           foo  bar
        0    1    2
        1    1    2
        2    1    2

        Passing ``result_type='broadcast'`` will ensure the same shape
        result, whether list-like or scalar is returned by the function,
        and broadcast it along the axis. The resulting column names will
        be the originals.

        >>> df.apply(lambda x: [1, 2], axis=1, result_type='broadcast')
           A  B
        0  1  2
        1  1  2
        2  1  2
        """
        from pandas.core.apply import frame_apply

        op = frame_apply(
            self,
            func=func,
            axis=axis,
            raw=raw,
            result_type=result_type,
            args=args,
            kwargs=kwargs,
        )
        return op.apply()

    def applymap(
        self, func: PythonFuncType, na_action: Optional[str] = None, **kwargs
    ) -> DataFrame:
        """
        Apply a function to a Dataframe elementwise.

        This method applies a function that accepts and returns a scalar
        to every element of a DataFrame.

        Parameters
        ----------
        func : callable
            Python function, returns a single value from a single value.
        na_action : {None, 'ignore'}, default None
            If ‘ignore’, propagate NaN values, without passing them to func.

            .. versionadded:: 1.2

        **kwargs
            Additional keyword arguments to pass as keywords arguments to
            `func`.

            .. versionadded:: 1.3

        Returns
        -------
        DataFrame
            Transformed DataFrame.

        See Also
        --------
        DataFrame.apply : Apply a function along input axis of DataFrame.

        Examples
        --------
        >>> df = pd.DataFrame([[1, 2.12], [3.356, 4.567]])
        >>> df
               0      1
        0  1.000  2.120
        1  3.356  4.567

        >>> df.applymap(lambda x: len(str(x)))
           0  1
        0  3  4
        1  5  5

        Like Series.map, NA values can be ignored:

        >>> df_copy = df.copy()
        >>> df_copy.iloc[0, 0] = pd.NA
        >>> df_copy.applymap(lambda x: len(str(x)), na_action='ignore')
              0  1
        0  <NA>  4
        1     5  5

        Note that a vectorized version of `func` often exists, which will
        be much faster. You could square each number elementwise.

        >>> df.applymap(lambda x: x**2)
                   0          1
        0   1.000000   4.494400
        1  11.262736  20.857489

        But it's better to avoid applymap in that case.

        >>> df ** 2
                   0          1
        0   1.000000   4.494400
        1  11.262736  20.857489
        """
        if na_action not in {"ignore", None}:
            raise ValueError(
                f"na_action must be 'ignore' or None. Got {repr(na_action)}"
            )
        ignore_na = na_action == "ignore"
        func = functools.partial(func, **kwargs)

        # if we have a dtype == 'M8[ns]', provide boxed values
        def infer(x):
            if x.empty:
                return lib.map_infer(x, func, ignore_na=ignore_na)
            return lib.map_infer(x.astype(object)._values, func, ignore_na=ignore_na)

        return self.apply(infer).__finalize__(self, "applymap")

    # ----------------------------------------------------------------------
    # Merging / joining methods

    def append(
        self,
        other,
        ignore_index: bool = False,
        verify_integrity: bool = False,
        sort: bool = False,
    ) -> DataFrame:
        """
        Append rows of `other` to the end of caller, returning a new object.

        Columns in `other` that are not in the caller are added as new columns.

        Parameters
        ----------
        other : DataFrame or Series/dict-like object, or list of these
            The data to append.
        ignore_index : bool, default False
            If True, the resulting axis will be labeled 0, 1, …, n - 1.
        verify_integrity : bool, default False
            If True, raise ValueError on creating index with duplicates.
        sort : bool, default False
            Sort columns if the columns of `self` and `other` are not aligned.

            .. versionchanged:: 1.0.0

                Changed to not sort by default.

        Returns
        -------
        DataFrame

        See Also
        --------
        concat : General function to concatenate DataFrame or Series objects.

        Notes
        -----
        If a list of dict/series is passed and the keys are all contained in
        the DataFrame's index, the order of the columns in the resulting
        DataFrame will be unchanged.

        Iteratively appending rows to a DataFrame can be more computationally
        intensive than a single concatenate. A better solution is to append
        those rows to a list and then concatenate the list with the original
        DataFrame all at once.

        Examples
        --------
        >>> df = pd.DataFrame([[1, 2], [3, 4]], columns=list('AB'))
        >>> df
           A  B
        0  1  2
        1  3  4
        >>> df2 = pd.DataFrame([[5, 6], [7, 8]], columns=list('AB'))
        >>> df.append(df2)
           A  B
        0  1  2
        1  3  4
        0  5  6
        1  7  8

        With `ignore_index` set to True:

        >>> df.append(df2, ignore_index=True)
           A  B
        0  1  2
        1  3  4
        2  5  6
        3  7  8

        The following, while not recommended methods for generating DataFrames,
        show two ways to generate a DataFrame from multiple data sources.

        Less efficient:

        >>> df = pd.DataFrame(columns=['A'])
        >>> for i in range(5):
        ...     df = df.append({'A': i}, ignore_index=True)
        >>> df
           A
        0  0
        1  1
        2  2
        3  3
        4  4

        More efficient:

        >>> pd.concat([pd.DataFrame([i], columns=['A']) for i in range(5)],
        ...           ignore_index=True)
           A
        0  0
        1  1
        2  2
        3  3
        4  4
        """
        if isinstance(other, (Series, dict)):
            if isinstance(other, dict):
                if not ignore_index:
                    raise TypeError("Can only append a dict if ignore_index=True")
                other = Series(other)
            if other.name is None and not ignore_index:
                raise TypeError(
                    "Can only append a Series if ignore_index=True "
                    "or if the Series has a name"
                )

            index = Index([other.name], name=self.index.name)
            idx_diff = other.index.difference(self.columns)
            try:
                combined_columns = self.columns.append(idx_diff)
            except TypeError:
                combined_columns = self.columns.astype(object).append(idx_diff)
            other = (
                other.reindex(combined_columns, copy=False)
                .to_frame()
                .T.infer_objects()
                .rename_axis(index.names, copy=False)
            )
            if not self.columns.equals(combined_columns):
                self = self.reindex(columns=combined_columns)
        elif isinstance(other, list):
            if not other:
                pass
            elif not isinstance(other[0], DataFrame):
                other = DataFrame(other)
                if (self.columns.get_indexer(other.columns) >= 0).all():
                    other = other.reindex(columns=self.columns)

        from pandas.core.reshape.concat import concat

        if isinstance(other, (list, tuple)):
            to_concat = [self, *other]
        else:
            to_concat = [self, other]
        return (
            concat(
                to_concat,
                ignore_index=ignore_index,
                verify_integrity=verify_integrity,
                sort=sort,
            )
        ).__finalize__(self, method="append")

    def join(
        self,
        other: FrameOrSeriesUnion,
        on: Optional[IndexLabel] = None,
        how: str = "left",
        lsuffix: str = "",
        rsuffix: str = "",
        sort: bool = False,
    ) -> DataFrame:
        """
        Join columns of another DataFrame.

        Join columns with `other` DataFrame either on index or on a key
        column. Efficiently join multiple DataFrame objects by index at once by
        passing a list.

        Parameters
        ----------
        other : DataFrame, Series, or list of DataFrame
            Index should be similar to one of the columns in this one. If a
            Series is passed, its name attribute must be set, and that will be
            used as the column name in the resulting joined DataFrame.
        on : str, list of str, or array-like, optional
            Column or index level name(s) in the caller to join on the index
            in `other`, otherwise joins index-on-index. If multiple
            values given, the `other` DataFrame must have a MultiIndex. Can
            pass an array as the join key if it is not already contained in
            the calling DataFrame. Like an Excel VLOOKUP operation.
        how : {'left', 'right', 'outer', 'inner'}, default 'left'
            How to handle the operation of the two objects.

            * left: use calling frame's index (or column if on is specified)
            * right: use `other`'s index.
            * outer: form union of calling frame's index (or column if on is
              specified) with `other`'s index, and sort it.
              lexicographically.
            * inner: form intersection of calling frame's index (or column if
              on is specified) with `other`'s index, preserving the order
              of the calling's one.
        lsuffix : str, default ''
            Suffix to use from left frame's overlapping columns.
        rsuffix : str, default ''
            Suffix to use from right frame's overlapping columns.
        sort : bool, default False
            Order result DataFrame lexicographically by the join key. If False,
            the order of the join key depends on the join type (how keyword).

        Returns
        -------
        DataFrame
            A dataframe containing columns from both the caller and `other`.

        See Also
        --------
        DataFrame.merge : For column(s)-on-column(s) operations.

        Notes
        -----
        Parameters `on`, `lsuffix`, and `rsuffix` are not supported when
        passing a list of `DataFrame` objects.

        Support for specifying index levels as the `on` parameter was added
        in version 0.23.0.

        Examples
        --------
        >>> df = pd.DataFrame({'key': ['K0', 'K1', 'K2', 'K3', 'K4', 'K5'],
        ...                    'A': ['A0', 'A1', 'A2', 'A3', 'A4', 'A5']})

        >>> df
          key   A
        0  K0  A0
        1  K1  A1
        2  K2  A2
        3  K3  A3
        4  K4  A4
        5  K5  A5

        >>> other = pd.DataFrame({'key': ['K0', 'K1', 'K2'],
        ...                       'B': ['B0', 'B1', 'B2']})

        >>> other
          key   B
        0  K0  B0
        1  K1  B1
        2  K2  B2

        Join DataFrames using their indexes.

        >>> df.join(other, lsuffix='_caller', rsuffix='_other')
          key_caller   A key_other    B
        0         K0  A0        K0   B0
        1         K1  A1        K1   B1
        2         K2  A2        K2   B2
        3         K3  A3       NaN  NaN
        4         K4  A4       NaN  NaN
        5         K5  A5       NaN  NaN

        If we want to join using the key columns, we need to set key to be
        the index in both `df` and `other`. The joined DataFrame will have
        key as its index.

        >>> df.set_index('key').join(other.set_index('key'))
              A    B
        key
        K0   A0   B0
        K1   A1   B1
        K2   A2   B2
        K3   A3  NaN
        K4   A4  NaN
        K5   A5  NaN

        Another option to join using the key columns is to use the `on`
        parameter. DataFrame.join always uses `other`'s index but we can use
        any column in `df`. This method preserves the original DataFrame's
        index in the result.

        >>> df.join(other.set_index('key'), on='key')
          key   A    B
        0  K0  A0   B0
        1  K1  A1   B1
        2  K2  A2   B2
        3  K3  A3  NaN
        4  K4  A4  NaN
        5  K5  A5  NaN
        """
        return self._join_compat(
            other, on=on, how=how, lsuffix=lsuffix, rsuffix=rsuffix, sort=sort
        )

    def _join_compat(
        self,
        other: FrameOrSeriesUnion,
        on: Optional[IndexLabel] = None,
        how: str = "left",
        lsuffix: str = "",
        rsuffix: str = "",
        sort: bool = False,
    ):
        from pandas.core.reshape.concat import concat
        from pandas.core.reshape.merge import merge

        if isinstance(other, Series):
            if other.name is None:
                raise ValueError("Other Series must have a name")
            other = DataFrame({other.name: other})

        if isinstance(other, DataFrame):
            if how == "cross":
                return merge(
                    self,
                    other,
                    how=how,
                    on=on,
                    suffixes=(lsuffix, rsuffix),
                    sort=sort,
                )
            return merge(
                self,
                other,
                left_on=on,
                how=how,
                left_index=on is None,
                right_index=True,
                suffixes=(lsuffix, rsuffix),
                sort=sort,
            )
        else:
            if on is not None:
                raise ValueError(
                    "Joining multiple DataFrames only supported for joining on index"
                )

            frames = [self] + list(other)

            can_concat = all(df.index.is_unique for df in frames)

            # join indexes only using concat
            if can_concat:
                if how == "left":
                    res = concat(
                        frames, axis=1, join="outer", verify_integrity=True, sort=sort
                    )
                    return res.reindex(self.index, copy=False)
                else:
                    return concat(
                        frames, axis=1, join=how, verify_integrity=True, sort=sort
                    )

            joined = frames[0]

            for frame in frames[1:]:
                joined = merge(
                    joined, frame, how=how, left_index=True, right_index=True
                )

            return joined

    @Substitution("")
    @Appender(_merge_doc, indents=2)
    def merge(
        self,
        right: FrameOrSeriesUnion,
        how: str = "inner",
        on: Optional[IndexLabel] = None,
        left_on: Optional[IndexLabel] = None,
        right_on: Optional[IndexLabel] = None,
        left_index: bool = False,
        right_index: bool = False,
        sort: bool = False,
        suffixes: Suffixes = ("_x", "_y"),
        copy: bool = True,
        indicator: bool = False,
        validate: Optional[str] = None,
    ) -> DataFrame:
        from pandas.core.reshape.merge import merge

        return merge(
            self,
            right,
            how=how,
            on=on,
            left_on=left_on,
            right_on=right_on,
            left_index=left_index,
            right_index=right_index,
            sort=sort,
            suffixes=suffixes,
            copy=copy,
            indicator=indicator,
            validate=validate,
        )

    def round(
        self, decimals: Union[int, Dict[IndexLabel, int], Series] = 0, *args, **kwargs
    ) -> DataFrame:
        """
        Round a DataFrame to a variable number of decimal places.

        Parameters
        ----------
        decimals : int, dict, Series
            Number of decimal places to round each column to. If an int is
            given, round each column to the same number of places.
            Otherwise dict and Series round to variable numbers of places.
            Column names should be in the keys if `decimals` is a
            dict-like, or in the index if `decimals` is a Series. Any
            columns not included in `decimals` will be left as is. Elements
            of `decimals` which are not columns of the input will be
            ignored.
        *args
            Additional keywords have no effect but might be accepted for
            compatibility with numpy.
        **kwargs
            Additional keywords have no effect but might be accepted for
            compatibility with numpy.

        Returns
        -------
        DataFrame
            A DataFrame with the affected columns rounded to the specified
            number of decimal places.

        See Also
        --------
        numpy.around : Round a numpy array to the given number of decimals.
        Series.round : Round a Series to the given number of decimals.

        Examples
        --------
        >>> df = pd.DataFrame([(.21, .32), (.01, .67), (.66, .03), (.21, .18)],
        ...                   columns=['dogs', 'cats'])
        >>> df
            dogs  cats
        0  0.21  0.32
        1  0.01  0.67
        2  0.66  0.03
        3  0.21  0.18

        By providing an integer each column is rounded to the same number
        of decimal places

        >>> df.round(1)
            dogs  cats
        0   0.2   0.3
        1   0.0   0.7
        2   0.7   0.0
        3   0.2   0.2

        With a dict, the number of places for specific columns can be
        specified with the column names as key and the number of decimal
        places as value

        >>> df.round({'dogs': 1, 'cats': 0})
            dogs  cats
        0   0.2   0.0
        1   0.0   1.0
        2   0.7   0.0
        3   0.2   0.0

        Using a Series, the number of places for specific columns can be
        specified with the column names as index and the number of
        decimal places as value

        >>> decimals = pd.Series([0, 1], index=['cats', 'dogs'])
        >>> df.round(decimals)
            dogs  cats
        0   0.2   0.0
        1   0.0   1.0
        2   0.7   0.0
        3   0.2   0.0
        """
        from pandas.core.reshape.concat import concat

        def _dict_round(df, decimals):
            for col, vals in df.items():
                try:
                    yield _series_round(vals, decimals[col])
                except KeyError:
                    yield vals

        def _series_round(s, decimals):
            if is_integer_dtype(s) or is_float_dtype(s):
                return s.round(decimals)
            return s

        nv.validate_round(args, kwargs)

        if isinstance(decimals, (dict, Series)):
            if isinstance(decimals, Series):
                if not decimals.index.is_unique:
                    raise ValueError("Index of decimals must be unique")
            new_cols = list(_dict_round(self, decimals))
        elif is_integer(decimals):
            # Dispatch to Series.round
            new_cols = [_series_round(v, decimals) for _, v in self.items()]
        else:
            raise TypeError("decimals must be an integer, a dict-like or a Series")

        if len(new_cols) > 0:
            return self._constructor(
                concat(new_cols, axis=1), index=self.index, columns=self.columns
            )
        else:
            return self

    # ----------------------------------------------------------------------
    # Statistical methods, etc.

    def corr(
        self,
        method: Union[str, Callable[[np.ndarray, np.ndarray], float]] = "pearson",
        min_periods: int = 1,
    ) -> DataFrame:
        """
        Compute pairwise correlation of columns, excluding NA/null values.

        Parameters
        ----------
        method : {'pearson', 'kendall', 'spearman'} or callable
            Method of correlation:

            * pearson : standard correlation coefficient
            * kendall : Kendall Tau correlation coefficient
            * spearman : Spearman rank correlation
            * callable: callable with input two 1d ndarrays
                and returning a float. Note that the returned matrix from corr
                will have 1 along the diagonals and will be symmetric
                regardless of the callable's behavior.

                .. versionadded:: 0.24.0

        min_periods : int, optional
            Minimum number of observations required per pair of columns
            to have a valid result.

        Returns
        -------
        DataFrame
            Correlation matrix.

        See Also
        --------
        DataFrame.corrwith : Compute pairwise correlation with another
            DataFrame or Series.
        Series.corr : Compute the correlation between two Series.

        Examples
        --------
        >>> def histogram_intersection(a, b):
        ...     v = np.minimum(a, b).sum().round(decimals=1)
        ...     return v
        >>> df = pd.DataFrame([(.2, .3), (.0, .6), (.6, .0), (.2, .1)],
        ...                   columns=['dogs', 'cats'])
        >>> df.corr(method=histogram_intersection)
              dogs  cats
        dogs   1.0   0.3
        cats   0.3   1.0
        """
        numeric_df = self._get_numeric_data()
        cols = numeric_df.columns
        idx = cols.copy()
        mat = numeric_df.to_numpy(dtype=float, na_value=np.nan, copy=False)

        if method == "pearson":
            correl = libalgos.nancorr(mat, minp=min_periods)
        elif method == "spearman":
            correl = libalgos.nancorr_spearman(mat, minp=min_periods)
        elif method == "kendall":
            correl = libalgos.nancorr_kendall(mat, minp=min_periods)
        elif callable(method):
            if min_periods is None:
                min_periods = 1
            mat = mat.T
            corrf = nanops.get_corr_func(method)
            K = len(cols)
            correl = np.empty((K, K), dtype=float)
            mask = np.isfinite(mat)
            for i, ac in enumerate(mat):
                for j, bc in enumerate(mat):
                    if i > j:
                        continue

                    valid = mask[i] & mask[j]
                    if valid.sum() < min_periods:
                        c = np.nan
                    elif i == j:
                        c = 1.0
                    elif not valid.all():
                        c = corrf(ac[valid], bc[valid])
                    else:
                        c = corrf(ac, bc)
                    correl[i, j] = c
                    correl[j, i] = c
        else:
            raise ValueError(
                "method must be either 'pearson', "
                "'spearman', 'kendall', or a callable, "
                f"'{method}' was supplied"
            )

        return self._constructor(correl, index=idx, columns=cols)

    def cov(
        self, min_periods: Optional[int] = None, ddof: Optional[int] = 1
    ) -> DataFrame:
        """
        Compute pairwise covariance of columns, excluding NA/null values.

        Compute the pairwise covariance among the series of a DataFrame.
        The returned data frame is the `covariance matrix
        <https://en.wikipedia.org/wiki/Covariance_matrix>`__ of the columns
        of the DataFrame.

        Both NA and null values are automatically excluded from the
        calculation. (See the note below about bias from missing values.)
        A threshold can be set for the minimum number of
        observations for each value created. Comparisons with observations
        below this threshold will be returned as ``NaN``.

        This method is generally used for the analysis of time series data to
        understand the relationship between different measures
        across time.

        Parameters
        ----------
        min_periods : int, optional
            Minimum number of observations required per pair of columns
            to have a valid result.

        ddof : int, default 1
            Delta degrees of freedom.  The divisor used in calculations
            is ``N - ddof``, where ``N`` represents the number of elements.

            .. versionadded:: 1.1.0

        Returns
        -------
        DataFrame
            The covariance matrix of the series of the DataFrame.

        See Also
        --------
        Series.cov : Compute covariance with another Series.
        core.window.ExponentialMovingWindow.cov: Exponential weighted sample covariance.
        core.window.Expanding.cov : Expanding sample covariance.
        core.window.Rolling.cov : Rolling sample covariance.

        Notes
        -----
        Returns the covariance matrix of the DataFrame's time series.
        The covariance is normalized by N-ddof.

        For DataFrames that have Series that are missing data (assuming that
        data is `missing at random
        <https://en.wikipedia.org/wiki/Missing_data#Missing_at_random>`__)
        the returned covariance matrix will be an unbiased estimate
        of the variance and covariance between the member Series.

        However, for many applications this estimate may not be acceptable
        because the estimate covariance matrix is not guaranteed to be positive
        semi-definite. This could lead to estimate correlations having
        absolute values which are greater than one, and/or a non-invertible
        covariance matrix. See `Estimation of covariance matrices
        <https://en.wikipedia.org/w/index.php?title=Estimation_of_covariance_
        matrices>`__ for more details.

        Examples
        --------
        >>> df = pd.DataFrame([(1, 2), (0, 3), (2, 0), (1, 1)],
        ...                   columns=['dogs', 'cats'])
        >>> df.cov()
                  dogs      cats
        dogs  0.666667 -1.000000
        cats -1.000000  1.666667

        >>> np.random.seed(42)
        >>> df = pd.DataFrame(np.random.randn(1000, 5),
        ...                   columns=['a', 'b', 'c', 'd', 'e'])
        >>> df.cov()
                  a         b         c         d         e
        a  0.998438 -0.020161  0.059277 -0.008943  0.014144
        b -0.020161  1.059352 -0.008543 -0.024738  0.009826
        c  0.059277 -0.008543  1.010670 -0.001486 -0.000271
        d -0.008943 -0.024738 -0.001486  0.921297 -0.013692
        e  0.014144  0.009826 -0.000271 -0.013692  0.977795

        **Minimum number of periods**

        This method also supports an optional ``min_periods`` keyword
        that specifies the required minimum number of non-NA observations for
        each column pair in order to have a valid result:

        >>> np.random.seed(42)
        >>> df = pd.DataFrame(np.random.randn(20, 3),
        ...                   columns=['a', 'b', 'c'])
        >>> df.loc[df.index[:5], 'a'] = np.nan
        >>> df.loc[df.index[5:10], 'b'] = np.nan
        >>> df.cov(min_periods=12)
                  a         b         c
        a  0.316741       NaN -0.150812
        b       NaN  1.248003  0.191417
        c -0.150812  0.191417  0.895202
        """
        numeric_df = self._get_numeric_data()
        cols = numeric_df.columns
        idx = cols.copy()
        mat = numeric_df.to_numpy(dtype=float, na_value=np.nan, copy=False)

        if notna(mat).all():
            if min_periods is not None and min_periods > len(mat):
                base_cov = np.empty((mat.shape[1], mat.shape[1]))
                base_cov.fill(np.nan)
            else:
                base_cov = np.cov(mat.T, ddof=ddof)
            base_cov = base_cov.reshape((len(cols), len(cols)))
        else:
            base_cov = libalgos.nancorr(mat, cov=True, minp=min_periods)

        return self._constructor(base_cov, index=idx, columns=cols)

    def corrwith(self, other, axis: Axis = 0, drop=False, method="pearson") -> Series:
        """
        Compute pairwise correlation.

        Pairwise correlation is computed between rows or columns of
        DataFrame with rows or columns of Series or DataFrame. DataFrames
        are first aligned along both axes before computing the
        correlations.

        Parameters
        ----------
        other : DataFrame, Series
            Object with which to compute correlations.
        axis : {0 or 'index', 1 or 'columns'}, default 0
            The axis to use. 0 or 'index' to compute column-wise, 1 or 'columns' for
            row-wise.
        drop : bool, default False
            Drop missing indices from result.
        method : {'pearson', 'kendall', 'spearman'} or callable
            Method of correlation:

            * pearson : standard correlation coefficient
            * kendall : Kendall Tau correlation coefficient
            * spearman : Spearman rank correlation
            * callable: callable with input two 1d ndarrays
                and returning a float.

            .. versionadded:: 0.24.0

        Returns
        -------
        Series
            Pairwise correlations.

        See Also
        --------
        DataFrame.corr : Compute pairwise correlation of columns.
        """
        axis = self._get_axis_number(axis)
        this = self._get_numeric_data()

        if isinstance(other, Series):
            return this.apply(lambda x: other.corr(x, method=method), axis=axis)

        other = other._get_numeric_data()
        left, right = this.align(other, join="inner", copy=False)

        if axis == 1:
            left = left.T
            right = right.T

        if method == "pearson":
            # mask missing values
            left = left + right * 0
            right = right + left * 0

            # demeaned data
            ldem = left - left.mean()
            rdem = right - right.mean()

            num = (ldem * rdem).sum()
            dom = (left.count() - 1) * left.std() * right.std()

            correl = num / dom

        elif method in ["kendall", "spearman"] or callable(method):

            def c(x):
                return nanops.nancorr(x[0], x[1], method=method)

            correl = self._constructor_sliced(
                map(c, zip(left.values.T, right.values.T)), index=left.columns
            )

        else:
            raise ValueError(
                f"Invalid method {method} was passed, "
                "valid methods are: 'pearson', 'kendall', "
                "'spearman', or callable"
            )

        if not drop:
            # Find non-matching labels along the given axis
            # and append missing correlations (GH 22375)
            raxis = 1 if axis == 0 else 0
            result_index = this._get_axis(raxis).union(other._get_axis(raxis))
            idx_diff = result_index.difference(correl.index)

            if len(idx_diff) > 0:
                correl = correl.append(Series([np.nan] * len(idx_diff), index=idx_diff))

        return correl

    # ----------------------------------------------------------------------
    # ndarray-like stats methods

    def count(
        self, axis: Axis = 0, level: Optional[Level] = None, numeric_only: bool = False
    ):
        """
        Count non-NA cells for each column or row.

        The values `None`, `NaN`, `NaT`, and optionally `numpy.inf` (depending
        on `pandas.options.mode.use_inf_as_na`) are considered NA.

        Parameters
        ----------
        axis : {0 or 'index', 1 or 'columns'}, default 0
            If 0 or 'index' counts are generated for each column.
            If 1 or 'columns' counts are generated for each row.
        level : int or str, optional
            If the axis is a `MultiIndex` (hierarchical), count along a
            particular `level`, collapsing into a `DataFrame`.
            A `str` specifies the level name.
        numeric_only : bool, default False
            Include only `float`, `int` or `boolean` data.

        Returns
        -------
        Series or DataFrame
            For each column/row the number of non-NA/null entries.
            If `level` is specified returns a `DataFrame`.

        See Also
        --------
        Series.count: Number of non-NA elements in a Series.
        DataFrame.value_counts: Count unique combinations of columns.
        DataFrame.shape: Number of DataFrame rows and columns (including NA
            elements).
        DataFrame.isna: Boolean same-sized DataFrame showing places of NA
            elements.

        Examples
        --------
        Constructing DataFrame from a dictionary:

        >>> df = pd.DataFrame({"Person":
        ...                    ["John", "Myla", "Lewis", "John", "Myla"],
        ...                    "Age": [24., np.nan, 21., 33, 26],
        ...                    "Single": [False, True, True, True, False]})
        >>> df
           Person   Age  Single
        0    John  24.0   False
        1    Myla   NaN    True
        2   Lewis  21.0    True
        3    John  33.0    True
        4    Myla  26.0   False

        Notice the uncounted NA values:

        >>> df.count()
        Person    5
        Age       4
        Single    5
        dtype: int64

        Counts for each **row**:

        >>> df.count(axis='columns')
        0    3
        1    2
        2    3
        3    3
        4    3
        dtype: int64

        Counts for one level of a `MultiIndex`:

        >>> df.set_index(["Person", "Single"]).count(level="Person")
                Age
        Person
        John      2
        Lewis     1
        Myla      1
        """
        axis = self._get_axis_number(axis)
        if level is not None:
            return self._count_level(level, axis=axis, numeric_only=numeric_only)

        if numeric_only:
            frame = self._get_numeric_data()
        else:
            frame = self

        # GH #423
        if len(frame._get_axis(axis)) == 0:
            result = self._constructor_sliced(0, index=frame._get_agg_axis(axis))
        else:
            if frame._is_mixed_type or frame._mgr.any_extension_types:
                # the or any_extension_types is really only hit for single-
                # column frames with an extension array
                result = notna(frame).sum(axis=axis)
            else:
                # GH13407
                series_counts = notna(frame).sum(axis=axis)
                counts = series_counts.values
                result = self._constructor_sliced(
                    counts, index=frame._get_agg_axis(axis)
                )

        return result.astype("int64")

    def _count_level(self, level: Level, axis: int = 0, numeric_only: bool = False):
        if numeric_only:
            frame = self._get_numeric_data()
        else:
            frame = self

        count_axis = frame._get_axis(axis)
        agg_axis = frame._get_agg_axis(axis)

        if not isinstance(count_axis, MultiIndex):
            raise TypeError(
                f"Can only count levels on hierarchical {self._get_axis_name(axis)}."
            )

        # Mask NaNs: Mask rows or columns where the index level is NaN, and all
        # values in the DataFrame that are NaN
        if frame._is_mixed_type:
            # Since we have mixed types, calling notna(frame.values) might
            # upcast everything to object
            values_mask = notna(frame).values
        else:
            # But use the speedup when we have homogeneous dtypes
            values_mask = notna(frame.values)

        index_mask = notna(count_axis.get_level_values(level=level))
        if axis == 1:
            mask = index_mask & values_mask
        else:
            mask = index_mask.reshape(-1, 1) & values_mask

        if isinstance(level, str):
            level = count_axis._get_level_number(level)

        level_name = count_axis._names[level]
        level_index = count_axis.levels[level]._rename(name=level_name)
        level_codes = ensure_platform_int(count_axis.codes[level])
        counts = lib.count_level_2d(mask, level_codes, len(level_index), axis=axis)

        if axis == 1:
            result = self._constructor(counts, index=agg_axis, columns=level_index)
        else:
            result = self._constructor(counts, index=level_index, columns=agg_axis)

        return result

    def _reduce(
        self,
        op,
        name: str,
        *,
        axis: Axis = 0,
        skipna: bool = True,
        numeric_only: Optional[bool] = None,
        filter_type=None,
        **kwds,
    ):

        min_count = kwds.get("min_count", 0)
        assert filter_type is None or filter_type == "bool", filter_type
        out_dtype = "bool" if filter_type == "bool" else None

        own_dtypes = [arr.dtype for arr in self._iter_column_arrays()]

        dtype_is_dt = np.array(
            [is_datetime64_any_dtype(dtype) for dtype in own_dtypes],
            dtype=bool,
        )
        if numeric_only is None and name in ["mean", "median"] and dtype_is_dt.any():
            warnings.warn(
                "DataFrame.mean and DataFrame.median with numeric_only=None "
                "will include datetime64 and datetime64tz columns in a "
                "future version.",
                FutureWarning,
                stacklevel=5,
            )
            cols = self.columns[~dtype_is_dt]
            self = self[cols]

        # TODO: Make other agg func handle axis=None properly GH#21597
        axis = self._get_axis_number(axis)
        labels = self._get_agg_axis(axis)
        assert axis in [0, 1]

        def func(values: np.ndarray):
            # We only use this in the case that operates on self.values
            return op(values, axis=axis, skipna=skipna, **kwds)

        def blk_func(values, axis=1):
            if isinstance(values, ExtensionArray):
                if values.ndim == 2:
                    # i.e. DatetimeArray, TimedeltaArray
                    return values._reduce(name, axis=1, skipna=skipna, **kwds)
                return values._reduce(name, skipna=skipna, **kwds)
            else:
                return op(values, axis=axis, skipna=skipna, **kwds)

        def _get_data() -> DataFrame:
            if filter_type is None:
                data = self._get_numeric_data()
            else:
                # GH#25101, GH#24434
                assert filter_type == "bool"
                data = self._get_bool_data()
            return data

        if (numeric_only is not None or axis == 0) and min_count == 0:
            # For numeric_only non-None and axis non-None, we know
            #  which blocks to use and no try/except is needed.
            #  For numeric_only=None only the case with axis==0 and no object
            #  dtypes are unambiguous can be handled with BlockManager.reduce
            # Case with EAs see GH#35881
            df = self
            if numeric_only is True:
                df = _get_data()
            if axis == 1:
                df = df.T
                axis = 0

            ignore_failures = numeric_only is None

            # After possibly _get_data and transposing, we are now in the
            #  simple case where we can use BlockManager.reduce
            res, _ = df._mgr.reduce(blk_func, ignore_failures=ignore_failures)
            out = df._constructor(res).iloc[0]
            if out_dtype is not None:
                out = out.astype(out_dtype)
            if axis == 0 and len(self) == 0 and name in ["sum", "prod"]:
                # Even if we are object dtype, follow numpy and return
                #  float64, see test_apply_funcs_over_empty
                out = out.astype(np.float64)
            return out

        assert numeric_only is None

        data = self
        values = data.values

        try:
            result = func(values)

        except TypeError:
            # e.g. in nanops trying to convert strs to float

            data = _get_data()
            labels = data._get_agg_axis(axis)

            values = data.values
            with np.errstate(all="ignore"):
                result = func(values)

        if hasattr(result, "dtype"):
            if filter_type == "bool" and notna(result).all():
                result = result.astype(np.bool_)
            elif filter_type is None and is_object_dtype(result.dtype):
                try:
                    result = result.astype(np.float64)
                except (ValueError, TypeError):
                    # try to coerce to the original dtypes item by item if we can
                    pass

        result = self._constructor_sliced(result, index=labels)
        return result

    def nunique(self, axis: Axis = 0, dropna: bool = True) -> Series:
        """
        Count distinct observations over requested axis.

        Return Series with number of distinct observations. Can ignore NaN
        values.

        Parameters
        ----------
        axis : {0 or 'index', 1 or 'columns'}, default 0
            The axis to use. 0 or 'index' for row-wise, 1 or 'columns' for
            column-wise.
        dropna : bool, default True
            Don't include NaN in the counts.

        Returns
        -------
        Series

        See Also
        --------
        Series.nunique: Method nunique for Series.
        DataFrame.count: Count non-NA cells for each column or row.

        Examples
        --------
        >>> df = pd.DataFrame({'A': [1, 2, 3], 'B': [1, 1, 1]})
        >>> df.nunique()
        A    3
        B    1
        dtype: int64

        >>> df.nunique(axis=1)
        0    1
        1    2
        2    2
        dtype: int64
        """
        return self.apply(Series.nunique, axis=axis, dropna=dropna)

    def idxmin(self, axis: Axis = 0, skipna: bool = True) -> Series:
        """
        Return index of first occurrence of minimum over requested axis.

        NA/null values are excluded.

        Parameters
        ----------
        axis : {0 or 'index', 1 or 'columns'}, default 0
            The axis to use. 0 or 'index' for row-wise, 1 or 'columns' for column-wise.
        skipna : bool, default True
            Exclude NA/null values. If an entire row/column is NA, the result
            will be NA.

        Returns
        -------
        Series
            Indexes of minima along the specified axis.

        Raises
        ------
        ValueError
            * If the row/column is empty

        See Also
        --------
        Series.idxmin : Return index of the minimum element.

        Notes
        -----
        This method is the DataFrame version of ``ndarray.argmin``.

        Examples
        --------
        Consider a dataset containing food consumption in Argentina.

        >>> df = pd.DataFrame({'consumption': [10.51, 103.11, 55.48],
        ...                    'co2_emissions': [37.2, 19.66, 1712]},
        ...                    index=['Pork', 'Wheat Products', 'Beef'])

        >>> df
                        consumption  co2_emissions
        Pork                  10.51         37.20
        Wheat Products       103.11         19.66
        Beef                  55.48       1712.00

        By default, it returns the index for the minimum value in each column.

        >>> df.idxmin()
        consumption                Pork
        co2_emissions    Wheat Products
        dtype: object

        To return the index for the minimum value in each row, use ``axis="columns"``.

        >>> df.idxmin(axis="columns")
        Pork                consumption
        Wheat Products    co2_emissions
        Beef                consumption
        dtype: object
        """
        axis = self._get_axis_number(axis)

        res = self._reduce(
            nanops.nanargmin, "argmin", axis=axis, skipna=skipna, numeric_only=False
        )
        indices = res._values

        # indices will always be np.ndarray since axis is not None and
        # values is a 2d array for DataFrame
        # error: Item "int" of "Union[int, Any]" has no attribute "__iter__"
        assert isinstance(indices, np.ndarray)  # for mypy

        index = self._get_axis(axis)
        result = [index[i] if i >= 0 else np.nan for i in indices]
        return self._constructor_sliced(result, index=self._get_agg_axis(axis))

    def idxmax(self, axis: Axis = 0, skipna: bool = True) -> Series:
        """
        Return index of first occurrence of maximum over requested axis.

        NA/null values are excluded.

        Parameters
        ----------
        axis : {0 or 'index', 1 or 'columns'}, default 0
            The axis to use. 0 or 'index' for row-wise, 1 or 'columns' for column-wise.
        skipna : bool, default True
            Exclude NA/null values. If an entire row/column is NA, the result
            will be NA.

        Returns
        -------
        Series
            Indexes of maxima along the specified axis.

        Raises
        ------
        ValueError
            * If the row/column is empty

        See Also
        --------
        Series.idxmax : Return index of the maximum element.

        Notes
        -----
        This method is the DataFrame version of ``ndarray.argmax``.

        Examples
        --------
        Consider a dataset containing food consumption in Argentina.

        >>> df = pd.DataFrame({'consumption': [10.51, 103.11, 55.48],
        ...                    'co2_emissions': [37.2, 19.66, 1712]},
        ...                    index=['Pork', 'Wheat Products', 'Beef'])

        >>> df
                        consumption  co2_emissions
        Pork                  10.51         37.20
        Wheat Products       103.11         19.66
        Beef                  55.48       1712.00

        By default, it returns the index for the maximum value in each column.

        >>> df.idxmax()
        consumption     Wheat Products
        co2_emissions             Beef
        dtype: object

        To return the index for the maximum value in each row, use ``axis="columns"``.

        >>> df.idxmax(axis="columns")
        Pork              co2_emissions
        Wheat Products     consumption
        Beef              co2_emissions
        dtype: object
        """
        axis = self._get_axis_number(axis)

        res = self._reduce(
            nanops.nanargmax, "argmax", axis=axis, skipna=skipna, numeric_only=False
        )
        indices = res._values

        # indices will always be np.ndarray since axis is not None and
        # values is a 2d array for DataFrame
        # error: Item "int" of "Union[int, Any]" has no attribute "__iter__"
        assert isinstance(indices, np.ndarray)  # for mypy

        index = self._get_axis(axis)
        result = [index[i] if i >= 0 else np.nan for i in indices]
        return self._constructor_sliced(result, index=self._get_agg_axis(axis))

    def _get_agg_axis(self, axis_num: int) -> Index:
        """
        Let's be explicit about this.
        """
        if axis_num == 0:
            return self.columns
        elif axis_num == 1:
            return self.index
        else:
            raise ValueError(f"Axis must be 0 or 1 (got {repr(axis_num)})")

    def mode(
        self, axis: Axis = 0, numeric_only: bool = False, dropna: bool = True
    ) -> DataFrame:
        """
        Get the mode(s) of each element along the selected axis.

        The mode of a set of values is the value that appears most often.
        It can be multiple values.

        Parameters
        ----------
        axis : {0 or 'index', 1 or 'columns'}, default 0
            The axis to iterate over while searching for the mode:

            * 0 or 'index' : get mode of each column
            * 1 or 'columns' : get mode of each row.

        numeric_only : bool, default False
            If True, only apply to numeric columns.
        dropna : bool, default True
            Don't consider counts of NaN/NaT.

            .. versionadded:: 0.24.0

        Returns
        -------
        DataFrame
            The modes of each column or row.

        See Also
        --------
        Series.mode : Return the highest frequency value in a Series.
        Series.value_counts : Return the counts of values in a Series.

        Examples
        --------
        >>> df = pd.DataFrame([('bird', 2, 2),
        ...                    ('mammal', 4, np.nan),
        ...                    ('arthropod', 8, 0),
        ...                    ('bird', 2, np.nan)],
        ...                   index=('falcon', 'horse', 'spider', 'ostrich'),
        ...                   columns=('species', 'legs', 'wings'))
        >>> df
                   species  legs  wings
        falcon        bird     2    2.0
        horse       mammal     4    NaN
        spider   arthropod     8    0.0
        ostrich       bird     2    NaN

        By default, missing values are not considered, and the mode of wings
        are both 0 and 2. Because the resulting DataFrame has two rows,
        the second row of ``species`` and ``legs`` contains ``NaN``.

        >>> df.mode()
          species  legs  wings
        0    bird   2.0    0.0
        1     NaN   NaN    2.0

        Setting ``dropna=False`` ``NaN`` values are considered and they can be
        the mode (like for wings).

        >>> df.mode(dropna=False)
          species  legs  wings
        0    bird     2    NaN

        Setting ``numeric_only=True``, only the mode of numeric columns is
        computed, and columns of other types are ignored.

        >>> df.mode(numeric_only=True)
           legs  wings
        0   2.0    0.0
        1   NaN    2.0

        To compute the mode over columns and not rows, use the axis parameter:

        >>> df.mode(axis='columns', numeric_only=True)
                   0    1
        falcon   2.0  NaN
        horse    4.0  NaN
        spider   0.0  8.0
        ostrich  2.0  NaN
        """
        data = self if not numeric_only else self._get_numeric_data()

        def f(s):
            return s.mode(dropna=dropna)

        data = data.apply(f, axis=axis)
        # Ensure index is type stable (should always use int index)
        if data.empty:
            data.index = ibase.default_index(0)

        return data

    def quantile(
        self,
        q=0.5,
        axis: Axis = 0,
        numeric_only: bool = True,
        interpolation: str = "linear",
    ):
        """
        Return values at the given quantile over requested axis.

        Parameters
        ----------
        q : float or array-like, default 0.5 (50% quantile)
            Value between 0 <= q <= 1, the quantile(s) to compute.
        axis : {0, 1, 'index', 'columns'}, default 0
            Equals 0 or 'index' for row-wise, 1 or 'columns' for column-wise.
        numeric_only : bool, default True
            If False, the quantile of datetime and timedelta data will be
            computed as well.
        interpolation : {'linear', 'lower', 'higher', 'midpoint', 'nearest'}
            This optional parameter specifies the interpolation method to use,
            when the desired quantile lies between two data points `i` and `j`:

            * linear: `i + (j - i) * fraction`, where `fraction` is the
              fractional part of the index surrounded by `i` and `j`.
            * lower: `i`.
            * higher: `j`.
            * nearest: `i` or `j` whichever is nearest.
            * midpoint: (`i` + `j`) / 2.

        Returns
        -------
        Series or DataFrame

            If ``q`` is an array, a DataFrame will be returned where the
              index is ``q``, the columns are the columns of self, and the
              values are the quantiles.
            If ``q`` is a float, a Series will be returned where the
              index is the columns of self and the values are the quantiles.

        See Also
        --------
        core.window.Rolling.quantile: Rolling quantile.
        numpy.percentile: Numpy function to compute the percentile.

        Examples
        --------
        >>> df = pd.DataFrame(np.array([[1, 1], [2, 10], [3, 100], [4, 100]]),
        ...                   columns=['a', 'b'])
        >>> df.quantile(.1)
        a    1.3
        b    3.7
        Name: 0.1, dtype: float64
        >>> df.quantile([.1, .5])
               a     b
        0.1  1.3   3.7
        0.5  2.5  55.0

        Specifying `numeric_only=False` will also compute the quantile of
        datetime and timedelta data.

        >>> df = pd.DataFrame({'A': [1, 2],
        ...                    'B': [pd.Timestamp('2010'),
        ...                          pd.Timestamp('2011')],
        ...                    'C': [pd.Timedelta('1 days'),
        ...                          pd.Timedelta('2 days')]})
        >>> df.quantile(0.5, numeric_only=False)
        A                    1.5
        B    2010-07-02 12:00:00
        C        1 days 12:00:00
        Name: 0.5, dtype: object
        """
        validate_percentile(q)

        if not is_list_like(q):
            # BlockManager.quantile expects listlike, so we wrap and unwrap here
            res = self.quantile(
                [q], axis=axis, numeric_only=numeric_only, interpolation=interpolation
            )
            return res.iloc[0]

        q = Index(q, dtype=np.float64)
        data = self._get_numeric_data() if numeric_only else self
        axis = self._get_axis_number(axis)

        if axis == 1:
            data = data.T

        if len(data.columns) == 0:
            # GH#23925 _get_numeric_data may have dropped all columns
            cols = Index([], name=self.columns.name)
            if is_list_like(q):
                return self._constructor([], index=q, columns=cols)
            return self._constructor_sliced([], index=cols, name=q, dtype=np.float64)

        res = data._mgr.quantile(qs=q, axis=1, interpolation=interpolation)

        result = self._constructor(res)
        return result

    @doc(NDFrame.asfreq, **_shared_doc_kwargs)
    def asfreq(
        self,
        freq: Frequency,
        method=None,
        how: Optional[str] = None,
        normalize: bool = False,
        fill_value=None,
    ) -> DataFrame:
        return super().asfreq(
            freq=freq,
            method=method,
            how=how,
            normalize=normalize,
            fill_value=fill_value,
        )

    @doc(NDFrame.resample, **_shared_doc_kwargs)
    def resample(
        self,
        rule,
        axis=0,
        closed: Optional[str] = None,
        label: Optional[str] = None,
        convention: str = "start",
        kind: Optional[str] = None,
        loffset=None,
        base: Optional[int] = None,
        on=None,
        level=None,
        origin: Union[str, TimestampConvertibleTypes] = "start_day",
        offset: Optional[TimedeltaConvertibleTypes] = None,
    ) -> Resampler:
        return super().resample(
            rule=rule,
            axis=axis,
            closed=closed,
            label=label,
            convention=convention,
            kind=kind,
            loffset=loffset,
            base=base,
            on=on,
            level=level,
            origin=origin,
            offset=offset,
        )

    def to_timestamp(
        self,
        freq: Optional[Frequency] = None,
        how: str = "start",
        axis: Axis = 0,
        copy: bool = True,
    ) -> DataFrame:
        """
        Cast to DatetimeIndex of timestamps, at *beginning* of period.

        Parameters
        ----------
        freq : str, default frequency of PeriodIndex
            Desired frequency.
        how : {'s', 'e', 'start', 'end'}
            Convention for converting period to timestamp; start of period
            vs. end.
        axis : {0 or 'index', 1 or 'columns'}, default 0
            The axis to convert (the index by default).
        copy : bool, default True
            If False then underlying input data is not copied.

        Returns
        -------
        DataFrame with DatetimeIndex
        """
        new_obj = self.copy(deep=copy)

        axis_name = self._get_axis_name(axis)
        old_ax = getattr(self, axis_name)
        if not isinstance(old_ax, PeriodIndex):
            raise TypeError(f"unsupported Type {type(old_ax).__name__}")

        new_ax = old_ax.to_timestamp(freq=freq, how=how)

        setattr(new_obj, axis_name, new_ax)
        return new_obj

    def to_period(
        self, freq: Optional[Frequency] = None, axis: Axis = 0, copy: bool = True
    ) -> DataFrame:
        """
        Convert DataFrame from DatetimeIndex to PeriodIndex.

        Convert DataFrame from DatetimeIndex to PeriodIndex with desired
        frequency (inferred from index if not passed).

        Parameters
        ----------
        freq : str, default
            Frequency of the PeriodIndex.
        axis : {0 or 'index', 1 or 'columns'}, default 0
            The axis to convert (the index by default).
        copy : bool, default True
            If False then underlying input data is not copied.

        Returns
        -------
        DataFrame with PeriodIndex
        """
        new_obj = self.copy(deep=copy)

        axis_name = self._get_axis_name(axis)
        old_ax = getattr(self, axis_name)
        if not isinstance(old_ax, DatetimeIndex):
            raise TypeError(f"unsupported Type {type(old_ax).__name__}")

        new_ax = old_ax.to_period(freq=freq)

        setattr(new_obj, axis_name, new_ax)
        return new_obj

    def isin(self, values) -> DataFrame:
        """
        Whether each element in the DataFrame is contained in values.

        Parameters
        ----------
        values : iterable, Series, DataFrame or dict
            The result will only be true at a location if all the
            labels match. If `values` is a Series, that's the index. If
            `values` is a dict, the keys must be the column names,
            which must match. If `values` is a DataFrame,
            then both the index and column labels must match.

        Returns
        -------
        DataFrame
            DataFrame of booleans showing whether each element in the DataFrame
            is contained in values.

        See Also
        --------
        DataFrame.eq: Equality test for DataFrame.
        Series.isin: Equivalent method on Series.
        Series.str.contains: Test if pattern or regex is contained within a
            string of a Series or Index.

        Examples
        --------
        >>> df = pd.DataFrame({'num_legs': [2, 4], 'num_wings': [2, 0]},
        ...                   index=['falcon', 'dog'])
        >>> df
                num_legs  num_wings
        falcon         2          2
        dog            4          0

        When ``values`` is a list check whether every value in the DataFrame
        is present in the list (which animals have 0 or 2 legs or wings)

        >>> df.isin([0, 2])
                num_legs  num_wings
        falcon      True       True
        dog        False       True

        When ``values`` is a dict, we can pass values to check for each
        column separately:

        >>> df.isin({'num_wings': [0, 3]})
                num_legs  num_wings
        falcon     False      False
        dog        False       True

        When ``values`` is a Series or DataFrame the index and column must
        match. Note that 'falcon' does not match based on the number of legs
        in df2.

        >>> other = pd.DataFrame({'num_legs': [8, 2], 'num_wings': [0, 2]},
        ...                      index=['spider', 'falcon'])
        >>> df.isin(other)
                num_legs  num_wings
        falcon      True       True
        dog        False      False
        """
        if isinstance(values, dict):
            from pandas.core.reshape.concat import concat

            values = collections.defaultdict(list, values)
            return concat(
                (
                    self.iloc[:, [i]].isin(values[col])
                    for i, col in enumerate(self.columns)
                ),
                axis=1,
            )
        elif isinstance(values, Series):
            if not values.index.is_unique:
                raise ValueError("cannot compute isin with a duplicate axis.")
            return self.eq(values.reindex_like(self), axis="index")
        elif isinstance(values, DataFrame):
            if not (values.columns.is_unique and values.index.is_unique):
                raise ValueError("cannot compute isin with a duplicate axis.")
            return self.eq(values.reindex_like(self))
        else:
            if not is_list_like(values):
                raise TypeError(
                    "only list-like or dict-like objects are allowed "
                    "to be passed to DataFrame.isin(), "
                    f"you passed a '{type(values).__name__}'"
                )
            return self._constructor(
                algorithms.isin(self.values.ravel(), values).reshape(self.shape),
                self.index,
                self.columns,
            )

    # ----------------------------------------------------------------------
    # Add index and columns
    _AXIS_ORDERS = ["index", "columns"]
    _AXIS_TO_AXIS_NUMBER: Dict[Axis, int] = {
        **NDFrame._AXIS_TO_AXIS_NUMBER,
        1: 1,
        "columns": 1,
    }
    _AXIS_REVERSED = True
    _AXIS_LEN = len(_AXIS_ORDERS)
    _info_axis_number = 1
    _info_axis_name = "columns"

    index: Index = properties.AxisProperty(
        axis=1, doc="The index (row labels) of the DataFrame."
    )
    columns: Index = properties.AxisProperty(
        axis=0, doc="The column labels of the DataFrame."
    )

    @property
    def _AXIS_NUMBERS(self) -> Dict[str, int]:
        """.. deprecated:: 1.1.0"""
        super()._AXIS_NUMBERS
        return {"index": 0, "columns": 1}

    @property
    def _AXIS_NAMES(self) -> Dict[int, str]:
        """.. deprecated:: 1.1.0"""
        super()._AXIS_NAMES
        return {0: "index", 1: "columns"}

    # ----------------------------------------------------------------------
    # Add plotting methods to DataFrame
    plot = CachedAccessor("plot", pandas.plotting.PlotAccessor)
    hist = pandas.plotting.hist_frame
    boxplot = pandas.plotting.boxplot_frame
    sparse = CachedAccessor("sparse", SparseFrameAccessor)


DataFrame._add_numeric_operations()

ops.add_flex_arithmetic_methods(DataFrame)


def _from_nested_dict(data) -> collections.defaultdict:
    new_data: collections.defaultdict = collections.defaultdict(dict)
    for index, s in data.items():
        for col, v in s.items():
            new_data[col][index] = v
    return new_data


def _reindex_for_setitem(value: FrameOrSeriesUnion, index: Index) -> ArrayLike:
    # reindex if necessary

    if value.index.equals(index) or not len(index):
        return value._values.copy()

    # GH#4107
    try:
        reindexed_value = value.reindex(index)._values
    except ValueError as err:
        # raised in MultiIndex.from_tuples, see test_insert_error_msmgs
        if not value.index.is_unique:
            # duplicate axis
            raise err

        raise TypeError(
            "incompatible index of inserted column with frame index"
        ) from err
    return reindexed_value<|MERGE_RESOLUTION|>--- conflicted
+++ resolved
@@ -3681,35 +3681,14 @@
         arraylike = _reindex_for_setitem(value, self.index)
         self._set_item_mgr(key, arraylike)
 
-<<<<<<< HEAD
-        # error: Incompatible types in assignment (expression has type "ExtensionArray",
-        # variable has type "DataFrame")
-        value = _reindex_for_setitem(value, self.index)  # type: ignore[assignment]
-        self._set_item_mgr(key, value)
-
-    def _iset_item_mgr(self, loc: int, value, inplace: bool = False) -> None:
+    def _iset_item_mgr(
+        self, loc: int | slice | np.ndarray, value, inplace: bool = False
+    ) -> None:
+        # when called from _set_item_mgr loc can be anything returned from get_loc
         self._mgr.iset(loc, value, inplace=inplace)
         self._clear_item_cache()
 
-    def _iset_item(self, loc: int, value, *, inplace: bool = False) -> None:
-        value = self._sanitize_column(value)
-        self._iset_item_mgr(loc, value, inplace=inplace)
-
-        # check if we are modifying a copy
-        # try to set first as we want an invalid
-        # value exception to occur first
-        if len(self):  # FIXME: this should depend on inplace, right?
-            self._check_setitem_copy()
-
-    def _set_item_mgr(self, key, value):
-=======
-    def _iset_item_mgr(self, loc: int | slice | np.ndarray, value) -> None:
-        # when called from _set_item_mgr loc can be anything returned from get_loc
-        self._mgr.iset(loc, value)
-        self._clear_item_cache()
-
     def _set_item_mgr(self, key, value: ArrayLike) -> None:
->>>>>>> 986c5ec0
         try:
             loc = self._info_axis.get_loc(key)
         except KeyError:
@@ -3724,19 +3703,16 @@
         if len(self):
             self._check_setitem_copy()
 
-<<<<<<< HEAD
-=======
-    def _iset_item(self, loc: int, value) -> None:
+    def _iset_item(self, loc: int, value, *, inplace: bool = False) -> None:
         arraylike = self._sanitize_column(value)
-        self._iset_item_mgr(loc, arraylike)
+        self._iset_item_mgr(loc, arraylike, inplace=inplace)
 
         # check if we are modifying a copy
         # try to set first as we want an invalid
         # value exception to occur first
-        if len(self):
+        if len(self):  # FIXME: this should depend on inplace, right?
             self._check_setitem_copy()
 
->>>>>>> 986c5ec0
     def _set_item(self, key, value) -> None:
         """
         Add series to DataFrame in specified column.
