--- conflicted
+++ resolved
@@ -758,7 +758,6 @@
         if len(blocks) != 1:
             return False
 
-<<<<<<< HEAD
         dtype = blocks[0].dtype
         # TODO(EA2D) special case would be unnecessary with 2D EAs
         return not is_ea_dtype(dtype)
@@ -781,9 +780,6 @@
             # non-2D ExtensionArray
             return self._values
         return arr.T
-=======
-        return not self._mgr.any_extension_types
->>>>>>> 1b6b5810
 
     # ----------------------------------------------------------------------
     # Rendering Methods
