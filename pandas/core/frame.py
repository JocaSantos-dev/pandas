"""
DataFrame
---------
An efficient 2D container for potentially mixed-type time series or other
labeled data series.

Similar to its R counterpart, data.frame, except providing automatic data
alignment and a host of useful data manipulation methods having to do with the
labeling information
"""

import collections
from collections import abc
import datetime
from io import StringIO
import itertools
from textwrap import dedent
from typing import (
    IO,
    TYPE_CHECKING,
    Any,
    Dict,
    FrozenSet,
    Hashable,
    Iterable,
    List,
    Optional,
    Sequence,
    Set,
    Tuple,
    Type,
    TypeVar,
    Union,
    cast,
)
import warnings

import numpy as np
import numpy.ma as ma

from pandas._config import get_option

from pandas._libs import algos as libalgos, lib, properties
from pandas._typing import Axes, Axis, Dtype, FilePathOrBuffer, Label, Level, Renamer
from pandas.compat import PY37
from pandas.compat._optional import import_optional_dependency
from pandas.compat.numpy import function as nv
from pandas.util._decorators import (
    Appender,
    Substitution,
    deprecate_kwarg,
    doc,
    rewrite_axis_style_signature,
)
from pandas.util._validators import (
    validate_axis_style_args,
    validate_bool_kwarg,
    validate_percentile,
)

from pandas.core.dtypes.cast import (
    cast_scalar_to_array,
    coerce_to_dtypes,
    find_common_type,
    infer_dtype_from_scalar,
    invalidate_string_dtypes,
    maybe_cast_to_datetime,
    maybe_convert_platform,
    maybe_downcast_to_dtype,
    maybe_infer_to_datetimelike,
    maybe_upcast,
    maybe_upcast_putmask,
    validate_numeric_casting,
)
from pandas.core.dtypes.common import (
    ensure_float64,
    ensure_int64,
    ensure_platform_int,
    infer_dtype_from_object,
    is_bool_dtype,
    is_dict_like,
    is_dtype_equal,
    is_extension_array_dtype,
    is_float_dtype,
    is_hashable,
    is_integer,
    is_integer_dtype,
    is_iterator,
    is_list_like,
    is_named_tuple,
    is_object_dtype,
    is_scalar,
    is_sequence,
    needs_i8_conversion,
)
from pandas.core.dtypes.generic import (
    ABCDataFrame,
    ABCDatetimeIndex,
    ABCIndexClass,
    ABCMultiIndex,
    ABCPeriodIndex,
    ABCSeries,
)
from pandas.core.dtypes.missing import isna, notna

from pandas.core import algorithms, common as com, nanops, ops
from pandas.core.accessor import CachedAccessor
from pandas.core.arrays import Categorical, ExtensionArray
from pandas.core.arrays.datetimelike import DatetimeLikeArrayMixin as DatetimeLikeArray
from pandas.core.arrays.sparse import SparseFrameAccessor
from pandas.core.generic import NDFrame, _shared_docs
from pandas.core.indexes import base as ibase
from pandas.core.indexes.api import Index, ensure_index, ensure_index_from_sequences
from pandas.core.indexes.datetimes import DatetimeIndex
from pandas.core.indexes.multi import maybe_droplevels
from pandas.core.indexes.period import PeriodIndex
from pandas.core.indexing import check_bool_indexer, convert_to_index_sliceable
from pandas.core.internals import BlockManager
from pandas.core.internals.construction import (
    arrays_to_mgr,
    get_names_from_index,
    init_dict,
    init_ndarray,
    masked_rec_array_to_mgr,
    reorder_arrays,
    sanitize_index,
    to_arrays,
)
from pandas.core.ops.missing import dispatch_fill_zeros
from pandas.core.series import Series

from pandas.io.common import get_filepath_or_buffer
from pandas.io.formats import console, format as fmt
from pandas.io.formats.info import info
import pandas.plotting

_DataFrameT = TypeVar("_DataFrameT", bound="DataFrame")

if TYPE_CHECKING:
    from pandas.core.groupby.generic import DataFrameGroupBy
    from pandas.io.formats.style import Styler

# ---------------------------------------------------------------------
# Docstring templates

_shared_doc_kwargs = dict(
    axes="index, columns",
    klass="DataFrame",
    axes_single_arg="{0 or 'index', 1 or 'columns'}",
    axis="""axis : {0 or 'index', 1 or 'columns'}, default 0
        If 0 or 'index': apply function to each column.
        If 1 or 'columns': apply function to each row.""",
    optional_by="""
        by : str or list of str
            Name or list of names to sort by.

            - if `axis` is 0 or `'index'` then `by` may contain index
              levels and/or column labels.
            - if `axis` is 1 or `'columns'` then `by` may contain column
              levels and/or index labels.

            .. versionchanged:: 0.23.0

               Allow specifying index or column level names.""",
    versionadded_to_excel="",
    optional_labels="""labels : array-like, optional
            New labels / index to conform the axis specified by 'axis' to.""",
    optional_axis="""axis : int or str, optional
            Axis to target. Can be either the axis name ('index', 'columns')
            or number (0, 1).""",
)

_numeric_only_doc = """numeric_only : boolean, default None
    Include only float, int, boolean data. If None, will attempt to use
    everything, then use only numeric data
"""

_merge_doc = """
Merge DataFrame or named Series objects with a database-style join.

The join is done on columns or indexes. If joining columns on
columns, the DataFrame indexes *will be ignored*. Otherwise if joining indexes
on indexes or indexes on a column or columns, the index will be passed on.

Parameters
----------%s
right : DataFrame or named Series
    Object to merge with.
how : {'left', 'right', 'outer', 'inner'}, default 'inner'
    Type of merge to be performed.

    * left: use only keys from left frame, similar to a SQL left outer join;
      preserve key order.
    * right: use only keys from right frame, similar to a SQL right outer join;
      preserve key order.
    * outer: use union of keys from both frames, similar to a SQL full outer
      join; sort keys lexicographically.
    * inner: use intersection of keys from both frames, similar to a SQL inner
      join; preserve the order of the left keys.
on : label or list
    Column or index level names to join on. These must be found in both
    DataFrames. If `on` is None and not merging on indexes then this defaults
    to the intersection of the columns in both DataFrames.
left_on : label or list, or array-like
    Column or index level names to join on in the left DataFrame. Can also
    be an array or list of arrays of the length of the left DataFrame.
    These arrays are treated as if they are columns.
right_on : label or list, or array-like
    Column or index level names to join on in the right DataFrame. Can also
    be an array or list of arrays of the length of the right DataFrame.
    These arrays are treated as if they are columns.
left_index : bool, default False
    Use the index from the left DataFrame as the join key(s). If it is a
    MultiIndex, the number of keys in the other DataFrame (either the index
    or a number of columns) must match the number of levels.
right_index : bool, default False
    Use the index from the right DataFrame as the join key. Same caveats as
    left_index.
sort : bool, default False
    Sort the join keys lexicographically in the result DataFrame. If False,
    the order of the join keys depends on the join type (how keyword).
suffixes : tuple of (str, str), default ('_x', '_y')
    Suffix to apply to overlapping column names in the left and right
    side, respectively. To raise an exception on overlapping columns use
    (False, False).
copy : bool, default True
    If False, avoid copy if possible.
indicator : bool or str, default False
    If True, adds a column to output DataFrame called "_merge" with
    information on the source of each row.
    If string, column with information on source of each row will be added to
    output DataFrame, and column will be named value of string.
    Information column is Categorical-type and takes on a value of "left_only"
    for observations whose merge key only appears in 'left' DataFrame,
    "right_only" for observations whose merge key only appears in 'right'
    DataFrame, and "both" if the observation's merge key is found in both.

validate : str, optional
    If specified, checks if merge is of specified type.

    * "one_to_one" or "1:1": check if merge keys are unique in both
      left and right datasets.
    * "one_to_many" or "1:m": check if merge keys are unique in left
      dataset.
    * "many_to_one" or "m:1": check if merge keys are unique in right
      dataset.
    * "many_to_many" or "m:m": allowed, but does not result in checks.

    .. versionadded:: 0.21.0

Returns
-------
DataFrame
    A DataFrame of the two merged objects.

See Also
--------
merge_ordered : Merge with optional filling/interpolation.
merge_asof : Merge on nearest keys.
DataFrame.join : Similar method using indices.

Notes
-----
Support for specifying index levels as the `on`, `left_on`, and
`right_on` parameters was added in version 0.23.0
Support for merging named Series objects was added in version 0.24.0

Examples
--------
>>> df1 = pd.DataFrame({'lkey': ['foo', 'bar', 'baz', 'foo'],
...                     'value': [1, 2, 3, 5]})
>>> df2 = pd.DataFrame({'rkey': ['foo', 'bar', 'baz', 'foo'],
...                     'value': [5, 6, 7, 8]})
>>> df1
    lkey value
0   foo      1
1   bar      2
2   baz      3
3   foo      5
>>> df2
    rkey value
0   foo      5
1   bar      6
2   baz      7
3   foo      8

Merge df1 and df2 on the lkey and rkey columns. The value columns have
the default suffixes, _x and _y, appended.

>>> df1.merge(df2, left_on='lkey', right_on='rkey')
  lkey  value_x rkey  value_y
0  foo        1  foo        5
1  foo        1  foo        8
2  foo        5  foo        5
3  foo        5  foo        8
4  bar        2  bar        6
5  baz        3  baz        7

Merge DataFrames df1 and df2 with specified left and right suffixes
appended to any overlapping columns.

>>> df1.merge(df2, left_on='lkey', right_on='rkey',
...           suffixes=('_left', '_right'))
  lkey  value_left rkey  value_right
0  foo           1  foo            5
1  foo           1  foo            8
2  foo           5  foo            5
3  foo           5  foo            8
4  bar           2  bar            6
5  baz           3  baz            7

Merge DataFrames df1 and df2, but raise an exception if the DataFrames have
any overlapping columns.

>>> df1.merge(df2, left_on='lkey', right_on='rkey', suffixes=(False, False))
Traceback (most recent call last):
...
ValueError: columns overlap but no suffix specified:
    Index(['value'], dtype='object')
"""


# -----------------------------------------------------------------------
# DataFrame class


class DataFrame(NDFrame):
    """
    Two-dimensional, size-mutable, potentially heterogeneous tabular data.

    Data structure also contains labeled axes (rows and columns).
    Arithmetic operations align on both row and column labels. Can be
    thought of as a dict-like container for Series objects. The primary
    pandas data structure.

    Parameters
    ----------
    data : ndarray (structured or homogeneous), Iterable, dict, or DataFrame
        Dict can contain Series, arrays, constants, or list-like objects.

        .. versionchanged:: 0.23.0
           If data is a dict, column order follows insertion-order for
           Python 3.6 and later.

        .. versionchanged:: 0.25.0
           If data is a list of dicts, column order follows insertion-order
           for Python 3.6 and later.

    index : Index or array-like
        Index to use for resulting frame. Will default to RangeIndex if
        no indexing information part of input data and no index provided.
    columns : Index or array-like
        Column labels to use for resulting frame. Will default to
        RangeIndex (0, 1, 2, ..., n) if no column labels are provided.
    dtype : dtype, default None
        Data type to force. Only a single dtype is allowed. If None, infer.
    copy : bool, default False
        Copy data from inputs. Only affects DataFrame / 2d ndarray input.

    See Also
    --------
    DataFrame.from_records : Constructor from tuples, also record arrays.
    DataFrame.from_dict : From dicts of Series, arrays, or dicts.
    read_csv
    read_table
    read_clipboard

    Examples
    --------
    Constructing DataFrame from a dictionary.

    >>> d = {'col1': [1, 2], 'col2': [3, 4]}
    >>> df = pd.DataFrame(data=d)
    >>> df
       col1  col2
    0     1     3
    1     2     4

    Notice that the inferred dtype is int64.

    >>> df.dtypes
    col1    int64
    col2    int64
    dtype: object

    To enforce a single dtype:

    >>> df = pd.DataFrame(data=d, dtype=np.int8)
    >>> df.dtypes
    col1    int8
    col2    int8
    dtype: object

    Constructing DataFrame from numpy ndarray:

    >>> df2 = pd.DataFrame(np.array([[1, 2, 3], [4, 5, 6], [7, 8, 9]]),
    ...                    columns=['a', 'b', 'c'])
    >>> df2
       a  b  c
    0  1  2  3
    1  4  5  6
    2  7  8  9
    """

    _internal_names_set = {"columns", "index"} | NDFrame._internal_names_set
    _typ = "dataframe"

    @property
    def _constructor(self) -> Type["DataFrame"]:
        return DataFrame

    _constructor_sliced: Type[Series] = Series
    _deprecations: FrozenSet[str] = NDFrame._deprecations | frozenset([])
    _accessors: Set[str] = {"sparse"}

    @property
    def _constructor_expanddim(self):
        raise NotImplementedError("Not supported for DataFrames!")

    # ----------------------------------------------------------------------
    # Constructors

    def __init__(
        self,
        data=None,
        index: Optional[Axes] = None,
        columns: Optional[Axes] = None,
        dtype: Optional[Dtype] = None,
        copy: bool = False,
    ):
        if data is None:
            data = {}
        if dtype is not None:
            dtype = self._validate_dtype(dtype)

        if isinstance(data, DataFrame):
            data = data._data

        if isinstance(data, BlockManager):
            mgr = self._init_mgr(
                data, axes=dict(index=index, columns=columns), dtype=dtype, copy=copy
            )
        elif isinstance(data, dict):
            mgr = init_dict(data, index, columns, dtype=dtype)
        elif isinstance(data, ma.MaskedArray):
            import numpy.ma.mrecords as mrecords

            # masked recarray
            if isinstance(data, mrecords.MaskedRecords):
                mgr = masked_rec_array_to_mgr(data, index, columns, dtype, copy)

            # a masked array
            else:
                mask = ma.getmaskarray(data)
                if mask.any():
                    data, fill_value = maybe_upcast(data, copy=True)
                    data.soften_mask()  # set hardmask False if it was True
                    data[mask] = fill_value
                else:
                    data = data.copy()
                mgr = init_ndarray(data, index, columns, dtype=dtype, copy=copy)

        elif isinstance(data, (np.ndarray, Series, Index)):
            if data.dtype.names:
                data_columns = list(data.dtype.names)
                data = {k: data[k] for k in data_columns}
                if columns is None:
                    columns = data_columns
                mgr = init_dict(data, index, columns, dtype=dtype)
            elif getattr(data, "name", None) is not None:
                mgr = init_dict({data.name: data}, index, columns, dtype=dtype)
            else:
                mgr = init_ndarray(data, index, columns, dtype=dtype, copy=copy)

        # For data is list-like, or Iterable (will consume into list)
        elif isinstance(data, abc.Iterable) and not isinstance(data, (str, bytes)):
            if not isinstance(data, (abc.Sequence, ExtensionArray)):
                data = list(data)
            if len(data) > 0:
                if is_list_like(data[0]) and getattr(data[0], "ndim", 1) == 1:
                    if is_named_tuple(data[0]) and columns is None:
                        columns = data[0]._fields
                    arrays, columns = to_arrays(data, columns, dtype=dtype)
                    columns = ensure_index(columns)

                    # set the index
                    if index is None:
                        if isinstance(data[0], Series):
                            index = get_names_from_index(data)
                        elif isinstance(data[0], Categorical):
                            index = ibase.default_index(len(data[0]))
                        else:
                            index = ibase.default_index(len(data))

                    mgr = arrays_to_mgr(arrays, columns, index, columns, dtype=dtype)
                else:
                    mgr = init_ndarray(data, index, columns, dtype=dtype, copy=copy)
            else:
                mgr = init_dict({}, index, columns, dtype=dtype)
        else:
            try:
                arr = np.array(data, dtype=dtype, copy=copy)
            except (ValueError, TypeError) as err:
                exc = TypeError(
                    "DataFrame constructor called with "
                    f"incompatible data and dtype: {err}"
                )
                raise exc from err

            if arr.ndim == 0 and index is not None and columns is not None:
                values = cast_scalar_to_array(
                    (len(index), len(columns)), data, dtype=dtype
                )
                mgr = init_ndarray(
                    values, index, columns, dtype=values.dtype, copy=False
                )
            else:
                raise ValueError("DataFrame constructor not properly called!")

        NDFrame.__init__(self, mgr, fastpath=True)

    # ----------------------------------------------------------------------

    @property
    def axes(self) -> List[Index]:
        """
        Return a list representing the axes of the DataFrame.

        It has the row axis labels and column axis labels as the only members.
        They are returned in that order.

        Examples
        --------
        >>> df = pd.DataFrame({'col1': [1, 2], 'col2': [3, 4]})
        >>> df.axes
        [RangeIndex(start=0, stop=2, step=1), Index(['col1', 'col2'],
        dtype='object')]
        """
        return [self.index, self.columns]

    @property
    def shape(self) -> Tuple[int, int]:
        """
        Return a tuple representing the dimensionality of the DataFrame.

        See Also
        --------
        ndarray.shape

        Examples
        --------
        >>> df = pd.DataFrame({'col1': [1, 2], 'col2': [3, 4]})
        >>> df.shape
        (2, 2)

        >>> df = pd.DataFrame({'col1': [1, 2], 'col2': [3, 4],
        ...                    'col3': [5, 6]})
        >>> df.shape
        (2, 3)
        """
        return len(self.index), len(self.columns)

    @property
    def _is_homogeneous_type(self) -> bool:
        """
        Whether all the columns in a DataFrame have the same type.

        Returns
        -------
        bool

        See Also
        --------
        Index._is_homogeneous_type : Whether the object has a single
            dtype.
        MultiIndex._is_homogeneous_type : Whether all the levels of a
            MultiIndex have the same dtype.

        Examples
        --------
        >>> DataFrame({"A": [1, 2], "B": [3, 4]})._is_homogeneous_type
        True
        >>> DataFrame({"A": [1, 2], "B": [3.0, 4.0]})._is_homogeneous_type
        False

        Items with the same type but different sizes are considered
        different types.

        >>> DataFrame({
        ...    "A": np.array([1, 2], dtype=np.int32),
        ...    "B": np.array([1, 2], dtype=np.int64)})._is_homogeneous_type
        False
        """
        if self._data.any_extension_types:
            return len({block.dtype for block in self._data.blocks}) == 1
        else:
            return not self._data.is_mixed_type

    # ----------------------------------------------------------------------
    # Rendering Methods

    def _repr_fits_vertical_(self) -> bool:
        """
        Check length against max_rows.
        """
        max_rows = get_option("display.max_rows")
        return len(self) <= max_rows

    def _repr_fits_horizontal_(self, ignore_width: bool = False) -> bool:
        """
        Check if full repr fits in horizontal boundaries imposed by the display
        options width and max_columns.

        In case of non-interactive session, no boundaries apply.

        `ignore_width` is here so ipnb+HTML output can behave the way
        users expect. display.max_columns remains in effect.
        GH3541, GH3573
        """
        width, height = console.get_console_size()
        max_columns = get_option("display.max_columns")
        nb_columns = len(self.columns)

        # exceed max columns
        if (max_columns and nb_columns > max_columns) or (
            (not ignore_width) and width and nb_columns > (width // 2)
        ):
            return False

        # used by repr_html under IPython notebook or scripts ignore terminal
        # dims
        if ignore_width or not console.in_interactive_session():
            return True

        if get_option("display.width") is not None or console.in_ipython_frontend():
            # check at least the column row for excessive width
            max_rows = 1
        else:
            max_rows = get_option("display.max_rows")

        # when auto-detecting, so width=None and not in ipython front end
        # check whether repr fits horizontal by actually checking
        # the width of the rendered repr
        buf = StringIO()

        # only care about the stuff we'll actually print out
        # and to_string on entire frame may be expensive
        d = self

        if not (max_rows is None):  # unlimited rows
            # min of two, where one may be None
            d = d.iloc[: min(max_rows, len(d))]
        else:
            return True

        d.to_string(buf=buf)
        value = buf.getvalue()
        repr_width = max(len(l) for l in value.split("\n"))

        return repr_width < width

    def _info_repr(self) -> bool:
        """
        True if the repr should show the info view.
        """
        info_repr_option = get_option("display.large_repr") == "info"
        return info_repr_option and not (
            self._repr_fits_horizontal_() and self._repr_fits_vertical_()
        )

    def __repr__(self) -> str:
        """
        Return a string representation for a particular DataFrame.
        """
        buf = StringIO("")
        if self._info_repr():
            self.info(buf=buf)
            return buf.getvalue()

        max_rows = get_option("display.max_rows")
        min_rows = get_option("display.min_rows")
        max_cols = get_option("display.max_columns")
        max_colwidth = get_option("display.max_colwidth")
        show_dimensions = get_option("display.show_dimensions")
        if get_option("display.expand_frame_repr"):
            width, _ = console.get_console_size()
        else:
            width = None
        self.to_string(
            buf=buf,
            max_rows=max_rows,
            min_rows=min_rows,
            max_cols=max_cols,
            line_width=width,
            max_colwidth=max_colwidth,
            show_dimensions=show_dimensions,
        )

        return buf.getvalue()

    def _repr_html_(self) -> Optional[str]:
        """
        Return a html representation for a particular DataFrame.

        Mainly for IPython notebook.
        """
        if self._info_repr():
            buf = StringIO("")
            self.info(buf=buf)
            # need to escape the <class>, should be the first line.
            val = buf.getvalue().replace("<", r"&lt;", 1)
            val = val.replace(">", r"&gt;", 1)
            return "<pre>" + val + "</pre>"

        if get_option("display.notebook_repr_html"):
            max_rows = get_option("display.max_rows")
            min_rows = get_option("display.min_rows")
            max_cols = get_option("display.max_columns")
            show_dimensions = get_option("display.show_dimensions")

            formatter = fmt.DataFrameFormatter(
                self,
                columns=None,
                col_space=None,
                na_rep="NaN",
                formatters=None,
                float_format=None,
                sparsify=None,
                justify=None,
                index_names=True,
                header=True,
                index=True,
                bold_rows=True,
                escape=True,
                max_rows=max_rows,
                min_rows=min_rows,
                max_cols=max_cols,
                show_dimensions=show_dimensions,
                decimal=".",
                table_id=None,
                render_links=False,
            )
            return formatter.to_html(notebook=True)
        else:
            return None

    @Substitution(
        header_type="bool or sequence",
        header="Write out the column names. If a list of strings "
        "is given, it is assumed to be aliases for the "
        "column names",
        col_space_type="int",
        col_space="The minimum width of each column",
    )
    @Substitution(shared_params=fmt.common_docstring, returns=fmt.return_docstring)
    def to_string(
        self,
        buf: Optional[FilePathOrBuffer[str]] = None,
        columns: Optional[Sequence[str]] = None,
        col_space: Optional[int] = None,
        header: Union[bool, Sequence[str]] = True,
        index: bool = True,
        na_rep: str = "NaN",
        formatters: Optional[fmt.formatters_type] = None,
        float_format: Optional[fmt.float_format_type] = None,
        sparsify: Optional[bool] = None,
        index_names: bool = True,
        justify: Optional[str] = None,
        max_rows: Optional[int] = None,
        min_rows: Optional[int] = None,
        max_cols: Optional[int] = None,
        show_dimensions: Union[bool, str] = False,
        decimal: str = ".",
        line_width: Optional[int] = None,
        max_colwidth: Optional[int] = None,
        encoding: Optional[str] = None,
    ) -> Optional[str]:
        """
        Render a DataFrame to a console-friendly tabular output.
        %(shared_params)s
        line_width : int, optional
            Width to wrap a line in characters.
        max_colwidth : int, optional
            Max width to truncate each column in characters. By default, no limit.

            .. versionadded:: 1.0.0
        encoding : str, default "utf-8"
            Set character encoding.

            .. versionadded:: 1.0
        %(returns)s
        See Also
        --------
        to_html : Convert DataFrame to HTML.

        Examples
        --------
        >>> d = {'col1': [1, 2, 3], 'col2': [4, 5, 6]}
        >>> df = pd.DataFrame(d)
        >>> print(df.to_string())
           col1  col2
        0     1     4
        1     2     5
        2     3     6
        """
        from pandas import option_context

        with option_context("display.max_colwidth", max_colwidth):
            formatter = fmt.DataFrameFormatter(
                self,
                columns=columns,
                col_space=col_space,
                na_rep=na_rep,
                formatters=formatters,
                float_format=float_format,
                sparsify=sparsify,
                justify=justify,
                index_names=index_names,
                header=header,
                index=index,
                min_rows=min_rows,
                max_rows=max_rows,
                max_cols=max_cols,
                show_dimensions=show_dimensions,
                decimal=decimal,
                line_width=line_width,
            )
            return formatter.to_string(buf=buf, encoding=encoding)

    # ----------------------------------------------------------------------

    @property
    def style(self) -> "Styler":
        """
        Returns a Styler object.

        Contains methods for building a styled HTML representation of the DataFrame.
        a styled HTML representation fo the DataFrame.

        See Also
        --------
        io.formats.style.Styler
        """
        from pandas.io.formats.style import Styler

        return Styler(self)

    _shared_docs[
        "items"
    ] = r"""
        Iterate over (column name, Series) pairs.

        Iterates over the DataFrame columns, returning a tuple with
        the column name and the content as a Series.

        Yields
        ------
        label : object
            The column names for the DataFrame being iterated over.
        content : Series
            The column entries belonging to each label, as a Series.

        See Also
        --------
        DataFrame.iterrows : Iterate over DataFrame rows as
            (index, Series) pairs.
        DataFrame.itertuples : Iterate over DataFrame rows as namedtuples
            of the values.

        Examples
        --------
        >>> df = pd.DataFrame({'species': ['bear', 'bear', 'marsupial'],
        ...                   'population': [1864, 22000, 80000]},
        ...                   index=['panda', 'polar', 'koala'])
        >>> df
                species   population
        panda   bear      1864
        polar   bear      22000
        koala   marsupial 80000
        >>> for label, content in df.items():
        ...     print(f'label: {label}')
        ...     print(f'content: {content}', sep='\n')
        ...
        label: species
        content:
        panda         bear
        polar         bear
        koala    marsupial
        Name: species, dtype: object
        label: population
        content:
        panda     1864
        polar    22000
        koala    80000
        Name: population, dtype: int64
        """

    @Appender(_shared_docs["items"])
    def items(self) -> Iterable[Tuple[Optional[Hashable], Series]]:
        if self.columns.is_unique and hasattr(self, "_item_cache"):
            for k in self.columns:
                yield k, self._get_item_cache(k)
        else:
            for i, k in enumerate(self.columns):
                yield k, self._ixs(i, axis=1)

    @Appender(_shared_docs["items"])
    def iteritems(self) -> Iterable[Tuple[Optional[Hashable], Series]]:
        yield from self.items()

    def iterrows(self) -> Iterable[Tuple[Optional[Hashable], Series]]:
        """
        Iterate over DataFrame rows as (index, Series) pairs.

        Yields
        ------
        index : label or tuple of label
            The index of the row. A tuple for a `MultiIndex`.
        data : Series
            The data of the row as a Series.

        it : generator
            A generator that iterates over the rows of the frame.

        See Also
        --------
        DataFrame.itertuples : Iterate over DataFrame rows as namedtuples of the values.
        DataFrame.items : Iterate over (column name, Series) pairs.

        Notes
        -----
        1. Because ``iterrows`` returns a Series for each row,
           it does **not** preserve dtypes across the rows (dtypes are
           preserved across columns for DataFrames). For example,

           >>> df = pd.DataFrame([[1, 1.5]], columns=['int', 'float'])
           >>> row = next(df.iterrows())[1]
           >>> row
           int      1.0
           float    1.5
           Name: 0, dtype: float64
           >>> print(row['int'].dtype)
           float64
           >>> print(df['int'].dtype)
           int64

           To preserve dtypes while iterating over the rows, it is better
           to use :meth:`itertuples` which returns namedtuples of the values
           and which is generally faster than ``iterrows``.

        2. You should **never modify** something you are iterating over.
           This is not guaranteed to work in all cases. Depending on the
           data types, the iterator returns a copy and not a view, and writing
           to it will have no effect.
        """
        columns = self.columns
        klass = self._constructor_sliced
        for k, v in zip(self.index, self.values):
            s = klass(v, index=columns, name=k)
            yield k, s

    def itertuples(
        self, index: bool = True, name: Optional[str] = "Pandas"
    ) -> Iterable:
        """
        Iterate over DataFrame rows as namedtuples.

        Parameters
        ----------
        index : bool, default True
            If True, return the index as the first element of the tuple.
        name : str or None, default "Pandas"
            The name of the returned namedtuples or None to return regular
            tuples.

        Returns
        -------
        iterator
            An object to iterate over namedtuples for each row in the
            DataFrame with the first field possibly being the index and
            following fields being the column values.

        See Also
        --------
        DataFrame.iterrows : Iterate over DataFrame rows as (index, Series)
            pairs.
        DataFrame.items : Iterate over (column name, Series) pairs.

        Notes
        -----
        The column names will be renamed to positional names if they are
        invalid Python identifiers, repeated, or start with an underscore.
        On python versions < 3.7 regular tuples are returned for DataFrames
        with a large number of columns (>254).

        Examples
        --------
        >>> df = pd.DataFrame({'num_legs': [4, 2], 'num_wings': [0, 2]},
        ...                   index=['dog', 'hawk'])
        >>> df
              num_legs  num_wings
        dog          4          0
        hawk         2          2
        >>> for row in df.itertuples():
        ...     print(row)
        ...
        Pandas(Index='dog', num_legs=4, num_wings=0)
        Pandas(Index='hawk', num_legs=2, num_wings=2)

        By setting the `index` parameter to False we can remove the index
        as the first element of the tuple:

        >>> for row in df.itertuples(index=False):
        ...     print(row)
        ...
        Pandas(num_legs=4, num_wings=0)
        Pandas(num_legs=2, num_wings=2)

        With the `name` parameter set we set a custom name for the yielded
        namedtuples:

        >>> for row in df.itertuples(name='Animal'):
        ...     print(row)
        ...
        Animal(Index='dog', num_legs=4, num_wings=0)
        Animal(Index='hawk', num_legs=2, num_wings=2)
        """
        arrays = []
        fields = list(self.columns)
        if index:
            arrays.append(self.index)
            fields.insert(0, "Index")

        # use integer indexing because of possible duplicate column names
        arrays.extend(self.iloc[:, k] for k in range(len(self.columns)))

        # Python versions before 3.7 support at most 255 arguments to constructors
        can_return_named_tuples = PY37 or len(self.columns) + index < 255
        if name is not None and can_return_named_tuples:
            # https://github.com/python/mypy/issues/848
            # error: namedtuple() expects a string literal as the first argument  [misc]
            itertuple = collections.namedtuple(  # type: ignore
                name, fields, rename=True
            )
            return map(itertuple._make, zip(*arrays))

        # fallback to regular tuples
        return zip(*arrays)

    def __len__(self) -> int:
        """
        Returns length of info axis, but here we use the index.
        """
        return len(self.index)

    def dot(self, other):
        """
        Compute the matrix multiplication between the DataFrame and other.

        This method computes the matrix product between the DataFrame and the
        values of an other Series, DataFrame or a numpy array.

        It can also be called using ``self @ other`` in Python >= 3.5.

        Parameters
        ----------
        other : Series, DataFrame or array-like
            The other object to compute the matrix product with.

        Returns
        -------
        Series or DataFrame
            If other is a Series, return the matrix product between self and
            other as a Serie. If other is a DataFrame or a numpy.array, return
            the matrix product of self and other in a DataFrame of a np.array.

        See Also
        --------
        Series.dot: Similar method for Series.

        Notes
        -----
        The dimensions of DataFrame and other must be compatible in order to
        compute the matrix multiplication. In addition, the column names of
        DataFrame and the index of other must contain the same values, as they
        will be aligned prior to the multiplication.

        The dot method for Series computes the inner product, instead of the
        matrix product here.

        Examples
        --------
        Here we multiply a DataFrame with a Series.

        >>> df = pd.DataFrame([[0, 1, -2, -1], [1, 1, 1, 1]])
        >>> s = pd.Series([1, 1, 2, 1])
        >>> df.dot(s)
        0    -4
        1     5
        dtype: int64

        Here we multiply a DataFrame with another DataFrame.

        >>> other = pd.DataFrame([[0, 1], [1, 2], [-1, -1], [2, 0]])
        >>> df.dot(other)
            0   1
        0   1   4
        1   2   2

        Note that the dot method give the same result as @

        >>> df @ other
            0   1
        0   1   4
        1   2   2

        The dot method works also if other is an np.array.

        >>> arr = np.array([[0, 1], [1, 2], [-1, -1], [2, 0]])
        >>> df.dot(arr)
            0   1
        0   1   4
        1   2   2

        Note how shuffling of the objects does not change the result.

        >>> s2 = s.reindex([1, 0, 2, 3])
        >>> df.dot(s2)
        0    -4
        1     5
        dtype: int64
        """
        if isinstance(other, (Series, DataFrame)):
            common = self.columns.union(other.index)
            if len(common) > len(self.columns) or len(common) > len(other.index):
                raise ValueError("matrices are not aligned")

            left = self.reindex(columns=common, copy=False)
            right = other.reindex(index=common, copy=False)
            lvals = left.values
            rvals = right.values
        else:
            left = self
            lvals = self.values
            rvals = np.asarray(other)
            if lvals.shape[1] != rvals.shape[0]:
                raise ValueError(
                    f"Dot product shape mismatch, {lvals.shape} vs {rvals.shape}"
                )

        if isinstance(other, DataFrame):
            return self._constructor(
                np.dot(lvals, rvals), index=left.index, columns=other.columns
            )
        elif isinstance(other, Series):
            return Series(np.dot(lvals, rvals), index=left.index)
        elif isinstance(rvals, (np.ndarray, Index)):
            result = np.dot(lvals, rvals)
            if result.ndim == 2:
                return self._constructor(result, index=left.index)
            else:
                return Series(result, index=left.index)
        else:  # pragma: no cover
            raise TypeError(f"unsupported type: {type(other)}")

    def __matmul__(self, other):
        """
        Matrix multiplication using binary `@` operator in Python>=3.5.
        """
        return self.dot(other)

    def __rmatmul__(self, other):
        """
        Matrix multiplication using binary `@` operator in Python>=3.5.
        """
        return self.T.dot(np.transpose(other)).T

    # ----------------------------------------------------------------------
    # IO methods (to / from other formats)

    @classmethod
    def from_dict(cls, data, orient="columns", dtype=None, columns=None) -> "DataFrame":
        """
        Construct DataFrame from dict of array-like or dicts.

        Creates DataFrame object from dictionary by columns or by index
        allowing dtype specification.

        Parameters
        ----------
        data : dict
            Of the form {field : array-like} or {field : dict}.
        orient : {'columns', 'index'}, default 'columns'
            The "orientation" of the data. If the keys of the passed dict
            should be the columns of the resulting DataFrame, pass 'columns'
            (default). Otherwise if the keys should be rows, pass 'index'.
        dtype : dtype, default None
            Data type to force, otherwise infer.
        columns : list, default None
            Column labels to use when ``orient='index'``. Raises a ValueError
            if used with ``orient='columns'``.

            .. versionadded:: 0.23.0

        Returns
        -------
        DataFrame

        See Also
        --------
        DataFrame.from_records : DataFrame from ndarray (structured
            dtype), list of tuples, dict, or DataFrame.
        DataFrame : DataFrame object creation using constructor.

        Examples
        --------
        By default the keys of the dict become the DataFrame columns:

        >>> data = {'col_1': [3, 2, 1, 0], 'col_2': ['a', 'b', 'c', 'd']}
        >>> pd.DataFrame.from_dict(data)
           col_1 col_2
        0      3     a
        1      2     b
        2      1     c
        3      0     d

        Specify ``orient='index'`` to create the DataFrame using dictionary
        keys as rows:

        >>> data = {'row_1': [3, 2, 1, 0], 'row_2': ['a', 'b', 'c', 'd']}
        >>> pd.DataFrame.from_dict(data, orient='index')
               0  1  2  3
        row_1  3  2  1  0
        row_2  a  b  c  d

        When using the 'index' orientation, the column names can be
        specified manually:

        >>> pd.DataFrame.from_dict(data, orient='index',
        ...                        columns=['A', 'B', 'C', 'D'])
               A  B  C  D
        row_1  3  2  1  0
        row_2  a  b  c  d
        """
        index = None
        orient = orient.lower()
        if orient == "index":
            if len(data) > 0:
                # TODO speed up Series case
                if isinstance(list(data.values())[0], (Series, dict)):
                    data = _from_nested_dict(data)
                else:
                    data, index = list(data.values()), list(data.keys())
        elif orient == "columns":
            if columns is not None:
                raise ValueError("cannot use columns parameter with orient='columns'")
        else:  # pragma: no cover
            raise ValueError("only recognize index or columns for orient")

        return cls(data, index=index, columns=columns, dtype=dtype)

    def to_numpy(self, dtype=None, copy=False) -> np.ndarray:
        """
        Convert the DataFrame to a NumPy array.

        .. versionadded:: 0.24.0

        By default, the dtype of the returned array will be the common NumPy
        dtype of all types in the DataFrame. For example, if the dtypes are
        ``float16`` and ``float32``, the results dtype will be ``float32``.
        This may require copying data and coercing values, which may be
        expensive.

        Parameters
        ----------
        dtype : str or numpy.dtype, optional
            The dtype to pass to :meth:`numpy.asarray`.
        copy : bool, default False
            Whether to ensure that the returned value is a not a view on
            another array. Note that ``copy=False`` does not *ensure* that
            ``to_numpy()`` is no-copy. Rather, ``copy=True`` ensure that
            a copy is made, even if not strictly necessary.

        Returns
        -------
        numpy.ndarray

        See Also
        --------
        Series.to_numpy : Similar method for Series.

        Examples
        --------
        >>> pd.DataFrame({"A": [1, 2], "B": [3, 4]}).to_numpy()
        array([[1, 3],
               [2, 4]])

        With heterogeneous data, the lowest common type will have to
        be used.

        >>> df = pd.DataFrame({"A": [1, 2], "B": [3.0, 4.5]})
        >>> df.to_numpy()
        array([[1. , 3. ],
               [2. , 4.5]])

        For a mix of numeric and non-numeric types, the output array will
        have object dtype.

        >>> df['C'] = pd.date_range('2000', periods=2)
        >>> df.to_numpy()
        array([[1, 3.0, Timestamp('2000-01-01 00:00:00')],
               [2, 4.5, Timestamp('2000-01-02 00:00:00')]], dtype=object)
        """
        result = np.array(self.values, dtype=dtype, copy=copy)
        return result

    def to_dict(self, orient="dict", into=dict):
        """
        Convert the DataFrame to a dictionary.

        The type of the key-value pairs can be customized with the parameters
        (see below).

        Parameters
        ----------
        orient : str {'dict', 'list', 'series', 'split', 'records', 'index'}
            Determines the type of the values of the dictionary.

            - 'dict' (default) : dict like {column -> {index -> value}}
            - 'list' : dict like {column -> [values]}
            - 'series' : dict like {column -> Series(values)}
            - 'split' : dict like
              {'index' -> [index], 'columns' -> [columns], 'data' -> [values]}
            - 'records' : list like
              [{column -> value}, ... , {column -> value}]
            - 'index' : dict like {index -> {column -> value}}

            Abbreviations are allowed. `s` indicates `series` and `sp`
            indicates `split`.

        into : class, default dict
            The collections.abc.Mapping subclass used for all Mappings
            in the return value.  Can be the actual class or an empty
            instance of the mapping type you want.  If you want a
            collections.defaultdict, you must pass it initialized.

            .. versionadded:: 0.21.0

        Returns
        -------
        dict, list or collections.abc.Mapping
            Return a collections.abc.Mapping object representing the DataFrame.
            The resulting transformation depends on the `orient` parameter.

        See Also
        --------
        DataFrame.from_dict: Create a DataFrame from a dictionary.
        DataFrame.to_json: Convert a DataFrame to JSON format.

        Examples
        --------
        >>> df = pd.DataFrame({'col1': [1, 2],
        ...                    'col2': [0.5, 0.75]},
        ...                   index=['row1', 'row2'])
        >>> df
              col1  col2
        row1     1  0.50
        row2     2  0.75
        >>> df.to_dict()
        {'col1': {'row1': 1, 'row2': 2}, 'col2': {'row1': 0.5, 'row2': 0.75}}

        You can specify the return orientation.

        >>> df.to_dict('series')
        {'col1': row1    1
                 row2    2
        Name: col1, dtype: int64,
        'col2': row1    0.50
                row2    0.75
        Name: col2, dtype: float64}

        >>> df.to_dict('split')
        {'index': ['row1', 'row2'], 'columns': ['col1', 'col2'],
         'data': [[1, 0.5], [2, 0.75]]}

        >>> df.to_dict('records')
        [{'col1': 1, 'col2': 0.5}, {'col1': 2, 'col2': 0.75}]

        >>> df.to_dict('index')
        {'row1': {'col1': 1, 'col2': 0.5}, 'row2': {'col1': 2, 'col2': 0.75}}

        You can also specify the mapping type.

        >>> from collections import OrderedDict, defaultdict
        >>> df.to_dict(into=OrderedDict)
        OrderedDict([('col1', OrderedDict([('row1', 1), ('row2', 2)])),
                     ('col2', OrderedDict([('row1', 0.5), ('row2', 0.75)]))])

        If you want a `defaultdict`, you need to initialize it:

        >>> dd = defaultdict(list)
        >>> df.to_dict('records', into=dd)
        [defaultdict(<class 'list'>, {'col1': 1, 'col2': 0.5}),
         defaultdict(<class 'list'>, {'col1': 2, 'col2': 0.75})]
        """
        if not self.columns.is_unique:
            warnings.warn(
                "DataFrame columns are not unique, some columns will be omitted.",
                UserWarning,
                stacklevel=2,
            )
        # GH16122
        into_c = com.standardize_mapping(into)
        if orient.lower().startswith("d"):
            return into_c((k, v.to_dict(into)) for k, v in self.items())
        elif orient.lower().startswith("l"):
            return into_c((k, v.tolist()) for k, v in self.items())
        elif orient.lower().startswith("sp"):
            return into_c(
                (
                    ("index", self.index.tolist()),
                    ("columns", self.columns.tolist()),
                    (
                        "data",
                        [
                            list(map(com.maybe_box_datetimelike, t))
                            for t in self.itertuples(index=False, name=None)
                        ],
                    ),
                )
            )
        elif orient.lower().startswith("s"):
            return into_c((k, com.maybe_box_datetimelike(v)) for k, v in self.items())
        elif orient.lower().startswith("r"):
            columns = self.columns.tolist()
            rows = (
                dict(zip(columns, row))
                for row in self.itertuples(index=False, name=None)
            )
            return [
                into_c((k, com.maybe_box_datetimelike(v)) for k, v in row.items())
                for row in rows
            ]
        elif orient.lower().startswith("i"):
            if not self.index.is_unique:
                raise ValueError("DataFrame index must be unique for orient='index'.")
            return into_c(
                (t[0], dict(zip(self.columns, t[1:])))
                for t in self.itertuples(name=None)
            )
        else:
            raise ValueError(f"orient '{orient}' not understood")

    def to_gbq(
        self,
        destination_table,
        project_id=None,
        chunksize=None,
        reauth=False,
        if_exists="fail",
        auth_local_webserver=False,
        table_schema=None,
        location=None,
        progress_bar=True,
        credentials=None,
    ) -> None:
        """
        Write a DataFrame to a Google BigQuery table.

        This function requires the `pandas-gbq package
        <https://pandas-gbq.readthedocs.io>`__.

        See the `How to authenticate with Google BigQuery
        <https://pandas-gbq.readthedocs.io/en/latest/howto/authentication.html>`__
        guide for authentication instructions.

        Parameters
        ----------
        destination_table : str
            Name of table to be written, in the form ``dataset.tablename``.
        project_id : str, optional
            Google BigQuery Account project ID. Optional when available from
            the environment.
        chunksize : int, optional
            Number of rows to be inserted in each chunk from the dataframe.
            Set to ``None`` to load the whole dataframe at once.
        reauth : bool, default False
            Force Google BigQuery to re-authenticate the user. This is useful
            if multiple accounts are used.
        if_exists : str, default 'fail'
            Behavior when the destination table exists. Value can be one of:

            ``'fail'``
                If table exists raise pandas_gbq.gbq.TableCreationError.
            ``'replace'``
                If table exists, drop it, recreate it, and insert data.
            ``'append'``
                If table exists, insert data. Create if does not exist.
        auth_local_webserver : bool, default False
            Use the `local webserver flow`_ instead of the `console flow`_
            when getting user credentials.

            .. _local webserver flow:
                https://google-auth-oauthlib.readthedocs.io/en/latest/reference/google_auth_oauthlib.flow.html#google_auth_oauthlib.flow.InstalledAppFlow.run_local_server
            .. _console flow:
                https://google-auth-oauthlib.readthedocs.io/en/latest/reference/google_auth_oauthlib.flow.html#google_auth_oauthlib.flow.InstalledAppFlow.run_console

            *New in version 0.2.0 of pandas-gbq*.
        table_schema : list of dicts, optional
            List of BigQuery table fields to which according DataFrame
            columns conform to, e.g. ``[{'name': 'col1', 'type':
            'STRING'},...]``. If schema is not provided, it will be
            generated according to dtypes of DataFrame columns. See
            BigQuery API documentation on available names of a field.

            *New in version 0.3.1 of pandas-gbq*.
        location : str, optional
            Location where the load job should run. See the `BigQuery locations
            documentation
            <https://cloud.google.com/bigquery/docs/dataset-locations>`__ for a
            list of available locations. The location must match that of the
            target dataset.

            *New in version 0.5.0 of pandas-gbq*.
        progress_bar : bool, default True
            Use the library `tqdm` to show the progress bar for the upload,
            chunk by chunk.

            *New in version 0.5.0 of pandas-gbq*.
        credentials : google.auth.credentials.Credentials, optional
            Credentials for accessing Google APIs. Use this parameter to
            override default credentials, such as to use Compute Engine
            :class:`google.auth.compute_engine.Credentials` or Service
            Account :class:`google.oauth2.service_account.Credentials`
            directly.

            *New in version 0.8.0 of pandas-gbq*.

            .. versionadded:: 0.24.0

        See Also
        --------
        pandas_gbq.to_gbq : This function in the pandas-gbq library.
        read_gbq : Read a DataFrame from Google BigQuery.
        """
        from pandas.io import gbq

        gbq.to_gbq(
            self,
            destination_table,
            project_id=project_id,
            chunksize=chunksize,
            reauth=reauth,
            if_exists=if_exists,
            auth_local_webserver=auth_local_webserver,
            table_schema=table_schema,
            location=location,
            progress_bar=progress_bar,
            credentials=credentials,
        )

    @classmethod
    def from_records(
        cls,
        data,
        index=None,
        exclude=None,
        columns=None,
        coerce_float=False,
        nrows=None,
    ) -> "DataFrame":
        """
        Convert structured or record ndarray to DataFrame.

        Parameters
        ----------
        data : ndarray (structured dtype), list of tuples, dict, or DataFrame
        index : str, list of fields, array-like
            Field of array to use as the index, alternately a specific set of
            input labels to use.
        exclude : sequence, default None
            Columns or fields to exclude.
        columns : sequence, default None
            Column names to use. If the passed data do not have names
            associated with them, this argument provides names for the
            columns. Otherwise this argument indicates the order of the columns
            in the result (any names not found in the data will become all-NA
            columns).
        coerce_float : bool, default False
            Attempt to convert values of non-string, non-numeric objects (like
            decimal.Decimal) to floating point, useful for SQL result sets.
        nrows : int, default None
            Number of rows to read if data is an iterator.

        Returns
        -------
        DataFrame
        """
        # Make a copy of the input columns so we can modify it
        if columns is not None:
            columns = ensure_index(columns)

        if is_iterator(data):
            if nrows == 0:
                return cls()

            try:
                first_row = next(data)
            except StopIteration:
                return cls(index=index, columns=columns)

            dtype = None
            if hasattr(first_row, "dtype") and first_row.dtype.names:
                dtype = first_row.dtype

            values = [first_row]

            if nrows is None:
                values += data
            else:
                values.extend(itertools.islice(data, nrows - 1))

            if dtype is not None:
                data = np.array(values, dtype=dtype)
            else:
                data = values

        if isinstance(data, dict):
            if columns is None:
                columns = arr_columns = ensure_index(sorted(data))
                arrays = [data[k] for k in columns]
            else:
                arrays = []
                arr_columns_ = []
                for k, v in data.items():
                    if k in columns:
                        arr_columns_.append(k)
                        arrays.append(v)

                arrays, arr_columns = reorder_arrays(arrays, arr_columns_, columns)

        elif isinstance(data, (np.ndarray, DataFrame)):
            arrays, columns = to_arrays(data, columns)
            if columns is not None:
                columns = ensure_index(columns)
            arr_columns = columns
        else:
            arrays, arr_columns = to_arrays(data, columns, coerce_float=coerce_float)

            arr_columns = ensure_index(arr_columns)
            if columns is not None:
                columns = ensure_index(columns)
            else:
                columns = arr_columns

        if exclude is None:
            exclude = set()
        else:
            exclude = set(exclude)

        result_index = None
        if index is not None:
            if isinstance(index, str) or not hasattr(index, "__iter__"):
                i = columns.get_loc(index)
                exclude.add(index)
                if len(arrays) > 0:
                    result_index = Index(arrays[i], name=index)
                else:
                    result_index = Index([], name=index)
            else:
                try:
                    index_data = [arrays[arr_columns.get_loc(field)] for field in index]
                except (KeyError, TypeError):
                    # raised by get_loc, see GH#29258
                    result_index = index
                else:
                    result_index = ensure_index_from_sequences(index_data, names=index)
                    exclude.update(index)

        if any(exclude):
            arr_exclude = [x for x in exclude if x in arr_columns]
            to_remove = [arr_columns.get_loc(col) for col in arr_exclude]
            arrays = [v for i, v in enumerate(arrays) if i not in to_remove]

            arr_columns = arr_columns.drop(arr_exclude)
            columns = columns.drop(exclude)

        mgr = arrays_to_mgr(arrays, arr_columns, result_index, columns)

        return cls(mgr)

    def to_records(
        self, index=True, column_dtypes=None, index_dtypes=None
    ) -> np.recarray:
        """
        Convert DataFrame to a NumPy record array.

        Index will be included as the first field of the record array if
        requested.

        Parameters
        ----------
        index : bool, default True
            Include index in resulting record array, stored in 'index'
            field or using the index label, if set.
        column_dtypes : str, type, dict, default None
            .. versionadded:: 0.24.0

            If a string or type, the data type to store all columns. If
            a dictionary, a mapping of column names and indices (zero-indexed)
            to specific data types.
        index_dtypes : str, type, dict, default None
            .. versionadded:: 0.24.0

            If a string or type, the data type to store all index levels. If
            a dictionary, a mapping of index level names and indices
            (zero-indexed) to specific data types.

            This mapping is applied only if `index=True`.

        Returns
        -------
        numpy.recarray
            NumPy ndarray with the DataFrame labels as fields and each row
            of the DataFrame as entries.

        See Also
        --------
        DataFrame.from_records: Convert structured or record ndarray
            to DataFrame.
        numpy.recarray: An ndarray that allows field access using
            attributes, analogous to typed columns in a
            spreadsheet.

        Examples
        --------
        >>> df = pd.DataFrame({'A': [1, 2], 'B': [0.5, 0.75]},
        ...                   index=['a', 'b'])
        >>> df
           A     B
        a  1  0.50
        b  2  0.75
        >>> df.to_records()
        rec.array([('a', 1, 0.5 ), ('b', 2, 0.75)],
                  dtype=[('index', 'O'), ('A', '<i8'), ('B', '<f8')])

        If the DataFrame index has no label then the recarray field name
        is set to 'index'. If the index has a label then this is used as the
        field name:

        >>> df.index = df.index.rename("I")
        >>> df.to_records()
        rec.array([('a', 1, 0.5 ), ('b', 2, 0.75)],
                  dtype=[('I', 'O'), ('A', '<i8'), ('B', '<f8')])

        The index can be excluded from the record array:

        >>> df.to_records(index=False)
        rec.array([(1, 0.5 ), (2, 0.75)],
                  dtype=[('A', '<i8'), ('B', '<f8')])

        Data types can be specified for the columns:

        >>> df.to_records(column_dtypes={"A": "int32"})
        rec.array([('a', 1, 0.5 ), ('b', 2, 0.75)],
                  dtype=[('I', 'O'), ('A', '<i4'), ('B', '<f8')])

        As well as for the index:

        >>> df.to_records(index_dtypes="<S2")
        rec.array([(b'a', 1, 0.5 ), (b'b', 2, 0.75)],
                  dtype=[('I', 'S2'), ('A', '<i8'), ('B', '<f8')])

        >>> index_dtypes = f"<S{df.index.str.len().max()}"
        >>> df.to_records(index_dtypes=index_dtypes)
        rec.array([(b'a', 1, 0.5 ), (b'b', 2, 0.75)],
                  dtype=[('I', 'S1'), ('A', '<i8'), ('B', '<f8')])
        """
        if index:
            if isinstance(self.index, ABCMultiIndex):
                # array of tuples to numpy cols. copy copy copy
                ix_vals = list(map(np.array, zip(*self.index.values)))
            else:
                ix_vals = [self.index.values]

            arrays = ix_vals + [self[c]._internal_get_values() for c in self.columns]

            count = 0
            index_names = list(self.index.names)

            if isinstance(self.index, ABCMultiIndex):
                for i, n in enumerate(index_names):
                    if n is None:
                        index_names[i] = f"level_{count}"
                        count += 1
            elif index_names[0] is None:
                index_names = ["index"]

            names = [str(name) for name in itertools.chain(index_names, self.columns)]
        else:
            arrays = [self[c]._internal_get_values() for c in self.columns]
            names = [str(c) for c in self.columns]
            index_names = []

        index_len = len(index_names)
        formats = []

        for i, v in enumerate(arrays):
            index = i

            # When the names and arrays are collected, we
            # first collect those in the DataFrame's index,
            # followed by those in its columns.
            #
            # Thus, the total length of the array is:
            # len(index_names) + len(DataFrame.columns).
            #
            # This check allows us to see whether we are
            # handling a name / array in the index or column.
            if index < index_len:
                dtype_mapping = index_dtypes
                name = index_names[index]
            else:
                index -= index_len
                dtype_mapping = column_dtypes
                name = self.columns[index]

            # We have a dictionary, so we get the data type
            # associated with the index or column (which can
            # be denoted by its name in the DataFrame or its
            # position in DataFrame's array of indices or
            # columns, whichever is applicable.
            if is_dict_like(dtype_mapping):
                if name in dtype_mapping:
                    dtype_mapping = dtype_mapping[name]
                elif index in dtype_mapping:
                    dtype_mapping = dtype_mapping[index]
                else:
                    dtype_mapping = None

            # If no mapping can be found, use the array's
            # dtype attribute for formatting.
            #
            # A valid dtype must either be a type or
            # string naming a type.
            if dtype_mapping is None:
                formats.append(v.dtype)
            elif isinstance(dtype_mapping, (type, np.dtype, str)):
                formats.append(dtype_mapping)
            else:
                element = "row" if i < index_len else "column"
                msg = f"Invalid dtype {dtype_mapping} specified for {element} {name}"
                raise ValueError(msg)

        return np.rec.fromarrays(arrays, dtype={"names": names, "formats": formats})

    @classmethod
    def _from_arrays(cls, arrays, columns, index, dtype=None) -> "DataFrame":
        mgr = arrays_to_mgr(arrays, columns, index, columns, dtype=dtype)
        return cls(mgr)

    @deprecate_kwarg(old_arg_name="fname", new_arg_name="path")
    def to_stata(
        self,
        path: FilePathOrBuffer,
        convert_dates: Optional[Dict[Label, str]] = None,
        write_index: bool = True,
        byteorder: Optional[str] = None,
        time_stamp: Optional[datetime.datetime] = None,
        data_label: Optional[str] = None,
        variable_labels: Optional[Dict[Label, str]] = None,
        version: Optional[int] = 114,
        convert_strl: Optional[Sequence[Label]] = None,
    ) -> None:
        """
        Export DataFrame object to Stata dta format.

        Writes the DataFrame to a Stata dataset file.
        "dta" files contain a Stata dataset.

        Parameters
        ----------
        path : str, buffer or path object
            String, path object (pathlib.Path or py._path.local.LocalPath) or
            object implementing a binary write() function. If using a buffer
            then the buffer will not be automatically closed after the file
            data has been written.

            .. versionchanged:: 1.0.0

            Previously this was "fname"

        convert_dates : dict
            Dictionary mapping columns containing datetime types to stata
            internal format to use when writing the dates. Options are 'tc',
            'td', 'tm', 'tw', 'th', 'tq', 'ty'. Column can be either an integer
            or a name. Datetime columns that do not have a conversion type
            specified will be converted to 'tc'. Raises NotImplementedError if
            a datetime column has timezone information.
        write_index : bool
            Write the index to Stata dataset.
        byteorder : str
            Can be ">", "<", "little", or "big". default is `sys.byteorder`.
        time_stamp : datetime
            A datetime to use as file creation date.  Default is the current
            time.
        data_label : str, optional
            A label for the data set.  Must be 80 characters or smaller.
        variable_labels : dict
            Dictionary containing columns as keys and variable labels as
            values. Each label must be 80 characters or smaller.
        version : {114, 117, 118, 119, None}, default 114
            Version to use in the output dta file. Set to None to let pandas
            decide between 118 or 119 formats depending on the number of
            columns in the frame. Version 114 can be read by Stata 10 and
            later. Version 117 can be read by Stata 13 or later. Version 118
            is supported in Stata 14 and later. Version 119 is supported in
            Stata 15 and later. Version 114 limits string variables to 244
            characters or fewer while versions 117 and later allow strings
            with lengths up to 2,000,000 characters. Versions 118 and 119
            support Unicode characters, and version 119 supports more than
            32,767 variables.

            .. versionadded:: 0.23.0
            .. versionchanged:: 1.0.0

                Added support for formats 118 and 119.

        convert_strl : list, optional
            List of column names to convert to string columns to Stata StrL
            format. Only available if version is 117.  Storing strings in the
            StrL format can produce smaller dta files if strings have more than
            8 characters and values are repeated.

            .. versionadded:: 0.23.0

        Raises
        ------
        NotImplementedError
            * If datetimes contain timezone information
            * Column dtype is not representable in Stata
        ValueError
            * Columns listed in convert_dates are neither datetime64[ns]
              or datetime.datetime
            * Column listed in convert_dates is not in DataFrame
            * Categorical label contains more than 32,000 characters

        See Also
        --------
        read_stata : Import Stata data files.
        io.stata.StataWriter : Low-level writer for Stata data files.
        io.stata.StataWriter117 : Low-level writer for version 117 files.

        Examples
        --------
        >>> df = pd.DataFrame({'animal': ['falcon', 'parrot', 'falcon',
        ...                               'parrot'],
        ...                    'speed': [350, 18, 361, 15]})
        >>> df.to_stata('animals.dta')  # doctest: +SKIP
        """
        if version not in (114, 117, 118, 119, None):
            raise ValueError("Only formats 114, 117, 118 and 119 are supported.")
        if version == 114:
            if convert_strl is not None:
                raise ValueError("strl is not supported in format 114")
            from pandas.io.stata import StataWriter as statawriter
        elif version == 117:
            # mypy: Name 'statawriter' already defined (possibly by an import)
            from pandas.io.stata import StataWriter117 as statawriter  # type: ignore
        else:  # versions 118 and 119
            # mypy: Name 'statawriter' already defined (possibly by an import)
            from pandas.io.stata import StataWriterUTF8 as statawriter  # type:ignore

        kwargs: Dict[str, Any] = {}
        if version is None or version >= 117:
            # strl conversion is only supported >= 117
            kwargs["convert_strl"] = convert_strl
        if version is None or version >= 118:
            # Specifying the version is only supported for UTF8 (118 or 119)
            kwargs["version"] = version

        # mypy: Too many arguments for "StataWriter"
        writer = statawriter(  # type: ignore
            path,
            self,
            convert_dates=convert_dates,
            byteorder=byteorder,
            time_stamp=time_stamp,
            data_label=data_label,
            write_index=write_index,
            variable_labels=variable_labels,
            **kwargs,
        )
        writer.write_file()

    @deprecate_kwarg(old_arg_name="fname", new_arg_name="path")
    def to_feather(self, path) -> None:
        """
        Write out the binary feather-format for DataFrames.

        Parameters
        ----------
        path : str
            String file path.
        """
        from pandas.io.feather_format import to_feather

        to_feather(self, path)

    @Appender(
        """
        Examples
        --------
        >>> df = pd.DataFrame(
        ...     data={"animal_1": ["elk", "pig"], "animal_2": ["dog", "quetzal"]}
        ... )
        >>> print(df.to_markdown())
        |    | animal_1   | animal_2   |
        |---:|:-----------|:-----------|
        |  0 | elk        | dog        |
        |  1 | pig        | quetzal    |
        """
    )
    @Substitution(klass="DataFrame")
    @Appender(_shared_docs["to_markdown"])
    def to_markdown(
        self, buf: Optional[IO[str]] = None, mode: Optional[str] = None, **kwargs
    ) -> Optional[str]:
        kwargs.setdefault("headers", "keys")
        kwargs.setdefault("tablefmt", "pipe")
        tabulate = import_optional_dependency("tabulate")
        result = tabulate.tabulate(self, **kwargs)
        if buf is None:
            return result
        buf, _, _, _ = get_filepath_or_buffer(buf, mode=mode)
        assert buf is not None  # Help mypy.
        buf.writelines(result)
        return None

    @deprecate_kwarg(old_arg_name="fname", new_arg_name="path")
    def to_parquet(
        self,
        path,
        engine="auto",
        compression="snappy",
        index=None,
        partition_cols=None,
        **kwargs,
    ) -> None:
        """
        Write a DataFrame to the binary parquet format.

        .. versionadded:: 0.21.0

        This function writes the dataframe as a `parquet file
        <https://parquet.apache.org/>`_. You can choose different parquet
        backends, and have the option of compression. See
        :ref:`the user guide <io.parquet>` for more details.

        Parameters
        ----------
        path : str
            File path or Root Directory path. Will be used as Root Directory
            path while writing a partitioned dataset.

            .. versionchanged:: 1.0.0

            Previously this was "fname"

        engine : {'auto', 'pyarrow', 'fastparquet'}, default 'auto'
            Parquet library to use. If 'auto', then the option
            ``io.parquet.engine`` is used. The default ``io.parquet.engine``
            behavior is to try 'pyarrow', falling back to 'fastparquet' if
            'pyarrow' is unavailable.
        compression : {'snappy', 'gzip', 'brotli', None}, default 'snappy'
            Name of the compression to use. Use ``None`` for no compression.
        index : bool, default None
            If ``True``, include the dataframe's index(es) in the file output.
            If ``False``, they will not be written to the file.
            If ``None``, similar to ``True`` the dataframe's index(es)
            will be saved. However, instead of being saved as values,
            the RangeIndex will be stored as a range in the metadata so it
            doesn't require much space and is faster. Other indexes will
            be included as columns in the file output.

            .. versionadded:: 0.24.0

        partition_cols : list, optional, default None
            Column names by which to partition the dataset.
            Columns are partitioned in the order they are given.

            .. versionadded:: 0.24.0

        **kwargs
            Additional arguments passed to the parquet library. See
            :ref:`pandas io <io.parquet>` for more details.

        See Also
        --------
        read_parquet : Read a parquet file.
        DataFrame.to_csv : Write a csv file.
        DataFrame.to_sql : Write to a sql table.
        DataFrame.to_hdf : Write to hdf.

        Notes
        -----
        This function requires either the `fastparquet
        <https://pypi.org/project/fastparquet>`_ or `pyarrow
        <https://arrow.apache.org/docs/python/>`_ library.

        Examples
        --------
        >>> df = pd.DataFrame(data={'col1': [1, 2], 'col2': [3, 4]})
        >>> df.to_parquet('df.parquet.gzip',
        ...               compression='gzip')  # doctest: +SKIP
        >>> pd.read_parquet('df.parquet.gzip')  # doctest: +SKIP
           col1  col2
        0     1     3
        1     2     4
        """
        from pandas.io.parquet import to_parquet

        to_parquet(
            self,
            path,
            engine,
            compression=compression,
            index=index,
            partition_cols=partition_cols,
            **kwargs,
        )

    @Substitution(
        header_type="bool",
        header="Whether to print column labels, default True",
        col_space_type="str or int",
        col_space="The minimum width of each column in CSS length "
        "units.  An int is assumed to be px units.\n\n"
        "            .. versionadded:: 0.25.0\n"
        "                Ability to use str",
    )
    @Substitution(shared_params=fmt.common_docstring, returns=fmt.return_docstring)
    def to_html(
        self,
        buf=None,
        columns=None,
        col_space=None,
        header=True,
        index=True,
        na_rep="NaN",
        formatters=None,
        float_format=None,
        sparsify=None,
        index_names=True,
        justify=None,
        max_rows=None,
        max_cols=None,
        show_dimensions=False,
        decimal=".",
        bold_rows=True,
        classes=None,
        escape=True,
        notebook=False,
        border=None,
        table_id=None,
        render_links=False,
        encoding=None,
    ):
        """
        Render a DataFrame as an HTML table.
        %(shared_params)s
        bold_rows : bool, default True
            Make the row labels bold in the output.
        classes : str or list or tuple, default None
            CSS class(es) to apply to the resulting html table.
        escape : bool, default True
            Convert the characters <, >, and & to HTML-safe sequences.
        notebook : {True, False}, default False
            Whether the generated HTML is for IPython Notebook.
        border : int
            A ``border=border`` attribute is included in the opening
            `<table>` tag. Default ``pd.options.display.html.border``.
        encoding : str, default "utf-8"
            Set character encoding.

            .. versionadded:: 1.0

        table_id : str, optional
            A css id is included in the opening `<table>` tag if specified.

            .. versionadded:: 0.23.0

        render_links : bool, default False
            Convert URLs to HTML links.

            .. versionadded:: 0.24.0
        %(returns)s
        See Also
        --------
        to_string : Convert DataFrame to a string.
        """
        if justify is not None and justify not in fmt._VALID_JUSTIFY_PARAMETERS:
            raise ValueError("Invalid value for justify parameter")

        formatter = fmt.DataFrameFormatter(
            self,
            columns=columns,
            col_space=col_space,
            na_rep=na_rep,
            formatters=formatters,
            float_format=float_format,
            sparsify=sparsify,
            justify=justify,
            index_names=index_names,
            header=header,
            index=index,
            bold_rows=bold_rows,
            escape=escape,
            max_rows=max_rows,
            max_cols=max_cols,
            show_dimensions=show_dimensions,
            decimal=decimal,
            table_id=table_id,
            render_links=render_links,
        )
        # TODO: a generic formatter wld b in DataFrameFormatter
        return formatter.to_html(
            buf=buf,
            classes=classes,
            notebook=notebook,
            border=border,
            encoding=encoding,
        )

    # ----------------------------------------------------------------------
    @Appender(info.__doc__)
    def info(
        self, verbose=None, buf=None, max_cols=None, memory_usage=None, null_counts=None
    ) -> None:
<<<<<<< HEAD
        """
        Print a concise summary of a DataFrame.

        This method prints information about a DataFrame including
        the index dtype and column dtypes, non-null values and memory usage.

        Parameters
        ----------
        verbose : bool, optional
            Whether to print the full summary. By default, the setting in
            ``pandas.options.display.max_info_columns`` is followed.
        buf : writable buffer, defaults to sys.stdout
            Where to send the output. By default, the output is printed to
            sys.stdout. Pass a writable buffer if you need to further process
            the output.
        max_cols : int, optional
            When to switch from the verbose to the truncated output. If the
            DataFrame has more than `max_cols` columns, the truncated output
            is used. By default, the setting in
            ``pandas.options.display.max_info_columns`` is used.
        memory_usage : bool, str, optional
            Specifies whether total memory usage of the DataFrame
            elements (including the index) should be displayed. By default,
            this follows the ``pandas.options.display.memory_usage`` setting.

            True always show memory usage. False never shows memory usage.
            A value of 'deep' is equivalent to "True with deep introspection".
            Memory usage is shown in human-readable units (base-2
            representation). Without deep introspection a memory estimation is
            made based in column dtype and number of rows assuming values
            consume the same memory amount for corresponding dtypes. With deep
            memory introspection, a real memory usage calculation is performed
            at the cost of computational resources.
        null_counts : bool, optional
            Whether to show the non-null counts. By default, this is shown
            only if the frame is smaller than
            ``pandas.options.display.max_info_rows`` and
            ``pandas.options.display.max_info_columns``. A value of True always
            shows the counts, and False never shows the counts.

        Returns
        -------
        None
            This method prints a summary of a DataFrame and returns None.

        See Also
        --------
        DataFrame.describe: Generate descriptive statistics of DataFrame
            columns.
        DataFrame.memory_usage: Memory usage of DataFrame columns.

        Examples
        --------
        >>> int_values = [1, 2, 3, 4, 5]
        >>> text_values = ['alpha', 'beta', 'gamma', 'delta', 'epsilon']
        >>> float_values = [0.0, 0.25, 0.5, 0.75, 1.0]
        >>> df = pd.DataFrame({"int_col": int_values, "text_col": text_values,
        ...                   "float_col": float_values})
        >>> df
           int_col text_col  float_col
        0        1    alpha       0.00
        1        2     beta       0.25
        2        3    gamma       0.50
        3        4    delta       0.75
        4        5  epsilon       1.00

        Prints information of all columns:

        >>> df.info(verbose=True)
        <class 'pandas.core.frame.DataFrame'>
        RangeIndex: 5 entries, 0 to 4
        Data columns (total 3 columns):
         #   Column     Non-Null Count  Dtype
        ---  ------     --------------  -----
         0   int_col    5 non-null      int64
         1   text_col   5 non-null      object
         2   float_col  5 non-null      float64
        dtypes: float64(1), int64(1), object(1)
        memory usage: 248.0+ bytes

        Prints a summary of columns count and its dtypes but not per column
        information:

        >>> df.info(verbose=False)
        <class 'pandas.core.frame.DataFrame'>
        RangeIndex: 5 entries, 0 to 4
        Columns: 3 entries, int_col to float_col
        dtypes: float64(1), int64(1), object(1)
        memory usage: 248.0+ bytes

        Pipe output of DataFrame.info to buffer instead of sys.stdout, get
        buffer content and writes to a text file:

        >>> import io
        >>> buffer = io.StringIO()
        >>> df.info(buf=buffer)
        >>> s = buffer.getvalue()
        >>> with open("df_info.txt", "w",
        ...           encoding="utf-8") as f:  # doctest: +SKIP
        ...     f.write(s)
        260

        The `memory_usage` parameter allows deep introspection mode, specially
        useful for big DataFrames and fine-tune memory optimization:

        >>> random_strings_array = np.random.choice(['a', 'b', 'c'], 10 ** 6)
        >>> df = pd.DataFrame({
        ...     'column_1': np.random.choice(['a', 'b', 'c'], 10 ** 6),
        ...     'column_2': np.random.choice(['a', 'b', 'c'], 10 ** 6),
        ...     'column_3': np.random.choice(['a', 'b', 'c'], 10 ** 6)
        ... })
        >>> df.info()
        <class 'pandas.core.frame.DataFrame'>
        RangeIndex: 1000000 entries, 0 to 999999
        Data columns (total 3 columns):
         #   Column    Non-Null Count    Dtype
        ---  ------    --------------    -----
         0   column_1  1000000 non-null  object
         1   column_2  1000000 non-null  object
         2   column_3  1000000 non-null  object
        dtypes: object(3)
        memory usage: 22.9+ MB

        >>> df.info(memory_usage='deep')
        <class 'pandas.core.frame.DataFrame'>
        RangeIndex: 1000000 entries, 0 to 999999
        Data columns (total 3 columns):
         #   Column    Non-Null Count    Dtype
        ---  ------    --------------    -----
         0   column_1  1000000 non-null  object
         1   column_2  1000000 non-null  object
         2   column_3  1000000 non-null  object
        dtypes: object(3)
        memory usage: 188.8 MB
        """
        if buf is None:  # pragma: no cover
            buf = sys.stdout

        lines = []

        lines.append(str(type(self)))
        lines.append(self.index._summary())

        if len(self.columns) == 0:
            lines.append(f"Empty {type(self).__name__}")
            fmt.buffer_put_lines(buf, lines)
            return

        cols = self.columns
        col_count = len(self.columns)

        # hack
        if max_cols is None:
            max_cols = get_option("display.max_info_columns", len(self.columns) + 1)

        max_rows = get_option("display.max_info_rows", len(self) + 1)

        if null_counts is None:
            show_counts = (col_count <= max_cols) and (len(self) < max_rows)
        else:
            show_counts = null_counts
        exceeds_info_cols = col_count > max_cols

        def _verbose_repr():
            lines.append(f"Data columns (total {len(self.columns)} columns):")

            id_head = " # "
            column_head = "Column"
            col_space = 2

            max_col = max(len(pprint_thing(k)) for k in cols)
            len_column = len(pprint_thing(column_head))
            space = max(max_col, len_column) + col_space

            max_id = len(pprint_thing(col_count))
            len_id = len(pprint_thing(id_head))
            space_num = max(max_id, len_id) + col_space
            counts = None

            header = _put_str(id_head, space_num) + _put_str(column_head, space)
            if show_counts:
                counts = self.count()
                if len(cols) != len(counts):  # pragma: no cover
                    raise AssertionError(
                        f"Columns must equal counts ({len(cols)} != {len(counts)})"
                    )
                count_header = "Non-Null Count"
                len_count = len(count_header)
                non_null = " non-null"
                max_count = max(len(pprint_thing(k)) for k in counts) + len(non_null)
                space_count = max(len_count, max_count) + col_space
                count_temp = "{count}" + non_null
            else:
                count_header = ""
                space_count = len(count_header)
                len_count = space_count
                count_temp = "{count}"

            dtype_header = "Dtype"
            len_dtype = len(dtype_header)
            max_dtypes = max(len(pprint_thing(k)) for k in self.dtypes)
            space_dtype = max(len_dtype, max_dtypes)
            header += _put_str(count_header, space_count) + _put_str(
                dtype_header, space_dtype
            )

            lines.append(header)
            lines.append(
                _put_str("-" * len_id, space_num)
                + _put_str("-" * len_column, space)
                + _put_str("-" * len_count, space_count)
                + _put_str("-" * len_dtype, space_dtype)
            )

            for i, col in enumerate(self.columns):
                dtype = self.dtypes.iloc[i]
                col = pprint_thing(col)

                line_no = _put_str(f" {i}", space_num)
                count = ""
                if show_counts:
                    assert counts is not None
                    count = counts.iloc[i]

                lines.append(
                    line_no
                    + _put_str(col, space)
                    + _put_str(count_temp.format(count=count), space_count)
                    + _put_str(dtype, space_dtype)
                )

        def _non_verbose_repr():
            lines.append(self.columns._summary(name="Columns"))

        def _sizeof_fmt(num, size_qualifier):
            # returns size in human readable format
            for x in ["bytes", "KB", "MB", "GB", "TB"]:
                if num < 1024.0:
                    return f"{num:3.1f}{size_qualifier} {x}"
                num /= 1024.0
            return f"{num:3.1f}{size_qualifier} PB"

        if verbose:
            _verbose_repr()
        elif verbose is False:  # specifically set to False, not nesc None
            _non_verbose_repr()
        else:
            if exceeds_info_cols:
                _non_verbose_repr()
            else:
                _verbose_repr()

        counts = self._data.get_dtype_counts()
        dtypes = [f"{k[0]}({k[1]:d})" for k in sorted(counts.items())]
        lines.append(f"dtypes: {', '.join(dtypes)}")

        if memory_usage is None:
            memory_usage = get_option("display.memory_usage")
        if memory_usage:
            # append memory usage of df to display
            size_qualifier = ""
            if memory_usage == "deep":
                deep = True
            else:
                # size_qualifier is just a best effort; not guaranteed to catch
                # all cases (e.g., it misses categorical data even with object
                # categories)
                deep = False
                if "object" in counts or self.index._is_memory_usage_qualified():
                    size_qualifier = "+"
            mem_usage = self.memory_usage(index=True, deep=deep).sum()
            lines.append(f"memory usage: {_sizeof_fmt(mem_usage, size_qualifier)}\n")
        fmt.buffer_put_lines(buf, lines)
=======
        return info(self, verbose, buf, max_cols, memory_usage, null_counts)
>>>>>>> 304209f6

    def memory_usage(self, index=True, deep=False) -> Series:
        """
        Return the memory usage of each column in bytes.

        The memory usage can optionally include the contribution of
        the index and elements of `object` dtype.

        This value is displayed in `DataFrame.info` by default. This can be
        suppressed by setting ``pandas.options.display.memory_usage`` to False.

        Parameters
        ----------
        index : bool, default True
            Specifies whether to include the memory usage of the DataFrame's
            index in returned Series. If ``index=True``, the memory usage of
            the index is the first item in the output.
        deep : bool, default False
            If True, introspect the data deeply by interrogating
            `object` dtypes for system-level memory consumption, and include
            it in the returned values.

        Returns
        -------
        Series
            A Series whose index is the original column names and whose values
            is the memory usage of each column in bytes.

        See Also
        --------
        numpy.ndarray.nbytes : Total bytes consumed by the elements of an
            ndarray.
        Series.memory_usage : Bytes consumed by a Series.
        Categorical : Memory-efficient array for string values with
            many repeated values.
        DataFrame.info : Concise summary of a DataFrame.

        Examples
        --------
        >>> dtypes = ['int64', 'float64', 'complex128', 'object', 'bool']
        >>> data = dict([(t, np.ones(shape=5000).astype(t))
        ...              for t in dtypes])
        >>> df = pd.DataFrame(data)
        >>> df.head()
           int64  float64            complex128  object  bool
        0      1      1.0    1.000000+0.000000j       1  True
        1      1      1.0    1.000000+0.000000j       1  True
        2      1      1.0    1.000000+0.000000j       1  True
        3      1      1.0    1.000000+0.000000j       1  True
        4      1      1.0    1.000000+0.000000j       1  True

        >>> df.memory_usage()
        Index           128
        int64         40000
        float64       40000
        complex128    80000
        object        40000
        bool           5000
        dtype: int64

        >>> df.memory_usage(index=False)
        int64         40000
        float64       40000
        complex128    80000
        object        40000
        bool           5000
        dtype: int64

        The memory footprint of `object` dtype columns is ignored by default:

        >>> df.memory_usage(deep=True)
        Index            128
        int64          40000
        float64        40000
        complex128     80000
        object        160000
        bool            5000
        dtype: int64

        Use a Categorical for efficient storage of an object-dtype column with
        many repeated values.

        >>> df['object'].astype('category').memory_usage(deep=True)
        5216
        """
        result = Series(
            [c.memory_usage(index=False, deep=deep) for col, c in self.items()],
            index=self.columns,
        )
        if index:
            result = Series(self.index.memory_usage(deep=deep), index=["Index"]).append(
                result
            )
        return result

    def transpose(self, *args, copy: bool = False) -> "DataFrame":
        """
        Transpose index and columns.

        Reflect the DataFrame over its main diagonal by writing rows as columns
        and vice-versa. The property :attr:`.T` is an accessor to the method
        :meth:`transpose`.

        Parameters
        ----------
        *args : tuple, optional
            Accepted for compatibility with NumPy.
        copy : bool, default False
            Whether to copy the data after transposing, even for DataFrames
            with a single dtype.

            Note that a copy is always required for mixed dtype DataFrames,
            or for DataFrames with any extension types.

        Returns
        -------
        DataFrame
            The transposed DataFrame.

        See Also
        --------
        numpy.transpose : Permute the dimensions of a given array.

        Notes
        -----
        Transposing a DataFrame with mixed dtypes will result in a homogeneous
        DataFrame with the `object` dtype. In such a case, a copy of the data
        is always made.

        Examples
        --------
        **Square DataFrame with homogeneous dtype**

        >>> d1 = {'col1': [1, 2], 'col2': [3, 4]}
        >>> df1 = pd.DataFrame(data=d1)
        >>> df1
           col1  col2
        0     1     3
        1     2     4

        >>> df1_transposed = df1.T # or df1.transpose()
        >>> df1_transposed
              0  1
        col1  1  2
        col2  3  4

        When the dtype is homogeneous in the original DataFrame, we get a
        transposed DataFrame with the same dtype:

        >>> df1.dtypes
        col1    int64
        col2    int64
        dtype: object
        >>> df1_transposed.dtypes
        0    int64
        1    int64
        dtype: object

        **Non-square DataFrame with mixed dtypes**

        >>> d2 = {'name': ['Alice', 'Bob'],
        ...       'score': [9.5, 8],
        ...       'employed': [False, True],
        ...       'kids': [0, 0]}
        >>> df2 = pd.DataFrame(data=d2)
        >>> df2
            name  score  employed  kids
        0  Alice    9.5     False     0
        1    Bob    8.0      True     0

        >>> df2_transposed = df2.T # or df2.transpose()
        >>> df2_transposed
                      0     1
        name      Alice   Bob
        score       9.5     8
        employed  False  True
        kids          0     0

        When the DataFrame has mixed dtypes, we get a transposed DataFrame with
        the `object` dtype:

        >>> df2.dtypes
        name         object
        score       float64
        employed       bool
        kids          int64
        dtype: object
        >>> df2_transposed.dtypes
        0    object
        1    object
        dtype: object
        """
        nv.validate_transpose(args, dict())
        # construct the args

        dtypes = list(self.dtypes)
        if self._is_homogeneous_type and dtypes and is_extension_array_dtype(dtypes[0]):
            # We have EAs with the same dtype. We can preserve that dtype in transpose.
            dtype = dtypes[0]
            arr_type = dtype.construct_array_type()
            values = self.values

            new_values = [arr_type._from_sequence(row, dtype=dtype) for row in values]
            result = self._constructor(
                dict(zip(self.index, new_values)), index=self.columns
            )

        else:
            new_values = self.values.T
            if copy:
                new_values = new_values.copy()
            result = self._constructor(
                new_values, index=self.columns, columns=self.index
            )

        return result.__finalize__(self)

    T = property(transpose)

    # ----------------------------------------------------------------------
    # Indexing Methods

    def _ixs(self, i: int, axis: int = 0):
        """
        Parameters
        ----------
        i : int
        axis : int

        Notes
        -----
        If slice passed, the resulting data will be a view.
        """
        # irow
        if axis == 0:
            new_values = self._data.fast_xs(i)

            # if we are a copy, mark as such
            copy = isinstance(new_values, np.ndarray) and new_values.base is None
            result = self._constructor_sliced(
                new_values,
                index=self.columns,
                name=self.index[i],
                dtype=new_values.dtype,
            )
            result._set_is_copy(self, copy=copy)
            return result

        # icol
        else:
            label = self.columns[i]

            values = self._data.iget(i)
            result = self._box_col_values(values, label)

            # this is a cached value, mark it so
            result._set_as_cached(label, self)

            return result

    def __getitem__(self, key):
        key = lib.item_from_zerodim(key)
        key = com.apply_if_callable(key, self)

        if is_hashable(key):
            # shortcut if the key is in columns
            if self.columns.is_unique and key in self.columns:
                if self.columns.nlevels > 1:
                    return self._getitem_multilevel(key)
                return self._get_item_cache(key)

        # Do we have a slicer (on rows)?
        indexer = convert_to_index_sliceable(self, key)
        if indexer is not None:
            # either we have a slice or we have a string that can be converted
            #  to a slice for partial-string date indexing
            return self._slice(indexer, axis=0)

        # Do we have a (boolean) DataFrame?
        if isinstance(key, DataFrame):
            return self.where(key)

        # Do we have a (boolean) 1d indexer?
        if com.is_bool_indexer(key):
            return self._getitem_bool_array(key)

        # We are left with two options: a single key, and a collection of keys,
        # We interpret tuples as collections only for non-MultiIndex
        is_single_key = isinstance(key, tuple) or not is_list_like(key)

        if is_single_key:
            if self.columns.nlevels > 1:
                return self._getitem_multilevel(key)
            indexer = self.columns.get_loc(key)
            if is_integer(indexer):
                indexer = [indexer]
        else:
            if is_iterator(key):
                key = list(key)
            indexer = self.loc._get_listlike_indexer(key, axis=1, raise_missing=True)[1]

        # take() does not accept boolean indexers
        if getattr(indexer, "dtype", None) == bool:
            indexer = np.where(indexer)[0]

        data = self._take_with_is_copy(indexer, axis=1)

        if is_single_key:
            # What does looking for a single key in a non-unique index return?
            # The behavior is inconsistent. It returns a Series, except when
            # - the key itself is repeated (test on data.shape, #9519), or
            # - we have a MultiIndex on columns (test on self.columns, #21309)
            if data.shape[1] == 1 and not isinstance(self.columns, ABCMultiIndex):
                data = data[key]

        return data

    def _getitem_bool_array(self, key):
        # also raises Exception if object array with NA values
        # warning here just in case -- previously __setitem__ was
        # reindexing but __getitem__ was not; it seems more reasonable to
        # go with the __setitem__ behavior since that is more consistent
        # with all other indexing behavior
        if isinstance(key, Series) and not key.index.equals(self.index):
            warnings.warn(
                "Boolean Series key will be reindexed to match DataFrame index.",
                UserWarning,
                stacklevel=3,
            )
        elif len(key) != len(self.index):
            raise ValueError(
                f"Item wrong length {len(key)} instead of {len(self.index)}."
            )

        # check_bool_indexer will throw exception if Series key cannot
        # be reindexed to match DataFrame rows
        key = check_bool_indexer(self.index, key)
        indexer = key.nonzero()[0]
        return self._take_with_is_copy(indexer, axis=0)

    def _getitem_multilevel(self, key):
        # self.columns is a MultiIndex
        loc = self.columns.get_loc(key)
        if isinstance(loc, (slice, Series, np.ndarray, Index)):
            new_columns = self.columns[loc]
            result_columns = maybe_droplevels(new_columns, key)
            if self._is_mixed_type:
                result = self.reindex(columns=new_columns)
                result.columns = result_columns
            else:
                new_values = self.values[:, loc]
                result = self._constructor(
                    new_values, index=self.index, columns=result_columns
                )
                result = result.__finalize__(self)

            # If there is only one column being returned, and its name is
            # either an empty string, or a tuple with an empty string as its
            # first element, then treat the empty string as a placeholder
            # and return the column as if the user had provided that empty
            # string in the key. If the result is a Series, exclude the
            # implied empty string from its name.
            if len(result.columns) == 1:
                top = result.columns[0]
                if isinstance(top, tuple):
                    top = top[0]
                if top == "":
                    result = result[""]
                    if isinstance(result, Series):
                        result = self._constructor_sliced(
                            result, index=self.index, name=key
                        )

            result._set_is_copy(self)
            return result
        else:
            return self._get_item_cache(key)

    def _get_value(self, index, col, takeable: bool = False):
        """
        Quickly retrieve single value at passed column and index.

        Parameters
        ----------
        index : row label
        col : column label
        takeable : interpret the index/col as indexers, default False

        Returns
        -------
        scalar
        """
        if takeable:
            series = self._iget_item_cache(col)
            return com.maybe_box_datetimelike(series._values[index])

        series = self._get_item_cache(col)
        engine = self.index._engine

        try:
            loc = engine.get_loc(index)
            return series._values[loc]
        except KeyError:
            # GH 20629
            if self.index.nlevels > 1:
                # partial indexing forbidden
                raise

        # we cannot handle direct indexing
        # use positional
        col = self.columns.get_loc(col)
        index = self.index.get_loc(index)
        return self._get_value(index, col, takeable=True)

    def __setitem__(self, key, value):
        key = com.apply_if_callable(key, self)

        # see if we can slice the rows
        indexer = convert_to_index_sliceable(self, key)
        if indexer is not None:
            # either we have a slice or we have a string that can be converted
            #  to a slice for partial-string date indexing
            return self._setitem_slice(indexer, value)

        if isinstance(key, DataFrame) or getattr(key, "ndim", None) == 2:
            self._setitem_frame(key, value)
        elif isinstance(key, (Series, np.ndarray, list, Index)):
            self._setitem_array(key, value)
        else:
            # set column
            self._set_item(key, value)

    def _setitem_slice(self, key: slice, value):
        # NB: we can't just use self.loc[key] = value because that
        #  operates on labels and we need to operate positional for
        #  backwards-compat, xref GH#31469
        self._check_setitem_copy()
        self.iloc._setitem_with_indexer(key, value)

    def _setitem_array(self, key, value):
        # also raises Exception if object array with NA values
        if com.is_bool_indexer(key):
            if len(key) != len(self.index):
                raise ValueError(
                    f"Item wrong length {len(key)} instead of {len(self.index)}!"
                )
            key = check_bool_indexer(self.index, key)
            indexer = key.nonzero()[0]
            self._check_setitem_copy()
            self.iloc._setitem_with_indexer(indexer, value)
        else:
            if isinstance(value, DataFrame):
                if len(value.columns) != len(key):
                    raise ValueError("Columns must be same length as key")
                for k1, k2 in zip(key, value.columns):
                    self[k1] = value[k2]
            else:
                indexer = self.loc._get_listlike_indexer(
                    key, axis=1, raise_missing=False
                )[1]
                self._check_setitem_copy()
                self.iloc._setitem_with_indexer((slice(None), indexer), value)

    def _setitem_frame(self, key, value):
        # support boolean setting with DataFrame input, e.g.
        # df[df > df2] = 0
        if isinstance(key, np.ndarray):
            if key.shape != self.shape:
                raise ValueError("Array conditional must be same shape as self")
            key = self._constructor(key, **self._construct_axes_dict())

        if key.values.size and not is_bool_dtype(key.values):
            raise TypeError(
                "Must pass DataFrame or 2-d ndarray with boolean values only"
            )

        self._check_inplace_setting(value)
        self._check_setitem_copy()
        self._where(-key, value, inplace=True)

    def _set_item(self, key, value):
        """
        Add series to DataFrame in specified column.

        If series is a numpy-array (not a Series/TimeSeries), it must be the
        same length as the DataFrames index or an error will be thrown.

        Series/TimeSeries will be conformed to the DataFrames index to
        ensure homogeneity.
        """
        self._ensure_valid_index(value)
        value = self._sanitize_column(key, value)
        NDFrame._set_item(self, key, value)

        # check if we are modifying a copy
        # try to set first as we want an invalid
        # value exception to occur first
        if len(self):
            self._check_setitem_copy()

    def _set_value(self, index, col, value, takeable: bool = False):
        """
        Put single value at passed column and index.

        Parameters
        ----------
        index : row label
        col : column label
        value : scalar
        takeable : interpret the index/col as indexers, default False
        """
        try:
            if takeable is True:
                series = self._iget_item_cache(col)
                series._set_value(index, value, takeable=True)
                return

            series = self._get_item_cache(col)
            engine = self.index._engine
            loc = engine.get_loc(index)
            validate_numeric_casting(series.dtype, value)

            series._values[loc] = value
            # Note: trying to use series._set_value breaks tests in
            #  tests.frame.indexing.test_indexing and tests.indexing.test_partial
        except (KeyError, TypeError):
            # set using a non-recursive method & reset the cache
            if takeable:
                self.iloc[index, col] = value
            else:
                self.loc[index, col] = value
            self._item_cache.pop(col, None)

    def _ensure_valid_index(self, value):
        """
        Ensure that if we don't have an index, that we can create one from the
        passed value.
        """
        # GH5632, make sure that we are a Series convertible
        if not len(self.index) and is_list_like(value) and len(value):
            try:
                value = Series(value)
            except (ValueError, NotImplementedError, TypeError):
                raise ValueError(
                    "Cannot set a frame with no defined index "
                    "and a value that cannot be converted to a Series"
                )

            self._data = self._data.reindex_axis(
                value.index.copy(), axis=1, fill_value=np.nan
            )

    def _box_item_values(self, key, values):
        items = self.columns[self.columns.get_loc(key)]
        if values.ndim == 2:
            return self._constructor(values.T, columns=items, index=self.index)
        else:
            return self._box_col_values(values, items)

    def _box_col_values(self, values, items):
        """
        Provide boxed values for a column.
        """
        klass = self._constructor_sliced
        return klass(values, index=self.index, name=items, fastpath=True)

    # ----------------------------------------------------------------------
    # Unsorted

    def query(self, expr, inplace=False, **kwargs):
        """
        Query the columns of a DataFrame with a boolean expression.

        Parameters
        ----------
        expr : str
            The query string to evaluate.

            You can refer to variables
            in the environment by prefixing them with an '@' character like
            ``@a + b``.

            You can refer to column names that contain spaces or operators by
            surrounding them in backticks. This way you can also escape
            names that start with a digit, or those that  are a Python keyword.
            Basically when it is not valid Python identifier. See notes down
            for more details.

            For example, if one of your columns is called ``a a`` and you want
            to sum it with ``b``, your query should be ```a a` + b``.

            .. versionadded:: 0.25.0
                Backtick quoting introduced.

            .. versionadded:: 1.0.0
                Expanding functionality of backtick quoting for more than only spaces.

        inplace : bool
            Whether the query should modify the data in place or return
            a modified copy.
        **kwargs
            See the documentation for :func:`eval` for complete details
            on the keyword arguments accepted by :meth:`DataFrame.query`.

        Returns
        -------
        DataFrame
            DataFrame resulting from the provided query expression.

        See Also
        --------
        eval : Evaluate a string describing operations on
            DataFrame columns.
        DataFrame.eval : Evaluate a string describing operations on
            DataFrame columns.

        Notes
        -----
        The result of the evaluation of this expression is first passed to
        :attr:`DataFrame.loc` and if that fails because of a
        multidimensional key (e.g., a DataFrame) then the result will be passed
        to :meth:`DataFrame.__getitem__`.

        This method uses the top-level :func:`eval` function to
        evaluate the passed query.

        The :meth:`~pandas.DataFrame.query` method uses a slightly
        modified Python syntax by default. For example, the ``&`` and ``|``
        (bitwise) operators have the precedence of their boolean cousins,
        :keyword:`and` and :keyword:`or`. This *is* syntactically valid Python,
        however the semantics are different.

        You can change the semantics of the expression by passing the keyword
        argument ``parser='python'``. This enforces the same semantics as
        evaluation in Python space. Likewise, you can pass ``engine='python'``
        to evaluate an expression using Python itself as a backend. This is not
        recommended as it is inefficient compared to using ``numexpr`` as the
        engine.

        The :attr:`DataFrame.index` and
        :attr:`DataFrame.columns` attributes of the
        :class:`~pandas.DataFrame` instance are placed in the query namespace
        by default, which allows you to treat both the index and columns of the
        frame as a column in the frame.
        The identifier ``index`` is used for the frame index; you can also
        use the name of the index to identify it in a query. Please note that
        Python keywords may not be used as identifiers.

        For further details and examples see the ``query`` documentation in
        :ref:`indexing <indexing.query>`.

        *Backtick quoted variables*

        Backtick quoted variables are parsed as literal Python code and
        are converted internally to a Python valid identifier.
        This can lead to the following problems.

        During parsing a number of disallowed characters inside the backtick
        quoted string are replaced by strings that are allowed as a Python identifier.
        These characters include all operators in Python, the space character, the
        question mark, the exclamation mark, the dollar sign, and the euro sign.
        For other characters that fall outside the ASCII range (U+0001..U+007F)
        and those that are not further specified in PEP 3131,
        the query parser will raise an error.
        This excludes whitespace different than the space character,
        but also the hashtag (as it is used for comments) and the backtick
        itself (backtick can also not be escaped).

        In a special case, quotes that make a pair around a backtick can
        confuse the parser.
        For example, ```it's` > `that's``` will raise an error,
        as it forms a quoted string (``'s > `that'``) with a backtick inside.

        See also the Python documentation about lexical analysis
        (https://docs.python.org/3/reference/lexical_analysis.html)
        in combination with the source code in :mod:`pandas.core.computation.parsing`.

        Examples
        --------
        >>> df = pd.DataFrame({'A': range(1, 6),
        ...                    'B': range(10, 0, -2),
        ...                    'C C': range(10, 5, -1)})
        >>> df
           A   B  C C
        0  1  10   10
        1  2   8    9
        2  3   6    8
        3  4   4    7
        4  5   2    6
        >>> df.query('A > B')
           A  B  C C
        4  5  2    6

        The previous expression is equivalent to

        >>> df[df.A > df.B]
           A  B  C C
        4  5  2    6

        For columns with spaces in their name, you can use backtick quoting.

        >>> df.query('B == `C C`')
           A   B  C C
        0  1  10   10

        The previous expression is equivalent to

        >>> df[df.B == df['C C']]
           A   B  C C
        0  1  10   10
        """
        inplace = validate_bool_kwarg(inplace, "inplace")
        if not isinstance(expr, str):
            msg = f"expr must be a string to be evaluated, {type(expr)} given"
            raise ValueError(msg)
        kwargs["level"] = kwargs.pop("level", 0) + 1
        kwargs["target"] = None
        res = self.eval(expr, **kwargs)

        try:
            new_data = self.loc[res]
        except ValueError:
            # when res is multi-dimensional loc raises, but this is sometimes a
            # valid query
            new_data = self[res]

        if inplace:
            self._update_inplace(new_data)
        else:
            return new_data

    def eval(self, expr, inplace=False, **kwargs):
        """
        Evaluate a string describing operations on DataFrame columns.

        Operates on columns only, not specific rows or elements.  This allows
        `eval` to run arbitrary code, which can make you vulnerable to code
        injection if you pass user input to this function.

        Parameters
        ----------
        expr : str
            The expression string to evaluate.
        inplace : bool, default False
            If the expression contains an assignment, whether to perform the
            operation inplace and mutate the existing DataFrame. Otherwise,
            a new DataFrame is returned.
        **kwargs
            See the documentation for :func:`eval` for complete details
            on the keyword arguments accepted by
            :meth:`~pandas.DataFrame.query`.

        Returns
        -------
        ndarray, scalar, or pandas object
            The result of the evaluation.

        See Also
        --------
        DataFrame.query : Evaluates a boolean expression to query the columns
            of a frame.
        DataFrame.assign : Can evaluate an expression or function to create new
            values for a column.
        eval : Evaluate a Python expression as a string using various
            backends.

        Notes
        -----
        For more details see the API documentation for :func:`~eval`.
        For detailed examples see :ref:`enhancing performance with eval
        <enhancingperf.eval>`.

        Examples
        --------
        >>> df = pd.DataFrame({'A': range(1, 6), 'B': range(10, 0, -2)})
        >>> df
           A   B
        0  1  10
        1  2   8
        2  3   6
        3  4   4
        4  5   2
        >>> df.eval('A + B')
        0    11
        1    10
        2     9
        3     8
        4     7
        dtype: int64

        Assignment is allowed though by default the original DataFrame is not
        modified.

        >>> df.eval('C = A + B')
           A   B   C
        0  1  10  11
        1  2   8  10
        2  3   6   9
        3  4   4   8
        4  5   2   7
        >>> df
           A   B
        0  1  10
        1  2   8
        2  3   6
        3  4   4
        4  5   2

        Use ``inplace=True`` to modify the original DataFrame.

        >>> df.eval('C = A + B', inplace=True)
        >>> df
           A   B   C
        0  1  10  11
        1  2   8  10
        2  3   6   9
        3  4   4   8
        4  5   2   7

        Multiple columns can be assigned to using multi-line expressions:

        >>> df.eval(
        ...     '''
        ... C = A + B
        ... D = A - B
        ... '''
        ... )
           A   B   C  D
        0  1  10  11 -9
        1  2   8  10 -6
        2  3   6   9 -3
        3  4   4   8  0
        4  5   2   7  3
        """
        from pandas.core.computation.eval import eval as _eval

        inplace = validate_bool_kwarg(inplace, "inplace")
        resolvers = kwargs.pop("resolvers", None)
        kwargs["level"] = kwargs.pop("level", 0) + 1
        if resolvers is None:
            index_resolvers = self._get_index_resolvers()
            column_resolvers = self._get_cleaned_column_resolvers()
            resolvers = column_resolvers, index_resolvers
        if "target" not in kwargs:
            kwargs["target"] = self
        kwargs["resolvers"] = kwargs.get("resolvers", ()) + tuple(resolvers)

        return _eval(expr, inplace=inplace, **kwargs)

    def select_dtypes(self, include=None, exclude=None) -> "DataFrame":
        """
        Return a subset of the DataFrame's columns based on the column dtypes.

        Parameters
        ----------
        include, exclude : scalar or list-like
            A selection of dtypes or strings to be included/excluded. At least
            one of these parameters must be supplied.

        Returns
        -------
        DataFrame
            The subset of the frame including the dtypes in ``include`` and
            excluding the dtypes in ``exclude``.

        Raises
        ------
        ValueError
            * If both of ``include`` and ``exclude`` are empty
            * If ``include`` and ``exclude`` have overlapping elements
            * If any kind of string dtype is passed in.

        Notes
        -----
        * To select all *numeric* types, use ``np.number`` or ``'number'``
        * To select strings you must use the ``object`` dtype, but note that
          this will return *all* object dtype columns
        * See the `numpy dtype hierarchy
          <https://docs.scipy.org/doc/numpy/reference/arrays.scalars.html>`__
        * To select datetimes, use ``np.datetime64``, ``'datetime'`` or
          ``'datetime64'``
        * To select timedeltas, use ``np.timedelta64``, ``'timedelta'`` or
          ``'timedelta64'``
        * To select Pandas categorical dtypes, use ``'category'``
        * To select Pandas datetimetz dtypes, use ``'datetimetz'`` (new in
          0.20.0) or ``'datetime64[ns, tz]'``

        Examples
        --------
        >>> df = pd.DataFrame({'a': [1, 2] * 3,
        ...                    'b': [True, False] * 3,
        ...                    'c': [1.0, 2.0] * 3})
        >>> df
                a      b  c
        0       1   True  1.0
        1       2  False  2.0
        2       1   True  1.0
        3       2  False  2.0
        4       1   True  1.0
        5       2  False  2.0

        >>> df.select_dtypes(include='bool')
           b
        0  True
        1  False
        2  True
        3  False
        4  True
        5  False

        >>> df.select_dtypes(include=['float64'])
           c
        0  1.0
        1  2.0
        2  1.0
        3  2.0
        4  1.0
        5  2.0

        >>> df.select_dtypes(exclude=['int'])
               b    c
        0   True  1.0
        1  False  2.0
        2   True  1.0
        3  False  2.0
        4   True  1.0
        5  False  2.0
        """
        if not is_list_like(include):
            include = (include,) if include is not None else ()
        if not is_list_like(exclude):
            exclude = (exclude,) if exclude is not None else ()

        selection = (frozenset(include), frozenset(exclude))

        if not any(selection):
            raise ValueError("at least one of include or exclude must be nonempty")

        # convert the myriad valid dtypes object to a single representation
        include = frozenset(infer_dtype_from_object(x) for x in include)
        exclude = frozenset(infer_dtype_from_object(x) for x in exclude)
        for dtypes in (include, exclude):
            invalidate_string_dtypes(dtypes)

        # can't both include AND exclude!
        if not include.isdisjoint(exclude):
            raise ValueError(f"include and exclude overlap on {(include & exclude)}")

        # We raise when both include and exclude are empty
        # Hence, we can just shrink the columns we want to keep
        keep_these = np.full(self.shape[1], True)

        def extract_unique_dtypes_from_dtypes_set(
            dtypes_set: FrozenSet[Dtype], unique_dtypes: np.ndarray
        ) -> List[Dtype]:
            # error: Argument 1 to "tuple" has incompatible type
            #  "FrozenSet[Union[str, Any, ExtensionDtype]]";
            #  expected "Iterable[Union[type, Tuple[Any, ...]]]"
            extracted_dtypes = [
                unique_dtype
                for unique_dtype in unique_dtypes
                if issubclass(
                    unique_dtype.type, tuple(dtypes_set)  # type: ignore
                )
            ]
            return extracted_dtypes

        unique_dtypes = self.dtypes.unique()

        if include:
            included_dtypes = extract_unique_dtypes_from_dtypes_set(
                include, unique_dtypes
            )
            keep_these &= self.dtypes.isin(included_dtypes)

        if exclude:
            excluded_dtypes = extract_unique_dtypes_from_dtypes_set(
                exclude, unique_dtypes
            )
            keep_these &= ~self.dtypes.isin(excluded_dtypes)

        return self.iloc[:, keep_these.values]

    def insert(self, loc, column, value, allow_duplicates=False) -> None:
        """
        Insert column into DataFrame at specified location.

        Raises a ValueError if `column` is already contained in the DataFrame,
        unless `allow_duplicates` is set to True.

        Parameters
        ----------
        loc : int
            Insertion index. Must verify 0 <= loc <= len(columns).
        column : str, number, or hashable object
            Label of the inserted column.
        value : int, Series, or array-like
        allow_duplicates : bool, optional
        """
        self._ensure_valid_index(value)
        value = self._sanitize_column(column, value, broadcast=False)
        self._data.insert(loc, column, value, allow_duplicates=allow_duplicates)

    def assign(self: _DataFrameT, **kwargs) -> _DataFrameT:
        r"""
        Assign new columns to a DataFrame.

        Returns a new object with all original columns in addition to new ones.
        Existing columns that are re-assigned will be overwritten.

        Parameters
        ----------
        **kwargs : dict of {str: callable or Series}
            The column names are keywords. If the values are
            callable, they are computed on the DataFrame and
            assigned to the new columns. The callable must not
            change input DataFrame (though pandas doesn't check it).
            If the values are not callable, (e.g. a Series, scalar, or array),
            they are simply assigned.

        Returns
        -------
        DataFrame
            A new DataFrame with the new columns in addition to
            all the existing columns.

        Notes
        -----
        Assigning multiple columns within the same ``assign`` is possible.
        Later items in '\*\*kwargs' may refer to newly created or modified
        columns in 'df'; items are computed and assigned into 'df' in order.

        .. versionchanged:: 0.23.0

           Keyword argument order is maintained.

        Examples
        --------
        >>> df = pd.DataFrame({'temp_c': [17.0, 25.0]},
        ...                   index=['Portland', 'Berkeley'])
        >>> df
                  temp_c
        Portland    17.0
        Berkeley    25.0

        Where the value is a callable, evaluated on `df`:

        >>> df.assign(temp_f=lambda x: x.temp_c * 9 / 5 + 32)
                  temp_c  temp_f
        Portland    17.0    62.6
        Berkeley    25.0    77.0

        Alternatively, the same behavior can be achieved by directly
        referencing an existing Series or sequence:

        >>> df.assign(temp_f=df['temp_c'] * 9 / 5 + 32)
                  temp_c  temp_f
        Portland    17.0    62.6
        Berkeley    25.0    77.0

        You can create multiple columns within the same assign where one
        of the columns depends on another one defined within the same assign:

        >>> df.assign(temp_f=lambda x: x['temp_c'] * 9 / 5 + 32,
        ...           temp_k=lambda x: (x['temp_f'] +  459.67) * 5 / 9)
                  temp_c  temp_f  temp_k
        Portland    17.0    62.6  290.15
        Berkeley    25.0    77.0  298.15
        """
        data = self.copy()

        for k, v in kwargs.items():
            data[k] = com.apply_if_callable(v, data)
        return data

    def _sanitize_column(self, key, value, broadcast=True):
        """
        Ensures new columns (which go into the BlockManager as new blocks) are
        always copied and converted into an array.

        Parameters
        ----------
        key : object
        value : scalar, Series, or array-like
        broadcast : bool, default True
            If ``key`` matches multiple duplicate column names in the
            DataFrame, this parameter indicates whether ``value`` should be
            tiled so that the returned array contains a (duplicated) column for
            each occurrence of the key. If False, ``value`` will not be tiled.

        Returns
        -------
        numpy.ndarray
        """

        def reindexer(value):
            # reindex if necessary

            if value.index.equals(self.index) or not len(self.index):
                value = value._values.copy()
            else:

                # GH 4107
                try:
                    value = value.reindex(self.index)._values
                except ValueError as err:
                    # raised in MultiIndex.from_tuples, see test_insert_error_msmgs
                    if not value.index.is_unique:
                        # duplicate axis
                        raise err

                    # other
                    raise TypeError(
                        "incompatible index of inserted column with frame index"
                    )
            return value

        if isinstance(value, Series):
            value = reindexer(value)

        elif isinstance(value, DataFrame):
            # align right-hand-side columns if self.columns
            # is multi-index and self[key] is a sub-frame
            if isinstance(self.columns, ABCMultiIndex) and key in self.columns:
                loc = self.columns.get_loc(key)
                if isinstance(loc, (slice, Series, np.ndarray, Index)):
                    cols = maybe_droplevels(self.columns[loc], key)
                    if len(cols) and not cols.equals(value.columns):
                        value = value.reindex(cols, axis=1)
            # now align rows
            value = reindexer(value).T

        elif isinstance(value, ExtensionArray):
            # Explicitly copy here, instead of in sanitize_index,
            # as sanitize_index won't copy an EA, even with copy=True
            value = value.copy()
            value = sanitize_index(value, self.index)

        elif isinstance(value, Index) or is_sequence(value):

            # turn me into an ndarray
            value = sanitize_index(value, self.index)
            if not isinstance(value, (np.ndarray, Index)):
                if isinstance(value, list) and len(value) > 0:
                    value = maybe_convert_platform(value)
                else:
                    value = com.asarray_tuplesafe(value)
            elif value.ndim == 2:
                value = value.copy().T
            elif isinstance(value, Index):
                value = value.copy(deep=True)
            else:
                value = value.copy()

            # possibly infer to datetimelike
            if is_object_dtype(value.dtype):
                value = maybe_infer_to_datetimelike(value)

        else:
            # cast ignores pandas dtypes. so save the dtype first
            infer_dtype, _ = infer_dtype_from_scalar(value, pandas_dtype=True)

            # upcast
            value = cast_scalar_to_array(len(self.index), value)
            value = maybe_cast_to_datetime(value, infer_dtype)

        # return internal types directly
        if is_extension_array_dtype(value):
            return value

        # broadcast across multiple columns if necessary
        if broadcast and key in self.columns and value.ndim == 1:
            if not self.columns.is_unique or isinstance(self.columns, ABCMultiIndex):
                existing_piece = self[key]
                if isinstance(existing_piece, DataFrame):
                    value = np.tile(value, (len(existing_piece.columns), 1))

        return np.atleast_2d(np.asarray(value))

    @property
    def _series(self):
        return {
            item: Series(self._data.iget(idx), index=self.index, name=item)
            for idx, item in enumerate(self.columns)
        }

    def lookup(self, row_labels, col_labels) -> np.ndarray:
        """
        Label-based "fancy indexing" function for DataFrame.

        Given equal-length arrays of row and column labels, return an
        array of the values corresponding to each (row, col) pair.

        Parameters
        ----------
        row_labels : sequence
            The row labels to use for lookup.
        col_labels : sequence
            The column labels to use for lookup.

        Returns
        -------
        numpy.ndarray
            The found values.
        """
        n = len(row_labels)
        if n != len(col_labels):
            raise ValueError("Row labels must have same size as column labels")

        thresh = 1000
        if not self._is_mixed_type or n > thresh:
            values = self.values
            ridx = self.index.get_indexer(row_labels)
            cidx = self.columns.get_indexer(col_labels)
            if (ridx == -1).any():
                raise KeyError("One or more row labels was not found")
            if (cidx == -1).any():
                raise KeyError("One or more column labels was not found")
            flat_index = ridx * len(self.columns) + cidx
            result = values.flat[flat_index]
        else:
            result = np.empty(n, dtype="O")
            for i, (r, c) in enumerate(zip(row_labels, col_labels)):
                result[i] = self._get_value(r, c)

        if is_object_dtype(result):
            result = lib.maybe_convert_objects(result)

        return result

    # ----------------------------------------------------------------------
    # Reindexing and alignment

    def _reindex_axes(self, axes, level, limit, tolerance, method, fill_value, copy):
        frame = self

        columns = axes["columns"]
        if columns is not None:
            frame = frame._reindex_columns(
                columns, method, copy, level, fill_value, limit, tolerance
            )

        index = axes["index"]
        if index is not None:
            frame = frame._reindex_index(
                index, method, copy, level, fill_value, limit, tolerance
            )

        return frame

    def _reindex_index(
        self,
        new_index,
        method,
        copy,
        level,
        fill_value=np.nan,
        limit=None,
        tolerance=None,
    ):
        new_index, indexer = self.index.reindex(
            new_index, method=method, level=level, limit=limit, tolerance=tolerance
        )
        return self._reindex_with_indexers(
            {0: [new_index, indexer]},
            copy=copy,
            fill_value=fill_value,
            allow_dups=False,
        )

    def _reindex_columns(
        self,
        new_columns,
        method,
        copy,
        level,
        fill_value=None,
        limit=None,
        tolerance=None,
    ):
        new_columns, indexer = self.columns.reindex(
            new_columns, method=method, level=level, limit=limit, tolerance=tolerance
        )
        return self._reindex_with_indexers(
            {1: [new_columns, indexer]},
            copy=copy,
            fill_value=fill_value,
            allow_dups=False,
        )

    def _reindex_multi(self, axes, copy, fill_value) -> "DataFrame":
        """
        We are guaranteed non-Nones in the axes.
        """
        new_index, row_indexer = self.index.reindex(axes["index"])
        new_columns, col_indexer = self.columns.reindex(axes["columns"])

        if row_indexer is not None and col_indexer is not None:
            indexer = row_indexer, col_indexer
            new_values = algorithms.take_2d_multi(
                self.values, indexer, fill_value=fill_value
            )
            return self._constructor(new_values, index=new_index, columns=new_columns)
        else:
            return self._reindex_with_indexers(
                {0: [new_index, row_indexer], 1: [new_columns, col_indexer]},
                copy=copy,
                fill_value=fill_value,
            )

    @Appender(_shared_docs["align"] % _shared_doc_kwargs)
    def align(
        self,
        other,
        join="outer",
        axis=None,
        level=None,
        copy=True,
        fill_value=None,
        method=None,
        limit=None,
        fill_axis=0,
        broadcast_axis=None,
    ) -> "DataFrame":
        return super().align(
            other,
            join=join,
            axis=axis,
            level=level,
            copy=copy,
            fill_value=fill_value,
            method=method,
            limit=limit,
            fill_axis=fill_axis,
            broadcast_axis=broadcast_axis,
        )

    @Appender(
        """
        Examples
        --------
        >>> df = pd.DataFrame({"A": [1, 2, 3], "B": [4, 5, 6]})

        Change the row labels.

        >>> df.set_axis(['a', 'b', 'c'], axis='index')
           A  B
        a  1  4
        b  2  5
        c  3  6

        Change the column labels.

        >>> df.set_axis(['I', 'II'], axis='columns')
           I  II
        0  1   4
        1  2   5
        2  3   6

        Now, update the labels inplace.

        >>> df.set_axis(['i', 'ii'], axis='columns', inplace=True)
        >>> df
           i  ii
        0  1   4
        1  2   5
        2  3   6
        """
    )
    @Substitution(
        **_shared_doc_kwargs,
        extended_summary_sub=" column or",
        axis_description_sub=", and 1 identifies the columns",
        see_also_sub=" or columns",
    )
    @Appender(NDFrame.set_axis.__doc__)
    def set_axis(self, labels, axis=0, inplace=False):
        return super().set_axis(labels, axis=axis, inplace=inplace)

    @Substitution(**_shared_doc_kwargs)
    @Appender(NDFrame.reindex.__doc__)
    @rewrite_axis_style_signature(
        "labels",
        [
            ("method", None),
            ("copy", True),
            ("level", None),
            ("fill_value", np.nan),
            ("limit", None),
            ("tolerance", None),
        ],
    )
    def reindex(self, *args, **kwargs) -> "DataFrame":
        axes = validate_axis_style_args(self, args, kwargs, "labels", "reindex")
        kwargs.update(axes)
        # Pop these, since the values are in `kwargs` under different names
        kwargs.pop("axis", None)
        kwargs.pop("labels", None)
        return self._ensure_type(super().reindex(**kwargs))

    def drop(
        self,
        labels=None,
        axis=0,
        index=None,
        columns=None,
        level=None,
        inplace=False,
        errors="raise",
    ):
        """
        Drop specified labels from rows or columns.

        Remove rows or columns by specifying label names and corresponding
        axis, or by specifying directly index or column names. When using a
        multi-index, labels on different levels can be removed by specifying
        the level.

        Parameters
        ----------
        labels : single label or list-like
            Index or column labels to drop.
        axis : {0 or 'index', 1 or 'columns'}, default 0
            Whether to drop labels from the index (0 or 'index') or
            columns (1 or 'columns').
        index : single label or list-like
            Alternative to specifying axis (``labels, axis=0``
            is equivalent to ``index=labels``).

            .. versionadded:: 0.21.0
        columns : single label or list-like
            Alternative to specifying axis (``labels, axis=1``
            is equivalent to ``columns=labels``).

            .. versionadded:: 0.21.0
        level : int or level name, optional
            For MultiIndex, level from which the labels will be removed.
        inplace : bool, default False
            If True, do operation inplace and return None.
        errors : {'ignore', 'raise'}, default 'raise'
            If 'ignore', suppress error and only existing labels are
            dropped.

        Returns
        -------
        DataFrame
            DataFrame without the removed index or column labels.

        Raises
        ------
        KeyError
            If any of the labels is not found in the selected axis.

        See Also
        --------
        DataFrame.loc : Label-location based indexer for selection by label.
        DataFrame.dropna : Return DataFrame with labels on given axis omitted
            where (all or any) data are missing.
        DataFrame.drop_duplicates : Return DataFrame with duplicate rows
            removed, optionally only considering certain columns.
        Series.drop : Return Series with specified index labels removed.

        Examples
        --------
        >>> df = pd.DataFrame(np.arange(12).reshape(3, 4),
        ...                   columns=['A', 'B', 'C', 'D'])
        >>> df
           A  B   C   D
        0  0  1   2   3
        1  4  5   6   7
        2  8  9  10  11

        Drop columns

        >>> df.drop(['B', 'C'], axis=1)
           A   D
        0  0   3
        1  4   7
        2  8  11

        >>> df.drop(columns=['B', 'C'])
           A   D
        0  0   3
        1  4   7
        2  8  11

        Drop a row by index

        >>> df.drop([0, 1])
           A  B   C   D
        2  8  9  10  11

        Drop columns and/or rows of MultiIndex DataFrame

        >>> midx = pd.MultiIndex(levels=[['lama', 'cow', 'falcon'],
        ...                              ['speed', 'weight', 'length']],
        ...                      codes=[[0, 0, 0, 1, 1, 1, 2, 2, 2],
        ...                             [0, 1, 2, 0, 1, 2, 0, 1, 2]])
        >>> df = pd.DataFrame(index=midx, columns=['big', 'small'],
        ...                   data=[[45, 30], [200, 100], [1.5, 1], [30, 20],
        ...                         [250, 150], [1.5, 0.8], [320, 250],
        ...                         [1, 0.8], [0.3, 0.2]])
        >>> df
                        big     small
        lama    speed   45.0    30.0
                weight  200.0   100.0
                length  1.5     1.0
        cow     speed   30.0    20.0
                weight  250.0   150.0
                length  1.5     0.8
        falcon  speed   320.0   250.0
                weight  1.0     0.8
                length  0.3     0.2

        >>> df.drop(index='cow', columns='small')
                        big
        lama    speed   45.0
                weight  200.0
                length  1.5
        falcon  speed   320.0
                weight  1.0
                length  0.3

        >>> df.drop(index='length', level=1)
                        big     small
        lama    speed   45.0    30.0
                weight  200.0   100.0
        cow     speed   30.0    20.0
                weight  250.0   150.0
        falcon  speed   320.0   250.0
                weight  1.0     0.8
        """
        return super().drop(
            labels=labels,
            axis=axis,
            index=index,
            columns=columns,
            level=level,
            inplace=inplace,
            errors=errors,
        )

    @rewrite_axis_style_signature(
        "mapper",
        [("copy", True), ("inplace", False), ("level", None), ("errors", "ignore")],
    )
    def rename(
        self,
        mapper: Optional[Renamer] = None,
        *,
        index: Optional[Renamer] = None,
        columns: Optional[Renamer] = None,
        axis: Optional[Axis] = None,
        copy: bool = True,
        inplace: bool = False,
        level: Optional[Level] = None,
        errors: str = "ignore",
    ) -> Optional["DataFrame"]:
        """
        Alter axes labels.

        Function / dict values must be unique (1-to-1). Labels not contained in
        a dict / Series will be left as-is. Extra labels listed don't throw an
        error.

        See the :ref:`user guide <basics.rename>` for more.

        Parameters
        ----------
        mapper : dict-like or function
            Dict-like or functions transformations to apply to
            that axis' values. Use either ``mapper`` and ``axis`` to
            specify the axis to target with ``mapper``, or ``index`` and
            ``columns``.
        index : dict-like or function
            Alternative to specifying axis (``mapper, axis=0``
            is equivalent to ``index=mapper``).
        columns : dict-like or function
            Alternative to specifying axis (``mapper, axis=1``
            is equivalent to ``columns=mapper``).
        axis : int or str
            Axis to target with ``mapper``. Can be either the axis name
            ('index', 'columns') or number (0, 1). The default is 'index'.
        copy : bool, default True
            Also copy underlying data.
        inplace : bool, default False
            Whether to return a new DataFrame. If True then value of copy is
            ignored.
        level : int or level name, default None
            In case of a MultiIndex, only rename labels in the specified
            level.
        errors : {'ignore', 'raise'}, default 'ignore'
            If 'raise', raise a `KeyError` when a dict-like `mapper`, `index`,
            or `columns` contains labels that are not present in the Index
            being transformed.
            If 'ignore', existing keys will be renamed and extra keys will be
            ignored.

        Returns
        -------
        DataFrame
            DataFrame with the renamed axis labels.

        Raises
        ------
        KeyError
            If any of the labels is not found in the selected axis and
            "errors='raise'".

        See Also
        --------
        DataFrame.rename_axis : Set the name of the axis.

        Examples
        --------
        ``DataFrame.rename`` supports two calling conventions

        * ``(index=index_mapper, columns=columns_mapper, ...)``
        * ``(mapper, axis={'index', 'columns'}, ...)``

        We *highly* recommend using keyword arguments to clarify your
        intent.

        Rename columns using a mapping:

        >>> df = pd.DataFrame({"A": [1, 2, 3], "B": [4, 5, 6]})
        >>> df.rename(columns={"A": "a", "B": "c"})
           a  c
        0  1  4
        1  2  5
        2  3  6

        Rename index using a mapping:

        >>> df.rename(index={0: "x", 1: "y", 2: "z"})
           A  B
        x  1  4
        y  2  5
        z  3  6

        Cast index labels to a different type:

        >>> df.index
        RangeIndex(start=0, stop=3, step=1)
        >>> df.rename(index=str).index
        Index(['0', '1', '2'], dtype='object')

        >>> df.rename(columns={"A": "a", "B": "b", "C": "c"}, errors="raise")
        Traceback (most recent call last):
        KeyError: ['C'] not found in axis

        Using axis-style parameters

        >>> df.rename(str.lower, axis='columns')
           a  b
        0  1  4
        1  2  5
        2  3  6

        >>> df.rename({1: 2, 2: 4}, axis='index')
           A  B
        0  1  4
        2  2  5
        4  3  6
        """
        return super().rename(
            mapper=mapper,
            index=index,
            columns=columns,
            axis=axis,
            copy=copy,
            inplace=inplace,
            level=level,
            errors=errors,
        )

    @doc(NDFrame.fillna, **_shared_doc_kwargs)
    def fillna(
        self,
        value=None,
        method=None,
        axis=None,
        inplace=False,
        limit=None,
        downcast=None,
    ) -> Optional["DataFrame"]:
        return super().fillna(
            value=value,
            method=method,
            axis=axis,
            inplace=inplace,
            limit=limit,
            downcast=downcast,
        )

    @Appender(_shared_docs["replace"] % _shared_doc_kwargs)
    def replace(
        self,
        to_replace=None,
        value=None,
        inplace=False,
        limit=None,
        regex=False,
        method="pad",
    ):
        return super().replace(
            to_replace=to_replace,
            value=value,
            inplace=inplace,
            limit=limit,
            regex=regex,
            method=method,
        )

    @Appender(_shared_docs["shift"] % _shared_doc_kwargs)
    def shift(self, periods=1, freq=None, axis=0, fill_value=None) -> "DataFrame":
        return self._ensure_type(
            super().shift(periods=periods, freq=freq, axis=axis, fill_value=fill_value)
        )

    def set_index(
        self, keys, drop=True, append=False, inplace=False, verify_integrity=False
    ):
        """
        Set the DataFrame index using existing columns.

        Set the DataFrame index (row labels) using one or more existing
        columns or arrays (of the correct length). The index can replace the
        existing index or expand on it.

        Parameters
        ----------
        keys : label or array-like or list of labels/arrays
            This parameter can be either a single column key, a single array of
            the same length as the calling DataFrame, or a list containing an
            arbitrary combination of column keys and arrays. Here, "array"
            encompasses :class:`Series`, :class:`Index`, ``np.ndarray``, and
            instances of :class:`~collections.abc.Iterator`.
        drop : bool, default True
            Delete columns to be used as the new index.
        append : bool, default False
            Whether to append columns to existing index.
        inplace : bool, default False
            Modify the DataFrame in place (do not create a new object).
        verify_integrity : bool, default False
            Check the new index for duplicates. Otherwise defer the check until
            necessary. Setting to False will improve the performance of this
            method.

        Returns
        -------
        DataFrame
            Changed row labels.

        See Also
        --------
        DataFrame.reset_index : Opposite of set_index.
        DataFrame.reindex : Change to new indices or expand indices.
        DataFrame.reindex_like : Change to same indices as other DataFrame.

        Examples
        --------
        >>> df = pd.DataFrame({'month': [1, 4, 7, 10],
        ...                    'year': [2012, 2014, 2013, 2014],
        ...                    'sale': [55, 40, 84, 31]})
        >>> df
           month  year  sale
        0      1  2012    55
        1      4  2014    40
        2      7  2013    84
        3     10  2014    31

        Set the index to become the 'month' column:

        >>> df.set_index('month')
               year  sale
        month
        1      2012    55
        4      2014    40
        7      2013    84
        10     2014    31

        Create a MultiIndex using columns 'year' and 'month':

        >>> df.set_index(['year', 'month'])
                    sale
        year  month
        2012  1     55
        2014  4     40
        2013  7     84
        2014  10    31

        Create a MultiIndex using an Index and a column:

        >>> df.set_index([pd.Index([1, 2, 3, 4]), 'year'])
                 month  sale
           year
        1  2012  1      55
        2  2014  4      40
        3  2013  7      84
        4  2014  10     31

        Create a MultiIndex using two Series:

        >>> s = pd.Series([1, 2, 3, 4])
        >>> df.set_index([s, s**2])
              month  year  sale
        1 1       1  2012    55
        2 4       4  2014    40
        3 9       7  2013    84
        4 16     10  2014    31
        """
        inplace = validate_bool_kwarg(inplace, "inplace")
        if not isinstance(keys, list):
            keys = [keys]

        err_msg = (
            'The parameter "keys" may be a column key, one-dimensional '
            "array, or a list containing only valid column keys and "
            "one-dimensional arrays."
        )

        missing: List[Optional[Hashable]] = []
        for col in keys:
            if isinstance(
                col, (ABCIndexClass, ABCSeries, np.ndarray, list, abc.Iterator)
            ):
                # arrays are fine as long as they are one-dimensional
                # iterators get converted to list below
                if getattr(col, "ndim", 1) != 1:
                    raise ValueError(err_msg)
            else:
                # everything else gets tried as a key; see GH 24969
                try:
                    found = col in self.columns
                except TypeError:
                    raise TypeError(f"{err_msg}. Received column of type {type(col)}")
                else:
                    if not found:
                        missing.append(col)

        if missing:
            raise KeyError(f"None of {missing} are in the columns")

        if inplace:
            frame = self
        else:
            frame = self.copy()

        arrays = []
        names: List = []
        if append:
            names = list(self.index.names)
            if isinstance(self.index, ABCMultiIndex):
                for i in range(self.index.nlevels):
                    arrays.append(self.index._get_level_values(i))
            else:
                arrays.append(self.index)

        to_remove: List[Optional[Hashable]] = []
        for col in keys:
            if isinstance(col, ABCMultiIndex):
                for n in range(col.nlevels):
                    arrays.append(col._get_level_values(n))
                names.extend(col.names)
            elif isinstance(col, (ABCIndexClass, ABCSeries)):
                # if Index then not MultiIndex (treated above)
                arrays.append(col)
                names.append(col.name)
            elif isinstance(col, (list, np.ndarray)):
                arrays.append(col)
                names.append(None)
            elif isinstance(col, abc.Iterator):
                arrays.append(list(col))
                names.append(None)
            # from here, col can only be a column label
            else:
                arrays.append(frame[col]._values)
                names.append(col)
                if drop:
                    to_remove.append(col)

            if len(arrays[-1]) != len(self):
                # check newest element against length of calling frame, since
                # ensure_index_from_sequences would not raise for append=False.
                raise ValueError(
                    f"Length mismatch: Expected {len(self)} rows, "
                    f"received array of length {len(arrays[-1])}"
                )

        index = ensure_index_from_sequences(arrays, names)

        if verify_integrity and not index.is_unique:
            duplicates = index[index.duplicated()].unique()
            raise ValueError(f"Index has duplicate keys: {duplicates}")

        # use set to handle duplicate column names gracefully in case of drop
        for c in set(to_remove):
            del frame[c]

        # clear up memory usage
        index._cleanup()

        frame.index = index

        if not inplace:
            return frame

    def reset_index(
        self,
        level: Optional[Union[Hashable, Sequence[Hashable]]] = None,
        drop: bool = False,
        inplace: bool = False,
        col_level: Hashable = 0,
        col_fill: Optional[Hashable] = "",
    ) -> Optional["DataFrame"]:
        """
        Reset the index, or a level of it.

        Reset the index of the DataFrame, and use the default one instead.
        If the DataFrame has a MultiIndex, this method can remove one or more
        levels.

        Parameters
        ----------
        level : int, str, tuple, or list, default None
            Only remove the given levels from the index. Removes all levels by
            default.
        drop : bool, default False
            Do not try to insert index into dataframe columns. This resets
            the index to the default integer index.
        inplace : bool, default False
            Modify the DataFrame in place (do not create a new object).
        col_level : int or str, default 0
            If the columns have multiple levels, determines which level the
            labels are inserted into. By default it is inserted into the first
            level.
        col_fill : object, default ''
            If the columns have multiple levels, determines how the other
            levels are named. If None then the index name is repeated.

        Returns
        -------
        DataFrame or None
            DataFrame with the new index or None if ``inplace=True``.

        See Also
        --------
        DataFrame.set_index : Opposite of reset_index.
        DataFrame.reindex : Change to new indices or expand indices.
        DataFrame.reindex_like : Change to same indices as other DataFrame.

        Examples
        --------
        >>> df = pd.DataFrame([('bird', 389.0),
        ...                    ('bird', 24.0),
        ...                    ('mammal', 80.5),
        ...                    ('mammal', np.nan)],
        ...                   index=['falcon', 'parrot', 'lion', 'monkey'],
        ...                   columns=('class', 'max_speed'))
        >>> df
                 class  max_speed
        falcon    bird      389.0
        parrot    bird       24.0
        lion    mammal       80.5
        monkey  mammal        NaN

        When we reset the index, the old index is added as a column, and a
        new sequential index is used:

        >>> df.reset_index()
            index   class  max_speed
        0  falcon    bird      389.0
        1  parrot    bird       24.0
        2    lion  mammal       80.5
        3  monkey  mammal        NaN

        We can use the `drop` parameter to avoid the old index being added as
        a column:

        >>> df.reset_index(drop=True)
            class  max_speed
        0    bird      389.0
        1    bird       24.0
        2  mammal       80.5
        3  mammal        NaN

        You can also use `reset_index` with `MultiIndex`.

        >>> index = pd.MultiIndex.from_tuples([('bird', 'falcon'),
        ...                                    ('bird', 'parrot'),
        ...                                    ('mammal', 'lion'),
        ...                                    ('mammal', 'monkey')],
        ...                                   names=['class', 'name'])
        >>> columns = pd.MultiIndex.from_tuples([('speed', 'max'),
        ...                                      ('species', 'type')])
        >>> df = pd.DataFrame([(389.0, 'fly'),
        ...                    ( 24.0, 'fly'),
        ...                    ( 80.5, 'run'),
        ...                    (np.nan, 'jump')],
        ...                   index=index,
        ...                   columns=columns)
        >>> df
                       speed species
                         max    type
        class  name
        bird   falcon  389.0     fly
               parrot   24.0     fly
        mammal lion     80.5     run
               monkey    NaN    jump

        If the index has multiple levels, we can reset a subset of them:

        >>> df.reset_index(level='class')
                 class  speed species
                          max    type
        name
        falcon    bird  389.0     fly
        parrot    bird   24.0     fly
        lion    mammal   80.5     run
        monkey  mammal    NaN    jump

        If we are not dropping the index, by default, it is placed in the top
        level. We can place it in another level:

        >>> df.reset_index(level='class', col_level=1)
                        speed species
                 class    max    type
        name
        falcon    bird  389.0     fly
        parrot    bird   24.0     fly
        lion    mammal   80.5     run
        monkey  mammal    NaN    jump

        When the index is inserted under another level, we can specify under
        which one with the parameter `col_fill`:

        >>> df.reset_index(level='class', col_level=1, col_fill='species')
                      species  speed species
                        class    max    type
        name
        falcon           bird  389.0     fly
        parrot           bird   24.0     fly
        lion           mammal   80.5     run
        monkey         mammal    NaN    jump

        If we specify a nonexistent level for `col_fill`, it is created:

        >>> df.reset_index(level='class', col_level=1, col_fill='genus')
                        genus  speed species
                        class    max    type
        name
        falcon           bird  389.0     fly
        parrot           bird   24.0     fly
        lion           mammal   80.5     run
        monkey         mammal    NaN    jump
        """
        inplace = validate_bool_kwarg(inplace, "inplace")
        if inplace:
            new_obj = self
        else:
            new_obj = self.copy()

        def _maybe_casted_values(index, labels=None):
            values = index._values
            if not isinstance(index, (PeriodIndex, DatetimeIndex)):
                if values.dtype == np.object_:
                    values = lib.maybe_convert_objects(values)

            # if we have the labels, extract the values with a mask
            if labels is not None:
                mask = labels == -1

                # we can have situations where the whole mask is -1,
                # meaning there is nothing found in labels, so make all nan's
                if mask.all():
                    values = np.empty(len(mask))
                    values.fill(np.nan)
                else:
                    values = values.take(labels)

                    # TODO(https://github.com/pandas-dev/pandas/issues/24206)
                    # Push this into maybe_upcast_putmask?
                    # We can't pass EAs there right now. Looks a bit
                    # complicated.
                    # So we unbox the ndarray_values, op, re-box.
                    values_type = type(values)
                    values_dtype = values.dtype

                    if issubclass(values_type, DatetimeLikeArray):
                        values = values._data

                    if mask.any():
                        values, _ = maybe_upcast_putmask(values, mask, np.nan)

                    if issubclass(values_type, DatetimeLikeArray):
                        # TODO: DatetimeLikeArray is a mixin not a base class
                        # error: Too many arguments for "DatetimeLikeArrayMixin"
                        values = values_type(values, dtype=values_dtype)  # type: ignore

            return values

        new_index = ibase.default_index(len(new_obj))
        if level is not None:
            if not isinstance(level, (tuple, list)):
                level = [level]
            level = [self.index._get_level_number(lev) for lev in level]
            if len(level) < self.index.nlevels:
                new_index = self.index.droplevel(level)

        if not drop:
            to_insert: Iterable[Tuple[Any, Optional[Any]]]
            if isinstance(self.index, ABCMultiIndex):
                names = [
                    (n if n is not None else f"level_{i}")
                    for i, n in enumerate(self.index.names)
                ]
                to_insert = zip(self.index.levels, self.index.codes)
            else:
                default = "index" if "index" not in self else "level_0"
                names = [default] if self.index.name is None else [self.index.name]
                to_insert = ((self.index, None),)

            multi_col = isinstance(self.columns, ABCMultiIndex)
            for i, (lev, lab) in reversed(list(enumerate(to_insert))):
                if not (level is None or i in level):
                    continue
                name = names[i]
                if multi_col:
                    col_name = list(name) if isinstance(name, tuple) else [name]
                    if col_fill is None:
                        if len(col_name) not in (1, self.columns.nlevels):
                            raise ValueError(
                                "col_fill=None is incompatible "
                                f"with incomplete column name {name}"
                            )
                        col_fill = col_name[0]

                    lev_num = self.columns._get_level_number(col_level)
                    name_lst = [col_fill] * lev_num + col_name
                    missing = self.columns.nlevels - len(name_lst)
                    name_lst += [col_fill] * missing
                    name = tuple(name_lst)
                # to ndarray and maybe infer different dtype
                level_values = _maybe_casted_values(lev, lab)
                new_obj.insert(0, name, level_values)

        new_obj.index = new_index
        if not inplace:
            return new_obj

        return None

    # ----------------------------------------------------------------------
    # Reindex-based selection methods

    @Appender(_shared_docs["isna"] % _shared_doc_kwargs)
    def isna(self) -> "DataFrame":
        return super().isna()

    @Appender(_shared_docs["isna"] % _shared_doc_kwargs)
    def isnull(self) -> "DataFrame":
        return super().isnull()

    @Appender(_shared_docs["notna"] % _shared_doc_kwargs)
    def notna(self) -> "DataFrame":
        return super().notna()

    @Appender(_shared_docs["notna"] % _shared_doc_kwargs)
    def notnull(self) -> "DataFrame":
        return super().notnull()

    def dropna(self, axis=0, how="any", thresh=None, subset=None, inplace=False):
        """
        Remove missing values.

        See the :ref:`User Guide <missing_data>` for more on which values are
        considered missing, and how to work with missing data.

        Parameters
        ----------
        axis : {0 or 'index', 1 or 'columns'}, default 0
            Determine if rows or columns which contain missing values are
            removed.

            * 0, or 'index' : Drop rows which contain missing values.
            * 1, or 'columns' : Drop columns which contain missing value.

            .. versionchanged:: 1.0.0

               Pass tuple or list to drop on multiple axes.
               Only a single axis is allowed.

        how : {'any', 'all'}, default 'any'
            Determine if row or column is removed from DataFrame, when we have
            at least one NA or all NA.

            * 'any' : If any NA values are present, drop that row or column.
            * 'all' : If all values are NA, drop that row or column.

        thresh : int, optional
            Require that many non-NA values.
        subset : array-like, optional
            Labels along other axis to consider, e.g. if you are dropping rows
            these would be a list of columns to include.
        inplace : bool, default False
            If True, do operation inplace and return None.

        Returns
        -------
        DataFrame
            DataFrame with NA entries dropped from it.

        See Also
        --------
        DataFrame.isna: Indicate missing values.
        DataFrame.notna : Indicate existing (non-missing) values.
        DataFrame.fillna : Replace missing values.
        Series.dropna : Drop missing values.
        Index.dropna : Drop missing indices.

        Examples
        --------
        >>> df = pd.DataFrame({"name": ['Alfred', 'Batman', 'Catwoman'],
        ...                    "toy": [np.nan, 'Batmobile', 'Bullwhip'],
        ...                    "born": [pd.NaT, pd.Timestamp("1940-04-25"),
        ...                             pd.NaT]})
        >>> df
               name        toy       born
        0    Alfred        NaN        NaT
        1    Batman  Batmobile 1940-04-25
        2  Catwoman   Bullwhip        NaT

        Drop the rows where at least one element is missing.

        >>> df.dropna()
             name        toy       born
        1  Batman  Batmobile 1940-04-25

        Drop the columns where at least one element is missing.

        >>> df.dropna(axis='columns')
               name
        0    Alfred
        1    Batman
        2  Catwoman

        Drop the rows where all elements are missing.

        >>> df.dropna(how='all')
               name        toy       born
        0    Alfred        NaN        NaT
        1    Batman  Batmobile 1940-04-25
        2  Catwoman   Bullwhip        NaT

        Keep only the rows with at least 2 non-NA values.

        >>> df.dropna(thresh=2)
               name        toy       born
        1    Batman  Batmobile 1940-04-25
        2  Catwoman   Bullwhip        NaT

        Define in which columns to look for missing values.

        >>> df.dropna(subset=['name', 'born'])
               name        toy       born
        1    Batman  Batmobile 1940-04-25

        Keep the DataFrame with valid entries in the same variable.

        >>> df.dropna(inplace=True)
        >>> df
             name        toy       born
        1  Batman  Batmobile 1940-04-25
        """
        inplace = validate_bool_kwarg(inplace, "inplace")
        if isinstance(axis, (tuple, list)):
            # GH20987
            raise TypeError("supplying multiple axes to axis is no longer supported.")

        axis = self._get_axis_number(axis)
        agg_axis = 1 - axis

        agg_obj = self
        if subset is not None:
            ax = self._get_axis(agg_axis)
            indices = ax.get_indexer_for(subset)
            check = indices == -1
            if check.any():
                raise KeyError(list(np.compress(check, subset)))
            agg_obj = self.take(indices, axis=agg_axis)

        count = agg_obj.count(axis=agg_axis)

        if thresh is not None:
            mask = count >= thresh
        elif how == "any":
            mask = count == len(agg_obj._get_axis(agg_axis))
        elif how == "all":
            mask = count > 0
        else:
            if how is not None:
                raise ValueError(f"invalid how option: {how}")
            else:
                raise TypeError("must specify how or thresh")

        result = self.loc(axis=axis)[mask]

        if inplace:
            self._update_inplace(result)
        else:
            return result

    def drop_duplicates(
        self,
        subset: Optional[Union[Hashable, Sequence[Hashable]]] = None,
        keep: Union[str, bool] = "first",
        inplace: bool = False,
        ignore_index: bool = False,
    ) -> Optional["DataFrame"]:
        """
        Return DataFrame with duplicate rows removed.

        Considering certain columns is optional. Indexes, including time indexes
        are ignored.

        Parameters
        ----------
        subset : column label or sequence of labels, optional
            Only consider certain columns for identifying duplicates, by
            default use all of the columns.
        keep : {'first', 'last', False}, default 'first'
            Determines which duplicates (if any) to keep.
            - ``first`` : Drop duplicates except for the first occurrence.
            - ``last`` : Drop duplicates except for the last occurrence.
            - False : Drop all duplicates.
        inplace : bool, default False
            Whether to drop duplicates in place or to return a copy.
        ignore_index : bool, default False
            If True, the resulting axis will be labeled 0, 1, …, n - 1.

            .. versionadded:: 1.0.0

        Returns
        -------
        DataFrame
            DataFrame with duplicates removed or None if ``inplace=True``.
        """
        if self.empty:
            return self.copy()

        inplace = validate_bool_kwarg(inplace, "inplace")
        duplicated = self.duplicated(subset, keep=keep)

        if inplace:
            (inds,) = (-duplicated)._ndarray_values.nonzero()
            new_data = self._data.take(inds)

            if ignore_index:
                new_data.axes[1] = ibase.default_index(len(inds))
            self._update_inplace(new_data)
        else:
            result = self[-duplicated]

            if ignore_index:
                result.index = ibase.default_index(len(result))
            return result

        return None

    def duplicated(
        self,
        subset: Optional[Union[Hashable, Sequence[Hashable]]] = None,
        keep: Union[str, bool] = "first",
    ) -> "Series":
        """
        Return boolean Series denoting duplicate rows.

        Considering certain columns is optional.

        Parameters
        ----------
        subset : column label or sequence of labels, optional
            Only consider certain columns for identifying duplicates, by
            default use all of the columns.
        keep : {'first', 'last', False}, default 'first'
            Determines which duplicates (if any) to mark.

            - ``first`` : Mark duplicates as ``True`` except for the first occurrence.
            - ``last`` : Mark duplicates as ``True`` except for the last occurrence.
            - False : Mark all duplicates as ``True``.

        Returns
        -------
        Series
        """
        from pandas.core.sorting import get_group_index
        from pandas._libs.hashtable import duplicated_int64, _SIZE_HINT_LIMIT

        if self.empty:
            return Series(dtype=bool)

        def f(vals):
            labels, shape = algorithms.factorize(
                vals, size_hint=min(len(self), _SIZE_HINT_LIMIT)
            )
            return labels.astype("i8", copy=False), len(shape)

        if subset is None:
            subset = self.columns
        elif (
            not np.iterable(subset)
            or isinstance(subset, str)
            or isinstance(subset, tuple)
            and subset in self.columns
        ):
            subset = (subset,)

        #  needed for mypy since can't narrow types using np.iterable
        subset = cast(Iterable, subset)

        # Verify all columns in subset exist in the queried dataframe
        # Otherwise, raise a KeyError, same as if you try to __getitem__ with a
        # key that doesn't exist.
        diff = Index(subset).difference(self.columns)
        if not diff.empty:
            raise KeyError(diff)

        vals = (col.values for name, col in self.items() if name in subset)
        labels, shape = map(list, zip(*map(f, vals)))

        ids = get_group_index(labels, shape, sort=False, xnull=False)
        return Series(duplicated_int64(ids, keep), index=self.index)

    # ----------------------------------------------------------------------
    # Sorting

    @Substitution(**_shared_doc_kwargs)
    @Appender(NDFrame.sort_values.__doc__)
    def sort_values(
        self,
        by,
        axis=0,
        ascending=True,
        inplace=False,
        kind="quicksort",
        na_position="last",
        ignore_index=False,
    ):
        inplace = validate_bool_kwarg(inplace, "inplace")
        axis = self._get_axis_number(axis)

        if not isinstance(by, list):
            by = [by]
        if is_sequence(ascending) and len(by) != len(ascending):
            raise ValueError(
                f"Length of ascending ({len(ascending)}) != length of by ({len(by)})"
            )
        if len(by) > 1:
            from pandas.core.sorting import lexsort_indexer

            keys = [self._get_label_or_level_values(x, axis=axis) for x in by]
            indexer = lexsort_indexer(keys, orders=ascending, na_position=na_position)
            indexer = ensure_platform_int(indexer)
        else:
            from pandas.core.sorting import nargsort

            by = by[0]
            k = self._get_label_or_level_values(by, axis=axis)

            if isinstance(ascending, (tuple, list)):
                ascending = ascending[0]

            indexer = nargsort(
                k, kind=kind, ascending=ascending, na_position=na_position
            )

        new_data = self._data.take(
            indexer, axis=self._get_block_manager_axis(axis), verify=False
        )

        if ignore_index:
            new_data.axes[1] = ibase.default_index(len(indexer))

        if inplace:
            return self._update_inplace(new_data)
        else:
            return self._constructor(new_data).__finalize__(self)

    def sort_index(
        self,
        axis=0,
        level=None,
        ascending: bool = True,
        inplace: bool = False,
        kind: str = "quicksort",
        na_position: str = "last",
        sort_remaining: bool = True,
        ignore_index: bool = False,
    ):
        """
        Sort object by labels (along an axis).

        Parameters
        ----------
        axis : {0 or 'index', 1 or 'columns'}, default 0
            The axis along which to sort.  The value 0 identifies the rows,
            and 1 identifies the columns.
        level : int or level name or list of ints or list of level names
            If not None, sort on values in specified index level(s).
        ascending : bool or list of bools, default True
            Sort ascending vs. descending. When the index is a MultiIndex the
            sort direction can be controlled for each level individually.
        inplace : bool, default False
            If True, perform operation in-place.
        kind : {'quicksort', 'mergesort', 'heapsort'}, default 'quicksort'
            Choice of sorting algorithm. See also ndarray.np.sort for more
            information.  `mergesort` is the only stable algorithm. For
            DataFrames, this option is only applied when sorting on a single
            column or label.
        na_position : {'first', 'last'}, default 'last'
            Puts NaNs at the beginning if `first`; `last` puts NaNs at the end.
            Not implemented for MultiIndex.
        sort_remaining : bool, default True
            If True and sorting by level and index is multilevel, sort by other
            levels too (in order) after sorting by specified level.
        ignore_index : bool, default False
            If True, the resulting axis will be labeled 0, 1, …, n - 1.

            .. versionadded:: 1.0.0

        Returns
        -------
        sorted_obj : DataFrame or None
            DataFrame with sorted index if inplace=False, None otherwise.
        """
        # TODO: this can be combined with Series.sort_index impl as
        # almost identical

        inplace = validate_bool_kwarg(inplace, "inplace")

        axis = self._get_axis_number(axis)
        labels = self._get_axis(axis)

        # make sure that the axis is lexsorted to start
        # if not we need to reconstruct to get the correct indexer
        labels = labels._sort_levels_monotonic()
        if level is not None:

            new_axis, indexer = labels.sortlevel(
                level, ascending=ascending, sort_remaining=sort_remaining
            )

        elif isinstance(labels, ABCMultiIndex):
            from pandas.core.sorting import lexsort_indexer

            indexer = lexsort_indexer(
                labels._get_codes_for_sorting(),
                orders=ascending,
                na_position=na_position,
            )
        else:
            from pandas.core.sorting import nargsort

            # Check monotonic-ness before sort an index
            # GH11080
            if (ascending and labels.is_monotonic_increasing) or (
                not ascending and labels.is_monotonic_decreasing
            ):
                if inplace:
                    return
                else:
                    return self.copy()

            indexer = nargsort(
                labels, kind=kind, ascending=ascending, na_position=na_position
            )

        baxis = self._get_block_manager_axis(axis)
        new_data = self._data.take(indexer, axis=baxis, verify=False)

        # reconstruct axis if needed
        new_data.axes[baxis] = new_data.axes[baxis]._sort_levels_monotonic()

        if ignore_index:
            new_data.axes[1] = ibase.default_index(len(indexer))

        if inplace:
            return self._update_inplace(new_data)
        else:
            return self._constructor(new_data).__finalize__(self)

    def nlargest(self, n, columns, keep="first") -> "DataFrame":
        """
        Return the first `n` rows ordered by `columns` in descending order.

        Return the first `n` rows with the largest values in `columns`, in
        descending order. The columns that are not specified are returned as
        well, but not used for ordering.

        This method is equivalent to
        ``df.sort_values(columns, ascending=False).head(n)``, but more
        performant.

        Parameters
        ----------
        n : int
            Number of rows to return.
        columns : label or list of labels
            Column label(s) to order by.
        keep : {'first', 'last', 'all'}, default 'first'
            Where there are duplicate values:

            - `first` : prioritize the first occurrence(s)
            - `last` : prioritize the last occurrence(s)
            - ``all`` : do not drop any duplicates, even it means
                        selecting more than `n` items.

            .. versionadded:: 0.24.0

        Returns
        -------
        DataFrame
            The first `n` rows ordered by the given columns in descending
            order.

        See Also
        --------
        DataFrame.nsmallest : Return the first `n` rows ordered by `columns` in
            ascending order.
        DataFrame.sort_values : Sort DataFrame by the values.
        DataFrame.head : Return the first `n` rows without re-ordering.

        Notes
        -----
        This function cannot be used with all column types. For example, when
        specifying columns with `object` or `category` dtypes, ``TypeError`` is
        raised.

        Examples
        --------
        >>> df = pd.DataFrame({'population': [59000000, 65000000, 434000,
        ...                                   434000, 434000, 337000, 11300,
        ...                                   11300, 11300],
        ...                    'GDP': [1937894, 2583560 , 12011, 4520, 12128,
        ...                            17036, 182, 38, 311],
        ...                    'alpha-2': ["IT", "FR", "MT", "MV", "BN",
        ...                                "IS", "NR", "TV", "AI"]},
        ...                   index=["Italy", "France", "Malta",
        ...                          "Maldives", "Brunei", "Iceland",
        ...                          "Nauru", "Tuvalu", "Anguilla"])
        >>> df
                  population      GDP alpha-2
        Italy       59000000  1937894      IT
        France      65000000  2583560      FR
        Malta         434000    12011      MT
        Maldives      434000     4520      MV
        Brunei        434000    12128      BN
        Iceland       337000    17036      IS
        Nauru          11300      182      NR
        Tuvalu         11300       38      TV
        Anguilla       11300      311      AI

        In the following example, we will use ``nlargest`` to select the three
        rows having the largest values in column "population".

        >>> df.nlargest(3, 'population')
                population      GDP alpha-2
        France    65000000  2583560      FR
        Italy     59000000  1937894      IT
        Malta       434000    12011      MT

        When using ``keep='last'``, ties are resolved in reverse order:

        >>> df.nlargest(3, 'population', keep='last')
                population      GDP alpha-2
        France    65000000  2583560      FR
        Italy     59000000  1937894      IT
        Brunei      434000    12128      BN

        When using ``keep='all'``, all duplicate items are maintained:

        >>> df.nlargest(3, 'population', keep='all')
                  population      GDP alpha-2
        France      65000000  2583560      FR
        Italy       59000000  1937894      IT
        Malta         434000    12011      MT
        Maldives      434000     4520      MV
        Brunei        434000    12128      BN

        To order by the largest values in column "population" and then "GDP",
        we can specify multiple columns like in the next example.

        >>> df.nlargest(3, ['population', 'GDP'])
                population      GDP alpha-2
        France    65000000  2583560      FR
        Italy     59000000  1937894      IT
        Brunei      434000    12128      BN
        """
        return algorithms.SelectNFrame(self, n=n, keep=keep, columns=columns).nlargest()

    def nsmallest(self, n, columns, keep="first") -> "DataFrame":
        """
        Return the first `n` rows ordered by `columns` in ascending order.

        Return the first `n` rows with the smallest values in `columns`, in
        ascending order. The columns that are not specified are returned as
        well, but not used for ordering.

        This method is equivalent to
        ``df.sort_values(columns, ascending=True).head(n)``, but more
        performant.

        Parameters
        ----------
        n : int
            Number of items to retrieve.
        columns : list or str
            Column name or names to order by.
        keep : {'first', 'last', 'all'}, default 'first'
            Where there are duplicate values:

            - ``first`` : take the first occurrence.
            - ``last`` : take the last occurrence.
            - ``all`` : do not drop any duplicates, even it means
              selecting more than `n` items.

            .. versionadded:: 0.24.0

        Returns
        -------
        DataFrame

        See Also
        --------
        DataFrame.nlargest : Return the first `n` rows ordered by `columns` in
            descending order.
        DataFrame.sort_values : Sort DataFrame by the values.
        DataFrame.head : Return the first `n` rows without re-ordering.

        Examples
        --------
        >>> df = pd.DataFrame({'population': [59000000, 65000000, 434000,
        ...                                   434000, 434000, 337000, 337000,
        ...                                   11300, 11300],
        ...                    'GDP': [1937894, 2583560 , 12011, 4520, 12128,
        ...                            17036, 182, 38, 311],
        ...                    'alpha-2': ["IT", "FR", "MT", "MV", "BN",
        ...                                "IS", "NR", "TV", "AI"]},
        ...                   index=["Italy", "France", "Malta",
        ...                          "Maldives", "Brunei", "Iceland",
        ...                          "Nauru", "Tuvalu", "Anguilla"])
        >>> df
                  population      GDP alpha-2
        Italy       59000000  1937894      IT
        France      65000000  2583560      FR
        Malta         434000    12011      MT
        Maldives      434000     4520      MV
        Brunei        434000    12128      BN
        Iceland       337000    17036      IS
        Nauru         337000      182      NR
        Tuvalu         11300       38      TV
        Anguilla       11300      311      AI

        In the following example, we will use ``nsmallest`` to select the
        three rows having the smallest values in column "population".

        >>> df.nsmallest(3, 'population')
                  population    GDP alpha-2
        Tuvalu         11300     38      TV
        Anguilla       11300    311      AI
        Iceland       337000  17036	     IS

        When using ``keep='last'``, ties are resolved in reverse order:

        >>> df.nsmallest(3, 'population', keep='last')
                  population  GDP alpha-2
        Anguilla       11300  311      AI
        Tuvalu         11300   38      TV
        Nauru         337000  182      NR

        When using ``keep='all'``, all duplicate items are maintained:

        >>> df.nsmallest(3, 'population', keep='all')
                  population    GDP alpha-2
        Tuvalu         11300     38      TV
        Anguilla       11300    311      AI
        Iceland       337000  17036      IS
        Nauru         337000    182      NR

        To order by the smallest values in column "population" and then "GDP", we can
        specify multiple columns like in the next example.

        >>> df.nsmallest(3, ['population', 'GDP'])
                  population  GDP alpha-2
        Tuvalu         11300   38      TV
        Anguilla       11300  311      AI
        Nauru         337000  182      NR
        """
        return algorithms.SelectNFrame(
            self, n=n, keep=keep, columns=columns
        ).nsmallest()

    def swaplevel(self, i=-2, j=-1, axis=0) -> "DataFrame":
        """
        Swap levels i and j in a MultiIndex on a particular axis.

        Parameters
        ----------
        i, j : int or str
            Levels of the indices to be swapped. Can pass level name as string.

        Returns
        -------
        DataFrame
        """
        result = self.copy()

        axis = self._get_axis_number(axis)

        if not isinstance(result._get_axis(axis), ABCMultiIndex):  # pragma: no cover
            raise TypeError("Can only swap levels on a hierarchical axis.")

        if axis == 0:
            assert isinstance(result.index, ABCMultiIndex)
            result.index = result.index.swaplevel(i, j)
        else:
            assert isinstance(result.columns, ABCMultiIndex)
            result.columns = result.columns.swaplevel(i, j)
        return result

    def reorder_levels(self, order, axis=0) -> "DataFrame":
        """
        Rearrange index levels using input order. May not drop or duplicate levels.

        Parameters
        ----------
        order : list of int or list of str
            List representing new level order. Reference level by number
            (position) or by key (label).
        axis : int
            Where to reorder levels.

        Returns
        -------
        DataFrame
        """
        axis = self._get_axis_number(axis)
        if not isinstance(self._get_axis(axis), ABCMultiIndex):  # pragma: no cover
            raise TypeError("Can only reorder levels on a hierarchical axis.")

        result = self.copy()

        if axis == 0:
            assert isinstance(result.index, ABCMultiIndex)
            result.index = result.index.reorder_levels(order)
        else:
            assert isinstance(result.columns, ABCMultiIndex)
            result.columns = result.columns.reorder_levels(order)
        return result

    # ----------------------------------------------------------------------
    # Arithmetic / combination related

    def _combine_frame(self, other: "DataFrame", func, fill_value=None):
        # at this point we have `self._indexed_same(other)`

        if fill_value is None:
            # since _arith_op may be called in a loop, avoid function call
            #  overhead if possible by doing this check once
            _arith_op = func

        else:

            def _arith_op(left, right):
                # for the mixed_type case where we iterate over columns,
                # _arith_op(left, right) is equivalent to
                # left._binop(right, func, fill_value=fill_value)
                left, right = ops.fill_binop(left, right, fill_value)
                return func(left, right)

        if ops.should_series_dispatch(self, other, func):
            # iterate over columns
            new_data = ops.dispatch_to_series(self, other, _arith_op)
        else:
            with np.errstate(all="ignore"):
                res_values = _arith_op(self.values, other.values)
            new_data = dispatch_fill_zeros(func, self.values, other.values, res_values)

        return new_data

    def _combine_match_index(self, other: Series, func):
        # at this point we have `self.index.equals(other.index)`

        if ops.should_series_dispatch(self, other, func):
            # operate column-wise; avoid costly object-casting in `.values`
            new_data = ops.dispatch_to_series(self, other, func)
        else:
            # fastpath --> operate directly on values
            other_vals = other.values.reshape(-1, 1)
            with np.errstate(all="ignore"):
                new_data = func(self.values, other_vals)
            new_data = dispatch_fill_zeros(func, self.values, other_vals, new_data)
        return new_data

    def _construct_result(self, result) -> "DataFrame":
        """
        Wrap the result of an arithmetic, comparison, or logical operation.

        Parameters
        ----------
        result : DataFrame

        Returns
        -------
        DataFrame
        """
        out = self._constructor(result, index=self.index, copy=False)
        # Pin columns instead of passing to constructor for compat with
        #  non-unique columns case
        out.columns = self.columns
        return out

    def combine(
        self, other: "DataFrame", func, fill_value=None, overwrite=True
    ) -> "DataFrame":
        """
        Perform column-wise combine with another DataFrame.

        Combines a DataFrame with `other` DataFrame using `func`
        to element-wise combine columns. The row and column indexes of the
        resulting DataFrame will be the union of the two.

        Parameters
        ----------
        other : DataFrame
            The DataFrame to merge column-wise.
        func : function
            Function that takes two series as inputs and return a Series or a
            scalar. Used to merge the two dataframes column by columns.
        fill_value : scalar value, default None
            The value to fill NaNs with prior to passing any column to the
            merge func.
        overwrite : bool, default True
            If True, columns in `self` that do not exist in `other` will be
            overwritten with NaNs.

        Returns
        -------
        DataFrame
            Combination of the provided DataFrames.

        See Also
        --------
        DataFrame.combine_first : Combine two DataFrame objects and default to
            non-null values in frame calling the method.

        Examples
        --------
        Combine using a simple function that chooses the smaller column.

        >>> df1 = pd.DataFrame({'A': [0, 0], 'B': [4, 4]})
        >>> df2 = pd.DataFrame({'A': [1, 1], 'B': [3, 3]})
        >>> take_smaller = lambda s1, s2: s1 if s1.sum() < s2.sum() else s2
        >>> df1.combine(df2, take_smaller)
           A  B
        0  0  3
        1  0  3

        Example using a true element-wise combine function.

        >>> df1 = pd.DataFrame({'A': [5, 0], 'B': [2, 4]})
        >>> df2 = pd.DataFrame({'A': [1, 1], 'B': [3, 3]})
        >>> df1.combine(df2, np.minimum)
           A  B
        0  1  2
        1  0  3

        Using `fill_value` fills Nones prior to passing the column to the
        merge function.

        >>> df1 = pd.DataFrame({'A': [0, 0], 'B': [None, 4]})
        >>> df2 = pd.DataFrame({'A': [1, 1], 'B': [3, 3]})
        >>> df1.combine(df2, take_smaller, fill_value=-5)
           A    B
        0  0 -5.0
        1  0  4.0

        However, if the same element in both dataframes is None, that None
        is preserved

        >>> df1 = pd.DataFrame({'A': [0, 0], 'B': [None, 4]})
        >>> df2 = pd.DataFrame({'A': [1, 1], 'B': [None, 3]})
        >>> df1.combine(df2, take_smaller, fill_value=-5)
            A    B
        0  0 -5.0
        1  0  3.0

        Example that demonstrates the use of `overwrite` and behavior when
        the axis differ between the dataframes.

        >>> df1 = pd.DataFrame({'A': [0, 0], 'B': [4, 4]})
        >>> df2 = pd.DataFrame({'B': [3, 3], 'C': [-10, 1], }, index=[1, 2])
        >>> df1.combine(df2, take_smaller)
             A    B     C
        0  NaN  NaN   NaN
        1  NaN  3.0 -10.0
        2  NaN  3.0   1.0

        >>> df1.combine(df2, take_smaller, overwrite=False)
             A    B     C
        0  0.0  NaN   NaN
        1  0.0  3.0 -10.0
        2  NaN  3.0   1.0

        Demonstrating the preference of the passed in dataframe.

        >>> df2 = pd.DataFrame({'B': [3, 3], 'C': [1, 1], }, index=[1, 2])
        >>> df2.combine(df1, take_smaller)
           A    B   C
        0  0.0  NaN NaN
        1  0.0  3.0 NaN
        2  NaN  3.0 NaN

        >>> df2.combine(df1, take_smaller, overwrite=False)
             A    B   C
        0  0.0  NaN NaN
        1  0.0  3.0 1.0
        2  NaN  3.0 1.0
        """
        other_idxlen = len(other.index)  # save for compare

        this, other = self.align(other, copy=False)
        new_index = this.index

        if other.empty and len(new_index) == len(self.index):
            return self.copy()

        if self.empty and len(other) == other_idxlen:
            return other.copy()

        # sorts if possible
        new_columns = this.columns.union(other.columns)
        do_fill = fill_value is not None
        result = {}
        for col in new_columns:
            series = this[col]
            otherSeries = other[col]

            this_dtype = series.dtype
            other_dtype = otherSeries.dtype

            this_mask = isna(series)
            other_mask = isna(otherSeries)

            # don't overwrite columns unnecessarily
            # DO propagate if this column is not in the intersection
            if not overwrite and other_mask.all():
                result[col] = this[col].copy()
                continue

            if do_fill:
                series = series.copy()
                otherSeries = otherSeries.copy()
                series[this_mask] = fill_value
                otherSeries[other_mask] = fill_value

            if col not in self.columns:
                # If self DataFrame does not have col in other DataFrame,
                # try to promote series, which is all NaN, as other_dtype.
                new_dtype = other_dtype
                try:
                    series = series.astype(new_dtype, copy=False)
                except ValueError:
                    # e.g. new_dtype is integer types
                    pass
            else:
                # if we have different dtypes, possibly promote
                new_dtype = find_common_type([this_dtype, other_dtype])
                if not is_dtype_equal(this_dtype, new_dtype):
                    series = series.astype(new_dtype)
                if not is_dtype_equal(other_dtype, new_dtype):
                    otherSeries = otherSeries.astype(new_dtype)

            arr = func(series, otherSeries)
            arr = maybe_downcast_to_dtype(arr, this_dtype)

            result[col] = arr

        # convert_objects just in case
        return self._constructor(result, index=new_index, columns=new_columns)

    def combine_first(self, other: "DataFrame") -> "DataFrame":
        """
        Update null elements with value in the same location in `other`.

        Combine two DataFrame objects by filling null values in one DataFrame
        with non-null values from other DataFrame. The row and column indexes
        of the resulting DataFrame will be the union of the two.

        Parameters
        ----------
        other : DataFrame
            Provided DataFrame to use to fill null values.

        Returns
        -------
        DataFrame

        See Also
        --------
        DataFrame.combine : Perform series-wise operation on two DataFrames
            using a given function.

        Examples
        --------
        >>> df1 = pd.DataFrame({'A': [None, 0], 'B': [None, 4]})
        >>> df2 = pd.DataFrame({'A': [1, 1], 'B': [3, 3]})
        >>> df1.combine_first(df2)
             A    B
        0  1.0  3.0
        1  0.0  4.0

        Null values still persist if the location of that null value
        does not exist in `other`

        >>> df1 = pd.DataFrame({'A': [None, 0], 'B': [4, None]})
        >>> df2 = pd.DataFrame({'B': [3, 3], 'C': [1, 1]}, index=[1, 2])
        >>> df1.combine_first(df2)
             A    B    C
        0  NaN  4.0  NaN
        1  0.0  3.0  1.0
        2  NaN  3.0  1.0
        """
        import pandas.core.computation.expressions as expressions

        def extract_values(arr):
            # Does two things:
            # 1. maybe gets the values from the Series / Index
            # 2. convert datelike to i8
            if isinstance(arr, (ABCIndexClass, ABCSeries)):
                arr = arr._values

            if needs_i8_conversion(arr):
                if is_extension_array_dtype(arr.dtype):
                    arr = arr.asi8
                else:
                    arr = arr.view("i8")
            return arr

        def combiner(x, y):
            mask = isna(x)
            if isinstance(mask, (ABCIndexClass, ABCSeries)):
                mask = mask._values

            x_values = extract_values(x)
            y_values = extract_values(y)

            # If the column y in other DataFrame is not in first DataFrame,
            # just return y_values.
            if y.name not in self.columns:
                return y_values

            return expressions.where(mask, y_values, x_values)

        return self.combine(other, combiner, overwrite=False)

    def update(
        self, other, join="left", overwrite=True, filter_func=None, errors="ignore"
    ) -> None:
        """
        Modify in place using non-NA values from another DataFrame.

        Aligns on indices. There is no return value.

        Parameters
        ----------
        other : DataFrame, or object coercible into a DataFrame
            Should have at least one matching index/column label
            with the original DataFrame. If a Series is passed,
            its name attribute must be set, and that will be
            used as the column name to align with the original DataFrame.
        join : {'left'}, default 'left'
            Only left join is implemented, keeping the index and columns of the
            original object.
        overwrite : bool, default True
            How to handle non-NA values for overlapping keys:

            * True: overwrite original DataFrame's values
              with values from `other`.
            * False: only update values that are NA in
              the original DataFrame.

        filter_func : callable(1d-array) -> bool 1d-array, optional
            Can choose to replace values other than NA. Return True for values
            that should be updated.
        errors : {'raise', 'ignore'}, default 'ignore'
            If 'raise', will raise a ValueError if the DataFrame and `other`
            both contain non-NA data in the same place.

            .. versionchanged:: 0.24.0
               Changed from `raise_conflict=False|True`
               to `errors='ignore'|'raise'`.

        Returns
        -------
        None : method directly changes calling object

        Raises
        ------
        ValueError
            * When `errors='raise'` and there's overlapping non-NA data.
            * When `errors` is not either `'ignore'` or `'raise'`
        NotImplementedError
            * If `join != 'left'`

        See Also
        --------
        dict.update : Similar method for dictionaries.
        DataFrame.merge : For column(s)-on-columns(s) operations.

        Examples
        --------
        >>> df = pd.DataFrame({'A': [1, 2, 3],
        ...                    'B': [400, 500, 600]})
        >>> new_df = pd.DataFrame({'B': [4, 5, 6],
        ...                        'C': [7, 8, 9]})
        >>> df.update(new_df)
        >>> df
           A  B
        0  1  4
        1  2  5
        2  3  6

        The DataFrame's length does not increase as a result of the update,
        only values at matching index/column labels are updated.

        >>> df = pd.DataFrame({'A': ['a', 'b', 'c'],
        ...                    'B': ['x', 'y', 'z']})
        >>> new_df = pd.DataFrame({'B': ['d', 'e', 'f', 'g', 'h', 'i']})
        >>> df.update(new_df)
        >>> df
           A  B
        0  a  d
        1  b  e
        2  c  f

        For Series, it's name attribute must be set.

        >>> df = pd.DataFrame({'A': ['a', 'b', 'c'],
        ...                    'B': ['x', 'y', 'z']})
        >>> new_column = pd.Series(['d', 'e'], name='B', index=[0, 2])
        >>> df.update(new_column)
        >>> df
           A  B
        0  a  d
        1  b  y
        2  c  e
        >>> df = pd.DataFrame({'A': ['a', 'b', 'c'],
        ...                    'B': ['x', 'y', 'z']})
        >>> new_df = pd.DataFrame({'B': ['d', 'e']}, index=[1, 2])
        >>> df.update(new_df)
        >>> df
           A  B
        0  a  x
        1  b  d
        2  c  e

        If `other` contains NaNs the corresponding values are not updated
        in the original dataframe.

        >>> df = pd.DataFrame({'A': [1, 2, 3],
        ...                    'B': [400, 500, 600]})
        >>> new_df = pd.DataFrame({'B': [4, np.nan, 6]})
        >>> df.update(new_df)
        >>> df
           A      B
        0  1    4.0
        1  2  500.0
        2  3    6.0
        """
        import pandas.core.computation.expressions as expressions

        # TODO: Support other joins
        if join != "left":  # pragma: no cover
            raise NotImplementedError("Only left join is supported")
        if errors not in ["ignore", "raise"]:
            raise ValueError("The parameter errors must be either 'ignore' or 'raise'")

        if not isinstance(other, DataFrame):
            other = DataFrame(other)

        other = other.reindex_like(self)

        for col in self.columns:
            this = self[col]._values
            that = other[col]._values
            if filter_func is not None:
                with np.errstate(all="ignore"):
                    mask = ~filter_func(this) | isna(that)
            else:
                if errors == "raise":
                    mask_this = notna(that)
                    mask_that = notna(this)
                    if any(mask_this & mask_that):
                        raise ValueError("Data overlaps.")

                if overwrite:
                    mask = isna(that)
                else:
                    mask = notna(this)

            # don't overwrite columns unnecessarily
            if mask.all():
                continue

            self[col] = expressions.where(mask, this, that)

    # ----------------------------------------------------------------------
    # Data reshaping
    @Appender(
        """
Examples
--------
>>> df = pd.DataFrame({'Animal': ['Falcon', 'Falcon',
...                               'Parrot', 'Parrot'],
...                    'Max Speed': [380., 370., 24., 26.]})
>>> df
   Animal  Max Speed
0  Falcon      380.0
1  Falcon      370.0
2  Parrot       24.0
3  Parrot       26.0
>>> df.groupby(['Animal']).mean()
        Max Speed
Animal
Falcon      375.0
Parrot       25.0

**Hierarchical Indexes**

We can groupby different levels of a hierarchical index
using the `level` parameter:

>>> arrays = [['Falcon', 'Falcon', 'Parrot', 'Parrot'],
...           ['Captive', 'Wild', 'Captive', 'Wild']]
>>> index = pd.MultiIndex.from_arrays(arrays, names=('Animal', 'Type'))
>>> df = pd.DataFrame({'Max Speed': [390., 350., 30., 20.]},
...                   index=index)
>>> df
                Max Speed
Animal Type
Falcon Captive      390.0
       Wild         350.0
Parrot Captive       30.0
       Wild          20.0
>>> df.groupby(level=0).mean()
        Max Speed
Animal
Falcon      370.0
Parrot       25.0
>>> df.groupby(level="Type").mean()
         Max Speed
Type
Captive      210.0
Wild         185.0
"""
    )
    @Appender(_shared_docs["groupby"] % _shared_doc_kwargs)
    def groupby(
        self,
        by=None,
        axis=0,
        level=None,
        as_index: bool = True,
        sort: bool = True,
        group_keys: bool = True,
        squeeze: bool = False,
        observed: bool = False,
    ) -> "DataFrameGroupBy":
        from pandas.core.groupby.generic import DataFrameGroupBy

        if level is None and by is None:
            raise TypeError("You have to supply one of 'by' and 'level'")
        axis = self._get_axis_number(axis)

        return DataFrameGroupBy(
            obj=self,
            keys=by,
            axis=axis,
            level=level,
            as_index=as_index,
            sort=sort,
            group_keys=group_keys,
            squeeze=squeeze,
            observed=observed,
        )

    _shared_docs[
        "pivot"
    ] = """
        Return reshaped DataFrame organized by given index / column values.

        Reshape data (produce a "pivot" table) based on column values. Uses
        unique values from specified `index` / `columns` to form axes of the
        resulting DataFrame. This function does not support data
        aggregation, multiple values will result in a MultiIndex in the
        columns. See the :ref:`User Guide <reshaping>` for more on reshaping.

        Parameters
        ----------%s
        index : str or object or a list of str, optional
            Column to use to make new frame's index. If None, uses
            existing index.

            .. versionchanged:: 1.1.0
               Also accept list of index names.

        columns : str or object or a list of str
            Column to use to make new frame's columns.

            .. versionchanged:: 1.1.0
               Also accept list of columns names.

        values : str, object or a list of the previous, optional
            Column(s) to use for populating new frame's values. If not
            specified, all remaining columns will be used and the result will
            have hierarchically indexed columns.

            .. versionchanged:: 0.23.0
               Also accept list of column names.

        Returns
        -------
        DataFrame
            Returns reshaped DataFrame.

        Raises
        ------
        ValueError:
            When there are any `index`, `columns` combinations with multiple
            values. `DataFrame.pivot_table` when you need to aggregate.

        See Also
        --------
        DataFrame.pivot_table : Generalization of pivot that can handle
            duplicate values for one index/column pair.
        DataFrame.unstack : Pivot based on the index values instead of a
            column.

        Notes
        -----
        For finer-tuned control, see hierarchical indexing documentation along
        with the related stack/unstack methods.

        Examples
        --------
        >>> df = pd.DataFrame({'foo': ['one', 'one', 'one', 'two', 'two',
        ...                            'two'],
        ...                    'bar': ['A', 'B', 'C', 'A', 'B', 'C'],
        ...                    'baz': [1, 2, 3, 4, 5, 6],
        ...                    'zoo': ['x', 'y', 'z', 'q', 'w', 't']})
        >>> df
            foo   bar  baz  zoo
        0   one   A    1    x
        1   one   B    2    y
        2   one   C    3    z
        3   two   A    4    q
        4   two   B    5    w
        5   two   C    6    t

        >>> df.pivot(index='foo', columns='bar', values='baz')
        bar  A   B   C
        foo
        one  1   2   3
        two  4   5   6

        >>> df.pivot(index='foo', columns='bar')['baz']
        bar  A   B   C
        foo
        one  1   2   3
        two  4   5   6

        >>> df.pivot(index='foo', columns='bar', values=['baz', 'zoo'])
              baz       zoo
        bar   A  B  C   A  B  C
        foo
        one   1  2  3   x  y  z
        two   4  5  6   q  w  t

        You could also assign a list of column names or a list of index names.

        >>> df = pd.DataFrame({
        ...        "lev1": [1, 1, 1, 2, 2, 2],
        ...        "lev2": [1, 1, 2, 1, 1, 2],
        ...        "lev3": [1, 2, 1, 2, 1, 2],
        ...        "lev4": [1, 2, 3, 4, 5, 6],
        ...        "values": [0, 1, 2, 3, 4, 5]})
        >>> df
            lev1 lev2 lev3 lev4 values
        0   1    1    1    1    0
        1   1    1    2    2    1
        2   1    2    1    3    2
        3   2    1    2    4    3
        4   2    1    1    5    4
        5   2    2    2    6    5

        >>> df.pivot(index="lev1", columns=["lev2", "lev3"],values="values")
        lev2    1         2
        lev3    1    2    1    2
        lev1
        1     0.0  1.0  2.0  NaN
        2     4.0  3.0  NaN  5.0

        >>> df.pivot(index=["lev1", "lev2"], columns=["lev3"],values="values")
              lev3    1    2
        lev1  lev2
           1     1  0.0  1.0
                 2  2.0  NaN
           2     1  4.0  3.0
                 2  NaN  5.0

        A ValueError is raised if there are any duplicates.

        >>> df = pd.DataFrame({"foo": ['one', 'one', 'two', 'two'],
        ...                    "bar": ['A', 'A', 'B', 'C'],
        ...                    "baz": [1, 2, 3, 4]})
        >>> df
           foo bar  baz
        0  one   A    1
        1  one   A    2
        2  two   B    3
        3  two   C    4

        Notice that the first two rows are the same for our `index`
        and `columns` arguments.

        >>> df.pivot(index='foo', columns='bar', values='baz')
        Traceback (most recent call last):
           ...
        ValueError: Index contains duplicate entries, cannot reshape
        """

    @Substitution("")
    @Appender(_shared_docs["pivot"])
    def pivot(self, index=None, columns=None, values=None) -> "DataFrame":
        from pandas.core.reshape.pivot import pivot

        return pivot(self, index=index, columns=columns, values=values)

    _shared_docs[
        "pivot_table"
    ] = """
        Create a spreadsheet-style pivot table as a DataFrame.

        The levels in the pivot table will be stored in MultiIndex objects
        (hierarchical indexes) on the index and columns of the result DataFrame.

        Parameters
        ----------%s
        values : column to aggregate, optional
        index : column, Grouper, array, or list of the previous
            If an array is passed, it must be the same length as the data. The
            list can contain any of the other types (except list).
            Keys to group by on the pivot table index.  If an array is passed,
            it is being used as the same manner as column values.
        columns : column, Grouper, array, or list of the previous
            If an array is passed, it must be the same length as the data. The
            list can contain any of the other types (except list).
            Keys to group by on the pivot table column.  If an array is passed,
            it is being used as the same manner as column values.
        aggfunc : function, list of functions, dict, default numpy.mean
            If list of functions passed, the resulting pivot table will have
            hierarchical columns whose top level are the function names
            (inferred from the function objects themselves)
            If dict is passed, the key is column to aggregate and value
            is function or list of functions.
        fill_value : scalar, default None
            Value to replace missing values with.
        margins : bool, default False
            Add all row / columns (e.g. for subtotal / grand totals).
        dropna : bool, default True
            Do not include columns whose entries are all NaN.
        margins_name : str, default 'All'
            Name of the row / column that will contain the totals
            when margins is True.
        observed : bool, default False
            This only applies if any of the groupers are Categoricals.
            If True: only show observed values for categorical groupers.
            If False: show all values for categorical groupers.

            .. versionchanged:: 0.25.0

        Returns
        -------
        DataFrame
            An Excel style pivot table.

        See Also
        --------
        DataFrame.pivot : Pivot without aggregation that can handle
            non-numeric data.

        Examples
        --------
        >>> df = pd.DataFrame({"A": ["foo", "foo", "foo", "foo", "foo",
        ...                          "bar", "bar", "bar", "bar"],
        ...                    "B": ["one", "one", "one", "two", "two",
        ...                          "one", "one", "two", "two"],
        ...                    "C": ["small", "large", "large", "small",
        ...                          "small", "large", "small", "small",
        ...                          "large"],
        ...                    "D": [1, 2, 2, 3, 3, 4, 5, 6, 7],
        ...                    "E": [2, 4, 5, 5, 6, 6, 8, 9, 9]})
        >>> df
             A    B      C  D  E
        0  foo  one  small  1  2
        1  foo  one  large  2  4
        2  foo  one  large  2  5
        3  foo  two  small  3  5
        4  foo  two  small  3  6
        5  bar  one  large  4  6
        6  bar  one  small  5  8
        7  bar  two  small  6  9
        8  bar  two  large  7  9

        This first example aggregates values by taking the sum.

        >>> table = pd.pivot_table(df, values='D', index=['A', 'B'],
        ...                     columns=['C'], aggfunc=np.sum)
        >>> table
        C        large  small
        A   B
        bar one    4.0    5.0
            two    7.0    6.0
        foo one    4.0    1.0
            two    NaN    6.0

        We can also fill missing values using the `fill_value` parameter.

        >>> table = pd.pivot_table(df, values='D', index=['A', 'B'],
        ...                     columns=['C'], aggfunc=np.sum, fill_value=0)
        >>> table
        C        large  small
        A   B
        bar one      4      5
            two      7      6
        foo one      4      1
            two      0      6

        The next example aggregates by taking the mean across multiple columns.

        >>> table = pd.pivot_table(df, values=['D', 'E'], index=['A', 'C'],
        ...                     aggfunc={'D': np.mean,
        ...                              'E': np.mean})
        >>> table
                        D         E
        A   C
        bar large  5.500000  7.500000
            small  5.500000  8.500000
        foo large  2.000000  4.500000
            small  2.333333  4.333333

        We can also calculate multiple types of aggregations for any given
        value column.

        >>> table = pd.pivot_table(df, values=['D', 'E'], index=['A', 'C'],
        ...                     aggfunc={'D': np.mean,
        ...                              'E': [min, max, np.mean]})
        >>> table
                        D    E
                    mean  max      mean  min
        A   C
        bar large  5.500000  9.0  7.500000  6.0
            small  5.500000  9.0  8.500000  8.0
        foo large  2.000000  5.0  4.500000  4.0
            small  2.333333  6.0  4.333333  2.0
        """

    @Substitution("")
    @Appender(_shared_docs["pivot_table"])
    def pivot_table(
        self,
        values=None,
        index=None,
        columns=None,
        aggfunc="mean",
        fill_value=None,
        margins=False,
        dropna=True,
        margins_name="All",
        observed=False,
    ) -> "DataFrame":
        from pandas.core.reshape.pivot import pivot_table

        return pivot_table(
            self,
            values=values,
            index=index,
            columns=columns,
            aggfunc=aggfunc,
            fill_value=fill_value,
            margins=margins,
            dropna=dropna,
            margins_name=margins_name,
            observed=observed,
        )

    def stack(self, level=-1, dropna=True):
        """
        Stack the prescribed level(s) from columns to index.

        Return a reshaped DataFrame or Series having a multi-level
        index with one or more new inner-most levels compared to the current
        DataFrame. The new inner-most levels are created by pivoting the
        columns of the current dataframe:

          - if the columns have a single level, the output is a Series;
          - if the columns have multiple levels, the new index
            level(s) is (are) taken from the prescribed level(s) and
            the output is a DataFrame.

        The new index levels are sorted.

        Parameters
        ----------
        level : int, str, list, default -1
            Level(s) to stack from the column axis onto the index
            axis, defined as one index or label, or a list of indices
            or labels.
        dropna : bool, default True
            Whether to drop rows in the resulting Frame/Series with
            missing values. Stacking a column level onto the index
            axis can create combinations of index and column values
            that are missing from the original dataframe. See Examples
            section.

        Returns
        -------
        DataFrame or Series
            Stacked dataframe or series.

        See Also
        --------
        DataFrame.unstack : Unstack prescribed level(s) from index axis
             onto column axis.
        DataFrame.pivot : Reshape dataframe from long format to wide
             format.
        DataFrame.pivot_table : Create a spreadsheet-style pivot table
             as a DataFrame.

        Notes
        -----
        The function is named by analogy with a collection of books
        being reorganized from being side by side on a horizontal
        position (the columns of the dataframe) to being stacked
        vertically on top of each other (in the index of the
        dataframe).

        Examples
        --------
        **Single level columns**

        >>> df_single_level_cols = pd.DataFrame([[0, 1], [2, 3]],
        ...                                     index=['cat', 'dog'],
        ...                                     columns=['weight', 'height'])

        Stacking a dataframe with a single level column axis returns a Series:

        >>> df_single_level_cols
             weight height
        cat       0      1
        dog       2      3
        >>> df_single_level_cols.stack()
        cat  weight    0
             height    1
        dog  weight    2
             height    3
        dtype: int64

        **Multi level columns: simple case**

        >>> multicol1 = pd.MultiIndex.from_tuples([('weight', 'kg'),
        ...                                        ('weight', 'pounds')])
        >>> df_multi_level_cols1 = pd.DataFrame([[1, 2], [2, 4]],
        ...                                     index=['cat', 'dog'],
        ...                                     columns=multicol1)

        Stacking a dataframe with a multi-level column axis:

        >>> df_multi_level_cols1
             weight
                 kg    pounds
        cat       1        2
        dog       2        4
        >>> df_multi_level_cols1.stack()
                    weight
        cat kg           1
            pounds       2
        dog kg           2
            pounds       4

        **Missing values**

        >>> multicol2 = pd.MultiIndex.from_tuples([('weight', 'kg'),
        ...                                        ('height', 'm')])
        >>> df_multi_level_cols2 = pd.DataFrame([[1.0, 2.0], [3.0, 4.0]],
        ...                                     index=['cat', 'dog'],
        ...                                     columns=multicol2)

        It is common to have missing values when stacking a dataframe
        with multi-level columns, as the stacked dataframe typically
        has more values than the original dataframe. Missing values
        are filled with NaNs:

        >>> df_multi_level_cols2
            weight height
                kg      m
        cat    1.0    2.0
        dog    3.0    4.0
        >>> df_multi_level_cols2.stack()
                height  weight
        cat kg     NaN     1.0
            m      2.0     NaN
        dog kg     NaN     3.0
            m      4.0     NaN

        **Prescribing the level(s) to be stacked**

        The first parameter controls which level or levels are stacked:

        >>> df_multi_level_cols2.stack(0)
                     kg    m
        cat height  NaN  2.0
            weight  1.0  NaN
        dog height  NaN  4.0
            weight  3.0  NaN
        >>> df_multi_level_cols2.stack([0, 1])
        cat  height  m     2.0
             weight  kg    1.0
        dog  height  m     4.0
             weight  kg    3.0
        dtype: float64

        **Dropping missing values**

        >>> df_multi_level_cols3 = pd.DataFrame([[None, 1.0], [2.0, 3.0]],
        ...                                     index=['cat', 'dog'],
        ...                                     columns=multicol2)

        Note that rows where all values are missing are dropped by
        default but this behaviour can be controlled via the dropna
        keyword parameter:

        >>> df_multi_level_cols3
            weight height
                kg      m
        cat    NaN    1.0
        dog    2.0    3.0
        >>> df_multi_level_cols3.stack(dropna=False)
                height  weight
        cat kg     NaN     NaN
            m      1.0     NaN
        dog kg     NaN     2.0
            m      3.0     NaN
        >>> df_multi_level_cols3.stack(dropna=True)
                height  weight
        cat m      1.0     NaN
        dog kg     NaN     2.0
            m      3.0     NaN
        """
        from pandas.core.reshape.reshape import stack, stack_multiple

        if isinstance(level, (tuple, list)):
            return stack_multiple(self, level, dropna=dropna)
        else:
            return stack(self, level, dropna=dropna)

    def explode(self, column: Union[str, Tuple]) -> "DataFrame":
        """
        Transform each element of a list-like to a row, replicating index values.

        .. versionadded:: 0.25.0

        Parameters
        ----------
        column : str or tuple
            Column to explode.

        Returns
        -------
        DataFrame
            Exploded lists to rows of the subset columns;
            index will be duplicated for these rows.

        Raises
        ------
        ValueError :
            if columns of the frame are not unique.

        See Also
        --------
        DataFrame.unstack : Pivot a level of the (necessarily hierarchical)
            index labels.
        DataFrame.melt : Unpivot a DataFrame from wide format to long format.
        Series.explode : Explode a DataFrame from list-like columns to long format.

        Notes
        -----
        This routine will explode list-likes including lists, tuples,
        Series, and np.ndarray. The result dtype of the subset rows will
        be object. Scalars will be returned unchanged. Empty list-likes will
        result in a np.nan for that row.

        Examples
        --------
        >>> df = pd.DataFrame({'A': [[1, 2, 3], 'foo', [], [3, 4]], 'B': 1})
        >>> df
                   A  B
        0  [1, 2, 3]  1
        1        foo  1
        2         []  1
        3     [3, 4]  1

        >>> df.explode('A')
             A  B
        0    1  1
        0    2  1
        0    3  1
        1  foo  1
        2  NaN  1
        3    3  1
        3    4  1
        """
        if not (is_scalar(column) or isinstance(column, tuple)):
            raise ValueError("column must be a scalar")
        if not self.columns.is_unique:
            raise ValueError("columns must be unique")

        df = self.reset_index(drop=True)
        # TODO: use overload to refine return type of reset_index
        assert df is not None  # needed for mypy
        result = df[column].explode()
        result = df.drop([column], axis=1).join(result)
        result.index = self.index.take(result.index)
        result = result.reindex(columns=self.columns, copy=False)

        return result

    def unstack(self, level=-1, fill_value=None):
        """
        Pivot a level of the (necessarily hierarchical) index labels.

        Returns a DataFrame having a new level of column labels whose inner-most level
        consists of the pivoted index labels.

        If the index is not a MultiIndex, the output will be a Series
        (the analogue of stack when the columns are not a MultiIndex).

        The level involved will automatically get sorted.

        Parameters
        ----------
        level : int, str, or list of these, default -1 (last level)
            Level(s) of index to unstack, can pass level name.
        fill_value : int, str or dict
            Replace NaN with this value if the unstack produces missing values.

        Returns
        -------
        Series or DataFrame

        See Also
        --------
        DataFrame.pivot : Pivot a table based on column values.
        DataFrame.stack : Pivot a level of the column labels (inverse operation
            from `unstack`).

        Examples
        --------
        >>> index = pd.MultiIndex.from_tuples([('one', 'a'), ('one', 'b'),
        ...                                    ('two', 'a'), ('two', 'b')])
        >>> s = pd.Series(np.arange(1.0, 5.0), index=index)
        >>> s
        one  a   1.0
             b   2.0
        two  a   3.0
             b   4.0
        dtype: float64

        >>> s.unstack(level=-1)
             a   b
        one  1.0  2.0
        two  3.0  4.0

        >>> s.unstack(level=0)
           one  two
        a  1.0   3.0
        b  2.0   4.0

        >>> df = s.unstack(level=0)
        >>> df.unstack()
        one  a  1.0
             b  2.0
        two  a  3.0
             b  4.0
        dtype: float64
        """
        from pandas.core.reshape.reshape import unstack

        return unstack(self, level, fill_value)

    _shared_docs[
        "melt"
    ] = """
    Unpivot a DataFrame from wide to long format, optionally leaving identifiers set.

    This function is useful to massage a DataFrame into a format where one
    or more columns are identifier variables (`id_vars`), while all other
    columns, considered measured variables (`value_vars`), are "unpivoted" to
    the row axis, leaving just two non-identifier columns, 'variable' and
    'value'.
    %(versionadded)s
    Parameters
    ----------
    id_vars : tuple, list, or ndarray, optional
        Column(s) to use as identifier variables.
    value_vars : tuple, list, or ndarray, optional
        Column(s) to unpivot. If not specified, uses all columns that
        are not set as `id_vars`.
    var_name : scalar
        Name to use for the 'variable' column. If None it uses
        ``frame.columns.name`` or 'variable'.
    value_name : scalar, default 'value'
        Name to use for the 'value' column.
    col_level : int or str, optional
        If columns are a MultiIndex then use this level to melt.

    Returns
    -------
    DataFrame
        Unpivoted DataFrame.

    See Also
    --------
    %(other)s
    pivot_table
    DataFrame.pivot
    Series.explode

    Examples
    --------
    >>> df = pd.DataFrame({'A': {0: 'a', 1: 'b', 2: 'c'},
    ...                    'B': {0: 1, 1: 3, 2: 5},
    ...                    'C': {0: 2, 1: 4, 2: 6}})
    >>> df
       A  B  C
    0  a  1  2
    1  b  3  4
    2  c  5  6

    >>> %(caller)sid_vars=['A'], value_vars=['B'])
       A variable  value
    0  a        B      1
    1  b        B      3
    2  c        B      5

    >>> %(caller)sid_vars=['A'], value_vars=['B', 'C'])
       A variable  value
    0  a        B      1
    1  b        B      3
    2  c        B      5
    3  a        C      2
    4  b        C      4
    5  c        C      6

    The names of 'variable' and 'value' columns can be customized:

    >>> %(caller)sid_vars=['A'], value_vars=['B'],
    ...         var_name='myVarname', value_name='myValname')
       A myVarname  myValname
    0  a         B          1
    1  b         B          3
    2  c         B          5

    If you have multi-index columns:

    >>> df.columns = [list('ABC'), list('DEF')]
    >>> df
       A  B  C
       D  E  F
    0  a  1  2
    1  b  3  4
    2  c  5  6

    >>> %(caller)scol_level=0, id_vars=['A'], value_vars=['B'])
       A variable  value
    0  a        B      1
    1  b        B      3
    2  c        B      5

    >>> %(caller)sid_vars=[('A', 'D')], value_vars=[('B', 'E')])
      (A, D) variable_0 variable_1  value
    0      a          B          E      1
    1      b          B          E      3
    2      c          B          E      5
    """

    @Appender(
        _shared_docs["melt"]
        % dict(
            caller="df.melt(",
            versionadded="\n    .. versionadded:: 0.20.0\n",
            other="melt",
        )
    )
    def melt(
        self,
        id_vars=None,
        value_vars=None,
        var_name=None,
        value_name="value",
        col_level=None,
    ) -> "DataFrame":
        from pandas.core.reshape.melt import melt

        return melt(
            self,
            id_vars=id_vars,
            value_vars=value_vars,
            var_name=var_name,
            value_name=value_name,
            col_level=col_level,
        )

    # ----------------------------------------------------------------------
    # Time series-related

    def diff(self, periods=1, axis=0) -> "DataFrame":
        """
        First discrete difference of element.

        Calculates the difference of a DataFrame element compared with another
        element in the DataFrame (default is the element in the same column
        of the previous row).

        Parameters
        ----------
        periods : int, default 1
            Periods to shift for calculating difference, accepts negative
            values.
        axis : {0 or 'index', 1 or 'columns'}, default 0
            Take difference over rows (0) or columns (1).

        Returns
        -------
        DataFrame

        See Also
        --------
        Series.diff: First discrete difference for a Series.
        DataFrame.pct_change: Percent change over given number of periods.
        DataFrame.shift: Shift index by desired number of periods with an
            optional time freq.

        Notes
        -----
        For boolean dtypes, this uses :meth:`operator.xor` rather than
        :meth:`operator.sub`.

        Examples
        --------
        Difference with previous row

        >>> df = pd.DataFrame({'a': [1, 2, 3, 4, 5, 6],
        ...                    'b': [1, 1, 2, 3, 5, 8],
        ...                    'c': [1, 4, 9, 16, 25, 36]})
        >>> df
           a  b   c
        0  1  1   1
        1  2  1   4
        2  3  2   9
        3  4  3  16
        4  5  5  25
        5  6  8  36

        >>> df.diff()
             a    b     c
        0  NaN  NaN   NaN
        1  1.0  0.0   3.0
        2  1.0  1.0   5.0
        3  1.0  1.0   7.0
        4  1.0  2.0   9.0
        5  1.0  3.0  11.0

        Difference with previous column

        >>> df.diff(axis=1)
            a    b     c
        0 NaN  0.0   0.0
        1 NaN -1.0   3.0
        2 NaN -1.0   7.0
        3 NaN -1.0  13.0
        4 NaN  0.0  20.0
        5 NaN  2.0  28.0

        Difference with 3rd previous row

        >>> df.diff(periods=3)
             a    b     c
        0  NaN  NaN   NaN
        1  NaN  NaN   NaN
        2  NaN  NaN   NaN
        3  3.0  2.0  15.0
        4  3.0  4.0  21.0
        5  3.0  6.0  27.0

        Difference with following row

        >>> df.diff(periods=-1)
             a    b     c
        0 -1.0  0.0  -3.0
        1 -1.0 -1.0  -5.0
        2 -1.0 -1.0  -7.0
        3 -1.0 -2.0  -9.0
        4 -1.0 -3.0 -11.0
        5  NaN  NaN   NaN
        """
        bm_axis = self._get_block_manager_axis(axis)
        new_data = self._data.diff(n=periods, axis=bm_axis)
        return self._constructor(new_data)

    # ----------------------------------------------------------------------
    # Function application

    def _gotitem(
        self,
        key: Union[str, List[str]],
        ndim: int,
        subset: Optional[Union[Series, ABCDataFrame]] = None,
    ) -> Union[Series, ABCDataFrame]:
        """
        Sub-classes to define. Return a sliced object.

        Parameters
        ----------
        key : string / list of selections
        ndim : 1,2
            requested ndim of result
        subset : object, default None
            subset to act on
        """
        if subset is None:
            subset = self
        elif subset.ndim == 1:  # is Series
            return subset

        # TODO: _shallow_copy(subset)?
        return subset[key]

    _agg_summary_and_see_also_doc = dedent(
        """
    The aggregation operations are always performed over an axis, either the
    index (default) or the column axis. This behavior is different from
    `numpy` aggregation functions (`mean`, `median`, `prod`, `sum`, `std`,
    `var`), where the default is to compute the aggregation of the flattened
    array, e.g., ``numpy.mean(arr_2d)`` as opposed to
    ``numpy.mean(arr_2d, axis=0)``.

    `agg` is an alias for `aggregate`. Use the alias.

    See Also
    --------
    DataFrame.apply : Perform any type of operations.
    DataFrame.transform : Perform transformation type operations.
    core.groupby.GroupBy : Perform operations over groups.
    core.resample.Resampler : Perform operations over resampled bins.
    core.window.Rolling : Perform operations over rolling window.
    core.window.Expanding : Perform operations over expanding window.
    core.window.EWM : Perform operation over exponential weighted
        window.
    """
    )

    _agg_examples_doc = dedent(
        """
    Examples
    --------
    >>> df = pd.DataFrame([[1, 2, 3],
    ...                    [4, 5, 6],
    ...                    [7, 8, 9],
    ...                    [np.nan, np.nan, np.nan]],
    ...                   columns=['A', 'B', 'C'])

    Aggregate these functions over the rows.

    >>> df.agg(['sum', 'min'])
            A     B     C
    sum  12.0  15.0  18.0
    min   1.0   2.0   3.0

    Different aggregations per column.

    >>> df.agg({'A' : ['sum', 'min'], 'B' : ['min', 'max']})
            A    B
    max   NaN  8.0
    min   1.0  2.0
    sum  12.0  NaN

    Aggregate over the columns.

    >>> df.agg("mean", axis="columns")
    0    2.0
    1    5.0
    2    8.0
    3    NaN
    dtype: float64
    """
    )

    @Substitution(
        see_also=_agg_summary_and_see_also_doc,
        examples=_agg_examples_doc,
        versionadded="\n.. versionadded:: 0.20.0\n",
        **_shared_doc_kwargs,
    )
    @Appender(_shared_docs["aggregate"])
    def aggregate(self, func, axis=0, **kwargs):
        axis = self._get_axis_number(axis)

        result = None
        try:
            result, how = self._aggregate(func, axis=axis, **kwargs)
        except TypeError:
            pass
        if result is None:
            return self.apply(func, axis=axis, **kwargs)
        return result

    def _aggregate(self, arg, axis=0, **kwargs):
        if axis == 1:
            # NDFrame.aggregate returns a tuple, and we need to transpose
            # only result
            result, how = self.T._aggregate(arg, **kwargs)
            result = result.T if result is not None else result
            return result, how
        return super()._aggregate(arg, **kwargs)

    agg = aggregate

    @Appender(_shared_docs["transform"] % _shared_doc_kwargs)
    def transform(self, func, axis=0, *args, **kwargs) -> "DataFrame":
        axis = self._get_axis_number(axis)
        if axis == 1:
            return self.T.transform(func, *args, **kwargs).T
        return super().transform(func, *args, **kwargs)

    def apply(self, func, axis=0, raw=False, result_type=None, args=(), **kwds):
        """
        Apply a function along an axis of the DataFrame.

        Objects passed to the function are Series objects whose index is
        either the DataFrame's index (``axis=0``) or the DataFrame's columns
        (``axis=1``). By default (``result_type=None``), the final return type
        is inferred from the return type of the applied function. Otherwise,
        it depends on the `result_type` argument.

        Parameters
        ----------
        func : function
            Function to apply to each column or row.
        axis : {0 or 'index', 1 or 'columns'}, default 0
            Axis along which the function is applied:

            * 0 or 'index': apply function to each column.
            * 1 or 'columns': apply function to each row.

        raw : bool, default False
            Determines if row or column is passed as a Series or ndarray object:

            * ``False`` : passes each row or column as a Series to the
              function.
            * ``True`` : the passed function will receive ndarray objects
              instead.
              If you are just applying a NumPy reduction function this will
              achieve much better performance.

        result_type : {'expand', 'reduce', 'broadcast', None}, default None
            These only act when ``axis=1`` (columns):

            * 'expand' : list-like results will be turned into columns.
            * 'reduce' : returns a Series if possible rather than expanding
              list-like results. This is the opposite of 'expand'.
            * 'broadcast' : results will be broadcast to the original shape
              of the DataFrame, the original index and columns will be
              retained.

            The default behaviour (None) depends on the return value of the
            applied function: list-like results will be returned as a Series
            of those. However if the apply function returns a Series these
            are expanded to columns.

            .. versionadded:: 0.23.0

        args : tuple
            Positional arguments to pass to `func` in addition to the
            array/series.
        **kwds
            Additional keyword arguments to pass as keywords arguments to
            `func`.

        Returns
        -------
        Series or DataFrame
            Result of applying ``func`` along the given axis of the
            DataFrame.

        See Also
        --------
        DataFrame.applymap: For elementwise operations.
        DataFrame.aggregate: Only perform aggregating type operations.
        DataFrame.transform: Only perform transforming type operations.

        Examples
        --------
        >>> df = pd.DataFrame([[4, 9]] * 3, columns=['A', 'B'])
        >>> df
           A  B
        0  4  9
        1  4  9
        2  4  9

        Using a numpy universal function (in this case the same as
        ``np.sqrt(df)``):

        >>> df.apply(np.sqrt)
             A    B
        0  2.0  3.0
        1  2.0  3.0
        2  2.0  3.0

        Using a reducing function on either axis

        >>> df.apply(np.sum, axis=0)
        A    12
        B    27
        dtype: int64

        >>> df.apply(np.sum, axis=1)
        0    13
        1    13
        2    13
        dtype: int64

        Returning a list-like will result in a Series

        >>> df.apply(lambda x: [1, 2], axis=1)
        0    [1, 2]
        1    [1, 2]
        2    [1, 2]
        dtype: object

        Passing result_type='expand' will expand list-like results
        to columns of a Dataframe

        >>> df.apply(lambda x: [1, 2], axis=1, result_type='expand')
           0  1
        0  1  2
        1  1  2
        2  1  2

        Returning a Series inside the function is similar to passing
        ``result_type='expand'``. The resulting column names
        will be the Series index.

        >>> df.apply(lambda x: pd.Series([1, 2], index=['foo', 'bar']), axis=1)
           foo  bar
        0    1    2
        1    1    2
        2    1    2

        Passing ``result_type='broadcast'`` will ensure the same shape
        result, whether list-like or scalar is returned by the function,
        and broadcast it along the axis. The resulting column names will
        be the originals.

        >>> df.apply(lambda x: [1, 2], axis=1, result_type='broadcast')
           A  B
        0  1  2
        1  1  2
        2  1  2
        """
        from pandas.core.apply import frame_apply

        op = frame_apply(
            self,
            func=func,
            axis=axis,
            raw=raw,
            result_type=result_type,
            args=args,
            kwds=kwds,
        )
        return op.get_result()

    def applymap(self, func) -> "DataFrame":
        """
        Apply a function to a Dataframe elementwise.

        This method applies a function that accepts and returns a scalar
        to every element of a DataFrame.

        Parameters
        ----------
        func : callable
            Python function, returns a single value from a single value.

        Returns
        -------
        DataFrame
            Transformed DataFrame.

        See Also
        --------
        DataFrame.apply : Apply a function along input axis of DataFrame.

        Notes
        -----
        In the current implementation applymap calls `func` twice on the
        first column/row to decide whether it can take a fast or slow
        code path. This can lead to unexpected behavior if `func` has
        side-effects, as they will take effect twice for the first
        column/row.

        Examples
        --------
        >>> df = pd.DataFrame([[1, 2.12], [3.356, 4.567]])
        >>> df
               0      1
        0  1.000  2.120
        1  3.356  4.567

        >>> df.applymap(lambda x: len(str(x)))
           0  1
        0  3  4
        1  5  5

        Note that a vectorized version of `func` often exists, which will
        be much faster. You could square each number elementwise.

        >>> df.applymap(lambda x: x**2)
                   0          1
        0   1.000000   4.494400
        1  11.262736  20.857489

        But it's better to avoid applymap in that case.

        >>> df ** 2
                   0          1
        0   1.000000   4.494400
        1  11.262736  20.857489
        """
        # if we have a dtype == 'M8[ns]', provide boxed values
        def infer(x):
            if x.empty:
                return lib.map_infer(x, func)
            return lib.map_infer(x.astype(object).values, func)

        return self.apply(infer)

    # ----------------------------------------------------------------------
    # Merging / joining methods

    def append(
        self, other, ignore_index=False, verify_integrity=False, sort=False
    ) -> "DataFrame":
        """
        Append rows of `other` to the end of caller, returning a new object.

        Columns in `other` that are not in the caller are added as new columns.

        Parameters
        ----------
        other : DataFrame or Series/dict-like object, or list of these
            The data to append.
        ignore_index : bool, default False
            If True, do not use the index labels.
        verify_integrity : bool, default False
            If True, raise ValueError on creating index with duplicates.
        sort : bool, default False
            Sort columns if the columns of `self` and `other` are not aligned.

            .. versionadded:: 0.23.0
            .. versionchanged:: 1.0.0

                Changed to not sort by default.

        Returns
        -------
        DataFrame

        See Also
        --------
        concat : General function to concatenate DataFrame or Series objects.

        Notes
        -----
        If a list of dict/series is passed and the keys are all contained in
        the DataFrame's index, the order of the columns in the resulting
        DataFrame will be unchanged.

        Iteratively appending rows to a DataFrame can be more computationally
        intensive than a single concatenate. A better solution is to append
        those rows to a list and then concatenate the list with the original
        DataFrame all at once.

        Examples
        --------
        >>> df = pd.DataFrame([[1, 2], [3, 4]], columns=list('AB'))
        >>> df
           A  B
        0  1  2
        1  3  4
        >>> df2 = pd.DataFrame([[5, 6], [7, 8]], columns=list('AB'))
        >>> df.append(df2)
           A  B
        0  1  2
        1  3  4
        0  5  6
        1  7  8

        With `ignore_index` set to True:

        >>> df.append(df2, ignore_index=True)
           A  B
        0  1  2
        1  3  4
        2  5  6
        3  7  8

        The following, while not recommended methods for generating DataFrames,
        show two ways to generate a DataFrame from multiple data sources.

        Less efficient:

        >>> df = pd.DataFrame(columns=['A'])
        >>> for i in range(5):
        ...     df = df.append({'A': i}, ignore_index=True)
        >>> df
           A
        0  0
        1  1
        2  2
        3  3
        4  4

        More efficient:

        >>> pd.concat([pd.DataFrame([i], columns=['A']) for i in range(5)],
        ...           ignore_index=True)
           A
        0  0
        1  1
        2  2
        3  3
        4  4
        """
        if isinstance(other, (Series, dict)):
            if isinstance(other, dict):
                if not ignore_index:
                    raise TypeError("Can only append a dict if ignore_index=True")
                other = Series(other)
            if other.name is None and not ignore_index:
                raise TypeError(
                    "Can only append a Series if ignore_index=True "
                    "or if the Series has a name"
                )

            index = Index([other.name], name=self.index.name)
            idx_diff = other.index.difference(self.columns)
            try:
                combined_columns = self.columns.append(idx_diff)
            except TypeError:
                combined_columns = self.columns.astype(object).append(idx_diff)
            other = (
                other.reindex(combined_columns, copy=False)
                .to_frame()
                .T.infer_objects()
                .rename_axis(index.names, copy=False)
            )
            if not self.columns.equals(combined_columns):
                self = self.reindex(columns=combined_columns)
        elif isinstance(other, list):
            if not other:
                pass
            elif not isinstance(other[0], DataFrame):
                other = DataFrame(other)
                if (self.columns.get_indexer(other.columns) >= 0).all():
                    other = other.reindex(columns=self.columns)

        from pandas.core.reshape.concat import concat

        if isinstance(other, (list, tuple)):
            to_concat = [self, *other]
        else:
            to_concat = [self, other]
        return concat(
            to_concat,
            ignore_index=ignore_index,
            verify_integrity=verify_integrity,
            sort=sort,
        )

    def join(
        self: _DataFrameT,
        other,
        on=None,
        how: str = "left",
        lsuffix: str = "",
        rsuffix: str = "",
        sort: bool = False,
    ) -> _DataFrameT:
        """
        Join columns of another DataFrame.

        Join columns with `other` DataFrame either on index or on a key
        column. Efficiently join multiple DataFrame objects by index at once by
        passing a list.

        Parameters
        ----------
        other : DataFrame, Series, or list of DataFrame
            Index should be similar to one of the columns in this one. If a
            Series is passed, its name attribute must be set, and that will be
            used as the column name in the resulting joined DataFrame.
        on : str, list of str, or array-like, optional
            Column or index level name(s) in the caller to join on the index
            in `other`, otherwise joins index-on-index. If multiple
            values given, the `other` DataFrame must have a MultiIndex. Can
            pass an array as the join key if it is not already contained in
            the calling DataFrame. Like an Excel VLOOKUP operation.
        how : {'left', 'right', 'outer', 'inner'}, default 'left'
            How to handle the operation of the two objects.

            * left: use calling frame's index (or column if on is specified)
            * right: use `other`'s index.
            * outer: form union of calling frame's index (or column if on is
              specified) with `other`'s index, and sort it.
              lexicographically.
            * inner: form intersection of calling frame's index (or column if
              on is specified) with `other`'s index, preserving the order
              of the calling's one.
        lsuffix : str, default ''
            Suffix to use from left frame's overlapping columns.
        rsuffix : str, default ''
            Suffix to use from right frame's overlapping columns.
        sort : bool, default False
            Order result DataFrame lexicographically by the join key. If False,
            the order of the join key depends on the join type (how keyword).

        Returns
        -------
        DataFrame
            A dataframe containing columns from both the caller and `other`.

        See Also
        --------
        DataFrame.merge : For column(s)-on-columns(s) operations.

        Notes
        -----
        Parameters `on`, `lsuffix`, and `rsuffix` are not supported when
        passing a list of `DataFrame` objects.

        Support for specifying index levels as the `on` parameter was added
        in version 0.23.0.

        Examples
        --------
        >>> df = pd.DataFrame({'key': ['K0', 'K1', 'K2', 'K3', 'K4', 'K5'],
        ...                    'A': ['A0', 'A1', 'A2', 'A3', 'A4', 'A5']})

        >>> df
          key   A
        0  K0  A0
        1  K1  A1
        2  K2  A2
        3  K3  A3
        4  K4  A4
        5  K5  A5

        >>> other = pd.DataFrame({'key': ['K0', 'K1', 'K2'],
        ...                       'B': ['B0', 'B1', 'B2']})

        >>> other
          key   B
        0  K0  B0
        1  K1  B1
        2  K2  B2

        Join DataFrames using their indexes.

        >>> df.join(other, lsuffix='_caller', rsuffix='_other')
          key_caller   A key_other    B
        0         K0  A0        K0   B0
        1         K1  A1        K1   B1
        2         K2  A2        K2   B2
        3         K3  A3       NaN  NaN
        4         K4  A4       NaN  NaN
        5         K5  A5       NaN  NaN

        If we want to join using the key columns, we need to set key to be
        the index in both `df` and `other`. The joined DataFrame will have
        key as its index.

        >>> df.set_index('key').join(other.set_index('key'))
              A    B
        key
        K0   A0   B0
        K1   A1   B1
        K2   A2   B2
        K3   A3  NaN
        K4   A4  NaN
        K5   A5  NaN

        Another option to join using the key columns is to use the `on`
        parameter. DataFrame.join always uses `other`'s index but we can use
        any column in `df`. This method preserves the original DataFrame's
        index in the result.

        >>> df.join(other.set_index('key'), on='key')
          key   A    B
        0  K0  A0   B0
        1  K1  A1   B1
        2  K2  A2   B2
        3  K3  A3  NaN
        4  K4  A4  NaN
        5  K5  A5  NaN
        """
        return self._join_compat(
            other, on=on, how=how, lsuffix=lsuffix, rsuffix=rsuffix, sort=sort
        )

    def _join_compat(
        self, other, on=None, how="left", lsuffix="", rsuffix="", sort=False
    ):
        from pandas.core.reshape.merge import merge
        from pandas.core.reshape.concat import concat

        if isinstance(other, Series):
            if other.name is None:
                raise ValueError("Other Series must have a name")
            other = DataFrame({other.name: other})

        if isinstance(other, DataFrame):
            return merge(
                self,
                other,
                left_on=on,
                how=how,
                left_index=on is None,
                right_index=True,
                suffixes=(lsuffix, rsuffix),
                sort=sort,
            )
        else:
            if on is not None:
                raise ValueError(
                    "Joining multiple DataFrames only supported for joining on index"
                )

            frames = [self] + list(other)

            can_concat = all(df.index.is_unique for df in frames)

            # join indexes only using concat
            if can_concat:
                if how == "left":
                    res = concat(
                        frames, axis=1, join="outer", verify_integrity=True, sort=sort
                    )
                    return res.reindex(self.index, copy=False)
                else:
                    return concat(
                        frames, axis=1, join=how, verify_integrity=True, sort=sort
                    )

            joined = frames[0]

            for frame in frames[1:]:
                joined = merge(
                    joined, frame, how=how, left_index=True, right_index=True
                )

            return joined

    @Substitution("")
    @Appender(_merge_doc, indents=2)
    def merge(
        self,
        right,
        how="inner",
        on=None,
        left_on=None,
        right_on=None,
        left_index=False,
        right_index=False,
        sort=False,
        suffixes=("_x", "_y"),
        copy=True,
        indicator=False,
        validate=None,
    ) -> "DataFrame":
        from pandas.core.reshape.merge import merge

        return merge(
            self,
            right,
            how=how,
            on=on,
            left_on=left_on,
            right_on=right_on,
            left_index=left_index,
            right_index=right_index,
            sort=sort,
            suffixes=suffixes,
            copy=copy,
            indicator=indicator,
            validate=validate,
        )

    def round(self, decimals=0, *args, **kwargs) -> "DataFrame":
        """
        Round a DataFrame to a variable number of decimal places.

        Parameters
        ----------
        decimals : int, dict, Series
            Number of decimal places to round each column to. If an int is
            given, round each column to the same number of places.
            Otherwise dict and Series round to variable numbers of places.
            Column names should be in the keys if `decimals` is a
            dict-like, or in the index if `decimals` is a Series. Any
            columns not included in `decimals` will be left as is. Elements
            of `decimals` which are not columns of the input will be
            ignored.
        *args
            Additional keywords have no effect but might be accepted for
            compatibility with numpy.
        **kwargs
            Additional keywords have no effect but might be accepted for
            compatibility with numpy.

        Returns
        -------
        DataFrame
            A DataFrame with the affected columns rounded to the specified
            number of decimal places.

        See Also
        --------
        numpy.around : Round a numpy array to the given number of decimals.
        Series.round : Round a Series to the given number of decimals.

        Examples
        --------
        >>> df = pd.DataFrame([(.21, .32), (.01, .67), (.66, .03), (.21, .18)],
        ...                   columns=['dogs', 'cats'])
        >>> df
            dogs  cats
        0  0.21  0.32
        1  0.01  0.67
        2  0.66  0.03
        3  0.21  0.18

        By providing an integer each column is rounded to the same number
        of decimal places

        >>> df.round(1)
            dogs  cats
        0   0.2   0.3
        1   0.0   0.7
        2   0.7   0.0
        3   0.2   0.2

        With a dict, the number of places for specific columns can be
        specified with the column names as key and the number of decimal
        places as value

        >>> df.round({'dogs': 1, 'cats': 0})
            dogs  cats
        0   0.2   0.0
        1   0.0   1.0
        2   0.7   0.0
        3   0.2   0.0

        Using a Series, the number of places for specific columns can be
        specified with the column names as index and the number of
        decimal places as value

        >>> decimals = pd.Series([0, 1], index=['cats', 'dogs'])
        >>> df.round(decimals)
            dogs  cats
        0   0.2   0.0
        1   0.0   1.0
        2   0.7   0.0
        3   0.2   0.0
        """
        from pandas.core.reshape.concat import concat

        def _dict_round(df, decimals):
            for col, vals in df.items():
                try:
                    yield _series_round(vals, decimals[col])
                except KeyError:
                    yield vals

        def _series_round(s, decimals):
            if is_integer_dtype(s) or is_float_dtype(s):
                return s.round(decimals)
            return s

        nv.validate_round(args, kwargs)

        if isinstance(decimals, (dict, Series)):
            if isinstance(decimals, Series):
                if not decimals.index.is_unique:
                    raise ValueError("Index of decimals must be unique")
            new_cols = list(_dict_round(self, decimals))
        elif is_integer(decimals):
            # Dispatch to Series.round
            new_cols = [_series_round(v, decimals) for _, v in self.items()]
        else:
            raise TypeError("decimals must be an integer, a dict-like or a Series")

        if len(new_cols) > 0:
            return self._constructor(
                concat(new_cols, axis=1), index=self.index, columns=self.columns
            )
        else:
            return self

    # ----------------------------------------------------------------------
    # Statistical methods, etc.

    def corr(self, method="pearson", min_periods=1) -> "DataFrame":
        """
        Compute pairwise correlation of columns, excluding NA/null values.

        Parameters
        ----------
        method : {'pearson', 'kendall', 'spearman'} or callable
            Method of correlation:

            * pearson : standard correlation coefficient
            * kendall : Kendall Tau correlation coefficient
            * spearman : Spearman rank correlation
            * callable: callable with input two 1d ndarrays
                and returning a float. Note that the returned matrix from corr
                will have 1 along the diagonals and will be symmetric
                regardless of the callable's behavior.

                .. versionadded:: 0.24.0

        min_periods : int, optional
            Minimum number of observations required per pair of columns
            to have a valid result. Currently only available for Pearson
            and Spearman correlation.

        Returns
        -------
        DataFrame
            Correlation matrix.

        See Also
        --------
        DataFrame.corrwith
        Series.corr

        Examples
        --------
        >>> def histogram_intersection(a, b):
        ...     v = np.minimum(a, b).sum().round(decimals=1)
        ...     return v
        >>> df = pd.DataFrame([(.2, .3), (.0, .6), (.6, .0), (.2, .1)],
        ...                   columns=['dogs', 'cats'])
        >>> df.corr(method=histogram_intersection)
              dogs  cats
        dogs   1.0   0.3
        cats   0.3   1.0
        """
        numeric_df = self._get_numeric_data()
        cols = numeric_df.columns
        idx = cols.copy()
        mat = numeric_df.values

        if method == "pearson":
            correl = libalgos.nancorr(ensure_float64(mat), minp=min_periods)
        elif method == "spearman":
            correl = libalgos.nancorr_spearman(ensure_float64(mat), minp=min_periods)
        elif method == "kendall" or callable(method):
            if min_periods is None:
                min_periods = 1
            mat = ensure_float64(mat).T
            corrf = nanops.get_corr_func(method)
            K = len(cols)
            correl = np.empty((K, K), dtype=float)
            mask = np.isfinite(mat)
            for i, ac in enumerate(mat):
                for j, bc in enumerate(mat):
                    if i > j:
                        continue

                    valid = mask[i] & mask[j]
                    if valid.sum() < min_periods:
                        c = np.nan
                    elif i == j:
                        c = 1.0
                    elif not valid.all():
                        c = corrf(ac[valid], bc[valid])
                    else:
                        c = corrf(ac, bc)
                    correl[i, j] = c
                    correl[j, i] = c
        else:
            raise ValueError(
                "method must be either 'pearson', "
                "'spearman', 'kendall', or a callable, "
                f"'{method}' was supplied"
            )

        return self._constructor(correl, index=idx, columns=cols)

    def cov(self, min_periods=None) -> "DataFrame":
        """
        Compute pairwise covariance of columns, excluding NA/null values.

        Compute the pairwise covariance among the series of a DataFrame.
        The returned data frame is the `covariance matrix
        <https://en.wikipedia.org/wiki/Covariance_matrix>`__ of the columns
        of the DataFrame.

        Both NA and null values are automatically excluded from the
        calculation. (See the note below about bias from missing values.)
        A threshold can be set for the minimum number of
        observations for each value created. Comparisons with observations
        below this threshold will be returned as ``NaN``.

        This method is generally used for the analysis of time series data to
        understand the relationship between different measures
        across time.

        Parameters
        ----------
        min_periods : int, optional
            Minimum number of observations required per pair of columns
            to have a valid result.

        Returns
        -------
        DataFrame
            The covariance matrix of the series of the DataFrame.

        See Also
        --------
        Series.cov : Compute covariance with another Series.
        core.window.EWM.cov: Exponential weighted sample covariance.
        core.window.Expanding.cov : Expanding sample covariance.
        core.window.Rolling.cov : Rolling sample covariance.

        Notes
        -----
        Returns the covariance matrix of the DataFrame's time series.
        The covariance is normalized by N-1.

        For DataFrames that have Series that are missing data (assuming that
        data is `missing at random
        <https://en.wikipedia.org/wiki/Missing_data#Missing_at_random>`__)
        the returned covariance matrix will be an unbiased estimate
        of the variance and covariance between the member Series.

        However, for many applications this estimate may not be acceptable
        because the estimate covariance matrix is not guaranteed to be positive
        semi-definite. This could lead to estimate correlations having
        absolute values which are greater than one, and/or a non-invertible
        covariance matrix. See `Estimation of covariance matrices
        <https://en.wikipedia.org/w/index.php?title=Estimation_of_covariance_
        matrices>`__ for more details.

        Examples
        --------
        >>> df = pd.DataFrame([(1, 2), (0, 3), (2, 0), (1, 1)],
        ...                   columns=['dogs', 'cats'])
        >>> df.cov()
                  dogs      cats
        dogs  0.666667 -1.000000
        cats -1.000000  1.666667

        >>> np.random.seed(42)
        >>> df = pd.DataFrame(np.random.randn(1000, 5),
        ...                   columns=['a', 'b', 'c', 'd', 'e'])
        >>> df.cov()
                  a         b         c         d         e
        a  0.998438 -0.020161  0.059277 -0.008943  0.014144
        b -0.020161  1.059352 -0.008543 -0.024738  0.009826
        c  0.059277 -0.008543  1.010670 -0.001486 -0.000271
        d -0.008943 -0.024738 -0.001486  0.921297 -0.013692
        e  0.014144  0.009826 -0.000271 -0.013692  0.977795

        **Minimum number of periods**

        This method also supports an optional ``min_periods`` keyword
        that specifies the required minimum number of non-NA observations for
        each column pair in order to have a valid result:

        >>> np.random.seed(42)
        >>> df = pd.DataFrame(np.random.randn(20, 3),
        ...                   columns=['a', 'b', 'c'])
        >>> df.loc[df.index[:5], 'a'] = np.nan
        >>> df.loc[df.index[5:10], 'b'] = np.nan
        >>> df.cov(min_periods=12)
                  a         b         c
        a  0.316741       NaN -0.150812
        b       NaN  1.248003  0.191417
        c -0.150812  0.191417  0.895202
        """
        numeric_df = self._get_numeric_data()
        cols = numeric_df.columns
        idx = cols.copy()
        mat = numeric_df.values

        if notna(mat).all():
            if min_periods is not None and min_periods > len(mat):
                baseCov = np.empty((mat.shape[1], mat.shape[1]))
                baseCov.fill(np.nan)
            else:
                baseCov = np.cov(mat.T)
            baseCov = baseCov.reshape((len(cols), len(cols)))
        else:
            baseCov = libalgos.nancorr(ensure_float64(mat), cov=True, minp=min_periods)

        return self._constructor(baseCov, index=idx, columns=cols)

    def corrwith(self, other, axis=0, drop=False, method="pearson") -> Series:
        """
        Compute pairwise correlation.

        Pairwise correlation is computed between rows or columns of
        DataFrame with rows or columns of Series or DataFrame. DataFrames
        are first aligned along both axes before computing the
        correlations.

        Parameters
        ----------
        other : DataFrame, Series
            Object with which to compute correlations.
        axis : {0 or 'index', 1 or 'columns'}, default 0
            The axis to use. 0 or 'index' to compute column-wise, 1 or 'columns' for
            row-wise.
        drop : bool, default False
            Drop missing indices from result.
        method : {'pearson', 'kendall', 'spearman'} or callable
            Method of correlation:

            * pearson : standard correlation coefficient
            * kendall : Kendall Tau correlation coefficient
            * spearman : Spearman rank correlation
            * callable: callable with input two 1d ndarrays
                and returning a float.

            .. versionadded:: 0.24.0

        Returns
        -------
        Series
            Pairwise correlations.

        See Also
        --------
        DataFrame.corr
        """
        axis = self._get_axis_number(axis)
        this = self._get_numeric_data()

        if isinstance(other, Series):
            return this.apply(lambda x: other.corr(x, method=method), axis=axis)

        other = other._get_numeric_data()
        left, right = this.align(other, join="inner", copy=False)

        if axis == 1:
            left = left.T
            right = right.T

        if method == "pearson":
            # mask missing values
            left = left + right * 0
            right = right + left * 0

            # demeaned data
            ldem = left - left.mean()
            rdem = right - right.mean()

            num = (ldem * rdem).sum()
            dom = (left.count() - 1) * left.std() * right.std()

            correl = num / dom

        elif method in ["kendall", "spearman"] or callable(method):

            def c(x):
                return nanops.nancorr(x[0], x[1], method=method)

            correl = Series(
                map(c, zip(left.values.T, right.values.T)), index=left.columns
            )

        else:
            raise ValueError(
                f"Invalid method {method} was passed, "
                "valid methods are: 'pearson', 'kendall', "
                "'spearman', or callable"
            )

        if not drop:
            # Find non-matching labels along the given axis
            # and append missing correlations (GH 22375)
            raxis = 1 if axis == 0 else 0
            result_index = this._get_axis(raxis).union(other._get_axis(raxis))
            idx_diff = result_index.difference(correl.index)

            if len(idx_diff) > 0:
                correl = correl.append(Series([np.nan] * len(idx_diff), index=idx_diff))

        return correl

    # ----------------------------------------------------------------------
    # ndarray-like stats methods

    def count(self, axis=0, level=None, numeric_only=False):
        """
        Count non-NA cells for each column or row.

        The values `None`, `NaN`, `NaT`, and optionally `numpy.inf` (depending
        on `pandas.options.mode.use_inf_as_na`) are considered NA.

        Parameters
        ----------
        axis : {0 or 'index', 1 or 'columns'}, default 0
            If 0 or 'index' counts are generated for each column.
            If 1 or 'columns' counts are generated for each **row**.
        level : int or str, optional
            If the axis is a `MultiIndex` (hierarchical), count along a
            particular `level`, collapsing into a `DataFrame`.
            A `str` specifies the level name.
        numeric_only : bool, default False
            Include only `float`, `int` or `boolean` data.

        Returns
        -------
        Series or DataFrame
            For each column/row the number of non-NA/null entries.
            If `level` is specified returns a `DataFrame`.

        See Also
        --------
        Series.count: Number of non-NA elements in a Series.
        DataFrame.shape: Number of DataFrame rows and columns (including NA
            elements).
        DataFrame.isna: Boolean same-sized DataFrame showing places of NA
            elements.

        Examples
        --------
        Constructing DataFrame from a dictionary:

        >>> df = pd.DataFrame({"Person":
        ...                    ["John", "Myla", "Lewis", "John", "Myla"],
        ...                    "Age": [24., np.nan, 21., 33, 26],
        ...                    "Single": [False, True, True, True, False]})
        >>> df
           Person   Age  Single
        0    John  24.0   False
        1    Myla   NaN    True
        2   Lewis  21.0    True
        3    John  33.0    True
        4    Myla  26.0   False

        Notice the uncounted NA values:

        >>> df.count()
        Person    5
        Age       4
        Single    5
        dtype: int64

        Counts for each **row**:

        >>> df.count(axis='columns')
        0    3
        1    2
        2    3
        3    3
        4    3
        dtype: int64

        Counts for one level of a `MultiIndex`:

        >>> df.set_index(["Person", "Single"]).count(level="Person")
                Age
        Person
        John      2
        Lewis     1
        Myla      1
        """
        axis = self._get_axis_number(axis)
        if level is not None:
            return self._count_level(level, axis=axis, numeric_only=numeric_only)

        if numeric_only:
            frame = self._get_numeric_data()
        else:
            frame = self

        # GH #423
        if len(frame._get_axis(axis)) == 0:
            result = Series(0, index=frame._get_agg_axis(axis))
        else:
            if frame._is_mixed_type or frame._data.any_extension_types:
                # the or any_extension_types is really only hit for single-
                # column frames with an extension array
                result = notna(frame).sum(axis=axis)
            else:
                # GH13407
                series_counts = notna(frame).sum(axis=axis)
                counts = series_counts.values
                result = Series(counts, index=frame._get_agg_axis(axis))

        return result.astype("int64")

    def _count_level(self, level, axis=0, numeric_only=False):
        if numeric_only:
            frame = self._get_numeric_data()
        else:
            frame = self

        count_axis = frame._get_axis(axis)
        agg_axis = frame._get_agg_axis(axis)

        if not isinstance(count_axis, ABCMultiIndex):
            raise TypeError(
                f"Can only count levels on hierarchical {self._get_axis_name(axis)}."
            )

        if frame._is_mixed_type:
            # Since we have mixed types, calling notna(frame.values) might
            # upcast everything to object
            mask = notna(frame).values
        else:
            # But use the speedup when we have homogeneous dtypes
            mask = notna(frame.values)

        if axis == 1:
            # We're transposing the mask rather than frame to avoid potential
            # upcasts to object, which induces a ~20x slowdown
            mask = mask.T

        if isinstance(level, str):
            level = count_axis._get_level_number(level)

        level_name = count_axis._names[level]
        level_index = count_axis.levels[level]._shallow_copy(name=level_name)
        level_codes = ensure_int64(count_axis.codes[level])
        counts = lib.count_level_2d(mask, level_codes, len(level_index), axis=0)

        result = DataFrame(counts, index=level_index, columns=agg_axis)

        if axis == 1:
            # Undo our earlier transpose
            return result.T
        else:
            return result

    def _reduce(
        self, op, name, axis=0, skipna=True, numeric_only=None, filter_type=None, **kwds
    ):

        dtype_is_dt = self.dtypes.apply(lambda x: x.kind == "M")
        if numeric_only is None and name in ["mean", "median"] and dtype_is_dt.any():
            warnings.warn(
                "DataFrame.mean and DataFrame.median with numeric_only=None "
                "will include datetime64 and datetime64tz columns in a "
                "future version.",
                FutureWarning,
                stacklevel=3,
            )
            cols = self.columns[~dtype_is_dt]
            self = self[cols]

        if axis is None and filter_type == "bool":
            labels = None
            constructor = None
        else:
            # TODO: Make other agg func handle axis=None properly
            axis = self._get_axis_number(axis)
            labels = self._get_agg_axis(axis)
            constructor = self._constructor

        def f(x):
            return op(x, axis=axis, skipna=skipna, **kwds)

        def _get_data(axis_matters):
            if filter_type is None or filter_type == "numeric":
                data = self._get_numeric_data()
            elif filter_type == "bool":
                if axis_matters:
                    # GH#25101, GH#24434
                    data = self._get_bool_data() if axis == 0 else self
                else:
                    data = self._get_bool_data()
            else:  # pragma: no cover
                msg = (
                    f"Generating numeric_only data with filter_type {filter_type} "
                    "not supported."
                )
                raise NotImplementedError(msg)
            return data

        if numeric_only is not None and axis in [0, 1]:
            df = self
            if numeric_only is True:
                df = _get_data(axis_matters=True)
            if axis == 1:
                df = df.T
                axis = 0

            out_dtype = "bool" if filter_type == "bool" else None

            def blk_func(values):
                if values.ndim == 1 and not isinstance(values, np.ndarray):
                    # we can't pass axis=1
                    return op(values, axis=0, skipna=skipna, **kwds)
                return op(values, axis=1, skipna=skipna, **kwds)

            # After possibly _get_data and transposing, we are now in the
            #  simple case where we can use BlockManager._reduce
            res = df._data.reduce(blk_func)
            assert isinstance(res, dict)
            if len(res):
                assert len(res) == max(list(res.keys())) + 1, res.keys()
            out = df._constructor_sliced(res, index=range(len(res)), dtype=out_dtype)
            out.index = df.columns
            return out

        if numeric_only is None:
            values = self.values
            try:
                result = f(values)

                if filter_type == "bool" and is_object_dtype(values) and axis is None:
                    # work around https://github.com/numpy/numpy/issues/10489
                    # TODO: combine with hasattr(result, 'dtype') further down
                    # hard since we don't have `values` down there.
                    result = np.bool_(result)
            except TypeError:
                # e.g. in nanops trying to convert strs to float

                # try by-column first
                if filter_type is None and axis == 0:
                    # this can end up with a non-reduction
                    # but not always. if the types are mixed
                    # with datelike then need to make sure a series

                    # we only end up here if we have not specified
                    # numeric_only and yet we have tried a
                    # column-by-column reduction, where we have mixed type.
                    # So let's just do what we can
                    from pandas.core.apply import frame_apply

                    opa = frame_apply(
                        self, func=f, result_type="expand", ignore_failures=True
                    )
                    result = opa.get_result()
                    if result.ndim == self.ndim:
                        result = result.iloc[0]
                    return result

                # TODO: why doesnt axis matter here?
                data = _get_data(axis_matters=False)
                with np.errstate(all="ignore"):
                    result = f(data.values)
                labels = data._get_agg_axis(axis)
        else:
            if numeric_only:
                data = _get_data(axis_matters=True)

                values = data.values
                labels = data._get_agg_axis(axis)
            else:
                values = self.values
            result = f(values)

        if hasattr(result, "dtype") and is_object_dtype(result.dtype):
            try:
                if filter_type is None or filter_type == "numeric":
                    result = result.astype(np.float64)
                elif filter_type == "bool" and notna(result).all():
                    result = result.astype(np.bool_)
            except (ValueError, TypeError):

                # try to coerce to the original dtypes item by item if we can
                if axis == 0:
                    result = coerce_to_dtypes(result, self.dtypes)

        if constructor is not None:
            result = self._constructor_sliced(result, index=labels)
        return result

    def nunique(self, axis=0, dropna=True) -> Series:
        """
        Count distinct observations over requested axis.

        Return Series with number of distinct observations. Can ignore NaN
        values.

        Parameters
        ----------
        axis : {0 or 'index', 1 or 'columns'}, default 0
            The axis to use. 0 or 'index' for row-wise, 1 or 'columns' for
            column-wise.
        dropna : bool, default True
            Don't include NaN in the counts.

        Returns
        -------
        Series

        See Also
        --------
        Series.nunique: Method nunique for Series.
        DataFrame.count: Count non-NA cells for each column or row.

        Examples
        --------
        >>> df = pd.DataFrame({'A': [1, 2, 3], 'B': [1, 1, 1]})
        >>> df.nunique()
        A    3
        B    1
        dtype: int64

        >>> df.nunique(axis=1)
        0    1
        1    2
        2    2
        dtype: int64
        """
        return self.apply(Series.nunique, axis=axis, dropna=dropna)

    def idxmin(self, axis=0, skipna=True) -> Series:
        """
        Return index of first occurrence of minimum over requested axis.

        NA/null values are excluded.

        Parameters
        ----------
        axis : {0 or 'index', 1 or 'columns'}, default 0
            The axis to use. 0 or 'index' for row-wise, 1 or 'columns' for column-wise.
        skipna : bool, default True
            Exclude NA/null values. If an entire row/column is NA, the result
            will be NA.

        Returns
        -------
        Series
            Indexes of minima along the specified axis.

        Raises
        ------
        ValueError
            * If the row/column is empty

        See Also
        --------
        Series.idxmin

        Notes
        -----
        This method is the DataFrame version of ``ndarray.argmin``.
        """
        axis = self._get_axis_number(axis)
        indices = nanops.nanargmin(self.values, axis=axis, skipna=skipna)
        assert not isinstance(indices, int)  # needed for mypy
        index = self._get_axis(axis)
        result = [index[i] if i >= 0 else np.nan for i in indices]
        return Series(result, index=self._get_agg_axis(axis))

    def idxmax(self, axis=0, skipna=True) -> Series:
        """
        Return index of first occurrence of maximum over requested axis.

        NA/null values are excluded.

        Parameters
        ----------
        axis : {0 or 'index', 1 or 'columns'}, default 0
            The axis to use. 0 or 'index' for row-wise, 1 or 'columns' for column-wise.
        skipna : bool, default True
            Exclude NA/null values. If an entire row/column is NA, the result
            will be NA.

        Returns
        -------
        Series
            Indexes of maxima along the specified axis.

        Raises
        ------
        ValueError
            * If the row/column is empty

        See Also
        --------
        Series.idxmax

        Notes
        -----
        This method is the DataFrame version of ``ndarray.argmax``.
        """
        axis = self._get_axis_number(axis)
        indices = nanops.nanargmax(self.values, axis=axis, skipna=skipna)
        assert not isinstance(indices, int)  # needed for mypy
        index = self._get_axis(axis)
        result = [index[i] if i >= 0 else np.nan for i in indices]
        return Series(result, index=self._get_agg_axis(axis))

    def _get_agg_axis(self, axis_num):
        """
        Let's be explicit about this.
        """
        if axis_num == 0:
            return self.columns
        elif axis_num == 1:
            return self.index
        else:
            raise ValueError(f"Axis must be 0 or 1 (got {repr(axis_num)})")

    def mode(self, axis=0, numeric_only=False, dropna=True) -> "DataFrame":
        """
        Get the mode(s) of each element along the selected axis.

        The mode of a set of values is the value that appears most often.
        It can be multiple values.

        Parameters
        ----------
        axis : {0 or 'index', 1 or 'columns'}, default 0
            The axis to iterate over while searching for the mode:

            * 0 or 'index' : get mode of each column
            * 1 or 'columns' : get mode of each row.

        numeric_only : bool, default False
            If True, only apply to numeric columns.
        dropna : bool, default True
            Don't consider counts of NaN/NaT.

            .. versionadded:: 0.24.0

        Returns
        -------
        DataFrame
            The modes of each column or row.

        See Also
        --------
        Series.mode : Return the highest frequency value in a Series.
        Series.value_counts : Return the counts of values in a Series.

        Examples
        --------
        >>> df = pd.DataFrame([('bird', 2, 2),
        ...                    ('mammal', 4, np.nan),
        ...                    ('arthropod', 8, 0),
        ...                    ('bird', 2, np.nan)],
        ...                   index=('falcon', 'horse', 'spider', 'ostrich'),
        ...                   columns=('species', 'legs', 'wings'))
        >>> df
                   species  legs  wings
        falcon        bird     2    2.0
        horse       mammal     4    NaN
        spider   arthropod     8    0.0
        ostrich       bird     2    NaN

        By default, missing values are not considered, and the mode of wings
        are both 0 and 2. The second row of species and legs contains ``NaN``,
        because they have only one mode, but the DataFrame has two rows.

        >>> df.mode()
          species  legs  wings
        0    bird   2.0    0.0
        1     NaN   NaN    2.0

        Setting ``dropna=False`` ``NaN`` values are considered and they can be
        the mode (like for wings).

        >>> df.mode(dropna=False)
          species  legs  wings
        0    bird     2    NaN

        Setting ``numeric_only=True``, only the mode of numeric columns is
        computed, and columns of other types are ignored.

        >>> df.mode(numeric_only=True)
           legs  wings
        0   2.0    0.0
        1   NaN    2.0

        To compute the mode over columns and not rows, use the axis parameter:

        >>> df.mode(axis='columns', numeric_only=True)
                   0    1
        falcon   2.0  NaN
        horse    4.0  NaN
        spider   0.0  8.0
        ostrich  2.0  NaN
        """
        data = self if not numeric_only else self._get_numeric_data()

        def f(s):
            return s.mode(dropna=dropna)

        return data.apply(f, axis=axis)

    def quantile(self, q=0.5, axis=0, numeric_only=True, interpolation="linear"):
        """
        Return values at the given quantile over requested axis.

        Parameters
        ----------
        q : float or array-like, default 0.5 (50% quantile)
            Value between 0 <= q <= 1, the quantile(s) to compute.
        axis : {0, 1, 'index', 'columns'} (default 0)
            Equals 0 or 'index' for row-wise, 1 or 'columns' for column-wise.
        numeric_only : bool, default True
            If False, the quantile of datetime and timedelta data will be
            computed as well.
        interpolation : {'linear', 'lower', 'higher', 'midpoint', 'nearest'}
            This optional parameter specifies the interpolation method to use,
            when the desired quantile lies between two data points `i` and `j`:

            * linear: `i + (j - i) * fraction`, where `fraction` is the
              fractional part of the index surrounded by `i` and `j`.
            * lower: `i`.
            * higher: `j`.
            * nearest: `i` or `j` whichever is nearest.
            * midpoint: (`i` + `j`) / 2.

        Returns
        -------
        Series or DataFrame

            If ``q`` is an array, a DataFrame will be returned where the
              index is ``q``, the columns are the columns of self, and the
              values are the quantiles.
            If ``q`` is a float, a Series will be returned where the
              index is the columns of self and the values are the quantiles.

        See Also
        --------
        core.window.Rolling.quantile: Rolling quantile.
        numpy.percentile: Numpy function to compute the percentile.

        Examples
        --------
        >>> df = pd.DataFrame(np.array([[1, 1], [2, 10], [3, 100], [4, 100]]),
        ...                   columns=['a', 'b'])
        >>> df.quantile(.1)
        a    1.3
        b    3.7
        Name: 0.1, dtype: float64
        >>> df.quantile([.1, .5])
               a     b
        0.1  1.3   3.7
        0.5  2.5  55.0

        Specifying `numeric_only=False` will also compute the quantile of
        datetime and timedelta data.

        >>> df = pd.DataFrame({'A': [1, 2],
        ...                    'B': [pd.Timestamp('2010'),
        ...                          pd.Timestamp('2011')],
        ...                    'C': [pd.Timedelta('1 days'),
        ...                          pd.Timedelta('2 days')]})
        >>> df.quantile(0.5, numeric_only=False)
        A                    1.5
        B    2010-07-02 12:00:00
        C        1 days 12:00:00
        Name: 0.5, dtype: object
        """
        validate_percentile(q)

        data = self._get_numeric_data() if numeric_only else self
        axis = self._get_axis_number(axis)
        is_transposed = axis == 1

        if is_transposed:
            data = data.T

        if len(data.columns) == 0:
            # GH#23925 _get_numeric_data may have dropped all columns
            cols = Index([], name=self.columns.name)
            if is_list_like(q):
                return self._constructor([], index=q, columns=cols)
            return self._constructor_sliced([], index=cols, name=q, dtype=np.float64)

        result = data._data.quantile(
            qs=q, axis=1, interpolation=interpolation, transposed=is_transposed
        )

        if result.ndim == 2:
            result = self._constructor(result)
        else:
            result = self._constructor_sliced(result, name=q)

        if is_transposed:
            result = result.T

        return result

    def to_timestamp(self, freq=None, how="start", axis=0, copy=True) -> "DataFrame":
        """
        Cast to DatetimeIndex of timestamps, at *beginning* of period.

        Parameters
        ----------
        freq : str, default frequency of PeriodIndex
            Desired frequency.
        how : {'s', 'e', 'start', 'end'}
            Convention for converting period to timestamp; start of period
            vs. end.
        axis : {0 or 'index', 1 or 'columns'}, default 0
            The axis to convert (the index by default).
        copy : bool, default True
            If False then underlying input data is not copied.

        Returns
        -------
        DataFrame with DatetimeIndex
        """
        new_data = self._data
        if copy:
            new_data = new_data.copy()

        axis = self._get_axis_number(axis)
        if axis == 0:
            assert isinstance(self.index, (ABCDatetimeIndex, ABCPeriodIndex))
            new_data.set_axis(1, self.index.to_timestamp(freq=freq, how=how))
        elif axis == 1:
            assert isinstance(self.columns, (ABCDatetimeIndex, ABCPeriodIndex))
            new_data.set_axis(0, self.columns.to_timestamp(freq=freq, how=how))
        else:  # pragma: no cover
            raise AssertionError(f"Axis must be 0 or 1. Got {axis}")

        return self._constructor(new_data)

    def to_period(self, freq=None, axis=0, copy=True) -> "DataFrame":
        """
        Convert DataFrame from DatetimeIndex to PeriodIndex.

        Convert DataFrame from DatetimeIndex to PeriodIndex with desired
        frequency (inferred from index if not passed).

        Parameters
        ----------
        freq : str, default
            Frequency of the PeriodIndex.
        axis : {0 or 'index', 1 or 'columns'}, default 0
            The axis to convert (the index by default).
        copy : bool, default True
            If False then underlying input data is not copied.

        Returns
        -------
        TimeSeries with PeriodIndex
        """
        new_data = self._data
        if copy:
            new_data = new_data.copy()

        axis = self._get_axis_number(axis)
        if axis == 0:
            assert isinstance(self.index, ABCDatetimeIndex)
            new_data.set_axis(1, self.index.to_period(freq=freq))
        elif axis == 1:
            assert isinstance(self.columns, ABCDatetimeIndex)
            new_data.set_axis(0, self.columns.to_period(freq=freq))
        else:  # pragma: no cover
            raise AssertionError(f"Axis must be 0 or 1. Got {axis}")

        return self._constructor(new_data)

    def isin(self, values) -> "DataFrame":
        """
        Whether each element in the DataFrame is contained in values.

        Parameters
        ----------
        values : iterable, Series, DataFrame or dict
            The result will only be true at a location if all the
            labels match. If `values` is a Series, that's the index. If
            `values` is a dict, the keys must be the column names,
            which must match. If `values` is a DataFrame,
            then both the index and column labels must match.

        Returns
        -------
        DataFrame
            DataFrame of booleans showing whether each element in the DataFrame
            is contained in values.

        See Also
        --------
        DataFrame.eq: Equality test for DataFrame.
        Series.isin: Equivalent method on Series.
        Series.str.contains: Test if pattern or regex is contained within a
            string of a Series or Index.

        Examples
        --------
        >>> df = pd.DataFrame({'num_legs': [2, 4], 'num_wings': [2, 0]},
        ...                   index=['falcon', 'dog'])
        >>> df
                num_legs  num_wings
        falcon         2          2
        dog            4          0

        When ``values`` is a list check whether every value in the DataFrame
        is present in the list (which animals have 0 or 2 legs or wings)

        >>> df.isin([0, 2])
                num_legs  num_wings
        falcon      True       True
        dog        False       True

        When ``values`` is a dict, we can pass values to check for each
        column separately:

        >>> df.isin({'num_wings': [0, 3]})
                num_legs  num_wings
        falcon     False      False
        dog        False       True

        When ``values`` is a Series or DataFrame the index and column must
        match. Note that 'falcon' does not match based on the number of legs
        in df2.

        >>> other = pd.DataFrame({'num_legs': [8, 2], 'num_wings': [0, 2]},
        ...                      index=['spider', 'falcon'])
        >>> df.isin(other)
                num_legs  num_wings
        falcon      True       True
        dog        False      False
        """
        if isinstance(values, dict):
            from pandas.core.reshape.concat import concat

            values = collections.defaultdict(list, values)
            return self._ensure_type(
                concat(
                    (
                        self.iloc[:, [i]].isin(values[col])
                        for i, col in enumerate(self.columns)
                    ),
                    axis=1,
                )
            )
        elif isinstance(values, Series):
            if not values.index.is_unique:
                raise ValueError("cannot compute isin with a duplicate axis.")
            return self.eq(values.reindex_like(self), axis="index")
        elif isinstance(values, DataFrame):
            if not (values.columns.is_unique and values.index.is_unique):
                raise ValueError("cannot compute isin with a duplicate axis.")
            return self.eq(values.reindex_like(self))
        else:
            if not is_list_like(values):
                raise TypeError(
                    "only list-like or dict-like objects are allowed "
                    "to be passed to DataFrame.isin(), "
                    f"you passed a '{type(values).__name__}'"
                )
            return DataFrame(
                algorithms.isin(self.values.ravel(), values).reshape(self.shape),
                self.index,
                self.columns,
            )

    # ----------------------------------------------------------------------
    # Add index and columns
    _AXIS_ORDERS = ["index", "columns"]
    _AXIS_NUMBERS = {"index": 0, "columns": 1}
    _AXIS_NAMES = {0: "index", 1: "columns"}
    _AXIS_REVERSED = True
    _AXIS_LEN = len(_AXIS_ORDERS)
    _info_axis_number = 1
    _info_axis_name = "columns"

    index: "Index" = properties.AxisProperty(
        axis=1, doc="The index (row labels) of the DataFrame."
    )
    columns: "Index" = properties.AxisProperty(
        axis=0, doc="The column labels of the DataFrame."
    )

    # ----------------------------------------------------------------------
    # Add plotting methods to DataFrame
    plot = CachedAccessor("plot", pandas.plotting.PlotAccessor)
    hist = pandas.plotting.hist_frame
    boxplot = pandas.plotting.boxplot_frame
    sparse = CachedAccessor("sparse", SparseFrameAccessor)


DataFrame._add_numeric_operations()
DataFrame._add_series_or_dataframe_operations()

ops.add_flex_arithmetic_methods(DataFrame)
ops.add_special_arithmetic_methods(DataFrame)


def _from_nested_dict(data):
    # TODO: this should be seriously cythonized
    new_data: Dict = {}
    for index, s in data.items():
        for col, v in s.items():
            new_data[col] = new_data.get(col, {})
            new_data[col][index] = v
    return new_data<|MERGE_RESOLUTION|>--- conflicted
+++ resolved
@@ -2237,283 +2237,7 @@
     def info(
         self, verbose=None, buf=None, max_cols=None, memory_usage=None, null_counts=None
     ) -> None:
-<<<<<<< HEAD
-        """
-        Print a concise summary of a DataFrame.
-
-        This method prints information about a DataFrame including
-        the index dtype and column dtypes, non-null values and memory usage.
-
-        Parameters
-        ----------
-        verbose : bool, optional
-            Whether to print the full summary. By default, the setting in
-            ``pandas.options.display.max_info_columns`` is followed.
-        buf : writable buffer, defaults to sys.stdout
-            Where to send the output. By default, the output is printed to
-            sys.stdout. Pass a writable buffer if you need to further process
-            the output.
-        max_cols : int, optional
-            When to switch from the verbose to the truncated output. If the
-            DataFrame has more than `max_cols` columns, the truncated output
-            is used. By default, the setting in
-            ``pandas.options.display.max_info_columns`` is used.
-        memory_usage : bool, str, optional
-            Specifies whether total memory usage of the DataFrame
-            elements (including the index) should be displayed. By default,
-            this follows the ``pandas.options.display.memory_usage`` setting.
-
-            True always show memory usage. False never shows memory usage.
-            A value of 'deep' is equivalent to "True with deep introspection".
-            Memory usage is shown in human-readable units (base-2
-            representation). Without deep introspection a memory estimation is
-            made based in column dtype and number of rows assuming values
-            consume the same memory amount for corresponding dtypes. With deep
-            memory introspection, a real memory usage calculation is performed
-            at the cost of computational resources.
-        null_counts : bool, optional
-            Whether to show the non-null counts. By default, this is shown
-            only if the frame is smaller than
-            ``pandas.options.display.max_info_rows`` and
-            ``pandas.options.display.max_info_columns``. A value of True always
-            shows the counts, and False never shows the counts.
-
-        Returns
-        -------
-        None
-            This method prints a summary of a DataFrame and returns None.
-
-        See Also
-        --------
-        DataFrame.describe: Generate descriptive statistics of DataFrame
-            columns.
-        DataFrame.memory_usage: Memory usage of DataFrame columns.
-
-        Examples
-        --------
-        >>> int_values = [1, 2, 3, 4, 5]
-        >>> text_values = ['alpha', 'beta', 'gamma', 'delta', 'epsilon']
-        >>> float_values = [0.0, 0.25, 0.5, 0.75, 1.0]
-        >>> df = pd.DataFrame({"int_col": int_values, "text_col": text_values,
-        ...                   "float_col": float_values})
-        >>> df
-           int_col text_col  float_col
-        0        1    alpha       0.00
-        1        2     beta       0.25
-        2        3    gamma       0.50
-        3        4    delta       0.75
-        4        5  epsilon       1.00
-
-        Prints information of all columns:
-
-        >>> df.info(verbose=True)
-        <class 'pandas.core.frame.DataFrame'>
-        RangeIndex: 5 entries, 0 to 4
-        Data columns (total 3 columns):
-         #   Column     Non-Null Count  Dtype
-        ---  ------     --------------  -----
-         0   int_col    5 non-null      int64
-         1   text_col   5 non-null      object
-         2   float_col  5 non-null      float64
-        dtypes: float64(1), int64(1), object(1)
-        memory usage: 248.0+ bytes
-
-        Prints a summary of columns count and its dtypes but not per column
-        information:
-
-        >>> df.info(verbose=False)
-        <class 'pandas.core.frame.DataFrame'>
-        RangeIndex: 5 entries, 0 to 4
-        Columns: 3 entries, int_col to float_col
-        dtypes: float64(1), int64(1), object(1)
-        memory usage: 248.0+ bytes
-
-        Pipe output of DataFrame.info to buffer instead of sys.stdout, get
-        buffer content and writes to a text file:
-
-        >>> import io
-        >>> buffer = io.StringIO()
-        >>> df.info(buf=buffer)
-        >>> s = buffer.getvalue()
-        >>> with open("df_info.txt", "w",
-        ...           encoding="utf-8") as f:  # doctest: +SKIP
-        ...     f.write(s)
-        260
-
-        The `memory_usage` parameter allows deep introspection mode, specially
-        useful for big DataFrames and fine-tune memory optimization:
-
-        >>> random_strings_array = np.random.choice(['a', 'b', 'c'], 10 ** 6)
-        >>> df = pd.DataFrame({
-        ...     'column_1': np.random.choice(['a', 'b', 'c'], 10 ** 6),
-        ...     'column_2': np.random.choice(['a', 'b', 'c'], 10 ** 6),
-        ...     'column_3': np.random.choice(['a', 'b', 'c'], 10 ** 6)
-        ... })
-        >>> df.info()
-        <class 'pandas.core.frame.DataFrame'>
-        RangeIndex: 1000000 entries, 0 to 999999
-        Data columns (total 3 columns):
-         #   Column    Non-Null Count    Dtype
-        ---  ------    --------------    -----
-         0   column_1  1000000 non-null  object
-         1   column_2  1000000 non-null  object
-         2   column_3  1000000 non-null  object
-        dtypes: object(3)
-        memory usage: 22.9+ MB
-
-        >>> df.info(memory_usage='deep')
-        <class 'pandas.core.frame.DataFrame'>
-        RangeIndex: 1000000 entries, 0 to 999999
-        Data columns (total 3 columns):
-         #   Column    Non-Null Count    Dtype
-        ---  ------    --------------    -----
-         0   column_1  1000000 non-null  object
-         1   column_2  1000000 non-null  object
-         2   column_3  1000000 non-null  object
-        dtypes: object(3)
-        memory usage: 188.8 MB
-        """
-        if buf is None:  # pragma: no cover
-            buf = sys.stdout
-
-        lines = []
-
-        lines.append(str(type(self)))
-        lines.append(self.index._summary())
-
-        if len(self.columns) == 0:
-            lines.append(f"Empty {type(self).__name__}")
-            fmt.buffer_put_lines(buf, lines)
-            return
-
-        cols = self.columns
-        col_count = len(self.columns)
-
-        # hack
-        if max_cols is None:
-            max_cols = get_option("display.max_info_columns", len(self.columns) + 1)
-
-        max_rows = get_option("display.max_info_rows", len(self) + 1)
-
-        if null_counts is None:
-            show_counts = (col_count <= max_cols) and (len(self) < max_rows)
-        else:
-            show_counts = null_counts
-        exceeds_info_cols = col_count > max_cols
-
-        def _verbose_repr():
-            lines.append(f"Data columns (total {len(self.columns)} columns):")
-
-            id_head = " # "
-            column_head = "Column"
-            col_space = 2
-
-            max_col = max(len(pprint_thing(k)) for k in cols)
-            len_column = len(pprint_thing(column_head))
-            space = max(max_col, len_column) + col_space
-
-            max_id = len(pprint_thing(col_count))
-            len_id = len(pprint_thing(id_head))
-            space_num = max(max_id, len_id) + col_space
-            counts = None
-
-            header = _put_str(id_head, space_num) + _put_str(column_head, space)
-            if show_counts:
-                counts = self.count()
-                if len(cols) != len(counts):  # pragma: no cover
-                    raise AssertionError(
-                        f"Columns must equal counts ({len(cols)} != {len(counts)})"
-                    )
-                count_header = "Non-Null Count"
-                len_count = len(count_header)
-                non_null = " non-null"
-                max_count = max(len(pprint_thing(k)) for k in counts) + len(non_null)
-                space_count = max(len_count, max_count) + col_space
-                count_temp = "{count}" + non_null
-            else:
-                count_header = ""
-                space_count = len(count_header)
-                len_count = space_count
-                count_temp = "{count}"
-
-            dtype_header = "Dtype"
-            len_dtype = len(dtype_header)
-            max_dtypes = max(len(pprint_thing(k)) for k in self.dtypes)
-            space_dtype = max(len_dtype, max_dtypes)
-            header += _put_str(count_header, space_count) + _put_str(
-                dtype_header, space_dtype
-            )
-
-            lines.append(header)
-            lines.append(
-                _put_str("-" * len_id, space_num)
-                + _put_str("-" * len_column, space)
-                + _put_str("-" * len_count, space_count)
-                + _put_str("-" * len_dtype, space_dtype)
-            )
-
-            for i, col in enumerate(self.columns):
-                dtype = self.dtypes.iloc[i]
-                col = pprint_thing(col)
-
-                line_no = _put_str(f" {i}", space_num)
-                count = ""
-                if show_counts:
-                    assert counts is not None
-                    count = counts.iloc[i]
-
-                lines.append(
-                    line_no
-                    + _put_str(col, space)
-                    + _put_str(count_temp.format(count=count), space_count)
-                    + _put_str(dtype, space_dtype)
-                )
-
-        def _non_verbose_repr():
-            lines.append(self.columns._summary(name="Columns"))
-
-        def _sizeof_fmt(num, size_qualifier):
-            # returns size in human readable format
-            for x in ["bytes", "KB", "MB", "GB", "TB"]:
-                if num < 1024.0:
-                    return f"{num:3.1f}{size_qualifier} {x}"
-                num /= 1024.0
-            return f"{num:3.1f}{size_qualifier} PB"
-
-        if verbose:
-            _verbose_repr()
-        elif verbose is False:  # specifically set to False, not nesc None
-            _non_verbose_repr()
-        else:
-            if exceeds_info_cols:
-                _non_verbose_repr()
-            else:
-                _verbose_repr()
-
-        counts = self._data.get_dtype_counts()
-        dtypes = [f"{k[0]}({k[1]:d})" for k in sorted(counts.items())]
-        lines.append(f"dtypes: {', '.join(dtypes)}")
-
-        if memory_usage is None:
-            memory_usage = get_option("display.memory_usage")
-        if memory_usage:
-            # append memory usage of df to display
-            size_qualifier = ""
-            if memory_usage == "deep":
-                deep = True
-            else:
-                # size_qualifier is just a best effort; not guaranteed to catch
-                # all cases (e.g., it misses categorical data even with object
-                # categories)
-                deep = False
-                if "object" in counts or self.index._is_memory_usage_qualified():
-                    size_qualifier = "+"
-            mem_usage = self.memory_usage(index=True, deep=deep).sum()
-            lines.append(f"memory usage: {_sizeof_fmt(mem_usage, size_qualifier)}\n")
-        fmt.buffer_put_lines(buf, lines)
-=======
         return info(self, verbose, buf, max_cols, memory_usage, null_counts)
->>>>>>> 304209f6
 
     def memory_usage(self, index=True, deep=False) -> Series:
         """
