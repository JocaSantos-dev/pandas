"""
DataFrame
---------
An efficient 2D container for potentially mixed-type time series or other
labeled data series.

Similar to its R counterpart, data.frame, except providing automatic data
alignment and a host of useful data manipulation methods having to do with the
labeling information
"""
import collections
from collections import OrderedDict, abc
from io import StringIO
import itertools
import sys
from textwrap import dedent
from typing import FrozenSet, List, Optional, Sequence, Set, Tuple, Type, Union
import warnings

import numpy as np
import numpy.ma as ma

from pandas._config import get_option

from pandas._libs import algos as libalgos, lib
from pandas.compat import PY36, raise_with_traceback
from pandas.compat.numpy import function as nv
from pandas.util._decorators import (
    Appender,
    Substitution,
    deprecate_kwarg,
    rewrite_axis_style_signature,
)
from pandas.util._validators import validate_axis_style_args, validate_bool_kwarg

from pandas.core.dtypes.cast import (
    cast_scalar_to_array,
    coerce_to_dtypes,
    find_common_type,
    infer_dtype_from_scalar,
    invalidate_string_dtypes,
    maybe_cast_to_datetime,
    maybe_convert_platform,
    maybe_downcast_to_dtype,
    maybe_infer_to_datetimelike,
    maybe_upcast,
    maybe_upcast_putmask,
)
from pandas.core.dtypes.common import (
    ensure_float64,
    ensure_int64,
    ensure_platform_int,
    infer_dtype_from_object,
    is_bool_dtype,
    is_datetime64_any_dtype,
    is_datetime64tz_dtype,
    is_dict_like,
    is_dtype_equal,
    is_extension_array_dtype,
    is_extension_type,
    is_float_dtype,
    is_hashable,
    is_integer,
    is_integer_dtype,
    is_iterator,
    is_list_like,
    is_named_tuple,
    is_nested_list_like,
    is_object_dtype,
    is_scalar,
    is_sequence,
    needs_i8_conversion,
)
from pandas.core.dtypes.generic import (
    ABCDataFrame,
    ABCIndexClass,
    ABCMultiIndex,
    ABCSeries,
)
from pandas.core.dtypes.missing import isna, notna

from pandas._typing import Axes, Dtype, FilePathOrBuffer
from pandas.core import algorithms, common as com, nanops, ops
from pandas.core.accessor import CachedAccessor
from pandas.core.arrays import Categorical, ExtensionArray
from pandas.core.arrays.datetimelike import DatetimeLikeArrayMixin as DatetimeLikeArray
from pandas.core.arrays.sparse import SparseFrameAccessor
from pandas.core.generic import NDFrame, _shared_docs
from pandas.core.index import Index, ensure_index, ensure_index_from_sequences
from pandas.core.indexes import base as ibase
from pandas.core.indexes.datetimes import DatetimeIndex
from pandas.core.indexes.multi import maybe_droplevels
from pandas.core.indexes.period import PeriodIndex
from pandas.core.indexing import check_bool_indexer, convert_to_index_sliceable
from pandas.core.internals import BlockManager
from pandas.core.internals.construction import (
    arrays_to_mgr,
    get_names_from_index,
    init_dict,
    init_ndarray,
    masked_rec_array_to_mgr,
    reorder_arrays,
    sanitize_index,
    to_arrays,
)
from pandas.core.ops.missing import dispatch_fill_zeros
from pandas.core.series import Series

from pandas.io.formats import console, format as fmt
from pandas.io.formats.printing import pprint_thing
import pandas.plotting

# ---------------------------------------------------------------------
# Docstring templates

_shared_doc_kwargs = dict(
    axes="index, columns",
    klass="DataFrame",
    axes_single_arg="{0 or 'index', 1 or 'columns'}",
    axis="""axis : {0 or 'index', 1 or 'columns'}, default 0
        If 0 or 'index': apply function to each column.
        If 1 or 'columns': apply function to each row.""",
    optional_by="""
        by : str or list of str
            Name or list of names to sort by.

            - if `axis` is 0 or `'index'` then `by` may contain index
              levels and/or column labels
            - if `axis` is 1 or `'columns'` then `by` may contain column
              levels and/or index labels

            .. versionchanged:: 0.23.0
               Allow specifying index or column level names.""",
    versionadded_to_excel="",
    optional_labels="""labels : array-like, optional
            New labels / index to conform the axis specified by 'axis' to.""",
    optional_axis="""axis : int or str, optional
            Axis to target. Can be either the axis name ('index', 'columns')
            or number (0, 1).""",
)

_numeric_only_doc = """numeric_only : boolean, default None
    Include only float, int, boolean data. If None, will attempt to use
    everything, then use only numeric data
"""

_merge_doc = """
Merge DataFrame or named Series objects with a database-style join.

The join is done on columns or indexes. If joining columns on
columns, the DataFrame indexes *will be ignored*. Otherwise if joining indexes
on indexes or indexes on a column or columns, the index will be passed on.

Parameters
----------%s
right : DataFrame or named Series
    Object to merge with.
how : {'left', 'right', 'outer', 'inner'}, default 'inner'
    Type of merge to be performed.

    * left: use only keys from left frame, similar to a SQL left outer join;
      preserve key order.
    * right: use only keys from right frame, similar to a SQL right outer join;
      preserve key order.
    * outer: use union of keys from both frames, similar to a SQL full outer
      join; sort keys lexicographically.
    * inner: use intersection of keys from both frames, similar to a SQL inner
      join; preserve the order of the left keys.
on : label or list
    Column or index level names to join on. These must be found in both
    DataFrames. If `on` is None and not merging on indexes then this defaults
    to the intersection of the columns in both DataFrames.
left_on : label or list, or array-like
    Column or index level names to join on in the left DataFrame. Can also
    be an array or list of arrays of the length of the left DataFrame.
    These arrays are treated as if they are columns.
right_on : label or list, or array-like
    Column or index level names to join on in the right DataFrame. Can also
    be an array or list of arrays of the length of the right DataFrame.
    These arrays are treated as if they are columns.
left_index : bool, default False
    Use the index from the left DataFrame as the join key(s). If it is a
    MultiIndex, the number of keys in the other DataFrame (either the index
    or a number of columns) must match the number of levels.
right_index : bool, default False
    Use the index from the right DataFrame as the join key. Same caveats as
    left_index.
sort : bool, default False
    Sort the join keys lexicographically in the result DataFrame. If False,
    the order of the join keys depends on the join type (how keyword).
suffixes : tuple of (str, str), default ('_x', '_y')
    Suffix to apply to overlapping column names in the left and right
    side, respectively. To raise an exception on overlapping columns use
    (False, False).
copy : bool, default True
    If False, avoid copy if possible.
indicator : bool or str, default False
    If True, adds a column to output DataFrame called "_merge" with
    information on the source of each row.
    If string, column with information on source of each row will be added to
    output DataFrame, and column will be named value of string.
    Information column is Categorical-type and takes on a value of "left_only"
    for observations whose merge key only appears in 'left' DataFrame,
    "right_only" for observations whose merge key only appears in 'right'
    DataFrame, and "both" if the observation's merge key is found in both.

validate : str, optional
    If specified, checks if merge is of specified type.

    * "one_to_one" or "1:1": check if merge keys are unique in both
      left and right datasets.
    * "one_to_many" or "1:m": check if merge keys are unique in left
      dataset.
    * "many_to_one" or "m:1": check if merge keys are unique in right
      dataset.
    * "many_to_many" or "m:m": allowed, but does not result in checks.

    .. versionadded:: 0.21.0

Returns
-------
DataFrame
    A DataFrame of the two merged objects.

See Also
--------
merge_ordered : Merge with optional filling/interpolation.
merge_asof : Merge on nearest keys.
DataFrame.join : Similar method using indices.

Notes
-----
Support for specifying index levels as the `on`, `left_on`, and
`right_on` parameters was added in version 0.23.0
Support for merging named Series objects was added in version 0.24.0

Examples
--------

>>> df1 = pd.DataFrame({'lkey': ['foo', 'bar', 'baz', 'foo'],
...                     'value': [1, 2, 3, 5]})
>>> df2 = pd.DataFrame({'rkey': ['foo', 'bar', 'baz', 'foo'],
...                     'value': [5, 6, 7, 8]})
>>> df1
    lkey value
0   foo      1
1   bar      2
2   baz      3
3   foo      5
>>> df2
    rkey value
0   foo      5
1   bar      6
2   baz      7
3   foo      8

Merge df1 and df2 on the lkey and rkey columns. The value columns have
the default suffixes, _x and _y, appended.

>>> df1.merge(df2, left_on='lkey', right_on='rkey')
  lkey  value_x rkey  value_y
0  foo        1  foo        5
1  foo        1  foo        8
2  foo        5  foo        5
3  foo        5  foo        8
4  bar        2  bar        6
5  baz        3  baz        7

Merge DataFrames df1 and df2 with specified left and right suffixes
appended to any overlapping columns.

>>> df1.merge(df2, left_on='lkey', right_on='rkey',
...           suffixes=('_left', '_right'))
  lkey  value_left rkey  value_right
0  foo           1  foo            5
1  foo           1  foo            8
2  foo           5  foo            5
3  foo           5  foo            8
4  bar           2  bar            6
5  baz           3  baz            7

Merge DataFrames df1 and df2, but raise an exception if the DataFrames have
any overlapping columns.

>>> df1.merge(df2, left_on='lkey', right_on='rkey', suffixes=(False, False))
Traceback (most recent call last):
...
ValueError: columns overlap but no suffix specified:
    Index(['value'], dtype='object')
"""


# -----------------------------------------------------------------------
# DataFrame class


class DataFrame(NDFrame):
    """
    Two-dimensional size-mutable, potentially heterogeneous tabular data
    structure with labeled axes (rows and columns). Arithmetic operations
    align on both row and column labels. Can be thought of as a dict-like
    container for Series objects. The primary pandas data structure.

    Parameters
    ----------
    data : ndarray (structured or homogeneous), Iterable, dict, or DataFrame
        Dict can contain Series, arrays, constants, or list-like objects.

        .. versionchanged:: 0.23.0
           If data is a dict, column order follows insertion-order for
           Python 3.6 and later.

        .. versionchanged:: 0.25.0
           If data is a list of dicts, column order follows insertion-order
           for Python 3.6 and later.

    index : Index or array-like
        Index to use for resulting frame. Will default to RangeIndex if
        no indexing information part of input data and no index provided.
    columns : Index or array-like
        Column labels to use for resulting frame. Will default to
        RangeIndex (0, 1, 2, ..., n) if no column labels are provided.
    dtype : dtype, default None
        Data type to force. Only a single dtype is allowed. If None, infer.
    copy : bool, default False
        Copy data from inputs. Only affects DataFrame / 2d ndarray input.

    See Also
    --------
    DataFrame.from_records : Constructor from tuples, also record arrays.
    DataFrame.from_dict : From dicts of Series, arrays, or dicts.
    DataFrame.from_items : From sequence of (key, value) pairs
        read_csv, pandas.read_table, pandas.read_clipboard.

    Examples
    --------
    Constructing DataFrame from a dictionary.

    >>> d = {'col1': [1, 2], 'col2': [3, 4]}
    >>> df = pd.DataFrame(data=d)
    >>> df
       col1  col2
    0     1     3
    1     2     4

    Notice that the inferred dtype is int64.

    >>> df.dtypes
    col1    int64
    col2    int64
    dtype: object

    To enforce a single dtype:

    >>> df = pd.DataFrame(data=d, dtype=np.int8)
    >>> df.dtypes
    col1    int8
    col2    int8
    dtype: object

    Constructing DataFrame from numpy ndarray:

    >>> df2 = pd.DataFrame(np.array([[1, 2, 3], [4, 5, 6], [7, 8, 9]]),
    ...                    columns=['a', 'b', 'c'])
    >>> df2
       a  b  c
    0  1  2  3
    1  4  5  6
    2  7  8  9
    """

    @property
    def _constructor(self) -> Type["DataFrame"]:
        return DataFrame

    _constructor_sliced = Series  # type: Type[Series]
    _deprecations = NDFrame._deprecations | frozenset(
        ["from_items"]
    )  # type: FrozenSet[str]
    _accessors = set()  # type: Set[str]

    @property
    def _constructor_expanddim(self):
        raise NotImplementedError("Not supported for DataFrames!")

    # ----------------------------------------------------------------------
    # Constructors

    def __init__(
        self,
        data=None,
        index: Optional[Axes] = None,
        columns: Optional[Axes] = None,
        dtype: Optional[Dtype] = None,
        copy: bool = False,
    ):
        if data is None:
            data = {}
        if dtype is not None:
            dtype = self._validate_dtype(dtype)

        if isinstance(data, DataFrame):
            data = data._data

        if isinstance(data, BlockManager):
            mgr = self._init_mgr(
                data, axes=dict(index=index, columns=columns), dtype=dtype, copy=copy
            )
        elif isinstance(data, dict):
            mgr = init_dict(data, index, columns, dtype=dtype)
        elif isinstance(data, ma.MaskedArray):
            import numpy.ma.mrecords as mrecords

            # masked recarray
            if isinstance(data, mrecords.MaskedRecords):
                mgr = masked_rec_array_to_mgr(data, index, columns, dtype, copy)

            # a masked array
            else:
                mask = ma.getmaskarray(data)
                if mask.any():
                    data, fill_value = maybe_upcast(data, copy=True)
                    data.soften_mask()  # set hardmask False if it was True
                    data[mask] = fill_value
                else:
                    data = data.copy()
                mgr = init_ndarray(data, index, columns, dtype=dtype, copy=copy)

        elif isinstance(data, (np.ndarray, Series, Index)):
            if data.dtype.names:
                data_columns = list(data.dtype.names)
                data = {k: data[k] for k in data_columns}
                if columns is None:
                    columns = data_columns
                mgr = init_dict(data, index, columns, dtype=dtype)
            elif getattr(data, "name", None) is not None:
                mgr = init_dict({data.name: data}, index, columns, dtype=dtype)
            else:
                mgr = init_ndarray(data, index, columns, dtype=dtype, copy=copy)

        # For data is list-like, or Iterable (will consume into list)
        elif isinstance(data, abc.Iterable) and not isinstance(data, (str, bytes)):
            if not isinstance(data, abc.Sequence):
                data = list(data)
            if len(data) > 0:
                if is_list_like(data[0]) and getattr(data[0], "ndim", 1) == 1:
                    if is_named_tuple(data[0]) and columns is None:
                        columns = data[0]._fields
                    arrays, columns = to_arrays(data, columns, dtype=dtype)
                    columns = ensure_index(columns)

                    # set the index
                    if index is None:
                        if isinstance(data[0], Series):
                            index = get_names_from_index(data)
                        elif isinstance(data[0], Categorical):
                            index = ibase.default_index(len(data[0]))
                        else:
                            index = ibase.default_index(len(data))

                    mgr = arrays_to_mgr(arrays, columns, index, columns, dtype=dtype)
                else:
                    mgr = init_ndarray(data, index, columns, dtype=dtype, copy=copy)
            else:
                mgr = init_dict({}, index, columns, dtype=dtype)
        else:
            try:
                arr = np.array(data, dtype=dtype, copy=copy)
            except (ValueError, TypeError) as e:
                exc = TypeError(
                    "DataFrame constructor called with "
                    "incompatible data and dtype: {e}".format(e=e)
                )
                raise_with_traceback(exc)

            if arr.ndim == 0 and index is not None and columns is not None:
                values = cast_scalar_to_array(
                    (len(index), len(columns)), data, dtype=dtype
                )
                mgr = init_ndarray(
                    values, index, columns, dtype=values.dtype, copy=False
                )
            else:
                raise ValueError("DataFrame constructor not properly called!")

        NDFrame.__init__(self, mgr, fastpath=True)

    # ----------------------------------------------------------------------

    @property
    def axes(self) -> List[Index]:
        """
        Return a list representing the axes of the DataFrame.

        It has the row axis labels and column axis labels as the only members.
        They are returned in that order.

        Examples
        --------
        >>> df = pd.DataFrame({'col1': [1, 2], 'col2': [3, 4]})
        >>> df.axes
        [RangeIndex(start=0, stop=2, step=1), Index(['col1', 'col2'],
        dtype='object')]
        """
        return [self.index, self.columns]

    @property
    def shape(self) -> Tuple[int, int]:
        """
        Return a tuple representing the dimensionality of the DataFrame.

        See Also
        --------
        ndarray.shape

        Examples
        --------
        >>> df = pd.DataFrame({'col1': [1, 2], 'col2': [3, 4]})
        >>> df.shape
        (2, 2)

        >>> df = pd.DataFrame({'col1': [1, 2], 'col2': [3, 4],
        ...                    'col3': [5, 6]})
        >>> df.shape
        (2, 3)
        """
        return len(self.index), len(self.columns)

    @property
    def _is_homogeneous_type(self) -> bool:
        """
        Whether all the columns in a DataFrame have the same type.

        Returns
        -------
        bool

        Examples
        --------
        >>> DataFrame({"A": [1, 2], "B": [3, 4]})._is_homogeneous_type
        True
        >>> DataFrame({"A": [1, 2], "B": [3.0, 4.0]})._is_homogeneous_type
        False

        Items with the same type but different sizes are considered
        different types.

        >>> DataFrame({
        ...    "A": np.array([1, 2], dtype=np.int32),
        ...    "B": np.array([1, 2], dtype=np.int64)})._is_homogeneous_type
        False
        """
        if self._data.any_extension_types:
            return len({block.dtype for block in self._data.blocks}) == 1
        else:
            return not self._data.is_mixed_type

    # ----------------------------------------------------------------------
    # Rendering Methods

    def _repr_fits_vertical_(self) -> bool:
        """
        Check length against max_rows.
        """
        max_rows = get_option("display.max_rows")
        return len(self) <= max_rows

    def _repr_fits_horizontal_(self, ignore_width: bool = False) -> bool:
        """
        Check if full repr fits in horizontal boundaries imposed by the display
        options width and max_columns.

        In case off non-interactive session, no boundaries apply.

        `ignore_width` is here so ipnb+HTML output can behave the way
        users expect. display.max_columns remains in effect.
        GH3541, GH3573
        """

        width, height = console.get_console_size()
        max_columns = get_option("display.max_columns")
        nb_columns = len(self.columns)

        # exceed max columns
        if (max_columns and nb_columns > max_columns) or (
            (not ignore_width) and width and nb_columns > (width // 2)
        ):
            return False

        # used by repr_html under IPython notebook or scripts ignore terminal
        # dims
        if ignore_width or not console.in_interactive_session():
            return True

        if get_option("display.width") is not None or console.in_ipython_frontend():
            # check at least the column row for excessive width
            max_rows = 1
        else:
            max_rows = get_option("display.max_rows")

        # when auto-detecting, so width=None and not in ipython front end
        # check whether repr fits horizontal by actually checking
        # the width of the rendered repr
        buf = StringIO()

        # only care about the stuff we'll actually print out
        # and to_string on entire frame may be expensive
        d = self

        if not (max_rows is None):  # unlimited rows
            # min of two, where one may be None
            d = d.iloc[: min(max_rows, len(d))]
        else:
            return True

        d.to_string(buf=buf)
        value = buf.getvalue()
        repr_width = max(len(l) for l in value.split("\n"))

        return repr_width < width

    def _info_repr(self) -> bool:
        """
        True if the repr should show the info view.
        """
        info_repr_option = get_option("display.large_repr") == "info"
        return info_repr_option and not (
            self._repr_fits_horizontal_() and self._repr_fits_vertical_()
        )

    def __repr__(self) -> str:
        """
        Return a string representation for a particular DataFrame.
        """
        buf = StringIO("")
        if self._info_repr():
            self.info(buf=buf)
            return buf.getvalue()

        max_rows = get_option("display.max_rows")
        min_rows = get_option("display.min_rows")
        max_cols = get_option("display.max_columns")
        max_colwidth = get_option("display.max_colwidth")
        show_dimensions = get_option("display.show_dimensions")
        if get_option("display.expand_frame_repr"):
            width, _ = console.get_console_size()
        else:
            width = None
        self.to_string(
            buf=buf,
            max_rows=max_rows,
            min_rows=min_rows,
            max_cols=max_cols,
            line_width=width,
            max_colwidth=max_colwidth,
            show_dimensions=show_dimensions,
        )

        return buf.getvalue()

    def _repr_html_(self) -> Optional[str]:
        """
        Return a html representation for a particular DataFrame.

        Mainly for IPython notebook.
        """
        if self._info_repr():
            buf = StringIO("")
            self.info(buf=buf)
            # need to escape the <class>, should be the first line.
            val = buf.getvalue().replace("<", r"&lt;", 1)
            val = val.replace(">", r"&gt;", 1)
            return "<pre>" + val + "</pre>"

        if get_option("display.notebook_repr_html"):
            max_rows = get_option("display.max_rows")
            min_rows = get_option("display.min_rows")
            max_cols = get_option("display.max_columns")
            show_dimensions = get_option("display.show_dimensions")

            formatter = fmt.DataFrameFormatter(
                self,
                columns=None,
                col_space=None,
                na_rep="NaN",
                formatters=None,
                float_format=None,
                sparsify=None,
                justify=None,
                index_names=True,
                header=True,
                index=True,
                bold_rows=True,
                escape=True,
                max_rows=max_rows,
                min_rows=min_rows,
                max_cols=max_cols,
                show_dimensions=show_dimensions,
                decimal=".",
                table_id=None,
                render_links=False,
            )
            return formatter.to_html(notebook=True)
        else:
            return None

    @Substitution(
        header_type="bool or sequence",
        header="Write out the column names. If a list of strings "
        "is given, it is assumed to be aliases for the "
        "column names",
        col_space_type="int",
        col_space="The minimum width of each column",
    )
    @Substitution(shared_params=fmt.common_docstring, returns=fmt.return_docstring)
    def to_string(
        self,
        buf: Optional[FilePathOrBuffer[str]] = None,
        columns: Optional[Sequence[str]] = None,
        col_space: Optional[int] = None,
        header: Union[bool, Sequence[str]] = True,
        index: bool = True,
        na_rep: str = "NaN",
        formatters: Optional[fmt.formatters_type] = None,
        float_format: Optional[fmt.float_format_type] = None,
        sparsify: Optional[bool] = None,
        index_names: bool = True,
        justify: Optional[str] = None,
        max_rows: Optional[int] = None,
        min_rows: Optional[int] = None,
        max_cols: Optional[int] = None,
        show_dimensions: bool = False,
        decimal: str = ".",
        line_width: Optional[int] = None,
        max_colwidth: Optional[int] = None,
    ) -> Optional[str]:
        """
        Render a DataFrame to a console-friendly tabular output.
        %(shared_params)s
        line_width : int, optional
            Width to wrap a line in characters.
        max_colwidth : int, optional
            Max width to truncate each column in characters. By default, no limit.

            .. versionadded:: 1.0.0
        %(returns)s
        See Also
        --------
        to_html : Convert DataFrame to HTML.

        Examples
        --------
        >>> d = {'col1': [1, 2, 3], 'col2': [4, 5, 6]}
        >>> df = pd.DataFrame(d)
        >>> print(df.to_string())
           col1  col2
        0     1     4
        1     2     5
        2     3     6
        """

        from pandas import option_context

        with option_context("display.max_colwidth", max_colwidth):
            formatter = fmt.DataFrameFormatter(
                self,
                columns=columns,
                col_space=col_space,
                na_rep=na_rep,
                formatters=formatters,
                float_format=float_format,
                sparsify=sparsify,
                justify=justify,
                index_names=index_names,
                header=header,
                index=index,
                min_rows=min_rows,
                max_rows=max_rows,
                max_cols=max_cols,
                show_dimensions=show_dimensions,
                decimal=decimal,
                line_width=line_width,
            )
            return formatter.to_string(buf=buf)

    # ----------------------------------------------------------------------

    @property
    def style(self):
        """
        Property returning a Styler object containing methods for
        building a styled HTML representation fo the DataFrame.

        See Also
        --------
        io.formats.style.Styler
        """
        from pandas.io.formats.style import Styler

        return Styler(self)

    _shared_docs[
        "items"
    ] = r"""
        Iterate over (column name, Series) pairs.

        Iterates over the DataFrame columns, returning a tuple with
        the column name and the content as a Series.

        Yields
        ------
        label : object
            The column names for the DataFrame being iterated over.
        content : Series
            The column entries belonging to each label, as a Series.

        See Also
        --------
        DataFrame.iterrows : Iterate over DataFrame rows as
            (index, Series) pairs.
        DataFrame.itertuples : Iterate over DataFrame rows as namedtuples
            of the values.

        Examples
        --------
        >>> df = pd.DataFrame({'species': ['bear', 'bear', 'marsupial'],
        ...                   'population': [1864, 22000, 80000]},
        ...                   index=['panda', 'polar', 'koala'])
        >>> df
                species   population
        panda 	bear 	  1864
        polar 	bear 	  22000
        koala 	marsupial 80000
        >>> for label, content in df.items():
        ...     print('label:', label)
        ...     print('content:', content, sep='\n')
        ...
        label: species
        content:
        panda         bear
        polar         bear
        koala    marsupial
        Name: species, dtype: object
        label: population
        content:
        panda     1864
        polar    22000
        koala    80000
        Name: population, dtype: int64
        """

    @Appender(_shared_docs["items"])
    def items(self):
        if self.columns.is_unique and hasattr(self, "_item_cache"):
            for k in self.columns:
                yield k, self._get_item_cache(k)
        else:
            for i, k in enumerate(self.columns):
                yield k, self._ixs(i, axis=1)

    @Appender(_shared_docs["items"])
    def iteritems(self):
        yield from self.items()

    def iterrows(self):
        """
        Iterate over DataFrame rows as (index, Series) pairs.

        Yields
        ------
        index : label or tuple of label
            The index of the row. A tuple for a `MultiIndex`.
        data : Series
            The data of the row as a Series.

        it : generator
            A generator that iterates over the rows of the frame.

        See Also
        --------
        DataFrame.itertuples : Iterate over DataFrame rows as namedtuples of the values.
        DataFrame.items : Iterate over (column name, Series) pairs.

        Notes
        -----

        1. Because ``iterrows`` returns a Series for each row,
           it does **not** preserve dtypes across the rows (dtypes are
           preserved across columns for DataFrames). For example,

           >>> df = pd.DataFrame([[1, 1.5]], columns=['int', 'float'])
           >>> row = next(df.iterrows())[1]
           >>> row
           int      1.0
           float    1.5
           Name: 0, dtype: float64
           >>> print(row['int'].dtype)
           float64
           >>> print(df['int'].dtype)
           int64

           To preserve dtypes while iterating over the rows, it is better
           to use :meth:`itertuples` which returns namedtuples of the values
           and which is generally faster than ``iterrows``.

        2. You should **never modify** something you are iterating over.
           This is not guaranteed to work in all cases. Depending on the
           data types, the iterator returns a copy and not a view, and writing
           to it will have no effect.
        """
        columns = self.columns
        klass = self._constructor_sliced
        for k, v in zip(self.index, self.values):
            s = klass(v, index=columns, name=k)
            yield k, s

    def itertuples(self, index=True, name="Pandas"):
        """
        Iterate over DataFrame rows as namedtuples.

        Parameters
        ----------
        index : bool, default True
            If True, return the index as the first element of the tuple.
        name : str or None, default "Pandas"
            The name of the returned namedtuples or None to return regular
            tuples.

        Returns
        -------
        iterator
            An object to iterate over namedtuples for each row in the
            DataFrame with the first field possibly being the index and
            following fields being the column values.

        See Also
        --------
        DataFrame.iterrows : Iterate over DataFrame rows as (index, Series)
            pairs.
        DataFrame.items : Iterate over (column name, Series) pairs.

        Notes
        -----
        The column names will be renamed to positional names if they are
        invalid Python identifiers, repeated, or start with an underscore.
        With a large number of columns (>255), regular tuples are returned.

        Examples
        --------
        >>> df = pd.DataFrame({'num_legs': [4, 2], 'num_wings': [0, 2]},
        ...                   index=['dog', 'hawk'])
        >>> df
              num_legs  num_wings
        dog          4          0
        hawk         2          2
        >>> for row in df.itertuples():
        ...     print(row)
        ...
        Pandas(Index='dog', num_legs=4, num_wings=0)
        Pandas(Index='hawk', num_legs=2, num_wings=2)

        By setting the `index` parameter to False we can remove the index
        as the first element of the tuple:

        >>> for row in df.itertuples(index=False):
        ...     print(row)
        ...
        Pandas(num_legs=4, num_wings=0)
        Pandas(num_legs=2, num_wings=2)

        With the `name` parameter set we set a custom name for the yielded
        namedtuples:

        >>> for row in df.itertuples(name='Animal'):
        ...     print(row)
        ...
        Animal(Index='dog', num_legs=4, num_wings=0)
        Animal(Index='hawk', num_legs=2, num_wings=2)
        """
        arrays = []
        fields = list(self.columns)
        if index:
            arrays.append(self.index)
            fields.insert(0, "Index")

        # use integer indexing because of possible duplicate column names
        arrays.extend(self.iloc[:, k] for k in range(len(self.columns)))

        # Python 3 supports at most 255 arguments to constructor
        if name is not None and len(self.columns) + index < 256:
            itertuple = collections.namedtuple(name, fields, rename=True)
            return map(itertuple._make, zip(*arrays))

        # fallback to regular tuples
        return zip(*arrays)

    def __len__(self):
        """
        Returns length of info axis, but here we use the index.
        """
        return len(self.index)

    def dot(self, other):
        """
        Compute the matrix multiplication between the DataFrame and other.

        This method computes the matrix product between the DataFrame and the
        values of an other Series, DataFrame or a numpy array.

        It can also be called using ``self @ other`` in Python >= 3.5.

        Parameters
        ----------
        other : Series, DataFrame or array-like
            The other object to compute the matrix product with.

        Returns
        -------
        Series or DataFrame
            If other is a Series, return the matrix product between self and
            other as a Serie. If other is a DataFrame or a numpy.array, return
            the matrix product of self and other in a DataFrame of a np.array.

        See Also
        --------
        Series.dot: Similar method for Series.

        Notes
        -----
        The dimensions of DataFrame and other must be compatible in order to
        compute the matrix multiplication. In addition, the column names of
        DataFrame and the index of other must contain the same values, as they
        will be aligned prior to the multiplication.

        The dot method for Series computes the inner product, instead of the
        matrix product here.

        Examples
        --------
        Here we multiply a DataFrame with a Series.

        >>> df = pd.DataFrame([[0, 1, -2, -1], [1, 1, 1, 1]])
        >>> s = pd.Series([1, 1, 2, 1])
        >>> df.dot(s)
        0    -4
        1     5
        dtype: int64

        Here we multiply a DataFrame with another DataFrame.

        >>> other = pd.DataFrame([[0, 1], [1, 2], [-1, -1], [2, 0]])
        >>> df.dot(other)
            0   1
        0   1   4
        1   2   2

        Note that the dot method give the same result as @

        >>> df @ other
            0   1
        0   1   4
        1   2   2

        The dot method works also if other is an np.array.

        >>> arr = np.array([[0, 1], [1, 2], [-1, -1], [2, 0]])
        >>> df.dot(arr)
            0   1
        0   1   4
        1   2   2

        Note how shuffling of the objects does not change the result.

        >>> s2 = s.reindex([1, 0, 2, 3])
        >>> df.dot(s2)
        0    -4
        1     5
        dtype: int64
        """
        if isinstance(other, (Series, DataFrame)):
            common = self.columns.union(other.index)
            if len(common) > len(self.columns) or len(common) > len(other.index):
                raise ValueError("matrices are not aligned")

            left = self.reindex(columns=common, copy=False)
            right = other.reindex(index=common, copy=False)
            lvals = left.values
            rvals = right.values
        else:
            left = self
            lvals = self.values
            rvals = np.asarray(other)
            if lvals.shape[1] != rvals.shape[0]:
                raise ValueError(
                    "Dot product shape mismatch, "
                    "{s} vs {r}".format(s=lvals.shape, r=rvals.shape)
                )

        if isinstance(other, DataFrame):
            return self._constructor(
                np.dot(lvals, rvals), index=left.index, columns=other.columns
            )
        elif isinstance(other, Series):
            return Series(np.dot(lvals, rvals), index=left.index)
        elif isinstance(rvals, (np.ndarray, Index)):
            result = np.dot(lvals, rvals)
            if result.ndim == 2:
                return self._constructor(result, index=left.index)
            else:
                return Series(result, index=left.index)
        else:  # pragma: no cover
            raise TypeError("unsupported type: {oth}".format(oth=type(other)))

    def __matmul__(self, other):
        """
        Matrix multiplication using binary `@` operator in Python>=3.5.
        """
        return self.dot(other)

    def __rmatmul__(self, other):
        """
        Matrix multiplication using binary `@` operator in Python>=3.5.
        """
        return self.T.dot(np.transpose(other)).T

    # ----------------------------------------------------------------------
    # IO methods (to / from other formats)

    @classmethod
    def from_dict(cls, data, orient="columns", dtype=None, columns=None):
        """
        Construct DataFrame from dict of array-like or dicts.

        Creates DataFrame object from dictionary by columns or by index
        allowing dtype specification.

        Parameters
        ----------
        data : dict
            Of the form {field : array-like} or {field : dict}.
        orient : {'columns', 'index'}, default 'columns'
            The "orientation" of the data. If the keys of the passed dict
            should be the columns of the resulting DataFrame, pass 'columns'
            (default). Otherwise if the keys should be rows, pass 'index'.
        dtype : dtype, default None
            Data type to force, otherwise infer.
        columns : list, default None
            Column labels to use when ``orient='index'``. Raises a ValueError
            if used with ``orient='columns'``.

            .. versionadded:: 0.23.0

        Returns
        -------
        DataFrame

        See Also
        --------
        DataFrame.from_records : DataFrame from ndarray (structured
            dtype), list of tuples, dict, or DataFrame.
        DataFrame : DataFrame object creation using constructor.

        Examples
        --------
        By default the keys of the dict become the DataFrame columns:

        >>> data = {'col_1': [3, 2, 1, 0], 'col_2': ['a', 'b', 'c', 'd']}
        >>> pd.DataFrame.from_dict(data)
           col_1 col_2
        0      3     a
        1      2     b
        2      1     c
        3      0     d

        Specify ``orient='index'`` to create the DataFrame using dictionary
        keys as rows:

        >>> data = {'row_1': [3, 2, 1, 0], 'row_2': ['a', 'b', 'c', 'd']}
        >>> pd.DataFrame.from_dict(data, orient='index')
               0  1  2  3
        row_1  3  2  1  0
        row_2  a  b  c  d

        When using the 'index' orientation, the column names can be
        specified manually:

        >>> pd.DataFrame.from_dict(data, orient='index',
        ...                        columns=['A', 'B', 'C', 'D'])
               A  B  C  D
        row_1  3  2  1  0
        row_2  a  b  c  d
        """
        index = None
        orient = orient.lower()
        if orient == "index":
            if len(data) > 0:
                # TODO speed up Series case
                if isinstance(list(data.values())[0], (Series, dict)):
                    data = _from_nested_dict(data)
                else:
                    data, index = list(data.values()), list(data.keys())
        elif orient == "columns":
            if columns is not None:
                raise ValueError("cannot use columns parameter with orient='columns'")
        else:  # pragma: no cover
            raise ValueError("only recognize index or columns for orient")

        return cls(data, index=index, columns=columns, dtype=dtype)

    def to_numpy(self, dtype=None, copy=False):
        """
        Convert the DataFrame to a NumPy array.

        .. versionadded:: 0.24.0

        By default, the dtype of the returned array will be the common NumPy
        dtype of all types in the DataFrame. For example, if the dtypes are
        ``float16`` and ``float32``, the results dtype will be ``float32``.
        This may require copying data and coercing values, which may be
        expensive.

        Parameters
        ----------
        dtype : str or numpy.dtype, optional
            The dtype to pass to :meth:`numpy.asarray`.
        copy : bool, default False
            Whether to ensure that the returned value is a not a view on
            another array. Note that ``copy=False`` does not *ensure* that
            ``to_numpy()`` is no-copy. Rather, ``copy=True`` ensure that
            a copy is made, even if not strictly necessary.

        Returns
        -------
        numpy.ndarray

        See Also
        --------
        Series.to_numpy : Similar method for Series.

        Examples
        --------
        >>> pd.DataFrame({"A": [1, 2], "B": [3, 4]}).to_numpy()
        array([[1, 3],
               [2, 4]])

        With heterogenous data, the lowest common type will have to
        be used.

        >>> df = pd.DataFrame({"A": [1, 2], "B": [3.0, 4.5]})
        >>> df.to_numpy()
        array([[1. , 3. ],
               [2. , 4.5]])

        For a mix of numeric and non-numeric types, the output array will
        have object dtype.

        >>> df['C'] = pd.date_range('2000', periods=2)
        >>> df.to_numpy()
        array([[1, 3.0, Timestamp('2000-01-01 00:00:00')],
               [2, 4.5, Timestamp('2000-01-02 00:00:00')]], dtype=object)
        """
        result = np.array(self.values, dtype=dtype, copy=copy)
        return result

    def to_dict(self, orient="dict", into=dict):
        """
        Convert the DataFrame to a dictionary.

        The type of the key-value pairs can be customized with the parameters
        (see below).

        Parameters
        ----------
        orient : str {'dict', 'list', 'series', 'split', 'records', 'index'}
            Determines the type of the values of the dictionary.

            - 'dict' (default) : dict like {column -> {index -> value}}
            - 'list' : dict like {column -> [values]}
            - 'series' : dict like {column -> Series(values)}
            - 'split' : dict like
              {'index' -> [index], 'columns' -> [columns], 'data' -> [values]}
            - 'records' : list like
              [{column -> value}, ... , {column -> value}]
            - 'index' : dict like {index -> {column -> value}}

            Abbreviations are allowed. `s` indicates `series` and `sp`
            indicates `split`.

        into : class, default dict
            The collections.abc.Mapping subclass used for all Mappings
            in the return value.  Can be the actual class or an empty
            instance of the mapping type you want.  If you want a
            collections.defaultdict, you must pass it initialized.

            .. versionadded:: 0.21.0

        Returns
        -------
        dict, list or collections.abc.Mapping
            Return a collections.abc.Mapping object representing the DataFrame.
            The resulting transformation depends on the `orient` parameter.

        See Also
        --------
        DataFrame.from_dict: Create a DataFrame from a dictionary.
        DataFrame.to_json: Convert a DataFrame to JSON format.

        Examples
        --------
        >>> df = pd.DataFrame({'col1': [1, 2],
        ...                    'col2': [0.5, 0.75]},
        ...                   index=['row1', 'row2'])
        >>> df
              col1  col2
        row1     1  0.50
        row2     2  0.75
        >>> df.to_dict()
        {'col1': {'row1': 1, 'row2': 2}, 'col2': {'row1': 0.5, 'row2': 0.75}}

        You can specify the return orientation.

        >>> df.to_dict('series')
        {'col1': row1    1
                 row2    2
        Name: col1, dtype: int64,
        'col2': row1    0.50
                row2    0.75
        Name: col2, dtype: float64}

        >>> df.to_dict('split')
        {'index': ['row1', 'row2'], 'columns': ['col1', 'col2'],
         'data': [[1, 0.5], [2, 0.75]]}

        >>> df.to_dict('records')
        [{'col1': 1, 'col2': 0.5}, {'col1': 2, 'col2': 0.75}]

        >>> df.to_dict('index')
        {'row1': {'col1': 1, 'col2': 0.5}, 'row2': {'col1': 2, 'col2': 0.75}}

        You can also specify the mapping type.

        >>> from collections import OrderedDict, defaultdict
        >>> df.to_dict(into=OrderedDict)
        OrderedDict([('col1', OrderedDict([('row1', 1), ('row2', 2)])),
                     ('col2', OrderedDict([('row1', 0.5), ('row2', 0.75)]))])

        If you want a `defaultdict`, you need to initialize it:

        >>> dd = defaultdict(list)
        >>> df.to_dict('records', into=dd)
        [defaultdict(<class 'list'>, {'col1': 1, 'col2': 0.5}),
         defaultdict(<class 'list'>, {'col1': 2, 'col2': 0.75})]
        """
        if not self.columns.is_unique:
            warnings.warn(
                "DataFrame columns are not unique, some columns will be omitted.",
                UserWarning,
                stacklevel=2,
            )
        # GH16122
        into_c = com.standardize_mapping(into)
        if orient.lower().startswith("d"):
            return into_c((k, v.to_dict(into)) for k, v in self.items())
        elif orient.lower().startswith("l"):
            return into_c((k, v.tolist()) for k, v in self.items())
        elif orient.lower().startswith("sp"):
            return into_c(
                (
                    ("index", self.index.tolist()),
                    ("columns", self.columns.tolist()),
                    (
                        "data",
                        [
                            list(map(com.maybe_box_datetimelike, t))
                            for t in self.itertuples(index=False, name=None)
                        ],
                    ),
                )
            )
        elif orient.lower().startswith("s"):
            return into_c((k, com.maybe_box_datetimelike(v)) for k, v in self.items())
        elif orient.lower().startswith("r"):
            columns = self.columns.tolist()
            rows = (
                dict(zip(columns, row))
                for row in self.itertuples(index=False, name=None)
            )
            return [
                into_c((k, com.maybe_box_datetimelike(v)) for k, v in row.items())
                for row in rows
            ]
        elif orient.lower().startswith("i"):
            if not self.index.is_unique:
                raise ValueError("DataFrame index must be unique for orient='index'.")
            return into_c(
                (t[0], dict(zip(self.columns, t[1:])))
                for t in self.itertuples(name=None)
            )
        else:
            raise ValueError("orient '{o}' not understood".format(o=orient))

    def to_gbq(
        self,
        destination_table,
        project_id=None,
        chunksize=None,
        reauth=False,
        if_exists="fail",
        auth_local_webserver=False,
        table_schema=None,
        location=None,
        progress_bar=True,
        credentials=None,
        verbose=None,
        private_key=None,
    ):
        """
        Write a DataFrame to a Google BigQuery table.

        This function requires the `pandas-gbq package
        <https://pandas-gbq.readthedocs.io>`__.

        See the `How to authenticate with Google BigQuery
        <https://pandas-gbq.readthedocs.io/en/latest/howto/authentication.html>`__
        guide for authentication instructions.

        Parameters
        ----------
        destination_table : str
            Name of table to be written, in the form ``dataset.tablename``.
        project_id : str, optional
            Google BigQuery Account project ID. Optional when available from
            the environment.
        chunksize : int, optional
            Number of rows to be inserted in each chunk from the dataframe.
            Set to ``None`` to load the whole dataframe at once.
        reauth : bool, default False
            Force Google BigQuery to re-authenticate the user. This is useful
            if multiple accounts are used.
        if_exists : str, default 'fail'
            Behavior when the destination table exists. Value can be one of:

            ``'fail'``
                If table exists, do nothing.
            ``'replace'``
                If table exists, drop it, recreate it, and insert data.
            ``'append'``
                If table exists, insert data. Create if does not exist.
        auth_local_webserver : bool, default False
            Use the `local webserver flow`_ instead of the `console flow`_
            when getting user credentials.

            .. _local webserver flow:
                http://google-auth-oauthlib.readthedocs.io/en/latest/reference/google_auth_oauthlib.flow.html#google_auth_oauthlib.flow.InstalledAppFlow.run_local_server
            .. _console flow:
                http://google-auth-oauthlib.readthedocs.io/en/latest/reference/google_auth_oauthlib.flow.html#google_auth_oauthlib.flow.InstalledAppFlow.run_console

            *New in version 0.2.0 of pandas-gbq*.
        table_schema : list of dicts, optional
            List of BigQuery table fields to which according DataFrame
            columns conform to, e.g. ``[{'name': 'col1', 'type':
            'STRING'},...]``. If schema is not provided, it will be
            generated according to dtypes of DataFrame columns. See
            BigQuery API documentation on available names of a field.

            *New in version 0.3.1 of pandas-gbq*.
        location : str, optional
            Location where the load job should run. See the `BigQuery locations
            documentation
            <https://cloud.google.com/bigquery/docs/dataset-locations>`__ for a
            list of available locations. The location must match that of the
            target dataset.

            *New in version 0.5.0 of pandas-gbq*.
        progress_bar : bool, default True
            Use the library `tqdm` to show the progress bar for the upload,
            chunk by chunk.

            *New in version 0.5.0 of pandas-gbq*.
        credentials : google.auth.credentials.Credentials, optional
            Credentials for accessing Google APIs. Use this parameter to
            override default credentials, such as to use Compute Engine
            :class:`google.auth.compute_engine.Credentials` or Service
            Account :class:`google.oauth2.service_account.Credentials`
            directly.

            *New in version 0.8.0 of pandas-gbq*.

            .. versionadded:: 0.24.0
        verbose : bool, deprecated
            Deprecated in pandas-gbq version 0.4.0. Use the `logging module
            to adjust verbosity instead
            <https://pandas-gbq.readthedocs.io/en/latest/intro.html#logging>`__.
        private_key : str, deprecated
            Deprecated in pandas-gbq version 0.8.0. Use the ``credentials``
            parameter and
            :func:`google.oauth2.service_account.Credentials.from_service_account_info`
            or
            :func:`google.oauth2.service_account.Credentials.from_service_account_file`
            instead.

            Service account private key in JSON format. Can be file path
            or string contents. This is useful for remote server
            authentication (eg. Jupyter/IPython notebook on remote host).

        See Also
        --------
        pandas_gbq.to_gbq : This function in the pandas-gbq library.
        read_gbq : Read a DataFrame from Google BigQuery.
        """
        from pandas.io import gbq

        gbq.to_gbq(
            self,
            destination_table,
            project_id=project_id,
            chunksize=chunksize,
            reauth=reauth,
            if_exists=if_exists,
            auth_local_webserver=auth_local_webserver,
            table_schema=table_schema,
            location=location,
            progress_bar=progress_bar,
            credentials=credentials,
            verbose=verbose,
            private_key=private_key,
        )

    @classmethod
    def from_records(
        cls,
        data,
        index=None,
        exclude=None,
        columns=None,
        coerce_float=False,
        nrows=None,
    ):
        """
        Convert structured or record ndarray to DataFrame.

        Parameters
        ----------
        data : ndarray (structured dtype), list of tuples, dict, or DataFrame
        index : str, list of fields, array-like
            Field of array to use as the index, alternately a specific set of
            input labels to use.
        exclude : sequence, default None
            Columns or fields to exclude.
        columns : sequence, default None
            Column names to use. If the passed data do not have names
            associated with them, this argument provides names for the
            columns. Otherwise this argument indicates the order of the columns
            in the result (any names not found in the data will become all-NA
            columns).
        coerce_float : bool, default False
            Attempt to convert values of non-string, non-numeric objects (like
            decimal.Decimal) to floating point, useful for SQL result sets.
        nrows : int, default None
            Number of rows to read if data is an iterator.

        Returns
        -------
        DataFrame
        """

        # Make a copy of the input columns so we can modify it
        if columns is not None:
            columns = ensure_index(columns)

        if is_iterator(data):
            if nrows == 0:
                return cls()

            try:
                first_row = next(data)
            except StopIteration:
                return cls(index=index, columns=columns)

            dtype = None
            if hasattr(first_row, "dtype") and first_row.dtype.names:
                dtype = first_row.dtype

            values = [first_row]

            if nrows is None:
                values += data
            else:
                values.extend(itertools.islice(data, nrows - 1))

            if dtype is not None:
                data = np.array(values, dtype=dtype)
            else:
                data = values

        if isinstance(data, dict):
            if columns is None:
                columns = arr_columns = ensure_index(sorted(data))
                arrays = [data[k] for k in columns]
            else:
                arrays = []
                arr_columns = []
                for k, v in data.items():
                    if k in columns:
                        arr_columns.append(k)
                        arrays.append(v)

                arrays, arr_columns = reorder_arrays(arrays, arr_columns, columns)

        elif isinstance(data, (np.ndarray, DataFrame)):
            arrays, columns = to_arrays(data, columns)
            if columns is not None:
                columns = ensure_index(columns)
            arr_columns = columns
        else:
            arrays, arr_columns = to_arrays(data, columns, coerce_float=coerce_float)

            arr_columns = ensure_index(arr_columns)
            if columns is not None:
                columns = ensure_index(columns)
            else:
                columns = arr_columns

        if exclude is None:
            exclude = set()
        else:
            exclude = set(exclude)

        result_index = None
        if index is not None:
            if isinstance(index, str) or not hasattr(index, "__iter__"):
                i = columns.get_loc(index)
                exclude.add(index)
                if len(arrays) > 0:
                    result_index = Index(arrays[i], name=index)
                else:
                    result_index = Index([], name=index)
            else:
                try:
                    index_data = [arrays[arr_columns.get_loc(field)] for field in index]
                    result_index = ensure_index_from_sequences(index_data, names=index)

                    exclude.update(index)
                except Exception:
                    result_index = index

        if any(exclude):
            arr_exclude = [x for x in exclude if x in arr_columns]
            to_remove = [arr_columns.get_loc(col) for col in arr_exclude]
            arrays = [v for i, v in enumerate(arrays) if i not in to_remove]

            arr_columns = arr_columns.drop(arr_exclude)
            columns = columns.drop(exclude)

        mgr = arrays_to_mgr(arrays, arr_columns, result_index, columns)

        return cls(mgr)

    def to_records(
        self, index=True, convert_datetime64=None, column_dtypes=None, index_dtypes=None
    ):
        """
        Convert DataFrame to a NumPy record array.

        Index will be included as the first field of the record array if
        requested.

        Parameters
        ----------
        index : bool, default True
            Include index in resulting record array, stored in 'index'
            field or using the index label, if set.
        convert_datetime64 : bool, default None
            .. deprecated:: 0.23.0

            Whether to convert the index to datetime.datetime if it is a
            DatetimeIndex.
        column_dtypes : str, type, dict, default None
            .. versionadded:: 0.24.0

            If a string or type, the data type to store all columns. If
            a dictionary, a mapping of column names and indices (zero-indexed)
            to specific data types.
        index_dtypes : str, type, dict, default None
            .. versionadded:: 0.24.0

            If a string or type, the data type to store all index levels. If
            a dictionary, a mapping of index level names and indices
            (zero-indexed) to specific data types.

            This mapping is applied only if `index=True`.

        Returns
        -------
        numpy.recarray
            NumPy ndarray with the DataFrame labels as fields and each row
            of the DataFrame as entries.

        See Also
        --------
        DataFrame.from_records: Convert structured or record ndarray
            to DataFrame.
        numpy.recarray: An ndarray that allows field access using
            attributes, analogous to typed columns in a
            spreadsheet.

        Examples
        --------
        >>> df = pd.DataFrame({'A': [1, 2], 'B': [0.5, 0.75]},
        ...                   index=['a', 'b'])
        >>> df
           A     B
        a  1  0.50
        b  2  0.75
        >>> df.to_records()
        rec.array([('a', 1, 0.5 ), ('b', 2, 0.75)],
                  dtype=[('index', 'O'), ('A', '<i8'), ('B', '<f8')])

        If the DataFrame index has no label then the recarray field name
        is set to 'index'. If the index has a label then this is used as the
        field name:

        >>> df.index = df.index.rename("I")
        >>> df.to_records()
        rec.array([('a', 1, 0.5 ), ('b', 2, 0.75)],
                  dtype=[('I', 'O'), ('A', '<i8'), ('B', '<f8')])

        The index can be excluded from the record array:

        >>> df.to_records(index=False)
        rec.array([(1, 0.5 ), (2, 0.75)],
                  dtype=[('A', '<i8'), ('B', '<f8')])

        Data types can be specified for the columns:

        >>> df.to_records(column_dtypes={"A": "int32"})
        rec.array([('a', 1, 0.5 ), ('b', 2, 0.75)],
                  dtype=[('I', 'O'), ('A', '<i4'), ('B', '<f8')])

        As well as for the index:

        >>> df.to_records(index_dtypes="<S2")
        rec.array([(b'a', 1, 0.5 ), (b'b', 2, 0.75)],
                  dtype=[('I', 'S2'), ('A', '<i8'), ('B', '<f8')])

        >>> index_dtypes = "<S{}".format(df.index.str.len().max())
        >>> df.to_records(index_dtypes=index_dtypes)
        rec.array([(b'a', 1, 0.5 ), (b'b', 2, 0.75)],
                  dtype=[('I', 'S1'), ('A', '<i8'), ('B', '<f8')])
        """

        if convert_datetime64 is not None:
            warnings.warn(
                "The 'convert_datetime64' parameter is "
                "deprecated and will be removed in a future "
                "version",
                FutureWarning,
                stacklevel=2,
            )

        if index:
            if is_datetime64_any_dtype(self.index) and convert_datetime64:
                ix_vals = [self.index.to_pydatetime()]
            else:
                if isinstance(self.index, ABCMultiIndex):
                    # array of tuples to numpy cols. copy copy copy
                    ix_vals = list(map(np.array, zip(*self.index.values)))
                else:
                    ix_vals = [self.index.values]

            arrays = ix_vals + [self[c]._internal_get_values() for c in self.columns]

            count = 0
            index_names = list(self.index.names)

            if isinstance(self.index, ABCMultiIndex):
                for i, n in enumerate(index_names):
                    if n is None:
                        index_names[i] = "level_%d" % count
                        count += 1
            elif index_names[0] is None:
                index_names = ["index"]

            names = [str(name) for name in itertools.chain(index_names, self.columns)]
        else:
            arrays = [self[c]._internal_get_values() for c in self.columns]
            names = [str(c) for c in self.columns]
            index_names = []

        index_len = len(index_names)
        formats = []

        for i, v in enumerate(arrays):
            index = i

            # When the names and arrays are collected, we
            # first collect those in the DataFrame's index,
            # followed by those in its columns.
            #
            # Thus, the total length of the array is:
            # len(index_names) + len(DataFrame.columns).
            #
            # This check allows us to see whether we are
            # handling a name / array in the index or column.
            if index < index_len:
                dtype_mapping = index_dtypes
                name = index_names[index]
            else:
                index -= index_len
                dtype_mapping = column_dtypes
                name = self.columns[index]

            # We have a dictionary, so we get the data type
            # associated with the index or column (which can
            # be denoted by its name in the DataFrame or its
            # position in DataFrame's array of indices or
            # columns, whichever is applicable.
            if is_dict_like(dtype_mapping):
                if name in dtype_mapping:
                    dtype_mapping = dtype_mapping[name]
                elif index in dtype_mapping:
                    dtype_mapping = dtype_mapping[index]
                else:
                    dtype_mapping = None

            # If no mapping can be found, use the array's
            # dtype attribute for formatting.
            #
            # A valid dtype must either be a type or
            # string naming a type.
            if dtype_mapping is None:
                formats.append(v.dtype)
            elif isinstance(dtype_mapping, (type, np.dtype, str)):
                formats.append(dtype_mapping)
            else:
                element = "row" if i < index_len else "column"
                msg = ("Invalid dtype {dtype} specified for {element} {name}").format(
                    dtype=dtype_mapping, element=element, name=name
                )
                raise ValueError(msg)

        return np.rec.fromarrays(arrays, dtype={"names": names, "formats": formats})

    @classmethod
    def from_items(cls, items, columns=None, orient="columns"):
        """
        Construct a DataFrame from a list of tuples.

        .. deprecated:: 0.23.0
          `from_items` is deprecated and will be removed in a future version.
          Use :meth:`DataFrame.from_dict(dict(items)) <DataFrame.from_dict>`
          instead.
          :meth:`DataFrame.from_dict(OrderedDict(items)) <DataFrame.from_dict>`
          may be used to preserve the key order.

        Convert (key, value) pairs to DataFrame. The keys will be the axis
        index (usually the columns, but depends on the specified
        orientation). The values should be arrays or Series.

        Parameters
        ----------
        items : sequence of (key, value) pairs
            Values should be arrays or Series.
        columns : sequence of column labels, optional
            Must be passed if orient='index'.
        orient : {'columns', 'index'}, default 'columns'
            The "orientation" of the data. If the keys of the
            input correspond to column labels, pass 'columns'
            (default). Otherwise if the keys correspond to the index,
            pass 'index'.

        Returns
        -------
        DataFrame
        """

        warnings.warn(
            "from_items is deprecated. Please use "
            "DataFrame.from_dict(dict(items), ...) instead. "
            "DataFrame.from_dict(OrderedDict(items)) may be used to "
            "preserve the key order.",
            FutureWarning,
            stacklevel=2,
        )

        keys, values = zip(*items)

        if orient == "columns":
            if columns is not None:
                columns = ensure_index(columns)

                idict = dict(items)
                if len(idict) < len(items):
                    if not columns.equals(ensure_index(keys)):
                        raise ValueError(
                            "With non-unique item names, passed "
                            "columns must be identical"
                        )
                    arrays = values
                else:
                    arrays = [idict[k] for k in columns if k in idict]
            else:
                columns = ensure_index(keys)
                arrays = values

            # GH 17312
            # Provide more informative error msg when scalar values passed
            try:
                return cls._from_arrays(arrays, columns, None)

            except ValueError:
                if not is_nested_list_like(values):
                    raise ValueError(
                        "The value in each (key, value) pair "
                        "must be an array, Series, or dict"
                    )

        elif orient == "index":
            if columns is None:
                raise TypeError("Must pass columns with orient='index'")

            keys = ensure_index(keys)

            # GH 17312
            # Provide more informative error msg when scalar values passed
            try:
                arr = np.array(values, dtype=object).T
                data = [lib.maybe_convert_objects(v) for v in arr]
                return cls._from_arrays(data, columns, keys)

            except TypeError:
                if not is_nested_list_like(values):
                    raise ValueError(
                        "The value in each (key, value) pair "
                        "must be an array, Series, or dict"
                    )

        else:  # pragma: no cover
            raise ValueError("'orient' must be either 'columns' or 'index'")

    @classmethod
    def _from_arrays(cls, arrays, columns, index, dtype=None):
        mgr = arrays_to_mgr(arrays, columns, index, columns, dtype=dtype)
        return cls(mgr)

    @deprecate_kwarg(old_arg_name="encoding", new_arg_name=None)
    def to_stata(
        self,
        fname,
        convert_dates=None,
        write_index=True,
        encoding="latin-1",
        byteorder=None,
        time_stamp=None,
        data_label=None,
        variable_labels=None,
        version=114,
        convert_strl=None,
    ):
        """
        Export DataFrame object to Stata dta format.

        Writes the DataFrame to a Stata dataset file.
        "dta" files contain a Stata dataset.

        Parameters
        ----------
        fname : str, buffer or path object
            String, path object (pathlib.Path or py._path.local.LocalPath) or
            object implementing a binary write() function. If using a buffer
            then the buffer will not be automatically closed after the file
            data has been written.
        convert_dates : dict
            Dictionary mapping columns containing datetime types to stata
            internal format to use when writing the dates. Options are 'tc',
            'td', 'tm', 'tw', 'th', 'tq', 'ty'. Column can be either an integer
            or a name. Datetime columns that do not have a conversion type
            specified will be converted to 'tc'. Raises NotImplementedError if
            a datetime column has timezone information.
        write_index : bool
            Write the index to Stata dataset.
        encoding : str
            Default is latin-1. Unicode is not supported.
        byteorder : str
            Can be ">", "<", "little", or "big". default is `sys.byteorder`.
        time_stamp : datetime
            A datetime to use as file creation date.  Default is the current
            time.
        data_label : str, optional
            A label for the data set.  Must be 80 characters or smaller.
        variable_labels : dict
            Dictionary containing columns as keys and variable labels as
            values. Each label must be 80 characters or smaller.
        version : {114, 117}, default 114
            Version to use in the output dta file.  Version 114 can be used
            read by Stata 10 and later.  Version 117 can be read by Stata 13
            or later. Version 114 limits string variables to 244 characters or
            fewer while 117 allows strings with lengths up to 2,000,000
            characters.

            .. versionadded:: 0.23.0

        convert_strl : list, optional
            List of column names to convert to string columns to Stata StrL
            format. Only available if version is 117.  Storing strings in the
            StrL format can produce smaller dta files if strings have more than
            8 characters and values are repeated.

            .. versionadded:: 0.23.0

        Raises
        ------
        NotImplementedError
            * If datetimes contain timezone information
            * Column dtype is not representable in Stata
        ValueError
            * Columns listed in convert_dates are neither datetime64[ns]
              or datetime.datetime
            * Column listed in convert_dates is not in DataFrame
            * Categorical label contains more than 32,000 characters

        See Also
        --------
        read_stata : Import Stata data files.
        io.stata.StataWriter : Low-level writer for Stata data files.
        io.stata.StataWriter117 : Low-level writer for version 117 files.

        Examples
        --------
        >>> df = pd.DataFrame({'animal': ['falcon', 'parrot', 'falcon',
        ...                               'parrot'],
        ...                    'speed': [350, 18, 361, 15]})
        >>> df.to_stata('animals.dta')  # doctest: +SKIP
        """
        kwargs = {}
        if version not in (114, 117):
            raise ValueError("Only formats 114 and 117 supported.")
        if version == 114:
            if convert_strl is not None:
                raise ValueError("strl support is only available when using format 117")
            from pandas.io.stata import StataWriter as statawriter
        else:
            from pandas.io.stata import StataWriter117 as statawriter

            kwargs["convert_strl"] = convert_strl

        writer = statawriter(
            fname,
            self,
            convert_dates=convert_dates,
            byteorder=byteorder,
            time_stamp=time_stamp,
            data_label=data_label,
            write_index=write_index,
            variable_labels=variable_labels,
            **kwargs
        )
        writer.write_file()

    def to_feather(self, fname):
        """
        Write out the binary feather-format for DataFrames.

        .. versionadded:: 0.20.0

        Parameters
        ----------
        fname : str
            String file path.
        """
        from pandas.io.feather_format import to_feather

        to_feather(self, fname)

    def to_parquet(
        self,
        fname,
        engine="auto",
        compression="snappy",
        index=None,
        partition_cols=None,
        **kwargs
    ):
        """
        Write a DataFrame to the binary parquet format.

        .. versionadded:: 0.21.0

        This function writes the dataframe as a `parquet file
        <https://parquet.apache.org/>`_. You can choose different parquet
        backends, and have the option of compression. See
        :ref:`the user guide <io.parquet>` for more details.

        Parameters
        ----------
        fname : str
            File path or Root Directory path. Will be used as Root Directory
            path while writing a partitioned dataset.

            .. versionchanged:: 0.24.0

        engine : {'auto', 'pyarrow', 'fastparquet'}, default 'auto'
            Parquet library to use. If 'auto', then the option
            ``io.parquet.engine`` is used. The default ``io.parquet.engine``
            behavior is to try 'pyarrow', falling back to 'fastparquet' if
            'pyarrow' is unavailable.
        compression : {'snappy', 'gzip', 'brotli', None}, default 'snappy'
            Name of the compression to use. Use ``None`` for no compression.
        index : bool, default None
            If ``True``, include the dataframe's index(es) in the file output.
            If ``False``, they will not be written to the file.
            If ``None``, similar to ``True`` the dataframe's index(es)
            will be saved. However, instead of being saved as values,
            the RangeIndex will be stored as a range in the metadata so it
            doesn't require much space and is faster. Other indexes will
            be included as columns in the file output.

            .. versionadded:: 0.24.0

        partition_cols : list, optional, default None
            Column names by which to partition the dataset.
            Columns are partitioned in the order they are given.

            .. versionadded:: 0.24.0

        **kwargs
            Additional arguments passed to the parquet library. See
            :ref:`pandas io <io.parquet>` for more details.

        See Also
        --------
        read_parquet : Read a parquet file.
        DataFrame.to_csv : Write a csv file.
        DataFrame.to_sql : Write to a sql table.
        DataFrame.to_hdf : Write to hdf.

        Notes
        -----
        This function requires either the `fastparquet
        <https://pypi.org/project/fastparquet>`_ or `pyarrow
        <https://arrow.apache.org/docs/python/>`_ library.

        Examples
        --------
        >>> df = pd.DataFrame(data={'col1': [1, 2], 'col2': [3, 4]})
        >>> df.to_parquet('df.parquet.gzip',
        ...               compression='gzip')  # doctest: +SKIP
        >>> pd.read_parquet('df.parquet.gzip')  # doctest: +SKIP
           col1  col2
        0     1     3
        1     2     4
        """
        from pandas.io.parquet import to_parquet

        to_parquet(
            self,
            fname,
            engine,
            compression=compression,
            index=index,
            partition_cols=partition_cols,
            **kwargs
        )

    @Substitution(
        header_type="bool",
        header="Whether to print column labels, default True",
        col_space_type="str or int",
        col_space="The minimum width of each column in CSS length "
        "units.  An int is assumed to be px units.\n\n"
        "            .. versionadded:: 0.25.0\n"
        "                Ability to use str",
    )
    @Substitution(shared_params=fmt.common_docstring, returns=fmt.return_docstring)
    def to_html(
        self,
        buf=None,
        columns=None,
        col_space=None,
        header=True,
        index=True,
        na_rep="NaN",
        formatters=None,
        float_format=None,
        sparsify=None,
        index_names=True,
        justify=None,
        max_rows=None,
        max_cols=None,
        show_dimensions=False,
        decimal=".",
        bold_rows=True,
        classes=None,
        escape=True,
        notebook=False,
        border=None,
        table_id=None,
        render_links=False,
    ):
        """
        Render a DataFrame as an HTML table.
        %(shared_params)s
        bold_rows : bool, default True
            Make the row labels bold in the output.
        classes : str or list or tuple, default None
            CSS class(es) to apply to the resulting html table.
        escape : bool, default True
            Convert the characters <, >, and & to HTML-safe sequences.
        notebook : {True, False}, default False
            Whether the generated HTML is for IPython Notebook.
        border : int
            A ``border=border`` attribute is included in the opening
            `<table>` tag. Default ``pd.options.display.html.border``.
        table_id : str, optional
            A css id is included in the opening `<table>` tag if specified.

            .. versionadded:: 0.23.0

        render_links : bool, default False
            Convert URLs to HTML links.

            .. versionadded:: 0.24.0
        %(returns)s
        See Also
        --------
        to_string : Convert DataFrame to a string.
        """

        if justify is not None and justify not in fmt._VALID_JUSTIFY_PARAMETERS:
            raise ValueError("Invalid value for justify parameter")

        formatter = fmt.DataFrameFormatter(
            self,
            columns=columns,
            col_space=col_space,
            na_rep=na_rep,
            formatters=formatters,
            float_format=float_format,
            sparsify=sparsify,
            justify=justify,
            index_names=index_names,
            header=header,
            index=index,
            bold_rows=bold_rows,
            escape=escape,
            max_rows=max_rows,
            max_cols=max_cols,
            show_dimensions=show_dimensions,
            decimal=decimal,
            table_id=table_id,
            render_links=render_links,
        )
        # TODO: a generic formatter wld b in DataFrameFormatter
        return formatter.to_html(
            buf=buf, classes=classes, notebook=notebook, border=border
        )

    # ----------------------------------------------------------------------

    def info(
        self, verbose=None, buf=None, max_cols=None, memory_usage=None, null_counts=None
    ):
        """
        Print a concise summary of a DataFrame.

        This method prints information about a DataFrame including
        the index dtype and column dtypes, non-null values and memory usage.

        Parameters
        ----------
        verbose : bool, optional
            Whether to print the full summary. By default, the setting in
            ``pandas.options.display.max_info_columns`` is followed.
        buf : writable buffer, defaults to sys.stdout
            Where to send the output. By default, the output is printed to
            sys.stdout. Pass a writable buffer if you need to further process
            the output.
        max_cols : int, optional
            When to switch from the verbose to the truncated output. If the
            DataFrame has more than `max_cols` columns, the truncated output
            is used. By default, the setting in
            ``pandas.options.display.max_info_columns`` is used.
        memory_usage : bool, str, optional
            Specifies whether total memory usage of the DataFrame
            elements (including the index) should be displayed. By default,
            this follows the ``pandas.options.display.memory_usage`` setting.

            True always show memory usage. False never shows memory usage.
            A value of 'deep' is equivalent to "True with deep introspection".
            Memory usage is shown in human-readable units (base-2
            representation). Without deep introspection a memory estimation is
            made based in column dtype and number of rows assuming values
            consume the same memory amount for corresponding dtypes. With deep
            memory introspection, a real memory usage calculation is performed
            at the cost of computational resources.
        null_counts : bool, optional
            Whether to show the non-null counts. By default, this is shown
            only if the frame is smaller than
            ``pandas.options.display.max_info_rows`` and
            ``pandas.options.display.max_info_columns``. A value of True always
            shows the counts, and False never shows the counts.

        Returns
        -------
        None
            This method prints a summary of a DataFrame and returns None.

        See Also
        --------
        DataFrame.describe: Generate descriptive statistics of DataFrame
            columns.
        DataFrame.memory_usage: Memory usage of DataFrame columns.

        Examples
        --------
        >>> int_values = [1, 2, 3, 4, 5]
        >>> text_values = ['alpha', 'beta', 'gamma', 'delta', 'epsilon']
        >>> float_values = [0.0, 0.25, 0.5, 0.75, 1.0]
        >>> df = pd.DataFrame({"int_col": int_values, "text_col": text_values,
        ...                   "float_col": float_values})
        >>> df
           int_col text_col  float_col
        0        1    alpha       0.00
        1        2     beta       0.25
        2        3    gamma       0.50
        3        4    delta       0.75
        4        5  epsilon       1.00

        Prints information of all columns:

        >>> df.info(verbose=True)
        <class 'pandas.core.frame.DataFrame'>
        RangeIndex: 5 entries, 0 to 4
        Data columns (total 3 columns):
        int_col      5 non-null int64
        text_col     5 non-null object
        float_col    5 non-null float64
        dtypes: float64(1), int64(1), object(1)
        memory usage: 248.0+ bytes

        Prints a summary of columns count and its dtypes but not per column
        information:

        >>> df.info(verbose=False)
        <class 'pandas.core.frame.DataFrame'>
        RangeIndex: 5 entries, 0 to 4
        Columns: 3 entries, int_col to float_col
        dtypes: float64(1), int64(1), object(1)
        memory usage: 248.0+ bytes

        Pipe output of DataFrame.info to buffer instead of sys.stdout, get
        buffer content and writes to a text file:

        >>> import io
        >>> buffer = io.StringIO()
        >>> df.info(buf=buffer)
        >>> s = buffer.getvalue()
        >>> with open("df_info.txt", "w",
        ...           encoding="utf-8") as f:  # doctest: +SKIP
        ...     f.write(s)
        260

        The `memory_usage` parameter allows deep introspection mode, specially
        useful for big DataFrames and fine-tune memory optimization:

        >>> random_strings_array = np.random.choice(['a', 'b', 'c'], 10 ** 6)
        >>> df = pd.DataFrame({
        ...     'column_1': np.random.choice(['a', 'b', 'c'], 10 ** 6),
        ...     'column_2': np.random.choice(['a', 'b', 'c'], 10 ** 6),
        ...     'column_3': np.random.choice(['a', 'b', 'c'], 10 ** 6)
        ... })
        >>> df.info()
        <class 'pandas.core.frame.DataFrame'>
        RangeIndex: 1000000 entries, 0 to 999999
        Data columns (total 3 columns):
        column_1    1000000 non-null object
        column_2    1000000 non-null object
        column_3    1000000 non-null object
        dtypes: object(3)
        memory usage: 22.9+ MB

        >>> df.info(memory_usage='deep')
        <class 'pandas.core.frame.DataFrame'>
        RangeIndex: 1000000 entries, 0 to 999999
        Data columns (total 3 columns):
        column_1    1000000 non-null object
        column_2    1000000 non-null object
        column_3    1000000 non-null object
        dtypes: object(3)
        memory usage: 188.8 MB
        """

        if buf is None:  # pragma: no cover
            buf = sys.stdout

        lines = []

        lines.append(str(type(self)))
        lines.append(self.index._summary())

        if len(self.columns) == 0:
            lines.append("Empty {name}".format(name=type(self).__name__))
            fmt.buffer_put_lines(buf, lines)
            return

        cols = self.columns

        # hack
        if max_cols is None:
            max_cols = get_option("display.max_info_columns", len(self.columns) + 1)

        max_rows = get_option("display.max_info_rows", len(self) + 1)

        if null_counts is None:
            show_counts = (len(self.columns) <= max_cols) and (len(self) < max_rows)
        else:
            show_counts = null_counts
        exceeds_info_cols = len(self.columns) > max_cols

        def _verbose_repr():
            lines.append("Data columns (total %d columns):" % len(self.columns))
            space = max(len(pprint_thing(k)) for k in self.columns) + 4
            counts = None

            tmpl = "{count}{dtype}"
            if show_counts:
                counts = self.count()
                if len(cols) != len(counts):  # pragma: no cover
                    raise AssertionError(
                        "Columns must equal counts "
                        "({cols:d} != {counts:d})".format(
                            cols=len(cols), counts=len(counts)
                        )
                    )
                tmpl = "{count} non-null {dtype}"

            dtypes = self.dtypes
            for i, col in enumerate(self.columns):
                dtype = dtypes.iloc[i]
                col = pprint_thing(col)

                count = ""
                if show_counts:
                    count = counts.iloc[i]

                lines.append(
                    _put_str(col, space) + tmpl.format(count=count, dtype=dtype)
                )

        def _non_verbose_repr():
            lines.append(self.columns._summary(name="Columns"))

        def _sizeof_fmt(num, size_qualifier):
            # returns size in human readable format
            for x in ["bytes", "KB", "MB", "GB", "TB"]:
                if num < 1024.0:
                    return "{num:3.1f}{size_q} {x}".format(
                        num=num, size_q=size_qualifier, x=x
                    )
                num /= 1024.0
            return "{num:3.1f}{size_q} {pb}".format(
                num=num, size_q=size_qualifier, pb="PB"
            )

        if verbose:
            _verbose_repr()
        elif verbose is False:  # specifically set to False, not nesc None
            _non_verbose_repr()
        else:
            if exceeds_info_cols:
                _non_verbose_repr()
            else:
                _verbose_repr()

        counts = self._data.get_dtype_counts()
        dtypes = ["{k}({kk:d})".format(k=k[0], kk=k[1]) for k in sorted(counts.items())]
        lines.append("dtypes: {types}".format(types=", ".join(dtypes)))

        if memory_usage is None:
            memory_usage = get_option("display.memory_usage")
        if memory_usage:
            # append memory usage of df to display
            size_qualifier = ""
            if memory_usage == "deep":
                deep = True
            else:
                # size_qualifier is just a best effort; not guaranteed to catch
                # all cases (e.g., it misses categorical data even with object
                # categories)
                deep = False
                if "object" in counts or self.index._is_memory_usage_qualified():
                    size_qualifier = "+"
            mem_usage = self.memory_usage(index=True, deep=deep).sum()
            lines.append(
                "memory usage: {mem}\n".format(
                    mem=_sizeof_fmt(mem_usage, size_qualifier)
                )
            )

        fmt.buffer_put_lines(buf, lines)

    def memory_usage(self, index=True, deep=False):
        """
        Return the memory usage of each column in bytes.

        The memory usage can optionally include the contribution of
        the index and elements of `object` dtype.

        This value is displayed in `DataFrame.info` by default. This can be
        suppressed by setting ``pandas.options.display.memory_usage`` to False.

        Parameters
        ----------
        index : bool, default True
            Specifies whether to include the memory usage of the DataFrame's
            index in returned Series. If ``index=True``, the memory usage of
            the index is the first item in the output.
        deep : bool, default False
            If True, introspect the data deeply by interrogating
            `object` dtypes for system-level memory consumption, and include
            it in the returned values.

        Returns
        -------
        Series
            A Series whose index is the original column names and whose values
            is the memory usage of each column in bytes.

        See Also
        --------
        numpy.ndarray.nbytes : Total bytes consumed by the elements of an
            ndarray.
        Series.memory_usage : Bytes consumed by a Series.
        Categorical : Memory-efficient array for string values with
            many repeated values.
        DataFrame.info : Concise summary of a DataFrame.

        Examples
        --------
        >>> dtypes = ['int64', 'float64', 'complex128', 'object', 'bool']
        >>> data = dict([(t, np.ones(shape=5000).astype(t))
        ...              for t in dtypes])
        >>> df = pd.DataFrame(data)
        >>> df.head()
           int64  float64            complex128  object  bool
        0      1      1.0    1.000000+0.000000j       1  True
        1      1      1.0    1.000000+0.000000j       1  True
        2      1      1.0    1.000000+0.000000j       1  True
        3      1      1.0    1.000000+0.000000j       1  True
        4      1      1.0    1.000000+0.000000j       1  True

        >>> df.memory_usage()
        Index           128
        int64         40000
        float64       40000
        complex128    80000
        object        40000
        bool           5000
        dtype: int64

        >>> df.memory_usage(index=False)
        int64         40000
        float64       40000
        complex128    80000
        object        40000
        bool           5000
        dtype: int64

        The memory footprint of `object` dtype columns is ignored by default:

        >>> df.memory_usage(deep=True)
        Index            128
        int64          40000
        float64        40000
        complex128     80000
        object        160000
        bool            5000
        dtype: int64

        Use a Categorical for efficient storage of an object-dtype column with
        many repeated values.

        >>> df['object'].astype('category').memory_usage(deep=True)
        5216
        """
        result = Series(
            [c.memory_usage(index=False, deep=deep) for col, c in self.items()],
            index=self.columns,
        )
        if index:
            result = Series(self.index.memory_usage(deep=deep), index=["Index"]).append(
                result
            )
        return result

    def transpose(self, *args, **kwargs):
        """
        Transpose index and columns.

        Reflect the DataFrame over its main diagonal by writing rows as columns
        and vice-versa. The property :attr:`.T` is an accessor to the method
        :meth:`transpose`.

        Parameters
        ----------
        copy : bool, default False
            If True, the underlying data is copied. Otherwise (default), no
            copy is made if possible.
        *args, **kwargs
            Additional keywords have no effect but might be accepted for
            compatibility with numpy.

        Returns
        -------
        DataFrame
            The transposed DataFrame.

        See Also
        --------
        numpy.transpose : Permute the dimensions of a given array.

        Notes
        -----
        Transposing a DataFrame with mixed dtypes will result in a homogeneous
        DataFrame with the `object` dtype. In such a case, a copy of the data
        is always made.

        Examples
        --------
        **Square DataFrame with homogeneous dtype**

        >>> d1 = {'col1': [1, 2], 'col2': [3, 4]}
        >>> df1 = pd.DataFrame(data=d1)
        >>> df1
           col1  col2
        0     1     3
        1     2     4

        >>> df1_transposed = df1.T # or df1.transpose()
        >>> df1_transposed
              0  1
        col1  1  2
        col2  3  4

        When the dtype is homogeneous in the original DataFrame, we get a
        transposed DataFrame with the same dtype:

        >>> df1.dtypes
        col1    int64
        col2    int64
        dtype: object
        >>> df1_transposed.dtypes
        0    int64
        1    int64
        dtype: object

        **Non-square DataFrame with mixed dtypes**

        >>> d2 = {'name': ['Alice', 'Bob'],
        ...       'score': [9.5, 8],
        ...       'employed': [False, True],
        ...       'kids': [0, 0]}
        >>> df2 = pd.DataFrame(data=d2)
        >>> df2
            name  score  employed  kids
        0  Alice    9.5     False     0
        1    Bob    8.0      True     0

        >>> df2_transposed = df2.T # or df2.transpose()
        >>> df2_transposed
                      0     1
        name      Alice   Bob
        score       9.5     8
        employed  False  True
        kids          0     0

        When the DataFrame has mixed dtypes, we get a transposed DataFrame with
        the `object` dtype:

        >>> df2.dtypes
        name         object
        score       float64
        employed       bool
        kids          int64
        dtype: object
        >>> df2_transposed.dtypes
        0    object
        1    object
        dtype: object
        """
        nv.validate_transpose(args, dict())
        return super().transpose(1, 0, **kwargs)

    T = property(transpose)

    # ----------------------------------------------------------------------
    # Picklability

    # legacy pickle formats
    def _unpickle_frame_compat(self, state):  # pragma: no cover
        if len(state) == 2:  # pragma: no cover
            series, idx = state
            columns = sorted(series)
        else:
            series, cols, idx = state
            columns = com._unpickle_array(cols)

        index = com._unpickle_array(idx)
        self._data = self._init_dict(series, index, columns, None)

    def _unpickle_matrix_compat(self, state):  # pragma: no cover
        # old unpickling
        (vals, idx, cols), object_state = state

        index = com._unpickle_array(idx)
        dm = DataFrame(vals, index=index, columns=com._unpickle_array(cols), copy=False)

        if object_state is not None:
            ovals, _, ocols = object_state
            objects = DataFrame(
                ovals, index=index, columns=com._unpickle_array(ocols), copy=False
            )

            dm = dm.join(objects)

        self._data = dm._data

    # ----------------------------------------------------------------------
    # Indexing Methods

    def _ixs(self, i: int, axis: int = 0):
        """
        Parameters
        ----------
        i : int
        axis : int

        Notes
        -----
        If slice passed, the resulting data will be a view.
        """
        # irow
        if axis == 0:
            label = self.index[i]
            new_values = self._data.fast_xs(i)

            # if we are a copy, mark as such
            copy = isinstance(new_values, np.ndarray) and new_values.base is None
            result = self._constructor_sliced(
                new_values,
                index=self.columns,
                name=self.index[i],
                dtype=new_values.dtype,
            )
            result._set_is_copy(self, copy=copy)
            return result

        # icol
        else:
            label = self.columns[i]

            # if the values returned are not the same length
            # as the index (iow a not found value), iget returns
            # a 0-len ndarray. This is effectively catching
            # a numpy error (as numpy should really raise)
            values = self._data.iget(i)

            if len(self.index) and not len(values):
                values = np.array([np.nan] * len(self.index), dtype=object)
            result = self._box_col_values(values, label)

            # this is a cached value, mark it so
            result._set_as_cached(label, self)

            return result

    def __getitem__(self, key):
        key = lib.item_from_zerodim(key)
        key = com.apply_if_callable(key, self)

        if is_hashable(key):
            # shortcut if the key is in columns
            if self.columns.is_unique and key in self.columns:
                if self.columns.nlevels > 1:
                    return self._getitem_multilevel(key)
                return self._get_item_cache(key)

        # Do we have a slicer (on rows)?
        indexer = convert_to_index_sliceable(self, key)
        if indexer is not None:
            # either we have a slice or we have a string that can be converted
            #  to a slice for partial-string date indexing
            return self._slice(indexer, axis=0)

        # Do we have a (boolean) DataFrame?
        if isinstance(key, DataFrame):
            return self.where(key)

        # Do we have a (boolean) 1d indexer?
        if com.is_bool_indexer(key):
            return self._getitem_bool_array(key)

        # We are left with two options: a single key, and a collection of keys,
        # We interpret tuples as collections only for non-MultiIndex
        is_single_key = isinstance(key, tuple) or not is_list_like(key)

        if is_single_key:
            if self.columns.nlevels > 1:
                return self._getitem_multilevel(key)
            indexer = self.columns.get_loc(key)
            if is_integer(indexer):
                indexer = [indexer]
        else:
            if is_iterator(key):
                key = list(key)
            indexer = self.loc._get_listlike_indexer(key, axis=1, raise_missing=True)[1]

        # take() does not accept boolean indexers
        if getattr(indexer, "dtype", None) == bool:
            indexer = np.where(indexer)[0]

        data = self.take(indexer, axis=1)

        if is_single_key:
            # What does looking for a single key in a non-unique index return?
            # The behavior is inconsistent. It returns a Series, except when
            # - the key itself is repeated (test on data.shape, #9519), or
            # - we have a MultiIndex on columns (test on self.columns, #21309)
            if data.shape[1] == 1 and not isinstance(self.columns, ABCMultiIndex):
                data = data[key]

        return data

    def _getitem_bool_array(self, key):
        # also raises Exception if object array with NA values
        # warning here just in case -- previously __setitem__ was
        # reindexing but __getitem__ was not; it seems more reasonable to
        # go with the __setitem__ behavior since that is more consistent
        # with all other indexing behavior
        if isinstance(key, Series) and not key.index.equals(self.index):
            warnings.warn(
                "Boolean Series key will be reindexed to match DataFrame index.",
                UserWarning,
                stacklevel=3,
            )
        elif len(key) != len(self.index):
            raise ValueError(
                "Item wrong length %d instead of %d." % (len(key), len(self.index))
            )

        # check_bool_indexer will throw exception if Series key cannot
        # be reindexed to match DataFrame rows
        key = check_bool_indexer(self.index, key)
        indexer = key.nonzero()[0]
        return self.take(indexer, axis=0)

    def _getitem_multilevel(self, key):
        # self.columns is a MultiIndex
        loc = self.columns.get_loc(key)
        if isinstance(loc, (slice, Series, np.ndarray, Index)):
            new_columns = self.columns[loc]
            result_columns = maybe_droplevels(new_columns, key)
            if self._is_mixed_type:
                result = self.reindex(columns=new_columns)
                result.columns = result_columns
            else:
                new_values = self.values[:, loc]
                result = self._constructor(
                    new_values, index=self.index, columns=result_columns
                )
                result = result.__finalize__(self)

            # If there is only one column being returned, and its name is
            # either an empty string, or a tuple with an empty string as its
            # first element, then treat the empty string as a placeholder
            # and return the column as if the user had provided that empty
            # string in the key. If the result is a Series, exclude the
            # implied empty string from its name.
            if len(result.columns) == 1:
                top = result.columns[0]
                if isinstance(top, tuple):
                    top = top[0]
                if top == "":
                    result = result[""]
                    if isinstance(result, Series):
                        result = self._constructor_sliced(
                            result, index=self.index, name=key
                        )

            result._set_is_copy(self)
            return result
        else:
            return self._get_item_cache(key)

    def _get_value(self, index, col, takeable: bool = False):
        """
        Quickly retrieve single value at passed column and index.

        Parameters
        ----------
        index : row label
        col : column label
        takeable : interpret the index/col as indexers, default False

        Returns
        -------
        scalar
        """
        if takeable:
            series = self._iget_item_cache(col)
            return com.maybe_box_datetimelike(series._values[index])

        series = self._get_item_cache(col)
        engine = self.index._engine

        try:
            return engine.get_value(series._values, index)
        except KeyError:
            # GH 20629
            if self.index.nlevels > 1:
                # partial indexing forbidden
                raise
        except (TypeError, ValueError):
            pass

        # we cannot handle direct indexing
        # use positional
        col = self.columns.get_loc(col)
        index = self.index.get_loc(index)
        return self._get_value(index, col, takeable=True)

    def __setitem__(self, key, value):
        key = com.apply_if_callable(key, self)

        # see if we can slice the rows
        indexer = convert_to_index_sliceable(self, key)
        if indexer is not None:
            # either we have a slice or we have a string that can be converted
            #  to a slice for partial-string date indexing
            return self._setitem_slice(indexer, value)

        if isinstance(key, DataFrame) or getattr(key, "ndim", None) == 2:
            self._setitem_frame(key, value)
        elif isinstance(key, (Series, np.ndarray, list, Index)):
            self._setitem_array(key, value)
        else:
            # set column
            self._set_item(key, value)

    def _setitem_slice(self, key, value):
        self._check_setitem_copy()
        self.loc[key] = value

    def _setitem_array(self, key, value):
        # also raises Exception if object array with NA values
        if com.is_bool_indexer(key):
            if len(key) != len(self.index):
                raise ValueError(
                    "Item wrong length %d instead of %d!" % (len(key), len(self.index))
                )
            key = check_bool_indexer(self.index, key)
            indexer = key.nonzero()[0]
            self._check_setitem_copy()
            self.loc._setitem_with_indexer(indexer, value)
        else:
            if isinstance(value, DataFrame):
                if len(value.columns) != len(key):
                    raise ValueError("Columns must be same length as key")
                for k1, k2 in zip(key, value.columns):
                    self[k1] = value[k2]
            else:
                indexer = self.loc._get_listlike_indexer(
                    key, axis=1, raise_missing=False
                )[1]
                self._check_setitem_copy()
                self.loc._setitem_with_indexer((slice(None), indexer), value)

    def _setitem_frame(self, key, value):
        # support boolean setting with DataFrame input, e.g.
        # df[df > df2] = 0
        if isinstance(key, np.ndarray):
            if key.shape != self.shape:
                raise ValueError("Array conditional must be same shape as self")
            key = self._constructor(key, **self._construct_axes_dict())

        if key.values.size and not is_bool_dtype(key.values):
            raise TypeError(
                "Must pass DataFrame or 2-d ndarray with boolean values only"
            )

        self._check_inplace_setting(value)
        self._check_setitem_copy()
        self._where(-key, value, inplace=True)

    def _set_item(self, key, value):
        """
        Add series to DataFrame in specified column.

        If series is a numpy-array (not a Series/TimeSeries), it must be the
        same length as the DataFrames index or an error will be thrown.

        Series/TimeSeries will be conformed to the DataFrames index to
        ensure homogeneity.
        """

        self._ensure_valid_index(value)
        value = self._sanitize_column(key, value)
        NDFrame._set_item(self, key, value)

        # check if we are modifying a copy
        # try to set first as we want an invalid
        # value exception to occur first
        if len(self):
            self._check_setitem_copy()

    def _set_value(self, index, col, value, takeable: bool = False):
        """
        Put single value at passed column and index.

        Parameters
        ----------
        index : row label
        col : column label
        value : scalar
        takeable : interpret the index/col as indexers, default False

        Returns
        -------
        DataFrame
            If label pair is contained, will be reference to calling DataFrame,
            otherwise a new object.
        """
        try:
            if takeable is True:
                series = self._iget_item_cache(col)
                return series._set_value(index, value, takeable=True)

            series = self._get_item_cache(col)
            engine = self.index._engine
            engine.set_value(series._values, index, value)
            return self
        except (KeyError, TypeError):

            # set using a non-recursive method & reset the cache
            if takeable:
                self.iloc[index, col] = value
            else:
                self.loc[index, col] = value
            self._item_cache.pop(col, None)

            return self

    def _ensure_valid_index(self, value):
        """
        Ensure that if we don't have an index, that we can create one from the
        passed value.
        """
        # GH5632, make sure that we are a Series convertible
        if not len(self.index) and is_list_like(value) and len(value):
            try:
                value = Series(value)
            except (ValueError, NotImplementedError, TypeError):
                raise ValueError(
                    "Cannot set a frame with no defined index "
                    "and a value that cannot be converted to a "
                    "Series"
                )

            self._data = self._data.reindex_axis(
                value.index.copy(), axis=1, fill_value=np.nan
            )

    def _box_item_values(self, key, values):
        items = self.columns[self.columns.get_loc(key)]
        if values.ndim == 2:
            return self._constructor(values.T, columns=items, index=self.index)
        else:
            return self._box_col_values(values, items)

    def _box_col_values(self, values, items):
        """
        Provide boxed values for a column.
        """
        klass = self._constructor_sliced
        return klass(values, index=self.index, name=items, fastpath=True)

    # ----------------------------------------------------------------------
    # Unsorted

    def query(self, expr, inplace=False, **kwargs):
        """
        Query the columns of a DataFrame with a boolean expression.

        Parameters
        ----------
        expr : str
            The query string to evaluate.  You can refer to variables
            in the environment by prefixing them with an '@' character like
            ``@a + b``.

            .. versionadded:: 0.25.0

            You can refer to column names that contain spaces by surrounding
            them in backticks.

            For example, if one of your columns is called ``a a`` and you want
            to sum it with ``b``, your query should be ```a a` + b``.

        inplace : bool
            Whether the query should modify the data in place or return
            a modified copy.
        **kwargs
            See the documentation for :func:`eval` for complete details
            on the keyword arguments accepted by :meth:`DataFrame.query`.

        Returns
        -------
        DataFrame
            DataFrame resulting from the provided query expression.

        See Also
        --------
        eval : Evaluate a string describing operations on
            DataFrame columns.
        DataFrame.eval : Evaluate a string describing operations on
            DataFrame columns.

        Notes
        -----
        The result of the evaluation of this expression is first passed to
        :attr:`DataFrame.loc` and if that fails because of a
        multidimensional key (e.g., a DataFrame) then the result will be passed
        to :meth:`DataFrame.__getitem__`.

        This method uses the top-level :func:`eval` function to
        evaluate the passed query.

        The :meth:`~pandas.DataFrame.query` method uses a slightly
        modified Python syntax by default. For example, the ``&`` and ``|``
        (bitwise) operators have the precedence of their boolean cousins,
        :keyword:`and` and :keyword:`or`. This *is* syntactically valid Python,
        however the semantics are different.

        You can change the semantics of the expression by passing the keyword
        argument ``parser='python'``. This enforces the same semantics as
        evaluation in Python space. Likewise, you can pass ``engine='python'``
        to evaluate an expression using Python itself as a backend. This is not
        recommended as it is inefficient compared to using ``numexpr`` as the
        engine.

        The :attr:`DataFrame.index` and
        :attr:`DataFrame.columns` attributes of the
        :class:`~pandas.DataFrame` instance are placed in the query namespace
        by default, which allows you to treat both the index and columns of the
        frame as a column in the frame.
        The identifier ``index`` is used for the frame index; you can also
        use the name of the index to identify it in a query. Please note that
        Python keywords may not be used as identifiers.

        For further details and examples see the ``query`` documentation in
        :ref:`indexing <indexing.query>`.

        Examples
        --------
        >>> df = pd.DataFrame({'A': range(1, 6),
        ...                    'B': range(10, 0, -2),
        ...                    'C C': range(10, 5, -1)})
        >>> df
           A   B  C C
        0  1  10   10
        1  2   8    9
        2  3   6    8
        3  4   4    7
        4  5   2    6
        >>> df.query('A > B')
           A  B  C C
        4  5  2    6

        The previous expression is equivalent to

        >>> df[df.A > df.B]
           A  B  C C
        4  5  2    6

        For columns with spaces in their name, you can use backtick quoting.

        >>> df.query('B == `C C`')
           A   B  C C
        0  1  10   10

        The previous expression is equivalent to

        >>> df[df.B == df['C C']]
           A   B  C C
        0  1  10   10
        """
        inplace = validate_bool_kwarg(inplace, "inplace")
        if not isinstance(expr, str):
            msg = "expr must be a string to be evaluated, {0} given"
            raise ValueError(msg.format(type(expr)))
        kwargs["level"] = kwargs.pop("level", 0) + 1
        kwargs["target"] = None
        res = self.eval(expr, **kwargs)

        try:
            new_data = self.loc[res]
        except ValueError:
            # when res is multi-dimensional loc raises, but this is sometimes a
            # valid query
            new_data = self[res]

        if inplace:
            self._update_inplace(new_data)
        else:
            return new_data

    def eval(self, expr, inplace=False, **kwargs):
        """
        Evaluate a string describing operations on DataFrame columns.

        Operates on columns only, not specific rows or elements.  This allows
        `eval` to run arbitrary code, which can make you vulnerable to code
        injection if you pass user input to this function.

        Parameters
        ----------
        expr : str
            The expression string to evaluate.
        inplace : bool, default False
            If the expression contains an assignment, whether to perform the
            operation inplace and mutate the existing DataFrame. Otherwise,
            a new DataFrame is returned.
        kwargs : dict
            See the documentation for :func:`eval` for complete details
            on the keyword arguments accepted by
            :meth:`~pandas.DataFrame.query`.

        Returns
        -------
        ndarray, scalar, or pandas object
            The result of the evaluation.

        See Also
        --------
        DataFrame.query : Evaluates a boolean expression to query the columns
            of a frame.
        DataFrame.assign : Can evaluate an expression or function to create new
            values for a column.
        eval : Evaluate a Python expression as a string using various
            backends.

        Notes
        -----
        For more details see the API documentation for :func:`~eval`.
        For detailed examples see :ref:`enhancing performance with eval
        <enhancingperf.eval>`.

        Examples
        --------
        >>> df = pd.DataFrame({'A': range(1, 6), 'B': range(10, 0, -2)})
        >>> df
           A   B
        0  1  10
        1  2   8
        2  3   6
        3  4   4
        4  5   2
        >>> df.eval('A + B')
        0    11
        1    10
        2     9
        3     8
        4     7
        dtype: int64

        Assignment is allowed though by default the original DataFrame is not
        modified.

        >>> df.eval('C = A + B')
           A   B   C
        0  1  10  11
        1  2   8  10
        2  3   6   9
        3  4   4   8
        4  5   2   7
        >>> df
           A   B
        0  1  10
        1  2   8
        2  3   6
        3  4   4
        4  5   2

        Use ``inplace=True`` to modify the original DataFrame.

        >>> df.eval('C = A + B', inplace=True)
        >>> df
           A   B   C
        0  1  10  11
        1  2   8  10
        2  3   6   9
        3  4   4   8
        4  5   2   7
        """
        from pandas.core.computation.eval import eval as _eval

        inplace = validate_bool_kwarg(inplace, "inplace")
        resolvers = kwargs.pop("resolvers", None)
        kwargs["level"] = kwargs.pop("level", 0) + 1
        if resolvers is None:
            index_resolvers = self._get_index_resolvers()
            column_resolvers = self._get_space_character_free_column_resolvers()
            resolvers = column_resolvers, index_resolvers
        if "target" not in kwargs:
            kwargs["target"] = self
        kwargs["resolvers"] = kwargs.get("resolvers", ()) + tuple(resolvers)
        return _eval(expr, inplace=inplace, **kwargs)

    def select_dtypes(self, include=None, exclude=None):
        """
        Return a subset of the DataFrame's columns based on the column dtypes.

        Parameters
        ----------
        include, exclude : scalar or list-like
            A selection of dtypes or strings to be included/excluded. At least
            one of these parameters must be supplied.

        Returns
        -------
        DataFrame
            The subset of the frame including the dtypes in ``include`` and
            excluding the dtypes in ``exclude``.

        Raises
        ------
        ValueError
            * If both of ``include`` and ``exclude`` are empty
            * If ``include`` and ``exclude`` have overlapping elements
            * If any kind of string dtype is passed in.

        Notes
        -----
        * To select all *numeric* types, use ``np.number`` or ``'number'``
        * To select strings you must use the ``object`` dtype, but note that
          this will return *all* object dtype columns
        * See the `numpy dtype hierarchy
          <http://docs.scipy.org/doc/numpy/reference/arrays.scalars.html>`__
        * To select datetimes, use ``np.datetime64``, ``'datetime'`` or
          ``'datetime64'``
        * To select timedeltas, use ``np.timedelta64``, ``'timedelta'`` or
          ``'timedelta64'``
        * To select Pandas categorical dtypes, use ``'category'``
        * To select Pandas datetimetz dtypes, use ``'datetimetz'`` (new in
          0.20.0) or ``'datetime64[ns, tz]'``

        Examples
        --------
        >>> df = pd.DataFrame({'a': [1, 2] * 3,
        ...                    'b': [True, False] * 3,
        ...                    'c': [1.0, 2.0] * 3})
        >>> df
                a      b  c
        0       1   True  1.0
        1       2  False  2.0
        2       1   True  1.0
        3       2  False  2.0
        4       1   True  1.0
        5       2  False  2.0

        >>> df.select_dtypes(include='bool')
           b
        0  True
        1  False
        2  True
        3  False
        4  True
        5  False

        >>> df.select_dtypes(include=['float64'])
           c
        0  1.0
        1  2.0
        2  1.0
        3  2.0
        4  1.0
        5  2.0

        >>> df.select_dtypes(exclude=['int'])
               b    c
        0   True  1.0
        1  False  2.0
        2   True  1.0
        3  False  2.0
        4   True  1.0
        5  False  2.0
        """

        if not is_list_like(include):
            include = (include,) if include is not None else ()
        if not is_list_like(exclude):
            exclude = (exclude,) if exclude is not None else ()

        selection = (frozenset(include), frozenset(exclude))

        if not any(selection):
            raise ValueError("at least one of include or exclude must be nonempty")

        # convert the myriad valid dtypes object to a single representation
        include = frozenset(infer_dtype_from_object(x) for x in include)
        exclude = frozenset(infer_dtype_from_object(x) for x in exclude)
        for dtypes in (include, exclude):
            invalidate_string_dtypes(dtypes)

        # can't both include AND exclude!
        if not include.isdisjoint(exclude):
            raise ValueError(
                "include and exclude overlap on {inc_ex}".format(
                    inc_ex=(include & exclude)
                )
            )

        # We raise when both include and exclude are empty
        # Hence, we can just shrink the columns we want to keep
        keep_these = np.full(self.shape[1], True)

        def extract_unique_dtypes_from_dtypes_set(
            dtypes_set: FrozenSet[Dtype], unique_dtypes: np.ndarray
        ) -> List[Dtype]:
            extracted_dtypes = [
                unique_dtype
                for unique_dtype in unique_dtypes
                if issubclass(unique_dtype.type, tuple(dtypes_set))  # type: ignore
            ]
            return extracted_dtypes

        unique_dtypes = self.dtypes.unique()

        if include:
            included_dtypes = extract_unique_dtypes_from_dtypes_set(
                include, unique_dtypes
            )
            keep_these &= self.dtypes.isin(included_dtypes)

        if exclude:
            excluded_dtypes = extract_unique_dtypes_from_dtypes_set(
                exclude, unique_dtypes
            )
            keep_these &= ~self.dtypes.isin(excluded_dtypes)

        return self.iloc[:, keep_these.values]

    def insert(self, loc, column, value, allow_duplicates=False):
        """
        Insert column into DataFrame at specified location.

        Raises a ValueError if `column` is already contained in the DataFrame,
        unless `allow_duplicates` is set to True.

        Parameters
        ----------
        loc : int
            Insertion index. Must verify 0 <= loc <= len(columns).
        column : str, number, or hashable object
            Label of the inserted column.
        value : int, Series, or array-like
        allow_duplicates : bool, optional
        """
        self._ensure_valid_index(value)
        value = self._sanitize_column(column, value, broadcast=False)
        self._data.insert(loc, column, value, allow_duplicates=allow_duplicates)

    def assign(self, **kwargs):
        r"""
        Assign new columns to a DataFrame.

        Returns a new object with all original columns in addition to new ones.
        Existing columns that are re-assigned will be overwritten.

        Parameters
        ----------
        **kwargs : dict of {str: callable or Series}
            The column names are keywords. If the values are
            callable, they are computed on the DataFrame and
            assigned to the new columns. The callable must not
            change input DataFrame (though pandas doesn't check it).
            If the values are not callable, (e.g. a Series, scalar, or array),
            they are simply assigned.

        Returns
        -------
        DataFrame
            A new DataFrame with the new columns in addition to
            all the existing columns.

        Notes
        -----
        Assigning multiple columns within the same ``assign`` is possible.
        For Python 3.6 and above, later items in '\*\*kwargs' may refer to
        newly created or modified columns in 'df'; items are computed and
        assigned into 'df' in order.  For Python 3.5 and below, the order of
        keyword arguments is not specified, you cannot refer to newly created
        or modified columns. All items are computed first, and then assigned
        in alphabetical order.

        .. versionchanged:: 0.23.0

           Keyword argument order is maintained for Python 3.6 and later.

        Examples
        --------
        >>> df = pd.DataFrame({'temp_c': [17.0, 25.0]},
        ...                   index=['Portland', 'Berkeley'])
        >>> df
                  temp_c
        Portland    17.0
        Berkeley    25.0

        Where the value is a callable, evaluated on `df`:

        >>> df.assign(temp_f=lambda x: x.temp_c * 9 / 5 + 32)
                  temp_c  temp_f
        Portland    17.0    62.6
        Berkeley    25.0    77.0

        Alternatively, the same behavior can be achieved by directly
        referencing an existing Series or sequence:

        >>> df.assign(temp_f=df['temp_c'] * 9 / 5 + 32)
                  temp_c  temp_f
        Portland    17.0    62.6
        Berkeley    25.0    77.0

        In Python 3.6+, you can create multiple columns within the same assign
        where one of the columns depends on another one defined within the same
        assign:

        >>> df.assign(temp_f=lambda x: x['temp_c'] * 9 / 5 + 32,
        ...           temp_k=lambda x: (x['temp_f'] +  459.67) * 5 / 9)
                  temp_c  temp_f  temp_k
        Portland    17.0    62.6  290.15
        Berkeley    25.0    77.0  298.15
        """
        data = self.copy()

        # >= 3.6 preserve order of kwargs
        if PY36:
            for k, v in kwargs.items():
                data[k] = com.apply_if_callable(v, data)
        else:
            # <= 3.5: do all calculations first...
            results = OrderedDict()
            for k, v in kwargs.items():
                results[k] = com.apply_if_callable(v, data)

            # <= 3.5 and earlier
            results = sorted(results.items())
            # ... and then assign
            for k, v in results:
                data[k] = v
        return data

    def _sanitize_column(self, key, value, broadcast=True):
        """
        Ensures new columns (which go into the BlockManager as new blocks) are
        always copied and converted into an array.

        Parameters
        ----------
        key : object
        value : scalar, Series, or array-like
        broadcast : bool, default True
            If ``key`` matches multiple duplicate column names in the
            DataFrame, this parameter indicates whether ``value`` should be
            tiled so that the returned array contains a (duplicated) column for
            each occurrence of the key. If False, ``value`` will not be tiled.

        Returns
        -------
        numpy.ndarray
        """

        def reindexer(value):
            # reindex if necessary

            if value.index.equals(self.index) or not len(self.index):
                value = value._values.copy()
            else:

                # GH 4107
                try:
                    value = value.reindex(self.index)._values
                except Exception as e:

                    # duplicate axis
                    if not value.index.is_unique:
                        raise e

                    # other
                    raise TypeError(
                        "incompatible index of inserted column with frame index"
                    )
            return value

        if isinstance(value, Series):
            value = reindexer(value)

        elif isinstance(value, DataFrame):
            # align right-hand-side columns if self.columns
            # is multi-index and self[key] is a sub-frame
            if isinstance(self.columns, ABCMultiIndex) and key in self.columns:
                loc = self.columns.get_loc(key)
                if isinstance(loc, (slice, Series, np.ndarray, Index)):
                    cols = maybe_droplevels(self.columns[loc], key)
                    if len(cols) and not cols.equals(value.columns):
                        value = value.reindex(cols, axis=1)
            # now align rows
            value = reindexer(value).T

        elif isinstance(value, ExtensionArray):
            # Explicitly copy here, instead of in sanitize_index,
            # as sanitize_index won't copy an EA, even with copy=True
            value = value.copy()
            value = sanitize_index(value, self.index, copy=False)

        elif isinstance(value, Index) or is_sequence(value):

            # turn me into an ndarray
            value = sanitize_index(value, self.index, copy=False)
            if not isinstance(value, (np.ndarray, Index)):
                if isinstance(value, list) and len(value) > 0:
                    value = maybe_convert_platform(value)
                else:
                    value = com.asarray_tuplesafe(value)
            elif value.ndim == 2:
                value = value.copy().T
            elif isinstance(value, Index):
                value = value.copy(deep=True)
            else:
                value = value.copy()

            # possibly infer to datetimelike
            if is_object_dtype(value.dtype):
                value = maybe_infer_to_datetimelike(value)

        else:
            # cast ignores pandas dtypes. so save the dtype first
            infer_dtype, _ = infer_dtype_from_scalar(value, pandas_dtype=True)

            # upcast
            value = cast_scalar_to_array(len(self.index), value)
            value = maybe_cast_to_datetime(value, infer_dtype)

        # return internal types directly
        if is_extension_type(value) or is_extension_array_dtype(value):
            return value

        # broadcast across multiple columns if necessary
        if broadcast and key in self.columns and value.ndim == 1:
            if not self.columns.is_unique or isinstance(self.columns, ABCMultiIndex):
                existing_piece = self[key]
                if isinstance(existing_piece, DataFrame):
                    value = np.tile(value, (len(existing_piece.columns), 1))

        return np.atleast_2d(np.asarray(value))

    @property
    def _series(self):
        return {
            item: Series(self._data.iget(idx), index=self.index, name=item)
            for idx, item in enumerate(self.columns)
        }

    def lookup(self, row_labels, col_labels):
        """
        Label-based "fancy indexing" function for DataFrame.

        Given equal-length arrays of row and column labels, return an
        array of the values corresponding to each (row, col) pair.

        Parameters
        ----------
        row_labels : sequence
            The row labels to use for lookup.
        col_labels : sequence
            The column labels to use for lookup.

        Returns
        -------
        numpy.ndarray

        Notes
        -----
        Akin to::

            result = [df.get_value(row, col)
                      for row, col in zip(row_labels, col_labels)]

        Examples
        --------
        values : ndarray
            The found values
        """
        n = len(row_labels)
        if n != len(col_labels):
            raise ValueError("Row labels must have same size as column labels")

        thresh = 1000
        if not self._is_mixed_type or n > thresh:
            values = self.values
            ridx = self.index.get_indexer(row_labels)
            cidx = self.columns.get_indexer(col_labels)
            if (ridx == -1).any():
                raise KeyError("One or more row labels was not found")
            if (cidx == -1).any():
                raise KeyError("One or more column labels was not found")
            flat_index = ridx * len(self.columns) + cidx
            result = values.flat[flat_index]
        else:
            result = np.empty(n, dtype="O")
            for i, (r, c) in enumerate(zip(row_labels, col_labels)):
                result[i] = self._get_value(r, c)

        if is_object_dtype(result):
            result = lib.maybe_convert_objects(result)

        return result

    # ----------------------------------------------------------------------
    # Reindexing and alignment

    def _reindex_axes(self, axes, level, limit, tolerance, method, fill_value, copy):
        frame = self

        columns = axes["columns"]
        if columns is not None:
            frame = frame._reindex_columns(
                columns, method, copy, level, fill_value, limit, tolerance
            )

        index = axes["index"]
        if index is not None:
            frame = frame._reindex_index(
                index, method, copy, level, fill_value, limit, tolerance
            )

        return frame

    def _reindex_index(
        self,
        new_index,
        method,
        copy,
        level,
        fill_value=np.nan,
        limit=None,
        tolerance=None,
    ):
        new_index, indexer = self.index.reindex(
            new_index, method=method, level=level, limit=limit, tolerance=tolerance
        )
        return self._reindex_with_indexers(
            {0: [new_index, indexer]},
            copy=copy,
            fill_value=fill_value,
            allow_dups=False,
        )

    def _reindex_columns(
        self,
        new_columns,
        method,
        copy,
        level,
        fill_value=None,
        limit=None,
        tolerance=None,
    ):
        new_columns, indexer = self.columns.reindex(
            new_columns, method=method, level=level, limit=limit, tolerance=tolerance
        )
        return self._reindex_with_indexers(
            {1: [new_columns, indexer]},
            copy=copy,
            fill_value=fill_value,
            allow_dups=False,
        )

    def _reindex_multi(self, axes, copy, fill_value):
        """
        We are guaranteed non-Nones in the axes.
        """

        new_index, row_indexer = self.index.reindex(axes["index"])
        new_columns, col_indexer = self.columns.reindex(axes["columns"])

        if row_indexer is not None and col_indexer is not None:
            indexer = row_indexer, col_indexer
            new_values = algorithms.take_2d_multi(
                self.values, indexer, fill_value=fill_value
            )
            return self._constructor(new_values, index=new_index, columns=new_columns)
        else:
            return self._reindex_with_indexers(
                {0: [new_index, row_indexer], 1: [new_columns, col_indexer]},
                copy=copy,
                fill_value=fill_value,
            )

    @Appender(_shared_docs["align"] % _shared_doc_kwargs)
    def align(
        self,
        other,
        join="outer",
        axis=None,
        level=None,
        copy=True,
        fill_value=None,
        method=None,
        limit=None,
        fill_axis=0,
        broadcast_axis=None,
    ):
        return super().align(
            other,
            join=join,
            axis=axis,
            level=level,
            copy=copy,
            fill_value=fill_value,
            method=method,
            limit=limit,
            fill_axis=fill_axis,
            broadcast_axis=broadcast_axis,
        )

    @Substitution(**_shared_doc_kwargs)
    @Appender(NDFrame.reindex.__doc__)
    @rewrite_axis_style_signature(
        "labels",
        [
            ("method", None),
            ("copy", True),
            ("level", None),
            ("fill_value", np.nan),
            ("limit", None),
            ("tolerance", None),
        ],
    )
    def reindex(self, *args, **kwargs):
        axes = validate_axis_style_args(self, args, kwargs, "labels", "reindex")
        kwargs.update(axes)
        # Pop these, since the values are in `kwargs` under different names
        kwargs.pop("axis", None)
        kwargs.pop("labels", None)
        return super().reindex(**kwargs)

    def drop(
        self,
        labels=None,
        axis=0,
        index=None,
        columns=None,
        level=None,
        inplace=False,
        errors="raise",
    ):
        """
        Drop specified labels from rows or columns.

        Remove rows or columns by specifying label names and corresponding
        axis, or by specifying directly index or column names. When using a
        multi-index, labels on different levels can be removed by specifying
        the level.

        Parameters
        ----------
        labels : single label or list-like
            Index or column labels to drop.
        axis : {0 or 'index', 1 or 'columns'}, default 0
            Whether to drop labels from the index (0 or 'index') or
            columns (1 or 'columns').
        index : single label or list-like
            Alternative to specifying axis (``labels, axis=0``
            is equivalent to ``index=labels``).

            .. versionadded:: 0.21.0
        columns : single label or list-like
            Alternative to specifying axis (``labels, axis=1``
            is equivalent to ``columns=labels``).

            .. versionadded:: 0.21.0
        level : int or level name, optional
            For MultiIndex, level from which the labels will be removed.
        inplace : bool, default False
            If True, do operation inplace and return None.
        errors : {'ignore', 'raise'}, default 'raise'
            If 'ignore', suppress error and only existing labels are
            dropped.

        Returns
        -------
        DataFrame
            DataFrame without the removed index or column labels.

        Raises
        ------
        KeyError
            If any of the labels is not found in the selected axis.

        See Also
        --------
        DataFrame.loc : Label-location based indexer for selection by label.
        DataFrame.dropna : Return DataFrame with labels on given axis omitted
            where (all or any) data are missing.
        DataFrame.drop_duplicates : Return DataFrame with duplicate rows
            removed, optionally only considering certain columns.
        Series.drop : Return Series with specified index labels removed.

        Examples
        --------
        >>> df = pd.DataFrame(np.arange(12).reshape(3, 4),
        ...                   columns=['A', 'B', 'C', 'D'])
        >>> df
           A  B   C   D
        0  0  1   2   3
        1  4  5   6   7
        2  8  9  10  11

        Drop columns

        >>> df.drop(['B', 'C'], axis=1)
           A   D
        0  0   3
        1  4   7
        2  8  11

        >>> df.drop(columns=['B', 'C'])
           A   D
        0  0   3
        1  4   7
        2  8  11

        Drop a row by index

        >>> df.drop([0, 1])
           A  B   C   D
        2  8  9  10  11

        Drop columns and/or rows of MultiIndex DataFrame

        >>> midx = pd.MultiIndex(levels=[['lama', 'cow', 'falcon'],
        ...                              ['speed', 'weight', 'length']],
        ...                      codes=[[0, 0, 0, 1, 1, 1, 2, 2, 2],
        ...                             [0, 1, 2, 0, 1, 2, 0, 1, 2]])
        >>> df = pd.DataFrame(index=midx, columns=['big', 'small'],
        ...                   data=[[45, 30], [200, 100], [1.5, 1], [30, 20],
        ...                         [250, 150], [1.5, 0.8], [320, 250],
        ...                         [1, 0.8], [0.3, 0.2]])
        >>> df
                        big     small
        lama    speed   45.0    30.0
                weight  200.0   100.0
                length  1.5     1.0
        cow     speed   30.0    20.0
                weight  250.0   150.0
                length  1.5     0.8
        falcon  speed   320.0   250.0
                weight  1.0     0.8
                length  0.3     0.2

        >>> df.drop(index='cow', columns='small')
                        big
        lama    speed   45.0
                weight  200.0
                length  1.5
        falcon  speed   320.0
                weight  1.0
                length  0.3

        >>> df.drop(index='length', level=1)
                        big     small
        lama    speed   45.0    30.0
                weight  200.0   100.0
        cow     speed   30.0    20.0
                weight  250.0   150.0
        falcon  speed   320.0   250.0
                weight  1.0     0.8
        """
        return super().drop(
            labels=labels,
            axis=axis,
            index=index,
            columns=columns,
            level=level,
            inplace=inplace,
            errors=errors,
        )

    @rewrite_axis_style_signature(
        "mapper",
        [("copy", True), ("inplace", False), ("level", None), ("errors", "ignore")],
    )
    def rename(self, *args, **kwargs):
        """
        Alter axes labels.

        Function / dict values must be unique (1-to-1). Labels not contained in
        a dict / Series will be left as-is. Extra labels listed don't throw an
        error.

        See the :ref:`user guide <basics.rename>` for more.

        Parameters
        ----------
        mapper : dict-like or function
            Dict-like or functions transformations to apply to
            that axis' values. Use either ``mapper`` and ``axis`` to
            specify the axis to target with ``mapper``, or ``index`` and
            ``columns``.
        index : dict-like or function
            Alternative to specifying axis (``mapper, axis=0``
            is equivalent to ``index=mapper``).
        columns : dict-like or function
            Alternative to specifying axis (``mapper, axis=1``
            is equivalent to ``columns=mapper``).
        axis : int or str
            Axis to target with ``mapper``. Can be either the axis name
            ('index', 'columns') or number (0, 1). The default is 'index'.
        copy : bool, default True
            Also copy underlying data.
        inplace : bool, default False
            Whether to return a new DataFrame. If True then value of copy is
            ignored.
        level : int or level name, default None
            In case of a MultiIndex, only rename labels in the specified
            level.
        errors : {'ignore', 'raise'}, default 'ignore'
            If 'raise', raise a `KeyError` when a dict-like `mapper`, `index`,
            or `columns` contains labels that are not present in the Index
            being transformed.
            If 'ignore', existing keys will be renamed and extra keys will be
            ignored.

        Returns
        -------
        DataFrame
            DataFrame with the renamed axis labels.

        Raises
        ------
        KeyError
            If any of the labels is not found in the selected axis and
            "errors='raise'".

        See Also
        --------
        DataFrame.rename_axis : Set the name of the axis.

        Examples
        --------

        ``DataFrame.rename`` supports two calling conventions

        * ``(index=index_mapper, columns=columns_mapper, ...)``
        * ``(mapper, axis={'index', 'columns'}, ...)``

        We *highly* recommend using keyword arguments to clarify your
        intent.

        Rename columns using a mapping:

        >>> df = pd.DataFrame({"A": [1, 2, 3], "B": [4, 5, 6]})
        >>> df.rename(columns={"A": "a", "B": "c"})
           a  c
        0  1  4
        1  2  5
        2  3  6

        Rename index using a mapping:

        >>> df.rename(index={0: "x", 1: "y", 2: "z"})
           A  B
        x  1  4
        y  2  5
        z  3  6

        Cast index labels to a different type:

        >>> df.index
        RangeIndex(start=0, stop=3, step=1)
        >>> df.rename(index=str).index
        Index(['0', '1', '2'], dtype='object')

        >>> df.rename(columns={"A": "a", "B": "b", "C": "c"}, errors="raise")
        Traceback (most recent call last):
        KeyError: ['C'] not found in axis

        Using axis-style parameters

        >>> df.rename(str.lower, axis='columns')
           a  b
        0  1  4
        1  2  5
        2  3  6

        >>> df.rename({1: 2, 2: 4}, axis='index')
           A  B
        0  1  4
        2  2  5
        4  3  6
        """
        axes = validate_axis_style_args(self, args, kwargs, "mapper", "rename")
        kwargs.update(axes)
        # Pop these, since the values are in `kwargs` under different names
        kwargs.pop("axis", None)
        kwargs.pop("mapper", None)
        return super().rename(**kwargs)

    @Substitution(**_shared_doc_kwargs)
    @Appender(NDFrame.fillna.__doc__)
    def fillna(
        self,
        value=None,
        method=None,
        axis=None,
        inplace=False,
        limit=None,
        downcast=None,
        **kwargs
    ):
        return super().fillna(
            value=value,
            method=method,
            axis=axis,
            inplace=inplace,
            limit=limit,
            downcast=downcast,
            **kwargs
        )

    @Appender(_shared_docs["replace"] % _shared_doc_kwargs)
    def replace(
        self,
        to_replace=None,
        value=None,
        inplace=False,
        limit=None,
        regex=False,
        method="pad",
    ):
        return super().replace(
            to_replace=to_replace,
            value=value,
            inplace=inplace,
            limit=limit,
            regex=regex,
            method=method,
        )

    @Appender(_shared_docs["shift"] % _shared_doc_kwargs)
    def shift(self, periods=1, freq=None, axis=0, fill_value=None):
        return super().shift(
            periods=periods, freq=freq, axis=axis, fill_value=fill_value
        )

    def set_index(
        self, keys, drop=True, append=False, inplace=False, verify_integrity=False
    ):
        """
        Set the DataFrame index using existing columns.

        Set the DataFrame index (row labels) using one or more existing
        columns or arrays (of the correct length). The index can replace the
        existing index or expand on it.

        Parameters
        ----------
        keys : label or array-like or list of labels/arrays
            This parameter can be either a single column key, a single array of
            the same length as the calling DataFrame, or a list containing an
            arbitrary combination of column keys and arrays. Here, "array"
            encompasses :class:`Series`, :class:`Index`, ``np.ndarray``, and
            instances of :class:`~collections.abc.Iterator`.
        drop : bool, default True
            Delete columns to be used as the new index.
        append : bool, default False
            Whether to append columns to existing index.
        inplace : bool, default False
            Modify the DataFrame in place (do not create a new object).
        verify_integrity : bool, default False
            Check the new index for duplicates. Otherwise defer the check until
            necessary. Setting to False will improve the performance of this
            method.

        Returns
        -------
        DataFrame
            Changed row labels.

        See Also
        --------
        DataFrame.reset_index : Opposite of set_index.
        DataFrame.reindex : Change to new indices or expand indices.
        DataFrame.reindex_like : Change to same indices as other DataFrame.

        Examples
        --------
        >>> df = pd.DataFrame({'month': [1, 4, 7, 10],
        ...                    'year': [2012, 2014, 2013, 2014],
        ...                    'sale': [55, 40, 84, 31]})
        >>> df
           month  year  sale
        0      1  2012    55
        1      4  2014    40
        2      7  2013    84
        3     10  2014    31

        Set the index to become the 'month' column:

        >>> df.set_index('month')
               year  sale
        month
        1      2012    55
        4      2014    40
        7      2013    84
        10     2014    31

        Create a MultiIndex using columns 'year' and 'month':

        >>> df.set_index(['year', 'month'])
                    sale
        year  month
        2012  1     55
        2014  4     40
        2013  7     84
        2014  10    31

        Create a MultiIndex using an Index and a column:

        >>> df.set_index([pd.Index([1, 2, 3, 4]), 'year'])
                 month  sale
           year
        1  2012  1      55
        2  2014  4      40
        3  2013  7      84
        4  2014  10     31

        Create a MultiIndex using two Series:

        >>> s = pd.Series([1, 2, 3, 4])
        >>> df.set_index([s, s**2])
              month  year  sale
        1 1       1  2012    55
        2 4       4  2014    40
        3 9       7  2013    84
        4 16     10  2014    31
        """
        inplace = validate_bool_kwarg(inplace, "inplace")
        if not isinstance(keys, list):
            keys = [keys]

        err_msg = (
            'The parameter "keys" may be a column key, one-dimensional '
            "array, or a list containing only valid column keys and "
            "one-dimensional arrays."
        )

        missing = []
        for col in keys:
            if isinstance(
                col, (ABCIndexClass, ABCSeries, np.ndarray, list, abc.Iterator)
            ):
                # arrays are fine as long as they are one-dimensional
                # iterators get converted to list below
                if getattr(col, "ndim", 1) != 1:
                    raise ValueError(err_msg)
            else:
                # everything else gets tried as a key; see GH 24969
                try:
                    found = col in self.columns
                except TypeError:
                    raise TypeError(
                        err_msg + " Received column of type {}".format(type(col))
                    )
                else:
                    if not found:
                        missing.append(col)

        if missing:
            raise KeyError("None of {} are in the columns".format(missing))

        if inplace:
            frame = self
        else:
            frame = self.copy()

        arrays = []
        names = []
        if append:
            names = [x for x in self.index.names]
            if isinstance(self.index, ABCMultiIndex):
                for i in range(self.index.nlevels):
                    arrays.append(self.index._get_level_values(i))
            else:
                arrays.append(self.index)

        to_remove = []
        for col in keys:
            if isinstance(col, ABCMultiIndex):
                for n in range(col.nlevels):
                    arrays.append(col._get_level_values(n))
                names.extend(col.names)
            elif isinstance(col, (ABCIndexClass, ABCSeries)):
                # if Index then not MultiIndex (treated above)
                arrays.append(col)
                names.append(col.name)
            elif isinstance(col, (list, np.ndarray)):
                arrays.append(col)
                names.append(None)
            elif isinstance(col, abc.Iterator):
                arrays.append(list(col))
                names.append(None)
            # from here, col can only be a column label
            else:
                arrays.append(frame[col]._values)
                names.append(col)
                if drop:
                    to_remove.append(col)

            if len(arrays[-1]) != len(self):
                # check newest element against length of calling frame, since
                # ensure_index_from_sequences would not raise for append=False.
                raise ValueError(
                    "Length mismatch: Expected {len_self} rows, "
                    "received array of length {len_col}".format(
                        len_self=len(self), len_col=len(arrays[-1])
                    )
                )

        index = ensure_index_from_sequences(arrays, names)

        if verify_integrity and not index.is_unique:
            duplicates = index[index.duplicated()].unique()
            raise ValueError("Index has duplicate keys: {dup}".format(dup=duplicates))

        # use set to handle duplicate column names gracefully in case of drop
        for c in set(to_remove):
            del frame[c]

        # clear up memory usage
        index._cleanup()

        frame.index = index

        if not inplace:
            return frame

    def reset_index(
        self, level=None, drop=False, inplace=False, col_level=0, col_fill=""
    ):
        """
        Reset the index, or a level of it.

        Reset the index of the DataFrame, and use the default one instead.
        If the DataFrame has a MultiIndex, this method can remove one or more
        levels.

        Parameters
        ----------
        level : int, str, tuple, or list, default None
            Only remove the given levels from the index. Removes all levels by
            default.
        drop : bool, default False
            Do not try to insert index into dataframe columns. This resets
            the index to the default integer index.
        inplace : bool, default False
            Modify the DataFrame in place (do not create a new object).
        col_level : int or str, default 0
            If the columns have multiple levels, determines which level the
            labels are inserted into. By default it is inserted into the first
            level.
        col_fill : object, default ''
            If the columns have multiple levels, determines how the other
            levels are named. If None then the index name is repeated.

        Returns
        -------
        DataFrame
            DataFrame with the new index.

        See Also
        --------
        DataFrame.set_index : Opposite of reset_index.
        DataFrame.reindex : Change to new indices or expand indices.
        DataFrame.reindex_like : Change to same indices as other DataFrame.

        Examples
        --------
        >>> df = pd.DataFrame([('bird', 389.0),
        ...                    ('bird', 24.0),
        ...                    ('mammal', 80.5),
        ...                    ('mammal', np.nan)],
        ...                   index=['falcon', 'parrot', 'lion', 'monkey'],
        ...                   columns=('class', 'max_speed'))
        >>> df
                 class  max_speed
        falcon    bird      389.0
        parrot    bird       24.0
        lion    mammal       80.5
        monkey  mammal        NaN

        When we reset the index, the old index is added as a column, and a
        new sequential index is used:

        >>> df.reset_index()
            index   class  max_speed
        0  falcon    bird      389.0
        1  parrot    bird       24.0
        2    lion  mammal       80.5
        3  monkey  mammal        NaN

        We can use the `drop` parameter to avoid the old index being added as
        a column:

        >>> df.reset_index(drop=True)
            class  max_speed
        0    bird      389.0
        1    bird       24.0
        2  mammal       80.5
        3  mammal        NaN

        You can also use `reset_index` with `MultiIndex`.

        >>> index = pd.MultiIndex.from_tuples([('bird', 'falcon'),
        ...                                    ('bird', 'parrot'),
        ...                                    ('mammal', 'lion'),
        ...                                    ('mammal', 'monkey')],
        ...                                   names=['class', 'name'])
        >>> columns = pd.MultiIndex.from_tuples([('speed', 'max'),
        ...                                      ('species', 'type')])
        >>> df = pd.DataFrame([(389.0, 'fly'),
        ...                    ( 24.0, 'fly'),
        ...                    ( 80.5, 'run'),
        ...                    (np.nan, 'jump')],
        ...                   index=index,
        ...                   columns=columns)
        >>> df
                       speed species
                         max    type
        class  name
        bird   falcon  389.0     fly
               parrot   24.0     fly
        mammal lion     80.5     run
               monkey    NaN    jump

        If the index has multiple levels, we can reset a subset of them:

        >>> df.reset_index(level='class')
                 class  speed species
                          max    type
        name
        falcon    bird  389.0     fly
        parrot    bird   24.0     fly
        lion    mammal   80.5     run
        monkey  mammal    NaN    jump

        If we are not dropping the index, by default, it is placed in the top
        level. We can place it in another level:

        >>> df.reset_index(level='class', col_level=1)
                        speed species
                 class    max    type
        name
        falcon    bird  389.0     fly
        parrot    bird   24.0     fly
        lion    mammal   80.5     run
        monkey  mammal    NaN    jump

        When the index is inserted under another level, we can specify under
        which one with the parameter `col_fill`:

        >>> df.reset_index(level='class', col_level=1, col_fill='species')
                      species  speed species
                        class    max    type
        name
        falcon           bird  389.0     fly
        parrot           bird   24.0     fly
        lion           mammal   80.5     run
        monkey         mammal    NaN    jump

        If we specify a nonexistent level for `col_fill`, it is created:

        >>> df.reset_index(level='class', col_level=1, col_fill='genus')
                        genus  speed species
                        class    max    type
        name
        falcon           bird  389.0     fly
        parrot           bird   24.0     fly
        lion           mammal   80.5     run
        monkey         mammal    NaN    jump
        """
        inplace = validate_bool_kwarg(inplace, "inplace")
        if inplace:
            new_obj = self
        else:
            new_obj = self.copy()

        def _maybe_casted_values(index, labels=None):
            values = index._values
            if not isinstance(index, (PeriodIndex, DatetimeIndex)):
                if values.dtype == np.object_:
                    values = lib.maybe_convert_objects(values)

            # if we have the labels, extract the values with a mask
            if labels is not None:
                mask = labels == -1

                # we can have situations where the whole mask is -1,
                # meaning there is nothing found in labels, so make all nan's
                if mask.all():
                    values = np.empty(len(mask))
                    values.fill(np.nan)
                else:
                    values = values.take(labels)

                    # TODO(https://github.com/pandas-dev/pandas/issues/24206)
                    # Push this into maybe_upcast_putmask?
                    # We can't pass EAs there right now. Looks a bit
                    # complicated.
                    # So we unbox the ndarray_values, op, re-box.
                    values_type = type(values)
                    values_dtype = values.dtype

                    if issubclass(values_type, DatetimeLikeArray):
                        values = values._data

                    if mask.any():
                        values, changed = maybe_upcast_putmask(values, mask, np.nan)

                    if issubclass(values_type, DatetimeLikeArray):
                        values = values_type(values, dtype=values_dtype)

            return values

        new_index = ibase.default_index(len(new_obj))
        if level is not None:
            if not isinstance(level, (tuple, list)):
                level = [level]
            level = [self.index._get_level_number(lev) for lev in level]
            if len(level) < self.index.nlevels:
                new_index = self.index.droplevel(level)

        if not drop:
            if isinstance(self.index, ABCMultiIndex):
                names = [
                    n if n is not None else ("level_%d" % i)
                    for (i, n) in enumerate(self.index.names)
                ]
                to_insert = zip(self.index.levels, self.index.codes)
            else:
                default = "index" if "index" not in self else "level_0"
                names = [default] if self.index.name is None else [self.index.name]
                to_insert = ((self.index, None),)

            multi_col = isinstance(self.columns, ABCMultiIndex)
            for i, (lev, lab) in reversed(list(enumerate(to_insert))):
                if not (level is None or i in level):
                    continue
                name = names[i]
                if multi_col:
                    col_name = list(name) if isinstance(name, tuple) else [name]
                    if col_fill is None:
                        if len(col_name) not in (1, self.columns.nlevels):
                            raise ValueError(
                                "col_fill=None is incompatible "
                                "with incomplete column name "
                                "{}".format(name)
                            )
                        col_fill = col_name[0]

                    lev_num = self.columns._get_level_number(col_level)
                    name_lst = [col_fill] * lev_num + col_name
                    missing = self.columns.nlevels - len(name_lst)
                    name_lst += [col_fill] * missing
                    name = tuple(name_lst)
                # to ndarray and maybe infer different dtype
                level_values = _maybe_casted_values(lev, lab)
                new_obj.insert(0, name, level_values)

        new_obj.index = new_index
        if not inplace:
            return new_obj

    # ----------------------------------------------------------------------
    # Reindex-based selection methods

    @Appender(_shared_docs["isna"] % _shared_doc_kwargs)
    def isna(self):
        return super().isna()

    @Appender(_shared_docs["isna"] % _shared_doc_kwargs)
    def isnull(self):
        return super().isnull()

    @Appender(_shared_docs["notna"] % _shared_doc_kwargs)
    def notna(self):
        return super().notna()

    @Appender(_shared_docs["notna"] % _shared_doc_kwargs)
    def notnull(self):
        return super().notnull()

    def dropna(self, axis=0, how="any", thresh=None, subset=None, inplace=False):
        """
        Remove missing values.

        See the :ref:`User Guide <missing_data>` for more on which values are
        considered missing, and how to work with missing data.

        Parameters
        ----------
        axis : {0 or 'index', 1 or 'columns'}, default 0
            Determine if rows or columns which contain missing values are
            removed.

            * 0, or 'index' : Drop rows which contain missing values.
            * 1, or 'columns' : Drop columns which contain missing value.

            .. deprecated:: 0.23.0

               Pass tuple or list to drop on multiple axes.
               Only a single axis is allowed.

        how : {'any', 'all'}, default 'any'
            Determine if row or column is removed from DataFrame, when we have
            at least one NA or all NA.

            * 'any' : If any NA values are present, drop that row or column.
            * 'all' : If all values are NA, drop that row or column.

        thresh : int, optional
            Require that many non-NA values.
        subset : array-like, optional
            Labels along other axis to consider, e.g. if you are dropping rows
            these would be a list of columns to include.
        inplace : bool, default False
            If True, do operation inplace and return None.

        Returns
        -------
        DataFrame
            DataFrame with NA entries dropped from it.

        See Also
        --------
        DataFrame.isna: Indicate missing values.
        DataFrame.notna : Indicate existing (non-missing) values.
        DataFrame.fillna : Replace missing values.
        Series.dropna : Drop missing values.
        Index.dropna : Drop missing indices.

        Examples
        --------
        >>> df = pd.DataFrame({"name": ['Alfred', 'Batman', 'Catwoman'],
        ...                    "toy": [np.nan, 'Batmobile', 'Bullwhip'],
        ...                    "born": [pd.NaT, pd.Timestamp("1940-04-25"),
        ...                             pd.NaT]})
        >>> df
               name        toy       born
        0    Alfred        NaN        NaT
        1    Batman  Batmobile 1940-04-25
        2  Catwoman   Bullwhip        NaT

        Drop the rows where at least one element is missing.

        >>> df.dropna()
             name        toy       born
        1  Batman  Batmobile 1940-04-25

        Drop the columns where at least one element is missing.

        >>> df.dropna(axis='columns')
               name
        0    Alfred
        1    Batman
        2  Catwoman

        Drop the rows where all elements are missing.

        >>> df.dropna(how='all')
               name        toy       born
        0    Alfred        NaN        NaT
        1    Batman  Batmobile 1940-04-25
        2  Catwoman   Bullwhip        NaT

        Keep only the rows with at least 2 non-NA values.

        >>> df.dropna(thresh=2)
               name        toy       born
        1    Batman  Batmobile 1940-04-25
        2  Catwoman   Bullwhip        NaT

        Define in which columns to look for missing values.

        >>> df.dropna(subset=['name', 'born'])
               name        toy       born
        1    Batman  Batmobile 1940-04-25

        Keep the DataFrame with valid entries in the same variable.

        >>> df.dropna(inplace=True)
        >>> df
             name        toy       born
        1  Batman  Batmobile 1940-04-25
        """
        inplace = validate_bool_kwarg(inplace, "inplace")
        if isinstance(axis, (tuple, list)):
            # GH20987
            msg = (
                "supplying multiple axes to axis is deprecated and "
                "will be removed in a future version."
            )
            warnings.warn(msg, FutureWarning, stacklevel=2)

            result = self
            for ax in axis:
                result = result.dropna(how=how, thresh=thresh, subset=subset, axis=ax)
        else:
            axis = self._get_axis_number(axis)
            agg_axis = 1 - axis

            agg_obj = self
            if subset is not None:
                ax = self._get_axis(agg_axis)
                indices = ax.get_indexer_for(subset)
                check = indices == -1
                if check.any():
                    raise KeyError(list(np.compress(check, subset)))
                agg_obj = self.take(indices, axis=agg_axis)

            count = agg_obj.count(axis=agg_axis)

            if thresh is not None:
                mask = count >= thresh
            elif how == "any":
                mask = count == len(agg_obj._get_axis(agg_axis))
            elif how == "all":
                mask = count > 0
            else:
                if how is not None:
                    raise ValueError("invalid how option: {h}".format(h=how))
                else:
                    raise TypeError("must specify how or thresh")

            result = self.loc(axis=axis)[mask]

        if inplace:
            self._update_inplace(result)
        else:
            return result

    def drop_duplicates(self, subset=None, keep="first", inplace=False):
        """
        Return DataFrame with duplicate rows removed, optionally only
        considering certain columns. Indexes, including time indexes
        are ignored.

        Parameters
        ----------
        subset : column label or sequence of labels, optional
            Only consider certain columns for identifying duplicates, by
            default use all of the columns.
        keep : {'first', 'last', False}, default 'first'
            Determines which duplicates (if any) to keep.
            - ``first`` : Drop duplicates except for the first occurrence.
            - ``last`` : Drop duplicates except for the last occurrence.
            - False : Drop all duplicates.
        inplace : bool, default False
            Whether to drop duplicates in place or to return a copy.

        Returns
        -------
        DataFrame
        """
        if self.empty:
            return self.copy()

        inplace = validate_bool_kwarg(inplace, "inplace")
        duplicated = self.duplicated(subset, keep=keep)

        if inplace:
            inds, = (-duplicated)._ndarray_values.nonzero()
            new_data = self._data.take(inds)
            self._update_inplace(new_data)
        else:
            return self[-duplicated]

    def duplicated(self, subset=None, keep="first"):
        """
        Return boolean Series denoting duplicate rows, optionally only
        considering certain columns.

        Parameters
        ----------
        subset : column label or sequence of labels, optional
            Only consider certain columns for identifying duplicates, by
            default use all of the columns.
        keep : {'first', 'last', False}, default 'first'
            Determines which duplicates (if any) to mark.

            - ``first`` : Mark duplicates as ``True`` except for the first occurrence.
            - ``last`` : Mark duplicates as ``True`` except for the last occurrence.
            - False : Mark all duplicates as ``True``.

        Returns
        -------
        Series
        """
        from pandas.core.sorting import get_group_index
        from pandas._libs.hashtable import duplicated_int64, _SIZE_HINT_LIMIT

        if self.empty:
            return Series(dtype=bool)

        def f(vals):
            labels, shape = algorithms.factorize(
                vals, size_hint=min(len(self), _SIZE_HINT_LIMIT)
            )
            return labels.astype("i8", copy=False), len(shape)

        if subset is None:
            subset = self.columns
        elif (
            not np.iterable(subset)
            or isinstance(subset, str)
            or isinstance(subset, tuple)
            and subset in self.columns
        ):
            subset = (subset,)

        # Verify all columns in subset exist in the queried dataframe
        # Otherwise, raise a KeyError, same as if you try to __getitem__ with a
        # key that doesn't exist.
        diff = Index(subset).difference(self.columns)
        if not diff.empty:
            raise KeyError(diff)

        vals = (col.values for name, col in self.items() if name in subset)
        labels, shape = map(list, zip(*map(f, vals)))

        ids = get_group_index(labels, shape, sort=False, xnull=False)
        return Series(duplicated_int64(ids, keep), index=self.index)

    # ----------------------------------------------------------------------
    # Sorting

    @Substitution(**_shared_doc_kwargs)
    @Appender(NDFrame.sort_values.__doc__)
    def sort_values(
        self,
        by,
        axis=0,
        ascending=True,
        inplace=False,
        kind="quicksort",
        na_position="last",
    ):
        inplace = validate_bool_kwarg(inplace, "inplace")
        axis = self._get_axis_number(axis)

        if not isinstance(by, list):
            by = [by]
        if is_sequence(ascending) and len(by) != len(ascending):
            raise ValueError(
                "Length of ascending (%d) != length of by (%d)"
                % (len(ascending), len(by))
            )
        if len(by) > 1:
            from pandas.core.sorting import lexsort_indexer

            keys = [self._get_label_or_level_values(x, axis=axis) for x in by]
            indexer = lexsort_indexer(keys, orders=ascending, na_position=na_position)
            indexer = ensure_platform_int(indexer)
        else:
            from pandas.core.sorting import nargsort

            by = by[0]
            k = self._get_label_or_level_values(by, axis=axis)

            if isinstance(ascending, (tuple, list)):
                ascending = ascending[0]

            indexer = nargsort(
                k, kind=kind, ascending=ascending, na_position=na_position
            )

        new_data = self._data.take(
            indexer, axis=self._get_block_manager_axis(axis), verify=False
        )

        if inplace:
            return self._update_inplace(new_data)
        else:
            return self._constructor(new_data).__finalize__(self)

    @Substitution(**_shared_doc_kwargs)
    @Appender(NDFrame.sort_index.__doc__)
    def sort_index(
        self,
        axis=0,
        level=None,
        ascending=True,
        inplace=False,
        kind="quicksort",
        na_position="last",
        sort_remaining=True,
        by=None,
    ):

        # TODO: this can be combined with Series.sort_index impl as
        # almost identical

        inplace = validate_bool_kwarg(inplace, "inplace")
        # 10726
        if by is not None:
            warnings.warn(
                "by argument to sort_index is deprecated, "
                "please use .sort_values(by=...)",
                FutureWarning,
                stacklevel=2,
            )
            if level is not None:
                raise ValueError("unable to simultaneously sort by and level")
            return self.sort_values(by, axis=axis, ascending=ascending, inplace=inplace)

        axis = self._get_axis_number(axis)
        labels = self._get_axis(axis)

        # make sure that the axis is lexsorted to start
        # if not we need to reconstruct to get the correct indexer
        labels = labels._sort_levels_monotonic()
        if level is not None:

            new_axis, indexer = labels.sortlevel(
                level, ascending=ascending, sort_remaining=sort_remaining
            )

        elif isinstance(labels, ABCMultiIndex):
            from pandas.core.sorting import lexsort_indexer

            indexer = lexsort_indexer(
                labels._get_codes_for_sorting(),
                orders=ascending,
                na_position=na_position,
            )
        else:
            from pandas.core.sorting import nargsort

            # Check monotonic-ness before sort an index
            # GH11080
            if (ascending and labels.is_monotonic_increasing) or (
                not ascending and labels.is_monotonic_decreasing
            ):
                if inplace:
                    return
                else:
                    return self.copy()

            indexer = nargsort(
                labels, kind=kind, ascending=ascending, na_position=na_position
            )

        baxis = self._get_block_manager_axis(axis)
        new_data = self._data.take(indexer, axis=baxis, verify=False)

        # reconstruct axis if needed
        new_data.axes[baxis] = new_data.axes[baxis]._sort_levels_monotonic()

        if inplace:
            return self._update_inplace(new_data)
        else:
            return self._constructor(new_data).__finalize__(self)

    def nlargest(self, n, columns, keep="first"):
        """
        Return the first `n` rows ordered by `columns` in descending order.

        Return the first `n` rows with the largest values in `columns`, in
        descending order. The columns that are not specified are returned as
        well, but not used for ordering.

        This method is equivalent to
        ``df.sort_values(columns, ascending=False).head(n)``, but more
        performant.

        Parameters
        ----------
        n : int
            Number of rows to return.
        columns : label or list of labels
            Column label(s) to order by.
        keep : {'first', 'last', 'all'}, default 'first'
            Where there are duplicate values:

            - `first` : prioritize the first occurrence(s)
            - `last` : prioritize the last occurrence(s)
            - ``all`` : do not drop any duplicates, even it means
                        selecting more than `n` items.

            .. versionadded:: 0.24.0

        Returns
        -------
        DataFrame
            The first `n` rows ordered by the given columns in descending
            order.

        See Also
        --------
        DataFrame.nsmallest : Return the first `n` rows ordered by `columns` in
            ascending order.
        DataFrame.sort_values : Sort DataFrame by the values.
        DataFrame.head : Return the first `n` rows without re-ordering.

        Notes
        -----
        This function cannot be used with all column types. For example, when
        specifying columns with `object` or `category` dtypes, ``TypeError`` is
        raised.

        Examples
        --------
        >>> df = pd.DataFrame({'population': [59000000, 65000000, 434000,
        ...                                   434000, 434000, 337000, 11300,
        ...                                   11300, 11300],
        ...                    'GDP': [1937894, 2583560 , 12011, 4520, 12128,
        ...                            17036, 182, 38, 311],
        ...                    'alpha-2': ["IT", "FR", "MT", "MV", "BN",
        ...                                "IS", "NR", "TV", "AI"]},
        ...                   index=["Italy", "France", "Malta",
        ...                          "Maldives", "Brunei", "Iceland",
        ...                          "Nauru", "Tuvalu", "Anguilla"])
        >>> df
                  population      GDP alpha-2
        Italy       59000000  1937894      IT
        France      65000000  2583560      FR
        Malta         434000    12011      MT
        Maldives      434000     4520      MV
        Brunei        434000    12128      BN
        Iceland       337000    17036      IS
        Nauru          11300      182      NR
        Tuvalu         11300       38      TV
        Anguilla       11300      311      AI

        In the following example, we will use ``nlargest`` to select the three
        rows having the largest values in column "population".

        >>> df.nlargest(3, 'population')
                population      GDP alpha-2
        France    65000000  2583560      FR
        Italy     59000000  1937894      IT
        Malta       434000    12011      MT

        When using ``keep='last'``, ties are resolved in reverse order:

        >>> df.nlargest(3, 'population', keep='last')
                population      GDP alpha-2
        France    65000000  2583560      FR
        Italy     59000000  1937894      IT
        Brunei      434000    12128      BN

        When using ``keep='all'``, all duplicate items are maintained:

        >>> df.nlargest(3, 'population', keep='all')
                  population      GDP alpha-2
        France      65000000  2583560      FR
        Italy       59000000  1937894      IT
        Malta         434000    12011      MT
        Maldives      434000     4520      MV
        Brunei        434000    12128      BN

        To order by the largest values in column "population" and then "GDP",
        we can specify multiple columns like in the next example.

        >>> df.nlargest(3, ['population', 'GDP'])
                population      GDP alpha-2
        France    65000000  2583560      FR
        Italy     59000000  1937894      IT
        Brunei      434000    12128      BN
        """
        return algorithms.SelectNFrame(self, n=n, keep=keep, columns=columns).nlargest()

    def nsmallest(self, n, columns, keep="first"):
        """
        Return the first `n` rows ordered by `columns` in ascending order.

        Return the first `n` rows with the smallest values in `columns`, in
        ascending order. The columns that are not specified are returned as
        well, but not used for ordering.

        This method is equivalent to
        ``df.sort_values(columns, ascending=True).head(n)``, but more
        performant.

        Parameters
        ----------
        n : int
            Number of items to retrieve.
        columns : list or str
            Column name or names to order by.
        keep : {'first', 'last', 'all'}, default 'first'
            Where there are duplicate values:

            - ``first`` : take the first occurrence.
            - ``last`` : take the last occurrence.
            - ``all`` : do not drop any duplicates, even it means
              selecting more than `n` items.

            .. versionadded:: 0.24.0

        Returns
        -------
        DataFrame

        See Also
        --------
        DataFrame.nlargest : Return the first `n` rows ordered by `columns` in
            descending order.
        DataFrame.sort_values : Sort DataFrame by the values.
        DataFrame.head : Return the first `n` rows without re-ordering.

        Examples
        --------
        >>> df = pd.DataFrame({'population': [59000000, 65000000, 434000,
        ...                                   434000, 434000, 337000, 11300,
        ...                                   11300, 11300],
        ...                    'GDP': [1937894, 2583560 , 12011, 4520, 12128,
        ...                            17036, 182, 38, 311],
        ...                    'alpha-2': ["IT", "FR", "MT", "MV", "BN",
        ...                                "IS", "NR", "TV", "AI"]},
        ...                   index=["Italy", "France", "Malta",
        ...                          "Maldives", "Brunei", "Iceland",
        ...                          "Nauru", "Tuvalu", "Anguilla"])
        >>> df
                  population      GDP alpha-2
        Italy       59000000  1937894      IT
        France      65000000  2583560      FR
        Malta         434000    12011      MT
        Maldives      434000     4520      MV
        Brunei        434000    12128      BN
        Iceland       337000    17036      IS
        Nauru          11300      182      NR
        Tuvalu         11300       38      TV
        Anguilla       11300      311      AI

        In the following example, we will use ``nsmallest`` to select the
        three rows having the smallest values in column "a".

        >>> df.nsmallest(3, 'population')
                  population  GDP alpha-2
        Nauru          11300  182      NR
        Tuvalu         11300   38      TV
        Anguilla       11300  311      AI

        When using ``keep='last'``, ties are resolved in reverse order:

        >>> df.nsmallest(3, 'population', keep='last')
                  population  GDP alpha-2
        Anguilla       11300  311      AI
        Tuvalu         11300   38      TV
        Nauru          11300  182      NR

        When using ``keep='all'``, all duplicate items are maintained:

        >>> df.nsmallest(3, 'population', keep='all')
                  population  GDP alpha-2
        Nauru          11300  182      NR
        Tuvalu         11300   38      TV
        Anguilla       11300  311      AI

        To order by the largest values in column "a" and then "c", we can
        specify multiple columns like in the next example.

        >>> df.nsmallest(3, ['population', 'GDP'])
                  population  GDP alpha-2
        Tuvalu         11300   38      TV
        Nauru          11300  182      NR
        Anguilla       11300  311      AI
        """
        return algorithms.SelectNFrame(
            self, n=n, keep=keep, columns=columns
        ).nsmallest()

    def swaplevel(self, i=-2, j=-1, axis=0):
        """
        Swap levels i and j in a MultiIndex on a particular axis.

        Parameters
        ----------
        i, j : int, str (can be mixed)
            Level of index to be swapped. Can pass level name as string.

        Returns
        -------
        DataFrame
        """
        result = self.copy()

        axis = self._get_axis_number(axis)
        if axis == 0:
            result.index = result.index.swaplevel(i, j)
        else:
            result.columns = result.columns.swaplevel(i, j)
        return result

    def reorder_levels(self, order, axis=0):
        """
        Rearrange index levels using input order. May not drop or
        duplicate levels.

        Parameters
        ----------
        order : list of int or list of str
            List representing new level order. Reference level by number
            (position) or by key (label).
        axis : int
            Where to reorder levels.

        Returns
        -------
        type of caller (new object)
        """
        axis = self._get_axis_number(axis)
        if not isinstance(self._get_axis(axis), ABCMultiIndex):  # pragma: no cover
            raise TypeError("Can only reorder levels on a hierarchical axis.")

        result = self.copy()

        if axis == 0:
            result.index = result.index.reorder_levels(order)
        else:
            result.columns = result.columns.reorder_levels(order)
        return result

    # ----------------------------------------------------------------------
    # Arithmetic / combination related

    def _combine_frame(self, other, func, fill_value=None, level=None):
        this, other = self.align(other, join="outer", level=level, copy=False)

        if fill_value is None:
            # since _arith_op may be called in a loop, avoid function call
            #  overhead if possible by doing this check once
            _arith_op = func

        else:

            def _arith_op(left, right):
                # for the mixed_type case where we iterate over columns,
                # _arith_op(left, right) is equivalent to
                # left._binop(right, func, fill_value=fill_value)
                left, right = ops.fill_binop(left, right, fill_value)
                return func(left, right)

        if ops.should_series_dispatch(this, other, func):
            # iterate over columns
            new_data = ops.dispatch_to_series(this, other, _arith_op)
        else:
            with np.errstate(all="ignore"):
                res_values = _arith_op(this.values, other.values)
            new_data = dispatch_fill_zeros(func, this.values, other.values, res_values)
        return this._construct_result(new_data)

    def _combine_match_index(self, other, func, level=None):
        left, right = self.align(other, join="outer", axis=0, level=level, copy=False)
        # at this point we have `left.index.equals(right.index)`

        if left._is_mixed_type or right._is_mixed_type:
            # operate column-wise; avoid costly object-casting in `.values`
            new_data = ops.dispatch_to_series(left, right, func)
        else:
            # fastpath --> operate directly on values
            with np.errstate(all="ignore"):
                new_data = func(left.values.T, right.values).T
        return left._construct_result(new_data)

    def _combine_match_columns(self, other: Series, func, level=None):
        left, right = self.align(other, join="outer", axis=1, level=level, copy=False)
        # at this point we have `left.columns.equals(right.index)`
        new_data = ops.dispatch_to_series(left, right, func, axis="columns")
        return left._construct_result(new_data)

    def _construct_result(self, result) -> "DataFrame":
        """
        Wrap the result of an arithmetic, comparison, or logical operation.

        Parameters
        ----------
        result : DataFrame

        Returns
        -------
        DataFrame
        """
        out = self._constructor(result, index=self.index, copy=False)
        # Pin columns instead of passing to constructor for compat with
        #  non-unique columns case
        out.columns = self.columns
        return out

    def combine(self, other, func, fill_value=None, overwrite=True):
        """
        Perform column-wise combine with another DataFrame.

        Combines a DataFrame with `other` DataFrame using `func`
        to element-wise combine columns. The row and column indexes of the
        resulting DataFrame will be the union of the two.

        Parameters
        ----------
        other : DataFrame
            The DataFrame to merge column-wise.
        func : function
            Function that takes two series as inputs and return a Series or a
            scalar. Used to merge the two dataframes column by columns.
        fill_value : scalar value, default None
            The value to fill NaNs with prior to passing any column to the
            merge func.
        overwrite : bool, default True
            If True, columns in `self` that do not exist in `other` will be
            overwritten with NaNs.

        Returns
        -------
        DataFrame
            Combination of the provided DataFrames.

        See Also
        --------
        DataFrame.combine_first : Combine two DataFrame objects and default to
            non-null values in frame calling the method.

        Examples
        --------
        Combine using a simple function that chooses the smaller column.

        >>> df1 = pd.DataFrame({'A': [0, 0], 'B': [4, 4]})
        >>> df2 = pd.DataFrame({'A': [1, 1], 'B': [3, 3]})
        >>> take_smaller = lambda s1, s2: s1 if s1.sum() < s2.sum() else s2
        >>> df1.combine(df2, take_smaller)
           A  B
        0  0  3
        1  0  3

        Example using a true element-wise combine function.

        >>> df1 = pd.DataFrame({'A': [5, 0], 'B': [2, 4]})
        >>> df2 = pd.DataFrame({'A': [1, 1], 'B': [3, 3]})
        >>> df1.combine(df2, np.minimum)
           A  B
        0  1  2
        1  0  3

        Using `fill_value` fills Nones prior to passing the column to the
        merge function.

        >>> df1 = pd.DataFrame({'A': [0, 0], 'B': [None, 4]})
        >>> df2 = pd.DataFrame({'A': [1, 1], 'B': [3, 3]})
        >>> df1.combine(df2, take_smaller, fill_value=-5)
           A    B
        0  0 -5.0
        1  0  4.0

        However, if the same element in both dataframes is None, that None
        is preserved

        >>> df1 = pd.DataFrame({'A': [0, 0], 'B': [None, 4]})
        >>> df2 = pd.DataFrame({'A': [1, 1], 'B': [None, 3]})
        >>> df1.combine(df2, take_smaller, fill_value=-5)
            A    B
        0  0 -5.0
        1  0  3.0

        Example that demonstrates the use of `overwrite` and behavior when
        the axis differ between the dataframes.

        >>> df1 = pd.DataFrame({'A': [0, 0], 'B': [4, 4]})
        >>> df2 = pd.DataFrame({'B': [3, 3], 'C': [-10, 1], }, index=[1, 2])
        >>> df1.combine(df2, take_smaller)
             A    B     C
        0  NaN  NaN   NaN
        1  NaN  3.0 -10.0
        2  NaN  3.0   1.0

        >>> df1.combine(df2, take_smaller, overwrite=False)
             A    B     C
        0  0.0  NaN   NaN
        1  0.0  3.0 -10.0
        2  NaN  3.0   1.0

        Demonstrating the preference of the passed in dataframe.

        >>> df2 = pd.DataFrame({'B': [3, 3], 'C': [1, 1], }, index=[1, 2])
        >>> df2.combine(df1, take_smaller)
           A    B   C
        0  0.0  NaN NaN
        1  0.0  3.0 NaN
        2  NaN  3.0 NaN

        >>> df2.combine(df1, take_smaller, overwrite=False)
             A    B   C
        0  0.0  NaN NaN
        1  0.0  3.0 1.0
        2  NaN  3.0 1.0
        """
        other_idxlen = len(other.index)  # save for compare

        this, other = self.align(other, copy=False)
        new_index = this.index

        if other.empty and len(new_index) == len(self.index):
            return self.copy()

        if self.empty and len(other) == other_idxlen:
            return other.copy()

        # sorts if possible
        new_columns = this.columns.union(other.columns)
        do_fill = fill_value is not None
        result = {}
        for col in new_columns:
            series = this[col]
            otherSeries = other[col]

            this_dtype = series.dtype
            other_dtype = otherSeries.dtype

            this_mask = isna(series)
            other_mask = isna(otherSeries)

            # don't overwrite columns unnecessarily
            # DO propagate if this column is not in the intersection
            if not overwrite and other_mask.all():
                result[col] = this[col].copy()
                continue

            if do_fill:
                series = series.copy()
                otherSeries = otherSeries.copy()
                series[this_mask] = fill_value
                otherSeries[other_mask] = fill_value

            if col not in self.columns:
                # If self DataFrame does not have col in other DataFrame,
                # try to promote series, which is all NaN, as other_dtype.
                new_dtype = other_dtype
                try:
                    series = series.astype(new_dtype, copy=False)
                except ValueError:
                    # e.g. new_dtype is integer types
                    pass
            else:
                # if we have different dtypes, possibly promote
                new_dtype = find_common_type([this_dtype, other_dtype])
                if not is_dtype_equal(this_dtype, new_dtype):
                    series = series.astype(new_dtype)
                if not is_dtype_equal(other_dtype, new_dtype):
                    otherSeries = otherSeries.astype(new_dtype)

            arr = func(series, otherSeries)
            arr = maybe_downcast_to_dtype(arr, this_dtype)

            result[col] = arr

        # convert_objects just in case
        return self._constructor(result, index=new_index, columns=new_columns)

    def combine_first(self, other):
        """
        Update null elements with value in the same location in `other`.

        Combine two DataFrame objects by filling null values in one DataFrame
        with non-null values from other DataFrame. The row and column indexes
        of the resulting DataFrame will be the union of the two.

        Parameters
        ----------
        other : DataFrame
            Provided DataFrame to use to fill null values.

        Returns
        -------
        DataFrame

        See Also
        --------
        DataFrame.combine : Perform series-wise operation on two DataFrames
            using a given function.

        Examples
        --------

        >>> df1 = pd.DataFrame({'A': [None, 0], 'B': [None, 4]})
        >>> df2 = pd.DataFrame({'A': [1, 1], 'B': [3, 3]})
        >>> df1.combine_first(df2)
             A    B
        0  1.0  3.0
        1  0.0  4.0

        Null values still persist if the location of that null value
        does not exist in `other`

        >>> df1 = pd.DataFrame({'A': [None, 0], 'B': [4, None]})
        >>> df2 = pd.DataFrame({'B': [3, 3], 'C': [1, 1]}, index=[1, 2])
        >>> df1.combine_first(df2)
             A    B    C
        0  NaN  4.0  NaN
        1  0.0  3.0  1.0
        2  NaN  3.0  1.0
        """
        import pandas.core.computation.expressions as expressions

        def extract_values(arr):
            # Does two things:
            # 1. maybe gets the values from the Series / Index
            # 2. convert datelike to i8
            if isinstance(arr, (ABCIndexClass, ABCSeries)):
                arr = arr._values

            if needs_i8_conversion(arr):
                if is_extension_array_dtype(arr.dtype):
                    arr = arr.asi8
                else:
                    arr = arr.view("i8")
            return arr

        def combiner(x, y):
            mask = isna(x)
            if isinstance(mask, (ABCIndexClass, ABCSeries)):
                mask = mask._values

            x_values = extract_values(x)
            y_values = extract_values(y)

            # If the column y in other DataFrame is not in first DataFrame,
            # just return y_values.
            if y.name not in self.columns:
                return y_values

            return expressions.where(mask, y_values, x_values)

        return self.combine(other, combiner, overwrite=False)

    @deprecate_kwarg(
        old_arg_name="raise_conflict",
        new_arg_name="errors",
        mapping={False: "ignore", True: "raise"},
    )
    def update(
        self, other, join="left", overwrite=True, filter_func=None, errors="ignore"
    ):
        """
        Modify in place using non-NA values from another DataFrame.

        Aligns on indices. There is no return value.

        Parameters
        ----------
        other : DataFrame, or object coercible into a DataFrame
            Should have at least one matching index/column label
            with the original DataFrame. If a Series is passed,
            its name attribute must be set, and that will be
            used as the column name to align with the original DataFrame.
        join : {'left'}, default 'left'
            Only left join is implemented, keeping the index and columns of the
            original object.
        overwrite : bool, default True
            How to handle non-NA values for overlapping keys:

            * True: overwrite original DataFrame's values
              with values from `other`.
            * False: only update values that are NA in
              the original DataFrame.

        filter_func : callable(1d-array) -> bool 1d-array, optional
            Can choose to replace values other than NA. Return True for values
            that should be updated.
        errors : {'raise', 'ignore'}, default 'ignore'
            If 'raise', will raise a ValueError if the DataFrame and `other`
            both contain non-NA data in the same place.

            .. versionchanged:: 0.24.0
               Changed from `raise_conflict=False|True`
               to `errors='ignore'|'raise'`.

        Returns
        -------
        None : method directly changes calling object

        Raises
        ------
        ValueError
            * When `errors='raise'` and there's overlapping non-NA data.
            * When `errors` is not either `'ignore'` or `'raise'`
        NotImplementedError
            * If `join != 'left'`

        See Also
        --------
        dict.update : Similar method for dictionaries.
        DataFrame.merge : For column(s)-on-columns(s) operations.

        Examples
        --------
        >>> df = pd.DataFrame({'A': [1, 2, 3],
        ...                    'B': [400, 500, 600]})
        >>> new_df = pd.DataFrame({'B': [4, 5, 6],
        ...                        'C': [7, 8, 9]})
        >>> df.update(new_df)
        >>> df
           A  B
        0  1  4
        1  2  5
        2  3  6

        The DataFrame's length does not increase as a result of the update,
        only values at matching index/column labels are updated.

        >>> df = pd.DataFrame({'A': ['a', 'b', 'c'],
        ...                    'B': ['x', 'y', 'z']})
        >>> new_df = pd.DataFrame({'B': ['d', 'e', 'f', 'g', 'h', 'i']})
        >>> df.update(new_df)
        >>> df
           A  B
        0  a  d
        1  b  e
        2  c  f

        For Series, it's name attribute must be set.

        >>> df = pd.DataFrame({'A': ['a', 'b', 'c'],
        ...                    'B': ['x', 'y', 'z']})
        >>> new_column = pd.Series(['d', 'e'], name='B', index=[0, 2])
        >>> df.update(new_column)
        >>> df
           A  B
        0  a  d
        1  b  y
        2  c  e
        >>> df = pd.DataFrame({'A': ['a', 'b', 'c'],
        ...                    'B': ['x', 'y', 'z']})
        >>> new_df = pd.DataFrame({'B': ['d', 'e']}, index=[1, 2])
        >>> df.update(new_df)
        >>> df
           A  B
        0  a  x
        1  b  d
        2  c  e

        If `other` contains NaNs the corresponding values are not updated
        in the original dataframe.

        >>> df = pd.DataFrame({'A': [1, 2, 3],
        ...                    'B': [400, 500, 600]})
        >>> new_df = pd.DataFrame({'B': [4, np.nan, 6]})
        >>> df.update(new_df)
        >>> df
           A      B
        0  1    4.0
        1  2  500.0
        2  3    6.0
        """
        import pandas.core.computation.expressions as expressions

        # TODO: Support other joins
        if join != "left":  # pragma: no cover
            raise NotImplementedError("Only left join is supported")
        if errors not in ["ignore", "raise"]:
            raise ValueError("The parameter errors must be either 'ignore' or 'raise'")

        if not isinstance(other, DataFrame):
            other = DataFrame(other)

        other = other.reindex_like(self)

        for col in self.columns:
            this = self[col]._values
            that = other[col]._values
            if filter_func is not None:
                with np.errstate(all="ignore"):
                    mask = ~filter_func(this) | isna(that)
            else:
                if errors == "raise":
                    mask_this = notna(that)
                    mask_that = notna(this)
                    if any(mask_this & mask_that):
                        raise ValueError("Data overlaps.")

                if overwrite:
                    mask = isna(that)
                else:
                    mask = notna(this)

            # don't overwrite columns unnecessarily
            if mask.all():
                continue

            self[col] = expressions.where(mask, this, that)

    # ----------------------------------------------------------------------
    # Data reshaping

    _shared_docs[
        "pivot"
    ] = """
        Return reshaped DataFrame organized by given index / column values.

        Reshape data (produce a "pivot" table) based on column values. Uses
        unique values from specified `index` / `columns` to form axes of the
        resulting DataFrame. This function does not support data
        aggregation, multiple values will result in a MultiIndex in the
        columns. See the :ref:`User Guide <reshaping>` for more on reshaping.

        Parameters
        ----------%s
        index : str or object, optional
            Column to use to make new frame's index. If None, uses
            existing index.
        columns : str or object
            Column to use to make new frame's columns.
        values : str, object or a list of the previous, optional
            Column(s) to use for populating new frame's values. If not
            specified, all remaining columns will be used and the result will
            have hierarchically indexed columns.

            .. versionchanged:: 0.23.0
               Also accept list of column names.

        Returns
        -------
        DataFrame
            Returns reshaped DataFrame.

        Raises
        ------
        ValueError:
            When there are any `index`, `columns` combinations with multiple
            values. `DataFrame.pivot_table` when you need to aggregate.

        See Also
        --------
        DataFrame.pivot_table : Generalization of pivot that can handle
            duplicate values for one index/column pair.
        DataFrame.unstack : Pivot based on the index values instead of a
            column.

        Notes
        -----
        For finer-tuned control, see hierarchical indexing documentation along
        with the related stack/unstack methods.

        Examples
        --------
        >>> df = pd.DataFrame({'foo': ['one', 'one', 'one', 'two', 'two',
        ...                            'two'],
        ...                    'bar': ['A', 'B', 'C', 'A', 'B', 'C'],
        ...                    'baz': [1, 2, 3, 4, 5, 6],
        ...                    'zoo': ['x', 'y', 'z', 'q', 'w', 't']})
        >>> df
            foo   bar  baz  zoo
        0   one   A    1    x
        1   one   B    2    y
        2   one   C    3    z
        3   two   A    4    q
        4   two   B    5    w
        5   two   C    6    t

        >>> df.pivot(index='foo', columns='bar', values='baz')
        bar  A   B   C
        foo
        one  1   2   3
        two  4   5   6

        >>> df.pivot(index='foo', columns='bar')['baz']
        bar  A   B   C
        foo
        one  1   2   3
        two  4   5   6

        >>> df.pivot(index='foo', columns='bar', values=['baz', 'zoo'])
              baz       zoo
        bar   A  B  C   A  B  C
        foo
        one   1  2  3   x  y  z
        two   4  5  6   q  w  t

        A ValueError is raised if there are any duplicates.

        >>> df = pd.DataFrame({"foo": ['one', 'one', 'two', 'two'],
        ...                    "bar": ['A', 'A', 'B', 'C'],
        ...                    "baz": [1, 2, 3, 4]})
        >>> df
           foo bar  baz
        0  one   A    1
        1  one   A    2
        2  two   B    3
        3  two   C    4

        Notice that the first two rows are the same for our `index`
        and `columns` arguments.

        >>> df.pivot(index='foo', columns='bar', values='baz')
        Traceback (most recent call last):
           ...
        ValueError: Index contains duplicate entries, cannot reshape
        """

    @Substitution("")
    @Appender(_shared_docs["pivot"])
    def pivot(self, index=None, columns=None, values=None):
        from pandas.core.reshape.pivot import pivot

        return pivot(self, index=index, columns=columns, values=values)

    _shared_docs[
        "pivot_table"
    ] = """
        Create a spreadsheet-style pivot table as a DataFrame. The levels in
        the pivot table will be stored in MultiIndex objects (hierarchical
        indexes) on the index and columns of the result DataFrame.

        Parameters
        ----------%s
        values : column to aggregate, optional
        index : column, Grouper, array, or list of the previous
            If an array is passed, it must be the same length as the data. The
            list can contain any of the other types (except list).
            Keys to group by on the pivot table index.  If an array is passed,
            it is being used as the same manner as column values.
        columns : column, Grouper, array, or list of the previous
            If an array is passed, it must be the same length as the data. The
            list can contain any of the other types (except list).
            Keys to group by on the pivot table column.  If an array is passed,
            it is being used as the same manner as column values.
        aggfunc : function, list of functions, dict, default numpy.mean
            If list of functions passed, the resulting pivot table will have
            hierarchical columns whose top level are the function names
            (inferred from the function objects themselves)
            If dict is passed, the key is column to aggregate and value
            is function or list of functions
        fill_value : scalar, default None
            Value to replace missing values with
        margins : bool, default False
            Add all row / columns (e.g. for subtotal / grand totals)
        dropna : bool, default True
            Do not include columns whose entries are all NaN
        margins_name : str, default 'All'
            Name of the row / column that will contain the totals
            when margins is True.
        observed : bool, default False
            This only applies if any of the groupers are Categoricals.
            If True: only show observed values for categorical groupers.
            If False: show all values for categorical groupers.

            .. versionchanged:: 0.25.0

        Returns
        -------
        DataFrame

        See Also
        --------
        DataFrame.pivot : Pivot without aggregation that can handle
            non-numeric data.

        Examples
        --------
        >>> df = pd.DataFrame({"A": ["foo", "foo", "foo", "foo", "foo",
        ...                          "bar", "bar", "bar", "bar"],
        ...                    "B": ["one", "one", "one", "two", "two",
        ...                          "one", "one", "two", "two"],
        ...                    "C": ["small", "large", "large", "small",
        ...                          "small", "large", "small", "small",
        ...                          "large"],
        ...                    "D": [1, 2, 2, 3, 3, 4, 5, 6, 7],
        ...                    "E": [2, 4, 5, 5, 6, 6, 8, 9, 9]})
        >>> df
             A    B      C  D  E
        0  foo  one  small  1  2
        1  foo  one  large  2  4
        2  foo  one  large  2  5
        3  foo  two  small  3  5
        4  foo  two  small  3  6
        5  bar  one  large  4  6
        6  bar  one  small  5  8
        7  bar  two  small  6  9
        8  bar  two  large  7  9

        This first example aggregates values by taking the sum.

        >>> table = pd.pivot_table(df, values='D', index=['A', 'B'],
        ...                     columns=['C'], aggfunc=np.sum)
        >>> table
        C        large  small
        A   B
        bar one    4.0    5.0
            two    7.0    6.0
        foo one    4.0    1.0
            two    NaN    6.0

        We can also fill missing values using the `fill_value` parameter.

        >>> table = pd.pivot_table(df, values='D', index=['A', 'B'],
        ...                     columns=['C'], aggfunc=np.sum, fill_value=0)
        >>> table
        C        large  small
        A   B
        bar one      4      5
            two      7      6
        foo one      4      1
            two      0      6

        The next example aggregates by taking the mean across multiple columns.

        >>> table = pd.pivot_table(df, values=['D', 'E'], index=['A', 'C'],
        ...                     aggfunc={'D': np.mean,
        ...                              'E': np.mean})
        >>> table
                        D         E
        A   C
        bar large  5.500000  7.500000
            small  5.500000  8.500000
        foo large  2.000000  4.500000
            small  2.333333  4.333333

        We can also calculate multiple types of aggregations for any given
        value column.

        >>> table = pd.pivot_table(df, values=['D', 'E'], index=['A', 'C'],
        ...                     aggfunc={'D': np.mean,
        ...                              'E': [min, max, np.mean]})
        >>> table
                        D    E
                    mean  max      mean  min
        A   C
        bar large  5.500000  9.0  7.500000  6.0
            small  5.500000  9.0  8.500000  8.0
        foo large  2.000000  5.0  4.500000  4.0
            small  2.333333  6.0  4.333333  2.0
        """

    @Substitution("")
    @Appender(_shared_docs["pivot_table"])
    def pivot_table(
        self,
        values=None,
        index=None,
        columns=None,
        aggfunc="mean",
        fill_value=None,
        margins=False,
        dropna=True,
        margins_name="All",
        observed=False,
    ):
        from pandas.core.reshape.pivot import pivot_table

        return pivot_table(
            self,
            values=values,
            index=index,
            columns=columns,
            aggfunc=aggfunc,
            fill_value=fill_value,
            margins=margins,
            dropna=dropna,
            margins_name=margins_name,
            observed=observed,
        )

    def stack(self, level=-1, dropna=True):
        """
        Stack the prescribed level(s) from columns to index.

        Return a reshaped DataFrame or Series having a multi-level
        index with one or more new inner-most levels compared to the current
        DataFrame. The new inner-most levels are created by pivoting the
        columns of the current dataframe:

          - if the columns have a single level, the output is a Series;
          - if the columns have multiple levels, the new index
            level(s) is (are) taken from the prescribed level(s) and
            the output is a DataFrame.

        The new index levels are sorted.

        Parameters
        ----------
        level : int, str, list, default -1
            Level(s) to stack from the column axis onto the index
            axis, defined as one index or label, or a list of indices
            or labels.
        dropna : bool, default True
            Whether to drop rows in the resulting Frame/Series with
            missing values. Stacking a column level onto the index
            axis can create combinations of index and column values
            that are missing from the original dataframe. See Examples
            section.

        Returns
        -------
        DataFrame or Series
            Stacked dataframe or series.

        See Also
        --------
        DataFrame.unstack : Unstack prescribed level(s) from index axis
             onto column axis.
        DataFrame.pivot : Reshape dataframe from long format to wide
             format.
        DataFrame.pivot_table : Create a spreadsheet-style pivot table
             as a DataFrame.

        Notes
        -----
        The function is named by analogy with a collection of books
        being reorganized from being side by side on a horizontal
        position (the columns of the dataframe) to being stacked
        vertically on top of each other (in the index of the
        dataframe).

        Examples
        --------
        **Single level columns**

        >>> df_single_level_cols = pd.DataFrame([[0, 1], [2, 3]],
        ...                                     index=['cat', 'dog'],
        ...                                     columns=['weight', 'height'])

        Stacking a dataframe with a single level column axis returns a Series:

        >>> df_single_level_cols
             weight height
        cat       0      1
        dog       2      3
        >>> df_single_level_cols.stack()
        cat  weight    0
             height    1
        dog  weight    2
             height    3
        dtype: int64

        **Multi level columns: simple case**

        >>> multicol1 = pd.MultiIndex.from_tuples([('weight', 'kg'),
        ...                                        ('weight', 'pounds')])
        >>> df_multi_level_cols1 = pd.DataFrame([[1, 2], [2, 4]],
        ...                                     index=['cat', 'dog'],
        ...                                     columns=multicol1)

        Stacking a dataframe with a multi-level column axis:

        >>> df_multi_level_cols1
             weight
                 kg    pounds
        cat       1        2
        dog       2        4
        >>> df_multi_level_cols1.stack()
                    weight
        cat kg           1
            pounds       2
        dog kg           2
            pounds       4

        **Missing values**

        >>> multicol2 = pd.MultiIndex.from_tuples([('weight', 'kg'),
        ...                                        ('height', 'm')])
        >>> df_multi_level_cols2 = pd.DataFrame([[1.0, 2.0], [3.0, 4.0]],
        ...                                     index=['cat', 'dog'],
        ...                                     columns=multicol2)

        It is common to have missing values when stacking a dataframe
        with multi-level columns, as the stacked dataframe typically
        has more values than the original dataframe. Missing values
        are filled with NaNs:

        >>> df_multi_level_cols2
            weight height
                kg      m
        cat    1.0    2.0
        dog    3.0    4.0
        >>> df_multi_level_cols2.stack()
                height  weight
        cat kg     NaN     1.0
            m      2.0     NaN
        dog kg     NaN     3.0
            m      4.0     NaN

        **Prescribing the level(s) to be stacked**

        The first parameter controls which level or levels are stacked:

        >>> df_multi_level_cols2.stack(0)
                     kg    m
        cat height  NaN  2.0
            weight  1.0  NaN
        dog height  NaN  4.0
            weight  3.0  NaN
        >>> df_multi_level_cols2.stack([0, 1])
        cat  height  m     2.0
             weight  kg    1.0
        dog  height  m     4.0
             weight  kg    3.0
        dtype: float64

        **Dropping missing values**

        >>> df_multi_level_cols3 = pd.DataFrame([[None, 1.0], [2.0, 3.0]],
        ...                                     index=['cat', 'dog'],
        ...                                     columns=multicol2)

        Note that rows where all values are missing are dropped by
        default but this behaviour can be controlled via the dropna
        keyword parameter:

        >>> df_multi_level_cols3
            weight height
                kg      m
        cat    NaN    1.0
        dog    2.0    3.0
        >>> df_multi_level_cols3.stack(dropna=False)
                height  weight
        cat kg     NaN     NaN
            m      1.0     NaN
        dog kg     NaN     2.0
            m      3.0     NaN
        >>> df_multi_level_cols3.stack(dropna=True)
                height  weight
        cat m      1.0     NaN
        dog kg     NaN     2.0
            m      3.0     NaN
        """
        from pandas.core.reshape.reshape import stack, stack_multiple

        if isinstance(level, (tuple, list)):
            return stack_multiple(self, level, dropna=dropna)
        else:
            return stack(self, level, dropna=dropna)

    def explode(self, column: Union[str, Tuple]) -> "DataFrame":
        """
        Transform each element of a list-like to a row, replicating index values.

        .. versionadded:: 0.25.0

        Parameters
        ----------
        column : str or tuple
            Column to explode.

        Returns
        -------
        DataFrame
            Exploded lists to rows of the subset columns;
            index will be duplicated for these rows.

        Raises
        ------
        ValueError :
            if columns of the frame are not unique.

        See Also
        --------
        DataFrame.unstack : Pivot a level of the (necessarily hierarchical)
            index labels.
        DataFrame.melt : Unpivot a DataFrame from wide format to long format.
        Series.explode : Explode a DataFrame from list-like columns to long format.

        Notes
        -----
        This routine will explode list-likes including lists, tuples,
        Series, and np.ndarray. The result dtype of the subset rows will
        be object. Scalars will be returned unchanged. Empty list-likes will
        result in a np.nan for that row.

        Examples
        --------
        >>> df = pd.DataFrame({'A': [[1, 2, 3], 'foo', [], [3, 4]], 'B': 1})
        >>> df
                   A  B
        0  [1, 2, 3]  1
        1        foo  1
        2         []  1
        3     [3, 4]  1

        >>> df.explode('A')
             A  B
        0    1  1
        0    2  1
        0    3  1
        1  foo  1
        2  NaN  1
        3    3  1
        3    4  1
        """

        if not (is_scalar(column) or isinstance(column, tuple)):
            raise ValueError("column must be a scalar")
        if not self.columns.is_unique:
            raise ValueError("columns must be unique")

        df = self.reset_index(drop=True)
        result = df[column].explode()
        result = df.drop([column], axis=1).join(result)
        result.index = self.index.take(result.index)
        result = result.reindex(columns=self.columns, copy=False)

        return result

    def unstack(self, level=-1, fill_value=None):
        """
        Pivot a level of the (necessarily hierarchical) index labels, returning
        a DataFrame having a new level of column labels whose inner-most level
        consists of the pivoted index labels.

        If the index is not a MultiIndex, the output will be a Series
        (the analogue of stack when the columns are not a MultiIndex).

        The level involved will automatically get sorted.

        Parameters
        ----------
        level : int, str, or list of these, default -1 (last level)
            Level(s) of index to unstack, can pass level name.
        fill_value : int, string or dict
            Replace NaN with this value if the unstack produces missing values.

        Returns
        -------
        Series or DataFrame

        See Also
        --------
        DataFrame.pivot : Pivot a table based on column values.
        DataFrame.stack : Pivot a level of the column labels (inverse operation
            from `unstack`).

        Examples
        --------
        >>> index = pd.MultiIndex.from_tuples([('one', 'a'), ('one', 'b'),
        ...                                    ('two', 'a'), ('two', 'b')])
        >>> s = pd.Series(np.arange(1.0, 5.0), index=index)
        >>> s
        one  a   1.0
             b   2.0
        two  a   3.0
             b   4.0
        dtype: float64

        >>> s.unstack(level=-1)
             a   b
        one  1.0  2.0
        two  3.0  4.0

        >>> s.unstack(level=0)
           one  two
        a  1.0   3.0
        b  2.0   4.0

        >>> df = s.unstack(level=0)
        >>> df.unstack()
        one  a  1.0
             b  2.0
        two  a  3.0
             b  4.0
        dtype: float64
        """
        from pandas.core.reshape.reshape import unstack

        return unstack(self, level, fill_value)

    _shared_docs[
        "melt"
    ] = """
    Unpivot a DataFrame from wide format to long format, optionally
    leaving identifier variables set.

    This function is useful to massage a DataFrame into a format where one
    or more columns are identifier variables (`id_vars`), while all other
    columns, considered measured variables (`value_vars`), are "unpivoted" to
    the row axis, leaving just two non-identifier columns, 'variable' and
    'value'.
    %(versionadded)s
    Parameters
    ----------
    frame : DataFrame
    id_vars : tuple, list, or ndarray, optional
        Column(s) to use as identifier variables.
    value_vars : tuple, list, or ndarray, optional
        Column(s) to unpivot. If not specified, uses all columns that
        are not set as `id_vars`.
    var_name : scalar
        Name to use for the 'variable' column. If None it uses
        ``frame.columns.name`` or 'variable'.
    value_name : scalar, default 'value'
        Name to use for the 'value' column.
    col_level : int or str, optional
        If columns are a MultiIndex then use this level to melt.

    Returns
    -------
    DataFrame
        Unpivoted DataFrame.

    See Also
    --------
    %(other)s
    pivot_table
    DataFrame.pivot
    Series.explode

    Examples
    --------
    >>> df = pd.DataFrame({'A': {0: 'a', 1: 'b', 2: 'c'},
    ...                    'B': {0: 1, 1: 3, 2: 5},
    ...                    'C': {0: 2, 1: 4, 2: 6}})
    >>> df
       A  B  C
    0  a  1  2
    1  b  3  4
    2  c  5  6

    >>> %(caller)sid_vars=['A'], value_vars=['B'])
       A variable  value
    0  a        B      1
    1  b        B      3
    2  c        B      5

    >>> %(caller)sid_vars=['A'], value_vars=['B', 'C'])
       A variable  value
    0  a        B      1
    1  b        B      3
    2  c        B      5
    3  a        C      2
    4  b        C      4
    5  c        C      6

    The names of 'variable' and 'value' columns can be customized:

    >>> %(caller)sid_vars=['A'], value_vars=['B'],
    ...         var_name='myVarname', value_name='myValname')
       A myVarname  myValname
    0  a         B          1
    1  b         B          3
    2  c         B          5

    If you have multi-index columns:

    >>> df.columns = [list('ABC'), list('DEF')]
    >>> df
       A  B  C
       D  E  F
    0  a  1  2
    1  b  3  4
    2  c  5  6

    >>> %(caller)scol_level=0, id_vars=['A'], value_vars=['B'])
       A variable  value
    0  a        B      1
    1  b        B      3
    2  c        B      5

    >>> %(caller)sid_vars=[('A', 'D')], value_vars=[('B', 'E')])
      (A, D) variable_0 variable_1  value
    0      a          B          E      1
    1      b          B          E      3
    2      c          B          E      5
    """

    @Appender(
        _shared_docs["melt"]
        % dict(
            caller="df.melt(", versionadded=".. versionadded:: 0.20.0\n", other="melt"
        )
    )
    def melt(
        self,
        id_vars=None,
        value_vars=None,
        var_name=None,
        value_name="value",
        col_level=None,
    ):
        from pandas.core.reshape.melt import melt

        return melt(
            self,
            id_vars=id_vars,
            value_vars=value_vars,
            var_name=var_name,
            value_name=value_name,
            col_level=col_level,
        )

    # ----------------------------------------------------------------------
    # Time series-related

    def diff(self, periods=1, axis=0):
        """
        First discrete difference of element.

        Calculates the difference of a DataFrame element compared with another
        element in the DataFrame (default is the element in the same column
        of the previous row).

        Parameters
        ----------
        periods : int, default 1
            Periods to shift for calculating difference, accepts negative
            values.
        axis : {0 or 'index', 1 or 'columns'}, default 0
            Take difference over rows (0) or columns (1).

            .. versionadded:: 0.16.1.

        Returns
        -------
        DataFrame

        See Also
        --------
        Series.diff: First discrete difference for a Series.
        DataFrame.pct_change: Percent change over given number of periods.
        DataFrame.shift: Shift index by desired number of periods with an
            optional time freq.

        Examples
        --------
        Difference with previous row

        >>> df = pd.DataFrame({'a': [1, 2, 3, 4, 5, 6],
        ...                    'b': [1, 1, 2, 3, 5, 8],
        ...                    'c': [1, 4, 9, 16, 25, 36]})
        >>> df
           a  b   c
        0  1  1   1
        1  2  1   4
        2  3  2   9
        3  4  3  16
        4  5  5  25
        5  6  8  36

        >>> df.diff()
             a    b     c
        0  NaN  NaN   NaN
        1  1.0  0.0   3.0
        2  1.0  1.0   5.0
        3  1.0  1.0   7.0
        4  1.0  2.0   9.0
        5  1.0  3.0  11.0

        Difference with previous column

        >>> df.diff(axis=1)
            a    b     c
        0 NaN  0.0   0.0
        1 NaN -1.0   3.0
        2 NaN -1.0   7.0
        3 NaN -1.0  13.0
        4 NaN  0.0  20.0
        5 NaN  2.0  28.0

        Difference with 3rd previous row

        >>> df.diff(periods=3)
             a    b     c
        0  NaN  NaN   NaN
        1  NaN  NaN   NaN
        2  NaN  NaN   NaN
        3  3.0  2.0  15.0
        4  3.0  4.0  21.0
        5  3.0  6.0  27.0

        Difference with following row

        >>> df.diff(periods=-1)
             a    b     c
        0 -1.0  0.0  -3.0
        1 -1.0 -1.0  -5.0
        2 -1.0 -1.0  -7.0
        3 -1.0 -2.0  -9.0
        4 -1.0 -3.0 -11.0
        5  NaN  NaN   NaN
        """
        bm_axis = self._get_block_manager_axis(axis)
        new_data = self._data.diff(n=periods, axis=bm_axis)
        return self._constructor(new_data)

    # ----------------------------------------------------------------------
    # Function application

    def _gotitem(
        self,
        key: Union[str, List[str]],
        ndim: int,
        subset: Optional[Union[Series, ABCDataFrame]] = None,
    ) -> Union[Series, ABCDataFrame]:
        """
        Sub-classes to define. Return a sliced object.

        Parameters
        ----------
        key : string / list of selections
        ndim : 1,2
            requested ndim of result
        subset : object, default None
            subset to act on
        """
        if subset is None:
            subset = self
        elif subset.ndim == 1:  # is Series
            return subset

        # TODO: _shallow_copy(subset)?
        return subset[key]

    _agg_summary_and_see_also_doc = dedent(
        """
    The aggregation operations are always performed over an axis, either the
    index (default) or the column axis. This behavior is different from
    `numpy` aggregation functions (`mean`, `median`, `prod`, `sum`, `std`,
    `var`), where the default is to compute the aggregation of the flattened
    array, e.g., ``numpy.mean(arr_2d)`` as opposed to
    ``numpy.mean(arr_2d, axis=0)``.

    `agg` is an alias for `aggregate`. Use the alias.

    See Also
    --------
    DataFrame.apply : Perform any type of operations.
    DataFrame.transform : Perform transformation type operations.
    core.groupby.GroupBy : Perform operations over groups.
    core.resample.Resampler : Perform operations over resampled bins.
    core.window.Rolling : Perform operations over rolling window.
    core.window.Expanding : Perform operations over expanding window.
    core.window.EWM : Perform operation over exponential weighted
        window.
    """
    )

    _agg_examples_doc = dedent(
        """
    Examples
    --------
    >>> df = pd.DataFrame([[1, 2, 3],
    ...                    [4, 5, 6],
    ...                    [7, 8, 9],
    ...                    [np.nan, np.nan, np.nan]],
    ...                   columns=['A', 'B', 'C'])

    Aggregate these functions over the rows.

    >>> df.agg(['sum', 'min'])
            A     B     C
    sum  12.0  15.0  18.0
    min   1.0   2.0   3.0

    Different aggregations per column.

    >>> df.agg({'A' : ['sum', 'min'], 'B' : ['min', 'max']})
            A    B
    max   NaN  8.0
    min   1.0  2.0
    sum  12.0  NaN

    Aggregate over the columns.

    >>> df.agg("mean", axis="columns")
    0    2.0
    1    5.0
    2    8.0
    3    NaN
    dtype: float64
    """
    )

    @Substitution(
        see_also=_agg_summary_and_see_also_doc,
        examples=_agg_examples_doc,
        versionadded="\n.. versionadded:: 0.20.0\n",
        **_shared_doc_kwargs
    )
    @Appender(_shared_docs["aggregate"])
    def aggregate(self, func, axis=0, *args, **kwargs):
        axis = self._get_axis_number(axis)

        result = None
        try:
            result, how = self._aggregate(func, axis=axis, *args, **kwargs)
        except TypeError:
            pass
        if result is None:
            return self.apply(func, axis=axis, args=args, **kwargs)
        return result

    def _aggregate(self, arg, axis=0, *args, **kwargs):
        if axis == 1:
            # NDFrame.aggregate returns a tuple, and we need to transpose
            # only result
            result, how = self.T._aggregate(arg, *args, **kwargs)
            result = result.T if result is not None else result
            return result, how
        return super()._aggregate(arg, *args, **kwargs)

    agg = aggregate

    @Appender(_shared_docs["transform"] % _shared_doc_kwargs)
    def transform(self, func, axis=0, *args, **kwargs):
        axis = self._get_axis_number(axis)
        if axis == 1:
            return self.T.transform(func, *args, **kwargs).T
        return super().transform(func, *args, **kwargs)

    def apply(
        self,
        func,
        axis=0,
        broadcast=None,
        raw=False,
        reduce=None,
        result_type=None,
        args=(),
        **kwds
    ):
        """
        Apply a function along an axis of the DataFrame.

        Objects passed to the function are Series objects whose index is
        either the DataFrame's index (``axis=0``) or the DataFrame's columns
        (``axis=1``). By default (``result_type=None``), the final return type
        is inferred from the return type of the applied function. Otherwise,
        it depends on the `result_type` argument.

        Parameters
        ----------
        func : function
            Function to apply to each column or row.
        axis : {0 or 'index', 1 or 'columns'}, default 0
            Axis along which the function is applied:

            * 0 or 'index': apply function to each column.
            * 1 or 'columns': apply function to each row.
        broadcast : bool, optional
            Only relevant for aggregation functions:

            * ``False`` or ``None`` : returns a Series whose length is the
              length of the index or the number of columns (based on the
              `axis` parameter)
            * ``True`` : results will be broadcast to the original shape
              of the frame, the original index and columns will be retained.

            .. deprecated:: 0.23.0
               This argument will be removed in a future version, replaced
               by result_type='broadcast'.

        raw : bool, default False
            Determines if row or column is passed as a Series or ndarry object:

            * ``False`` : passes each row or column as a Series to the
              function.
            * ``True`` : the passed function will receive ndarray objects
              instead.
              If you are just applying a NumPy reduction function this will
              achieve much better performance.
        reduce : bool or None, default None
            Try to apply reduction procedures. If the DataFrame is empty,
            `apply` will use `reduce` to determine whether the result
            should be a Series or a DataFrame. If ``reduce=None`` (the
            default), `apply`'s return value will be guessed by calling
            `func` on an empty Series
            (note: while guessing, exceptions raised by `func` will be
            ignored).
            If ``reduce=True`` a Series will always be returned, and if
            ``reduce=False`` a DataFrame will always be returned.

            .. deprecated:: 0.23.0
               This argument will be removed in a future version, replaced
               by ``result_type='reduce'``.

        result_type : {'expand', 'reduce', 'broadcast', None}, default None
            These only act when ``axis=1`` (columns):

            * 'expand' : list-like results will be turned into columns.
            * 'reduce' : returns a Series if possible rather than expanding
              list-like results. This is the opposite of 'expand'.
            * 'broadcast' : results will be broadcast to the original shape
              of the DataFrame, the original index and columns will be
              retained.

            The default behaviour (None) depends on the return value of the
            applied function: list-like results will be returned as a Series
            of those. However if the apply function returns a Series these
            are expanded to columns.

            .. versionadded:: 0.23.0

        args : tuple
            Positional arguments to pass to `func` in addition to the
            array/series.
        **kwds
            Additional keyword arguments to pass as keywords arguments to
            `func`.

        Returns
        -------
        Series or DataFrame
            Result of applying ``func`` along the given axis of the
            DataFrame.

        See Also
        --------
        DataFrame.applymap: For elementwise operations.
        DataFrame.aggregate: Only perform aggregating type operations.
        DataFrame.transform: Only perform transforming type operations.

        Notes
        -----
        In the current implementation apply calls `func` twice on the
        first column/row to decide whether it can take a fast or slow
        code path. This can lead to unexpected behavior if `func` has
        side-effects, as they will take effect twice for the first
        column/row.

        Examples
        --------

        >>> df = pd.DataFrame([[4, 9]] * 3, columns=['A', 'B'])
        >>> df
           A  B
        0  4  9
        1  4  9
        2  4  9

        Using a numpy universal function (in this case the same as
        ``np.sqrt(df)``):

        >>> df.apply(np.sqrt)
             A    B
        0  2.0  3.0
        1  2.0  3.0
        2  2.0  3.0

        Using a reducing function on either axis

        >>> df.apply(np.sum, axis=0)
        A    12
        B    27
        dtype: int64

        >>> df.apply(np.sum, axis=1)
        0    13
        1    13
        2    13
        dtype: int64

        Returning a list-like will result in a Series

        >>> df.apply(lambda x: [1, 2], axis=1)
        0    [1, 2]
        1    [1, 2]
        2    [1, 2]
        dtype: object

        Passing result_type='expand' will expand list-like results
        to columns of a Dataframe

        >>> df.apply(lambda x: [1, 2], axis=1, result_type='expand')
           0  1
        0  1  2
        1  1  2
        2  1  2

        Returning a Series inside the function is similar to passing
        ``result_type='expand'``. The resulting column names
        will be the Series index.

        >>> df.apply(lambda x: pd.Series([1, 2], index=['foo', 'bar']), axis=1)
           foo  bar
        0    1    2
        1    1    2
        2    1    2

        Passing ``result_type='broadcast'`` will ensure the same shape
        result, whether list-like or scalar is returned by the function,
        and broadcast it along the axis. The resulting column names will
        be the originals.

        >>> df.apply(lambda x: [1, 2], axis=1, result_type='broadcast')
           A  B
        0  1  2
        1  1  2
        2  1  2
        """
        from pandas.core.apply import frame_apply

        op = frame_apply(
            self,
            func=func,
            axis=axis,
            broadcast=broadcast,
            raw=raw,
            reduce=reduce,
            result_type=result_type,
            args=args,
            kwds=kwds,
        )
        return op.get_result()

    def applymap(self, func):
        """
        Apply a function to a Dataframe elementwise.

        This method applies a function that accepts and returns a scalar
        to every element of a DataFrame.

        Parameters
        ----------
        func : callable
            Python function, returns a single value from a single value.

        Returns
        -------
        DataFrame
            Transformed DataFrame.

        See Also
        --------
        DataFrame.apply : Apply a function along input axis of DataFrame.

        Notes
        -----
        In the current implementation applymap calls `func` twice on the
        first column/row to decide whether it can take a fast or slow
        code path. This can lead to unexpected behavior if `func` has
        side-effects, as they will take effect twice for the first
        column/row.

        Examples
        --------
        >>> df = pd.DataFrame([[1, 2.12], [3.356, 4.567]])
        >>> df
               0      1
        0  1.000  2.120
        1  3.356  4.567

        >>> df.applymap(lambda x: len(str(x)))
           0  1
        0  3  4
        1  5  5

        Note that a vectorized version of `func` often exists, which will
        be much faster. You could square each number elementwise.

        >>> df.applymap(lambda x: x**2)
                   0          1
        0   1.000000   4.494400
        1  11.262736  20.857489

        But it's better to avoid applymap in that case.

        >>> df ** 2
                   0          1
        0   1.000000   4.494400
        1  11.262736  20.857489
        """

        # if we have a dtype == 'M8[ns]', provide boxed values
        def infer(x):
            if x.empty:
                return lib.map_infer(x, func)
            return lib.map_infer(x.astype(object).values, func)

        return self.apply(infer)

    # ----------------------------------------------------------------------
    # Merging / joining methods

    def append(self, other, ignore_index=False, verify_integrity=False, sort=None):
        """
        Append rows of `other` to the end of caller, returning a new object.

        Columns in `other` that are not in the caller are added as new columns.

        Parameters
        ----------
        other : DataFrame or Series/dict-like object, or list of these
            The data to append.
        ignore_index : bool, default False
            If True, do not use the index labels.
        verify_integrity : bool, default False
            If True, raise ValueError on creating index with duplicates.
        sort : bool, default None
            Sort columns if the columns of `self` and `other` are not aligned.
            The default sorting is deprecated and will change to not-sorting
            in a future version of pandas. Explicitly pass ``sort=True`` to
            silence the warning and sort. Explicitly pass ``sort=False`` to
            silence the warning and not sort.

            .. versionadded:: 0.23.0

        Returns
        -------
        DataFrame

        See Also
        --------
        concat : General function to concatenate DataFrame or Series objects.

        Notes
        -----
        If a list of dict/series is passed and the keys are all contained in
        the DataFrame's index, the order of the columns in the resulting
        DataFrame will be unchanged.

        Iteratively appending rows to a DataFrame can be more computationally
        intensive than a single concatenate. A better solution is to append
        those rows to a list and then concatenate the list with the original
        DataFrame all at once.

        Examples
        --------

        >>> df = pd.DataFrame([[1, 2], [3, 4]], columns=list('AB'))
        >>> df
           A  B
        0  1  2
        1  3  4
        >>> df2 = pd.DataFrame([[5, 6], [7, 8]], columns=list('AB'))
        >>> df.append(df2)
           A  B
        0  1  2
        1  3  4
        0  5  6
        1  7  8

        With `ignore_index` set to True:

        >>> df.append(df2, ignore_index=True)
           A  B
        0  1  2
        1  3  4
        2  5  6
        3  7  8

        The following, while not recommended methods for generating DataFrames,
        show two ways to generate a DataFrame from multiple data sources.

        Less efficient:

        >>> df = pd.DataFrame(columns=['A'])
        >>> for i in range(5):
        ...     df = df.append({'A': i}, ignore_index=True)
        >>> df
           A
        0  0
        1  1
        2  2
        3  3
        4  4

        More efficient:

        >>> pd.concat([pd.DataFrame([i], columns=['A']) for i in range(5)],
        ...           ignore_index=True)
           A
        0  0
        1  1
        2  2
        3  3
        4  4
        """
        if isinstance(other, (Series, dict)):
            if isinstance(other, dict):
                other = Series(other)
            if other.name is None and not ignore_index:
                raise TypeError(
                    "Can only append a Series if ignore_index=True"
                    " or if the Series has a name"
                )

            if other.name is None:
                index = None
            else:
                # other must have the same index name as self, otherwise
                # index name will be reset
                index = Index([other.name], name=self.index.name)

            idx_diff = other.index.difference(self.columns)
            try:
                combined_columns = self.columns.append(idx_diff)
            except TypeError:
                combined_columns = self.columns.astype(object).append(idx_diff)
            other = other.reindex(combined_columns, copy=False)
            other = DataFrame(
                other.values.reshape((1, len(other))),
                index=index,
                columns=combined_columns,
            )
            other = other._convert(datetime=True, timedelta=True)
            if not self.columns.equals(combined_columns):
                self = self.reindex(columns=combined_columns)
        elif isinstance(other, list) and not isinstance(other[0], DataFrame):
            other = DataFrame(other)
            if (self.columns.get_indexer(other.columns) >= 0).all():
                other = other.reindex(columns=self.columns)

        from pandas.core.reshape.concat import concat

        if isinstance(other, (list, tuple)):
            to_concat = [self] + other
        else:
            to_concat = [self, other]
        return concat(
            to_concat,
            ignore_index=ignore_index,
            verify_integrity=verify_integrity,
            sort=sort,
        )

    def join(self, other, on=None, how="left", lsuffix="", rsuffix="", sort=False):
        """
        Join columns of another DataFrame.

        Join columns with `other` DataFrame either on index or on a key
        column. Efficiently join multiple DataFrame objects by index at once by
        passing a list.

        Parameters
        ----------
        other : DataFrame, Series, or list of DataFrame
            Index should be similar to one of the columns in this one. If a
            Series is passed, its name attribute must be set, and that will be
            used as the column name in the resulting joined DataFrame.
        on : str, list of str, or array-like, optional
            Column or index level name(s) in the caller to join on the index
            in `other`, otherwise joins index-on-index. If multiple
            values given, the `other` DataFrame must have a MultiIndex. Can
            pass an array as the join key if it is not already contained in
            the calling DataFrame. Like an Excel VLOOKUP operation.
        how : {'left', 'right', 'outer', 'inner'}, default 'left'
            How to handle the operation of the two objects.

            * left: use calling frame's index (or column if on is specified)
            * right: use `other`'s index.
            * outer: form union of calling frame's index (or column if on is
              specified) with `other`'s index, and sort it.
              lexicographically.
            * inner: form intersection of calling frame's index (or column if
              on is specified) with `other`'s index, preserving the order
              of the calling's one.
        lsuffix : str, default ''
            Suffix to use from left frame's overlapping columns.
        rsuffix : str, default ''
            Suffix to use from right frame's overlapping columns.
        sort : bool, default False
            Order result DataFrame lexicographically by the join key. If False,
            the order of the join key depends on the join type (how keyword).

        Returns
        -------
        DataFrame
            A dataframe containing columns from both the caller and `other`.

        See Also
        --------
        DataFrame.merge : For column(s)-on-columns(s) operations.

        Notes
        -----
        Parameters `on`, `lsuffix`, and `rsuffix` are not supported when
        passing a list of `DataFrame` objects.

        Support for specifying index levels as the `on` parameter was added
        in version 0.23.0.

        Examples
        --------
        >>> df = pd.DataFrame({'key': ['K0', 'K1', 'K2', 'K3', 'K4', 'K5'],
        ...                    'A': ['A0', 'A1', 'A2', 'A3', 'A4', 'A5']})

        >>> df
          key   A
        0  K0  A0
        1  K1  A1
        2  K2  A2
        3  K3  A3
        4  K4  A4
        5  K5  A5

        >>> other = pd.DataFrame({'key': ['K0', 'K1', 'K2'],
        ...                       'B': ['B0', 'B1', 'B2']})

        >>> other
          key   B
        0  K0  B0
        1  K1  B1
        2  K2  B2

        Join DataFrames using their indexes.

        >>> df.join(other, lsuffix='_caller', rsuffix='_other')
          key_caller   A key_other    B
        0         K0  A0        K0   B0
        1         K1  A1        K1   B1
        2         K2  A2        K2   B2
        3         K3  A3       NaN  NaN
        4         K4  A4       NaN  NaN
        5         K5  A5       NaN  NaN

        If we want to join using the key columns, we need to set key to be
        the index in both `df` and `other`. The joined DataFrame will have
        key as its index.

        >>> df.set_index('key').join(other.set_index('key'))
              A    B
        key
        K0   A0   B0
        K1   A1   B1
        K2   A2   B2
        K3   A3  NaN
        K4   A4  NaN
        K5   A5  NaN

        Another option to join using the key columns is to use the `on`
        parameter. DataFrame.join always uses `other`'s index but we can use
        any column in `df`. This method preserves the original DataFrame's
        index in the result.

        >>> df.join(other.set_index('key'), on='key')
          key   A    B
        0  K0  A0   B0
        1  K1  A1   B1
        2  K2  A2   B2
        3  K3  A3  NaN
        4  K4  A4  NaN
        5  K5  A5  NaN
        """
        return self._join_compat(
            other, on=on, how=how, lsuffix=lsuffix, rsuffix=rsuffix, sort=sort
        )

    def _join_compat(
        self, other, on=None, how="left", lsuffix="", rsuffix="", sort=False
    ):
        from pandas.core.reshape.merge import merge
        from pandas.core.reshape.concat import concat

        if isinstance(other, Series):
            if other.name is None:
                raise ValueError("Other Series must have a name")
            other = DataFrame({other.name: other})

        if isinstance(other, DataFrame):
            return merge(
                self,
                other,
                left_on=on,
                how=how,
                left_index=on is None,
                right_index=True,
                suffixes=(lsuffix, rsuffix),
                sort=sort,
            )
        else:
            if on is not None:
                raise ValueError(
                    "Joining multiple DataFrames only supported for joining on index"
                )

            frames = [self] + list(other)

            can_concat = all(df.index.is_unique for df in frames)

            # join indexes only using concat
            if can_concat:
                if how == "left":
                    res = concat(
                        frames, axis=1, join="outer", verify_integrity=True, sort=sort
                    )
                    return res.reindex(self.index, copy=False)
                else:
                    return concat(
                        frames, axis=1, join=how, verify_integrity=True, sort=sort
                    )

            joined = frames[0]

            for frame in frames[1:]:
                joined = merge(
                    joined, frame, how=how, left_index=True, right_index=True
                )

            return joined

    @Substitution("")
    @Appender(_merge_doc, indents=2)
    def merge(
        self,
        right,
        how="inner",
        on=None,
        left_on=None,
        right_on=None,
        left_index=False,
        right_index=False,
        sort=False,
        suffixes=("_x", "_y"),
        copy=True,
        indicator=False,
        validate=None,
    ):
        from pandas.core.reshape.merge import merge

        return merge(
            self,
            right,
            how=how,
            on=on,
            left_on=left_on,
            right_on=right_on,
            left_index=left_index,
            right_index=right_index,
            sort=sort,
            suffixes=suffixes,
            copy=copy,
            indicator=indicator,
            validate=validate,
        )

    def round(self, decimals=0, *args, **kwargs):
        """
        Round a DataFrame to a variable number of decimal places.

        Parameters
        ----------
        decimals : int, dict, Series
            Number of decimal places to round each column to. If an int is
            given, round each column to the same number of places.
            Otherwise dict and Series round to variable numbers of places.
            Column names should be in the keys if `decimals` is a
            dict-like, or in the index if `decimals` is a Series. Any
            columns not included in `decimals` will be left as is. Elements
            of `decimals` which are not columns of the input will be
            ignored.
        *args
            Additional keywords have no effect but might be accepted for
            compatibility with numpy.
        **kwargs
            Additional keywords have no effect but might be accepted for
            compatibility with numpy.

        Returns
        -------
        DataFrame
            A DataFrame with the affected columns rounded to the specified
            number of decimal places.

        See Also
        --------
        numpy.around : Round a numpy array to the given number of decimals.
        Series.round : Round a Series to the given number of decimals.

        Examples
        --------
        >>> df = pd.DataFrame([(.21, .32), (.01, .67), (.66, .03), (.21, .18)],
        ...                   columns=['dogs', 'cats'])
        >>> df
            dogs  cats
        0  0.21  0.32
        1  0.01  0.67
        2  0.66  0.03
        3  0.21  0.18

        By providing an integer each column is rounded to the same number
        of decimal places

        >>> df.round(1)
            dogs  cats
        0   0.2   0.3
        1   0.0   0.7
        2   0.7   0.0
        3   0.2   0.2

        With a dict, the number of places for specific columns can be
        specified with the column names as key and the number of decimal
        places as value

        >>> df.round({'dogs': 1, 'cats': 0})
            dogs  cats
        0   0.2   0.0
        1   0.0   1.0
        2   0.7   0.0
        3   0.2   0.0

        Using a Series, the number of places for specific columns can be
        specified with the column names as index and the number of
        decimal places as value

        >>> decimals = pd.Series([0, 1], index=['cats', 'dogs'])
        >>> df.round(decimals)
            dogs  cats
        0   0.2   0.0
        1   0.0   1.0
        2   0.7   0.0
        3   0.2   0.0
        """
        from pandas.core.reshape.concat import concat

        def _dict_round(df, decimals):
            for col, vals in df.items():
                try:
                    yield _series_round(vals, decimals[col])
                except KeyError:
                    yield vals

        def _series_round(s, decimals):
            if is_integer_dtype(s) or is_float_dtype(s):
                return s.round(decimals)
            return s

        nv.validate_round(args, kwargs)

        if isinstance(decimals, (dict, Series)):
            if isinstance(decimals, Series):
                if not decimals.index.is_unique:
                    raise ValueError("Index of decimals must be unique")
            new_cols = [col for col in _dict_round(self, decimals)]
        elif is_integer(decimals):
            # Dispatch to Series.round
            new_cols = [_series_round(v, decimals) for _, v in self.items()]
        else:
            raise TypeError("decimals must be an integer, a dict-like or a Series")

        if len(new_cols) > 0:
            return self._constructor(
                concat(new_cols, axis=1), index=self.index, columns=self.columns
            )
        else:
            return self

    # ----------------------------------------------------------------------
    # Statistical methods, etc.

    def corr(self, method="pearson", min_periods=1):
        """
        Compute pairwise correlation of columns, excluding NA/null values.

        Parameters
        ----------
        method : {'pearson', 'kendall', 'spearman'} or callable
            Method of correlation:

            * pearson : standard correlation coefficient
            * kendall : Kendall Tau correlation coefficient
            * spearman : Spearman rank correlation
            * callable: callable with input two 1d ndarrays
                and returning a float. Note that the returned matrix from corr
                will have 1 along the diagonals and will be symmetric
                regardless of the callable's behavior.

                .. versionadded:: 0.24.0

        min_periods : int, optional
            Minimum number of observations required per pair of columns
            to have a valid result. Currently only available for Pearson
            and Spearman correlation.

        Returns
        -------
        DataFrame
            Correlation matrix.

        See Also
        --------
        DataFrame.corrwith
        Series.corr

        Examples
        --------
        >>> def histogram_intersection(a, b):
        ...     v = np.minimum(a, b).sum().round(decimals=1)
        ...     return v
        >>> df = pd.DataFrame([(.2, .3), (.0, .6), (.6, .0), (.2, .1)],
        ...                   columns=['dogs', 'cats'])
        >>> df.corr(method=histogram_intersection)
              dogs  cats
        dogs   1.0   0.3
        cats   0.3   1.0
        """
        numeric_df = self._get_numeric_data()
        cols = numeric_df.columns
        idx = cols.copy()
        mat = numeric_df.values

        if method == "pearson":
            correl = libalgos.nancorr(ensure_float64(mat), minp=min_periods)
        elif method == "spearman":
            correl = libalgos.nancorr_spearman(ensure_float64(mat), minp=min_periods)
        elif method == "kendall" or callable(method):
            if min_periods is None:
                min_periods = 1
            mat = ensure_float64(mat).T
            corrf = nanops.get_corr_func(method)
            K = len(cols)
            correl = np.empty((K, K), dtype=float)
            mask = np.isfinite(mat)
            for i, ac in enumerate(mat):
                for j, bc in enumerate(mat):
                    if i > j:
                        continue

                    valid = mask[i] & mask[j]
                    if valid.sum() < min_periods:
                        c = np.nan
                    elif i == j:
                        c = 1.0
                    elif not valid.all():
                        c = corrf(ac[valid], bc[valid])
                    else:
                        c = corrf(ac, bc)
                    correl[i, j] = c
                    correl[j, i] = c
        else:
            raise ValueError(
                "method must be either 'pearson', "
                "'spearman', 'kendall', or a callable, "
                "'{method}' was supplied".format(method=method)
            )

        return self._constructor(correl, index=idx, columns=cols)

    def cov(self, min_periods=None):
        """
        Compute pairwise covariance of columns, excluding NA/null values.

        Compute the pairwise covariance among the series of a DataFrame.
        The returned data frame is the `covariance matrix
        <https://en.wikipedia.org/wiki/Covariance_matrix>`__ of the columns
        of the DataFrame.

        Both NA and null values are automatically excluded from the
        calculation. (See the note below about bias from missing values.)
        A threshold can be set for the minimum number of
        observations for each value created. Comparisons with observations
        below this threshold will be returned as ``NaN``.

        This method is generally used for the analysis of time series data to
        understand the relationship between different measures
        across time.

        Parameters
        ----------
        min_periods : int, optional
            Minimum number of observations required per pair of columns
            to have a valid result.

        Returns
        -------
        DataFrame
            The covariance matrix of the series of the DataFrame.

        See Also
        --------
        Series.cov : Compute covariance with another Series.
        core.window.EWM.cov: Exponential weighted sample covariance.
        core.window.Expanding.cov : Expanding sample covariance.
        core.window.Rolling.cov : Rolling sample covariance.

        Notes
        -----
        Returns the covariance matrix of the DataFrame's time series.
        The covariance is normalized by N-1.

        For DataFrames that have Series that are missing data (assuming that
        data is `missing at random
        <https://en.wikipedia.org/wiki/Missing_data#Missing_at_random>`__)
        the returned covariance matrix will be an unbiased estimate
        of the variance and covariance between the member Series.

        However, for many applications this estimate may not be acceptable
        because the estimate covariance matrix is not guaranteed to be positive
        semi-definite. This could lead to estimate correlations having
        absolute values which are greater than one, and/or a non-invertible
        covariance matrix. See `Estimation of covariance matrices
        <http://en.wikipedia.org/w/index.php?title=Estimation_of_covariance_
        matrices>`__ for more details.

        Examples
        --------
        >>> df = pd.DataFrame([(1, 2), (0, 3), (2, 0), (1, 1)],
        ...                   columns=['dogs', 'cats'])
        >>> df.cov()
                  dogs      cats
        dogs  0.666667 -1.000000
        cats -1.000000  1.666667

        >>> np.random.seed(42)
        >>> df = pd.DataFrame(np.random.randn(1000, 5),
        ...                   columns=['a', 'b', 'c', 'd', 'e'])
        >>> df.cov()
                  a         b         c         d         e
        a  0.998438 -0.020161  0.059277 -0.008943  0.014144
        b -0.020161  1.059352 -0.008543 -0.024738  0.009826
        c  0.059277 -0.008543  1.010670 -0.001486 -0.000271
        d -0.008943 -0.024738 -0.001486  0.921297 -0.013692
        e  0.014144  0.009826 -0.000271 -0.013692  0.977795

        **Minimum number of periods**

        This method also supports an optional ``min_periods`` keyword
        that specifies the required minimum number of non-NA observations for
        each column pair in order to have a valid result:

        >>> np.random.seed(42)
        >>> df = pd.DataFrame(np.random.randn(20, 3),
        ...                   columns=['a', 'b', 'c'])
        >>> df.loc[df.index[:5], 'a'] = np.nan
        >>> df.loc[df.index[5:10], 'b'] = np.nan
        >>> df.cov(min_periods=12)
                  a         b         c
        a  0.316741       NaN -0.150812
        b       NaN  1.248003  0.191417
        c -0.150812  0.191417  0.895202
        """
        numeric_df = self._get_numeric_data()
        cols = numeric_df.columns
        idx = cols.copy()
        mat = numeric_df.values

        if notna(mat).all():
            if min_periods is not None and min_periods > len(mat):
                baseCov = np.empty((mat.shape[1], mat.shape[1]))
                baseCov.fill(np.nan)
            else:
                baseCov = np.cov(mat.T)
            baseCov = baseCov.reshape((len(cols), len(cols)))
        else:
            baseCov = libalgos.nancorr(ensure_float64(mat), cov=True, minp=min_periods)

        return self._constructor(baseCov, index=idx, columns=cols)

    def corrwith(self, other, axis=0, drop=False, method="pearson"):
        """
        Compute pairwise correlation between rows or columns of DataFrame
        with rows or columns of Series or DataFrame.  DataFrames are first
        aligned along both axes before computing the correlations.

        Parameters
        ----------
        other : DataFrame, Series
            Object with which to compute correlations.
        axis : {0 or 'index', 1 or 'columns'}, default 0
            The axis to use. 0 or 'index' to compute column-wise, 1 or 'columns' for
            row-wise.
        drop : bool, default False
            Drop missing indices from result.
        method : {'pearson', 'kendall', 'spearman'} or callable
            Method of correlation:

            * pearson : standard correlation coefficient
            * kendall : Kendall Tau correlation coefficient
            * spearman : Spearman rank correlation
            * callable: callable with input two 1d ndarrays
                and returning a float.

            .. versionadded:: 0.24.0

        Returns
        -------
        Series
            Pairwise correlations.

        See Also
        --------
        DataFrame.corr
        """
        axis = self._get_axis_number(axis)
        this = self._get_numeric_data()

        if isinstance(other, Series):
            return this.apply(lambda x: other.corr(x, method=method), axis=axis)

        other = other._get_numeric_data()
        left, right = this.align(other, join="inner", copy=False)

        if axis == 1:
            left = left.T
            right = right.T

        if method == "pearson":
            # mask missing values
            left = left + right * 0
            right = right + left * 0

            # demeaned data
            ldem = left - left.mean()
            rdem = right - right.mean()

            num = (ldem * rdem).sum()
            dom = (left.count() - 1) * left.std() * right.std()

            correl = num / dom

        elif method in ["kendall", "spearman"] or callable(method):

            def c(x):
                return nanops.nancorr(x[0], x[1], method=method)

            correl = Series(
                map(c, zip(left.values.T, right.values.T)), index=left.columns
            )

        else:
            raise ValueError(
                "Invalid method {method} was passed, "
                "valid methods are: 'pearson', 'kendall', "
                "'spearman', or callable".format(method=method)
            )

        if not drop:
            # Find non-matching labels along the given axis
            # and append missing correlations (GH 22375)
            raxis = 1 if axis == 0 else 0
            result_index = this._get_axis(raxis).union(other._get_axis(raxis))
            idx_diff = result_index.difference(correl.index)

            if len(idx_diff) > 0:
                correl = correl.append(Series([np.nan] * len(idx_diff), index=idx_diff))

        return correl

    # ----------------------------------------------------------------------
    # ndarray-like stats methods

    def count(self, axis=0, level=None, numeric_only=False):
        """
        Count non-NA cells for each column or row.

        The values `None`, `NaN`, `NaT`, and optionally `numpy.inf` (depending
        on `pandas.options.mode.use_inf_as_na`) are considered NA.

        Parameters
        ----------
        axis : {0 or 'index', 1 or 'columns'}, default 0
            If 0 or 'index' counts are generated for each column.
            If 1 or 'columns' counts are generated for each **row**.
        level : int or str, optional
            If the axis is a `MultiIndex` (hierarchical), count along a
            particular `level`, collapsing into a `DataFrame`.
            A `str` specifies the level name.
        numeric_only : bool, default False
            Include only `float`, `int` or `boolean` data.

        Returns
        -------
        Series or DataFrame
            For each column/row the number of non-NA/null entries.
            If `level` is specified returns a `DataFrame`.

        See Also
        --------
        Series.count: Number of non-NA elements in a Series.
        DataFrame.shape: Number of DataFrame rows and columns (including NA
            elements).
        DataFrame.isna: Boolean same-sized DataFrame showing places of NA
            elements.

        Examples
        --------
        Constructing DataFrame from a dictionary:

        >>> df = pd.DataFrame({"Person":
        ...                    ["John", "Myla", "Lewis", "John", "Myla"],
        ...                    "Age": [24., np.nan, 21., 33, 26],
        ...                    "Single": [False, True, True, True, False]})
        >>> df
           Person   Age  Single
        0    John  24.0   False
        1    Myla   NaN    True
        2   Lewis  21.0    True
        3    John  33.0    True
        4    Myla  26.0   False

        Notice the uncounted NA values:

        >>> df.count()
        Person    5
        Age       4
        Single    5
        dtype: int64

        Counts for each **row**:

        >>> df.count(axis='columns')
        0    3
        1    2
        2    3
        3    3
        4    3
        dtype: int64

        Counts for one level of a `MultiIndex`:

        >>> df.set_index(["Person", "Single"]).count(level="Person")
                Age
        Person
        John      2
        Lewis     1
        Myla      1
        """
        axis = self._get_axis_number(axis)
        if level is not None:
            return self._count_level(level, axis=axis, numeric_only=numeric_only)

        if numeric_only:
            frame = self._get_numeric_data()
        else:
            frame = self

        # GH #423
        if len(frame._get_axis(axis)) == 0:
            result = Series(0, index=frame._get_agg_axis(axis))
        else:
            if frame._is_mixed_type or frame._data.any_extension_types:
                # the or any_extension_types is really only hit for single-
                # column frames with an extension array
                result = notna(frame).sum(axis=axis)
            else:
                # GH13407
                series_counts = notna(frame).sum(axis=axis)
                counts = series_counts.values
                result = Series(counts, index=frame._get_agg_axis(axis))

        return result.astype("int64")

    def _count_level(self, level, axis=0, numeric_only=False):
        if numeric_only:
            frame = self._get_numeric_data()
        else:
            frame = self

        count_axis = frame._get_axis(axis)
        agg_axis = frame._get_agg_axis(axis)

        if not isinstance(count_axis, ABCMultiIndex):
            raise TypeError(
                "Can only count levels on hierarchical "
                "{ax}.".format(ax=self._get_axis_name(axis))
            )

        if frame._is_mixed_type:
            # Since we have mixed types, calling notna(frame.values) might
            # upcast everything to object
            mask = notna(frame).values
        else:
            # But use the speedup when we have homogeneous dtypes
            mask = notna(frame.values)

        if axis == 1:
            # We're transposing the mask rather than frame to avoid potential
            # upcasts to object, which induces a ~20x slowdown
            mask = mask.T

        if isinstance(level, str):
            level = count_axis._get_level_number(level)

        level_index = count_axis.levels[level]
        level_codes = ensure_int64(count_axis.codes[level])
        counts = lib.count_level_2d(mask, level_codes, len(level_index), axis=0)

        result = DataFrame(counts, index=level_index, columns=agg_axis)

        if axis == 1:
            # Undo our earlier transpose
            return result.T
        else:
            return result

    def _reduce(
        self, op, name, axis=0, skipna=True, numeric_only=None, filter_type=None, **kwds
    ):
        if axis is None and filter_type == "bool":
            labels = None
            constructor = None
        else:
            # TODO: Make other agg func handle axis=None properly
            axis = self._get_axis_number(axis)
            labels = self._get_agg_axis(axis)
            constructor = self._constructor

        def f(x):
            return op(x, axis=axis, skipna=skipna, **kwds)

        # exclude timedelta/datetime unless we are uniform types
        if (
            axis == 1
            and self._is_datelike_mixed_type
            and (
                not self._is_homogeneous_type
                and not is_datetime64tz_dtype(self.dtypes[0])
            )
        ):
            numeric_only = True

        if numeric_only is None:
            try:
                values = self.values
                result = f(values)

                if filter_type == "bool" and is_object_dtype(values) and axis is None:
                    # work around https://github.com/numpy/numpy/issues/10489
                    # TODO: combine with hasattr(result, 'dtype') further down
                    # hard since we don't have `values` down there.
                    result = np.bool_(result)
            except Exception as e:

                # try by-column first
                if filter_type is None and axis == 0:
                    try:

                        # this can end up with a non-reduction
                        # but not always. if the types are mixed
                        # with datelike then need to make sure a series

                        # we only end up here if we have not specified
                        # numeric_only and yet we have tried a
                        # column-by-column reduction, where we have mixed type.
                        # So let's just do what we can
                        from pandas.core.apply import frame_apply

                        opa = frame_apply(
                            self, func=f, result_type="expand", ignore_failures=True
                        )
                        result = opa.get_result()
                        if result.ndim == self.ndim:
                            result = result.iloc[0]
                        return result
                    except Exception:
                        pass

                if filter_type is None or filter_type == "numeric":
                    data = self._get_numeric_data()
                elif filter_type == "bool":
                    data = self._get_bool_data()
                else:  # pragma: no cover
                    e = NotImplementedError(
                        "Handling exception with filter_type {f} not"
                        "implemented.".format(f=filter_type)
                    )
                    raise_with_traceback(e)
                with np.errstate(all="ignore"):
                    result = f(data.values)
                labels = data._get_agg_axis(axis)
        else:
            if numeric_only:
                if filter_type is None or filter_type == "numeric":
                    data = self._get_numeric_data()
                elif filter_type == "bool":
                    # GH 25101, # GH 24434
                    data = self._get_bool_data() if axis == 0 else self
                else:  # pragma: no cover
                    msg = (
                        "Generating numeric_only data with filter_type {f}"
                        "not supported.".format(f=filter_type)
                    )
                    raise NotImplementedError(msg)
                values = data.values
                labels = data._get_agg_axis(axis)
            else:
                values = self.values
            result = f(values)

        if hasattr(result, "dtype") and is_object_dtype(result.dtype):
            try:
                if filter_type is None or filter_type == "numeric":
                    result = result.astype(np.float64)
                elif filter_type == "bool" and notna(result).all():
                    result = result.astype(np.bool_)
            except (ValueError, TypeError):

                # try to coerce to the original dtypes item by item if we can
                if axis == 0:
                    result = coerce_to_dtypes(result, self.dtypes)

        if constructor is not None:
            result = Series(result, index=labels)
        return result

    def nunique(self, axis=0, dropna=True):
        """
        Count distinct observations over requested axis.

        Return Series with number of distinct observations. Can ignore NaN
        values.

        .. versionadded:: 0.20.0

        Parameters
        ----------
        axis : {0 or 'index', 1 or 'columns'}, default 0
            The axis to use. 0 or 'index' for row-wise, 1 or 'columns' for
            column-wise.
        dropna : bool, default True
            Don't include NaN in the counts.

        Returns
        -------
        Series

        See Also
        --------
        Series.nunique: Method nunique for Series.
        DataFrame.count: Count non-NA cells for each column or row.

        Examples
        --------
        >>> df = pd.DataFrame({'A': [1, 2, 3], 'B': [1, 1, 1]})
        >>> df.nunique()
        A    3
        B    1
        dtype: int64

        >>> df.nunique(axis=1)
        0    1
        1    2
        2    2
        dtype: int64
        """
        return self.apply(Series.nunique, axis=axis, dropna=dropna)

    def idxmin(self, axis=0, skipna=True):
        """
        Return index of first occurrence of minimum over requested axis.
        NA/null values are excluded.

        Parameters
        ----------
        axis : {0 or 'index', 1 or 'columns'}, default 0
<<<<<<< HEAD
            The axis to use. 0 or 'index' for row-wise, 1 or 'columns' for
            column-wise.
        skipna : boolean, default True
=======
            The axis to use. 0 or 'index' for row-wise, 1 or 'columns' for column-wise
        skipna : bool, default True
>>>>>>> 02675e33
            Exclude NA/null values. If an entire row/column is NA, the result
            will be NA.

        Returns
        -------
        Series
            Indexes of minima along the specified axis.

        Raises
        ------
        ValueError
            * If the row/column is empty

        See Also
        --------
        Series.idxmin

        Notes
        -----
        This method is the DataFrame version of ``ndarray.argmin``.
        """
        axis = self._get_axis_number(axis)
        indices = nanops.nanargmin(self.values, axis=axis, skipna=skipna)
        index = self._get_axis(axis)
        result = [index[i] if i >= 0 else np.nan for i in indices]
        return Series(result, index=self._get_agg_axis(axis))

    def idxmax(self, axis=0, skipna=True):
        """
        Return index of first occurrence of maximum over requested axis.
        NA/null values are excluded.

        Parameters
        ----------
        axis : {0 or 'index', 1 or 'columns'}, default 0
<<<<<<< HEAD
            The axis to use. 0 or 'index' for row-wise, 1 or 'columns' for
            column-wise.
        skipna : boolean, default True
=======
            The axis to use. 0 or 'index' for row-wise, 1 or 'columns' for column-wise
        skipna : bool, default True
>>>>>>> 02675e33
            Exclude NA/null values. If an entire row/column is NA, the result
            will be NA.

        Returns
        -------
        Series
            Indexes of maxima along the specified axis.

        Raises
        ------
        ValueError
            * If the row/column is empty

        See Also
        --------
        Series.idxmax

        Notes
        -----
        This method is the DataFrame version of ``ndarray.argmax``.
        """
        axis = self._get_axis_number(axis)
        indices = nanops.nanargmax(self.values, axis=axis, skipna=skipna)
        index = self._get_axis(axis)
        result = [index[i] if i >= 0 else np.nan for i in indices]
        return Series(result, index=self._get_agg_axis(axis))

    def _get_agg_axis(self, axis_num):
        """
        Let's be explicit about this.
        """
        if axis_num == 0:
            return self.columns
        elif axis_num == 1:
            return self.index
        else:
            raise ValueError("Axis must be 0 or 1 (got %r)" % axis_num)

    def mode(self, axis=0, numeric_only=False, dropna=True):
        """
        Get the mode(s) of each element along the selected axis.

        The mode of a set of values is the value that appears most often.
        It can be multiple values.

        Parameters
        ----------
        axis : {0 or 'index', 1 or 'columns'}, default 0
            The axis to iterate over while searching for the mode:

            * 0 or 'index' : get mode of each column
            * 1 or 'columns' : get mode of each row.

        numeric_only : bool, default False
            If True, only apply to numeric columns.
        dropna : bool, default True
            Don't consider counts of NaN/NaT.

            .. versionadded:: 0.24.0

        Returns
        -------
        DataFrame
            The modes of each column or row.

        See Also
        --------
        Series.mode : Return the highest frequency value in a Series.
        Series.value_counts : Return the counts of values in a Series.

        Examples
        --------
        >>> df = pd.DataFrame([('bird', 2, 2),
        ...                    ('mammal', 4, np.nan),
        ...                    ('arthropod', 8, 0),
        ...                    ('bird', 2, np.nan)],
        ...                   index=('falcon', 'horse', 'spider', 'ostrich'),
        ...                   columns=('species', 'legs', 'wings'))
        >>> df
                   species  legs  wings
        falcon        bird     2    2.0
        horse       mammal     4    NaN
        spider   arthropod     8    0.0
        ostrich       bird     2    NaN

        By default, missing values are not considered, and the mode of wings
        are both 0 and 2. The second row of species and legs contains ``NaN``,
        because they have only one mode, but the DataFrame has two rows.

        >>> df.mode()
          species  legs  wings
        0    bird   2.0    0.0
        1     NaN   NaN    2.0

        Setting ``dropna=False`` ``NaN`` values are considered and they can be
        the mode (like for wings).

        >>> df.mode(dropna=False)
          species  legs  wings
        0    bird     2    NaN

        Setting ``numeric_only=True``, only the mode of numeric columns is
        computed, and columns of other types are ignored.

        >>> df.mode(numeric_only=True)
           legs  wings
        0   2.0    0.0
        1   NaN    2.0

        To compute the mode over columns and not rows, use the axis parameter:

        >>> df.mode(axis='columns', numeric_only=True)
                   0    1
        falcon   2.0  NaN
        horse    4.0  NaN
        spider   0.0  8.0
        ostrich  2.0  NaN
        """
        data = self if not numeric_only else self._get_numeric_data()

        def f(s):
            return s.mode(dropna=dropna)

        return data.apply(f, axis=axis)

    def quantile(self, q=0.5, axis=0, numeric_only=True, interpolation="linear"):
        """
        Return values at the given quantile over requested axis.

        Parameters
        ----------
        q : float or array-like, default 0.5 (50% quantile)
            Value between 0 <= q <= 1, the quantile(s) to compute.
        axis : {0, 1, 'index', 'columns'} (default 0)
            Equals 0 or 'index' for row-wise, 1 or 'columns' for column-wise.
        numeric_only : bool, default True
            If False, the quantile of datetime and timedelta data will be
            computed as well.
        interpolation : {'linear', 'lower', 'higher', 'midpoint', 'nearest'}
            This optional parameter specifies the interpolation method to use,
            when the desired quantile lies between two data points `i` and `j`:

            * linear: `i + (j - i) * fraction`, where `fraction` is the
              fractional part of the index surrounded by `i` and `j`.
            * lower: `i`.
            * higher: `j`.
            * nearest: `i` or `j` whichever is nearest.
            * midpoint: (`i` + `j`) / 2.

        Returns
        -------
        Series or DataFrame

            If ``q`` is an array, a DataFrame will be returned where the
              index is ``q``, the columns are the columns of self, and the
              values are the quantiles.
            If ``q`` is a float, a Series will be returned where the
              index is the columns of self and the values are the quantiles.

        See Also
        --------
        core.window.Rolling.quantile: Rolling quantile.
        numpy.percentile: Numpy function to compute the percentile.

        Examples
        --------
        >>> df = pd.DataFrame(np.array([[1, 1], [2, 10], [3, 100], [4, 100]]),
        ...                   columns=['a', 'b'])
        >>> df.quantile(.1)
        a    1.3
        b    3.7
        Name: 0.1, dtype: float64
        >>> df.quantile([.1, .5])
               a     b
        0.1  1.3   3.7
        0.5  2.5  55.0

        Specifying `numeric_only=False` will also compute the quantile of
        datetime and timedelta data.

        >>> df = pd.DataFrame({'A': [1, 2],
        ...                    'B': [pd.Timestamp('2010'),
        ...                          pd.Timestamp('2011')],
        ...                    'C': [pd.Timedelta('1 days'),
        ...                          pd.Timedelta('2 days')]})
        >>> df.quantile(0.5, numeric_only=False)
        A                    1.5
        B    2010-07-02 12:00:00
        C        1 days 12:00:00
        Name: 0.5, dtype: object
        """
        self._check_percentile(q)

        data = self._get_numeric_data() if numeric_only else self
        axis = self._get_axis_number(axis)
        is_transposed = axis == 1

        if is_transposed:
            data = data.T

        if len(data.columns) == 0:
            # GH#23925 _get_numeric_data may have dropped all columns
            cols = Index([], name=self.columns.name)
            if is_list_like(q):
                return self._constructor([], index=q, columns=cols)
            return self._constructor_sliced([], index=cols, name=q)

        result = data._data.quantile(
            qs=q, axis=1, interpolation=interpolation, transposed=is_transposed
        )

        if result.ndim == 2:
            result = self._constructor(result)
        else:
            result = self._constructor_sliced(result, name=q)

        if is_transposed:
            result = result.T

        return result

    def to_timestamp(self, freq=None, how="start", axis=0, copy=True):
        """
        Cast to DatetimeIndex of timestamps, at *beginning* of period.

        Parameters
        ----------
        freq : str, default frequency of PeriodIndex
            Desired frequency.
        how : {'s', 'e', 'start', 'end'}
            Convention for converting period to timestamp; start of period
            vs. end.
        axis : {0 or 'index', 1 or 'columns'}, default 0
            The axis to convert (the index by default).
        copy : bool, default True
            If False then underlying input data is not copied.

        Returns
        -------
        DataFrame with DatetimeIndex
        """
        new_data = self._data
        if copy:
            new_data = new_data.copy()

        axis = self._get_axis_number(axis)
        if axis == 0:
            new_data.set_axis(1, self.index.to_timestamp(freq=freq, how=how))
        elif axis == 1:
            new_data.set_axis(0, self.columns.to_timestamp(freq=freq, how=how))
        else:  # pragma: no cover
            raise AssertionError("Axis must be 0 or 1. Got {ax!s}".format(ax=axis))

        return self._constructor(new_data)

    def to_period(self, freq=None, axis=0, copy=True):
        """
        Convert DataFrame from DatetimeIndex to PeriodIndex with desired
        frequency (inferred from index if not passed).

        Parameters
        ----------
        freq : str, default
            Frequency of the PeriodIndex.
        axis : {0 or 'index', 1 or 'columns'}, default 0
            The axis to convert (the index by default).
        copy : bool, default True
            If False then underlying input data is not copied.

        Returns
        -------
        TimeSeries with PeriodIndex
        """
        new_data = self._data
        if copy:
            new_data = new_data.copy()

        axis = self._get_axis_number(axis)
        if axis == 0:
            new_data.set_axis(1, self.index.to_period(freq=freq))
        elif axis == 1:
            new_data.set_axis(0, self.columns.to_period(freq=freq))
        else:  # pragma: no cover
            raise AssertionError("Axis must be 0 or 1. Got {ax!s}".format(ax=axis))

        return self._constructor(new_data)

    def isin(self, values):
        """
        Whether each element in the DataFrame is contained in values.

        Parameters
        ----------
        values : iterable, Series, DataFrame or dict
            The result will only be true at a location if all the
            labels match. If `values` is a Series, that's the index. If
            `values` is a dict, the keys must be the column names,
            which must match. If `values` is a DataFrame,
            then both the index and column labels must match.

        Returns
        -------
        DataFrame
            DataFrame of booleans showing whether each element in the DataFrame
            is contained in values.

        See Also
        --------
        DataFrame.eq: Equality test for DataFrame.
        Series.isin: Equivalent method on Series.
        Series.str.contains: Test if pattern or regex is contained within a
            string of a Series or Index.

        Examples
        --------

        >>> df = pd.DataFrame({'num_legs': [2, 4], 'num_wings': [2, 0]},
        ...                   index=['falcon', 'dog'])
        >>> df
                num_legs  num_wings
        falcon         2          2
        dog            4          0

        When ``values`` is a list check whether every value in the DataFrame
        is present in the list (which animals have 0 or 2 legs or wings)

        >>> df.isin([0, 2])
                num_legs  num_wings
        falcon      True       True
        dog        False       True

        When ``values`` is a dict, we can pass values to check for each
        column separately:

        >>> df.isin({'num_wings': [0, 3]})
                num_legs  num_wings
        falcon     False      False
        dog        False       True

        When ``values`` is a Series or DataFrame the index and column must
        match. Note that 'falcon' does not match based on the number of legs
        in df2.

        >>> other = pd.DataFrame({'num_legs': [8, 2], 'num_wings': [0, 2]},
        ...                      index=['spider', 'falcon'])
        >>> df.isin(other)
                num_legs  num_wings
        falcon      True       True
        dog        False      False
        """
        if isinstance(values, dict):
            from pandas.core.reshape.concat import concat

            values = collections.defaultdict(list, values)
            return concat(
                (
                    self.iloc[:, [i]].isin(values[col])
                    for i, col in enumerate(self.columns)
                ),
                axis=1,
            )
        elif isinstance(values, Series):
            if not values.index.is_unique:
                raise ValueError("cannot compute isin with a duplicate axis.")
            return self.eq(values.reindex_like(self), axis="index")
        elif isinstance(values, DataFrame):
            if not (values.columns.is_unique and values.index.is_unique):
                raise ValueError("cannot compute isin with a duplicate axis.")
            return self.eq(values.reindex_like(self))
        else:
            if not is_list_like(values):
                raise TypeError(
                    "only list-like or dict-like objects are "
                    "allowed to be passed to DataFrame.isin(), "
                    "you passed a "
                    "{0!r}".format(type(values).__name__)
                )
            return DataFrame(
                algorithms.isin(self.values.ravel(), values).reshape(self.shape),
                self.index,
                self.columns,
            )

    # ----------------------------------------------------------------------
    # Add plotting methods to DataFrame
    plot = CachedAccessor("plot", pandas.plotting.PlotAccessor)
    hist = pandas.plotting.hist_frame
    boxplot = pandas.plotting.boxplot_frame
    sparse = CachedAccessor("sparse", SparseFrameAccessor)


DataFrame._setup_axes(
    ["index", "columns"],
    info_axis=1,
    stat_axis=0,
    axes_are_reversed=True,
    aliases={"rows": 0},
    docs={
        "index": "The index (row labels) of the DataFrame.",
        "columns": "The column labels of the DataFrame.",
    },
)
DataFrame._add_numeric_operations()
DataFrame._add_series_or_dataframe_operations()

ops.add_flex_arithmetic_methods(DataFrame)
ops.add_special_arithmetic_methods(DataFrame)


def _from_nested_dict(data):
    # TODO: this should be seriously cythonized
    new_data = OrderedDict()
    for index, s in data.items():
        for col, v in s.items():
            new_data[col] = new_data.get(col, OrderedDict())
            new_data[col][index] = v
    return new_data


def _put_str(s, space):
    return "{s}".format(s=s)[:space].ljust(space)<|MERGE_RESOLUTION|>--- conflicted
+++ resolved
@@ -7948,14 +7948,8 @@
         Parameters
         ----------
         axis : {0 or 'index', 1 or 'columns'}, default 0
-<<<<<<< HEAD
-            The axis to use. 0 or 'index' for row-wise, 1 or 'columns' for
-            column-wise.
-        skipna : boolean, default True
-=======
             The axis to use. 0 or 'index' for row-wise, 1 or 'columns' for column-wise
         skipna : bool, default True
->>>>>>> 02675e33
             Exclude NA/null values. If an entire row/column is NA, the result
             will be NA.
 
@@ -7991,14 +7985,8 @@
         Parameters
         ----------
         axis : {0 or 'index', 1 or 'columns'}, default 0
-<<<<<<< HEAD
-            The axis to use. 0 or 'index' for row-wise, 1 or 'columns' for
-            column-wise.
-        skipna : boolean, default True
-=======
             The axis to use. 0 or 'index' for row-wise, 1 or 'columns' for column-wise
         skipna : bool, default True
->>>>>>> 02675e33
             Exclude NA/null values. If an entire row/column is NA, the result
             will be NA.
 
