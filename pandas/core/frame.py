"""
DataFrame
---------
An efficient 2D container for potentially mixed-type time series or other
labeled data series.

Similar to its R counterpart, data.frame, except providing automatic data
alignment and a host of useful data manipulation methods having to do with the
labeling information
"""

import collections
from collections import abc
import datetime
from io import StringIO
import itertools
from textwrap import dedent
from typing import (
    IO,
    TYPE_CHECKING,
    Any,
    AnyStr,
    Dict,
    FrozenSet,
    Hashable,
    Iterable,
    Iterator,
    List,
    Mapping,
    Optional,
    Sequence,
    Set,
    Tuple,
    Type,
    Union,
    cast,
)
import warnings

import numpy as np
import numpy.ma as ma

from pandas._config import get_option

from pandas._libs import algos as libalgos, lib, properties
from pandas._libs.lib import no_default
from pandas._typing import (
    ArrayLike,
    Axes,
    Axis,
    Dtype,
    FilePathOrBuffer,
    FrameOrSeriesUnion,
    IndexKeyFunc,
    Label,
    Level,
    Renamer,
    StorageOptions,
    ValueKeyFunc,
)
from pandas.compat import PY37
from pandas.compat._optional import import_optional_dependency
from pandas.compat.numpy import function as nv
from pandas.util._decorators import (
    Appender,
    Substitution,
    deprecate_kwarg,
    doc,
    rewrite_axis_style_signature,
)
from pandas.util._validators import (
    validate_axis_style_args,
    validate_bool_kwarg,
    validate_percentile,
)

from pandas.core.dtypes.cast import (
    cast_scalar_to_array,
    coerce_to_dtypes,
    construct_1d_arraylike_from_scalar,
    find_common_type,
    infer_dtype_from_scalar,
    invalidate_string_dtypes,
    maybe_cast_to_datetime,
    maybe_convert_platform,
    maybe_downcast_to_dtype,
    maybe_infer_to_datetimelike,
    maybe_upcast,
    maybe_upcast_putmask,
    validate_numeric_casting,
)
from pandas.core.dtypes.common import (
    ensure_int64,
    ensure_platform_int,
    infer_dtype_from_object,
    is_bool_dtype,
    is_dataclass,
    is_datetime64_any_dtype,
    is_dict_like,
    is_dtype_equal,
    is_extension_array_dtype,
    is_float_dtype,
    is_hashable,
    is_integer,
    is_integer_dtype,
    is_iterator,
    is_list_like,
    is_named_tuple,
    is_object_dtype,
    is_scalar,
    is_sequence,
    needs_i8_conversion,
    pandas_dtype,
)
from pandas.core.dtypes.missing import isna, na_value_for_dtype, notna

from pandas.core import algorithms, common as com, nanops, ops
from pandas.core.accessor import CachedAccessor
from pandas.core.aggregation import reconstruct_func, relabel_result
from pandas.core.arrays import Categorical, ExtensionArray
from pandas.core.arrays.datetimelike import DatetimeLikeArrayMixin as DatetimeLikeArray
from pandas.core.arrays.sparse import SparseFrameAccessor
from pandas.core.construction import extract_array
from pandas.core.generic import NDFrame, _shared_docs
from pandas.core.indexes import base as ibase
from pandas.core.indexes.api import Index, ensure_index, ensure_index_from_sequences
from pandas.core.indexes.datetimes import DatetimeIndex
from pandas.core.indexes.multi import MultiIndex, maybe_droplevels
from pandas.core.indexes.period import PeriodIndex
from pandas.core.indexing import check_bool_indexer, convert_to_index_sliceable
from pandas.core.internals import BlockManager
from pandas.core.internals.construction import (
    arrays_to_mgr,
    dataclasses_to_dicts,
    get_names_from_index,
    init_dict,
    init_ndarray,
    masked_rec_array_to_mgr,
    reorder_arrays,
    sanitize_index,
    to_arrays,
)
from pandas.core.reshape.melt import melt
from pandas.core.series import Series
from pandas.core.sorting import ensure_key_mapped

from pandas.io.common import get_filepath_or_buffer
from pandas.io.formats import console, format as fmt
from pandas.io.formats.info import DataFrameInfo
import pandas.plotting

if TYPE_CHECKING:
    from pandas.core.groupby.generic import DataFrameGroupBy

    from pandas.io.formats.style import Styler

# ---------------------------------------------------------------------
# Docstring templates

_shared_doc_kwargs = dict(
    axes="index, columns",
    klass="DataFrame",
    axes_single_arg="{0 or 'index', 1 or 'columns'}",
    axis="""axis : {0 or 'index', 1 or 'columns'}, default 0
        If 0 or 'index': apply function to each column.
        If 1 or 'columns': apply function to each row.""",
    optional_by="""
        by : str or list of str
            Name or list of names to sort by.

            - if `axis` is 0 or `'index'` then `by` may contain index
              levels and/or column labels.
            - if `axis` is 1 or `'columns'` then `by` may contain column
              levels and/or index labels.

            .. versionchanged:: 0.23.0

               Allow specifying index or column level names.""",
    versionadded_to_excel="",
    optional_labels="""labels : array-like, optional
            New labels / index to conform the axis specified by 'axis' to.""",
    optional_axis="""axis : int or str, optional
            Axis to target. Can be either the axis name ('index', 'columns')
            or number (0, 1).""",
)

_numeric_only_doc = """numeric_only : boolean, default None
    Include only float, int, boolean data. If None, will attempt to use
    everything, then use only numeric data
"""

_merge_doc = """
Merge DataFrame or named Series objects with a database-style join.

The join is done on columns or indexes. If joining columns on
columns, the DataFrame indexes *will be ignored*. Otherwise if joining indexes
on indexes or indexes on a column or columns, the index will be passed on.

Parameters
----------%s
right : DataFrame or named Series
    Object to merge with.
how : {'left', 'right', 'outer', 'inner'}, default 'inner'
    Type of merge to be performed.

    * left: use only keys from left frame, similar to a SQL left outer join;
      preserve key order.
    * right: use only keys from right frame, similar to a SQL right outer join;
      preserve key order.
    * outer: use union of keys from both frames, similar to a SQL full outer
      join; sort keys lexicographically.
    * inner: use intersection of keys from both frames, similar to a SQL inner
      join; preserve the order of the left keys.
on : label or list
    Column or index level names to join on. These must be found in both
    DataFrames. If `on` is None and not merging on indexes then this defaults
    to the intersection of the columns in both DataFrames.
left_on : label or list, or array-like
    Column or index level names to join on in the left DataFrame. Can also
    be an array or list of arrays of the length of the left DataFrame.
    These arrays are treated as if they are columns.
right_on : label or list, or array-like
    Column or index level names to join on in the right DataFrame. Can also
    be an array or list of arrays of the length of the right DataFrame.
    These arrays are treated as if they are columns.
left_index : bool, default False
    Use the index from the left DataFrame as the join key(s). If it is a
    MultiIndex, the number of keys in the other DataFrame (either the index
    or a number of columns) must match the number of levels.
right_index : bool, default False
    Use the index from the right DataFrame as the join key. Same caveats as
    left_index.
sort : bool, default False
    Sort the join keys lexicographically in the result DataFrame. If False,
    the order of the join keys depends on the join type (how keyword).
suffixes : list-like, default is ("_x", "_y")
    A length-2 sequence where each element is optionally a string
    indicating the suffix to add to overlapping column names in
    `left` and `right` respectively. Pass a value of `None` instead
    of a string to indicate that the column name from `left` or
    `right` should be left as-is, with no suffix. At least one of the
    values must not be None.
copy : bool, default True
    If False, avoid copy if possible.
indicator : bool or str, default False
    If True, adds a column to the output DataFrame called "_merge" with
    information on the source of each row. The column can be given a different
    name by providing a string argument. The column will have a Categorical
    type with the value of "left_only" for observations whose merge key only
    appears in the left DataFrame, "right_only" for observations
    whose merge key only appears in the right DataFrame, and "both"
    if the observation's merge key is found in both DataFrames.

validate : str, optional
    If specified, checks if merge is of specified type.

    * "one_to_one" or "1:1": check if merge keys are unique in both
      left and right datasets.
    * "one_to_many" or "1:m": check if merge keys are unique in left
      dataset.
    * "many_to_one" or "m:1": check if merge keys are unique in right
      dataset.
    * "many_to_many" or "m:m": allowed, but does not result in checks.

Returns
-------
DataFrame
    A DataFrame of the two merged objects.

See Also
--------
merge_ordered : Merge with optional filling/interpolation.
merge_asof : Merge on nearest keys.
DataFrame.join : Similar method using indices.

Notes
-----
Support for specifying index levels as the `on`, `left_on`, and
`right_on` parameters was added in version 0.23.0
Support for merging named Series objects was added in version 0.24.0

Examples
--------
>>> df1 = pd.DataFrame({'lkey': ['foo', 'bar', 'baz', 'foo'],
...                     'value': [1, 2, 3, 5]})
>>> df2 = pd.DataFrame({'rkey': ['foo', 'bar', 'baz', 'foo'],
...                     'value': [5, 6, 7, 8]})
>>> df1
    lkey value
0   foo      1
1   bar      2
2   baz      3
3   foo      5
>>> df2
    rkey value
0   foo      5
1   bar      6
2   baz      7
3   foo      8

Merge df1 and df2 on the lkey and rkey columns. The value columns have
the default suffixes, _x and _y, appended.

>>> df1.merge(df2, left_on='lkey', right_on='rkey')
  lkey  value_x rkey  value_y
0  foo        1  foo        5
1  foo        1  foo        8
2  foo        5  foo        5
3  foo        5  foo        8
4  bar        2  bar        6
5  baz        3  baz        7

Merge DataFrames df1 and df2 with specified left and right suffixes
appended to any overlapping columns.

>>> df1.merge(df2, left_on='lkey', right_on='rkey',
...           suffixes=('_left', '_right'))
  lkey  value_left rkey  value_right
0  foo           1  foo            5
1  foo           1  foo            8
2  foo           5  foo            5
3  foo           5  foo            8
4  bar           2  bar            6
5  baz           3  baz            7

Merge DataFrames df1 and df2, but raise an exception if the DataFrames have
any overlapping columns.

>>> df1.merge(df2, left_on='lkey', right_on='rkey', suffixes=(False, False))
Traceback (most recent call last):
...
ValueError: columns overlap but no suffix specified:
    Index(['value'], dtype='object')
"""


# -----------------------------------------------------------------------
# DataFrame class


class DataFrame(NDFrame):
    """
    Two-dimensional, size-mutable, potentially heterogeneous tabular data.

    Data structure also contains labeled axes (rows and columns).
    Arithmetic operations align on both row and column labels. Can be
    thought of as a dict-like container for Series objects. The primary
    pandas data structure.

    Parameters
    ----------
    data : ndarray (structured or homogeneous), Iterable, dict, or DataFrame
        Dict can contain Series, arrays, constants, or list-like objects.

        .. versionchanged:: 0.23.0
           If data is a dict, column order follows insertion-order for
           Python 3.6 and later.

        .. versionchanged:: 0.25.0
           If data is a list of dicts, column order follows insertion-order
           for Python 3.6 and later.

    index : Index or array-like
        Index to use for resulting frame. Will default to RangeIndex if
        no indexing information part of input data and no index provided.
    columns : Index or array-like
        Column labels to use for resulting frame. Will default to
        RangeIndex (0, 1, 2, ..., n) if no column labels are provided.
    dtype : dtype, default None
        Data type to force. Only a single dtype is allowed. If None, infer.
    copy : bool, default False
        Copy data from inputs. Only affects DataFrame / 2d ndarray input.

    See Also
    --------
    DataFrame.from_records : Constructor from tuples, also record arrays.
    DataFrame.from_dict : From dicts of Series, arrays, or dicts.
    read_csv : Read a comma-separated values (csv) file into DataFrame.
    read_table : Read general delimited file into DataFrame.
    read_clipboard : Read text from clipboard into DataFrame.

    Examples
    --------
    Constructing DataFrame from a dictionary.

    >>> d = {'col1': [1, 2], 'col2': [3, 4]}
    >>> df = pd.DataFrame(data=d)
    >>> df
       col1  col2
    0     1     3
    1     2     4

    Notice that the inferred dtype is int64.

    >>> df.dtypes
    col1    int64
    col2    int64
    dtype: object

    To enforce a single dtype:

    >>> df = pd.DataFrame(data=d, dtype=np.int8)
    >>> df.dtypes
    col1    int8
    col2    int8
    dtype: object

    Constructing DataFrame from numpy ndarray:

    >>> df2 = pd.DataFrame(np.array([[1, 2, 3], [4, 5, 6], [7, 8, 9]]),
    ...                    columns=['a', 'b', 'c'])
    >>> df2
       a  b  c
    0  1  2  3
    1  4  5  6
    2  7  8  9
    """

    _internal_names_set = {"columns", "index"} | NDFrame._internal_names_set
    _typ = "dataframe"

    @property
    def _constructor(self) -> Type["DataFrame"]:
        return DataFrame

    _constructor_sliced: Type[Series] = Series
    _deprecations: FrozenSet[str] = NDFrame._deprecations | frozenset([])
    _accessors: Set[str] = {"sparse"}

    @property
    def _constructor_expanddim(self):
        # GH#31549 raising NotImplementedError on a property causes trouble
        #  for `inspect`
        def constructor(*args, **kwargs):
            raise NotImplementedError("Not supported for DataFrames!")

        return constructor

    # ----------------------------------------------------------------------
    # Constructors

    def __init__(
        self,
        data=None,
        index: Optional[Axes] = None,
        columns: Optional[Axes] = None,
        dtype: Optional[Dtype] = None,
        copy: bool = False,
    ):
        if data is None:
            data = {}
        if dtype is not None:
            dtype = self._validate_dtype(dtype)

        if isinstance(data, DataFrame):
            data = data._mgr

        if isinstance(data, BlockManager):
            if index is None and columns is None and dtype is None and copy is False:
                # GH#33357 fastpath
                NDFrame.__init__(self, data)
                return

            mgr = self._init_mgr(
                data, axes=dict(index=index, columns=columns), dtype=dtype, copy=copy
            )

        elif isinstance(data, dict):
            mgr = init_dict(data, index, columns, dtype=dtype)
        elif isinstance(data, ma.MaskedArray):
            import numpy.ma.mrecords as mrecords

            # masked recarray
            if isinstance(data, mrecords.MaskedRecords):
                mgr = masked_rec_array_to_mgr(data, index, columns, dtype, copy)

            # a masked array
            else:
                mask = ma.getmaskarray(data)
                if mask.any():
                    data, fill_value = maybe_upcast(data, copy=True)
                    data.soften_mask()  # set hardmask False if it was True
                    data[mask] = fill_value
                else:
                    data = data.copy()
                mgr = init_ndarray(data, index, columns, dtype=dtype, copy=copy)

        elif isinstance(data, (np.ndarray, Series, Index)):
            if data.dtype.names:
                data_columns = list(data.dtype.names)
                data = {k: data[k] for k in data_columns}
                if columns is None:
                    columns = data_columns
                mgr = init_dict(data, index, columns, dtype=dtype)
            elif getattr(data, "name", None) is not None:
                mgr = init_dict({data.name: data}, index, columns, dtype=dtype)
            else:
                mgr = init_ndarray(data, index, columns, dtype=dtype, copy=copy)

        # For data is list-like, or Iterable (will consume into list)
        elif isinstance(data, abc.Iterable) and not isinstance(data, (str, bytes)):
            if not isinstance(data, (abc.Sequence, ExtensionArray)):
                data = list(data)
            if len(data) > 0:
                if is_dataclass(data[0]):
                    data = dataclasses_to_dicts(data)
                if is_list_like(data[0]) and getattr(data[0], "ndim", 1) == 1:
                    if is_named_tuple(data[0]) and columns is None:
                        columns = data[0]._fields
                    arrays, columns = to_arrays(data, columns, dtype=dtype)
                    columns = ensure_index(columns)

                    # set the index
                    if index is None:
                        if isinstance(data[0], Series):
                            index = get_names_from_index(data)
                        elif isinstance(data[0], Categorical):
                            index = ibase.default_index(len(data[0]))
                        else:
                            index = ibase.default_index(len(data))

                    mgr = arrays_to_mgr(arrays, columns, index, columns, dtype=dtype)
                else:
                    mgr = init_ndarray(data, index, columns, dtype=dtype, copy=copy)
            else:
                mgr = init_dict({}, index, columns, dtype=dtype)
        # For data is scalar
        else:
            if index is None or columns is None:
                raise ValueError("DataFrame constructor not properly called!")

            if not dtype:
                dtype, _ = infer_dtype_from_scalar(data, pandas_dtype=True)

            # For data is a scalar extension dtype
            if is_extension_array_dtype(dtype):

                values = [
                    construct_1d_arraylike_from_scalar(data, len(index), dtype)
                    for _ in range(len(columns))
                ]
                mgr = arrays_to_mgr(values, columns, index, columns, dtype=None)
            else:
                # Attempt to coerce to a numpy array
                try:
                    arr = np.array(data, dtype=dtype, copy=copy)
                except (ValueError, TypeError) as err:
                    exc = TypeError(
                        "DataFrame constructor called with "
                        f"incompatible data and dtype: {err}"
                    )
                    raise exc from err

                if arr.ndim != 0:
                    raise ValueError("DataFrame constructor not properly called!")

                values = cast_scalar_to_array(
                    (len(index), len(columns)), data, dtype=dtype
                )

                mgr = init_ndarray(
                    values, index, columns, dtype=values.dtype, copy=False
                )

        NDFrame.__init__(self, mgr)

    # ----------------------------------------------------------------------

    @property
    def axes(self) -> List[Index]:
        """
        Return a list representing the axes of the DataFrame.

        It has the row axis labels and column axis labels as the only members.
        They are returned in that order.

        Examples
        --------
        >>> df = pd.DataFrame({'col1': [1, 2], 'col2': [3, 4]})
        >>> df.axes
        [RangeIndex(start=0, stop=2, step=1), Index(['col1', 'col2'],
        dtype='object')]
        """
        return [self.index, self.columns]

    @property
    def shape(self) -> Tuple[int, int]:
        """
        Return a tuple representing the dimensionality of the DataFrame.

        See Also
        --------
        ndarray.shape

        Examples
        --------
        >>> df = pd.DataFrame({'col1': [1, 2], 'col2': [3, 4]})
        >>> df.shape
        (2, 2)

        >>> df = pd.DataFrame({'col1': [1, 2], 'col2': [3, 4],
        ...                    'col3': [5, 6]})
        >>> df.shape
        (2, 3)
        """
        return len(self.index), len(self.columns)

    @property
    def _is_homogeneous_type(self) -> bool:
        """
        Whether all the columns in a DataFrame have the same type.

        Returns
        -------
        bool

        See Also
        --------
        Index._is_homogeneous_type : Whether the object has a single
            dtype.
        MultiIndex._is_homogeneous_type : Whether all the levels of a
            MultiIndex have the same dtype.

        Examples
        --------
        >>> DataFrame({"A": [1, 2], "B": [3, 4]})._is_homogeneous_type
        True
        >>> DataFrame({"A": [1, 2], "B": [3.0, 4.0]})._is_homogeneous_type
        False

        Items with the same type but different sizes are considered
        different types.

        >>> DataFrame({
        ...    "A": np.array([1, 2], dtype=np.int32),
        ...    "B": np.array([1, 2], dtype=np.int64)})._is_homogeneous_type
        False
        """
        if self._mgr.any_extension_types:
            return len({block.dtype for block in self._mgr.blocks}) == 1
        else:
            # Note: consolidates inplace
            return not self._is_mixed_type

    @property
    def _can_fast_transpose(self) -> bool:
        """
        Can we transpose this DataFrame without creating any new array objects.
        """
        if self._data.any_extension_types:
            # TODO(EA2D) special case would be unnecessary with 2D EAs
            return False
        return len(self._data.blocks) == 1

    # ----------------------------------------------------------------------
    # Rendering Methods

    def _repr_fits_vertical_(self) -> bool:
        """
        Check length against max_rows.
        """
        max_rows = get_option("display.max_rows")
        return len(self) <= max_rows

    def _repr_fits_horizontal_(self, ignore_width: bool = False) -> bool:
        """
        Check if full repr fits in horizontal boundaries imposed by the display
        options width and max_columns.

        In case of non-interactive session, no boundaries apply.

        `ignore_width` is here so ipynb+HTML output can behave the way
        users expect. display.max_columns remains in effect.
        GH3541, GH3573
        """
        width, height = console.get_console_size()
        max_columns = get_option("display.max_columns")
        nb_columns = len(self.columns)

        # exceed max columns
        if (max_columns and nb_columns > max_columns) or (
            (not ignore_width) and width and nb_columns > (width // 2)
        ):
            return False

        # used by repr_html under IPython notebook or scripts ignore terminal
        # dims
        if ignore_width or not console.in_interactive_session():
            return True

        if get_option("display.width") is not None or console.in_ipython_frontend():
            # check at least the column row for excessive width
            max_rows = 1
        else:
            max_rows = get_option("display.max_rows")

        # when auto-detecting, so width=None and not in ipython front end
        # check whether repr fits horizontal by actually checking
        # the width of the rendered repr
        buf = StringIO()

        # only care about the stuff we'll actually print out
        # and to_string on entire frame may be expensive
        d = self

        if not (max_rows is None):  # unlimited rows
            # min of two, where one may be None
            d = d.iloc[: min(max_rows, len(d))]
        else:
            return True

        d.to_string(buf=buf)
        value = buf.getvalue()
        repr_width = max(len(l) for l in value.split("\n"))

        return repr_width < width

    def _info_repr(self) -> bool:
        """
        True if the repr should show the info view.
        """
        info_repr_option = get_option("display.large_repr") == "info"
        return info_repr_option and not (
            self._repr_fits_horizontal_() and self._repr_fits_vertical_()
        )

    def __repr__(self) -> str:
        """
        Return a string representation for a particular DataFrame.
        """
        buf = StringIO("")
        if self._info_repr():
            self.info(buf=buf)
            return buf.getvalue()

        max_rows = get_option("display.max_rows")
        min_rows = get_option("display.min_rows")
        max_cols = get_option("display.max_columns")
        max_colwidth = get_option("display.max_colwidth")
        show_dimensions = get_option("display.show_dimensions")
        if get_option("display.expand_frame_repr"):
            width, _ = console.get_console_size()
        else:
            width = None
        self.to_string(
            buf=buf,
            max_rows=max_rows,
            min_rows=min_rows,
            max_cols=max_cols,
            line_width=width,
            max_colwidth=max_colwidth,
            show_dimensions=show_dimensions,
        )

        return buf.getvalue()

    def _repr_html_(self) -> Optional[str]:
        """
        Return a html representation for a particular DataFrame.

        Mainly for IPython notebook.
        """
        if self._info_repr():
            buf = StringIO("")
            self.info(buf=buf)
            # need to escape the <class>, should be the first line.
            val = buf.getvalue().replace("<", r"&lt;", 1)
            val = val.replace(">", r"&gt;", 1)
            return "<pre>" + val + "</pre>"

        if get_option("display.notebook_repr_html"):
            max_rows = get_option("display.max_rows")
            min_rows = get_option("display.min_rows")
            max_cols = get_option("display.max_columns")
            show_dimensions = get_option("display.show_dimensions")

            formatter = fmt.DataFrameFormatter(
                self,
                columns=None,
                col_space=None,
                na_rep="NaN",
                formatters=None,
                float_format=None,
                sparsify=None,
                justify=None,
                index_names=True,
                header=True,
                index=True,
                bold_rows=True,
                escape=True,
                max_rows=max_rows,
                min_rows=min_rows,
                max_cols=max_cols,
                show_dimensions=show_dimensions,
                decimal=".",
                table_id=None,
                render_links=False,
            )
            return formatter.to_html(notebook=True)
        else:
            return None

    @Substitution(
        header_type="bool or sequence",
        header="Write out the column names. If a list of strings "
        "is given, it is assumed to be aliases for the "
        "column names",
        col_space_type="int, list or dict of int",
        col_space="The minimum width of each column",
    )
    @Substitution(shared_params=fmt.common_docstring, returns=fmt.return_docstring)
    def to_string(
        self,
        buf: Optional[FilePathOrBuffer[str]] = None,
        columns: Optional[Sequence[str]] = None,
        col_space: Optional[int] = None,
        header: Union[bool, Sequence[str]] = True,
        index: bool = True,
        na_rep: str = "NaN",
        formatters: Optional[fmt.FormattersType] = None,
        float_format: Optional[fmt.FloatFormatType] = None,
        sparsify: Optional[bool] = None,
        index_names: bool = True,
        justify: Optional[str] = None,
        max_rows: Optional[int] = None,
        min_rows: Optional[int] = None,
        max_cols: Optional[int] = None,
        show_dimensions: bool = False,
        decimal: str = ".",
        line_width: Optional[int] = None,
        max_colwidth: Optional[int] = None,
        encoding: Optional[str] = None,
    ) -> Optional[str]:
        """
        Render a DataFrame to a console-friendly tabular output.
        %(shared_params)s
        line_width : int, optional
            Width to wrap a line in characters.
        max_colwidth : int, optional
            Max width to truncate each column in characters. By default, no limit.

            .. versionadded:: 1.0.0
        encoding : str, default "utf-8"
            Set character encoding.

            .. versionadded:: 1.0
        %(returns)s
        See Also
        --------
        to_html : Convert DataFrame to HTML.

        Examples
        --------
        >>> d = {'col1': [1, 2, 3], 'col2': [4, 5, 6]}
        >>> df = pd.DataFrame(d)
        >>> print(df.to_string())
           col1  col2
        0     1     4
        1     2     5
        2     3     6
        """
        from pandas import option_context

        with option_context("display.max_colwidth", max_colwidth):
            formatter = fmt.DataFrameFormatter(
                self,
                columns=columns,
                col_space=col_space,
                na_rep=na_rep,
                formatters=formatters,
                float_format=float_format,
                sparsify=sparsify,
                justify=justify,
                index_names=index_names,
                header=header,
                index=index,
                min_rows=min_rows,
                max_rows=max_rows,
                max_cols=max_cols,
                show_dimensions=show_dimensions,
                decimal=decimal,
                line_width=line_width,
            )
            return formatter.to_string(buf=buf, encoding=encoding)

    # ----------------------------------------------------------------------

    @property
    def style(self) -> "Styler":
        """
        Returns a Styler object.

        Contains methods for building a styled HTML representation of the DataFrame.

        See Also
        --------
        io.formats.style.Styler : Helps style a DataFrame or Series according to the
            data with HTML and CSS.
        """
        from pandas.io.formats.style import Styler

        return Styler(self)

    _shared_docs[
        "items"
    ] = r"""
        Iterate over (column name, Series) pairs.

        Iterates over the DataFrame columns, returning a tuple with
        the column name and the content as a Series.

        Yields
        ------
        label : object
            The column names for the DataFrame being iterated over.
        content : Series
            The column entries belonging to each label, as a Series.

        See Also
        --------
        DataFrame.iterrows : Iterate over DataFrame rows as
            (index, Series) pairs.
        DataFrame.itertuples : Iterate over DataFrame rows as namedtuples
            of the values.

        Examples
        --------
        >>> df = pd.DataFrame({'species': ['bear', 'bear', 'marsupial'],
        ...                   'population': [1864, 22000, 80000]},
        ...                   index=['panda', 'polar', 'koala'])
        >>> df
                species   population
        panda   bear      1864
        polar   bear      22000
        koala   marsupial 80000
        >>> for label, content in df.items():
        ...     print(f'label: {label}')
        ...     print(f'content: {content}', sep='\n')
        ...
        label: species
        content:
        panda         bear
        polar         bear
        koala    marsupial
        Name: species, dtype: object
        label: population
        content:
        panda     1864
        polar    22000
        koala    80000
        Name: population, dtype: int64
        """

    @Appender(_shared_docs["items"])
    def items(self) -> Iterable[Tuple[Label, Series]]:
        if self.columns.is_unique and hasattr(self, "_item_cache"):
            for k in self.columns:
                yield k, self._get_item_cache(k)
        else:
            for i, k in enumerate(self.columns):
                yield k, self._ixs(i, axis=1)

    @Appender(_shared_docs["items"])
    def iteritems(self) -> Iterable[Tuple[Label, Series]]:
        yield from self.items()

    def iterrows(self) -> Iterable[Tuple[Label, Series]]:
        """
        Iterate over DataFrame rows as (index, Series) pairs.

        Yields
        ------
        index : label or tuple of label
            The index of the row. A tuple for a `MultiIndex`.
        data : Series
            The data of the row as a Series.

        it : generator
            A generator that iterates over the rows of the frame.

        See Also
        --------
        DataFrame.itertuples : Iterate over DataFrame rows as namedtuples of the values.
        DataFrame.items : Iterate over (column name, Series) pairs.

        Notes
        -----
        1. Because ``iterrows`` returns a Series for each row,
           it does **not** preserve dtypes across the rows (dtypes are
           preserved across columns for DataFrames). For example,

           >>> df = pd.DataFrame([[1, 1.5]], columns=['int', 'float'])
           >>> row = next(df.iterrows())[1]
           >>> row
           int      1.0
           float    1.5
           Name: 0, dtype: float64
           >>> print(row['int'].dtype)
           float64
           >>> print(df['int'].dtype)
           int64

           To preserve dtypes while iterating over the rows, it is better
           to use :meth:`itertuples` which returns namedtuples of the values
           and which is generally faster than ``iterrows``.

        2. You should **never modify** something you are iterating over.
           This is not guaranteed to work in all cases. Depending on the
           data types, the iterator returns a copy and not a view, and writing
           to it will have no effect.
        """
        columns = self.columns
        klass = self._constructor_sliced
        for k, v in zip(self.index, self.values):
            s = klass(v, index=columns, name=k)
            yield k, s

    def itertuples(self, index=True, name="Pandas"):
        """
        Iterate over DataFrame rows as namedtuples.

        Parameters
        ----------
        index : bool, default True
            If True, return the index as the first element of the tuple.
        name : str or None, default "Pandas"
            The name of the returned namedtuples or None to return regular
            tuples.

        Returns
        -------
        iterator
            An object to iterate over namedtuples for each row in the
            DataFrame with the first field possibly being the index and
            following fields being the column values.

        See Also
        --------
        DataFrame.iterrows : Iterate over DataFrame rows as (index, Series)
            pairs.
        DataFrame.items : Iterate over (column name, Series) pairs.

        Notes
        -----
        The column names will be renamed to positional names if they are
        invalid Python identifiers, repeated, or start with an underscore.
        On python versions < 3.7 regular tuples are returned for DataFrames
        with a large number of columns (>254).

        Examples
        --------
        >>> df = pd.DataFrame({'num_legs': [4, 2], 'num_wings': [0, 2]},
        ...                   index=['dog', 'hawk'])
        >>> df
              num_legs  num_wings
        dog          4          0
        hawk         2          2
        >>> for row in df.itertuples():
        ...     print(row)
        ...
        Pandas(Index='dog', num_legs=4, num_wings=0)
        Pandas(Index='hawk', num_legs=2, num_wings=2)

        By setting the `index` parameter to False we can remove the index
        as the first element of the tuple:

        >>> for row in df.itertuples(index=False):
        ...     print(row)
        ...
        Pandas(num_legs=4, num_wings=0)
        Pandas(num_legs=2, num_wings=2)

        With the `name` parameter set we set a custom name for the yielded
        namedtuples:

        >>> for row in df.itertuples(name='Animal'):
        ...     print(row)
        ...
        Animal(Index='dog', num_legs=4, num_wings=0)
        Animal(Index='hawk', num_legs=2, num_wings=2)
        """
        arrays = []
        fields = list(self.columns)
        if index:
            arrays.append(self.index)
            fields.insert(0, "Index")

        # use integer indexing because of possible duplicate column names
        arrays.extend(self.iloc[:, k] for k in range(len(self.columns)))

        # Python versions before 3.7 support at most 255 arguments to constructors
        can_return_named_tuples = PY37 or len(self.columns) + index < 255
        if name is not None and can_return_named_tuples:
            itertuple = collections.namedtuple(name, fields, rename=True)
            return map(itertuple._make, zip(*arrays))

        # fallback to regular tuples
        return zip(*arrays)

    def __len__(self) -> int:
        """
        Returns length of info axis, but here we use the index.
        """
        return len(self.index)

    def dot(self, other):
        """
        Compute the matrix multiplication between the DataFrame and other.

        This method computes the matrix product between the DataFrame and the
        values of an other Series, DataFrame or a numpy array.

        It can also be called using ``self @ other`` in Python >= 3.5.

        Parameters
        ----------
        other : Series, DataFrame or array-like
            The other object to compute the matrix product with.

        Returns
        -------
        Series or DataFrame
            If other is a Series, return the matrix product between self and
            other as a Series. If other is a DataFrame or a numpy.array, return
            the matrix product of self and other in a DataFrame of a np.array.

        See Also
        --------
        Series.dot: Similar method for Series.

        Notes
        -----
        The dimensions of DataFrame and other must be compatible in order to
        compute the matrix multiplication. In addition, the column names of
        DataFrame and the index of other must contain the same values, as they
        will be aligned prior to the multiplication.

        The dot method for Series computes the inner product, instead of the
        matrix product here.

        Examples
        --------
        Here we multiply a DataFrame with a Series.

        >>> df = pd.DataFrame([[0, 1, -2, -1], [1, 1, 1, 1]])
        >>> s = pd.Series([1, 1, 2, 1])
        >>> df.dot(s)
        0    -4
        1     5
        dtype: int64

        Here we multiply a DataFrame with another DataFrame.

        >>> other = pd.DataFrame([[0, 1], [1, 2], [-1, -1], [2, 0]])
        >>> df.dot(other)
            0   1
        0   1   4
        1   2   2

        Note that the dot method give the same result as @

        >>> df @ other
            0   1
        0   1   4
        1   2   2

        The dot method works also if other is an np.array.

        >>> arr = np.array([[0, 1], [1, 2], [-1, -1], [2, 0]])
        >>> df.dot(arr)
            0   1
        0   1   4
        1   2   2

        Note how shuffling of the objects does not change the result.

        >>> s2 = s.reindex([1, 0, 2, 3])
        >>> df.dot(s2)
        0    -4
        1     5
        dtype: int64
        """
        if isinstance(other, (Series, DataFrame)):
            common = self.columns.union(other.index)
            if len(common) > len(self.columns) or len(common) > len(other.index):
                raise ValueError("matrices are not aligned")

            left = self.reindex(columns=common, copy=False)
            right = other.reindex(index=common, copy=False)
            lvals = left.values
            rvals = right._values
        else:
            left = self
            lvals = self.values
            rvals = np.asarray(other)
            if lvals.shape[1] != rvals.shape[0]:
                raise ValueError(
                    f"Dot product shape mismatch, {lvals.shape} vs {rvals.shape}"
                )

        if isinstance(other, DataFrame):
            return self._constructor(
                np.dot(lvals, rvals), index=left.index, columns=other.columns
            )
        elif isinstance(other, Series):
            return self._constructor_sliced(np.dot(lvals, rvals), index=left.index)
        elif isinstance(rvals, (np.ndarray, Index)):
            result = np.dot(lvals, rvals)
            if result.ndim == 2:
                return self._constructor(result, index=left.index)
            else:
                return self._constructor_sliced(result, index=left.index)
        else:  # pragma: no cover
            raise TypeError(f"unsupported type: {type(other)}")

    def __matmul__(self, other):
        """
        Matrix multiplication using binary `@` operator in Python>=3.5.
        """
        return self.dot(other)

    def __rmatmul__(self, other):
        """
        Matrix multiplication using binary `@` operator in Python>=3.5.
        """
        return self.T.dot(np.transpose(other)).T

    # ----------------------------------------------------------------------
    # IO methods (to / from other formats)

    @classmethod
    def from_dict(cls, data, orient="columns", dtype=None, columns=None) -> "DataFrame":
        """
        Construct DataFrame from dict of array-like or dicts.

        Creates DataFrame object from dictionary by columns or by index
        allowing dtype specification.

        Parameters
        ----------
        data : dict
            Of the form {field : array-like} or {field : dict}.
        orient : {'columns', 'index'}, default 'columns'
            The "orientation" of the data. If the keys of the passed dict
            should be the columns of the resulting DataFrame, pass 'columns'
            (default). Otherwise if the keys should be rows, pass 'index'.
        dtype : dtype, default None
            Data type to force, otherwise infer.
        columns : list, default None
            Column labels to use when ``orient='index'``. Raises a ValueError
            if used with ``orient='columns'``.

            .. versionadded:: 0.23.0

        Returns
        -------
        DataFrame

        See Also
        --------
        DataFrame.from_records : DataFrame from structured ndarray, sequence
            of tuples or dicts, or DataFrame.
        DataFrame : DataFrame object creation using constructor.

        Examples
        --------
        By default the keys of the dict become the DataFrame columns:

        >>> data = {'col_1': [3, 2, 1, 0], 'col_2': ['a', 'b', 'c', 'd']}
        >>> pd.DataFrame.from_dict(data)
           col_1 col_2
        0      3     a
        1      2     b
        2      1     c
        3      0     d

        Specify ``orient='index'`` to create the DataFrame using dictionary
        keys as rows:

        >>> data = {'row_1': [3, 2, 1, 0], 'row_2': ['a', 'b', 'c', 'd']}
        >>> pd.DataFrame.from_dict(data, orient='index')
               0  1  2  3
        row_1  3  2  1  0
        row_2  a  b  c  d

        When using the 'index' orientation, the column names can be
        specified manually:

        >>> pd.DataFrame.from_dict(data, orient='index',
        ...                        columns=['A', 'B', 'C', 'D'])
               A  B  C  D
        row_1  3  2  1  0
        row_2  a  b  c  d
        """
        index = None
        orient = orient.lower()
        if orient == "index":
            if len(data) > 0:
                # TODO speed up Series case
                if isinstance(list(data.values())[0], (Series, dict)):
                    data = _from_nested_dict(data)
                else:
                    data, index = list(data.values()), list(data.keys())
        elif orient == "columns":
            if columns is not None:
                raise ValueError("cannot use columns parameter with orient='columns'")
        else:  # pragma: no cover
            raise ValueError("only recognize index or columns for orient")

        return cls(data, index=index, columns=columns, dtype=dtype)

    def to_numpy(
        self, dtype=None, copy: bool = False, na_value=lib.no_default
    ) -> np.ndarray:
        """
        Convert the DataFrame to a NumPy array.

        .. versionadded:: 0.24.0

        By default, the dtype of the returned array will be the common NumPy
        dtype of all types in the DataFrame. For example, if the dtypes are
        ``float16`` and ``float32``, the results dtype will be ``float32``.
        This may require copying data and coercing values, which may be
        expensive.

        Parameters
        ----------
        dtype : str or numpy.dtype, optional
            The dtype to pass to :meth:`numpy.asarray`.
        copy : bool, default False
            Whether to ensure that the returned value is not a view on
            another array. Note that ``copy=False`` does not *ensure* that
            ``to_numpy()`` is no-copy. Rather, ``copy=True`` ensure that
            a copy is made, even if not strictly necessary.
        na_value : Any, optional
            The value to use for missing values. The default value depends
            on `dtype` and the dtypes of the DataFrame columns.

            .. versionadded:: 1.1.0

        Returns
        -------
        numpy.ndarray

        See Also
        --------
        Series.to_numpy : Similar method for Series.

        Examples
        --------
        >>> pd.DataFrame({"A": [1, 2], "B": [3, 4]}).to_numpy()
        array([[1, 3],
               [2, 4]])

        With heterogeneous data, the lowest common type will have to
        be used.

        >>> df = pd.DataFrame({"A": [1, 2], "B": [3.0, 4.5]})
        >>> df.to_numpy()
        array([[1. , 3. ],
               [2. , 4.5]])

        For a mix of numeric and non-numeric types, the output array will
        have object dtype.

        >>> df['C'] = pd.date_range('2000', periods=2)
        >>> df.to_numpy()
        array([[1, 3.0, Timestamp('2000-01-01 00:00:00')],
               [2, 4.5, Timestamp('2000-01-02 00:00:00')]], dtype=object)
        """
        self._consolidate_inplace()
        result = self._mgr.as_array(
            transpose=self._AXIS_REVERSED, dtype=dtype, copy=copy, na_value=na_value
        )
        if result.dtype is not dtype:
            result = np.array(result, dtype=dtype, copy=False)

        return result

    def to_dict(self, orient="dict", into=dict):
        """
        Convert the DataFrame to a dictionary.

        The type of the key-value pairs can be customized with the parameters
        (see below).

        Parameters
        ----------
        orient : str {'dict', 'list', 'series', 'split', 'records', 'index'}
            Determines the type of the values of the dictionary.

            - 'dict' (default) : dict like {column -> {index -> value}}
            - 'list' : dict like {column -> [values]}
            - 'series' : dict like {column -> Series(values)}
            - 'split' : dict like
              {'index' -> [index], 'columns' -> [columns], 'data' -> [values]}
            - 'records' : list like
              [{column -> value}, ... , {column -> value}]
            - 'index' : dict like {index -> {column -> value}}

            Abbreviations are allowed. `s` indicates `series` and `sp`
            indicates `split`.

        into : class, default dict
            The collections.abc.Mapping subclass used for all Mappings
            in the return value.  Can be the actual class or an empty
            instance of the mapping type you want.  If you want a
            collections.defaultdict, you must pass it initialized.

        Returns
        -------
        dict, list or collections.abc.Mapping
            Return a collections.abc.Mapping object representing the DataFrame.
            The resulting transformation depends on the `orient` parameter.

        See Also
        --------
        DataFrame.from_dict: Create a DataFrame from a dictionary.
        DataFrame.to_json: Convert a DataFrame to JSON format.

        Examples
        --------
        >>> df = pd.DataFrame({'col1': [1, 2],
        ...                    'col2': [0.5, 0.75]},
        ...                   index=['row1', 'row2'])
        >>> df
              col1  col2
        row1     1  0.50
        row2     2  0.75
        >>> df.to_dict()
        {'col1': {'row1': 1, 'row2': 2}, 'col2': {'row1': 0.5, 'row2': 0.75}}

        You can specify the return orientation.

        >>> df.to_dict('series')
        {'col1': row1    1
                 row2    2
        Name: col1, dtype: int64,
        'col2': row1    0.50
                row2    0.75
        Name: col2, dtype: float64}

        >>> df.to_dict('split')
        {'index': ['row1', 'row2'], 'columns': ['col1', 'col2'],
         'data': [[1, 0.5], [2, 0.75]]}

        >>> df.to_dict('records')
        [{'col1': 1, 'col2': 0.5}, {'col1': 2, 'col2': 0.75}]

        >>> df.to_dict('index')
        {'row1': {'col1': 1, 'col2': 0.5}, 'row2': {'col1': 2, 'col2': 0.75}}

        You can also specify the mapping type.

        >>> from collections import OrderedDict, defaultdict
        >>> df.to_dict(into=OrderedDict)
        OrderedDict([('col1', OrderedDict([('row1', 1), ('row2', 2)])),
                     ('col2', OrderedDict([('row1', 0.5), ('row2', 0.75)]))])

        If you want a `defaultdict`, you need to initialize it:

        >>> dd = defaultdict(list)
        >>> df.to_dict('records', into=dd)
        [defaultdict(<class 'list'>, {'col1': 1, 'col2': 0.5}),
         defaultdict(<class 'list'>, {'col1': 2, 'col2': 0.75})]
        """
        if not self.columns.is_unique:
            warnings.warn(
                "DataFrame columns are not unique, some columns will be omitted.",
                UserWarning,
                stacklevel=2,
            )
        # GH16122
        into_c = com.standardize_mapping(into)

        orient = orient.lower()
        # GH32515
        if orient.startswith(("d", "l", "s", "r", "i")) and orient not in {
            "dict",
            "list",
            "series",
            "split",
            "records",
            "index",
        }:
            warnings.warn(
                "Using short name for 'orient' is deprecated. Only the "
                "options: ('dict', list, 'series', 'split', 'records', 'index') "
                "will be used in a future version. Use one of the above "
                "to silence this warning.",
                FutureWarning,
            )

            if orient.startswith("d"):
                orient = "dict"
            elif orient.startswith("l"):
                orient = "list"
            elif orient.startswith("sp"):
                orient = "split"
            elif orient.startswith("s"):
                orient = "series"
            elif orient.startswith("r"):
                orient = "records"
            elif orient.startswith("i"):
                orient = "index"

        if orient == "dict":
            return into_c((k, v.to_dict(into)) for k, v in self.items())

        elif orient == "list":
            return into_c((k, v.tolist()) for k, v in self.items())

        elif orient == "split":
            return into_c(
                (
                    ("index", self.index.tolist()),
                    ("columns", self.columns.tolist()),
                    (
                        "data",
                        [
                            list(map(com.maybe_box_datetimelike, t))
                            for t in self.itertuples(index=False, name=None)
                        ],
                    ),
                )
            )

        elif orient == "series":
            return into_c((k, com.maybe_box_datetimelike(v)) for k, v in self.items())

        elif orient == "records":
            columns = self.columns.tolist()
            rows = (
                dict(zip(columns, row))
                for row in self.itertuples(index=False, name=None)
            )
            return [
                into_c((k, com.maybe_box_datetimelike(v)) for k, v in row.items())
                for row in rows
            ]

        elif orient == "index":
            if not self.index.is_unique:
                raise ValueError("DataFrame index must be unique for orient='index'.")
            return into_c(
                (t[0], dict(zip(self.columns, t[1:])))
                for t in self.itertuples(name=None)
            )

        else:
            raise ValueError(f"orient '{orient}' not understood")

    def to_gbq(
        self,
        destination_table,
        project_id=None,
        chunksize=None,
        reauth=False,
        if_exists="fail",
        auth_local_webserver=False,
        table_schema=None,
        location=None,
        progress_bar=True,
        credentials=None,
    ) -> None:
        """
        Write a DataFrame to a Google BigQuery table.

        This function requires the `pandas-gbq package
        <https://pandas-gbq.readthedocs.io>`__.

        See the `How to authenticate with Google BigQuery
        <https://pandas-gbq.readthedocs.io/en/latest/howto/authentication.html>`__
        guide for authentication instructions.

        Parameters
        ----------
        destination_table : str
            Name of table to be written, in the form ``dataset.tablename``.
        project_id : str, optional
            Google BigQuery Account project ID. Optional when available from
            the environment.
        chunksize : int, optional
            Number of rows to be inserted in each chunk from the dataframe.
            Set to ``None`` to load the whole dataframe at once.
        reauth : bool, default False
            Force Google BigQuery to re-authenticate the user. This is useful
            if multiple accounts are used.
        if_exists : str, default 'fail'
            Behavior when the destination table exists. Value can be one of:

            ``'fail'``
                If table exists raise pandas_gbq.gbq.TableCreationError.
            ``'replace'``
                If table exists, drop it, recreate it, and insert data.
            ``'append'``
                If table exists, insert data. Create if does not exist.
        auth_local_webserver : bool, default False
            Use the `local webserver flow`_ instead of the `console flow`_
            when getting user credentials.

            .. _local webserver flow:
                https://google-auth-oauthlib.readthedocs.io/en/latest/reference/google_auth_oauthlib.flow.html#google_auth_oauthlib.flow.InstalledAppFlow.run_local_server
            .. _console flow:
                https://google-auth-oauthlib.readthedocs.io/en/latest/reference/google_auth_oauthlib.flow.html#google_auth_oauthlib.flow.InstalledAppFlow.run_console

            *New in version 0.2.0 of pandas-gbq*.
        table_schema : list of dicts, optional
            List of BigQuery table fields to which according DataFrame
            columns conform to, e.g. ``[{'name': 'col1', 'type':
            'STRING'},...]``. If schema is not provided, it will be
            generated according to dtypes of DataFrame columns. See
            BigQuery API documentation on available names of a field.

            *New in version 0.3.1 of pandas-gbq*.
        location : str, optional
            Location where the load job should run. See the `BigQuery locations
            documentation
            <https://cloud.google.com/bigquery/docs/dataset-locations>`__ for a
            list of available locations. The location must match that of the
            target dataset.

            *New in version 0.5.0 of pandas-gbq*.
        progress_bar : bool, default True
            Use the library `tqdm` to show the progress bar for the upload,
            chunk by chunk.

            *New in version 0.5.0 of pandas-gbq*.
        credentials : google.auth.credentials.Credentials, optional
            Credentials for accessing Google APIs. Use this parameter to
            override default credentials, such as to use Compute Engine
            :class:`google.auth.compute_engine.Credentials` or Service
            Account :class:`google.oauth2.service_account.Credentials`
            directly.

            *New in version 0.8.0 of pandas-gbq*.

            .. versionadded:: 0.24.0

        See Also
        --------
        pandas_gbq.to_gbq : This function in the pandas-gbq library.
        read_gbq : Read a DataFrame from Google BigQuery.
        """
        from pandas.io import gbq

        gbq.to_gbq(
            self,
            destination_table,
            project_id=project_id,
            chunksize=chunksize,
            reauth=reauth,
            if_exists=if_exists,
            auth_local_webserver=auth_local_webserver,
            table_schema=table_schema,
            location=location,
            progress_bar=progress_bar,
            credentials=credentials,
        )

    @classmethod
    def from_records(
        cls,
        data,
        index=None,
        exclude=None,
        columns=None,
        coerce_float=False,
        nrows=None,
    ) -> "DataFrame":
        """
        Convert structured or record ndarray to DataFrame.

        Creates a DataFrame object from a structured ndarray, sequence of
        tuples or dicts, or DataFrame.

        Parameters
        ----------
        data : structured ndarray, sequence of tuples or dicts, or DataFrame
            Structured input data.
        index : str, list of fields, array-like
            Field of array to use as the index, alternately a specific set of
            input labels to use.
        exclude : sequence, default None
            Columns or fields to exclude.
        columns : sequence, default None
            Column names to use. If the passed data do not have names
            associated with them, this argument provides names for the
            columns. Otherwise this argument indicates the order of the columns
            in the result (any names not found in the data will become all-NA
            columns).
        coerce_float : bool, default False
            Attempt to convert values of non-string, non-numeric objects (like
            decimal.Decimal) to floating point, useful for SQL result sets.
        nrows : int, default None
            Number of rows to read if data is an iterator.

        Returns
        -------
        DataFrame

        See Also
        --------
        DataFrame.from_dict : DataFrame from dict of array-like or dicts.
        DataFrame : DataFrame object creation using constructor.

        Examples
        --------
        Data can be provided as a structured ndarray:

        >>> data = np.array([(3, 'a'), (2, 'b'), (1, 'c'), (0, 'd')],
        ...                 dtype=[('col_1', 'i4'), ('col_2', 'U1')])
        >>> pd.DataFrame.from_records(data)
           col_1 col_2
        0      3     a
        1      2     b
        2      1     c
        3      0     d

        Data can be provided as a list of dicts:

        >>> data = [{'col_1': 3, 'col_2': 'a'},
        ...         {'col_1': 2, 'col_2': 'b'},
        ...         {'col_1': 1, 'col_2': 'c'},
        ...         {'col_1': 0, 'col_2': 'd'}]
        >>> pd.DataFrame.from_records(data)
           col_1 col_2
        0      3     a
        1      2     b
        2      1     c
        3      0     d

        Data can be provided as a list of tuples with corresponding columns:

        >>> data = [(3, 'a'), (2, 'b'), (1, 'c'), (0, 'd')]
        >>> pd.DataFrame.from_records(data, columns=['col_1', 'col_2'])
           col_1 col_2
        0      3     a
        1      2     b
        2      1     c
        3      0     d
        """
        # Make a copy of the input columns so we can modify it
        if columns is not None:
            columns = ensure_index(columns)

        if is_iterator(data):
            if nrows == 0:
                return cls()

            try:
                first_row = next(data)
            except StopIteration:
                return cls(index=index, columns=columns)

            dtype = None
            if hasattr(first_row, "dtype") and first_row.dtype.names:
                dtype = first_row.dtype

            values = [first_row]

            if nrows is None:
                values += data
            else:
                values.extend(itertools.islice(data, nrows - 1))

            if dtype is not None:
                data = np.array(values, dtype=dtype)
            else:
                data = values

        if isinstance(data, dict):
            if columns is None:
                columns = arr_columns = ensure_index(sorted(data))
                arrays = [data[k] for k in columns]
            else:
                arrays = []
                arr_columns = []
                for k, v in data.items():
                    if k in columns:
                        arr_columns.append(k)
                        arrays.append(v)

                arrays, arr_columns = reorder_arrays(arrays, arr_columns, columns)

        elif isinstance(data, (np.ndarray, DataFrame)):
            arrays, columns = to_arrays(data, columns)
            if columns is not None:
                columns = ensure_index(columns)
            arr_columns = columns
        else:
            arrays, arr_columns = to_arrays(data, columns, coerce_float=coerce_float)

            arr_columns = ensure_index(arr_columns)
            if columns is not None:
                columns = ensure_index(columns)
            else:
                columns = arr_columns

        if exclude is None:
            exclude = set()
        else:
            exclude = set(exclude)

        result_index = None
        if index is not None:
            if isinstance(index, str) or not hasattr(index, "__iter__"):
                i = columns.get_loc(index)
                exclude.add(index)
                if len(arrays) > 0:
                    result_index = Index(arrays[i], name=index)
                else:
                    result_index = Index([], name=index)
            else:
                try:
                    index_data = [arrays[arr_columns.get_loc(field)] for field in index]
                except (KeyError, TypeError):
                    # raised by get_loc, see GH#29258
                    result_index = index
                else:
                    result_index = ensure_index_from_sequences(index_data, names=index)
                    exclude.update(index)

        if any(exclude):
            arr_exclude = [x for x in exclude if x in arr_columns]
            to_remove = [arr_columns.get_loc(col) for col in arr_exclude]
            arrays = [v for i, v in enumerate(arrays) if i not in to_remove]

            arr_columns = arr_columns.drop(arr_exclude)
            columns = columns.drop(exclude)

        mgr = arrays_to_mgr(arrays, arr_columns, result_index, columns)

        return cls(mgr)

    def to_records(
        self, index=True, column_dtypes=None, index_dtypes=None
    ) -> np.recarray:
        """
        Convert DataFrame to a NumPy record array.

        Index will be included as the first field of the record array if
        requested.

        Parameters
        ----------
        index : bool, default True
            Include index in resulting record array, stored in 'index'
            field or using the index label, if set.
        column_dtypes : str, type, dict, default None
            .. versionadded:: 0.24.0

            If a string or type, the data type to store all columns. If
            a dictionary, a mapping of column names and indices (zero-indexed)
            to specific data types.
        index_dtypes : str, type, dict, default None
            .. versionadded:: 0.24.0

            If a string or type, the data type to store all index levels. If
            a dictionary, a mapping of index level names and indices
            (zero-indexed) to specific data types.

            This mapping is applied only if `index=True`.

        Returns
        -------
        numpy.recarray
            NumPy ndarray with the DataFrame labels as fields and each row
            of the DataFrame as entries.

        See Also
        --------
        DataFrame.from_records: Convert structured or record ndarray
            to DataFrame.
        numpy.recarray: An ndarray that allows field access using
            attributes, analogous to typed columns in a
            spreadsheet.

        Examples
        --------
        >>> df = pd.DataFrame({'A': [1, 2], 'B': [0.5, 0.75]},
        ...                   index=['a', 'b'])
        >>> df
           A     B
        a  1  0.50
        b  2  0.75
        >>> df.to_records()
        rec.array([('a', 1, 0.5 ), ('b', 2, 0.75)],
                  dtype=[('index', 'O'), ('A', '<i8'), ('B', '<f8')])

        If the DataFrame index has no label then the recarray field name
        is set to 'index'. If the index has a label then this is used as the
        field name:

        >>> df.index = df.index.rename("I")
        >>> df.to_records()
        rec.array([('a', 1, 0.5 ), ('b', 2, 0.75)],
                  dtype=[('I', 'O'), ('A', '<i8'), ('B', '<f8')])

        The index can be excluded from the record array:

        >>> df.to_records(index=False)
        rec.array([(1, 0.5 ), (2, 0.75)],
                  dtype=[('A', '<i8'), ('B', '<f8')])

        Data types can be specified for the columns:

        >>> df.to_records(column_dtypes={"A": "int32"})
        rec.array([('a', 1, 0.5 ), ('b', 2, 0.75)],
                  dtype=[('I', 'O'), ('A', '<i4'), ('B', '<f8')])

        As well as for the index:

        >>> df.to_records(index_dtypes="<S2")
        rec.array([(b'a', 1, 0.5 ), (b'b', 2, 0.75)],
                  dtype=[('I', 'S2'), ('A', '<i8'), ('B', '<f8')])

        >>> index_dtypes = f"<S{df.index.str.len().max()}"
        >>> df.to_records(index_dtypes=index_dtypes)
        rec.array([(b'a', 1, 0.5 ), (b'b', 2, 0.75)],
                  dtype=[('I', 'S1'), ('A', '<i8'), ('B', '<f8')])
        """
        if index:
            if isinstance(self.index, MultiIndex):
                # array of tuples to numpy cols. copy copy copy
                ix_vals = list(map(np.array, zip(*self.index._values)))
            else:
                ix_vals = [self.index.values]

            arrays = ix_vals + [
                np.asarray(self.iloc[:, i]) for i in range(len(self.columns))
            ]

            count = 0
            index_names = list(self.index.names)

            if isinstance(self.index, MultiIndex):
                for i, n in enumerate(index_names):
                    if n is None:
                        index_names[i] = f"level_{count}"
                        count += 1
            elif index_names[0] is None:
                index_names = ["index"]

            names = [str(name) for name in itertools.chain(index_names, self.columns)]
        else:
            arrays = [np.asarray(self.iloc[:, i]) for i in range(len(self.columns))]
            names = [str(c) for c in self.columns]
            index_names = []

        index_len = len(index_names)
        formats = []

        for i, v in enumerate(arrays):
            index = i

            # When the names and arrays are collected, we
            # first collect those in the DataFrame's index,
            # followed by those in its columns.
            #
            # Thus, the total length of the array is:
            # len(index_names) + len(DataFrame.columns).
            #
            # This check allows us to see whether we are
            # handling a name / array in the index or column.
            if index < index_len:
                dtype_mapping = index_dtypes
                name = index_names[index]
            else:
                index -= index_len
                dtype_mapping = column_dtypes
                name = self.columns[index]

            # We have a dictionary, so we get the data type
            # associated with the index or column (which can
            # be denoted by its name in the DataFrame or its
            # position in DataFrame's array of indices or
            # columns, whichever is applicable.
            if is_dict_like(dtype_mapping):
                if name in dtype_mapping:
                    dtype_mapping = dtype_mapping[name]
                elif index in dtype_mapping:
                    dtype_mapping = dtype_mapping[index]
                else:
                    dtype_mapping = None

            # If no mapping can be found, use the array's
            # dtype attribute for formatting.
            #
            # A valid dtype must either be a type or
            # string naming a type.
            if dtype_mapping is None:
                formats.append(v.dtype)
            elif isinstance(dtype_mapping, (type, np.dtype, str)):
                formats.append(dtype_mapping)
            else:
                element = "row" if i < index_len else "column"
                msg = f"Invalid dtype {dtype_mapping} specified for {element} {name}"
                raise ValueError(msg)

        return np.rec.fromarrays(arrays, dtype={"names": names, "formats": formats})

    @classmethod
    def _from_arrays(
        cls,
        arrays,
        columns,
        index,
        dtype: Optional[Dtype] = None,
        verify_integrity: bool = True,
    ) -> "DataFrame":
        """
        Create DataFrame from a list of arrays corresponding to the columns.

        Parameters
        ----------
        arrays : list-like of arrays
            Each array in the list corresponds to one column, in order.
        columns : list-like, Index
            The column names for the resulting DataFrame.
        index : list-like, Index
            The rows labels for the resulting DataFrame.
        dtype : dtype, optional
            Optional dtype to enforce for all arrays.
        verify_integrity : bool, default True
            Validate and homogenize all input. If set to False, it is assumed
            that all elements of `arrays` are actual arrays how they will be
            stored in a block (numpy ndarray or ExtensionArray), have the same
            length as and are aligned with the index, and that `columns` and
            `index` are ensured to be an Index object.

        Returns
        -------
        DataFrame
        """
        if dtype is not None:
            dtype = pandas_dtype(dtype)

        mgr = arrays_to_mgr(
            arrays,
            columns,
            index,
            columns,
            dtype=dtype,
            verify_integrity=verify_integrity,
        )
        return cls(mgr)

    @deprecate_kwarg(old_arg_name="fname", new_arg_name="path")
    def to_stata(
        self,
        path: FilePathOrBuffer,
        convert_dates: Optional[Dict[Label, str]] = None,
        write_index: bool = True,
        byteorder: Optional[str] = None,
        time_stamp: Optional[datetime.datetime] = None,
        data_label: Optional[str] = None,
        variable_labels: Optional[Dict[Label, str]] = None,
        version: Optional[int] = 114,
        convert_strl: Optional[Sequence[Label]] = None,
        compression: Union[str, Mapping[str, str], None] = "infer",
<<<<<<< HEAD
        storage_options: Optional[Dict[str, Any]] = None,
=======
        storage_options: StorageOptions = None,
>>>>>>> df1d440c
    ) -> None:
        """
        Export DataFrame object to Stata dta format.

        Writes the DataFrame to a Stata dataset file.
        "dta" files contain a Stata dataset.

        Parameters
        ----------
        path : str, buffer or path object
            String, path object (pathlib.Path or py._path.local.LocalPath) or
            object implementing a binary write() function. If using a buffer
            then the buffer will not be automatically closed after the file
            data has been written.

            .. versionchanged:: 1.0.0

            Previously this was "fname"

        convert_dates : dict
            Dictionary mapping columns containing datetime types to stata
            internal format to use when writing the dates. Options are 'tc',
            'td', 'tm', 'tw', 'th', 'tq', 'ty'. Column can be either an integer
            or a name. Datetime columns that do not have a conversion type
            specified will be converted to 'tc'. Raises NotImplementedError if
            a datetime column has timezone information.
        write_index : bool
            Write the index to Stata dataset.
        byteorder : str
            Can be ">", "<", "little", or "big". default is `sys.byteorder`.
        time_stamp : datetime
            A datetime to use as file creation date.  Default is the current
            time.
        data_label : str, optional
            A label for the data set.  Must be 80 characters or smaller.
        variable_labels : dict
            Dictionary containing columns as keys and variable labels as
            values. Each label must be 80 characters or smaller.
        version : {114, 117, 118, 119, None}, default 114
            Version to use in the output dta file. Set to None to let pandas
            decide between 118 or 119 formats depending on the number of
            columns in the frame. Version 114 can be read by Stata 10 and
            later. Version 117 can be read by Stata 13 or later. Version 118
            is supported in Stata 14 and later. Version 119 is supported in
            Stata 15 and later. Version 114 limits string variables to 244
            characters or fewer while versions 117 and later allow strings
            with lengths up to 2,000,000 characters. Versions 118 and 119
            support Unicode characters, and version 119 supports more than
            32,767 variables.

            .. versionadded:: 0.23.0
            .. versionchanged:: 1.0.0

                Added support for formats 118 and 119.

        convert_strl : list, optional
            List of column names to convert to string columns to Stata StrL
            format. Only available if version is 117.  Storing strings in the
            StrL format can produce smaller dta files if strings have more than
            8 characters and values are repeated.

            .. versionadded:: 0.23.0

        compression : str or dict, default 'infer'
            For on-the-fly compression of the output dta. If string, specifies
            compression mode. If dict, value at key 'method' specifies
            compression mode. Compression mode must be one of {'infer', 'gzip',
            'bz2', 'zip', 'xz', None}. If compression mode is 'infer' and
            `fname` is path-like, then detect compression from the following
            extensions: '.gz', '.bz2', '.zip', or '.xz' (otherwise no
            compression). If dict and compression mode is one of {'zip',
            'gzip', 'bz2'}, or inferred as one of the above, other entries
            passed as additional compression options.

            .. versionadded:: 1.1.0

        storage_options : dict, optional
            Extra options that make sense for a particular storage connection, e.g.
            host, port, username, password, etc., if using a URL that will
            be parsed by ``fsspec``, e.g., starting "s3://", "gcs://". An error
            will be raised if providing this argument with a local path or
            a file-like buffer. See the fsspec and backend storage implementation
<<<<<<< HEAD
            docs for the set of allowed keys and values
=======
            docs for the set of allowed keys and values.
>>>>>>> df1d440c

            .. versionadded:: 1.2.0

        Raises
        ------
        NotImplementedError
            * If datetimes contain timezone information
            * Column dtype is not representable in Stata
        ValueError
            * Columns listed in convert_dates are neither datetime64[ns]
              or datetime.datetime
            * Column listed in convert_dates is not in DataFrame
            * Categorical label contains more than 32,000 characters

        See Also
        --------
        read_stata : Import Stata data files.
        io.stata.StataWriter : Low-level writer for Stata data files.
        io.stata.StataWriter117 : Low-level writer for version 117 files.

        Examples
        --------
        >>> df = pd.DataFrame({'animal': ['falcon', 'parrot', 'falcon',
        ...                               'parrot'],
        ...                    'speed': [350, 18, 361, 15]})
        >>> df.to_stata('animals.dta')  # doctest: +SKIP
        """
        if version not in (114, 117, 118, 119, None):
            raise ValueError("Only formats 114, 117, 118 and 119 are supported.")
        if version == 114:
            if convert_strl is not None:
                raise ValueError("strl is not supported in format 114")
            from pandas.io.stata import StataWriter as statawriter
        elif version == 117:
            # mypy: Name 'statawriter' already defined (possibly by an import)
            from pandas.io.stata import (  # type: ignore[no-redef]
                StataWriter117 as statawriter,
            )
        else:  # versions 118 and 119
            # mypy: Name 'statawriter' already defined (possibly by an import)
            from pandas.io.stata import (  # type: ignore[no-redef]
                StataWriterUTF8 as statawriter,
            )

        kwargs: Dict[str, Any] = {}
        if version is None or version >= 117:
            # strl conversion is only supported >= 117
            kwargs["convert_strl"] = convert_strl
        if version is None or version >= 118:
            # Specifying the version is only supported for UTF8 (118 or 119)
            kwargs["version"] = version

        # mypy: Too many arguments for "StataWriter"
        writer = statawriter(  # type: ignore[call-arg]
            path,
            self,
            convert_dates=convert_dates,
            byteorder=byteorder,
            time_stamp=time_stamp,
            data_label=data_label,
            write_index=write_index,
            variable_labels=variable_labels,
            compression=compression,
            storage_options=storage_options,
            **kwargs,
        )
        writer.write_file()

    @deprecate_kwarg(old_arg_name="fname", new_arg_name="path")
    def to_feather(self, path, **kwargs) -> None:
        """
        Write a DataFrame to the binary Feather format.

        Parameters
        ----------
        path : str
            String file path.
        **kwargs :
            Additional keywords passed to :func:`pyarrow.feather.write_feather`.
            Starting with pyarrow 0.17, this includes the `compression`,
            `compression_level`, `chunksize` and `version` keywords.

            .. versionadded:: 1.1.0
        """
        from pandas.io.feather_format import to_feather

        to_feather(self, path, **kwargs)

    @doc(
        Series.to_markdown,
        klass=_shared_doc_kwargs["klass"],
        examples="""Examples
        --------
        >>> df = pd.DataFrame(
        ...     data={"animal_1": ["elk", "pig"], "animal_2": ["dog", "quetzal"]}
        ... )
        >>> print(df.to_markdown())
        |    | animal_1   | animal_2   |
        |---:|:-----------|:-----------|
        |  0 | elk        | dog        |
        |  1 | pig        | quetzal    |

        Output markdown with a tabulate option.

        >>> print(df.to_markdown(tablefmt="grid"))
        +----+------------+------------+
        |    | animal_1   | animal_2   |
        +====+============+============+
        |  0 | elk        | dog        |
        +----+------------+------------+
        |  1 | pig        | quetzal    |
        +----+------------+------------+
        """,
    )
    def to_markdown(
        self,
        buf: Optional[Union[IO[str], str]] = None,
        mode: str = "wt",
        index: bool = True,
<<<<<<< HEAD
        storage_options: Optional[Dict[str, Any]] = None,
=======
        storage_options: StorageOptions = None,
>>>>>>> df1d440c
        **kwargs,
    ) -> Optional[str]:
        if "showindex" in kwargs:
            warnings.warn(
                "'showindex' is deprecated. Only 'index' will be used "
                "in a future version. Use 'index' to silence this warning.",
                FutureWarning,
                stacklevel=2,
            )

        kwargs.setdefault("headers", "keys")
        kwargs.setdefault("tablefmt", "pipe")
        kwargs.setdefault("showindex", index)
        tabulate = import_optional_dependency("tabulate")
        result = tabulate.tabulate(self, **kwargs)
        if buf is None:
            return result
        buf, _, _, should_close = get_filepath_or_buffer(
            buf, mode=mode, storage_options=storage_options
        )
        assert buf is not None  # Help mypy.
        assert not isinstance(buf, str)
        buf.writelines(result)
        if should_close:
            buf.close()
        return None

    @deprecate_kwarg(old_arg_name="fname", new_arg_name="path")
    def to_parquet(
        self,
        path: FilePathOrBuffer[AnyStr],
        engine: str = "auto",
        compression: Optional[str] = "snappy",
        index: Optional[bool] = None,
        partition_cols: Optional[List[str]] = None,
<<<<<<< HEAD
        storage_options: Optional[Dict[str, Any]] = None,
=======
        storage_options: StorageOptions = None,
>>>>>>> df1d440c
        **kwargs,
    ) -> None:
        """
        Write a DataFrame to the binary parquet format.

        This function writes the dataframe as a `parquet file
        <https://parquet.apache.org/>`_. You can choose different parquet
        backends, and have the option of compression. See
        :ref:`the user guide <io.parquet>` for more details.

        Parameters
        ----------
        path : str or file-like object
            If a string, it will be used as Root Directory path
            when writing a partitioned dataset. By file-like object,
            we refer to objects with a write() method, such as a file handler
            (e.g. via builtin open function) or io.BytesIO. The engine
            fastparquet does not accept file-like objects.

            .. versionchanged:: 1.0.0

            Previously this was "fname"

        engine : {'auto', 'pyarrow', 'fastparquet'}, default 'auto'
            Parquet library to use. If 'auto', then the option
            ``io.parquet.engine`` is used. The default ``io.parquet.engine``
            behavior is to try 'pyarrow', falling back to 'fastparquet' if
            'pyarrow' is unavailable.
        compression : {'snappy', 'gzip', 'brotli', None}, default 'snappy'
            Name of the compression to use. Use ``None`` for no compression.
        index : bool, default None
            If ``True``, include the dataframe's index(es) in the file output.
            If ``False``, they will not be written to the file.
            If ``None``, similar to ``True`` the dataframe's index(es)
            will be saved. However, instead of being saved as values,
            the RangeIndex will be stored as a range in the metadata so it
            doesn't require much space and is faster. Other indexes will
            be included as columns in the file output.

            .. versionadded:: 0.24.0

        partition_cols : list, optional, default None
            Column names by which to partition the dataset.
            Columns are partitioned in the order they are given.
            Must be None if path is not a string.

            .. versionadded:: 0.24.0

        storage_options : dict, optional
            Extra options that make sense for a particular storage connection, e.g.
            host, port, username, password, etc., if using a URL that will
            be parsed by ``fsspec``, e.g., starting "s3://", "gcs://". An error
            will be raised if providing this argument with a local path or
            a file-like buffer. See the fsspec and backend storage implementation
            docs for the set of allowed keys and values

            .. versionadded:: 1.2.0

        **kwargs
            Additional arguments passed to the parquet library. See
            :ref:`pandas io <io.parquet>` for more details.

        See Also
        --------
        read_parquet : Read a parquet file.
        DataFrame.to_csv : Write a csv file.
        DataFrame.to_sql : Write to a sql table.
        DataFrame.to_hdf : Write to hdf.

        Notes
        -----
        This function requires either the `fastparquet
        <https://pypi.org/project/fastparquet>`_ or `pyarrow
        <https://arrow.apache.org/docs/python/>`_ library.

        Examples
        --------
        >>> df = pd.DataFrame(data={'col1': [1, 2], 'col2': [3, 4]})
        >>> df.to_parquet('df.parquet.gzip',
        ...               compression='gzip')  # doctest: +SKIP
        >>> pd.read_parquet('df.parquet.gzip')  # doctest: +SKIP
           col1  col2
        0     1     3
        1     2     4

        If you want to get a buffer to the parquet content you can use a io.BytesIO
        object, as long as you don't use partition_cols, which creates multiple files.

        >>> import io
        >>> f = io.BytesIO()
        >>> df.to_parquet(f)
        >>> f.seek(0)
        0
        >>> content = f.read()
        """
        from pandas.io.parquet import to_parquet

        to_parquet(
            self,
            path,
            engine,
            compression=compression,
            index=index,
            partition_cols=partition_cols,
            storage_options=storage_options,
            **kwargs,
        )

    @Substitution(
        header_type="bool",
        header="Whether to print column labels, default True",
        col_space_type="str or int, list or dict of int or str",
        col_space="The minimum width of each column in CSS length "
        "units.  An int is assumed to be px units.\n\n"
        "            .. versionadded:: 0.25.0\n"
        "                Ability to use str",
    )
    @Substitution(shared_params=fmt.common_docstring, returns=fmt.return_docstring)
    def to_html(
        self,
        buf=None,
        columns=None,
        col_space=None,
        header=True,
        index=True,
        na_rep="NaN",
        formatters=None,
        float_format=None,
        sparsify=None,
        index_names=True,
        justify=None,
        max_rows=None,
        max_cols=None,
        show_dimensions=False,
        decimal=".",
        bold_rows=True,
        classes=None,
        escape=True,
        notebook=False,
        border=None,
        table_id=None,
        render_links=False,
        encoding=None,
    ):
        """
        Render a DataFrame as an HTML table.
        %(shared_params)s
        bold_rows : bool, default True
            Make the row labels bold in the output.
        classes : str or list or tuple, default None
            CSS class(es) to apply to the resulting html table.
        escape : bool, default True
            Convert the characters <, >, and & to HTML-safe sequences.
        notebook : {True, False}, default False
            Whether the generated HTML is for IPython Notebook.
        border : int
            A ``border=border`` attribute is included in the opening
            `<table>` tag. Default ``pd.options.display.html.border``.
        encoding : str, default "utf-8"
            Set character encoding.

            .. versionadded:: 1.0

        table_id : str, optional
            A css id is included in the opening `<table>` tag if specified.

            .. versionadded:: 0.23.0

        render_links : bool, default False
            Convert URLs to HTML links.

            .. versionadded:: 0.24.0
        %(returns)s
        See Also
        --------
        to_string : Convert DataFrame to a string.
        """
        if justify is not None and justify not in fmt._VALID_JUSTIFY_PARAMETERS:
            raise ValueError("Invalid value for justify parameter")

        formatter = fmt.DataFrameFormatter(
            self,
            columns=columns,
            col_space=col_space,
            na_rep=na_rep,
            formatters=formatters,
            float_format=float_format,
            sparsify=sparsify,
            justify=justify,
            index_names=index_names,
            header=header,
            index=index,
            bold_rows=bold_rows,
            escape=escape,
            max_rows=max_rows,
            max_cols=max_cols,
            show_dimensions=show_dimensions,
            decimal=decimal,
            table_id=table_id,
            render_links=render_links,
        )
        # TODO: a generic formatter wld b in DataFrameFormatter
        return formatter.to_html(
            buf=buf,
            classes=classes,
            notebook=notebook,
            border=border,
            encoding=encoding,
        )

    # ----------------------------------------------------------------------
    @Substitution(
        klass="DataFrame",
        type_sub=" and columns",
        max_cols_sub=(
            """max_cols : int, optional
                When to switch from the verbose to the truncated output. If the
                DataFrame has more than `max_cols` columns, the truncated output
                is used. By default, the setting in
                ``pandas.options.display.max_info_columns`` is used.
            """
        ),
        examples_sub=(
            """
            >>> int_values = [1, 2, 3, 4, 5]
            >>> text_values = ['alpha', 'beta', 'gamma', 'delta', 'epsilon']
            >>> float_values = [0.0, 0.25, 0.5, 0.75, 1.0]
            >>> df = pd.DataFrame({"int_col": int_values, "text_col": text_values,
            ...                   "float_col": float_values})
            >>> df
                int_col text_col  float_col
            0        1    alpha       0.00
            1        2     beta       0.25
            2        3    gamma       0.50
            3        4    delta       0.75
            4        5  epsilon       1.00

            Prints information of all columns:

            >>> df.info(verbose=True)
            <class 'pandas.core.frame.DataFrame'>
            RangeIndex: 5 entries, 0 to 4
            Data columns (total 3 columns):
             #   Column     Non-Null Count  Dtype
            ---  ------     --------------  -----
             0   int_col    5 non-null      int64
             1   text_col   5 non-null      object
             2   float_col  5 non-null      float64
            dtypes: float64(1), int64(1), object(1)
            memory usage: 248.0+ bytes

            Prints a summary of columns count and its dtypes but not per column
            information:

            >>> df.info(verbose=False)
            <class 'pandas.core.frame.DataFrame'>
            RangeIndex: 5 entries, 0 to 4
            Columns: 3 entries, int_col to float_col
            dtypes: float64(1), int64(1), object(1)
            memory usage: 248.0+ bytes

            Pipe output of DataFrame.info to buffer instead of sys.stdout, get
            buffer content and writes to a text file:

            >>> import io
            >>> buffer = io.StringIO()
            >>> df.info(buf=buffer)
            >>> s = buffer.getvalue()
            >>> with open("df_info.txt", "w",
            ...           encoding="utf-8") as f:  # doctest: +SKIP
            ...     f.write(s)
            260

            The `memory_usage` parameter allows deep introspection mode, specially
            useful for big DataFrames and fine-tune memory optimization:

            >>> random_strings_array = np.random.choice(['a', 'b', 'c'], 10 ** 6)
            >>> df = pd.DataFrame({
            ...     'column_1': np.random.choice(['a', 'b', 'c'], 10 ** 6),
            ...     'column_2': np.random.choice(['a', 'b', 'c'], 10 ** 6),
            ...     'column_3': np.random.choice(['a', 'b', 'c'], 10 ** 6)
            ... })
            >>> df.info()
            <class 'pandas.core.frame.DataFrame'>
            RangeIndex: 1000000 entries, 0 to 999999
            Data columns (total 3 columns):
             #   Column    Non-Null Count    Dtype
            ---  ------    --------------    -----
             0   column_1  1000000 non-null  object
             1   column_2  1000000 non-null  object
             2   column_3  1000000 non-null  object
            dtypes: object(3)
            memory usage: 22.9+ MB

            >>> df.info(memory_usage='deep')
            <class 'pandas.core.frame.DataFrame'>
            RangeIndex: 1000000 entries, 0 to 999999
            Data columns (total 3 columns):
             #   Column    Non-Null Count    Dtype
            ---  ------    --------------    -----
             0   column_1  1000000 non-null  object
             1   column_2  1000000 non-null  object
             2   column_3  1000000 non-null  object
            dtypes: object(3)
            memory usage: 188.8 MB"""
        ),
        see_also_sub=(
            """
            DataFrame.describe: Generate descriptive statistics of DataFrame
                columns.
            DataFrame.memory_usage: Memory usage of DataFrame columns."""
        ),
    )
    @doc(DataFrameInfo.info)
    def info(
        self,
        verbose: Optional[bool] = None,
        buf: Optional[IO[str]] = None,
        max_cols: Optional[int] = None,
        memory_usage: Optional[Union[bool, str]] = None,
        null_counts: Optional[bool] = None,
    ) -> None:
        return DataFrameInfo(
            self, verbose, buf, max_cols, memory_usage, null_counts
        ).info()

    def memory_usage(self, index=True, deep=False) -> Series:
        """
        Return the memory usage of each column in bytes.

        The memory usage can optionally include the contribution of
        the index and elements of `object` dtype.

        This value is displayed in `DataFrame.info` by default. This can be
        suppressed by setting ``pandas.options.display.memory_usage`` to False.

        Parameters
        ----------
        index : bool, default True
            Specifies whether to include the memory usage of the DataFrame's
            index in returned Series. If ``index=True``, the memory usage of
            the index is the first item in the output.
        deep : bool, default False
            If True, introspect the data deeply by interrogating
            `object` dtypes for system-level memory consumption, and include
            it in the returned values.

        Returns
        -------
        Series
            A Series whose index is the original column names and whose values
            is the memory usage of each column in bytes.

        See Also
        --------
        numpy.ndarray.nbytes : Total bytes consumed by the elements of an
            ndarray.
        Series.memory_usage : Bytes consumed by a Series.
        Categorical : Memory-efficient array for string values with
            many repeated values.
        DataFrame.info : Concise summary of a DataFrame.

        Examples
        --------
        >>> dtypes = ['int64', 'float64', 'complex128', 'object', 'bool']
        >>> data = dict([(t, np.ones(shape=5000).astype(t))
        ...              for t in dtypes])
        >>> df = pd.DataFrame(data)
        >>> df.head()
           int64  float64            complex128  object  bool
        0      1      1.0    1.000000+0.000000j       1  True
        1      1      1.0    1.000000+0.000000j       1  True
        2      1      1.0    1.000000+0.000000j       1  True
        3      1      1.0    1.000000+0.000000j       1  True
        4      1      1.0    1.000000+0.000000j       1  True

        >>> df.memory_usage()
        Index           128
        int64         40000
        float64       40000
        complex128    80000
        object        40000
        bool           5000
        dtype: int64

        >>> df.memory_usage(index=False)
        int64         40000
        float64       40000
        complex128    80000
        object        40000
        bool           5000
        dtype: int64

        The memory footprint of `object` dtype columns is ignored by default:

        >>> df.memory_usage(deep=True)
        Index            128
        int64          40000
        float64        40000
        complex128     80000
        object        160000
        bool            5000
        dtype: int64

        Use a Categorical for efficient storage of an object-dtype column with
        many repeated values.

        >>> df['object'].astype('category').memory_usage(deep=True)
        5216
        """
        result = self._constructor_sliced(
            [c.memory_usage(index=False, deep=deep) for col, c in self.items()],
            index=self.columns,
        )
        if index:
            result = self._constructor_sliced(
                self.index.memory_usage(deep=deep), index=["Index"]
            ).append(result)
        return result

    def transpose(self, *args, copy: bool = False) -> "DataFrame":
        """
        Transpose index and columns.

        Reflect the DataFrame over its main diagonal by writing rows as columns
        and vice-versa. The property :attr:`.T` is an accessor to the method
        :meth:`transpose`.

        Parameters
        ----------
        *args : tuple, optional
            Accepted for compatibility with NumPy.
        copy : bool, default False
            Whether to copy the data after transposing, even for DataFrames
            with a single dtype.

            Note that a copy is always required for mixed dtype DataFrames,
            or for DataFrames with any extension types.

        Returns
        -------
        DataFrame
            The transposed DataFrame.

        See Also
        --------
        numpy.transpose : Permute the dimensions of a given array.

        Notes
        -----
        Transposing a DataFrame with mixed dtypes will result in a homogeneous
        DataFrame with the `object` dtype. In such a case, a copy of the data
        is always made.

        Examples
        --------
        **Square DataFrame with homogeneous dtype**

        >>> d1 = {'col1': [1, 2], 'col2': [3, 4]}
        >>> df1 = pd.DataFrame(data=d1)
        >>> df1
           col1  col2
        0     1     3
        1     2     4

        >>> df1_transposed = df1.T # or df1.transpose()
        >>> df1_transposed
              0  1
        col1  1  2
        col2  3  4

        When the dtype is homogeneous in the original DataFrame, we get a
        transposed DataFrame with the same dtype:

        >>> df1.dtypes
        col1    int64
        col2    int64
        dtype: object
        >>> df1_transposed.dtypes
        0    int64
        1    int64
        dtype: object

        **Non-square DataFrame with mixed dtypes**

        >>> d2 = {'name': ['Alice', 'Bob'],
        ...       'score': [9.5, 8],
        ...       'employed': [False, True],
        ...       'kids': [0, 0]}
        >>> df2 = pd.DataFrame(data=d2)
        >>> df2
            name  score  employed  kids
        0  Alice    9.5     False     0
        1    Bob    8.0      True     0

        >>> df2_transposed = df2.T # or df2.transpose()
        >>> df2_transposed
                      0     1
        name      Alice   Bob
        score       9.5     8
        employed  False  True
        kids          0     0

        When the DataFrame has mixed dtypes, we get a transposed DataFrame with
        the `object` dtype:

        >>> df2.dtypes
        name         object
        score       float64
        employed       bool
        kids          int64
        dtype: object
        >>> df2_transposed.dtypes
        0    object
        1    object
        dtype: object
        """
        nv.validate_transpose(args, dict())
        # construct the args

        dtypes = list(self.dtypes)
        if self._is_homogeneous_type and dtypes and is_extension_array_dtype(dtypes[0]):
            # We have EAs with the same dtype. We can preserve that dtype in transpose.
            dtype = dtypes[0]
            arr_type = dtype.construct_array_type()
            values = self.values

            new_values = [arr_type._from_sequence(row, dtype=dtype) for row in values]
            result = self._constructor(
                dict(zip(self.index, new_values)), index=self.columns
            )

        else:
            new_values = self.values.T
            if copy:
                new_values = new_values.copy()
            result = self._constructor(
                new_values, index=self.columns, columns=self.index
            )

        return result.__finalize__(self, method="transpose")

    @property
    def T(self) -> "DataFrame":
        return self.transpose()

    # ----------------------------------------------------------------------
    # Indexing Methods

    def _ixs(self, i: int, axis: int = 0):
        """
        Parameters
        ----------
        i : int
        axis : int

        Notes
        -----
        If slice passed, the resulting data will be a view.
        """
        # irow
        if axis == 0:
            new_values = self._mgr.fast_xs(i)

            # if we are a copy, mark as such
            copy = isinstance(new_values, np.ndarray) and new_values.base is None
            result = self._constructor_sliced(
                new_values,
                index=self.columns,
                name=self.index[i],
                dtype=new_values.dtype,
            )
            result._set_is_copy(self, copy=copy)
            return result

        # icol
        else:
            label = self.columns[i]

            values = self._mgr.iget(i)
            result = self._box_col_values(values, i)

            # this is a cached value, mark it so
            result._set_as_cached(label, self)

            return result

    def _get_column_array(self, i: int) -> ArrayLike:
        """
        Get the values of the i'th column (ndarray or ExtensionArray, as stored
        in the Block)
        """
        return self._data.iget_values(i)

    def _iter_column_arrays(self) -> Iterator[ArrayLike]:
        """
        Iterate over the arrays of all columns in order.
        This returns the values as stored in the Block (ndarray or ExtensionArray).
        """
        for i in range(len(self.columns)):
            yield self._get_column_array(i)

    def __getitem__(self, key):
        key = lib.item_from_zerodim(key)
        key = com.apply_if_callable(key, self)

        if is_hashable(key):
            # shortcut if the key is in columns
            if self.columns.is_unique and key in self.columns:
                if self.columns.nlevels > 1:
                    return self._getitem_multilevel(key)
                return self._get_item_cache(key)

        # Do we have a slicer (on rows)?
        indexer = convert_to_index_sliceable(self, key)
        if indexer is not None:
            # either we have a slice or we have a string that can be converted
            #  to a slice for partial-string date indexing
            return self._slice(indexer, axis=0)

        # Do we have a (boolean) DataFrame?
        if isinstance(key, DataFrame):
            return self.where(key)

        # Do we have a (boolean) 1d indexer?
        if com.is_bool_indexer(key):
            return self._getitem_bool_array(key)

        # We are left with two options: a single key, and a collection of keys,
        # We interpret tuples as collections only for non-MultiIndex
        is_single_key = isinstance(key, tuple) or not is_list_like(key)

        if is_single_key:
            if self.columns.nlevels > 1:
                return self._getitem_multilevel(key)
            indexer = self.columns.get_loc(key)
            if is_integer(indexer):
                indexer = [indexer]
        else:
            if is_iterator(key):
                key = list(key)
            indexer = self.loc._get_listlike_indexer(key, axis=1, raise_missing=True)[1]

        # take() does not accept boolean indexers
        if getattr(indexer, "dtype", None) == bool:
            indexer = np.where(indexer)[0]

        data = self._take_with_is_copy(indexer, axis=1)

        if is_single_key:
            # What does looking for a single key in a non-unique index return?
            # The behavior is inconsistent. It returns a Series, except when
            # - the key itself is repeated (test on data.shape, #9519), or
            # - we have a MultiIndex on columns (test on self.columns, #21309)
            if data.shape[1] == 1 and not isinstance(self.columns, MultiIndex):
                data = data[key]

        return data

    def _getitem_bool_array(self, key):
        # also raises Exception if object array with NA values
        # warning here just in case -- previously __setitem__ was
        # reindexing but __getitem__ was not; it seems more reasonable to
        # go with the __setitem__ behavior since that is more consistent
        # with all other indexing behavior
        if isinstance(key, Series) and not key.index.equals(self.index):
            warnings.warn(
                "Boolean Series key will be reindexed to match DataFrame index.",
                UserWarning,
                stacklevel=3,
            )
        elif len(key) != len(self.index):
            raise ValueError(
                f"Item wrong length {len(key)} instead of {len(self.index)}."
            )

        # check_bool_indexer will throw exception if Series key cannot
        # be reindexed to match DataFrame rows
        key = check_bool_indexer(self.index, key)
        indexer = key.nonzero()[0]
        return self._take_with_is_copy(indexer, axis=0)

    def _getitem_multilevel(self, key):
        # self.columns is a MultiIndex
        loc = self.columns.get_loc(key)
        if isinstance(loc, (slice, np.ndarray)):
            new_columns = self.columns[loc]
            result_columns = maybe_droplevels(new_columns, key)
            if self._is_mixed_type:
                result = self.reindex(columns=new_columns)
                result.columns = result_columns
            else:
                new_values = self.values[:, loc]
                result = self._constructor(
                    new_values, index=self.index, columns=result_columns
                )
                result = result.__finalize__(self)

            # If there is only one column being returned, and its name is
            # either an empty string, or a tuple with an empty string as its
            # first element, then treat the empty string as a placeholder
            # and return the column as if the user had provided that empty
            # string in the key. If the result is a Series, exclude the
            # implied empty string from its name.
            if len(result.columns) == 1:
                top = result.columns[0]
                if isinstance(top, tuple):
                    top = top[0]
                if top == "":
                    result = result[""]
                    if isinstance(result, Series):
                        result = self._constructor_sliced(
                            result, index=self.index, name=key
                        )

            result._set_is_copy(self)
            return result
        else:
            # loc is neither a slice nor ndarray, so must be an int
            return self._ixs(loc, axis=1)

    def _get_value(self, index, col, takeable: bool = False):
        """
        Quickly retrieve single value at passed column and index.

        Parameters
        ----------
        index : row label
        col : column label
        takeable : interpret the index/col as indexers, default False

        Returns
        -------
        scalar
        """
        if takeable:
            series = self._ixs(col, axis=1)
            return series._values[index]

        series = self._get_item_cache(col)
        engine = self.index._engine

        try:
            loc = engine.get_loc(index)
            return series._values[loc]
        except KeyError:
            # GH 20629
            if self.index.nlevels > 1:
                # partial indexing forbidden
                raise

        # we cannot handle direct indexing
        # use positional
        col = self.columns.get_loc(col)
        index = self.index.get_loc(index)
        return self._get_value(index, col, takeable=True)

    def __setitem__(self, key, value):
        key = com.apply_if_callable(key, self)

        # see if we can slice the rows
        indexer = convert_to_index_sliceable(self, key)
        if indexer is not None:
            # either we have a slice or we have a string that can be converted
            #  to a slice for partial-string date indexing
            return self._setitem_slice(indexer, value)

        if isinstance(key, DataFrame) or getattr(key, "ndim", None) == 2:
            self._setitem_frame(key, value)
        elif isinstance(key, (Series, np.ndarray, list, Index)):
            self._setitem_array(key, value)
        else:
            # set column
            self._set_item(key, value)

    def _setitem_slice(self, key: slice, value):
        # NB: we can't just use self.loc[key] = value because that
        #  operates on labels and we need to operate positional for
        #  backwards-compat, xref GH#31469
        self._check_setitem_copy()
        self.iloc._setitem_with_indexer(key, value)

    def _setitem_array(self, key, value):
        # also raises Exception if object array with NA values
        if com.is_bool_indexer(key):
            if len(key) != len(self.index):
                raise ValueError(
                    f"Item wrong length {len(key)} instead of {len(self.index)}!"
                )
            key = check_bool_indexer(self.index, key)
            indexer = key.nonzero()[0]
            self._check_setitem_copy()
            self.iloc._setitem_with_indexer(indexer, value)
        else:
            if isinstance(value, DataFrame):
                if len(value.columns) != len(key):
                    raise ValueError("Columns must be same length as key")
                for k1, k2 in zip(key, value.columns):
                    self[k1] = value[k2]
            else:
                self.loc._ensure_listlike_indexer(key, axis=1)
                indexer = self.loc._get_listlike_indexer(
                    key, axis=1, raise_missing=False
                )[1]
                self._check_setitem_copy()
                self.iloc._setitem_with_indexer((slice(None), indexer), value)

    def _setitem_frame(self, key, value):
        # support boolean setting with DataFrame input, e.g.
        # df[df > df2] = 0
        if isinstance(key, np.ndarray):
            if key.shape != self.shape:
                raise ValueError("Array conditional must be same shape as self")
            key = self._constructor(key, **self._construct_axes_dict())

        if key.size and not is_bool_dtype(key.values):
            raise TypeError(
                "Must pass DataFrame or 2-d ndarray with boolean values only"
            )

        self._check_inplace_setting(value)
        self._check_setitem_copy()
        self._where(-key, value, inplace=True)

    def _iset_item(self, loc: int, value):
        self._ensure_valid_index(value)

        # technically _sanitize_column expects a label, not a position,
        #  but the behavior is the same as long as we pass broadcast=False
        value = self._sanitize_column(loc, value, broadcast=False)
        NDFrame._iset_item(self, loc, value)

        # check if we are modifying a copy
        # try to set first as we want an invalid
        # value exception to occur first
        if len(self):
            self._check_setitem_copy()

    def _set_item(self, key, value):
        """
        Add series to DataFrame in specified column.

        If series is a numpy-array (not a Series/TimeSeries), it must be the
        same length as the DataFrames index or an error will be thrown.

        Series/TimeSeries will be conformed to the DataFrames index to
        ensure homogeneity.
        """
        self._ensure_valid_index(value)
        value = self._sanitize_column(key, value)
        NDFrame._set_item(self, key, value)

        # check if we are modifying a copy
        # try to set first as we want an invalid
        # value exception to occur first
        if len(self):
            self._check_setitem_copy()

    def _set_value(self, index, col, value, takeable: bool = False):
        """
        Put single value at passed column and index.

        Parameters
        ----------
        index : row label
        col : column label
        value : scalar
        takeable : interpret the index/col as indexers, default False
        """
        try:
            if takeable is True:
                series = self._ixs(col, axis=1)
                series._set_value(index, value, takeable=True)
                return

            series = self._get_item_cache(col)
            engine = self.index._engine
            loc = engine.get_loc(index)
            validate_numeric_casting(series.dtype, value)

            series._values[loc] = value
            # Note: trying to use series._set_value breaks tests in
            #  tests.frame.indexing.test_indexing and tests.indexing.test_partial
        except (KeyError, TypeError):
            # set using a non-recursive method & reset the cache
            if takeable:
                self.iloc[index, col] = value
            else:
                self.loc[index, col] = value
            self._item_cache.pop(col, None)

    def _ensure_valid_index(self, value):
        """
        Ensure that if we don't have an index, that we can create one from the
        passed value.
        """
        # GH5632, make sure that we are a Series convertible
        if not len(self.index) and is_list_like(value) and len(value):
            try:
                value = Series(value)
            except (ValueError, NotImplementedError, TypeError) as err:
                raise ValueError(
                    "Cannot set a frame with no defined index "
                    "and a value that cannot be converted to a Series"
                ) from err

            self._mgr = self._mgr.reindex_axis(
                value.index.copy(), axis=1, fill_value=np.nan
            )

    def _box_col_values(self, values, loc: int) -> Series:
        """
        Provide boxed values for a column.
        """
        # Lookup in columns so that if e.g. a str datetime was passed
        #  we attach the Timestamp object as the name.
        name = self.columns[loc]
        klass = self._constructor_sliced
        return klass(values, index=self.index, name=name, fastpath=True)

    # ----------------------------------------------------------------------
    # Unsorted

    def query(self, expr, inplace=False, **kwargs):
        """
        Query the columns of a DataFrame with a boolean expression.

        Parameters
        ----------
        expr : str
            The query string to evaluate.

            You can refer to variables
            in the environment by prefixing them with an '@' character like
            ``@a + b``.

            You can refer to column names that contain spaces or operators by
            surrounding them in backticks. This way you can also escape
            names that start with a digit, or those that  are a Python keyword.
            Basically when it is not valid Python identifier. See notes down
            for more details.

            For example, if one of your columns is called ``a a`` and you want
            to sum it with ``b``, your query should be ```a a` + b``.

            .. versionadded:: 0.25.0
                Backtick quoting introduced.

            .. versionadded:: 1.0.0
                Expanding functionality of backtick quoting for more than only spaces.

        inplace : bool
            Whether the query should modify the data in place or return
            a modified copy.
        **kwargs
            See the documentation for :func:`eval` for complete details
            on the keyword arguments accepted by :meth:`DataFrame.query`.

        Returns
        -------
        DataFrame
            DataFrame resulting from the provided query expression.

        See Also
        --------
        eval : Evaluate a string describing operations on
            DataFrame columns.
        DataFrame.eval : Evaluate a string describing operations on
            DataFrame columns.

        Notes
        -----
        The result of the evaluation of this expression is first passed to
        :attr:`DataFrame.loc` and if that fails because of a
        multidimensional key (e.g., a DataFrame) then the result will be passed
        to :meth:`DataFrame.__getitem__`.

        This method uses the top-level :func:`eval` function to
        evaluate the passed query.

        The :meth:`~pandas.DataFrame.query` method uses a slightly
        modified Python syntax by default. For example, the ``&`` and ``|``
        (bitwise) operators have the precedence of their boolean cousins,
        :keyword:`and` and :keyword:`or`. This *is* syntactically valid Python,
        however the semantics are different.

        You can change the semantics of the expression by passing the keyword
        argument ``parser='python'``. This enforces the same semantics as
        evaluation in Python space. Likewise, you can pass ``engine='python'``
        to evaluate an expression using Python itself as a backend. This is not
        recommended as it is inefficient compared to using ``numexpr`` as the
        engine.

        The :attr:`DataFrame.index` and
        :attr:`DataFrame.columns` attributes of the
        :class:`~pandas.DataFrame` instance are placed in the query namespace
        by default, which allows you to treat both the index and columns of the
        frame as a column in the frame.
        The identifier ``index`` is used for the frame index; you can also
        use the name of the index to identify it in a query. Please note that
        Python keywords may not be used as identifiers.

        For further details and examples see the ``query`` documentation in
        :ref:`indexing <indexing.query>`.

        *Backtick quoted variables*

        Backtick quoted variables are parsed as literal Python code and
        are converted internally to a Python valid identifier.
        This can lead to the following problems.

        During parsing a number of disallowed characters inside the backtick
        quoted string are replaced by strings that are allowed as a Python identifier.
        These characters include all operators in Python, the space character, the
        question mark, the exclamation mark, the dollar sign, and the euro sign.
        For other characters that fall outside the ASCII range (U+0001..U+007F)
        and those that are not further specified in PEP 3131,
        the query parser will raise an error.
        This excludes whitespace different than the space character,
        but also the hashtag (as it is used for comments) and the backtick
        itself (backtick can also not be escaped).

        In a special case, quotes that make a pair around a backtick can
        confuse the parser.
        For example, ```it's` > `that's``` will raise an error,
        as it forms a quoted string (``'s > `that'``) with a backtick inside.

        See also the Python documentation about lexical analysis
        (https://docs.python.org/3/reference/lexical_analysis.html)
        in combination with the source code in :mod:`pandas.core.computation.parsing`.

        Examples
        --------
        >>> df = pd.DataFrame({'A': range(1, 6),
        ...                    'B': range(10, 0, -2),
        ...                    'C C': range(10, 5, -1)})
        >>> df
           A   B  C C
        0  1  10   10
        1  2   8    9
        2  3   6    8
        3  4   4    7
        4  5   2    6
        >>> df.query('A > B')
           A  B  C C
        4  5  2    6

        The previous expression is equivalent to

        >>> df[df.A > df.B]
           A  B  C C
        4  5  2    6

        For columns with spaces in their name, you can use backtick quoting.

        >>> df.query('B == `C C`')
           A   B  C C
        0  1  10   10

        The previous expression is equivalent to

        >>> df[df.B == df['C C']]
           A   B  C C
        0  1  10   10
        """
        inplace = validate_bool_kwarg(inplace, "inplace")
        if not isinstance(expr, str):
            msg = f"expr must be a string to be evaluated, {type(expr)} given"
            raise ValueError(msg)
        kwargs["level"] = kwargs.pop("level", 0) + 1
        kwargs["target"] = None
        res = self.eval(expr, **kwargs)

        try:
            result = self.loc[res]
        except ValueError:
            # when res is multi-dimensional loc raises, but this is sometimes a
            # valid query
            result = self[res]

        if inplace:
            self._update_inplace(result)
        else:
            return result

    def eval(self, expr, inplace=False, **kwargs):
        """
        Evaluate a string describing operations on DataFrame columns.

        Operates on columns only, not specific rows or elements.  This allows
        `eval` to run arbitrary code, which can make you vulnerable to code
        injection if you pass user input to this function.

        Parameters
        ----------
        expr : str
            The expression string to evaluate.
        inplace : bool, default False
            If the expression contains an assignment, whether to perform the
            operation inplace and mutate the existing DataFrame. Otherwise,
            a new DataFrame is returned.
        **kwargs
            See the documentation for :func:`eval` for complete details
            on the keyword arguments accepted by
            :meth:`~pandas.DataFrame.query`.

        Returns
        -------
        ndarray, scalar, or pandas object
            The result of the evaluation.

        See Also
        --------
        DataFrame.query : Evaluates a boolean expression to query the columns
            of a frame.
        DataFrame.assign : Can evaluate an expression or function to create new
            values for a column.
        eval : Evaluate a Python expression as a string using various
            backends.

        Notes
        -----
        For more details see the API documentation for :func:`~eval`.
        For detailed examples see :ref:`enhancing performance with eval
        <enhancingperf.eval>`.

        Examples
        --------
        >>> df = pd.DataFrame({'A': range(1, 6), 'B': range(10, 0, -2)})
        >>> df
           A   B
        0  1  10
        1  2   8
        2  3   6
        3  4   4
        4  5   2
        >>> df.eval('A + B')
        0    11
        1    10
        2     9
        3     8
        4     7
        dtype: int64

        Assignment is allowed though by default the original DataFrame is not
        modified.

        >>> df.eval('C = A + B')
           A   B   C
        0  1  10  11
        1  2   8  10
        2  3   6   9
        3  4   4   8
        4  5   2   7
        >>> df
           A   B
        0  1  10
        1  2   8
        2  3   6
        3  4   4
        4  5   2

        Use ``inplace=True`` to modify the original DataFrame.

        >>> df.eval('C = A + B', inplace=True)
        >>> df
           A   B   C
        0  1  10  11
        1  2   8  10
        2  3   6   9
        3  4   4   8
        4  5   2   7

        Multiple columns can be assigned to using multi-line expressions:

        >>> df.eval(
        ...     '''
        ... C = A + B
        ... D = A - B
        ... '''
        ... )
           A   B   C  D
        0  1  10  11 -9
        1  2   8  10 -6
        2  3   6   9 -3
        3  4   4   8  0
        4  5   2   7  3
        """
        from pandas.core.computation.eval import eval as _eval

        inplace = validate_bool_kwarg(inplace, "inplace")
        resolvers = kwargs.pop("resolvers", None)
        kwargs["level"] = kwargs.pop("level", 0) + 1
        if resolvers is None:
            index_resolvers = self._get_index_resolvers()
            column_resolvers = self._get_cleaned_column_resolvers()
            resolvers = column_resolvers, index_resolvers
        if "target" not in kwargs:
            kwargs["target"] = self
        kwargs["resolvers"] = kwargs.get("resolvers", ()) + tuple(resolvers)

        return _eval(expr, inplace=inplace, **kwargs)

    def select_dtypes(self, include=None, exclude=None) -> "DataFrame":
        """
        Return a subset of the DataFrame's columns based on the column dtypes.

        Parameters
        ----------
        include, exclude : scalar or list-like
            A selection of dtypes or strings to be included/excluded. At least
            one of these parameters must be supplied.

        Returns
        -------
        DataFrame
            The subset of the frame including the dtypes in ``include`` and
            excluding the dtypes in ``exclude``.

        Raises
        ------
        ValueError
            * If both of ``include`` and ``exclude`` are empty
            * If ``include`` and ``exclude`` have overlapping elements
            * If any kind of string dtype is passed in.

        See Also
        --------
        DataFrame.dtypes: Return Series with the data type of each column.

        Notes
        -----
        * To select all *numeric* types, use ``np.number`` or ``'number'``
        * To select strings you must use the ``object`` dtype, but note that
          this will return *all* object dtype columns
        * See the `numpy dtype hierarchy
          <https://numpy.org/doc/stable/reference/arrays.scalars.html>`__
        * To select datetimes, use ``np.datetime64``, ``'datetime'`` or
          ``'datetime64'``
        * To select timedeltas, use ``np.timedelta64``, ``'timedelta'`` or
          ``'timedelta64'``
        * To select Pandas categorical dtypes, use ``'category'``
        * To select Pandas datetimetz dtypes, use ``'datetimetz'`` (new in
          0.20.0) or ``'datetime64[ns, tz]'``

        Examples
        --------
        >>> df = pd.DataFrame({'a': [1, 2] * 3,
        ...                    'b': [True, False] * 3,
        ...                    'c': [1.0, 2.0] * 3})
        >>> df
                a      b  c
        0       1   True  1.0
        1       2  False  2.0
        2       1   True  1.0
        3       2  False  2.0
        4       1   True  1.0
        5       2  False  2.0

        >>> df.select_dtypes(include='bool')
           b
        0  True
        1  False
        2  True
        3  False
        4  True
        5  False

        >>> df.select_dtypes(include=['float64'])
           c
        0  1.0
        1  2.0
        2  1.0
        3  2.0
        4  1.0
        5  2.0

        >>> df.select_dtypes(exclude=['int64'])
               b    c
        0   True  1.0
        1  False  2.0
        2   True  1.0
        3  False  2.0
        4   True  1.0
        5  False  2.0
        """
        if not is_list_like(include):
            include = (include,) if include is not None else ()
        if not is_list_like(exclude):
            exclude = (exclude,) if exclude is not None else ()

        selection = (frozenset(include), frozenset(exclude))

        if not any(selection):
            raise ValueError("at least one of include or exclude must be nonempty")

        # convert the myriad valid dtypes object to a single representation
        include = frozenset(infer_dtype_from_object(x) for x in include)
        exclude = frozenset(infer_dtype_from_object(x) for x in exclude)
        for dtypes in (include, exclude):
            invalidate_string_dtypes(dtypes)

        # can't both include AND exclude!
        if not include.isdisjoint(exclude):
            raise ValueError(f"include and exclude overlap on {(include & exclude)}")

        # We raise when both include and exclude are empty
        # Hence, we can just shrink the columns we want to keep
        keep_these = np.full(self.shape[1], True)

        def extract_unique_dtypes_from_dtypes_set(
            dtypes_set: FrozenSet[Dtype], unique_dtypes: np.ndarray
        ) -> List[Dtype]:
            extracted_dtypes = [
                unique_dtype
                for unique_dtype in unique_dtypes
                # error: Argument 1 to "tuple" has incompatible type
                # "FrozenSet[Union[ExtensionDtype, str, Any, Type[str],
                # Type[float], Type[int], Type[complex], Type[bool]]]";
                # expected "Iterable[Union[type, Tuple[Any, ...]]]"
                if issubclass(
                    unique_dtype.type, tuple(dtypes_set)  # type: ignore[arg-type]
                )
            ]
            return extracted_dtypes

        unique_dtypes = self.dtypes.unique()

        if include:
            included_dtypes = extract_unique_dtypes_from_dtypes_set(
                include, unique_dtypes
            )
            keep_these &= self.dtypes.isin(included_dtypes)

        if exclude:
            excluded_dtypes = extract_unique_dtypes_from_dtypes_set(
                exclude, unique_dtypes
            )
            keep_these &= ~self.dtypes.isin(excluded_dtypes)

        return self.iloc[:, keep_these.values]

    def insert(self, loc, column, value, allow_duplicates=False) -> None:
        """
        Insert column into DataFrame at specified location.

        Raises a ValueError if `column` is already contained in the DataFrame,
        unless `allow_duplicates` is set to True.

        Parameters
        ----------
        loc : int
            Insertion index. Must verify 0 <= loc <= len(columns).
        column : str, number, or hashable object
            Label of the inserted column.
        value : int, Series, or array-like
        allow_duplicates : bool, optional
        """
        self._ensure_valid_index(value)
        value = self._sanitize_column(column, value, broadcast=False)
        self._mgr.insert(loc, column, value, allow_duplicates=allow_duplicates)

    def assign(self, **kwargs) -> "DataFrame":
        r"""
        Assign new columns to a DataFrame.

        Returns a new object with all original columns in addition to new ones.
        Existing columns that are re-assigned will be overwritten.

        Parameters
        ----------
        **kwargs : dict of {str: callable or Series}
            The column names are keywords. If the values are
            callable, they are computed on the DataFrame and
            assigned to the new columns. The callable must not
            change input DataFrame (though pandas doesn't check it).
            If the values are not callable, (e.g. a Series, scalar, or array),
            they are simply assigned.

        Returns
        -------
        DataFrame
            A new DataFrame with the new columns in addition to
            all the existing columns.

        Notes
        -----
        Assigning multiple columns within the same ``assign`` is possible.
        Later items in '\*\*kwargs' may refer to newly created or modified
        columns in 'df'; items are computed and assigned into 'df' in order.

        .. versionchanged:: 0.23.0

           Keyword argument order is maintained.

        Examples
        --------
        >>> df = pd.DataFrame({'temp_c': [17.0, 25.0]},
        ...                   index=['Portland', 'Berkeley'])
        >>> df
                  temp_c
        Portland    17.0
        Berkeley    25.0

        Where the value is a callable, evaluated on `df`:

        >>> df.assign(temp_f=lambda x: x.temp_c * 9 / 5 + 32)
                  temp_c  temp_f
        Portland    17.0    62.6
        Berkeley    25.0    77.0

        Alternatively, the same behavior can be achieved by directly
        referencing an existing Series or sequence:

        >>> df.assign(temp_f=df['temp_c'] * 9 / 5 + 32)
                  temp_c  temp_f
        Portland    17.0    62.6
        Berkeley    25.0    77.0

        You can create multiple columns within the same assign where one
        of the columns depends on another one defined within the same assign:

        >>> df.assign(temp_f=lambda x: x['temp_c'] * 9 / 5 + 32,
        ...           temp_k=lambda x: (x['temp_f'] +  459.67) * 5 / 9)
                  temp_c  temp_f  temp_k
        Portland    17.0    62.6  290.15
        Berkeley    25.0    77.0  298.15
        """
        data = self.copy()

        for k, v in kwargs.items():
            data[k] = com.apply_if_callable(v, data)
        return data

    def _sanitize_column(self, key, value, broadcast=True):
        """
        Ensures new columns (which go into the BlockManager as new blocks) are
        always copied and converted into an array.

        Parameters
        ----------
        key : object
        value : scalar, Series, or array-like
        broadcast : bool, default True
            If ``key`` matches multiple duplicate column names in the
            DataFrame, this parameter indicates whether ``value`` should be
            tiled so that the returned array contains a (duplicated) column for
            each occurrence of the key. If False, ``value`` will not be tiled.

        Returns
        -------
        numpy.ndarray
        """

        def reindexer(value):
            # reindex if necessary

            if value.index.equals(self.index) or not len(self.index):
                value = value._values.copy()
            else:

                # GH 4107
                try:
                    value = value.reindex(self.index)._values
                except ValueError as err:
                    # raised in MultiIndex.from_tuples, see test_insert_error_msmgs
                    if not value.index.is_unique:
                        # duplicate axis
                        raise err

                    # other
                    raise TypeError(
                        "incompatible index of inserted column with frame index"
                    ) from err
            return value

        if isinstance(value, Series):
            value = reindexer(value)

        elif isinstance(value, DataFrame):
            # align right-hand-side columns if self.columns
            # is multi-index and self[key] is a sub-frame
            if isinstance(self.columns, MultiIndex) and key in self.columns:
                loc = self.columns.get_loc(key)
                if isinstance(loc, (slice, Series, np.ndarray, Index)):
                    cols = maybe_droplevels(self.columns[loc], key)
                    if len(cols) and not cols.equals(value.columns):
                        value = value.reindex(cols, axis=1)
            # now align rows
            value = reindexer(value).T

        elif isinstance(value, ExtensionArray):
            # Explicitly copy here, instead of in sanitize_index,
            # as sanitize_index won't copy an EA, even with copy=True
            value = value.copy()
            value = sanitize_index(value, self.index)

        elif isinstance(value, Index) or is_sequence(value):

            # turn me into an ndarray
            value = sanitize_index(value, self.index)
            if not isinstance(value, (np.ndarray, Index)):
                if isinstance(value, list) and len(value) > 0:
                    value = maybe_convert_platform(value)
                else:
                    value = com.asarray_tuplesafe(value)
            elif value.ndim == 2:
                value = value.copy().T
            elif isinstance(value, Index):
                value = value.copy(deep=True)
            else:
                value = value.copy()

            # possibly infer to datetimelike
            if is_object_dtype(value.dtype):
                value = maybe_infer_to_datetimelike(value)

        else:
            # cast ignores pandas dtypes. so save the dtype first
            infer_dtype, _ = infer_dtype_from_scalar(value, pandas_dtype=True)

            # upcast
            if is_extension_array_dtype(infer_dtype):
                value = construct_1d_arraylike_from_scalar(
                    value, len(self.index), infer_dtype
                )
            else:
                value = cast_scalar_to_array(len(self.index), value)

            value = maybe_cast_to_datetime(value, infer_dtype)

        # return internal types directly
        if is_extension_array_dtype(value):
            return value

        # broadcast across multiple columns if necessary
        if broadcast and key in self.columns and value.ndim == 1:
            if not self.columns.is_unique or isinstance(self.columns, MultiIndex):
                existing_piece = self[key]
                if isinstance(existing_piece, DataFrame):
                    value = np.tile(value, (len(existing_piece.columns), 1))

        return np.atleast_2d(np.asarray(value))

    @property
    def _series(self):
        return {
            item: Series(
                self._mgr.iget(idx), index=self.index, name=item, fastpath=True
            )
            for idx, item in enumerate(self.columns)
        }

    def lookup(self, row_labels, col_labels) -> np.ndarray:
        """
        Label-based "fancy indexing" function for DataFrame.

        Given equal-length arrays of row and column labels, return an
        array of the values corresponding to each (row, col) pair.

        Parameters
        ----------
        row_labels : sequence
            The row labels to use for lookup.
        col_labels : sequence
            The column labels to use for lookup.

        Returns
        -------
        numpy.ndarray
            The found values.
        """
        n = len(row_labels)
        if n != len(col_labels):
            raise ValueError("Row labels must have same size as column labels")
        if not (self.index.is_unique and self.columns.is_unique):
            # GH#33041
            raise ValueError("DataFrame.lookup requires unique index and columns")

        thresh = 1000
        if not self._is_mixed_type or n > thresh:
            values = self.values
            ridx = self.index.get_indexer(row_labels)
            cidx = self.columns.get_indexer(col_labels)
            if (ridx == -1).any():
                raise KeyError("One or more row labels was not found")
            if (cidx == -1).any():
                raise KeyError("One or more column labels was not found")
            flat_index = ridx * len(self.columns) + cidx
            result = values.flat[flat_index]
        else:
            result = np.empty(n, dtype="O")
            for i, (r, c) in enumerate(zip(row_labels, col_labels)):
                result[i] = self._get_value(r, c)

        if is_object_dtype(result):
            result = lib.maybe_convert_objects(result)

        return result

    # ----------------------------------------------------------------------
    # Reindexing and alignment

    def _reindex_axes(self, axes, level, limit, tolerance, method, fill_value, copy):
        frame = self

        columns = axes["columns"]
        if columns is not None:
            frame = frame._reindex_columns(
                columns, method, copy, level, fill_value, limit, tolerance
            )

        index = axes["index"]
        if index is not None:
            frame = frame._reindex_index(
                index, method, copy, level, fill_value, limit, tolerance
            )

        return frame

    def _reindex_index(
        self,
        new_index,
        method,
        copy,
        level,
        fill_value=np.nan,
        limit=None,
        tolerance=None,
    ):
        new_index, indexer = self.index.reindex(
            new_index, method=method, level=level, limit=limit, tolerance=tolerance
        )
        return self._reindex_with_indexers(
            {0: [new_index, indexer]},
            copy=copy,
            fill_value=fill_value,
            allow_dups=False,
        )

    def _reindex_columns(
        self,
        new_columns,
        method,
        copy,
        level,
        fill_value=None,
        limit=None,
        tolerance=None,
    ):
        new_columns, indexer = self.columns.reindex(
            new_columns, method=method, level=level, limit=limit, tolerance=tolerance
        )
        return self._reindex_with_indexers(
            {1: [new_columns, indexer]},
            copy=copy,
            fill_value=fill_value,
            allow_dups=False,
        )

    def _reindex_multi(self, axes, copy, fill_value) -> "DataFrame":
        """
        We are guaranteed non-Nones in the axes.
        """
        new_index, row_indexer = self.index.reindex(axes["index"])
        new_columns, col_indexer = self.columns.reindex(axes["columns"])

        if row_indexer is not None and col_indexer is not None:
            indexer = row_indexer, col_indexer
            new_values = algorithms.take_2d_multi(
                self.values, indexer, fill_value=fill_value
            )
            return self._constructor(new_values, index=new_index, columns=new_columns)
        else:
            return self._reindex_with_indexers(
                {0: [new_index, row_indexer], 1: [new_columns, col_indexer]},
                copy=copy,
                fill_value=fill_value,
            )

    @doc(NDFrame.align, **_shared_doc_kwargs)
    def align(
        self,
        other,
        join="outer",
        axis=None,
        level=None,
        copy=True,
        fill_value=None,
        method=None,
        limit=None,
        fill_axis=0,
        broadcast_axis=None,
    ) -> "DataFrame":
        return super().align(
            other,
            join=join,
            axis=axis,
            level=level,
            copy=copy,
            fill_value=fill_value,
            method=method,
            limit=limit,
            fill_axis=fill_axis,
            broadcast_axis=broadcast_axis,
        )

    @Appender(
        """
        Examples
        --------
        >>> df = pd.DataFrame({"A": [1, 2, 3], "B": [4, 5, 6]})

        Change the row labels.

        >>> df.set_axis(['a', 'b', 'c'], axis='index')
           A  B
        a  1  4
        b  2  5
        c  3  6

        Change the column labels.

        >>> df.set_axis(['I', 'II'], axis='columns')
           I  II
        0  1   4
        1  2   5
        2  3   6

        Now, update the labels inplace.

        >>> df.set_axis(['i', 'ii'], axis='columns', inplace=True)
        >>> df
           i  ii
        0  1   4
        1  2   5
        2  3   6
        """
    )
    @Substitution(
        **_shared_doc_kwargs,
        extended_summary_sub=" column or",
        axis_description_sub=", and 1 identifies the columns",
        see_also_sub=" or columns",
    )
    @Appender(NDFrame.set_axis.__doc__)
    def set_axis(self, labels, axis: Axis = 0, inplace: bool = False):
        return super().set_axis(labels, axis=axis, inplace=inplace)

    @Substitution(**_shared_doc_kwargs)
    @Appender(NDFrame.reindex.__doc__)
    @rewrite_axis_style_signature(
        "labels",
        [
            ("method", None),
            ("copy", True),
            ("level", None),
            ("fill_value", np.nan),
            ("limit", None),
            ("tolerance", None),
        ],
    )
    def reindex(self, *args, **kwargs) -> "DataFrame":
        axes = validate_axis_style_args(self, args, kwargs, "labels", "reindex")
        kwargs.update(axes)
        # Pop these, since the values are in `kwargs` under different names
        kwargs.pop("axis", None)
        kwargs.pop("labels", None)
        return super().reindex(**kwargs)

    def drop(
        self,
        labels=None,
        axis=0,
        index=None,
        columns=None,
        level=None,
        inplace=False,
        errors="raise",
    ):
        """
        Drop specified labels from rows or columns.

        Remove rows or columns by specifying label names and corresponding
        axis, or by specifying directly index or column names. When using a
        multi-index, labels on different levels can be removed by specifying
        the level.

        Parameters
        ----------
        labels : single label or list-like
            Index or column labels to drop.
        axis : {0 or 'index', 1 or 'columns'}, default 0
            Whether to drop labels from the index (0 or 'index') or
            columns (1 or 'columns').
        index : single label or list-like
            Alternative to specifying axis (``labels, axis=0``
            is equivalent to ``index=labels``).
        columns : single label or list-like
            Alternative to specifying axis (``labels, axis=1``
            is equivalent to ``columns=labels``).
        level : int or level name, optional
            For MultiIndex, level from which the labels will be removed.
        inplace : bool, default False
            If False, return a copy. Otherwise, do operation
            inplace and return None.
        errors : {'ignore', 'raise'}, default 'raise'
            If 'ignore', suppress error and only existing labels are
            dropped.

        Returns
        -------
        DataFrame
            DataFrame without the removed index or column labels.

        Raises
        ------
        KeyError
            If any of the labels is not found in the selected axis.

        See Also
        --------
        DataFrame.loc : Label-location based indexer for selection by label.
        DataFrame.dropna : Return DataFrame with labels on given axis omitted
            where (all or any) data are missing.
        DataFrame.drop_duplicates : Return DataFrame with duplicate rows
            removed, optionally only considering certain columns.
        Series.drop : Return Series with specified index labels removed.

        Examples
        --------
        >>> df = pd.DataFrame(np.arange(12).reshape(3, 4),
        ...                   columns=['A', 'B', 'C', 'D'])
        >>> df
           A  B   C   D
        0  0  1   2   3
        1  4  5   6   7
        2  8  9  10  11

        Drop columns

        >>> df.drop(['B', 'C'], axis=1)
           A   D
        0  0   3
        1  4   7
        2  8  11

        >>> df.drop(columns=['B', 'C'])
           A   D
        0  0   3
        1  4   7
        2  8  11

        Drop a row by index

        >>> df.drop([0, 1])
           A  B   C   D
        2  8  9  10  11

        Drop columns and/or rows of MultiIndex DataFrame

        >>> midx = pd.MultiIndex(levels=[['lama', 'cow', 'falcon'],
        ...                              ['speed', 'weight', 'length']],
        ...                      codes=[[0, 0, 0, 1, 1, 1, 2, 2, 2],
        ...                             [0, 1, 2, 0, 1, 2, 0, 1, 2]])
        >>> df = pd.DataFrame(index=midx, columns=['big', 'small'],
        ...                   data=[[45, 30], [200, 100], [1.5, 1], [30, 20],
        ...                         [250, 150], [1.5, 0.8], [320, 250],
        ...                         [1, 0.8], [0.3, 0.2]])
        >>> df
                        big     small
        lama    speed   45.0    30.0
                weight  200.0   100.0
                length  1.5     1.0
        cow     speed   30.0    20.0
                weight  250.0   150.0
                length  1.5     0.8
        falcon  speed   320.0   250.0
                weight  1.0     0.8
                length  0.3     0.2

        >>> df.drop(index='cow', columns='small')
                        big
        lama    speed   45.0
                weight  200.0
                length  1.5
        falcon  speed   320.0
                weight  1.0
                length  0.3

        >>> df.drop(index='length', level=1)
                        big     small
        lama    speed   45.0    30.0
                weight  200.0   100.0
        cow     speed   30.0    20.0
                weight  250.0   150.0
        falcon  speed   320.0   250.0
                weight  1.0     0.8
        """
        return super().drop(
            labels=labels,
            axis=axis,
            index=index,
            columns=columns,
            level=level,
            inplace=inplace,
            errors=errors,
        )

    @rewrite_axis_style_signature(
        "mapper",
        [("copy", True), ("inplace", False), ("level", None), ("errors", "ignore")],
    )
    def rename(
        self,
        mapper: Optional[Renamer] = None,
        *,
        index: Optional[Renamer] = None,
        columns: Optional[Renamer] = None,
        axis: Optional[Axis] = None,
        copy: bool = True,
        inplace: bool = False,
        level: Optional[Level] = None,
        errors: str = "ignore",
    ) -> Optional["DataFrame"]:
        """
        Alter axes labels.

        Function / dict values must be unique (1-to-1). Labels not contained in
        a dict / Series will be left as-is. Extra labels listed don't throw an
        error.

        See the :ref:`user guide <basics.rename>` for more.

        Parameters
        ----------
        mapper : dict-like or function
            Dict-like or function transformations to apply to
            that axis' values. Use either ``mapper`` and ``axis`` to
            specify the axis to target with ``mapper``, or ``index`` and
            ``columns``.
        index : dict-like or function
            Alternative to specifying axis (``mapper, axis=0``
            is equivalent to ``index=mapper``).
        columns : dict-like or function
            Alternative to specifying axis (``mapper, axis=1``
            is equivalent to ``columns=mapper``).
        axis : {0 or 'index', 1 or 'columns'}, default 0
            Axis to target with ``mapper``. Can be either the axis name
            ('index', 'columns') or number (0, 1). The default is 'index'.
        copy : bool, default True
            Also copy underlying data.
        inplace : bool, default False
            Whether to return a new DataFrame. If True then value of copy is
            ignored.
        level : int or level name, default None
            In case of a MultiIndex, only rename labels in the specified
            level.
        errors : {'ignore', 'raise'}, default 'ignore'
            If 'raise', raise a `KeyError` when a dict-like `mapper`, `index`,
            or `columns` contains labels that are not present in the Index
            being transformed.
            If 'ignore', existing keys will be renamed and extra keys will be
            ignored.

        Returns
        -------
        DataFrame
            DataFrame with the renamed axis labels.

        Raises
        ------
        KeyError
            If any of the labels is not found in the selected axis and
            "errors='raise'".

        See Also
        --------
        DataFrame.rename_axis : Set the name of the axis.

        Examples
        --------
        ``DataFrame.rename`` supports two calling conventions

        * ``(index=index_mapper, columns=columns_mapper, ...)``
        * ``(mapper, axis={'index', 'columns'}, ...)``

        We *highly* recommend using keyword arguments to clarify your
        intent.

        Rename columns using a mapping:

        >>> df = pd.DataFrame({"A": [1, 2, 3], "B": [4, 5, 6]})
        >>> df.rename(columns={"A": "a", "B": "c"})
           a  c
        0  1  4
        1  2  5
        2  3  6

        Rename index using a mapping:

        >>> df.rename(index={0: "x", 1: "y", 2: "z"})
           A  B
        x  1  4
        y  2  5
        z  3  6

        Cast index labels to a different type:

        >>> df.index
        RangeIndex(start=0, stop=3, step=1)
        >>> df.rename(index=str).index
        Index(['0', '1', '2'], dtype='object')

        >>> df.rename(columns={"A": "a", "B": "b", "C": "c"}, errors="raise")
        Traceback (most recent call last):
        KeyError: ['C'] not found in axis

        Using axis-style parameters

        >>> df.rename(str.lower, axis='columns')
           a  b
        0  1  4
        1  2  5
        2  3  6

        >>> df.rename({1: 2, 2: 4}, axis='index')
           A  B
        0  1  4
        2  2  5
        4  3  6
        """
        return super().rename(
            mapper=mapper,
            index=index,
            columns=columns,
            axis=axis,
            copy=copy,
            inplace=inplace,
            level=level,
            errors=errors,
        )

    @doc(NDFrame.fillna, **_shared_doc_kwargs)
    def fillna(
        self,
        value=None,
        method=None,
        axis=None,
        inplace=False,
        limit=None,
        downcast=None,
    ) -> Optional["DataFrame"]:
        return super().fillna(
            value=value,
            method=method,
            axis=axis,
            inplace=inplace,
            limit=limit,
            downcast=downcast,
        )

    def pop(self, item: Label) -> Series:
        """
        Return item and drop from frame. Raise KeyError if not found.

        Parameters
        ----------
        item : label
            Label of column to be popped.

        Returns
        -------
        Series

        Examples
        --------
        >>> df = pd.DataFrame([('falcon', 'bird', 389.0),
        ...                    ('parrot', 'bird', 24.0),
        ...                    ('lion', 'mammal', 80.5),
        ...                    ('monkey', 'mammal', np.nan)],
        ...                   columns=('name', 'class', 'max_speed'))
        >>> df
             name   class  max_speed
        0  falcon    bird      389.0
        1  parrot    bird       24.0
        2    lion  mammal       80.5
        3  monkey  mammal        NaN

        >>> df.pop('class')
        0      bird
        1      bird
        2    mammal
        3    mammal
        Name: class, dtype: object

        >>> df
             name  max_speed
        0  falcon      389.0
        1  parrot       24.0
        2    lion       80.5
        3  monkey        NaN
        """
        return super().pop(item=item)

    @doc(NDFrame.replace, **_shared_doc_kwargs)
    def replace(
        self,
        to_replace=None,
        value=None,
        inplace=False,
        limit=None,
        regex=False,
        method="pad",
    ):
        return super().replace(
            to_replace=to_replace,
            value=value,
            inplace=inplace,
            limit=limit,
            regex=regex,
            method=method,
        )

    def _replace_columnwise(
        self, mapping: Dict[Label, Tuple[Any, Any]], inplace: bool, regex
    ):
        """
        Dispatch to Series.replace column-wise.


        Parameters
        ----------
        mapping : dict
            of the form {col: (target, value)}
        inplace : bool
        regex : bool or same types as `to_replace` in DataFrame.replace

        Returns
        -------
        DataFrame or None
        """
        # Operate column-wise
        res = self if inplace else self.copy()
        ax = self.columns

        for i in range(len(ax)):
            if ax[i] in mapping:
                ser = self.iloc[:, i]

                target, value = mapping[ax[i]]
                newobj = ser.replace(target, value, regex=regex)

                res.iloc[:, i] = newobj

        if inplace:
            return
        return res.__finalize__(self)

    @doc(NDFrame.shift, klass=_shared_doc_kwargs["klass"])
    def shift(self, periods=1, freq=None, axis=0, fill_value=None) -> "DataFrame":
        return super().shift(
            periods=periods, freq=freq, axis=axis, fill_value=fill_value
        )

    def set_index(
        self, keys, drop=True, append=False, inplace=False, verify_integrity=False
    ):
        """
        Set the DataFrame index using existing columns.

        Set the DataFrame index (row labels) using one or more existing
        columns or arrays (of the correct length). The index can replace the
        existing index or expand on it.

        Parameters
        ----------
        keys : label or array-like or list of labels/arrays
            This parameter can be either a single column key, a single array of
            the same length as the calling DataFrame, or a list containing an
            arbitrary combination of column keys and arrays. Here, "array"
            encompasses :class:`Series`, :class:`Index`, ``np.ndarray``, and
            instances of :class:`~collections.abc.Iterator`.
        drop : bool, default True
            Delete columns to be used as the new index.
        append : bool, default False
            Whether to append columns to existing index.
        inplace : bool, default False
            Modify the DataFrame in place (do not create a new object).
        verify_integrity : bool, default False
            Check the new index for duplicates. Otherwise defer the check until
            necessary. Setting to False will improve the performance of this
            method.

        Returns
        -------
        DataFrame
            Changed row labels.

        See Also
        --------
        DataFrame.reset_index : Opposite of set_index.
        DataFrame.reindex : Change to new indices or expand indices.
        DataFrame.reindex_like : Change to same indices as other DataFrame.

        Examples
        --------
        >>> df = pd.DataFrame({'month': [1, 4, 7, 10],
        ...                    'year': [2012, 2014, 2013, 2014],
        ...                    'sale': [55, 40, 84, 31]})
        >>> df
           month  year  sale
        0      1  2012    55
        1      4  2014    40
        2      7  2013    84
        3     10  2014    31

        Set the index to become the 'month' column:

        >>> df.set_index('month')
               year  sale
        month
        1      2012    55
        4      2014    40
        7      2013    84
        10     2014    31

        Create a MultiIndex using columns 'year' and 'month':

        >>> df.set_index(['year', 'month'])
                    sale
        year  month
        2012  1     55
        2014  4     40
        2013  7     84
        2014  10    31

        Create a MultiIndex using an Index and a column:

        >>> df.set_index([pd.Index([1, 2, 3, 4]), 'year'])
                 month  sale
           year
        1  2012  1      55
        2  2014  4      40
        3  2013  7      84
        4  2014  10     31

        Create a MultiIndex using two Series:

        >>> s = pd.Series([1, 2, 3, 4])
        >>> df.set_index([s, s**2])
              month  year  sale
        1 1       1  2012    55
        2 4       4  2014    40
        3 9       7  2013    84
        4 16     10  2014    31
        """
        inplace = validate_bool_kwarg(inplace, "inplace")
        if not isinstance(keys, list):
            keys = [keys]

        err_msg = (
            'The parameter "keys" may be a column key, one-dimensional '
            "array, or a list containing only valid column keys and "
            "one-dimensional arrays."
        )

        missing: List[Label] = []
        for col in keys:
            if isinstance(col, (Index, Series, np.ndarray, list, abc.Iterator)):
                # arrays are fine as long as they are one-dimensional
                # iterators get converted to list below
                if getattr(col, "ndim", 1) != 1:
                    raise ValueError(err_msg)
            else:
                # everything else gets tried as a key; see GH 24969
                try:
                    found = col in self.columns
                except TypeError as err:
                    raise TypeError(
                        f"{err_msg}. Received column of type {type(col)}"
                    ) from err
                else:
                    if not found:
                        missing.append(col)

        if missing:
            raise KeyError(f"None of {missing} are in the columns")

        if inplace:
            frame = self
        else:
            frame = self.copy()

        arrays = []
        names = []
        if append:
            names = list(self.index.names)
            if isinstance(self.index, MultiIndex):
                for i in range(self.index.nlevels):
                    arrays.append(self.index._get_level_values(i))
            else:
                arrays.append(self.index)

        to_remove: List[Label] = []
        for col in keys:
            if isinstance(col, MultiIndex):
                for n in range(col.nlevels):
                    arrays.append(col._get_level_values(n))
                names.extend(col.names)
            elif isinstance(col, (Index, Series)):
                # if Index then not MultiIndex (treated above)
                arrays.append(col)
                names.append(col.name)
            elif isinstance(col, (list, np.ndarray)):
                arrays.append(col)
                names.append(None)
            elif isinstance(col, abc.Iterator):
                arrays.append(list(col))
                names.append(None)
            # from here, col can only be a column label
            else:
                arrays.append(frame[col]._values)
                names.append(col)
                if drop:
                    to_remove.append(col)

            if len(arrays[-1]) != len(self):
                # check newest element against length of calling frame, since
                # ensure_index_from_sequences would not raise for append=False.
                raise ValueError(
                    f"Length mismatch: Expected {len(self)} rows, "
                    f"received array of length {len(arrays[-1])}"
                )

        index = ensure_index_from_sequences(arrays, names)

        if verify_integrity and not index.is_unique:
            duplicates = index[index.duplicated()].unique()
            raise ValueError(f"Index has duplicate keys: {duplicates}")

        # use set to handle duplicate column names gracefully in case of drop
        for c in set(to_remove):
            del frame[c]

        # clear up memory usage
        index._cleanup()

        frame.index = index

        if not inplace:
            return frame

    def reset_index(
        self,
        level: Optional[Union[Hashable, Sequence[Hashable]]] = None,
        drop: bool = False,
        inplace: bool = False,
        col_level: Hashable = 0,
        col_fill: Label = "",
    ) -> Optional["DataFrame"]:
        """
        Reset the index, or a level of it.

        Reset the index of the DataFrame, and use the default one instead.
        If the DataFrame has a MultiIndex, this method can remove one or more
        levels.

        Parameters
        ----------
        level : int, str, tuple, or list, default None
            Only remove the given levels from the index. Removes all levels by
            default.
        drop : bool, default False
            Do not try to insert index into dataframe columns. This resets
            the index to the default integer index.
        inplace : bool, default False
            Modify the DataFrame in place (do not create a new object).
        col_level : int or str, default 0
            If the columns have multiple levels, determines which level the
            labels are inserted into. By default it is inserted into the first
            level.
        col_fill : object, default ''
            If the columns have multiple levels, determines how the other
            levels are named. If None then the index name is repeated.

        Returns
        -------
        DataFrame or None
            DataFrame with the new index or None if ``inplace=True``.

        See Also
        --------
        DataFrame.set_index : Opposite of reset_index.
        DataFrame.reindex : Change to new indices or expand indices.
        DataFrame.reindex_like : Change to same indices as other DataFrame.

        Examples
        --------
        >>> df = pd.DataFrame([('bird', 389.0),
        ...                    ('bird', 24.0),
        ...                    ('mammal', 80.5),
        ...                    ('mammal', np.nan)],
        ...                   index=['falcon', 'parrot', 'lion', 'monkey'],
        ...                   columns=('class', 'max_speed'))
        >>> df
                 class  max_speed
        falcon    bird      389.0
        parrot    bird       24.0
        lion    mammal       80.5
        monkey  mammal        NaN

        When we reset the index, the old index is added as a column, and a
        new sequential index is used:

        >>> df.reset_index()
            index   class  max_speed
        0  falcon    bird      389.0
        1  parrot    bird       24.0
        2    lion  mammal       80.5
        3  monkey  mammal        NaN

        We can use the `drop` parameter to avoid the old index being added as
        a column:

        >>> df.reset_index(drop=True)
            class  max_speed
        0    bird      389.0
        1    bird       24.0
        2  mammal       80.5
        3  mammal        NaN

        You can also use `reset_index` with `MultiIndex`.

        >>> index = pd.MultiIndex.from_tuples([('bird', 'falcon'),
        ...                                    ('bird', 'parrot'),
        ...                                    ('mammal', 'lion'),
        ...                                    ('mammal', 'monkey')],
        ...                                   names=['class', 'name'])
        >>> columns = pd.MultiIndex.from_tuples([('speed', 'max'),
        ...                                      ('species', 'type')])
        >>> df = pd.DataFrame([(389.0, 'fly'),
        ...                    ( 24.0, 'fly'),
        ...                    ( 80.5, 'run'),
        ...                    (np.nan, 'jump')],
        ...                   index=index,
        ...                   columns=columns)
        >>> df
                       speed species
                         max    type
        class  name
        bird   falcon  389.0     fly
               parrot   24.0     fly
        mammal lion     80.5     run
               monkey    NaN    jump

        If the index has multiple levels, we can reset a subset of them:

        >>> df.reset_index(level='class')
                 class  speed species
                          max    type
        name
        falcon    bird  389.0     fly
        parrot    bird   24.0     fly
        lion    mammal   80.5     run
        monkey  mammal    NaN    jump

        If we are not dropping the index, by default, it is placed in the top
        level. We can place it in another level:

        >>> df.reset_index(level='class', col_level=1)
                        speed species
                 class    max    type
        name
        falcon    bird  389.0     fly
        parrot    bird   24.0     fly
        lion    mammal   80.5     run
        monkey  mammal    NaN    jump

        When the index is inserted under another level, we can specify under
        which one with the parameter `col_fill`:

        >>> df.reset_index(level='class', col_level=1, col_fill='species')
                      species  speed species
                        class    max    type
        name
        falcon           bird  389.0     fly
        parrot           bird   24.0     fly
        lion           mammal   80.5     run
        monkey         mammal    NaN    jump

        If we specify a nonexistent level for `col_fill`, it is created:

        >>> df.reset_index(level='class', col_level=1, col_fill='genus')
                        genus  speed species
                        class    max    type
        name
        falcon           bird  389.0     fly
        parrot           bird   24.0     fly
        lion           mammal   80.5     run
        monkey         mammal    NaN    jump
        """
        inplace = validate_bool_kwarg(inplace, "inplace")
        if inplace:
            new_obj = self
        else:
            new_obj = self.copy()

        def _maybe_casted_values(index, labels=None):
            values = index._values
            if not isinstance(index, (PeriodIndex, DatetimeIndex)):
                if values.dtype == np.object_:
                    values = lib.maybe_convert_objects(values)

            # if we have the labels, extract the values with a mask
            if labels is not None:
                mask = labels == -1

                # we can have situations where the whole mask is -1,
                # meaning there is nothing found in labels, so make all nan's
                if mask.all():
                    dtype = index.dtype
                    fill_value = na_value_for_dtype(dtype)
                    values = construct_1d_arraylike_from_scalar(
                        fill_value, len(mask), dtype
                    )
                else:
                    values = values.take(labels)

                    # TODO(https://github.com/pandas-dev/pandas/issues/24206)
                    # Push this into maybe_upcast_putmask?
                    # We can't pass EAs there right now. Looks a bit
                    # complicated.
                    # So we unbox the ndarray_values, op, re-box.
                    values_type = type(values)
                    values_dtype = values.dtype

                    if issubclass(values_type, DatetimeLikeArray):
                        values = values._data  # TODO: can we de-kludge yet?

                    if mask.any():
                        values, _ = maybe_upcast_putmask(values, mask, np.nan)

                    if issubclass(values_type, DatetimeLikeArray):
                        values = values_type(values, dtype=values_dtype)

            return values

        new_index = ibase.default_index(len(new_obj))
        if level is not None:
            if not isinstance(level, (tuple, list)):
                level = [level]
            level = [self.index._get_level_number(lev) for lev in level]
            if len(level) < self.index.nlevels:
                new_index = self.index.droplevel(level)

        if not drop:
            to_insert: Iterable[Tuple[Any, Optional[Any]]]
            if isinstance(self.index, MultiIndex):
                names = [
                    (n if n is not None else f"level_{i}")
                    for i, n in enumerate(self.index.names)
                ]
                to_insert = zip(self.index.levels, self.index.codes)
            else:
                default = "index" if "index" not in self else "level_0"
                names = [default] if self.index.name is None else [self.index.name]
                to_insert = ((self.index, None),)

            multi_col = isinstance(self.columns, MultiIndex)
            for i, (lev, lab) in reversed(list(enumerate(to_insert))):
                if not (level is None or i in level):
                    continue
                name = names[i]
                if multi_col:
                    col_name = list(name) if isinstance(name, tuple) else [name]
                    if col_fill is None:
                        if len(col_name) not in (1, self.columns.nlevels):
                            raise ValueError(
                                "col_fill=None is incompatible "
                                f"with incomplete column name {name}"
                            )
                        col_fill = col_name[0]

                    lev_num = self.columns._get_level_number(col_level)
                    name_lst = [col_fill] * lev_num + col_name
                    missing = self.columns.nlevels - len(name_lst)
                    name_lst += [col_fill] * missing
                    name = tuple(name_lst)
                # to ndarray and maybe infer different dtype
                level_values = _maybe_casted_values(lev, lab)
                new_obj.insert(0, name, level_values)

        new_obj.index = new_index
        if not inplace:
            return new_obj

        return None

    # ----------------------------------------------------------------------
    # Reindex-based selection methods

    @doc(NDFrame.isna, klass=_shared_doc_kwargs["klass"])
    def isna(self) -> "DataFrame":
        result = self._constructor(self._data.isna(func=isna))
        return result.__finalize__(self, method="isna")

    @doc(NDFrame.isna, klass=_shared_doc_kwargs["klass"])
    def isnull(self) -> "DataFrame":
        return self.isna()

    @doc(NDFrame.notna, klass=_shared_doc_kwargs["klass"])
    def notna(self) -> "DataFrame":
        return ~self.isna()

    @doc(NDFrame.notna, klass=_shared_doc_kwargs["klass"])
    def notnull(self) -> "DataFrame":
        return ~self.isna()

    def dropna(self, axis=0, how="any", thresh=None, subset=None, inplace=False):
        """
        Remove missing values.

        See the :ref:`User Guide <missing_data>` for more on which values are
        considered missing, and how to work with missing data.

        Parameters
        ----------
        axis : {0 or 'index', 1 or 'columns'}, default 0
            Determine if rows or columns which contain missing values are
            removed.

            * 0, or 'index' : Drop rows which contain missing values.
            * 1, or 'columns' : Drop columns which contain missing value.

            .. versionchanged:: 1.0.0

               Pass tuple or list to drop on multiple axes.
               Only a single axis is allowed.

        how : {'any', 'all'}, default 'any'
            Determine if row or column is removed from DataFrame, when we have
            at least one NA or all NA.

            * 'any' : If any NA values are present, drop that row or column.
            * 'all' : If all values are NA, drop that row or column.

        thresh : int, optional
            Require that many non-NA values.
        subset : array-like, optional
            Labels along other axis to consider, e.g. if you are dropping rows
            these would be a list of columns to include.
        inplace : bool, default False
            If True, do operation inplace and return None.

        Returns
        -------
        DataFrame
            DataFrame with NA entries dropped from it.

        See Also
        --------
        DataFrame.isna: Indicate missing values.
        DataFrame.notna : Indicate existing (non-missing) values.
        DataFrame.fillna : Replace missing values.
        Series.dropna : Drop missing values.
        Index.dropna : Drop missing indices.

        Examples
        --------
        >>> df = pd.DataFrame({"name": ['Alfred', 'Batman', 'Catwoman'],
        ...                    "toy": [np.nan, 'Batmobile', 'Bullwhip'],
        ...                    "born": [pd.NaT, pd.Timestamp("1940-04-25"),
        ...                             pd.NaT]})
        >>> df
               name        toy       born
        0    Alfred        NaN        NaT
        1    Batman  Batmobile 1940-04-25
        2  Catwoman   Bullwhip        NaT

        Drop the rows where at least one element is missing.

        >>> df.dropna()
             name        toy       born
        1  Batman  Batmobile 1940-04-25

        Drop the columns where at least one element is missing.

        >>> df.dropna(axis='columns')
               name
        0    Alfred
        1    Batman
        2  Catwoman

        Drop the rows where all elements are missing.

        >>> df.dropna(how='all')
               name        toy       born
        0    Alfred        NaN        NaT
        1    Batman  Batmobile 1940-04-25
        2  Catwoman   Bullwhip        NaT

        Keep only the rows with at least 2 non-NA values.

        >>> df.dropna(thresh=2)
               name        toy       born
        1    Batman  Batmobile 1940-04-25
        2  Catwoman   Bullwhip        NaT

        Define in which columns to look for missing values.

        >>> df.dropna(subset=['name', 'toy'])
               name        toy       born
        1    Batman  Batmobile 1940-04-25
        2  Catwoman   Bullwhip        NaT

        Keep the DataFrame with valid entries in the same variable.

        >>> df.dropna(inplace=True)
        >>> df
             name        toy       born
        1  Batman  Batmobile 1940-04-25
        """
        inplace = validate_bool_kwarg(inplace, "inplace")
        if isinstance(axis, (tuple, list)):
            # GH20987
            raise TypeError("supplying multiple axes to axis is no longer supported.")

        axis = self._get_axis_number(axis)
        agg_axis = 1 - axis

        agg_obj = self
        if subset is not None:
            ax = self._get_axis(agg_axis)
            indices = ax.get_indexer_for(subset)
            check = indices == -1
            if check.any():
                raise KeyError(list(np.compress(check, subset)))
            agg_obj = self.take(indices, axis=agg_axis)

        count = agg_obj.count(axis=agg_axis)

        if thresh is not None:
            mask = count >= thresh
        elif how == "any":
            mask = count == len(agg_obj._get_axis(agg_axis))
        elif how == "all":
            mask = count > 0
        else:
            if how is not None:
                raise ValueError(f"invalid how option: {how}")
            else:
                raise TypeError("must specify how or thresh")

        result = self.loc(axis=axis)[mask]

        if inplace:
            self._update_inplace(result)
        else:
            return result

    def drop_duplicates(
        self,
        subset: Optional[Union[Hashable, Sequence[Hashable]]] = None,
        keep: Union[str, bool] = "first",
        inplace: bool = False,
        ignore_index: bool = False,
    ) -> Optional["DataFrame"]:
        """
        Return DataFrame with duplicate rows removed.

        Considering certain columns is optional. Indexes, including time indexes
        are ignored.

        Parameters
        ----------
        subset : column label or sequence of labels, optional
            Only consider certain columns for identifying duplicates, by
            default use all of the columns.
        keep : {'first', 'last', False}, default 'first'
            Determines which duplicates (if any) to keep.
            - ``first`` : Drop duplicates except for the first occurrence.
            - ``last`` : Drop duplicates except for the last occurrence.
            - False : Drop all duplicates.
        inplace : bool, default False
            Whether to drop duplicates in place or to return a copy.
        ignore_index : bool, default False
            If True, the resulting axis will be labeled 0, 1, …, n - 1.

            .. versionadded:: 1.0.0

        Returns
        -------
        DataFrame
            DataFrame with duplicates removed or None if ``inplace=True``.

        See Also
        --------
        DataFrame.value_counts: Count unique combinations of columns.

        Examples
        --------
        Consider dataset containing ramen rating.

        >>> df = pd.DataFrame({
        ...     'brand': ['Yum Yum', 'Yum Yum', 'Indomie', 'Indomie', 'Indomie'],
        ...     'style': ['cup', 'cup', 'cup', 'pack', 'pack'],
        ...     'rating': [4, 4, 3.5, 15, 5]
        ... })
        >>> df
            brand style  rating
        0  Yum Yum   cup     4.0
        1  Yum Yum   cup     4.0
        2  Indomie   cup     3.5
        3  Indomie  pack    15.0
        4  Indomie  pack     5.0

        By default, it removes duplicate rows based on all columns.

        >>> df.drop_duplicates()
            brand style  rating
        0  Yum Yum   cup     4.0
        2  Indomie   cup     3.5
        3  Indomie  pack    15.0
        4  Indomie  pack     5.0

        To remove duplicates on specific column(s), use ``subset``.

        >>> df.drop_duplicates(subset=['brand'])
            brand style  rating
        0  Yum Yum   cup     4.0
        2  Indomie   cup     3.5

        To remove duplicates and keep last occurences, use ``keep``.

        >>> df.drop_duplicates(subset=['brand', 'style'], keep='last')
            brand style  rating
        1  Yum Yum   cup     4.0
        2  Indomie   cup     3.5
        4  Indomie  pack     5.0
        """
        if self.empty:
            return self.copy()

        inplace = validate_bool_kwarg(inplace, "inplace")
        duplicated = self.duplicated(subset, keep=keep)

        result = self[-duplicated]
        if ignore_index:
            result.index = ibase.default_index(len(result))

        if inplace:
            self._update_inplace(result)
            return None
        else:
            return result

    def duplicated(
        self,
        subset: Optional[Union[Hashable, Sequence[Hashable]]] = None,
        keep: Union[str, bool] = "first",
    ) -> "Series":
        """
        Return boolean Series denoting duplicate rows.

        Considering certain columns is optional.

        Parameters
        ----------
        subset : column label or sequence of labels, optional
            Only consider certain columns for identifying duplicates, by
            default use all of the columns.
        keep : {'first', 'last', False}, default 'first'
            Determines which duplicates (if any) to mark.

            - ``first`` : Mark duplicates as ``True`` except for the first occurrence.
            - ``last`` : Mark duplicates as ``True`` except for the last occurrence.
            - False : Mark all duplicates as ``True``.

        Returns
        -------
        Series
            Boolean series for each duplicated rows.

        See Also
        --------
        Index.duplicated : Equivalent method on index.
        Series.duplicated : Equivalent method on Series.
        Series.drop_duplicates : Remove duplicate values from Series.
        DataFrame.drop_duplicates : Remove duplicate values from DataFrame.

        Examples
        --------
        Consider dataset containing ramen rating.

        >>> df = pd.DataFrame({
        ...     'brand': ['Yum Yum', 'Yum Yum', 'Indomie', 'Indomie', 'Indomie'],
        ...     'style': ['cup', 'cup', 'cup', 'pack', 'pack'],
        ...     'rating': [4, 4, 3.5, 15, 5]
        ... })
        >>> df
            brand style  rating
        0  Yum Yum   cup     4.0
        1  Yum Yum   cup     4.0
        2  Indomie   cup     3.5
        3  Indomie  pack    15.0
        4  Indomie  pack     5.0

        By default, for each set of duplicated values, the first occurrence
        is set on False and all others on True.

        >>> df.duplicated()
        0    False
        1     True
        2    False
        3    False
        4    False
        dtype: bool

        By using 'last', the last occurrence of each set of duplicated values
        is set on False and all others on True.

        >>> df.duplicated(keep='last')
        0     True
        1    False
        2    False
        3    False
        4    False
        dtype: bool

        By setting ``keep`` on False, all duplicates are True.

        >>> df.duplicated(keep=False)
        0     True
        1     True
        2    False
        3    False
        4    False
        dtype: bool

        To find duplicates on specific column(s), use ``subset``.

        >>> df.duplicated(subset=['brand'])
        0    False
        1     True
        2    False
        3     True
        4     True
        dtype: bool
        """
        from pandas._libs.hashtable import _SIZE_HINT_LIMIT, duplicated_int64

        from pandas.core.sorting import get_group_index

        if self.empty:
            return self._constructor_sliced(dtype=bool)

        def f(vals):
            labels, shape = algorithms.factorize(
                vals, size_hint=min(len(self), _SIZE_HINT_LIMIT)
            )
            return labels.astype("i8", copy=False), len(shape)

        if subset is None:
            subset = self.columns
        elif (
            not np.iterable(subset)
            or isinstance(subset, str)
            or isinstance(subset, tuple)
            and subset in self.columns
        ):
            subset = (subset,)

        #  needed for mypy since can't narrow types using np.iterable
        subset = cast(Iterable, subset)

        # Verify all columns in subset exist in the queried dataframe
        # Otherwise, raise a KeyError, same as if you try to __getitem__ with a
        # key that doesn't exist.
        diff = Index(subset).difference(self.columns)
        if not diff.empty:
            raise KeyError(diff)

        vals = (col.values for name, col in self.items() if name in subset)
        labels, shape = map(list, zip(*map(f, vals)))

        ids = get_group_index(labels, shape, sort=False, xnull=False)
        return self._constructor_sliced(duplicated_int64(ids, keep), index=self.index)

    # ----------------------------------------------------------------------
    # Sorting
    # TODO: Just move the sort_values doc here.
    @Substitution(**_shared_doc_kwargs)
    @Appender(NDFrame.sort_values.__doc__)
    # error: Signature of "sort_values" incompatible with supertype "NDFrame"
    def sort_values(  # type: ignore[override]
        self,
        by,
        axis=0,
        ascending=True,
        inplace=False,
        kind="quicksort",
        na_position="last",
        ignore_index=False,
        key: ValueKeyFunc = None,
    ):
        inplace = validate_bool_kwarg(inplace, "inplace")
        axis = self._get_axis_number(axis)

        if not isinstance(by, list):
            by = [by]
        if is_sequence(ascending) and len(by) != len(ascending):
            raise ValueError(
                f"Length of ascending ({len(ascending)}) != length of by ({len(by)})"
            )
        if len(by) > 1:
            from pandas.core.sorting import lexsort_indexer

            keys = [self._get_label_or_level_values(x, axis=axis) for x in by]

            # need to rewrap columns in Series to apply key function
            if key is not None:
                keys = [Series(k, name=name) for (k, name) in zip(keys, by)]

            indexer = lexsort_indexer(
                keys, orders=ascending, na_position=na_position, key=key
            )
            indexer = ensure_platform_int(indexer)
        else:
            from pandas.core.sorting import nargsort

            by = by[0]
            k = self._get_label_or_level_values(by, axis=axis)

            # need to rewrap column in Series to apply key function
            if key is not None:
                k = Series(k, name=by)

            if isinstance(ascending, (tuple, list)):
                ascending = ascending[0]

            indexer = nargsort(
                k, kind=kind, ascending=ascending, na_position=na_position, key=key
            )

        new_data = self._mgr.take(
            indexer, axis=self._get_block_manager_axis(axis), verify=False
        )

        if ignore_index:
            new_data.axes[1] = ibase.default_index(len(indexer))

        result = self._constructor(new_data)
        if inplace:
            return self._update_inplace(result)
        else:
            return result.__finalize__(self, method="sort_values")

    def sort_index(
        self,
        axis=0,
        level=None,
        ascending: bool = True,
        inplace: bool = False,
        kind: str = "quicksort",
        na_position: str = "last",
        sort_remaining: bool = True,
        ignore_index: bool = False,
        key: IndexKeyFunc = None,
    ):
        """
        Sort object by labels (along an axis).

        Returns a new DataFrame sorted by label if `inplace` argument is
        ``False``, otherwise updates the original DataFrame and returns None.

        Parameters
        ----------
        axis : {0 or 'index', 1 or 'columns'}, default 0
            The axis along which to sort.  The value 0 identifies the rows,
            and 1 identifies the columns.
        level : int or level name or list of ints or list of level names
            If not None, sort on values in specified index level(s).
        ascending : bool or list of bools, default True
            Sort ascending vs. descending. When the index is a MultiIndex the
            sort direction can be controlled for each level individually.
        inplace : bool, default False
            If True, perform operation in-place.
        kind : {'quicksort', 'mergesort', 'heapsort'}, default 'quicksort'
            Choice of sorting algorithm. See also ndarray.np.sort for more
            information.  `mergesort` is the only stable algorithm. For
            DataFrames, this option is only applied when sorting on a single
            column or label.
        na_position : {'first', 'last'}, default 'last'
            Puts NaNs at the beginning if `first`; `last` puts NaNs at the end.
            Not implemented for MultiIndex.
        sort_remaining : bool, default True
            If True and sorting by level and index is multilevel, sort by other
            levels too (in order) after sorting by specified level.
        ignore_index : bool, default False
            If True, the resulting axis will be labeled 0, 1, …, n - 1.

            .. versionadded:: 1.0.0

        key : callable, optional
            If not None, apply the key function to the index values
            before sorting. This is similar to the `key` argument in the
            builtin :meth:`sorted` function, with the notable difference that
            this `key` function should be *vectorized*. It should expect an
            ``Index`` and return an ``Index`` of the same shape. For MultiIndex
            inputs, the key is applied *per level*.

            .. versionadded:: 1.1.0

        Returns
        -------
        DataFrame
            The original DataFrame sorted by the labels.

        See Also
        --------
        Series.sort_index : Sort Series by the index.
        DataFrame.sort_values : Sort DataFrame by the value.
        Series.sort_values : Sort Series by the value.

        Examples
        --------
        >>> df = pd.DataFrame([1, 2, 3, 4, 5], index=[100, 29, 234, 1, 150],
        ...                   columns=['A'])
        >>> df.sort_index()
             A
        1    4
        29   2
        100  1
        150  5
        234  3

        By default, it sorts in ascending order, to sort in descending order,
        use ``ascending=False``

        >>> df.sort_index(ascending=False)
             A
        234  3
        150  5
        100  1
        29   2
        1    4

        A key function can be specified which is applied to the index before
        sorting. For a ``MultiIndex`` this is applied to each level separately.

        >>> df = pd.DataFrame({"a": [1, 2, 3, 4]}, index=['A', 'b', 'C', 'd'])
        >>> df.sort_index(key=lambda x: x.str.lower())
           a
        A  1
        b  2
        C  3
        d  4
        """
        # TODO: this can be combined with Series.sort_index impl as
        # almost identical

        inplace = validate_bool_kwarg(inplace, "inplace")

        axis = self._get_axis_number(axis)
        labels = self._get_axis(axis)
        labels = ensure_key_mapped(labels, key, levels=level)

        # make sure that the axis is lexsorted to start
        # if not we need to reconstruct to get the correct indexer
        labels = labels._sort_levels_monotonic()
        if level is not None:
            new_axis, indexer = labels.sortlevel(
                level, ascending=ascending, sort_remaining=sort_remaining
            )

        elif isinstance(labels, MultiIndex):
            from pandas.core.sorting import lexsort_indexer

            indexer = lexsort_indexer(
                labels._get_codes_for_sorting(),
                orders=ascending,
                na_position=na_position,
            )
        else:
            from pandas.core.sorting import nargsort

            # Check monotonic-ness before sort an index
            # GH11080
            if (ascending and labels.is_monotonic_increasing) or (
                not ascending and labels.is_monotonic_decreasing
            ):
                if inplace:
                    return
                else:
                    return self.copy()

            indexer = nargsort(
                labels, kind=kind, ascending=ascending, na_position=na_position
            )

        baxis = self._get_block_manager_axis(axis)
        new_data = self._mgr.take(indexer, axis=baxis, verify=False)

        # reconstruct axis if needed
        new_data.axes[baxis] = new_data.axes[baxis]._sort_levels_monotonic()

        if ignore_index:
            new_data.axes[1] = ibase.default_index(len(indexer))

        result = self._constructor(new_data)
        if inplace:
            return self._update_inplace(result)
        else:
            return result.__finalize__(self, method="sort_index")

    def value_counts(
        self,
        subset: Optional[Sequence[Label]] = None,
        normalize: bool = False,
        sort: bool = True,
        ascending: bool = False,
    ):
        """
        Return a Series containing counts of unique rows in the DataFrame.

        .. versionadded:: 1.1.0

        Parameters
        ----------
        subset : list-like, optional
            Columns to use when counting unique combinations.
        normalize : bool, default False
            Return proportions rather than frequencies.
        sort : bool, default True
            Sort by frequencies.
        ascending : bool, default False
            Sort in ascending order.

        Returns
        -------
        Series

        See Also
        --------
        Series.value_counts: Equivalent method on Series.

        Notes
        -----
        The returned Series will have a MultiIndex with one level per input
        column. By default, rows that contain any NA values are omitted from
        the result. By default, the resulting Series will be in descending
        order so that the first element is the most frequently-occurring row.

        Examples
        --------
        >>> df = pd.DataFrame({'num_legs': [2, 4, 4, 6],
        ...                    'num_wings': [2, 0, 0, 0]},
        ...                   index=['falcon', 'dog', 'cat', 'ant'])
        >>> df
                num_legs  num_wings
        falcon         2          2
        dog            4          0
        cat            4          0
        ant            6          0

        >>> df.value_counts()
        num_legs  num_wings
        4         0            2
        6         0            1
        2         2            1
        dtype: int64

        >>> df.value_counts(sort=False)
        num_legs  num_wings
        2         2            1
        4         0            2
        6         0            1
        dtype: int64

        >>> df.value_counts(ascending=True)
        num_legs  num_wings
        2         2            1
        6         0            1
        4         0            2
        dtype: int64

        >>> df.value_counts(normalize=True)
        num_legs  num_wings
        4         0            0.50
        6         0            0.25
        2         2            0.25
        dtype: float64
        """
        if subset is None:
            subset = self.columns.tolist()

        counts = self.groupby(subset).grouper.size()

        if sort:
            counts = counts.sort_values(ascending=ascending)
        if normalize:
            counts /= counts.sum()

        # Force MultiIndex for single column
        if len(subset) == 1:
            counts.index = MultiIndex.from_arrays(
                [counts.index], names=[counts.index.name]
            )

        return counts

    def nlargest(self, n, columns, keep="first") -> "DataFrame":
        """
        Return the first `n` rows ordered by `columns` in descending order.

        Return the first `n` rows with the largest values in `columns`, in
        descending order. The columns that are not specified are returned as
        well, but not used for ordering.

        This method is equivalent to
        ``df.sort_values(columns, ascending=False).head(n)``, but more
        performant.

        Parameters
        ----------
        n : int
            Number of rows to return.
        columns : label or list of labels
            Column label(s) to order by.
        keep : {'first', 'last', 'all'}, default 'first'
            Where there are duplicate values:

            - `first` : prioritize the first occurrence(s)
            - `last` : prioritize the last occurrence(s)
            - ``all`` : do not drop any duplicates, even it means
                        selecting more than `n` items.

            .. versionadded:: 0.24.0

        Returns
        -------
        DataFrame
            The first `n` rows ordered by the given columns in descending
            order.

        See Also
        --------
        DataFrame.nsmallest : Return the first `n` rows ordered by `columns` in
            ascending order.
        DataFrame.sort_values : Sort DataFrame by the values.
        DataFrame.head : Return the first `n` rows without re-ordering.

        Notes
        -----
        This function cannot be used with all column types. For example, when
        specifying columns with `object` or `category` dtypes, ``TypeError`` is
        raised.

        Examples
        --------
        >>> df = pd.DataFrame({'population': [59000000, 65000000, 434000,
        ...                                   434000, 434000, 337000, 11300,
        ...                                   11300, 11300],
        ...                    'GDP': [1937894, 2583560 , 12011, 4520, 12128,
        ...                            17036, 182, 38, 311],
        ...                    'alpha-2': ["IT", "FR", "MT", "MV", "BN",
        ...                                "IS", "NR", "TV", "AI"]},
        ...                   index=["Italy", "France", "Malta",
        ...                          "Maldives", "Brunei", "Iceland",
        ...                          "Nauru", "Tuvalu", "Anguilla"])
        >>> df
                  population      GDP alpha-2
        Italy       59000000  1937894      IT
        France      65000000  2583560      FR
        Malta         434000    12011      MT
        Maldives      434000     4520      MV
        Brunei        434000    12128      BN
        Iceland       337000    17036      IS
        Nauru          11300      182      NR
        Tuvalu         11300       38      TV
        Anguilla       11300      311      AI

        In the following example, we will use ``nlargest`` to select the three
        rows having the largest values in column "population".

        >>> df.nlargest(3, 'population')
                population      GDP alpha-2
        France    65000000  2583560      FR
        Italy     59000000  1937894      IT
        Malta       434000    12011      MT

        When using ``keep='last'``, ties are resolved in reverse order:

        >>> df.nlargest(3, 'population', keep='last')
                population      GDP alpha-2
        France    65000000  2583560      FR
        Italy     59000000  1937894      IT
        Brunei      434000    12128      BN

        When using ``keep='all'``, all duplicate items are maintained:

        >>> df.nlargest(3, 'population', keep='all')
                  population      GDP alpha-2
        France      65000000  2583560      FR
        Italy       59000000  1937894      IT
        Malta         434000    12011      MT
        Maldives      434000     4520      MV
        Brunei        434000    12128      BN

        To order by the largest values in column "population" and then "GDP",
        we can specify multiple columns like in the next example.

        >>> df.nlargest(3, ['population', 'GDP'])
                population      GDP alpha-2
        France    65000000  2583560      FR
        Italy     59000000  1937894      IT
        Brunei      434000    12128      BN
        """
        return algorithms.SelectNFrame(self, n=n, keep=keep, columns=columns).nlargest()

    def nsmallest(self, n, columns, keep="first") -> "DataFrame":
        """
        Return the first `n` rows ordered by `columns` in ascending order.

        Return the first `n` rows with the smallest values in `columns`, in
        ascending order. The columns that are not specified are returned as
        well, but not used for ordering.

        This method is equivalent to
        ``df.sort_values(columns, ascending=True).head(n)``, but more
        performant.

        Parameters
        ----------
        n : int
            Number of items to retrieve.
        columns : list or str
            Column name or names to order by.
        keep : {'first', 'last', 'all'}, default 'first'
            Where there are duplicate values:

            - ``first`` : take the first occurrence.
            - ``last`` : take the last occurrence.
            - ``all`` : do not drop any duplicates, even it means
              selecting more than `n` items.

            .. versionadded:: 0.24.0

        Returns
        -------
        DataFrame

        See Also
        --------
        DataFrame.nlargest : Return the first `n` rows ordered by `columns` in
            descending order.
        DataFrame.sort_values : Sort DataFrame by the values.
        DataFrame.head : Return the first `n` rows without re-ordering.

        Examples
        --------
        >>> df = pd.DataFrame({'population': [59000000, 65000000, 434000,
        ...                                   434000, 434000, 337000, 337000,
        ...                                   11300, 11300],
        ...                    'GDP': [1937894, 2583560 , 12011, 4520, 12128,
        ...                            17036, 182, 38, 311],
        ...                    'alpha-2': ["IT", "FR", "MT", "MV", "BN",
        ...                                "IS", "NR", "TV", "AI"]},
        ...                   index=["Italy", "France", "Malta",
        ...                          "Maldives", "Brunei", "Iceland",
        ...                          "Nauru", "Tuvalu", "Anguilla"])
        >>> df
                  population      GDP alpha-2
        Italy       59000000  1937894      IT
        France      65000000  2583560      FR
        Malta         434000    12011      MT
        Maldives      434000     4520      MV
        Brunei        434000    12128      BN
        Iceland       337000    17036      IS
        Nauru         337000      182      NR
        Tuvalu         11300       38      TV
        Anguilla       11300      311      AI

        In the following example, we will use ``nsmallest`` to select the
        three rows having the smallest values in column "population".

        >>> df.nsmallest(3, 'population')
                  population    GDP alpha-2
        Tuvalu         11300     38      TV
        Anguilla       11300    311      AI
        Iceland       337000  17036	     IS

        When using ``keep='last'``, ties are resolved in reverse order:

        >>> df.nsmallest(3, 'population', keep='last')
                  population  GDP alpha-2
        Anguilla       11300  311      AI
        Tuvalu         11300   38      TV
        Nauru         337000  182      NR

        When using ``keep='all'``, all duplicate items are maintained:

        >>> df.nsmallest(3, 'population', keep='all')
                  population    GDP alpha-2
        Tuvalu         11300     38      TV
        Anguilla       11300    311      AI
        Iceland       337000  17036      IS
        Nauru         337000    182      NR

        To order by the smallest values in column "population" and then "GDP", we can
        specify multiple columns like in the next example.

        >>> df.nsmallest(3, ['population', 'GDP'])
                  population  GDP alpha-2
        Tuvalu         11300   38      TV
        Anguilla       11300  311      AI
        Nauru         337000  182      NR
        """
        return algorithms.SelectNFrame(
            self, n=n, keep=keep, columns=columns
        ).nsmallest()

    def swaplevel(self, i=-2, j=-1, axis=0) -> "DataFrame":
        """
        Swap levels i and j in a MultiIndex on a particular axis.

        Parameters
        ----------
        i, j : int or str
            Levels of the indices to be swapped. Can pass level name as string.
        axis : {0 or 'index', 1 or 'columns'}, default 0
            The axis to swap levels on. 0 or 'index' for row-wise, 1 or
            'columns' for column-wise.

        Returns
        -------
        DataFrame
        """
        result = self.copy()

        axis = self._get_axis_number(axis)

        if not isinstance(result._get_axis(axis), MultiIndex):  # pragma: no cover
            raise TypeError("Can only swap levels on a hierarchical axis.")

        if axis == 0:
            assert isinstance(result.index, MultiIndex)
            result.index = result.index.swaplevel(i, j)
        else:
            assert isinstance(result.columns, MultiIndex)
            result.columns = result.columns.swaplevel(i, j)
        return result

    def reorder_levels(self, order, axis=0) -> "DataFrame":
        """
        Rearrange index levels using input order. May not drop or duplicate levels.

        Parameters
        ----------
        order : list of int or list of str
            List representing new level order. Reference level by number
            (position) or by key (label).
        axis : {0 or 'index', 1 or 'columns'}, default 0
            Where to reorder levels.

        Returns
        -------
        DataFrame
        """
        axis = self._get_axis_number(axis)
        if not isinstance(self._get_axis(axis), MultiIndex):  # pragma: no cover
            raise TypeError("Can only reorder levels on a hierarchical axis.")

        result = self.copy()

        if axis == 0:
            assert isinstance(result.index, MultiIndex)
            result.index = result.index.reorder_levels(order)
        else:
            assert isinstance(result.columns, MultiIndex)
            result.columns = result.columns.reorder_levels(order)
        return result

    # ----------------------------------------------------------------------
    # Arithmetic / combination related

    def _combine_frame(self, other: "DataFrame", func, fill_value=None):
        # at this point we have `self._indexed_same(other)`

        if fill_value is None:
            # since _arith_op may be called in a loop, avoid function call
            #  overhead if possible by doing this check once
            _arith_op = func

        else:

            def _arith_op(left, right):
                # for the mixed_type case where we iterate over columns,
                # _arith_op(left, right) is equivalent to
                # left._binop(right, func, fill_value=fill_value)
                left, right = ops.fill_binop(left, right, fill_value)
                return func(left, right)

        new_data = ops.dispatch_to_series(self, other, _arith_op)
        return new_data

    def _construct_result(self, result) -> "DataFrame":
        """
        Wrap the result of an arithmetic, comparison, or logical operation.

        Parameters
        ----------
        result : DataFrame

        Returns
        -------
        DataFrame
        """
        out = self._constructor(result, copy=False)
        # Pin columns instead of passing to constructor for compat with
        #  non-unique columns case
        out.columns = self.columns
        out.index = self.index
        return out

    @Appender(
        """
Returns
-------
DataFrame
    DataFrame that shows the differences stacked side by side.

    The resulting index will be a MultiIndex with 'self' and 'other'
    stacked alternately at the inner level.

See Also
--------
Series.compare : Compare with another Series and show differences.

Notes
-----
Matching NaNs will not appear as a difference.

Examples
--------
>>> df = pd.DataFrame(
...     {
...         "col1": ["a", "a", "b", "b", "a"],
...         "col2": [1.0, 2.0, 3.0, np.nan, 5.0],
...         "col3": [1.0, 2.0, 3.0, 4.0, 5.0]
...     },
...     columns=["col1", "col2", "col3"],
... )
>>> df
  col1  col2  col3
0    a   1.0   1.0
1    a   2.0   2.0
2    b   3.0   3.0
3    b   NaN   4.0
4    a   5.0   5.0

>>> df2 = df.copy()
>>> df2.loc[0, 'col1'] = 'c'
>>> df2.loc[2, 'col3'] = 4.0
>>> df2
  col1  col2  col3
0    c   1.0   1.0
1    a   2.0   2.0
2    b   3.0   4.0
3    b   NaN   4.0
4    a   5.0   5.0

Align the differences on columns

>>> df.compare(df2)
  col1       col3
  self other self other
0    a     c  NaN   NaN
2  NaN   NaN  3.0   4.0

Stack the differences on rows

>>> df.compare(df2, align_axis=0)
        col1  col3
0 self     a   NaN
  other    c   NaN
2 self   NaN   3.0
  other  NaN   4.0

Keep the equal values

>>> df.compare(df2, keep_equal=True)
  col1       col3
  self other self other
0    a     c  1.0   1.0
2    b     b  3.0   4.0

Keep all original rows and columns

>>> df.compare(df2, keep_shape=True)
  col1       col2       col3
  self other self other self other
0    a     c  NaN   NaN  NaN   NaN
1  NaN   NaN  NaN   NaN  NaN   NaN
2  NaN   NaN  NaN   NaN  3.0   4.0
3  NaN   NaN  NaN   NaN  NaN   NaN
4  NaN   NaN  NaN   NaN  NaN   NaN

Keep all original rows and columns and also all original values

>>> df.compare(df2, keep_shape=True, keep_equal=True)
  col1       col2       col3
  self other self other self other
0    a     c  1.0   1.0  1.0   1.0
1    a     a  2.0   2.0  2.0   2.0
2    b     b  3.0   3.0  3.0   4.0
3    b     b  NaN   NaN  4.0   4.0
4    a     a  5.0   5.0  5.0   5.0
"""
    )
    @Appender(_shared_docs["compare"] % _shared_doc_kwargs)
    def compare(
        self,
        other: "DataFrame",
        align_axis: Axis = 1,
        keep_shape: bool = False,
        keep_equal: bool = False,
    ) -> "DataFrame":
        return super().compare(
            other=other,
            align_axis=align_axis,
            keep_shape=keep_shape,
            keep_equal=keep_equal,
        )

    def combine(
        self, other: "DataFrame", func, fill_value=None, overwrite=True
    ) -> "DataFrame":
        """
        Perform column-wise combine with another DataFrame.

        Combines a DataFrame with `other` DataFrame using `func`
        to element-wise combine columns. The row and column indexes of the
        resulting DataFrame will be the union of the two.

        Parameters
        ----------
        other : DataFrame
            The DataFrame to merge column-wise.
        func : function
            Function that takes two series as inputs and return a Series or a
            scalar. Used to merge the two dataframes column by columns.
        fill_value : scalar value, default None
            The value to fill NaNs with prior to passing any column to the
            merge func.
        overwrite : bool, default True
            If True, columns in `self` that do not exist in `other` will be
            overwritten with NaNs.

        Returns
        -------
        DataFrame
            Combination of the provided DataFrames.

        See Also
        --------
        DataFrame.combine_first : Combine two DataFrame objects and default to
            non-null values in frame calling the method.

        Examples
        --------
        Combine using a simple function that chooses the smaller column.

        >>> df1 = pd.DataFrame({'A': [0, 0], 'B': [4, 4]})
        >>> df2 = pd.DataFrame({'A': [1, 1], 'B': [3, 3]})
        >>> take_smaller = lambda s1, s2: s1 if s1.sum() < s2.sum() else s2
        >>> df1.combine(df2, take_smaller)
           A  B
        0  0  3
        1  0  3

        Example using a true element-wise combine function.

        >>> df1 = pd.DataFrame({'A': [5, 0], 'B': [2, 4]})
        >>> df2 = pd.DataFrame({'A': [1, 1], 'B': [3, 3]})
        >>> df1.combine(df2, np.minimum)
           A  B
        0  1  2
        1  0  3

        Using `fill_value` fills Nones prior to passing the column to the
        merge function.

        >>> df1 = pd.DataFrame({'A': [0, 0], 'B': [None, 4]})
        >>> df2 = pd.DataFrame({'A': [1, 1], 'B': [3, 3]})
        >>> df1.combine(df2, take_smaller, fill_value=-5)
           A    B
        0  0 -5.0
        1  0  4.0

        However, if the same element in both dataframes is None, that None
        is preserved

        >>> df1 = pd.DataFrame({'A': [0, 0], 'B': [None, 4]})
        >>> df2 = pd.DataFrame({'A': [1, 1], 'B': [None, 3]})
        >>> df1.combine(df2, take_smaller, fill_value=-5)
            A    B
        0  0 -5.0
        1  0  3.0

        Example that demonstrates the use of `overwrite` and behavior when
        the axis differ between the dataframes.

        >>> df1 = pd.DataFrame({'A': [0, 0], 'B': [4, 4]})
        >>> df2 = pd.DataFrame({'B': [3, 3], 'C': [-10, 1], }, index=[1, 2])
        >>> df1.combine(df2, take_smaller)
             A    B     C
        0  NaN  NaN   NaN
        1  NaN  3.0 -10.0
        2  NaN  3.0   1.0

        >>> df1.combine(df2, take_smaller, overwrite=False)
             A    B     C
        0  0.0  NaN   NaN
        1  0.0  3.0 -10.0
        2  NaN  3.0   1.0

        Demonstrating the preference of the passed in dataframe.

        >>> df2 = pd.DataFrame({'B': [3, 3], 'C': [1, 1], }, index=[1, 2])
        >>> df2.combine(df1, take_smaller)
           A    B   C
        0  0.0  NaN NaN
        1  0.0  3.0 NaN
        2  NaN  3.0 NaN

        >>> df2.combine(df1, take_smaller, overwrite=False)
             A    B   C
        0  0.0  NaN NaN
        1  0.0  3.0 1.0
        2  NaN  3.0 1.0
        """
        other_idxlen = len(other.index)  # save for compare

        this, other = self.align(other, copy=False)
        new_index = this.index

        if other.empty and len(new_index) == len(self.index):
            return self.copy()

        if self.empty and len(other) == other_idxlen:
            return other.copy()

        # sorts if possible
        new_columns = this.columns.union(other.columns)
        do_fill = fill_value is not None
        result = {}
        for col in new_columns:
            series = this[col]
            otherSeries = other[col]

            this_dtype = series.dtype
            other_dtype = otherSeries.dtype

            this_mask = isna(series)
            other_mask = isna(otherSeries)

            # don't overwrite columns unnecessarily
            # DO propagate if this column is not in the intersection
            if not overwrite and other_mask.all():
                result[col] = this[col].copy()
                continue

            if do_fill:
                series = series.copy()
                otherSeries = otherSeries.copy()
                series[this_mask] = fill_value
                otherSeries[other_mask] = fill_value

            if col not in self.columns:
                # If self DataFrame does not have col in other DataFrame,
                # try to promote series, which is all NaN, as other_dtype.
                new_dtype = other_dtype
                try:
                    series = series.astype(new_dtype, copy=False)
                except ValueError:
                    # e.g. new_dtype is integer types
                    pass
            else:
                # if we have different dtypes, possibly promote
                new_dtype = find_common_type([this_dtype, other_dtype])
                if not is_dtype_equal(this_dtype, new_dtype):
                    series = series.astype(new_dtype)
                if not is_dtype_equal(other_dtype, new_dtype):
                    otherSeries = otherSeries.astype(new_dtype)

            arr = func(series, otherSeries)
            arr = maybe_downcast_to_dtype(arr, this_dtype)

            result[col] = arr

        # convert_objects just in case
        return self._constructor(result, index=new_index, columns=new_columns)

    def combine_first(self, other: "DataFrame") -> "DataFrame":
        """
        Update null elements with value in the same location in `other`.

        Combine two DataFrame objects by filling null values in one DataFrame
        with non-null values from other DataFrame. The row and column indexes
        of the resulting DataFrame will be the union of the two.

        Parameters
        ----------
        other : DataFrame
            Provided DataFrame to use to fill null values.

        Returns
        -------
        DataFrame

        See Also
        --------
        DataFrame.combine : Perform series-wise operation on two DataFrames
            using a given function.

        Examples
        --------
        >>> df1 = pd.DataFrame({'A': [None, 0], 'B': [None, 4]})
        >>> df2 = pd.DataFrame({'A': [1, 1], 'B': [3, 3]})
        >>> df1.combine_first(df2)
             A    B
        0  1.0  3.0
        1  0.0  4.0

        Null values still persist if the location of that null value
        does not exist in `other`

        >>> df1 = pd.DataFrame({'A': [None, 0], 'B': [4, None]})
        >>> df2 = pd.DataFrame({'B': [3, 3], 'C': [1, 1]}, index=[1, 2])
        >>> df1.combine_first(df2)
             A    B    C
        0  NaN  4.0  NaN
        1  0.0  3.0  1.0
        2  NaN  3.0  1.0
        """
        import pandas.core.computation.expressions as expressions

        def extract_values(arr):
            # Does two things:
            # 1. maybe gets the values from the Series / Index
            # 2. convert datelike to i8
            # TODO: extract_array?
            if isinstance(arr, (Index, Series)):
                arr = arr._values

            if needs_i8_conversion(arr.dtype):
                if is_extension_array_dtype(arr.dtype):
                    arr = arr.asi8
                else:
                    arr = arr.view("i8")
            return arr

        def combiner(x, y):
            mask = isna(x)
            # TODO: extract_array?
            if isinstance(mask, (Index, Series)):
                mask = mask._values

            x_values = extract_values(x)
            y_values = extract_values(y)

            # If the column y in other DataFrame is not in first DataFrame,
            # just return y_values.
            if y.name not in self.columns:
                return y_values

            return expressions.where(mask, y_values, x_values)

        return self.combine(other, combiner, overwrite=False)

    def update(
        self, other, join="left", overwrite=True, filter_func=None, errors="ignore"
    ) -> None:
        """
        Modify in place using non-NA values from another DataFrame.

        Aligns on indices. There is no return value.

        Parameters
        ----------
        other : DataFrame, or object coercible into a DataFrame
            Should have at least one matching index/column label
            with the original DataFrame. If a Series is passed,
            its name attribute must be set, and that will be
            used as the column name to align with the original DataFrame.
        join : {'left'}, default 'left'
            Only left join is implemented, keeping the index and columns of the
            original object.
        overwrite : bool, default True
            How to handle non-NA values for overlapping keys:

            * True: overwrite original DataFrame's values
              with values from `other`.
            * False: only update values that are NA in
              the original DataFrame.

        filter_func : callable(1d-array) -> bool 1d-array, optional
            Can choose to replace values other than NA. Return True for values
            that should be updated.
        errors : {'raise', 'ignore'}, default 'ignore'
            If 'raise', will raise a ValueError if the DataFrame and `other`
            both contain non-NA data in the same place.

            .. versionchanged:: 0.24.0
               Changed from `raise_conflict=False|True`
               to `errors='ignore'|'raise'`.

        Returns
        -------
        None : method directly changes calling object

        Raises
        ------
        ValueError
            * When `errors='raise'` and there's overlapping non-NA data.
            * When `errors` is not either `'ignore'` or `'raise'`
        NotImplementedError
            * If `join != 'left'`

        See Also
        --------
        dict.update : Similar method for dictionaries.
        DataFrame.merge : For column(s)-on-columns(s) operations.

        Examples
        --------
        >>> df = pd.DataFrame({'A': [1, 2, 3],
        ...                    'B': [400, 500, 600]})
        >>> new_df = pd.DataFrame({'B': [4, 5, 6],
        ...                        'C': [7, 8, 9]})
        >>> df.update(new_df)
        >>> df
           A  B
        0  1  4
        1  2  5
        2  3  6

        The DataFrame's length does not increase as a result of the update,
        only values at matching index/column labels are updated.

        >>> df = pd.DataFrame({'A': ['a', 'b', 'c'],
        ...                    'B': ['x', 'y', 'z']})
        >>> new_df = pd.DataFrame({'B': ['d', 'e', 'f', 'g', 'h', 'i']})
        >>> df.update(new_df)
        >>> df
           A  B
        0  a  d
        1  b  e
        2  c  f

        For Series, it's name attribute must be set.

        >>> df = pd.DataFrame({'A': ['a', 'b', 'c'],
        ...                    'B': ['x', 'y', 'z']})
        >>> new_column = pd.Series(['d', 'e'], name='B', index=[0, 2])
        >>> df.update(new_column)
        >>> df
           A  B
        0  a  d
        1  b  y
        2  c  e
        >>> df = pd.DataFrame({'A': ['a', 'b', 'c'],
        ...                    'B': ['x', 'y', 'z']})
        >>> new_df = pd.DataFrame({'B': ['d', 'e']}, index=[1, 2])
        >>> df.update(new_df)
        >>> df
           A  B
        0  a  x
        1  b  d
        2  c  e

        If `other` contains NaNs the corresponding values are not updated
        in the original dataframe.

        >>> df = pd.DataFrame({'A': [1, 2, 3],
        ...                    'B': [400, 500, 600]})
        >>> new_df = pd.DataFrame({'B': [4, np.nan, 6]})
        >>> df.update(new_df)
        >>> df
           A      B
        0  1    4.0
        1  2  500.0
        2  3    6.0
        """
        import pandas.core.computation.expressions as expressions

        # TODO: Support other joins
        if join != "left":  # pragma: no cover
            raise NotImplementedError("Only left join is supported")
        if errors not in ["ignore", "raise"]:
            raise ValueError("The parameter errors must be either 'ignore' or 'raise'")

        if not isinstance(other, DataFrame):
            other = DataFrame(other)

        other = other.reindex_like(self)

        for col in self.columns:
            this = self[col]._values
            that = other[col]._values
            if filter_func is not None:
                with np.errstate(all="ignore"):
                    mask = ~filter_func(this) | isna(that)
            else:
                if errors == "raise":
                    mask_this = notna(that)
                    mask_that = notna(this)
                    if any(mask_this & mask_that):
                        raise ValueError("Data overlaps.")

                if overwrite:
                    mask = isna(that)
                else:
                    mask = notna(this)

            # don't overwrite columns unnecessarily
            if mask.all():
                continue

            self[col] = expressions.where(mask, this, that)

    # ----------------------------------------------------------------------
    # Data reshaping
    @Appender(
        """
Examples
--------
>>> df = pd.DataFrame({'Animal': ['Falcon', 'Falcon',
...                               'Parrot', 'Parrot'],
...                    'Max Speed': [380., 370., 24., 26.]})
>>> df
   Animal  Max Speed
0  Falcon      380.0
1  Falcon      370.0
2  Parrot       24.0
3  Parrot       26.0
>>> df.groupby(['Animal']).mean()
        Max Speed
Animal
Falcon      375.0
Parrot       25.0

**Hierarchical Indexes**

We can groupby different levels of a hierarchical index
using the `level` parameter:

>>> arrays = [['Falcon', 'Falcon', 'Parrot', 'Parrot'],
...           ['Captive', 'Wild', 'Captive', 'Wild']]
>>> index = pd.MultiIndex.from_arrays(arrays, names=('Animal', 'Type'))
>>> df = pd.DataFrame({'Max Speed': [390., 350., 30., 20.]},
...                   index=index)
>>> df
                Max Speed
Animal Type
Falcon Captive      390.0
       Wild         350.0
Parrot Captive       30.0
       Wild          20.0
>>> df.groupby(level=0).mean()
        Max Speed
Animal
Falcon      370.0
Parrot       25.0
>>> df.groupby(level="Type").mean()
         Max Speed
Type
Captive      210.0
Wild         185.0

We can also choose to include NA in group keys or not by setting
`dropna` parameter, the default setting is `True`:

>>> l = [[1, 2, 3], [1, None, 4], [2, 1, 3], [1, 2, 2]]
>>> df = pd.DataFrame(l, columns=["a", "b", "c"])

>>> df.groupby(by=["b"]).sum()
    a   c
b
1.0 2   3
2.0 2   5

>>> df.groupby(by=["b"], dropna=False).sum()
    a   c
b
1.0 2   3
2.0 2   5
NaN 1   4

>>> l = [["a", 12, 12], [None, 12.3, 33.], ["b", 12.3, 123], ["a", 1, 1]]
>>> df = pd.DataFrame(l, columns=["a", "b", "c"])

>>> df.groupby(by="a").sum()
    b     c
a
a   13.0   13.0
b   12.3  123.0

>>> df.groupby(by="a", dropna=False).sum()
    b     c
a
a   13.0   13.0
b   12.3  123.0
NaN 12.3   33.0
"""
    )
    @Appender(_shared_docs["groupby"] % _shared_doc_kwargs)
    def groupby(
        self,
        by=None,
        axis=0,
        level=None,
        as_index: bool = True,
        sort: bool = True,
        group_keys: bool = True,
        squeeze: bool = no_default,
        observed: bool = False,
        dropna: bool = True,
    ) -> "DataFrameGroupBy":
        from pandas.core.groupby.generic import DataFrameGroupBy

        if squeeze is not no_default:
            warnings.warn(
                (
                    "The `squeeze` parameter is deprecated and "
                    "will be removed in a future version."
                ),
                FutureWarning,
                stacklevel=2,
            )
        else:
            squeeze = False

        if level is None and by is None:
            raise TypeError("You have to supply one of 'by' and 'level'")
        axis = self._get_axis_number(axis)

        return DataFrameGroupBy(
            obj=self,
            keys=by,
            axis=axis,
            level=level,
            as_index=as_index,
            sort=sort,
            group_keys=group_keys,
            squeeze=squeeze,
            observed=observed,
            dropna=dropna,
        )

    _shared_docs[
        "pivot"
    ] = """
        Return reshaped DataFrame organized by given index / column values.

        Reshape data (produce a "pivot" table) based on column values. Uses
        unique values from specified `index` / `columns` to form axes of the
        resulting DataFrame. This function does not support data
        aggregation, multiple values will result in a MultiIndex in the
        columns. See the :ref:`User Guide <reshaping>` for more on reshaping.

        Parameters
        ----------%s
        index : str or object or a list of str, optional
            Column to use to make new frame's index. If None, uses
            existing index.

            .. versionchanged:: 1.1.0
               Also accept list of index names.

        columns : str or object or a list of str
            Column to use to make new frame's columns.

            .. versionchanged:: 1.1.0
               Also accept list of columns names.

        values : str, object or a list of the previous, optional
            Column(s) to use for populating new frame's values. If not
            specified, all remaining columns will be used and the result will
            have hierarchically indexed columns.

            .. versionchanged:: 0.23.0
               Also accept list of column names.

        Returns
        -------
        DataFrame
            Returns reshaped DataFrame.

        Raises
        ------
        ValueError:
            When there are any `index`, `columns` combinations with multiple
            values. `DataFrame.pivot_table` when you need to aggregate.

        See Also
        --------
        DataFrame.pivot_table : Generalization of pivot that can handle
            duplicate values for one index/column pair.
        DataFrame.unstack : Pivot based on the index values instead of a
            column.

        Notes
        -----
        For finer-tuned control, see hierarchical indexing documentation along
        with the related stack/unstack methods.

        Examples
        --------
        >>> df = pd.DataFrame({'foo': ['one', 'one', 'one', 'two', 'two',
        ...                            'two'],
        ...                    'bar': ['A', 'B', 'C', 'A', 'B', 'C'],
        ...                    'baz': [1, 2, 3, 4, 5, 6],
        ...                    'zoo': ['x', 'y', 'z', 'q', 'w', 't']})
        >>> df
            foo   bar  baz  zoo
        0   one   A    1    x
        1   one   B    2    y
        2   one   C    3    z
        3   two   A    4    q
        4   two   B    5    w
        5   two   C    6    t

        >>> df.pivot(index='foo', columns='bar', values='baz')
        bar  A   B   C
        foo
        one  1   2   3
        two  4   5   6

        >>> df.pivot(index='foo', columns='bar')['baz']
        bar  A   B   C
        foo
        one  1   2   3
        two  4   5   6

        >>> df.pivot(index='foo', columns='bar', values=['baz', 'zoo'])
              baz       zoo
        bar   A  B  C   A  B  C
        foo
        one   1  2  3   x  y  z
        two   4  5  6   q  w  t

        You could also assign a list of column names or a list of index names.

        >>> df = pd.DataFrame({
        ...        "lev1": [1, 1, 1, 2, 2, 2],
        ...        "lev2": [1, 1, 2, 1, 1, 2],
        ...        "lev3": [1, 2, 1, 2, 1, 2],
        ...        "lev4": [1, 2, 3, 4, 5, 6],
        ...        "values": [0, 1, 2, 3, 4, 5]})
        >>> df
            lev1 lev2 lev3 lev4 values
        0   1    1    1    1    0
        1   1    1    2    2    1
        2   1    2    1    3    2
        3   2    1    2    4    3
        4   2    1    1    5    4
        5   2    2    2    6    5

        >>> df.pivot(index="lev1", columns=["lev2", "lev3"],values="values")
        lev2    1         2
        lev3    1    2    1    2
        lev1
        1     0.0  1.0  2.0  NaN
        2     4.0  3.0  NaN  5.0

        >>> df.pivot(index=["lev1", "lev2"], columns=["lev3"],values="values")
              lev3    1    2
        lev1  lev2
           1     1  0.0  1.0
                 2  2.0  NaN
           2     1  4.0  3.0
                 2  NaN  5.0

        A ValueError is raised if there are any duplicates.

        >>> df = pd.DataFrame({"foo": ['one', 'one', 'two', 'two'],
        ...                    "bar": ['A', 'A', 'B', 'C'],
        ...                    "baz": [1, 2, 3, 4]})
        >>> df
           foo bar  baz
        0  one   A    1
        1  one   A    2
        2  two   B    3
        3  two   C    4

        Notice that the first two rows are the same for our `index`
        and `columns` arguments.

        >>> df.pivot(index='foo', columns='bar', values='baz')
        Traceback (most recent call last):
           ...
        ValueError: Index contains duplicate entries, cannot reshape
        """

    @Substitution("")
    @Appender(_shared_docs["pivot"])
    def pivot(self, index=None, columns=None, values=None) -> "DataFrame":
        from pandas.core.reshape.pivot import pivot

        return pivot(self, index=index, columns=columns, values=values)

    _shared_docs[
        "pivot_table"
    ] = """
        Create a spreadsheet-style pivot table as a DataFrame.

        The levels in the pivot table will be stored in MultiIndex objects
        (hierarchical indexes) on the index and columns of the result DataFrame.

        Parameters
        ----------%s
        values : column to aggregate, optional
        index : column, Grouper, array, or list of the previous
            If an array is passed, it must be the same length as the data. The
            list can contain any of the other types (except list).
            Keys to group by on the pivot table index.  If an array is passed,
            it is being used as the same manner as column values.
        columns : column, Grouper, array, or list of the previous
            If an array is passed, it must be the same length as the data. The
            list can contain any of the other types (except list).
            Keys to group by on the pivot table column.  If an array is passed,
            it is being used as the same manner as column values.
        aggfunc : function, list of functions, dict, default numpy.mean
            If list of functions passed, the resulting pivot table will have
            hierarchical columns whose top level are the function names
            (inferred from the function objects themselves)
            If dict is passed, the key is column to aggregate and value
            is function or list of functions.
        fill_value : scalar, default None
            Value to replace missing values with (in the resulting pivot table,
            after aggregation).
        margins : bool, default False
            Add all row / columns (e.g. for subtotal / grand totals).
        dropna : bool, default True
            Do not include columns whose entries are all NaN.
        margins_name : str, default 'All'
            Name of the row / column that will contain the totals
            when margins is True.
        observed : bool, default False
            This only applies if any of the groupers are Categoricals.
            If True: only show observed values for categorical groupers.
            If False: show all values for categorical groupers.

            .. versionchanged:: 0.25.0

        Returns
        -------
        DataFrame
            An Excel style pivot table.

        See Also
        --------
        DataFrame.pivot : Pivot without aggregation that can handle
            non-numeric data.

        Examples
        --------
        >>> df = pd.DataFrame({"A": ["foo", "foo", "foo", "foo", "foo",
        ...                          "bar", "bar", "bar", "bar"],
        ...                    "B": ["one", "one", "one", "two", "two",
        ...                          "one", "one", "two", "two"],
        ...                    "C": ["small", "large", "large", "small",
        ...                          "small", "large", "small", "small",
        ...                          "large"],
        ...                    "D": [1, 2, 2, 3, 3, 4, 5, 6, 7],
        ...                    "E": [2, 4, 5, 5, 6, 6, 8, 9, 9]})
        >>> df
             A    B      C  D  E
        0  foo  one  small  1  2
        1  foo  one  large  2  4
        2  foo  one  large  2  5
        3  foo  two  small  3  5
        4  foo  two  small  3  6
        5  bar  one  large  4  6
        6  bar  one  small  5  8
        7  bar  two  small  6  9
        8  bar  two  large  7  9

        This first example aggregates values by taking the sum.

        >>> table = pd.pivot_table(df, values='D', index=['A', 'B'],
        ...                     columns=['C'], aggfunc=np.sum)
        >>> table
        C        large  small
        A   B
        bar one    4.0    5.0
            two    7.0    6.0
        foo one    4.0    1.0
            two    NaN    6.0

        We can also fill missing values using the `fill_value` parameter.

        >>> table = pd.pivot_table(df, values='D', index=['A', 'B'],
        ...                     columns=['C'], aggfunc=np.sum, fill_value=0)
        >>> table
        C        large  small
        A   B
        bar one      4      5
            two      7      6
        foo one      4      1
            two      0      6

        The next example aggregates by taking the mean across multiple columns.

        >>> table = pd.pivot_table(df, values=['D', 'E'], index=['A', 'C'],
        ...                     aggfunc={'D': np.mean,
        ...                              'E': np.mean})
        >>> table
                        D         E
        A   C
        bar large  5.500000  7.500000
            small  5.500000  8.500000
        foo large  2.000000  4.500000
            small  2.333333  4.333333

        We can also calculate multiple types of aggregations for any given
        value column.

        >>> table = pd.pivot_table(df, values=['D', 'E'], index=['A', 'C'],
        ...                     aggfunc={'D': np.mean,
        ...                              'E': [min, max, np.mean]})
        >>> table
                        D    E
                    mean  max      mean  min
        A   C
        bar large  5.500000  9.0  7.500000  6.0
            small  5.500000  9.0  8.500000  8.0
        foo large  2.000000  5.0  4.500000  4.0
            small  2.333333  6.0  4.333333  2.0
        """

    @Substitution("")
    @Appender(_shared_docs["pivot_table"])
    def pivot_table(
        self,
        values=None,
        index=None,
        columns=None,
        aggfunc="mean",
        fill_value=None,
        margins=False,
        dropna=True,
        margins_name="All",
        observed=False,
    ) -> "DataFrame":
        from pandas.core.reshape.pivot import pivot_table

        return pivot_table(
            self,
            values=values,
            index=index,
            columns=columns,
            aggfunc=aggfunc,
            fill_value=fill_value,
            margins=margins,
            dropna=dropna,
            margins_name=margins_name,
            observed=observed,
        )

    def stack(self, level=-1, dropna=True):
        """
        Stack the prescribed level(s) from columns to index.

        Return a reshaped DataFrame or Series having a multi-level
        index with one or more new inner-most levels compared to the current
        DataFrame. The new inner-most levels are created by pivoting the
        columns of the current dataframe:

          - if the columns have a single level, the output is a Series;
          - if the columns have multiple levels, the new index
            level(s) is (are) taken from the prescribed level(s) and
            the output is a DataFrame.

        Parameters
        ----------
        level : int, str, list, default -1
            Level(s) to stack from the column axis onto the index
            axis, defined as one index or label, or a list of indices
            or labels.
        dropna : bool, default True
            Whether to drop rows in the resulting Frame/Series with
            missing values. Stacking a column level onto the index
            axis can create combinations of index and column values
            that are missing from the original dataframe. See Examples
            section.

        Returns
        -------
        DataFrame or Series
            Stacked dataframe or series.

        See Also
        --------
        DataFrame.unstack : Unstack prescribed level(s) from index axis
             onto column axis.
        DataFrame.pivot : Reshape dataframe from long format to wide
             format.
        DataFrame.pivot_table : Create a spreadsheet-style pivot table
             as a DataFrame.

        Notes
        -----
        The function is named by analogy with a collection of books
        being reorganized from being side by side on a horizontal
        position (the columns of the dataframe) to being stacked
        vertically on top of each other (in the index of the
        dataframe).

        Examples
        --------
        **Single level columns**

        >>> df_single_level_cols = pd.DataFrame([[0, 1], [2, 3]],
        ...                                     index=['cat', 'dog'],
        ...                                     columns=['weight', 'height'])

        Stacking a dataframe with a single level column axis returns a Series:

        >>> df_single_level_cols
             weight height
        cat       0      1
        dog       2      3
        >>> df_single_level_cols.stack()
        cat  weight    0
             height    1
        dog  weight    2
             height    3
        dtype: int64

        **Multi level columns: simple case**

        >>> multicol1 = pd.MultiIndex.from_tuples([('weight', 'kg'),
        ...                                        ('weight', 'pounds')])
        >>> df_multi_level_cols1 = pd.DataFrame([[1, 2], [2, 4]],
        ...                                     index=['cat', 'dog'],
        ...                                     columns=multicol1)

        Stacking a dataframe with a multi-level column axis:

        >>> df_multi_level_cols1
             weight
                 kg    pounds
        cat       1        2
        dog       2        4
        >>> df_multi_level_cols1.stack()
                    weight
        cat kg           1
            pounds       2
        dog kg           2
            pounds       4

        **Missing values**

        >>> multicol2 = pd.MultiIndex.from_tuples([('weight', 'kg'),
        ...                                        ('height', 'm')])
        >>> df_multi_level_cols2 = pd.DataFrame([[1.0, 2.0], [3.0, 4.0]],
        ...                                     index=['cat', 'dog'],
        ...                                     columns=multicol2)

        It is common to have missing values when stacking a dataframe
        with multi-level columns, as the stacked dataframe typically
        has more values than the original dataframe. Missing values
        are filled with NaNs:

        >>> df_multi_level_cols2
            weight height
                kg      m
        cat    1.0    2.0
        dog    3.0    4.0
        >>> df_multi_level_cols2.stack()
                height  weight
        cat kg     NaN     1.0
            m      2.0     NaN
        dog kg     NaN     3.0
            m      4.0     NaN

        **Prescribing the level(s) to be stacked**

        The first parameter controls which level or levels are stacked:

        >>> df_multi_level_cols2.stack(0)
                     kg    m
        cat height  NaN  2.0
            weight  1.0  NaN
        dog height  NaN  4.0
            weight  3.0  NaN
        >>> df_multi_level_cols2.stack([0, 1])
        cat  height  m     2.0
             weight  kg    1.0
        dog  height  m     4.0
             weight  kg    3.0
        dtype: float64

        **Dropping missing values**

        >>> df_multi_level_cols3 = pd.DataFrame([[None, 1.0], [2.0, 3.0]],
        ...                                     index=['cat', 'dog'],
        ...                                     columns=multicol2)

        Note that rows where all values are missing are dropped by
        default but this behaviour can be controlled via the dropna
        keyword parameter:

        >>> df_multi_level_cols3
            weight height
                kg      m
        cat    NaN    1.0
        dog    2.0    3.0
        >>> df_multi_level_cols3.stack(dropna=False)
                height  weight
        cat kg     NaN     NaN
            m      1.0     NaN
        dog kg     NaN     2.0
            m      3.0     NaN
        >>> df_multi_level_cols3.stack(dropna=True)
                height  weight
        cat m      1.0     NaN
        dog kg     NaN     2.0
            m      3.0     NaN
        """
        from pandas.core.reshape.reshape import stack, stack_multiple

        if isinstance(level, (tuple, list)):
            return stack_multiple(self, level, dropna=dropna)
        else:
            return stack(self, level, dropna=dropna)

    def explode(
        self, column: Union[str, Tuple], ignore_index: bool = False
    ) -> "DataFrame":
        """
        Transform each element of a list-like to a row, replicating index values.

        .. versionadded:: 0.25.0

        Parameters
        ----------
        column : str or tuple
            Column to explode.
        ignore_index : bool, default False
            If True, the resulting index will be labeled 0, 1, …, n - 1.

            .. versionadded:: 1.1.0

        Returns
        -------
        DataFrame
            Exploded lists to rows of the subset columns;
            index will be duplicated for these rows.

        Raises
        ------
        ValueError :
            if columns of the frame are not unique.

        See Also
        --------
        DataFrame.unstack : Pivot a level of the (necessarily hierarchical)
            index labels.
        DataFrame.melt : Unpivot a DataFrame from wide format to long format.
        Series.explode : Explode a DataFrame from list-like columns to long format.

        Notes
        -----
        This routine will explode list-likes including lists, tuples,
        Series, and np.ndarray. The result dtype of the subset rows will
        be object. Scalars will be returned unchanged. Empty list-likes will
        result in a np.nan for that row.

        Examples
        --------
        >>> df = pd.DataFrame({'A': [[1, 2, 3], 'foo', [], [3, 4]], 'B': 1})
        >>> df
                   A  B
        0  [1, 2, 3]  1
        1        foo  1
        2         []  1
        3     [3, 4]  1

        >>> df.explode('A')
             A  B
        0    1  1
        0    2  1
        0    3  1
        1  foo  1
        2  NaN  1
        3    3  1
        3    4  1
        """
        if not (is_scalar(column) or isinstance(column, tuple)):
            raise ValueError("column must be a scalar")
        if not self.columns.is_unique:
            raise ValueError("columns must be unique")

        df = self.reset_index(drop=True)
        # TODO: use overload to refine return type of reset_index
        assert df is not None  # needed for mypy
        result = df[column].explode()
        result = df.drop([column], axis=1).join(result)
        if ignore_index:
            result.index = ibase.default_index(len(result))
        else:
            result.index = self.index.take(result.index)
        result = result.reindex(columns=self.columns, copy=False)

        return result

    def unstack(self, level=-1, fill_value=None):
        """
        Pivot a level of the (necessarily hierarchical) index labels.

        Returns a DataFrame having a new level of column labels whose inner-most level
        consists of the pivoted index labels.

        If the index is not a MultiIndex, the output will be a Series
        (the analogue of stack when the columns are not a MultiIndex).

        Parameters
        ----------
        level : int, str, or list of these, default -1 (last level)
            Level(s) of index to unstack, can pass level name.
        fill_value : int, str or dict
            Replace NaN with this value if the unstack produces missing values.

        Returns
        -------
        Series or DataFrame

        See Also
        --------
        DataFrame.pivot : Pivot a table based on column values.
        DataFrame.stack : Pivot a level of the column labels (inverse operation
            from `unstack`).

        Examples
        --------
        >>> index = pd.MultiIndex.from_tuples([('one', 'a'), ('one', 'b'),
        ...                                    ('two', 'a'), ('two', 'b')])
        >>> s = pd.Series(np.arange(1.0, 5.0), index=index)
        >>> s
        one  a   1.0
             b   2.0
        two  a   3.0
             b   4.0
        dtype: float64

        >>> s.unstack(level=-1)
             a   b
        one  1.0  2.0
        two  3.0  4.0

        >>> s.unstack(level=0)
           one  two
        a  1.0   3.0
        b  2.0   4.0

        >>> df = s.unstack(level=0)
        >>> df.unstack()
        one  a  1.0
             b  2.0
        two  a  3.0
             b  4.0
        dtype: float64
        """
        from pandas.core.reshape.reshape import unstack

        return unstack(self, level, fill_value)

    @Appender(
        _shared_docs["melt"]
        % dict(
            caller="df.melt(",
            versionadded="\n    .. versionadded:: 0.20.0\n",
            other="melt",
        )
    )
    def melt(
        self,
        id_vars=None,
        value_vars=None,
        var_name=None,
        value_name="value",
        col_level=None,
        ignore_index=True,
    ) -> "DataFrame":

        return melt(
            self,
            id_vars=id_vars,
            value_vars=value_vars,
            var_name=var_name,
            value_name=value_name,
            col_level=col_level,
            ignore_index=ignore_index,
        )

    # ----------------------------------------------------------------------
    # Time series-related

    @doc(
        Series.diff,
        klass="Dataframe",
        extra_params="axis : {0 or 'index', 1 or 'columns'}, default 0\n    "
        "Take difference over rows (0) or columns (1).\n",
        other_klass="Series",
        examples=dedent(
            """
        Difference with previous row

        >>> df = pd.DataFrame({'a': [1, 2, 3, 4, 5, 6],
        ...                    'b': [1, 1, 2, 3, 5, 8],
        ...                    'c': [1, 4, 9, 16, 25, 36]})
        >>> df
           a  b   c
        0  1  1   1
        1  2  1   4
        2  3  2   9
        3  4  3  16
        4  5  5  25
        5  6  8  36

        >>> df.diff()
             a    b     c
        0  NaN  NaN   NaN
        1  1.0  0.0   3.0
        2  1.0  1.0   5.0
        3  1.0  1.0   7.0
        4  1.0  2.0   9.0
        5  1.0  3.0  11.0

        Difference with previous column

        >>> df.diff(axis=1)
            a    b     c
        0 NaN  0.0   0.0
        1 NaN -1.0   3.0
        2 NaN -1.0   7.0
        3 NaN -1.0  13.0
        4 NaN  0.0  20.0
        5 NaN  2.0  28.0

        Difference with 3rd previous row

        >>> df.diff(periods=3)
             a    b     c
        0  NaN  NaN   NaN
        1  NaN  NaN   NaN
        2  NaN  NaN   NaN
        3  3.0  2.0  15.0
        4  3.0  4.0  21.0
        5  3.0  6.0  27.0

        Difference with following row

        >>> df.diff(periods=-1)
             a    b     c
        0 -1.0  0.0  -3.0
        1 -1.0 -1.0  -5.0
        2 -1.0 -1.0  -7.0
        3 -1.0 -2.0  -9.0
        4 -1.0 -3.0 -11.0
        5  NaN  NaN   NaN

        Overflow in input dtype

        >>> df = pd.DataFrame({'a': [1, 0]}, dtype=np.uint8)
        >>> df.diff()
               a
        0    NaN
        1  255.0"""
        ),
    )
    def diff(self, periods: int = 1, axis: Axis = 0) -> "DataFrame":

        bm_axis = self._get_block_manager_axis(axis)
        self._consolidate_inplace()

        if bm_axis == 0 and periods != 0:
            return self.T.diff(periods, axis=0).T

        new_data = self._mgr.diff(n=periods, axis=bm_axis)
        return self._constructor(new_data)

    # ----------------------------------------------------------------------
    # Function application

    def _gotitem(
        self,
        key: Union[str, List[str]],
        ndim: int,
        subset: Optional[FrameOrSeriesUnion] = None,
    ) -> FrameOrSeriesUnion:
        """
        Sub-classes to define. Return a sliced object.

        Parameters
        ----------
        key : string / list of selections
        ndim : 1,2
            requested ndim of result
        subset : object, default None
            subset to act on
        """
        if subset is None:
            subset = self
        elif subset.ndim == 1:  # is Series
            return subset

        # TODO: _shallow_copy(subset)?
        return subset[key]

    _agg_summary_and_see_also_doc = dedent(
        """
    The aggregation operations are always performed over an axis, either the
    index (default) or the column axis. This behavior is different from
    `numpy` aggregation functions (`mean`, `median`, `prod`, `sum`, `std`,
    `var`), where the default is to compute the aggregation of the flattened
    array, e.g., ``numpy.mean(arr_2d)`` as opposed to
    ``numpy.mean(arr_2d, axis=0)``.

    `agg` is an alias for `aggregate`. Use the alias.

    See Also
    --------
    DataFrame.apply : Perform any type of operations.
    DataFrame.transform : Perform transformation type operations.
    core.groupby.GroupBy : Perform operations over groups.
    core.resample.Resampler : Perform operations over resampled bins.
    core.window.Rolling : Perform operations over rolling window.
    core.window.Expanding : Perform operations over expanding window.
    core.window.ExponentialMovingWindow : Perform operation over exponential weighted
        window.
    """
    )

    _agg_examples_doc = dedent(
        """
    Examples
    --------
    >>> df = pd.DataFrame([[1, 2, 3],
    ...                    [4, 5, 6],
    ...                    [7, 8, 9],
    ...                    [np.nan, np.nan, np.nan]],
    ...                   columns=['A', 'B', 'C'])

    Aggregate these functions over the rows.

    >>> df.agg(['sum', 'min'])
            A     B     C
    sum  12.0  15.0  18.0
    min   1.0   2.0   3.0

    Different aggregations per column.

    >>> df.agg({'A' : ['sum', 'min'], 'B' : ['min', 'max']})
            A    B
    max   NaN  8.0
    min   1.0  2.0
    sum  12.0  NaN

    Aggregate over the columns.

    >>> df.agg("mean", axis="columns")
    0    2.0
    1    5.0
    2    8.0
    3    NaN
    dtype: float64
    """
    )

    @doc(
        _shared_docs["aggregate"],
        klass=_shared_doc_kwargs["klass"],
        axis=_shared_doc_kwargs["axis"],
        see_also=_agg_summary_and_see_also_doc,
        examples=_agg_examples_doc,
        versionadded="\n.. versionadded:: 0.20.0\n",
    )
    def aggregate(self, func=None, axis=0, *args, **kwargs):
        axis = self._get_axis_number(axis)

        relabeling, func, columns, order = reconstruct_func(func, **kwargs)

        result = None
        try:
            result, how = self._aggregate(func, axis=axis, *args, **kwargs)
        except TypeError as err:
            exc = TypeError(
                "DataFrame constructor called with "
                f"incompatible data and dtype: {err}"
            )
            raise exc from err
        if result is None:
            return self.apply(func, axis=axis, args=args, **kwargs)

        if relabeling:
            # This is to keep the order to columns occurrence unchanged, and also
            # keep the order of new columns occurrence unchanged
            result_in_dict = relabel_result(result, func, columns, order)
            result = DataFrame(result_in_dict, index=columns)

        return result

    def _aggregate(self, arg, axis=0, *args, **kwargs):
        if axis == 1:
            # NDFrame.aggregate returns a tuple, and we need to transpose
            # only result
            result, how = self.T._aggregate(arg, *args, **kwargs)
            result = result.T if result is not None else result
            return result, how
        return super()._aggregate(arg, *args, **kwargs)

    agg = aggregate

    @doc(
        NDFrame.transform,
        klass=_shared_doc_kwargs["klass"],
        axis=_shared_doc_kwargs["axis"],
    )
    def transform(self, func, axis=0, *args, **kwargs) -> "DataFrame":
        axis = self._get_axis_number(axis)
        if axis == 1:
            return self.T.transform(func, *args, **kwargs).T
        return super().transform(func, *args, **kwargs)

    def apply(self, func, axis=0, raw=False, result_type=None, args=(), **kwds):
        """
        Apply a function along an axis of the DataFrame.

        Objects passed to the function are Series objects whose index is
        either the DataFrame's index (``axis=0``) or the DataFrame's columns
        (``axis=1``). By default (``result_type=None``), the final return type
        is inferred from the return type of the applied function. Otherwise,
        it depends on the `result_type` argument.

        Parameters
        ----------
        func : function
            Function to apply to each column or row.
        axis : {0 or 'index', 1 or 'columns'}, default 0
            Axis along which the function is applied:

            * 0 or 'index': apply function to each column.
            * 1 or 'columns': apply function to each row.

        raw : bool, default False
            Determines if row or column is passed as a Series or ndarray object:

            * ``False`` : passes each row or column as a Series to the
              function.
            * ``True`` : the passed function will receive ndarray objects
              instead.
              If you are just applying a NumPy reduction function this will
              achieve much better performance.

        result_type : {'expand', 'reduce', 'broadcast', None}, default None
            These only act when ``axis=1`` (columns):

            * 'expand' : list-like results will be turned into columns.
            * 'reduce' : returns a Series if possible rather than expanding
              list-like results. This is the opposite of 'expand'.
            * 'broadcast' : results will be broadcast to the original shape
              of the DataFrame, the original index and columns will be
              retained.

            The default behaviour (None) depends on the return value of the
            applied function: list-like results will be returned as a Series
            of those. However if the apply function returns a Series these
            are expanded to columns.

            .. versionadded:: 0.23.0

        args : tuple
            Positional arguments to pass to `func` in addition to the
            array/series.
        **kwds
            Additional keyword arguments to pass as keywords arguments to
            `func`.

        Returns
        -------
        Series or DataFrame
            Result of applying ``func`` along the given axis of the
            DataFrame.

        See Also
        --------
        DataFrame.applymap: For elementwise operations.
        DataFrame.aggregate: Only perform aggregating type operations.
        DataFrame.transform: Only perform transforming type operations.

        Examples
        --------
        >>> df = pd.DataFrame([[4, 9]] * 3, columns=['A', 'B'])
        >>> df
           A  B
        0  4  9
        1  4  9
        2  4  9

        Using a numpy universal function (in this case the same as
        ``np.sqrt(df)``):

        >>> df.apply(np.sqrt)
             A    B
        0  2.0  3.0
        1  2.0  3.0
        2  2.0  3.0

        Using a reducing function on either axis

        >>> df.apply(np.sum, axis=0)
        A    12
        B    27
        dtype: int64

        >>> df.apply(np.sum, axis=1)
        0    13
        1    13
        2    13
        dtype: int64

        Returning a list-like will result in a Series

        >>> df.apply(lambda x: [1, 2], axis=1)
        0    [1, 2]
        1    [1, 2]
        2    [1, 2]
        dtype: object

        Passing ``result_type='expand'`` will expand list-like results
        to columns of a Dataframe

        >>> df.apply(lambda x: [1, 2], axis=1, result_type='expand')
           0  1
        0  1  2
        1  1  2
        2  1  2

        Returning a Series inside the function is similar to passing
        ``result_type='expand'``. The resulting column names
        will be the Series index.

        >>> df.apply(lambda x: pd.Series([1, 2], index=['foo', 'bar']), axis=1)
           foo  bar
        0    1    2
        1    1    2
        2    1    2

        Passing ``result_type='broadcast'`` will ensure the same shape
        result, whether list-like or scalar is returned by the function,
        and broadcast it along the axis. The resulting column names will
        be the originals.

        >>> df.apply(lambda x: [1, 2], axis=1, result_type='broadcast')
           A  B
        0  1  2
        1  1  2
        2  1  2
        """
        from pandas.core.apply import frame_apply

        op = frame_apply(
            self,
            func=func,
            axis=axis,
            raw=raw,
            result_type=result_type,
            args=args,
            kwds=kwds,
        )
        return op.get_result()

    def applymap(self, func) -> "DataFrame":
        """
        Apply a function to a Dataframe elementwise.

        This method applies a function that accepts and returns a scalar
        to every element of a DataFrame.

        Parameters
        ----------
        func : callable
            Python function, returns a single value from a single value.

        Returns
        -------
        DataFrame
            Transformed DataFrame.

        See Also
        --------
        DataFrame.apply : Apply a function along input axis of DataFrame.

        Examples
        --------
        >>> df = pd.DataFrame([[1, 2.12], [3.356, 4.567]])
        >>> df
               0      1
        0  1.000  2.120
        1  3.356  4.567

        >>> df.applymap(lambda x: len(str(x)))
           0  1
        0  3  4
        1  5  5

        Note that a vectorized version of `func` often exists, which will
        be much faster. You could square each number elementwise.

        >>> df.applymap(lambda x: x**2)
                   0          1
        0   1.000000   4.494400
        1  11.262736  20.857489

        But it's better to avoid applymap in that case.

        >>> df ** 2
                   0          1
        0   1.000000   4.494400
        1  11.262736  20.857489
        """
        # if we have a dtype == 'M8[ns]', provide boxed values
        def infer(x):
            if x.empty:
                return lib.map_infer(x, func)
            return lib.map_infer(x.astype(object)._values, func)

        return self.apply(infer)

    # ----------------------------------------------------------------------
    # Merging / joining methods

    def append(
        self, other, ignore_index=False, verify_integrity=False, sort=False
    ) -> "DataFrame":
        """
        Append rows of `other` to the end of caller, returning a new object.

        Columns in `other` that are not in the caller are added as new columns.

        Parameters
        ----------
        other : DataFrame or Series/dict-like object, or list of these
            The data to append.
        ignore_index : bool, default False
            If True, the resulting axis will be labeled 0, 1, …, n - 1.
        verify_integrity : bool, default False
            If True, raise ValueError on creating index with duplicates.
        sort : bool, default False
            Sort columns if the columns of `self` and `other` are not aligned.

            .. versionadded:: 0.23.0
            .. versionchanged:: 1.0.0

                Changed to not sort by default.

        Returns
        -------
        DataFrame

        See Also
        --------
        concat : General function to concatenate DataFrame or Series objects.

        Notes
        -----
        If a list of dict/series is passed and the keys are all contained in
        the DataFrame's index, the order of the columns in the resulting
        DataFrame will be unchanged.

        Iteratively appending rows to a DataFrame can be more computationally
        intensive than a single concatenate. A better solution is to append
        those rows to a list and then concatenate the list with the original
        DataFrame all at once.

        Examples
        --------
        >>> df = pd.DataFrame([[1, 2], [3, 4]], columns=list('AB'))
        >>> df
           A  B
        0  1  2
        1  3  4
        >>> df2 = pd.DataFrame([[5, 6], [7, 8]], columns=list('AB'))
        >>> df.append(df2)
           A  B
        0  1  2
        1  3  4
        0  5  6
        1  7  8

        With `ignore_index` set to True:

        >>> df.append(df2, ignore_index=True)
           A  B
        0  1  2
        1  3  4
        2  5  6
        3  7  8

        The following, while not recommended methods for generating DataFrames,
        show two ways to generate a DataFrame from multiple data sources.

        Less efficient:

        >>> df = pd.DataFrame(columns=['A'])
        >>> for i in range(5):
        ...     df = df.append({'A': i}, ignore_index=True)
        >>> df
           A
        0  0
        1  1
        2  2
        3  3
        4  4

        More efficient:

        >>> pd.concat([pd.DataFrame([i], columns=['A']) for i in range(5)],
        ...           ignore_index=True)
           A
        0  0
        1  1
        2  2
        3  3
        4  4
        """
        if isinstance(other, (Series, dict)):
            if isinstance(other, dict):
                if not ignore_index:
                    raise TypeError("Can only append a dict if ignore_index=True")
                other = Series(other)
            if other.name is None and not ignore_index:
                raise TypeError(
                    "Can only append a Series if ignore_index=True "
                    "or if the Series has a name"
                )

            index = Index([other.name], name=self.index.name)
            idx_diff = other.index.difference(self.columns)
            try:
                combined_columns = self.columns.append(idx_diff)
            except TypeError:
                combined_columns = self.columns.astype(object).append(idx_diff)
            other = (
                other.reindex(combined_columns, copy=False)
                .to_frame()
                .T.infer_objects()
                .rename_axis(index.names, copy=False)
            )
            if not self.columns.equals(combined_columns):
                self = self.reindex(columns=combined_columns)
        elif isinstance(other, list):
            if not other:
                pass
            elif not isinstance(other[0], DataFrame):
                other = DataFrame(other)
                if (self.columns.get_indexer(other.columns) >= 0).all():
                    other = other.reindex(columns=self.columns)

        from pandas.core.reshape.concat import concat

        if isinstance(other, (list, tuple)):
            to_concat = [self, *other]
        else:
            to_concat = [self, other]
        return concat(
            to_concat,
            ignore_index=ignore_index,
            verify_integrity=verify_integrity,
            sort=sort,
        )

    def join(
        self, other, on=None, how="left", lsuffix="", rsuffix="", sort=False
    ) -> "DataFrame":
        """
        Join columns of another DataFrame.

        Join columns with `other` DataFrame either on index or on a key
        column. Efficiently join multiple DataFrame objects by index at once by
        passing a list.

        Parameters
        ----------
        other : DataFrame, Series, or list of DataFrame
            Index should be similar to one of the columns in this one. If a
            Series is passed, its name attribute must be set, and that will be
            used as the column name in the resulting joined DataFrame.
        on : str, list of str, or array-like, optional
            Column or index level name(s) in the caller to join on the index
            in `other`, otherwise joins index-on-index. If multiple
            values given, the `other` DataFrame must have a MultiIndex. Can
            pass an array as the join key if it is not already contained in
            the calling DataFrame. Like an Excel VLOOKUP operation.
        how : {'left', 'right', 'outer', 'inner'}, default 'left'
            How to handle the operation of the two objects.

            * left: use calling frame's index (or column if on is specified)
            * right: use `other`'s index.
            * outer: form union of calling frame's index (or column if on is
              specified) with `other`'s index, and sort it.
              lexicographically.
            * inner: form intersection of calling frame's index (or column if
              on is specified) with `other`'s index, preserving the order
              of the calling's one.
        lsuffix : str, default ''
            Suffix to use from left frame's overlapping columns.
        rsuffix : str, default ''
            Suffix to use from right frame's overlapping columns.
        sort : bool, default False
            Order result DataFrame lexicographically by the join key. If False,
            the order of the join key depends on the join type (how keyword).

        Returns
        -------
        DataFrame
            A dataframe containing columns from both the caller and `other`.

        See Also
        --------
        DataFrame.merge : For column(s)-on-columns(s) operations.

        Notes
        -----
        Parameters `on`, `lsuffix`, and `rsuffix` are not supported when
        passing a list of `DataFrame` objects.

        Support for specifying index levels as the `on` parameter was added
        in version 0.23.0.

        Examples
        --------
        >>> df = pd.DataFrame({'key': ['K0', 'K1', 'K2', 'K3', 'K4', 'K5'],
        ...                    'A': ['A0', 'A1', 'A2', 'A3', 'A4', 'A5']})

        >>> df
          key   A
        0  K0  A0
        1  K1  A1
        2  K2  A2
        3  K3  A3
        4  K4  A4
        5  K5  A5

        >>> other = pd.DataFrame({'key': ['K0', 'K1', 'K2'],
        ...                       'B': ['B0', 'B1', 'B2']})

        >>> other
          key   B
        0  K0  B0
        1  K1  B1
        2  K2  B2

        Join DataFrames using their indexes.

        >>> df.join(other, lsuffix='_caller', rsuffix='_other')
          key_caller   A key_other    B
        0         K0  A0        K0   B0
        1         K1  A1        K1   B1
        2         K2  A2        K2   B2
        3         K3  A3       NaN  NaN
        4         K4  A4       NaN  NaN
        5         K5  A5       NaN  NaN

        If we want to join using the key columns, we need to set key to be
        the index in both `df` and `other`. The joined DataFrame will have
        key as its index.

        >>> df.set_index('key').join(other.set_index('key'))
              A    B
        key
        K0   A0   B0
        K1   A1   B1
        K2   A2   B2
        K3   A3  NaN
        K4   A4  NaN
        K5   A5  NaN

        Another option to join using the key columns is to use the `on`
        parameter. DataFrame.join always uses `other`'s index but we can use
        any column in `df`. This method preserves the original DataFrame's
        index in the result.

        >>> df.join(other.set_index('key'), on='key')
          key   A    B
        0  K0  A0   B0
        1  K1  A1   B1
        2  K2  A2   B2
        3  K3  A3  NaN
        4  K4  A4  NaN
        5  K5  A5  NaN
        """
        return self._join_compat(
            other, on=on, how=how, lsuffix=lsuffix, rsuffix=rsuffix, sort=sort
        )

    def _join_compat(
        self, other, on=None, how="left", lsuffix="", rsuffix="", sort=False
    ):
        from pandas.core.reshape.concat import concat
        from pandas.core.reshape.merge import merge

        if isinstance(other, Series):
            if other.name is None:
                raise ValueError("Other Series must have a name")
            other = DataFrame({other.name: other})

        if isinstance(other, DataFrame):
            return merge(
                self,
                other,
                left_on=on,
                how=how,
                left_index=on is None,
                right_index=True,
                suffixes=(lsuffix, rsuffix),
                sort=sort,
            )
        else:
            if on is not None:
                raise ValueError(
                    "Joining multiple DataFrames only supported for joining on index"
                )

            frames = [self] + list(other)

            can_concat = all(df.index.is_unique for df in frames)

            # join indexes only using concat
            if can_concat:
                if how == "left":
                    res = concat(
                        frames, axis=1, join="outer", verify_integrity=True, sort=sort
                    )
                    return res.reindex(self.index, copy=False)
                else:
                    return concat(
                        frames, axis=1, join=how, verify_integrity=True, sort=sort
                    )

            joined = frames[0]

            for frame in frames[1:]:
                joined = merge(
                    joined, frame, how=how, left_index=True, right_index=True
                )

            return joined

    @Substitution("")
    @Appender(_merge_doc, indents=2)
    def merge(
        self,
        right,
        how="inner",
        on=None,
        left_on=None,
        right_on=None,
        left_index=False,
        right_index=False,
        sort=False,
        suffixes=("_x", "_y"),
        copy=True,
        indicator=False,
        validate=None,
    ) -> "DataFrame":
        from pandas.core.reshape.merge import merge

        return merge(
            self,
            right,
            how=how,
            on=on,
            left_on=left_on,
            right_on=right_on,
            left_index=left_index,
            right_index=right_index,
            sort=sort,
            suffixes=suffixes,
            copy=copy,
            indicator=indicator,
            validate=validate,
        )

    def round(self, decimals=0, *args, **kwargs) -> "DataFrame":
        """
        Round a DataFrame to a variable number of decimal places.

        Parameters
        ----------
        decimals : int, dict, Series
            Number of decimal places to round each column to. If an int is
            given, round each column to the same number of places.
            Otherwise dict and Series round to variable numbers of places.
            Column names should be in the keys if `decimals` is a
            dict-like, or in the index if `decimals` is a Series. Any
            columns not included in `decimals` will be left as is. Elements
            of `decimals` which are not columns of the input will be
            ignored.
        *args
            Additional keywords have no effect but might be accepted for
            compatibility with numpy.
        **kwargs
            Additional keywords have no effect but might be accepted for
            compatibility with numpy.

        Returns
        -------
        DataFrame
            A DataFrame with the affected columns rounded to the specified
            number of decimal places.

        See Also
        --------
        numpy.around : Round a numpy array to the given number of decimals.
        Series.round : Round a Series to the given number of decimals.

        Examples
        --------
        >>> df = pd.DataFrame([(.21, .32), (.01, .67), (.66, .03), (.21, .18)],
        ...                   columns=['dogs', 'cats'])
        >>> df
            dogs  cats
        0  0.21  0.32
        1  0.01  0.67
        2  0.66  0.03
        3  0.21  0.18

        By providing an integer each column is rounded to the same number
        of decimal places

        >>> df.round(1)
            dogs  cats
        0   0.2   0.3
        1   0.0   0.7
        2   0.7   0.0
        3   0.2   0.2

        With a dict, the number of places for specific columns can be
        specified with the column names as key and the number of decimal
        places as value

        >>> df.round({'dogs': 1, 'cats': 0})
            dogs  cats
        0   0.2   0.0
        1   0.0   1.0
        2   0.7   0.0
        3   0.2   0.0

        Using a Series, the number of places for specific columns can be
        specified with the column names as index and the number of
        decimal places as value

        >>> decimals = pd.Series([0, 1], index=['cats', 'dogs'])
        >>> df.round(decimals)
            dogs  cats
        0   0.2   0.0
        1   0.0   1.0
        2   0.7   0.0
        3   0.2   0.0
        """
        from pandas.core.reshape.concat import concat

        def _dict_round(df, decimals):
            for col, vals in df.items():
                try:
                    yield _series_round(vals, decimals[col])
                except KeyError:
                    yield vals

        def _series_round(s, decimals):
            if is_integer_dtype(s) or is_float_dtype(s):
                return s.round(decimals)
            return s

        nv.validate_round(args, kwargs)

        if isinstance(decimals, (dict, Series)):
            if isinstance(decimals, Series):
                if not decimals.index.is_unique:
                    raise ValueError("Index of decimals must be unique")
            new_cols = list(_dict_round(self, decimals))
        elif is_integer(decimals):
            # Dispatch to Series.round
            new_cols = [_series_round(v, decimals) for _, v in self.items()]
        else:
            raise TypeError("decimals must be an integer, a dict-like or a Series")

        if len(new_cols) > 0:
            return self._constructor(
                concat(new_cols, axis=1), index=self.index, columns=self.columns
            )
        else:
            return self

    # ----------------------------------------------------------------------
    # Statistical methods, etc.

    def corr(self, method="pearson", min_periods=1) -> "DataFrame":
        """
        Compute pairwise correlation of columns, excluding NA/null values.

        Parameters
        ----------
        method : {'pearson', 'kendall', 'spearman'} or callable
            Method of correlation:

            * pearson : standard correlation coefficient
            * kendall : Kendall Tau correlation coefficient
            * spearman : Spearman rank correlation
            * callable: callable with input two 1d ndarrays
                and returning a float. Note that the returned matrix from corr
                will have 1 along the diagonals and will be symmetric
                regardless of the callable's behavior.

                .. versionadded:: 0.24.0

        min_periods : int, optional
            Minimum number of observations required per pair of columns
            to have a valid result. Currently only available for Pearson
            and Spearman correlation.

        Returns
        -------
        DataFrame
            Correlation matrix.

        See Also
        --------
        DataFrame.corrwith : Compute pairwise correlation with another
            DataFrame or Series.
        Series.corr : Compute the correlation between two Series.

        Examples
        --------
        >>> def histogram_intersection(a, b):
        ...     v = np.minimum(a, b).sum().round(decimals=1)
        ...     return v
        >>> df = pd.DataFrame([(.2, .3), (.0, .6), (.6, .0), (.2, .1)],
        ...                   columns=['dogs', 'cats'])
        >>> df.corr(method=histogram_intersection)
              dogs  cats
        dogs   1.0   0.3
        cats   0.3   1.0
        """
        numeric_df = self._get_numeric_data()
        cols = numeric_df.columns
        idx = cols.copy()
        mat = numeric_df.to_numpy(dtype=float, na_value=np.nan, copy=False)

        if method == "pearson":
            correl = libalgos.nancorr(mat, minp=min_periods)
        elif method == "spearman":
            correl = libalgos.nancorr_spearman(mat, minp=min_periods)
        elif method == "kendall" or callable(method):
            if min_periods is None:
                min_periods = 1
            mat = mat.T
            corrf = nanops.get_corr_func(method)
            K = len(cols)
            correl = np.empty((K, K), dtype=float)
            mask = np.isfinite(mat)
            for i, ac in enumerate(mat):
                for j, bc in enumerate(mat):
                    if i > j:
                        continue

                    valid = mask[i] & mask[j]
                    if valid.sum() < min_periods:
                        c = np.nan
                    elif i == j:
                        c = 1.0
                    elif not valid.all():
                        c = corrf(ac[valid], bc[valid])
                    else:
                        c = corrf(ac, bc)
                    correl[i, j] = c
                    correl[j, i] = c
        else:
            raise ValueError(
                "method must be either 'pearson', "
                "'spearman', 'kendall', or a callable, "
                f"'{method}' was supplied"
            )

        return self._constructor(correl, index=idx, columns=cols)

    def cov(
        self, min_periods: Optional[int] = None, ddof: Optional[int] = 1
    ) -> "DataFrame":
        """
        Compute pairwise covariance of columns, excluding NA/null values.

        Compute the pairwise covariance among the series of a DataFrame.
        The returned data frame is the `covariance matrix
        <https://en.wikipedia.org/wiki/Covariance_matrix>`__ of the columns
        of the DataFrame.

        Both NA and null values are automatically excluded from the
        calculation. (See the note below about bias from missing values.)
        A threshold can be set for the minimum number of
        observations for each value created. Comparisons with observations
        below this threshold will be returned as ``NaN``.

        This method is generally used for the analysis of time series data to
        understand the relationship between different measures
        across time.

        Parameters
        ----------
        min_periods : int, optional
            Minimum number of observations required per pair of columns
            to have a valid result.

        ddof : int, default 1
            Delta degrees of freedom.  The divisor used in calculations
            is ``N - ddof``, where ``N`` represents the number of elements.

            .. versionadded:: 1.1.0

        Returns
        -------
        DataFrame
            The covariance matrix of the series of the DataFrame.

        See Also
        --------
        Series.cov : Compute covariance with another Series.
        core.window.ExponentialMovingWindow.cov: Exponential weighted sample covariance.
        core.window.Expanding.cov : Expanding sample covariance.
        core.window.Rolling.cov : Rolling sample covariance.

        Notes
        -----
        Returns the covariance matrix of the DataFrame's time series.
        The covariance is normalized by N-ddof.

        For DataFrames that have Series that are missing data (assuming that
        data is `missing at random
        <https://en.wikipedia.org/wiki/Missing_data#Missing_at_random>`__)
        the returned covariance matrix will be an unbiased estimate
        of the variance and covariance between the member Series.

        However, for many applications this estimate may not be acceptable
        because the estimate covariance matrix is not guaranteed to be positive
        semi-definite. This could lead to estimate correlations having
        absolute values which are greater than one, and/or a non-invertible
        covariance matrix. See `Estimation of covariance matrices
        <https://en.wikipedia.org/w/index.php?title=Estimation_of_covariance_
        matrices>`__ for more details.

        Examples
        --------
        >>> df = pd.DataFrame([(1, 2), (0, 3), (2, 0), (1, 1)],
        ...                   columns=['dogs', 'cats'])
        >>> df.cov()
                  dogs      cats
        dogs  0.666667 -1.000000
        cats -1.000000  1.666667

        >>> np.random.seed(42)
        >>> df = pd.DataFrame(np.random.randn(1000, 5),
        ...                   columns=['a', 'b', 'c', 'd', 'e'])
        >>> df.cov()
                  a         b         c         d         e
        a  0.998438 -0.020161  0.059277 -0.008943  0.014144
        b -0.020161  1.059352 -0.008543 -0.024738  0.009826
        c  0.059277 -0.008543  1.010670 -0.001486 -0.000271
        d -0.008943 -0.024738 -0.001486  0.921297 -0.013692
        e  0.014144  0.009826 -0.000271 -0.013692  0.977795

        **Minimum number of periods**

        This method also supports an optional ``min_periods`` keyword
        that specifies the required minimum number of non-NA observations for
        each column pair in order to have a valid result:

        >>> np.random.seed(42)
        >>> df = pd.DataFrame(np.random.randn(20, 3),
        ...                   columns=['a', 'b', 'c'])
        >>> df.loc[df.index[:5], 'a'] = np.nan
        >>> df.loc[df.index[5:10], 'b'] = np.nan
        >>> df.cov(min_periods=12)
                  a         b         c
        a  0.316741       NaN -0.150812
        b       NaN  1.248003  0.191417
        c -0.150812  0.191417  0.895202
        """
        numeric_df = self._get_numeric_data()
        cols = numeric_df.columns
        idx = cols.copy()
        mat = numeric_df.to_numpy(dtype=float, na_value=np.nan, copy=False)

        if notna(mat).all():
            if min_periods is not None and min_periods > len(mat):
                base_cov = np.empty((mat.shape[1], mat.shape[1]))
                base_cov.fill(np.nan)
            else:
                base_cov = np.cov(mat.T, ddof=ddof)
            base_cov = base_cov.reshape((len(cols), len(cols)))
        else:
            base_cov = libalgos.nancorr(mat, cov=True, minp=min_periods)

        return self._constructor(base_cov, index=idx, columns=cols)

    def corrwith(self, other, axis=0, drop=False, method="pearson") -> Series:
        """
        Compute pairwise correlation.

        Pairwise correlation is computed between rows or columns of
        DataFrame with rows or columns of Series or DataFrame. DataFrames
        are first aligned along both axes before computing the
        correlations.

        Parameters
        ----------
        other : DataFrame, Series
            Object with which to compute correlations.
        axis : {0 or 'index', 1 or 'columns'}, default 0
            The axis to use. 0 or 'index' to compute column-wise, 1 or 'columns' for
            row-wise.
        drop : bool, default False
            Drop missing indices from result.
        method : {'pearson', 'kendall', 'spearman'} or callable
            Method of correlation:

            * pearson : standard correlation coefficient
            * kendall : Kendall Tau correlation coefficient
            * spearman : Spearman rank correlation
            * callable: callable with input two 1d ndarrays
                and returning a float.

            .. versionadded:: 0.24.0

        Returns
        -------
        Series
            Pairwise correlations.

        See Also
        --------
        DataFrame.corr : Compute pairwise correlation of columns.
        """
        axis = self._get_axis_number(axis)
        this = self._get_numeric_data()

        if isinstance(other, Series):
            return this.apply(lambda x: other.corr(x, method=method), axis=axis)

        other = other._get_numeric_data()
        left, right = this.align(other, join="inner", copy=False)

        if axis == 1:
            left = left.T
            right = right.T

        if method == "pearson":
            # mask missing values
            left = left + right * 0
            right = right + left * 0

            # demeaned data
            ldem = left - left.mean()
            rdem = right - right.mean()

            num = (ldem * rdem).sum()
            dom = (left.count() - 1) * left.std() * right.std()

            correl = num / dom

        elif method in ["kendall", "spearman"] or callable(method):

            def c(x):
                return nanops.nancorr(x[0], x[1], method=method)

            correl = self._constructor_sliced(
                map(c, zip(left.values.T, right.values.T)), index=left.columns
            )

        else:
            raise ValueError(
                f"Invalid method {method} was passed, "
                "valid methods are: 'pearson', 'kendall', "
                "'spearman', or callable"
            )

        if not drop:
            # Find non-matching labels along the given axis
            # and append missing correlations (GH 22375)
            raxis = 1 if axis == 0 else 0
            result_index = this._get_axis(raxis).union(other._get_axis(raxis))
            idx_diff = result_index.difference(correl.index)

            if len(idx_diff) > 0:
                correl = correl.append(Series([np.nan] * len(idx_diff), index=idx_diff))

        return correl

    # ----------------------------------------------------------------------
    # ndarray-like stats methods

    def count(self, axis=0, level=None, numeric_only=False):
        """
        Count non-NA cells for each column or row.

        The values `None`, `NaN`, `NaT`, and optionally `numpy.inf` (depending
        on `pandas.options.mode.use_inf_as_na`) are considered NA.

        Parameters
        ----------
        axis : {0 or 'index', 1 or 'columns'}, default 0
            If 0 or 'index' counts are generated for each column.
            If 1 or 'columns' counts are generated for each row.
        level : int or str, optional
            If the axis is a `MultiIndex` (hierarchical), count along a
            particular `level`, collapsing into a `DataFrame`.
            A `str` specifies the level name.
        numeric_only : bool, default False
            Include only `float`, `int` or `boolean` data.

        Returns
        -------
        Series or DataFrame
            For each column/row the number of non-NA/null entries.
            If `level` is specified returns a `DataFrame`.

        See Also
        --------
        Series.count: Number of non-NA elements in a Series.
        DataFrame.shape: Number of DataFrame rows and columns (including NA
            elements).
        DataFrame.isna: Boolean same-sized DataFrame showing places of NA
            elements.

        Examples
        --------
        Constructing DataFrame from a dictionary:

        >>> df = pd.DataFrame({"Person":
        ...                    ["John", "Myla", "Lewis", "John", "Myla"],
        ...                    "Age": [24., np.nan, 21., 33, 26],
        ...                    "Single": [False, True, True, True, False]})
        >>> df
           Person   Age  Single
        0    John  24.0   False
        1    Myla   NaN    True
        2   Lewis  21.0    True
        3    John  33.0    True
        4    Myla  26.0   False

        Notice the uncounted NA values:

        >>> df.count()
        Person    5
        Age       4
        Single    5
        dtype: int64

        Counts for each **row**:

        >>> df.count(axis='columns')
        0    3
        1    2
        2    3
        3    3
        4    3
        dtype: int64

        Counts for one level of a `MultiIndex`:

        >>> df.set_index(["Person", "Single"]).count(level="Person")
                Age
        Person
        John      2
        Lewis     1
        Myla      1
        """
        axis = self._get_axis_number(axis)
        if level is not None:
            return self._count_level(level, axis=axis, numeric_only=numeric_only)

        if numeric_only:
            frame = self._get_numeric_data()
        else:
            frame = self

        # GH #423
        if len(frame._get_axis(axis)) == 0:
            result = self._constructor_sliced(0, index=frame._get_agg_axis(axis))
        else:
            if frame._is_mixed_type or frame._mgr.any_extension_types:
                # the or any_extension_types is really only hit for single-
                # column frames with an extension array
                result = notna(frame).sum(axis=axis)
            else:
                # GH13407
                series_counts = notna(frame).sum(axis=axis)
                counts = series_counts.values
                result = self._constructor_sliced(
                    counts, index=frame._get_agg_axis(axis)
                )

        return result.astype("int64")

    def _count_level(self, level, axis=0, numeric_only=False):
        if numeric_only:
            frame = self._get_numeric_data()
        else:
            frame = self

        count_axis = frame._get_axis(axis)
        agg_axis = frame._get_agg_axis(axis)

        if not isinstance(count_axis, MultiIndex):
            raise TypeError(
                f"Can only count levels on hierarchical {self._get_axis_name(axis)}."
            )

        # Mask NaNs: Mask rows or columns where the index level is NaN, and all
        # values in the DataFrame that are NaN
        if frame._is_mixed_type:
            # Since we have mixed types, calling notna(frame.values) might
            # upcast everything to object
            values_mask = notna(frame).values
        else:
            # But use the speedup when we have homogeneous dtypes
            values_mask = notna(frame.values)

        index_mask = notna(count_axis.get_level_values(level=level))
        if axis == 1:
            mask = index_mask & values_mask
        else:
            mask = index_mask.reshape(-1, 1) & values_mask

        if isinstance(level, str):
            level = count_axis._get_level_number(level)

        level_name = count_axis._names[level]
        level_index = count_axis.levels[level]._shallow_copy(name=level_name)
        level_codes = ensure_int64(count_axis.codes[level])
        counts = lib.count_level_2d(mask, level_codes, len(level_index), axis=axis)

        if axis == 1:
            result = self._constructor(counts, index=agg_axis, columns=level_index)
        else:
            result = self._constructor(counts, index=level_index, columns=agg_axis)

        return result

    def _reduce(
        self,
        op,
        name: str,
        axis=0,
        skipna=True,
        numeric_only=None,
        filter_type=None,
        **kwds,
    ):

        assert filter_type is None or filter_type == "bool", filter_type

        dtype_is_dt = np.array(
            [
                is_datetime64_any_dtype(values.dtype)
                for values in self._iter_column_arrays()
            ],
            dtype=bool,
        )
        if numeric_only is None and name in ["mean", "median"] and dtype_is_dt.any():
            warnings.warn(
                "DataFrame.mean and DataFrame.median with numeric_only=None "
                "will include datetime64 and datetime64tz columns in a "
                "future version.",
                FutureWarning,
                stacklevel=3,
            )
            cols = self.columns[~dtype_is_dt]
            self = self[cols]

        if axis is None and filter_type == "bool":
            labels = None
            constructor = None
        else:
            # TODO: Make other agg func handle axis=None properly
            axis = self._get_axis_number(axis)
            labels = self._get_agg_axis(axis)
            constructor = self._constructor

        def func(values):
            if is_extension_array_dtype(values.dtype):
                return extract_array(values)._reduce(name, skipna=skipna, **kwds)
            else:
                return op(values, axis=axis, skipna=skipna, **kwds)

        def _get_data(axis_matters):
            if filter_type is None:
                data = self._get_numeric_data()
            elif filter_type == "bool":
                if axis_matters:
                    # GH#25101, GH#24434
                    data = self._get_bool_data() if axis == 0 else self
                else:
                    data = self._get_bool_data()
            else:  # pragma: no cover
                msg = (
                    f"Generating numeric_only data with filter_type {filter_type} "
                    "not supported."
                )
                raise NotImplementedError(msg)
            return data

        if numeric_only is not None and axis in [0, 1]:
            df = self
            if numeric_only is True:
                df = _get_data(axis_matters=True)
            if axis == 1:
                df = df.T
                axis = 0

            out_dtype = "bool" if filter_type == "bool" else None

            def blk_func(values):
                if isinstance(values, ExtensionArray):
                    return values._reduce(name, skipna=skipna, **kwds)
                else:
                    return op(values, axis=1, skipna=skipna, **kwds)

            # After possibly _get_data and transposing, we are now in the
            #  simple case where we can use BlockManager._reduce
            res = df._mgr.reduce(blk_func)
            assert isinstance(res, dict)
            if len(res):
                assert len(res) == max(list(res.keys())) + 1, res.keys()
            out = df._constructor_sliced(res, index=range(len(res)), dtype=out_dtype)
            out.index = df.columns
            if axis == 0 and is_object_dtype(out.dtype):
                out[:] = coerce_to_dtypes(out.values, df.dtypes)
            return out

        if not self._is_homogeneous_type or self._mgr.any_extension_types:
            # try to avoid self.values call

            if filter_type is None and axis == 0 and len(self) > 0:
                # operate column-wise

                # numeric_only must be None here, as other cases caught above
                # require len(self) > 0 bc frame_apply messes up empty prod/sum

                # this can end up with a non-reduction
                # but not always. if the types are mixed
                # with datelike then need to make sure a series

                # we only end up here if we have not specified
                # numeric_only and yet we have tried a
                # column-by-column reduction, where we have mixed type.
                # So let's just do what we can
                from pandas.core.apply import frame_apply

                opa = frame_apply(
                    self, func=func, result_type="expand", ignore_failures=True
                )
                result = opa.get_result()
                if result.ndim == self.ndim:
                    result = result.iloc[0].rename(None)
                return result

        if numeric_only is None:
            data = self
            values = data.values

            try:
                result = func(values)

            except TypeError:
                # e.g. in nanops trying to convert strs to float

                # TODO: why doesnt axis matter here?
                data = _get_data(axis_matters=False)
                labels = data._get_agg_axis(axis)

                values = data.values
                with np.errstate(all="ignore"):
                    result = func(values)

        else:
            if numeric_only:
                data = _get_data(axis_matters=True)
                labels = data._get_agg_axis(axis)

                values = data.values
            else:
                data = self
                values = data.values
            result = func(values)

        if filter_type == "bool" and is_object_dtype(values) and axis is None:
            # work around https://github.com/numpy/numpy/issues/10489
            # TODO: can we de-duplicate parts of this with the next blocK?
            result = np.bool_(result)
        elif hasattr(result, "dtype") and is_object_dtype(result.dtype):
            try:
                if filter_type is None:
                    result = result.astype(np.float64)
                elif filter_type == "bool" and notna(result).all():
                    result = result.astype(np.bool_)
            except (ValueError, TypeError):
                # try to coerce to the original dtypes item by item if we can
                if axis == 0:
                    result = coerce_to_dtypes(result, data.dtypes)

        if constructor is not None:
            result = self._constructor_sliced(result, index=labels)
        return result

    def nunique(self, axis=0, dropna=True) -> Series:
        """
        Count distinct observations over requested axis.

        Return Series with number of distinct observations. Can ignore NaN
        values.

        Parameters
        ----------
        axis : {0 or 'index', 1 or 'columns'}, default 0
            The axis to use. 0 or 'index' for row-wise, 1 or 'columns' for
            column-wise.
        dropna : bool, default True
            Don't include NaN in the counts.

        Returns
        -------
        Series

        See Also
        --------
        Series.nunique: Method nunique for Series.
        DataFrame.count: Count non-NA cells for each column or row.

        Examples
        --------
        >>> df = pd.DataFrame({'A': [1, 2, 3], 'B': [1, 1, 1]})
        >>> df.nunique()
        A    3
        B    1
        dtype: int64

        >>> df.nunique(axis=1)
        0    1
        1    2
        2    2
        dtype: int64
        """
        return self.apply(Series.nunique, axis=axis, dropna=dropna)

    def idxmin(self, axis=0, skipna=True) -> Series:
        """
        Return index of first occurrence of minimum over requested axis.

        NA/null values are excluded.

        Parameters
        ----------
        axis : {0 or 'index', 1 or 'columns'}, default 0
            The axis to use. 0 or 'index' for row-wise, 1 or 'columns' for column-wise.
        skipna : bool, default True
            Exclude NA/null values. If an entire row/column is NA, the result
            will be NA.

        Returns
        -------
        Series
            Indexes of minima along the specified axis.

        Raises
        ------
        ValueError
            * If the row/column is empty

        See Also
        --------
        Series.idxmin : Return index of the minimum element.

        Notes
        -----
        This method is the DataFrame version of ``ndarray.argmin``.

        Examples
        --------
        Consider a dataset containing food consumption in Argentina.

        >>> df = pd.DataFrame({'consumption': [10.51, 103.11, 55.48],
        ...                    'co2_emissions': [37.2, 19.66, 1712]},
        ...                    index=['Pork', 'Wheat Products', 'Beef'])

        >>> df
                        consumption  co2_emissions
        Pork                  10.51         37.20
        Wheat Products       103.11         19.66
        Beef                  55.48       1712.00

        By default, it returns the index for the minimum value in each column.

        >>> df.idxmin()
        consumption                Pork
        co2_emissions    Wheat Products
        dtype: object

        To return the index for the minimum value in each row, use ``axis="columns"``.

        >>> df.idxmin(axis="columns")
        Pork                consumption
        Wheat Products    co2_emissions
        Beef                consumption
        dtype: object
        """
        axis = self._get_axis_number(axis)
        indices = nanops.nanargmin(self.values, axis=axis, skipna=skipna)

        # indices will always be np.ndarray since axis is not None and
        # values is a 2d array for DataFrame
        # error: Item "int" of "Union[int, Any]" has no attribute "__iter__"
        assert isinstance(indices, np.ndarray)  # for mypy

        index = self._get_axis(axis)
        result = [index[i] if i >= 0 else np.nan for i in indices]
        return self._constructor_sliced(result, index=self._get_agg_axis(axis))

    def idxmax(self, axis=0, skipna=True) -> Series:
        """
        Return index of first occurrence of maximum over requested axis.

        NA/null values are excluded.

        Parameters
        ----------
        axis : {0 or 'index', 1 or 'columns'}, default 0
            The axis to use. 0 or 'index' for row-wise, 1 or 'columns' for column-wise.
        skipna : bool, default True
            Exclude NA/null values. If an entire row/column is NA, the result
            will be NA.

        Returns
        -------
        Series
            Indexes of maxima along the specified axis.

        Raises
        ------
        ValueError
            * If the row/column is empty

        See Also
        --------
        Series.idxmax : Return index of the maximum element.

        Notes
        -----
        This method is the DataFrame version of ``ndarray.argmax``.

        Examples
        --------
        Consider a dataset containing food consumption in Argentina.

        >>> df = pd.DataFrame({'consumption': [10.51, 103.11, 55.48],
        ...                    'co2_emissions': [37.2, 19.66, 1712]},
        ...                    index=['Pork', 'Wheat Products', 'Beef'])

        >>> df
                        consumption  co2_emissions
        Pork                  10.51         37.20
        Wheat Products       103.11         19.66
        Beef                  55.48       1712.00

        By default, it returns the index for the maximum value in each column.

        >>> df.idxmax()
        consumption     Wheat Products
        co2_emissions             Beef
        dtype: object

        To return the index for the maximum value in each row, use ``axis="columns"``.

        >>> df.idxmax(axis="columns")
        Pork              co2_emissions
        Wheat Products     consumption
        Beef              co2_emissions
        dtype: object
        """
        axis = self._get_axis_number(axis)
        indices = nanops.nanargmax(self.values, axis=axis, skipna=skipna)

        # indices will always be np.ndarray since axis is not None and
        # values is a 2d array for DataFrame
        # error: Item "int" of "Union[int, Any]" has no attribute "__iter__"
        assert isinstance(indices, np.ndarray)  # for mypy

        index = self._get_axis(axis)
        result = [index[i] if i >= 0 else np.nan for i in indices]
        return self._constructor_sliced(result, index=self._get_agg_axis(axis))

    def _get_agg_axis(self, axis_num: int) -> Index:
        """
        Let's be explicit about this.
        """
        if axis_num == 0:
            return self.columns
        elif axis_num == 1:
            return self.index
        else:
            raise ValueError(f"Axis must be 0 or 1 (got {repr(axis_num)})")

    def mode(self, axis=0, numeric_only=False, dropna=True) -> "DataFrame":
        """
        Get the mode(s) of each element along the selected axis.

        The mode of a set of values is the value that appears most often.
        It can be multiple values.

        Parameters
        ----------
        axis : {0 or 'index', 1 or 'columns'}, default 0
            The axis to iterate over while searching for the mode:

            * 0 or 'index' : get mode of each column
            * 1 or 'columns' : get mode of each row.

        numeric_only : bool, default False
            If True, only apply to numeric columns.
        dropna : bool, default True
            Don't consider counts of NaN/NaT.

            .. versionadded:: 0.24.0

        Returns
        -------
        DataFrame
            The modes of each column or row.

        See Also
        --------
        Series.mode : Return the highest frequency value in a Series.
        Series.value_counts : Return the counts of values in a Series.

        Examples
        --------
        >>> df = pd.DataFrame([('bird', 2, 2),
        ...                    ('mammal', 4, np.nan),
        ...                    ('arthropod', 8, 0),
        ...                    ('bird', 2, np.nan)],
        ...                   index=('falcon', 'horse', 'spider', 'ostrich'),
        ...                   columns=('species', 'legs', 'wings'))
        >>> df
                   species  legs  wings
        falcon        bird     2    2.0
        horse       mammal     4    NaN
        spider   arthropod     8    0.0
        ostrich       bird     2    NaN

        By default, missing values are not considered, and the mode of wings
        are both 0 and 2. The second row of species and legs contains ``NaN``,
        because they have only one mode, but the DataFrame has two rows.

        >>> df.mode()
          species  legs  wings
        0    bird   2.0    0.0
        1     NaN   NaN    2.0

        Setting ``dropna=False`` ``NaN`` values are considered and they can be
        the mode (like for wings).

        >>> df.mode(dropna=False)
          species  legs  wings
        0    bird     2    NaN

        Setting ``numeric_only=True``, only the mode of numeric columns is
        computed, and columns of other types are ignored.

        >>> df.mode(numeric_only=True)
           legs  wings
        0   2.0    0.0
        1   NaN    2.0

        To compute the mode over columns and not rows, use the axis parameter:

        >>> df.mode(axis='columns', numeric_only=True)
                   0    1
        falcon   2.0  NaN
        horse    4.0  NaN
        spider   0.0  8.0
        ostrich  2.0  NaN
        """
        data = self if not numeric_only else self._get_numeric_data()

        def f(s):
            return s.mode(dropna=dropna)

        return data.apply(f, axis=axis)

    def quantile(self, q=0.5, axis=0, numeric_only=True, interpolation="linear"):
        """
        Return values at the given quantile over requested axis.

        Parameters
        ----------
        q : float or array-like, default 0.5 (50% quantile)
            Value between 0 <= q <= 1, the quantile(s) to compute.
        axis : {0, 1, 'index', 'columns'}, default 0
            Equals 0 or 'index' for row-wise, 1 or 'columns' for column-wise.
        numeric_only : bool, default True
            If False, the quantile of datetime and timedelta data will be
            computed as well.
        interpolation : {'linear', 'lower', 'higher', 'midpoint', 'nearest'}
            This optional parameter specifies the interpolation method to use,
            when the desired quantile lies between two data points `i` and `j`:

            * linear: `i + (j - i) * fraction`, where `fraction` is the
              fractional part of the index surrounded by `i` and `j`.
            * lower: `i`.
            * higher: `j`.
            * nearest: `i` or `j` whichever is nearest.
            * midpoint: (`i` + `j`) / 2.

        Returns
        -------
        Series or DataFrame

            If ``q`` is an array, a DataFrame will be returned where the
              index is ``q``, the columns are the columns of self, and the
              values are the quantiles.
            If ``q`` is a float, a Series will be returned where the
              index is the columns of self and the values are the quantiles.

        See Also
        --------
        core.window.Rolling.quantile: Rolling quantile.
        numpy.percentile: Numpy function to compute the percentile.

        Examples
        --------
        >>> df = pd.DataFrame(np.array([[1, 1], [2, 10], [3, 100], [4, 100]]),
        ...                   columns=['a', 'b'])
        >>> df.quantile(.1)
        a    1.3
        b    3.7
        Name: 0.1, dtype: float64
        >>> df.quantile([.1, .5])
               a     b
        0.1  1.3   3.7
        0.5  2.5  55.0

        Specifying `numeric_only=False` will also compute the quantile of
        datetime and timedelta data.

        >>> df = pd.DataFrame({'A': [1, 2],
        ...                    'B': [pd.Timestamp('2010'),
        ...                          pd.Timestamp('2011')],
        ...                    'C': [pd.Timedelta('1 days'),
        ...                          pd.Timedelta('2 days')]})
        >>> df.quantile(0.5, numeric_only=False)
        A                    1.5
        B    2010-07-02 12:00:00
        C        1 days 12:00:00
        Name: 0.5, dtype: object
        """
        validate_percentile(q)

        data = self._get_numeric_data() if numeric_only else self
        axis = self._get_axis_number(axis)
        is_transposed = axis == 1

        if is_transposed:
            data = data.T

        if len(data.columns) == 0:
            # GH#23925 _get_numeric_data may have dropped all columns
            cols = Index([], name=self.columns.name)
            if is_list_like(q):
                return self._constructor([], index=q, columns=cols)
            return self._constructor_sliced([], index=cols, name=q, dtype=np.float64)

        result = data._mgr.quantile(
            qs=q, axis=1, interpolation=interpolation, transposed=is_transposed
        )

        if result.ndim == 2:
            result = self._constructor(result)
        else:
            result = self._constructor_sliced(result, name=q)

        if is_transposed:
            result = result.T

        return result

    def to_timestamp(
        self, freq=None, how: str = "start", axis: Axis = 0, copy: bool = True
    ) -> "DataFrame":
        """
        Cast to DatetimeIndex of timestamps, at *beginning* of period.

        Parameters
        ----------
        freq : str, default frequency of PeriodIndex
            Desired frequency.
        how : {'s', 'e', 'start', 'end'}
            Convention for converting period to timestamp; start of period
            vs. end.
        axis : {0 or 'index', 1 or 'columns'}, default 0
            The axis to convert (the index by default).
        copy : bool, default True
            If False then underlying input data is not copied.

        Returns
        -------
        DataFrame with DatetimeIndex
        """
        new_obj = self.copy(deep=copy)

        axis_name = self._get_axis_name(axis)
        old_ax = getattr(self, axis_name)
        new_ax = old_ax.to_timestamp(freq=freq, how=how)

        setattr(new_obj, axis_name, new_ax)
        return new_obj

    def to_period(self, freq=None, axis: Axis = 0, copy: bool = True) -> "DataFrame":
        """
        Convert DataFrame from DatetimeIndex to PeriodIndex.

        Convert DataFrame from DatetimeIndex to PeriodIndex with desired
        frequency (inferred from index if not passed).

        Parameters
        ----------
        freq : str, default
            Frequency of the PeriodIndex.
        axis : {0 or 'index', 1 or 'columns'}, default 0
            The axis to convert (the index by default).
        copy : bool, default True
            If False then underlying input data is not copied.

        Returns
        -------
        DataFrame with PeriodIndex
        """
        new_obj = self.copy(deep=copy)

        axis_name = self._get_axis_name(axis)
        old_ax = getattr(self, axis_name)
        new_ax = old_ax.to_period(freq=freq)

        setattr(new_obj, axis_name, new_ax)
        return new_obj

    def isin(self, values) -> "DataFrame":
        """
        Whether each element in the DataFrame is contained in values.

        Parameters
        ----------
        values : iterable, Series, DataFrame or dict
            The result will only be true at a location if all the
            labels match. If `values` is a Series, that's the index. If
            `values` is a dict, the keys must be the column names,
            which must match. If `values` is a DataFrame,
            then both the index and column labels must match.

        Returns
        -------
        DataFrame
            DataFrame of booleans showing whether each element in the DataFrame
            is contained in values.

        See Also
        --------
        DataFrame.eq: Equality test for DataFrame.
        Series.isin: Equivalent method on Series.
        Series.str.contains: Test if pattern or regex is contained within a
            string of a Series or Index.

        Examples
        --------
        >>> df = pd.DataFrame({'num_legs': [2, 4], 'num_wings': [2, 0]},
        ...                   index=['falcon', 'dog'])
        >>> df
                num_legs  num_wings
        falcon         2          2
        dog            4          0

        When ``values`` is a list check whether every value in the DataFrame
        is present in the list (which animals have 0 or 2 legs or wings)

        >>> df.isin([0, 2])
                num_legs  num_wings
        falcon      True       True
        dog        False       True

        When ``values`` is a dict, we can pass values to check for each
        column separately:

        >>> df.isin({'num_wings': [0, 3]})
                num_legs  num_wings
        falcon     False      False
        dog        False       True

        When ``values`` is a Series or DataFrame the index and column must
        match. Note that 'falcon' does not match based on the number of legs
        in df2.

        >>> other = pd.DataFrame({'num_legs': [8, 2], 'num_wings': [0, 2]},
        ...                      index=['spider', 'falcon'])
        >>> df.isin(other)
                num_legs  num_wings
        falcon      True       True
        dog        False      False
        """
        if isinstance(values, dict):
            from pandas.core.reshape.concat import concat

            values = collections.defaultdict(list, values)
            return concat(
                (
                    self.iloc[:, [i]].isin(values[col])
                    for i, col in enumerate(self.columns)
                ),
                axis=1,
            )
        elif isinstance(values, Series):
            if not values.index.is_unique:
                raise ValueError("cannot compute isin with a duplicate axis.")
            return self.eq(values.reindex_like(self), axis="index")
        elif isinstance(values, DataFrame):
            if not (values.columns.is_unique and values.index.is_unique):
                raise ValueError("cannot compute isin with a duplicate axis.")
            return self.eq(values.reindex_like(self))
        else:
            if not is_list_like(values):
                raise TypeError(
                    "only list-like or dict-like objects are allowed "
                    "to be passed to DataFrame.isin(), "
                    f"you passed a '{type(values).__name__}'"
                )
            return self._constructor(
                algorithms.isin(self.values.ravel(), values).reshape(self.shape),
                self.index,
                self.columns,
            )

    # ----------------------------------------------------------------------
    # Add index and columns
    _AXIS_ORDERS = ["index", "columns"]
    _AXIS_TO_AXIS_NUMBER: Dict[Axis, int] = {
        **NDFrame._AXIS_TO_AXIS_NUMBER,
        1: 1,
        "columns": 1,
    }
    _AXIS_REVERSED = True
    _AXIS_LEN = len(_AXIS_ORDERS)
    _info_axis_number = 1
    _info_axis_name = "columns"

    index: "Index" = properties.AxisProperty(
        axis=1, doc="The index (row labels) of the DataFrame."
    )
    columns: "Index" = properties.AxisProperty(
        axis=0, doc="The column labels of the DataFrame."
    )

    @property
    def _AXIS_NUMBERS(self) -> Dict[str, int]:
        """.. deprecated:: 1.1.0"""
        super()._AXIS_NUMBERS
        return {"index": 0, "columns": 1}

    @property
    def _AXIS_NAMES(self) -> Dict[int, str]:
        """.. deprecated:: 1.1.0"""
        super()._AXIS_NAMES
        return {0: "index", 1: "columns"}

    # ----------------------------------------------------------------------
    # Add plotting methods to DataFrame
    plot = CachedAccessor("plot", pandas.plotting.PlotAccessor)
    hist = pandas.plotting.hist_frame
    boxplot = pandas.plotting.boxplot_frame
    sparse = CachedAccessor("sparse", SparseFrameAccessor)


DataFrame._add_numeric_operations()
DataFrame._add_series_or_dataframe_operations()

ops.add_flex_arithmetic_methods(DataFrame)
ops.add_special_arithmetic_methods(DataFrame)


def _from_nested_dict(data):
    new_data = collections.defaultdict(dict)
    for index, s in data.items():
        for col, v in s.items():
            new_data[col][index] = v
    return new_data<|MERGE_RESOLUTION|>--- conflicted
+++ resolved
@@ -2059,11 +2059,7 @@
         version: Optional[int] = 114,
         convert_strl: Optional[Sequence[Label]] = None,
         compression: Union[str, Mapping[str, str], None] = "infer",
-<<<<<<< HEAD
-        storage_options: Optional[Dict[str, Any]] = None,
-=======
         storage_options: StorageOptions = None,
->>>>>>> df1d440c
     ) -> None:
         """
         Export DataFrame object to Stata dta format.
@@ -2146,11 +2142,7 @@
             be parsed by ``fsspec``, e.g., starting "s3://", "gcs://". An error
             will be raised if providing this argument with a local path or
             a file-like buffer. See the fsspec and backend storage implementation
-<<<<<<< HEAD
-            docs for the set of allowed keys and values
-=======
             docs for the set of allowed keys and values.
->>>>>>> df1d440c
 
             .. versionadded:: 1.2.0
 
@@ -2270,11 +2262,7 @@
         buf: Optional[Union[IO[str], str]] = None,
         mode: str = "wt",
         index: bool = True,
-<<<<<<< HEAD
-        storage_options: Optional[Dict[str, Any]] = None,
-=======
         storage_options: StorageOptions = None,
->>>>>>> df1d440c
         **kwargs,
     ) -> Optional[str]:
         if "showindex" in kwargs:
@@ -2310,11 +2298,7 @@
         compression: Optional[str] = "snappy",
         index: Optional[bool] = None,
         partition_cols: Optional[List[str]] = None,
-<<<<<<< HEAD
-        storage_options: Optional[Dict[str, Any]] = None,
-=======
-        storage_options: StorageOptions = None,
->>>>>>> df1d440c
+(??)
         **kwargs,
     ) -> None:
         """
