# pylint: disable=E1101
# pylint: disable=W0212,W0703,W0622
"""
DataFrame
---------
An efficient 2D container for potentially mixed-type time series or other
labeled data series.

Similar to its R counterpart, data.frame, except providing automatic data
alignment and a host of useful data manipulation methods having to do with the
labeling information
"""
from __future__ import division

import collections
import functools
import itertools
import sys
import warnings
from textwrap import dedent

import numpy as np
import numpy.ma as ma

from pandas._libs import lib, algos as libalgos

from pandas.util._decorators import (Appender, Substitution,
                                     rewrite_axis_style_signature,
                                     deprecate_kwarg)
from pandas.util._validators import (validate_bool_kwarg,
                                     validate_axis_style_args)

from pandas import compat
from pandas.compat import (range, map, zip, lrange, lmap, lzip, StringIO, u,
                           OrderedDict, PY36, raise_with_traceback,
                           string_and_binary_types)
from pandas.compat.numpy import function as nv

from pandas.core.dtypes.cast import (
    maybe_upcast,
    cast_scalar_to_array,
    construct_1d_arraylike_from_scalar,
    infer_dtype_from_scalar,
    maybe_cast_to_datetime,
    maybe_infer_to_datetimelike,
    maybe_convert_platform,
    maybe_downcast_to_dtype,
    invalidate_string_dtypes,
    coerce_to_dtypes,
    maybe_upcast_putmask,
    find_common_type)
from pandas.core.dtypes.common import (
    is_categorical_dtype,
    is_object_dtype,
    is_extension_type,
    is_extension_array_dtype,
    is_datetime64tz_dtype,
    is_datetime64_any_dtype,
    is_bool_dtype,
    is_integer_dtype,
    is_float_dtype,
    is_integer,
    is_scalar,
    is_dtype_equal,
    needs_i8_conversion,
    _get_dtype_from_object,
    ensure_float64,
    ensure_int64,
    ensure_platform_int,
    is_list_like,
    is_nested_list_like,
    is_iterator,
    is_sequence,
    is_named_tuple)
from pandas.core.dtypes.generic import ABCSeries, ABCIndexClass, ABCMultiIndex
from pandas.core.dtypes.missing import isna, notna

from pandas.core import algorithms
from pandas.core import common as com
from pandas.core import nanops
from pandas.core import ops
from pandas.core.accessor import CachedAccessor
from pandas.core.arrays import Categorical, ExtensionArray
from pandas.core.config import get_option
from pandas.core.generic import NDFrame, _shared_docs
from pandas.core.index import (Index, MultiIndex, ensure_index,
                               ensure_index_from_sequences)
from pandas.core.indexes import base as ibase
from pandas.core.indexes.datetimes import DatetimeIndex
from pandas.core.indexes.period import PeriodIndex
from pandas.core.indexes.timedeltas import TimedeltaIndex
from pandas.core.indexing import (maybe_droplevels, convert_to_index_sliceable,
                                  check_bool_indexer)
from pandas.core.internals import (BlockManager,
                                   create_block_manager_from_arrays,
                                   create_block_manager_from_blocks)
from pandas.core.series import Series

from pandas.io.formats import console
from pandas.io.formats import format as fmt
from pandas.io.formats.printing import pprint_thing

import pandas.plotting._core as gfx

# ---------------------------------------------------------------------
# Docstring templates

_shared_doc_kwargs = dict(
    axes='index, columns', klass='DataFrame',
    axes_single_arg="{0 or 'index', 1 or 'columns'}",
    axis="""axis : {0 or 'index', 1 or 'columns'}, default 0
        If 0 or 'index': apply function to each column.
        If 1 or 'columns': apply function to each row.""",
    optional_by="""
        by : str or list of str
            Name or list of names to sort by.

            - if `axis` is 0 or `'index'` then `by` may contain index
              levels and/or column labels
            - if `axis` is 1 or `'columns'` then `by` may contain column
              levels and/or index labels

            .. versionchanged:: 0.23.0
               Allow specifying index or column level names.""",
    versionadded_to_excel='',
    optional_labels="""labels : array-like, optional
            New labels / index to conform the axis specified by 'axis' to.""",
    optional_axis="""axis : int or str, optional
            Axis to target. Can be either the axis name ('index', 'columns')
            or number (0, 1).""",
)

_numeric_only_doc = """numeric_only : boolean, default None
    Include only float, int, boolean data. If None, will attempt to use
    everything, then use only numeric data
"""

_merge_doc = """
Merge DataFrame or named Series objects with a database-style join.

The join is done on columns or indexes. If joining columns on
columns, the DataFrame indexes *will be ignored*. Otherwise if joining indexes
on indexes or indexes on a column or columns, the index will be passed on.

Parameters
----------%s
right : DataFrame or named Series
    Object to merge with.
how : {'left', 'right', 'outer', 'inner'}, default 'inner'
    Type of merge to be performed.

    * left: use only keys from left frame, similar to a SQL left outer join;
      preserve key order.
    * right: use only keys from right frame, similar to a SQL right outer join;
      preserve key order.
    * outer: use union of keys from both frames, similar to a SQL full outer
      join; sort keys lexicographically.
    * inner: use intersection of keys from both frames, similar to a SQL inner
      join; preserve the order of the left keys.
on : label or list
    Column or index level names to join on. These must be found in both
    DataFrames. If `on` is None and not merging on indexes then this defaults
    to the intersection of the columns in both DataFrames.
left_on : label or list, or array-like
    Column or index level names to join on in the left DataFrame. Can also
    be an array or list of arrays of the length of the left DataFrame.
    These arrays are treated as if they are columns.
right_on : label or list, or array-like
    Column or index level names to join on in the right DataFrame. Can also
    be an array or list of arrays of the length of the right DataFrame.
    These arrays are treated as if they are columns.
left_index : bool, default False
    Use the index from the left DataFrame as the join key(s). If it is a
    MultiIndex, the number of keys in the other DataFrame (either the index
    or a number of columns) must match the number of levels.
right_index : bool, default False
    Use the index from the right DataFrame as the join key. Same caveats as
    left_index.
sort : bool, default False
    Sort the join keys lexicographically in the result DataFrame. If False,
    the order of the join keys depends on the join type (how keyword).
suffixes : tuple of (str, str), default ('_x', '_y')
    Suffix to apply to overlapping column names in the left and right
    side, respectively. To raise an exception on overlapping columns use
    (False, False).
copy : bool, default True
    If False, avoid copy if possible.
indicator : bool or str, default False
    If True, adds a column to output DataFrame called "_merge" with
    information on the source of each row.
    If string, column with information on source of each row will be added to
    output DataFrame, and column will be named value of string.
    Information column is Categorical-type and takes on a value of "left_only"
    for observations whose merge key only appears in 'left' DataFrame,
    "right_only" for observations whose merge key only appears in 'right'
    DataFrame, and "both" if the observation's merge key is found in both.

validate : str, optional
    If specified, checks if merge is of specified type.

    * "one_to_one" or "1:1": check if merge keys are unique in both
      left and right datasets.
    * "one_to_many" or "1:m": check if merge keys are unique in left
      dataset.
    * "many_to_one" or "m:1": check if merge keys are unique in right
      dataset.
    * "many_to_many" or "m:m": allowed, but does not result in checks.

    .. versionadded:: 0.21.0

Returns
-------
DataFrame
    A DataFrame of the two merged objects.

Notes
-----
Support for specifying index levels as the `on`, `left_on`, and
`right_on` parameters was added in version 0.23.0
Support for merging named Series objects was added in version 0.24.0

See Also
--------
merge_ordered : Merge with optional filling/interpolation.
merge_asof : Merge on nearest keys.
DataFrame.join : Similar method using indices.

Examples
--------

>>> df1 = pd.DataFrame({'lkey': ['foo', 'bar', 'baz', 'foo'],
...                     'value': [1, 2, 3, 5]})
>>> df2 = pd.DataFrame({'rkey': ['foo', 'bar', 'baz', 'foo'],
...                     'value': [5, 6, 7, 8]})
>>> df1
    lkey value
0   foo      1
1   bar      2
2   baz      3
3   foo      5
>>> df2
    rkey value
0   foo      5
1   bar      6
2   baz      7
3   foo      8

Merge df1 and df2 on the lkey and rkey columns. The value columns have
the default suffixes, _x and _y, appended.

>>> df1.merge(df2, left_on='lkey', right_on='rkey')
  lkey  value_x rkey  value_y
0  foo        1  foo        5
1  foo        1  foo        8
2  foo        5  foo        5
3  foo        5  foo        8
4  bar        2  bar        6
5  baz        3  baz        7

Merge DataFrames df1 and df2 with specified left and right suffixes
appended to any overlapping columns.

>>> df1.merge(df2, left_on='lkey', right_on='rkey',
...           suffixes=('_left', '_right'))
  lkey  value_left rkey  value_right
0  foo           1  foo            5
1  foo           1  foo            8
2  foo           5  foo            5
3  foo           5  foo            8
4  bar           2  bar            6
5  baz           3  baz            7

Merge DataFrames df1 and df2, but raise an exception if the DataFrames have
any overlapping columns.

>>> df1.merge(df2, left_on='lkey', right_on='rkey', suffixes=(False, False))
Traceback (most recent call last):
...
ValueError: columns overlap but no suffix specified:
    Index(['value'], dtype='object')
"""

# -----------------------------------------------------------------------
# DataFrame class


class DataFrame(NDFrame):
    """
    Two-dimensional size-mutable, potentially heterogeneous tabular data
    structure with labeled axes (rows and columns). Arithmetic operations
    align on both row and column labels. Can be thought of as a dict-like
    container for Series objects. The primary pandas data structure.

    Parameters
    ----------
    data : ndarray (structured or homogeneous), Iterable, dict, or DataFrame
        Dict can contain Series, arrays, constants, or list-like objects

        .. versionchanged :: 0.23.0
           If data is a dict, argument order is maintained for Python 3.6
           and later.

    index : Index or array-like
        Index to use for resulting frame. Will default to RangeIndex if
        no indexing information part of input data and no index provided
    columns : Index or array-like
        Column labels to use for resulting frame. Will default to
        RangeIndex (0, 1, 2, ..., n) if no column labels are provided
    dtype : dtype, default None
        Data type to force. Only a single dtype is allowed. If None, infer
    copy : boolean, default False
        Copy data from inputs. Only affects DataFrame / 2d ndarray input

    Examples
    --------
    Constructing DataFrame from a dictionary.

    >>> d = {'col1': [1, 2], 'col2': [3, 4]}
    >>> df = pd.DataFrame(data=d)
    >>> df
       col1  col2
    0     1     3
    1     2     4

    Notice that the inferred dtype is int64.

    >>> df.dtypes
    col1    int64
    col2    int64
    dtype: object

    To enforce a single dtype:

    >>> df = pd.DataFrame(data=d, dtype=np.int8)
    >>> df.dtypes
    col1    int8
    col2    int8
    dtype: object

    Constructing DataFrame from numpy ndarray:

    >>> df2 = pd.DataFrame(np.array([[1, 2, 3], [4, 5, 6], [7, 8, 9]]),
    ...                    columns=['a', 'b', 'c'])
    >>> df2
       a  b  c
    0  1  2  3
    1  4  5  6
    2  7  8  9

    See Also
    --------
    DataFrame.from_records : Constructor from tuples, also record arrays.
    DataFrame.from_dict : From dicts of Series, arrays, or dicts.
    DataFrame.from_items : From sequence of (key, value) pairs
        pandas.read_csv, pandas.read_table, pandas.read_clipboard.
    """

    @property
    def _constructor(self):
        return DataFrame

    _constructor_sliced = Series
    _deprecations = NDFrame._deprecations | frozenset(
        ['get_value', 'set_value', 'from_csv', 'from_items'])
    _accessors = set()

    @property
    def _constructor_expanddim(self):
        from pandas.core.panel import Panel
        return Panel

    # ----------------------------------------------------------------------
    # Constructors

    def __init__(self, data=None, index=None, columns=None, dtype=None,
                 copy=False):
        if data is None:
            data = {}
        if dtype is not None:
            dtype = self._validate_dtype(dtype)

        if isinstance(data, DataFrame):
            data = data._data

        if isinstance(data, BlockManager):
            mgr = self._init_mgr(data, axes=dict(index=index, columns=columns),
                                 dtype=dtype, copy=copy)
        elif isinstance(data, dict):
            mgr = self._init_dict(data, index, columns, dtype=dtype)
        elif isinstance(data, ma.MaskedArray):
            import numpy.ma.mrecords as mrecords
            # masked recarray
            if isinstance(data, mrecords.MaskedRecords):
                mgr = _masked_rec_array_to_mgr(data, index, columns, dtype,
                                               copy)

            # a masked array
            else:
                mask = ma.getmaskarray(data)
                if mask.any():
                    data, fill_value = maybe_upcast(data, copy=True)
                    data[mask] = fill_value
                else:
                    data = data.copy()
                mgr = self._init_ndarray(data, index, columns, dtype=dtype,
                                         copy=copy)

        elif isinstance(data, (np.ndarray, Series, Index)):
            if data.dtype.names:
                data_columns = list(data.dtype.names)
                data = {k: data[k] for k in data_columns}
                if columns is None:
                    columns = data_columns
                mgr = self._init_dict(data, index, columns, dtype=dtype)
            elif getattr(data, 'name', None) is not None:
                mgr = self._init_dict({data.name: data}, index, columns,
                                      dtype=dtype)
            else:
                mgr = self._init_ndarray(data, index, columns, dtype=dtype,
                                         copy=copy)

        # For data is list-like, or Iterable (will consume into list)
        elif (isinstance(data, compat.Iterable)
              and not isinstance(data, string_and_binary_types)):
            if not isinstance(data, compat.Sequence):
                data = list(data)
            if len(data) > 0:
                if is_list_like(data[0]) and getattr(data[0], 'ndim', 1) == 1:
                    if is_named_tuple(data[0]) and columns is None:
                        columns = data[0]._fields
                    arrays, columns = _to_arrays(data, columns, dtype=dtype)
                    columns = ensure_index(columns)

                    # set the index
                    if index is None:
                        if isinstance(data[0], Series):
                            index = _get_names_from_index(data)
                        elif isinstance(data[0], Categorical):
                            index = ibase.default_index(len(data[0]))
                        else:
                            index = ibase.default_index(len(data))

                    mgr = _arrays_to_mgr(arrays, columns, index, columns,
                                         dtype=dtype)
                else:
                    mgr = self._init_ndarray(data, index, columns, dtype=dtype,
                                             copy=copy)
            else:
                mgr = self._init_dict({}, index, columns, dtype=dtype)
        else:
            try:
                arr = np.array(data, dtype=dtype, copy=copy)
            except (ValueError, TypeError) as e:
                exc = TypeError('DataFrame constructor called with '
                                'incompatible data and dtype: {e}'.format(e=e))
                raise_with_traceback(exc)

            if arr.ndim == 0 and index is not None and columns is not None:
                values = cast_scalar_to_array((len(index), len(columns)),
                                              data, dtype=dtype)
                mgr = self._init_ndarray(values, index, columns,
                                         dtype=values.dtype, copy=False)
            else:
                raise ValueError('DataFrame constructor not properly called!')

        NDFrame.__init__(self, mgr, fastpath=True)

    def _init_dict(self, data, index, columns, dtype=None):
        """
        Segregate Series based on type and coerce into matrices.
        Needs to handle a lot of exceptional cases.
        """
        if columns is not None:
            arrays = Series(data, index=columns, dtype=object)
            data_names = arrays.index

            missing = arrays.isnull()
            if index is None:
                # GH10856
                # raise ValueError if only scalars in dict
                index = extract_index(arrays[~missing])
            else:
                index = ensure_index(index)

            # no obvious "empty" int column
            if missing.any() and not is_integer_dtype(dtype):
                if dtype is None or np.issubdtype(dtype, np.flexible):
                    # 1783
                    nan_dtype = object
                else:
                    nan_dtype = dtype
                v = construct_1d_arraylike_from_scalar(np.nan, len(index),
                                                       nan_dtype)
                arrays.loc[missing] = [v] * missing.sum()

        else:
            keys = com.dict_keys_to_ordered_list(data)
            columns = data_names = Index(keys)
            arrays = [data[k] for k in keys]

        return _arrays_to_mgr(arrays, data_names, index, columns, dtype=dtype)

    def _init_ndarray(self, values, index, columns, dtype=None, copy=False):
        # input must be a ndarray, list, Series, index

        if isinstance(values, Series):
            if columns is None:
                if values.name is not None:
                    columns = [values.name]
            if index is None:
                index = values.index
            else:
                values = values.reindex(index)

            # zero len case (GH #2234)
            if not len(values) and columns is not None and len(columns):
                values = np.empty((0, 1), dtype=object)

        # helper to create the axes as indexes
        def _get_axes(N, K, index=index, columns=columns):
            # return axes or defaults

            if index is None:
                index = ibase.default_index(N)
            else:
                index = ensure_index(index)

            if columns is None:
                columns = ibase.default_index(K)
            else:
                columns = ensure_index(columns)
            return index, columns

        # we could have a categorical type passed or coerced to 'category'
        # recast this to an _arrays_to_mgr
        if (is_categorical_dtype(getattr(values, 'dtype', None)) or
                is_categorical_dtype(dtype)):

            if not hasattr(values, 'dtype'):
                values = _prep_ndarray(values, copy=copy)
                values = values.ravel()
            elif copy:
                values = values.copy()

            index, columns = _get_axes(len(values), 1)
            return _arrays_to_mgr([values], columns, index, columns,
                                  dtype=dtype)
        elif (is_datetime64tz_dtype(values) or
              is_extension_array_dtype(values)):
            # GH19157
            if columns is None:
                columns = [0]
            return _arrays_to_mgr([values], columns, index, columns,
                                  dtype=dtype)

        # by definition an array here
        # the dtypes will be coerced to a single dtype
        values = _prep_ndarray(values, copy=copy)

        if dtype is not None:
            if not is_dtype_equal(values.dtype, dtype):
                try:
                    values = values.astype(dtype)
                except Exception as orig:
                    e = ValueError("failed to cast to '{dtype}' (Exception "
                                   "was: {orig})".format(dtype=dtype,
                                                         orig=orig))
                    raise_with_traceback(e)

        index, columns = _get_axes(*values.shape)
        values = values.T

        # if we don't have a dtype specified, then try to convert objects
        # on the entire block; this is to convert if we have datetimelike's
        # embedded in an object type
        if dtype is None and is_object_dtype(values):
            values = maybe_infer_to_datetimelike(values)

        return create_block_manager_from_blocks([values], [columns, index])

    # ----------------------------------------------------------------------

    @property
    def axes(self):
        """
        Return a list representing the axes of the DataFrame.

        It has the row axis labels and column axis labels as the only members.
        They are returned in that order.

        Examples
        --------
        >>> df = pd.DataFrame({'col1': [1, 2], 'col2': [3, 4]})
        >>> df.axes
        [RangeIndex(start=0, stop=2, step=1), Index(['coll', 'col2'],
        dtype='object')]
        """
        return [self.index, self.columns]

    @property
    def shape(self):
        """
        Return a tuple representing the dimensionality of the DataFrame.

        See Also
        --------
        ndarray.shape

        Examples
        --------
        >>> df = pd.DataFrame({'col1': [1, 2], 'col2': [3, 4]})
        >>> df.shape
        (2, 2)

        >>> df = pd.DataFrame({'col1': [1, 2], 'col2': [3, 4],
        ...                    'col3': [5, 6]})
        >>> df.shape
        (2, 3)
        """
        return len(self.index), len(self.columns)

    @property
    def _is_homogeneous_type(self):
        """
        Whether all the columns in a DataFrame have the same type.

        Returns
        -------
        bool

        Examples
        --------
        >>> DataFrame({"A": [1, 2], "B": [3, 4]})._is_homogeneous_type
        True
        >>> DataFrame({"A": [1, 2], "B": [3.0, 4.0]})._is_homogeneous_type
        False

        Items with the same type but different sizes are considered
        different types.

        >>> DataFrame({
        ...    "A": np.array([1, 2], dtype=np.int32),
        ...    "B": np.array([1, 2], dtype=np.int64)})._is_homogeneous_type
        False
        """
        if self._data.any_extension_types:
            return len({block.dtype for block in self._data.blocks}) == 1
        else:
            return not self._data.is_mixed_type

    # ----------------------------------------------------------------------
    # Rendering Methods

    def _repr_fits_vertical_(self):
        """
        Check length against max_rows.
        """
        max_rows = get_option("display.max_rows")
        return len(self) <= max_rows

    def _repr_fits_horizontal_(self, ignore_width=False):
        """
        Check if full repr fits in horizontal boundaries imposed by the display
        options width and max_columns.

        In case off non-interactive session, no boundaries apply.

        `ignore_width` is here so ipnb+HTML output can behave the way
        users expect. display.max_columns remains in effect.
        GH3541, GH3573
        """

        width, height = console.get_console_size()
        max_columns = get_option("display.max_columns")
        nb_columns = len(self.columns)

        # exceed max columns
        if ((max_columns and nb_columns > max_columns) or
                ((not ignore_width) and width and nb_columns > (width // 2))):
            return False

        # used by repr_html under IPython notebook or scripts ignore terminal
        # dims
        if ignore_width or not console.in_interactive_session():
            return True

        if (get_option('display.width') is not None or
                console.in_ipython_frontend()):
            # check at least the column row for excessive width
            max_rows = 1
        else:
            max_rows = get_option("display.max_rows")

        # when auto-detecting, so width=None and not in ipython front end
        # check whether repr fits horizontal by actually checking
        # the width of the rendered repr
        buf = StringIO()

        # only care about the stuff we'll actually print out
        # and to_string on entire frame may be expensive
        d = self

        if not (max_rows is None):  # unlimited rows
            # min of two, where one may be None
            d = d.iloc[:min(max_rows, len(d))]
        else:
            return True

        d.to_string(buf=buf)
        value = buf.getvalue()
        repr_width = max(len(l) for l in value.split('\n'))

        return repr_width < width

    def _info_repr(self):
        """
        True if the repr should show the info view.
        """
        info_repr_option = (get_option("display.large_repr") == "info")
        return info_repr_option and not (self._repr_fits_horizontal_() and
                                         self._repr_fits_vertical_())

    def __unicode__(self):
        """
        Return a string representation for a particular DataFrame.

        Invoked by unicode(df) in py2 only. Yields a Unicode String in both
        py2/py3.
        """
        buf = StringIO(u(""))
        if self._info_repr():
            self.info(buf=buf)
            return buf.getvalue()

        max_rows = get_option("display.max_rows")
        max_cols = get_option("display.max_columns")
        show_dimensions = get_option("display.show_dimensions")
        if get_option("display.expand_frame_repr"):
            width, _ = console.get_console_size()
        else:
            width = None
        self.to_string(buf=buf, max_rows=max_rows, max_cols=max_cols,
                       line_width=width, show_dimensions=show_dimensions)

        return buf.getvalue()

    def _repr_html_(self):
        """
        Return a html representation for a particular DataFrame.

        Mainly for IPython notebook.
        """
        # qtconsole doesn't report its line width, and also
        # behaves badly when outputting an HTML table
        # that doesn't fit the window, so disable it.
        # XXX: In IPython 3.x and above, the Qt console will not attempt to
        # display HTML, so this check can be removed when support for
        # IPython 2.x is no longer needed.
        if console.in_qtconsole():
            # 'HTML output is disabled in QtConsole'
            return None

        if self._info_repr():
            buf = StringIO(u(""))
            self.info(buf=buf)
            # need to escape the <class>, should be the first line.
            val = buf.getvalue().replace('<', r'&lt;', 1)
            val = val.replace('>', r'&gt;', 1)
            return '<pre>' + val + '</pre>'

        if get_option("display.notebook_repr_html"):
            max_rows = get_option("display.max_rows")
            max_cols = get_option("display.max_columns")
            show_dimensions = get_option("display.show_dimensions")

            return self.to_html(max_rows=max_rows, max_cols=max_cols,
                                show_dimensions=show_dimensions, notebook=True)
        else:
            return None

    @Substitution(header='Write out the column names. If a list of strings '
                         'is given, it is assumed to be aliases for the '
                         'column names')
    @Substitution(shared_params=fmt.common_docstring,
                  returns=fmt.return_docstring)
    def to_string(self, buf=None, columns=None, col_space=None, header=True,
                  index=True, na_rep='NaN', formatters=None, float_format=None,
                  sparsify=None, index_names=True, justify=None,
                  max_rows=None, max_cols=None, show_dimensions=False,
                  decimal='.', line_width=None):
        """
        Render a DataFrame to a console-friendly tabular output.
        %(shared_params)s
        line_width : int, optional
            Width to wrap a line in characters.
        %(returns)s
        See Also
        --------
        to_html : Convert DataFrame to HTML.

        Examples
        --------
        >>> d = {'col1': [1, 2, 3], 'col2': [4, 5, 6]}
        >>> df = pd.DataFrame(d)
        >>> print(df.to_string())
           col1  col2
        0     1     4
        1     2     5
        2     3     6
        """

        formatter = fmt.DataFrameFormatter(self, buf=buf, columns=columns,
                                           col_space=col_space, na_rep=na_rep,
                                           formatters=formatters,
                                           float_format=float_format,
                                           sparsify=sparsify, justify=justify,
                                           index_names=index_names,
                                           header=header, index=index,
                                           max_rows=max_rows,
                                           max_cols=max_cols,
                                           show_dimensions=show_dimensions,
                                           decimal=decimal,
                                           line_width=line_width)
        formatter.to_string()

        if buf is None:
            result = formatter.buf.getvalue()
            return result

    # ----------------------------------------------------------------------

    @property
    def style(self):
        """
        Property returning a Styler object containing methods for
        building a styled HTML representation fo the DataFrame.

        See Also
        --------
        pandas.io.formats.style.Styler
        """
        from pandas.io.formats.style import Styler
        return Styler(self)

    def iteritems(self):
        r"""
        Iterator over (column name, Series) pairs.

        Iterates over the DataFrame columns, returning a tuple with
        the column name and the content as a Series.

        Yields
        ------
        label : object
            The column names for the DataFrame being iterated over.
        content : Series
            The column entries belonging to each label, as a Series.

        See Also
        --------
        DataFrame.iterrows : Iterate over DataFrame rows as
            (index, Series) pairs.
        DataFrame.itertuples : Iterate over DataFrame rows as namedtuples
            of the values.

        Examples
        --------
        >>> df = pd.DataFrame({'species': ['bear', 'bear', 'marsupial'],
        ...                   'population': [1864, 22000, 80000]},
        ...                   index=['panda', 'polar', 'koala'])
        >>> df
                species   population
        panda 	bear 	  1864
        polar 	bear 	  22000
        koala 	marsupial 80000
        >>> for label, content in df.iteritems():
        ...     print('label:', label)
        ...     print('content:', content, sep='\n')
        ...
        label: species
        content:
        panda         bear
        polar         bear
        koala    marsupial
        Name: species, dtype: object
        label: population
        content:
        panda     1864
        polar    22000
        koala    80000
        Name: population, dtype: int64
        """
        if self.columns.is_unique and hasattr(self, '_item_cache'):
            for k in self.columns:
                yield k, self._get_item_cache(k)
        else:
            for i, k in enumerate(self.columns):
                yield k, self._ixs(i, axis=1)

    def iterrows(self):
        """
        Iterate over DataFrame rows as (index, Series) pairs.

        Notes
        -----

        1. Because ``iterrows`` returns a Series for each row,
           it does **not** preserve dtypes across the rows (dtypes are
           preserved across columns for DataFrames). For example,

           >>> df = pd.DataFrame([[1, 1.5]], columns=['int', 'float'])
           >>> row = next(df.iterrows())[1]
           >>> row
           int      1.0
           float    1.5
           Name: 0, dtype: float64
           >>> print(row['int'].dtype)
           float64
           >>> print(df['int'].dtype)
           int64

           To preserve dtypes while iterating over the rows, it is better
           to use :meth:`itertuples` which returns namedtuples of the values
           and which is generally faster than ``iterrows``.

        2. You should **never modify** something you are iterating over.
           This is not guaranteed to work in all cases. Depending on the
           data types, the iterator returns a copy and not a view, and writing
           to it will have no effect.

        Yields
        ------
        index : label or tuple of label
            The index of the row. A tuple for a `MultiIndex`.
        data : Series
            The data of the row as a Series.

        it : generator
            A generator that iterates over the rows of the frame.

        See Also
        --------
        itertuples : Iterate over DataFrame rows as namedtuples of the values.
        iteritems : Iterate over (column name, Series) pairs.
        """
        columns = self.columns
        klass = self._constructor_sliced
        for k, v in zip(self.index, self.values):
            s = klass(v, index=columns, name=k)
            yield k, s

    def itertuples(self, index=True, name="Pandas"):
        """
        Iterate over DataFrame rows as namedtuples.

        Parameters
        ----------
        index : bool, default True
            If True, return the index as the first element of the tuple.
        name : str, default "Pandas"
            The name of the returned namedtuples or None to return regular
            tuples.

        Yields
        -------
        collections.namedtuple
            Yields a namedtuple for each row in the DataFrame with the first
            field possibly being the index and following fields being the
            column values.

        Notes
        -----
        The column names will be renamed to positional names if they are
        invalid Python identifiers, repeated, or start with an underscore.
        With a large number of columns (>255), regular tuples are returned.

        See Also
        --------
        DataFrame.iterrows : Iterate over DataFrame rows as (index, Series)
            pairs.
        DataFrame.iteritems : Iterate over (column name, Series) pairs.

        Examples
        --------
        >>> df = pd.DataFrame({'num_legs': [4, 2], 'num_wings': [0, 2]},
        ...                   index=['dog', 'hawk'])
        >>> df
              num_legs  num_wings
        dog          4          0
        hawk         2          2
        >>> for row in df.itertuples():
        ...     print(row)
        ...
        Pandas(Index='dog', num_legs=4, num_wings=0)
        Pandas(Index='hawk', num_legs=2, num_wings=2)

        By setting the `index` parameter to False we can remove the index
        as the first element of the tuple:

        >>> for row in df.itertuples(index=False):
        ...     print(row)
        ...
        Pandas(num_legs=4, num_wings=0)
        Pandas(num_legs=2, num_wings=2)

        With the `name` parameter set we set a custom name for the yielded
        namedtuples:

        >>> for row in df.itertuples(name='Animal'):
        ...     print(row)
        ...
        Animal(Index='dog', num_legs=4, num_wings=0)
        Animal(Index='hawk', num_legs=2, num_wings=2)
        """
        arrays = []
        fields = []
        if index:
            arrays.append(self.index)
            fields.append("Index")

        # use integer indexing because of possible duplicate column names
        arrays.extend(self.iloc[:, k] for k in range(len(self.columns)))

        # Python 3 supports at most 255 arguments to constructor, and
        # things get slow with this many fields in Python 2
        if name is not None and len(self.columns) + index < 256:
            # `rename` is unsupported in Python 2.6
            try:
                itertuple = collections.namedtuple(name,
                                                   fields + list(self.columns),
                                                   rename=True)
                return map(itertuple._make, zip(*arrays))
            except Exception:
                pass

        # fallback to regular tuples
        return zip(*arrays)

    items = iteritems

    def __len__(self):
        """
        Returns length of info axis, but here we use the index.
        """
        return len(self.index)

    def dot(self, other):
        """
<<<<<<< HEAD
        Compute the matrix mutiplication between the DataFrame and other.

        This method computes the matrix product between the DataFrame and the
        values of an other Series, DataFrame or a numpy array.

        It can also be called using `self @ other` in Python >= 3.5.
=======
        Matrix multiplication with DataFrame or Series objects. Can also be
        called using `self @ other` in Python >= 3.5.
>>>>>>> b45eb265

        Parameters
        ----------
        other : Series, DataFrame or array-like
            The other object to compute the matrix product with.

        Returns
        -------
        Series or DataFrame
            If other is a Series, return the matrix product between self and
            other as a Serie. If other is a DataFrame or a numpy.array, return
            the matrix product of self and other in a DataFrame of a np.array.

        See Also
        --------
        Series.dot: Compute the inner product of a Series with another Series
            or the columns of a DataFrame or the columns of a numpy array.

        Notes
        -----
        The dimensions of DataFrame and other must be compatible in order to
        compute the matrix multiplication.

        The dot method for Series computes the inner product, instead of the
        matrix product here.

        Examples
        --------
        Here we multiply a DataFrame with a Series.

        >>> df = pd.DataFrame([[0, 1, -2, -1], [1, 1, 1, 1]])
        >>> s = pd.Series([1, 1, 2, 1])
        >>> df.dot(s)
        0    -4
        1     5
        dtype: int64

        Here we multiply a DataFrame with another DataFrame.

        >>> other = pd.DataFrame([[0 ,1], [1, 2], [-1, -1], [2, 0]])
        >>> df.dot(other)
            0   1
        0   1   4
        1   2   2

        Note that the dot method give the same result as @

        >>> df @ other
            0   1
        0   1   4
        1   2   2

        The dot method works also if other is an np.array.

        >>> arr = np.array([[0 ,1], [1, 2], [-1, -1], [2, 0]])
        >>> df.dot(arr)
            0   1
        0   1   4
        1   2   2
        """
        if isinstance(other, (Series, DataFrame)):
            common = self.columns.union(other.index)
            if (len(common) > len(self.columns) or
                    len(common) > len(other.index)):
                raise ValueError('matrices are not aligned')

            left = self.reindex(columns=common, copy=False)
            right = other.reindex(index=common, copy=False)
            lvals = left.values
            rvals = right.values
        else:
            left = self
            lvals = self.values
            rvals = np.asarray(other)
            if lvals.shape[1] != rvals.shape[0]:
                raise ValueError('Dot product shape mismatch, '
                                 '{s} vs {r}'.format(s=lvals.shape,
                                                     r=rvals.shape))

        if isinstance(other, DataFrame):
            return self._constructor(np.dot(lvals, rvals), index=left.index,
                                     columns=other.columns)
        elif isinstance(other, Series):
            return Series(np.dot(lvals, rvals), index=left.index)
        elif isinstance(rvals, (np.ndarray, Index)):
            result = np.dot(lvals, rvals)
            if result.ndim == 2:
                return self._constructor(result, index=left.index)
            else:
                return Series(result, index=left.index)
        else:  # pragma: no cover
            raise TypeError('unsupported type: {oth}'.format(oth=type(other)))

    def __matmul__(self, other):
        """
        Matrix multiplication using binary `@` operator in Python>=3.5.
        """
        return self.dot(other)

    def __rmatmul__(self, other):
        """
        Matrix multiplication using binary `@` operator in Python>=3.5.
        """
        return self.T.dot(np.transpose(other)).T

    # ----------------------------------------------------------------------
    # IO methods (to / from other formats)

    @classmethod
    def from_dict(cls, data, orient='columns', dtype=None, columns=None):
        """
        Construct DataFrame from dict of array-like or dicts.

        Creates DataFrame object from dictionary by columns or by index
        allowing dtype specification.

        Parameters
        ----------
        data : dict
            Of the form {field : array-like} or {field : dict}.
        orient : {'columns', 'index'}, default 'columns'
            The "orientation" of the data. If the keys of the passed dict
            should be the columns of the resulting DataFrame, pass 'columns'
            (default). Otherwise if the keys should be rows, pass 'index'.
        dtype : dtype, default None
            Data type to force, otherwise infer.
        columns : list, default None
            Column labels to use when ``orient='index'``. Raises a ValueError
            if used with ``orient='columns'``.

            .. versionadded:: 0.23.0

        Returns
        -------
        pandas.DataFrame

        See Also
        --------
        DataFrame.from_records : DataFrame from ndarray (structured
            dtype), list of tuples, dict, or DataFrame.
        DataFrame : DataFrame object creation using constructor.

        Examples
        --------
        By default the keys of the dict become the DataFrame columns:

        >>> data = {'col_1': [3, 2, 1, 0], 'col_2': ['a', 'b', 'c', 'd']}
        >>> pd.DataFrame.from_dict(data)
           col_1 col_2
        0      3     a
        1      2     b
        2      1     c
        3      0     d

        Specify ``orient='index'`` to create the DataFrame using dictionary
        keys as rows:

        >>> data = {'row_1': [3, 2, 1, 0], 'row_2': ['a', 'b', 'c', 'd']}
        >>> pd.DataFrame.from_dict(data, orient='index')
               0  1  2  3
        row_1  3  2  1  0
        row_2  a  b  c  d

        When using the 'index' orientation, the column names can be
        specified manually:

        >>> pd.DataFrame.from_dict(data, orient='index',
        ...                        columns=['A', 'B', 'C', 'D'])
               A  B  C  D
        row_1  3  2  1  0
        row_2  a  b  c  d
        """
        index = None
        orient = orient.lower()
        if orient == 'index':
            if len(data) > 0:
                # TODO speed up Series case
                if isinstance(list(data.values())[0], (Series, dict)):
                    data = _from_nested_dict(data)
                else:
                    data, index = list(data.values()), list(data.keys())
        elif orient == 'columns':
            if columns is not None:
                raise ValueError("cannot use columns parameter with "
                                 "orient='columns'")
        else:  # pragma: no cover
            raise ValueError('only recognize index or columns for orient')

        return cls(data, index=index, columns=columns, dtype=dtype)

    def to_numpy(self):
        """
        Convert the DataFrame to a NumPy array.

        .. versionadded:: 0.24.0

        The dtype of the returned array will be the common NumPy
        dtype of all types in the DataFrame. For example,
        if the dtypes are ``float16`` and ``float32``, the results
        dtype will be ``float32``. This may require copying data and
        coercing values, which may be expensive.

        Returns
        -------
        array : numpy.ndarray

        See Also
        --------
        Series.to_numpy : Similar method for Series.

        Examples
        --------
        >>> pd.DataFrame({"A": [1, 2], "B": [3, 4]}).to_numpy()
        array([[1, 3],
               [2, 4]])

        With heterogenous data, the lowest common type will have to
        be used.

        >>> df = pd.DataFrame({"A": [1, 2], "B": [3.0, 4.5]})
        >>> df.to_numpy()
        array([[1. , 3. ],
               [2. , 4.5]])

        For a mix of numeric and non-numeric types, the output array will
        have object dtype.

        >>> df['C'] = pd.date_range('2000', periods=2)
        >>> df.to_numpy()
        array([[1, 3.0, Timestamp('2000-01-01 00:00:00')],
               [2, 4.5, Timestamp('2000-01-02 00:00:00')]], dtype=object)
        """
        return self.values

    def to_dict(self, orient='dict', into=dict):
        """
        Convert the DataFrame to a dictionary.

        The type of the key-value pairs can be customized with the parameters
        (see below).

        Parameters
        ----------
        orient : str {'dict', 'list', 'series', 'split', 'records', 'index'}
            Determines the type of the values of the dictionary.

            - 'dict' (default) : dict like {column -> {index -> value}}
            - 'list' : dict like {column -> [values]}
            - 'series' : dict like {column -> Series(values)}
            - 'split' : dict like
              {'index' -> [index], 'columns' -> [columns], 'data' -> [values]}
            - 'records' : list like
              [{column -> value}, ... , {column -> value}]
            - 'index' : dict like {index -> {column -> value}}

            Abbreviations are allowed. `s` indicates `series` and `sp`
            indicates `split`.

        into : class, default dict
            The collections.Mapping subclass used for all Mappings
            in the return value.  Can be the actual class or an empty
            instance of the mapping type you want.  If you want a
            collections.defaultdict, you must pass it initialized.

            .. versionadded:: 0.21.0

        Returns
        -------
        dict, list or collections.Mapping
            Return a collections.Mapping object representing the DataFrame.
            The resulting transformation depends on the `orient` parameter.

        See Also
        --------
        DataFrame.from_dict: Create a DataFrame from a dictionary.
        DataFrame.to_json: Convert a DataFrame to JSON format.

        Examples
        --------
        >>> df = pd.DataFrame({'col1': [1, 2],
        ...                    'col2': [0.5, 0.75]},
        ...                   index=['row1', 'row2'])
        >>> df
              col1  col2
        row1     1  0.50
        row2     2  0.75
        >>> df.to_dict()
        {'col1': {'row1': 1, 'row2': 2}, 'col2': {'row1': 0.5, 'row2': 0.75}}

        You can specify the return orientation.

        >>> df.to_dict('series')
        {'col1': row1    1
                 row2    2
        Name: col1, dtype: int64,
        'col2': row1    0.50
                row2    0.75
        Name: col2, dtype: float64}

        >>> df.to_dict('split')
        {'index': ['row1', 'row2'], 'columns': ['col1', 'col2'],
         'data': [[1.0, 0.5], [2.0, 0.75]]}

        >>> df.to_dict('records')
        [{'col1': 1.0, 'col2': 0.5}, {'col1': 2.0, 'col2': 0.75}]

        >>> df.to_dict('index')
        {'row1': {'col1': 1, 'col2': 0.5}, 'row2': {'col1': 2, 'col2': 0.75}}

        You can also specify the mapping type.

        >>> from collections import OrderedDict, defaultdict
        >>> df.to_dict(into=OrderedDict)
        OrderedDict([('col1', OrderedDict([('row1', 1), ('row2', 2)])),
                     ('col2', OrderedDict([('row1', 0.5), ('row2', 0.75)]))])

        If you want a `defaultdict`, you need to initialize it:

        >>> dd = defaultdict(list)
        >>> df.to_dict('records', into=dd)
        [defaultdict(<class 'list'>, {'col1': 1.0, 'col2': 0.5}),
         defaultdict(<class 'list'>, {'col1': 2.0, 'col2': 0.75})]
        """
        if not self.columns.is_unique:
            warnings.warn("DataFrame columns are not unique, some "
                          "columns will be omitted.", UserWarning,
                          stacklevel=2)
        # GH16122
        into_c = com.standardize_mapping(into)
        if orient.lower().startswith('d'):
            return into_c(
                (k, v.to_dict(into)) for k, v in compat.iteritems(self))
        elif orient.lower().startswith('l'):
            return into_c((k, v.tolist()) for k, v in compat.iteritems(self))
        elif orient.lower().startswith('sp'):
            return into_c((('index', self.index.tolist()),
                           ('columns', self.columns.tolist()),
                           ('data', lib.map_infer(self.values.ravel(),
                                                  com.maybe_box_datetimelike)
                            .reshape(self.values.shape).tolist())))
        elif orient.lower().startswith('s'):
            return into_c((k, com.maybe_box_datetimelike(v))
                          for k, v in compat.iteritems(self))
        elif orient.lower().startswith('r'):
            return [into_c((k, com.maybe_box_datetimelike(v))
                           for k, v in zip(self.columns, np.atleast_1d(row)))
                    for row in self.values]
        elif orient.lower().startswith('i'):
            if not self.index.is_unique:
                raise ValueError(
                    "DataFrame index must be unique for orient='index'."
                )
            return into_c((t[0], dict(zip(self.columns, t[1:])))
                          for t in self.itertuples())
        else:
            raise ValueError("orient '{o}' not understood".format(o=orient))

    def to_gbq(self, destination_table, project_id=None, chunksize=None,
               reauth=False, if_exists='fail', auth_local_webserver=False,
               table_schema=None, location=None, progress_bar=True,
               credentials=None, verbose=None, private_key=None):
        """
        Write a DataFrame to a Google BigQuery table.

        This function requires the `pandas-gbq package
        <https://pandas-gbq.readthedocs.io>`__.

        See the `How to authenticate with Google BigQuery
        <https://pandas-gbq.readthedocs.io/en/latest/howto/authentication.html>`__
        guide for authentication instructions.

        Parameters
        ----------
        destination_table : str
            Name of table to be written, in the form ``dataset.tablename``.
        project_id : str, optional
            Google BigQuery Account project ID. Optional when available from
            the environment.
        chunksize : int, optional
            Number of rows to be inserted in each chunk from the dataframe.
            Set to ``None`` to load the whole dataframe at once.
        reauth : bool, default False
            Force Google BigQuery to re-authenticate the user. This is useful
            if multiple accounts are used.
        if_exists : str, default 'fail'
            Behavior when the destination table exists. Value can be one of:

            ``'fail'``
                If table exists, do nothing.
            ``'replace'``
                If table exists, drop it, recreate it, and insert data.
            ``'append'``
                If table exists, insert data. Create if does not exist.
        private_key : str, optional
            Service account private key in JSON format. Can be file path
            or string contents. This is useful for remote server
            authentication (eg. Jupyter/IPython notebook on remote host).
        auth_local_webserver : bool, default False
            Use the `local webserver flow`_ instead of the `console flow`_
            when getting user credentials.

            .. _local webserver flow:
                http://google-auth-oauthlib.readthedocs.io/en/latest/reference/google_auth_oauthlib.flow.html#google_auth_oauthlib.flow.InstalledAppFlow.run_local_server
            .. _console flow:
                http://google-auth-oauthlib.readthedocs.io/en/latest/reference/google_auth_oauthlib.flow.html#google_auth_oauthlib.flow.InstalledAppFlow.run_console

            *New in version 0.2.0 of pandas-gbq*.
        table_schema : list of dicts, optional
            List of BigQuery table fields to which according DataFrame
            columns conform to, e.g. ``[{'name': 'col1', 'type':
            'STRING'},...]``. If schema is not provided, it will be
            generated according to dtypes of DataFrame columns. See
            BigQuery API documentation on available names of a field.

            *New in version 0.3.1 of pandas-gbq*.
        location : str, optional
            Location where the load job should run. See the `BigQuery locations
            documentation
            <https://cloud.google.com/bigquery/docs/dataset-locations>`__ for a
            list of available locations. The location must match that of the
            target dataset.

            *New in version 0.5.0 of pandas-gbq*.
        progress_bar : bool, default True
            Use the library `tqdm` to show the progress bar for the upload,
            chunk by chunk.

            *New in version 0.5.0 of pandas-gbq*.
        credentials : google.auth.credentials.Credentials, optional
            Credentials for accessing Google APIs. Use this parameter to
            override default credentials, such as to use Compute Engine
            :class:`google.auth.compute_engine.Credentials` or Service
            Account :class:`google.oauth2.service_account.Credentials`
            directly.

            *New in version 0.8.0 of pandas-gbq*.

            .. versionadded:: 0.24.0
        verbose : bool, deprecated
            Deprecated in pandas-gbq version 0.4.0. Use the `logging module
            to adjust verbosity instead
            <https://pandas-gbq.readthedocs.io/en/latest/intro.html#logging>`__.
        private_key : str, deprecated
            Deprecated in pandas-gbq version 0.8.0. Use the ``credentials``
            parameter and
            :func:`google.oauth2.service_account.Credentials.from_service_account_info`
            or
            :func:`google.oauth2.service_account.Credentials.from_service_account_file`
            instead.

            Service account private key in JSON format. Can be file path
            or string contents. This is useful for remote server
            authentication (eg. Jupyter/IPython notebook on remote host).

        See Also
        --------
        pandas_gbq.to_gbq : This function in the pandas-gbq library.
        pandas.read_gbq : Read a DataFrame from Google BigQuery.
        """
        from pandas.io import gbq
        return gbq.to_gbq(
            self, destination_table, project_id=project_id,
            chunksize=chunksize, reauth=reauth, if_exists=if_exists,
            auth_local_webserver=auth_local_webserver,
            table_schema=table_schema, location=location,
            progress_bar=progress_bar, credentials=credentials,
            verbose=verbose, private_key=private_key)

    @classmethod
    def from_records(cls, data, index=None, exclude=None, columns=None,
                     coerce_float=False, nrows=None):
        """
        Convert structured or record ndarray to DataFrame.

        Parameters
        ----------
        data : ndarray (structured dtype), list of tuples, dict, or DataFrame
        index : string, list of fields, array-like
            Field of array to use as the index, alternately a specific set of
            input labels to use
        exclude : sequence, default None
            Columns or fields to exclude
        columns : sequence, default None
            Column names to use. If the passed data do not have names
            associated with them, this argument provides names for the
            columns. Otherwise this argument indicates the order of the columns
            in the result (any names not found in the data will become all-NA
            columns)
        coerce_float : boolean, default False
            Attempt to convert values of non-string, non-numeric objects (like
            decimal.Decimal) to floating point, useful for SQL result sets
        nrows : int, default None
            Number of rows to read if data is an iterator

        Returns
        -------
        df : DataFrame
        """

        # Make a copy of the input columns so we can modify it
        if columns is not None:
            columns = ensure_index(columns)

        if is_iterator(data):
            if nrows == 0:
                return cls()

            try:
                first_row = next(data)
            except StopIteration:
                return cls(index=index, columns=columns)

            dtype = None
            if hasattr(first_row, 'dtype') and first_row.dtype.names:
                dtype = first_row.dtype

            values = [first_row]

            if nrows is None:
                values += data
            else:
                values.extend(itertools.islice(data, nrows - 1))

            if dtype is not None:
                data = np.array(values, dtype=dtype)
            else:
                data = values

        if isinstance(data, dict):
            if columns is None:
                columns = arr_columns = ensure_index(sorted(data))
                arrays = [data[k] for k in columns]
            else:
                arrays = []
                arr_columns = []
                for k, v in compat.iteritems(data):
                    if k in columns:
                        arr_columns.append(k)
                        arrays.append(v)

                arrays, arr_columns = _reorder_arrays(arrays, arr_columns,
                                                      columns)

        elif isinstance(data, (np.ndarray, DataFrame)):
            arrays, columns = _to_arrays(data, columns)
            if columns is not None:
                columns = ensure_index(columns)
            arr_columns = columns
        else:
            arrays, arr_columns = _to_arrays(data, columns,
                                             coerce_float=coerce_float)

            arr_columns = ensure_index(arr_columns)
            if columns is not None:
                columns = ensure_index(columns)
            else:
                columns = arr_columns

        if exclude is None:
            exclude = set()
        else:
            exclude = set(exclude)

        result_index = None
        if index is not None:
            if (isinstance(index, compat.string_types) or
                    not hasattr(index, "__iter__")):
                i = columns.get_loc(index)
                exclude.add(index)
                if len(arrays) > 0:
                    result_index = Index(arrays[i], name=index)
                else:
                    result_index = Index([], name=index)
            else:
                try:
                    to_remove = [arr_columns.get_loc(field) for field in index]
                    index_data = [arrays[i] for i in to_remove]
                    result_index = ensure_index_from_sequences(index_data,
                                                               names=index)

                    exclude.update(index)
                except Exception:
                    result_index = index

        if any(exclude):
            arr_exclude = [x for x in exclude if x in arr_columns]
            to_remove = [arr_columns.get_loc(col) for col in arr_exclude]
            arrays = [v for i, v in enumerate(arrays) if i not in to_remove]

            arr_columns = arr_columns.drop(arr_exclude)
            columns = columns.drop(exclude)

        mgr = _arrays_to_mgr(arrays, arr_columns, result_index, columns)

        return cls(mgr)

    def to_records(self, index=True, convert_datetime64=None):
        """
        Convert DataFrame to a NumPy record array.

        Index will be included as the first field of the record array if
        requested.

        Parameters
        ----------
        index : bool, default True
            Include index in resulting record array, stored in 'index'
            field or using the index label, if set.
        convert_datetime64 : bool, default None
            .. deprecated:: 0.23.0

            Whether to convert the index to datetime.datetime if it is a
            DatetimeIndex.

        Returns
        -------
        numpy.recarray
            NumPy ndarray with the DataFrame labels as fields and each row
            of the DataFrame as entries.

        See Also
        --------
        DataFrame.from_records: Convert structured or record ndarray
            to DataFrame.
        numpy.recarray: An ndarray that allows field access using
            attributes, analogous to typed columns in a
            spreadsheet.

        Examples
        --------
        >>> df = pd.DataFrame({'A': [1, 2], 'B': [0.5, 0.75]},
        ...                   index=['a', 'b'])
        >>> df
           A     B
        a  1  0.50
        b  2  0.75
        >>> df.to_records()
        rec.array([('a', 1, 0.5 ), ('b', 2, 0.75)],
                  dtype=[('index', 'O'), ('A', '<i8'), ('B', '<f8')])

        If the DataFrame index has no label then the recarray field name
        is set to 'index'. If the index has a label then this is used as the
        field name:

        >>> df.index = df.index.rename("I")
        >>> df.to_records()
        rec.array([('a', 1, 0.5 ), ('b', 2, 0.75)],
                  dtype=[('I', 'O'), ('A', '<i8'), ('B', '<f8')])

        The index can be excluded from the record array:

        >>> df.to_records(index=False)
        rec.array([(1, 0.5 ), (2, 0.75)],
                  dtype=[('A', '<i8'), ('B', '<f8')])
        """

        if convert_datetime64 is not None:
            warnings.warn("The 'convert_datetime64' parameter is "
                          "deprecated and will be removed in a future "
                          "version",
                          FutureWarning, stacklevel=2)

        if index:
            if is_datetime64_any_dtype(self.index) and convert_datetime64:
                ix_vals = [self.index.to_pydatetime()]
            else:
                if isinstance(self.index, MultiIndex):
                    # array of tuples to numpy cols. copy copy copy
                    ix_vals = lmap(np.array, zip(*self.index.values))
                else:
                    ix_vals = [self.index.values]

            arrays = ix_vals + [self[c].get_values() for c in self.columns]

            count = 0
            index_names = list(self.index.names)
            if isinstance(self.index, MultiIndex):
                for i, n in enumerate(index_names):
                    if n is None:
                        index_names[i] = 'level_%d' % count
                        count += 1
            elif index_names[0] is None:
                index_names = ['index']
            names = (lmap(compat.text_type, index_names) +
                     lmap(compat.text_type, self.columns))
        else:
            arrays = [self[c].get_values() for c in self.columns]
            names = lmap(compat.text_type, self.columns)

        formats = [v.dtype for v in arrays]
        return np.rec.fromarrays(
            arrays,
            dtype={'names': names, 'formats': formats}
        )

    @classmethod
    def from_items(cls, items, columns=None, orient='columns'):
        """
        Construct a DataFrame from a list of tuples.

        .. deprecated:: 0.23.0
          `from_items` is deprecated and will be removed in a future version.
          Use :meth:`DataFrame.from_dict(dict(items)) <DataFrame.from_dict>`
          instead.
          :meth:`DataFrame.from_dict(OrderedDict(items)) <DataFrame.from_dict>`
          may be used to preserve the key order.

        Convert (key, value) pairs to DataFrame. The keys will be the axis
        index (usually the columns, but depends on the specified
        orientation). The values should be arrays or Series.

        Parameters
        ----------
        items : sequence of (key, value) pairs
            Values should be arrays or Series.
        columns : sequence of column labels, optional
            Must be passed if orient='index'.
        orient : {'columns', 'index'}, default 'columns'
            The "orientation" of the data. If the keys of the
            input correspond to column labels, pass 'columns'
            (default). Otherwise if the keys correspond to the index,
            pass 'index'.

        Returns
        -------
        frame : DataFrame
        """

        warnings.warn("from_items is deprecated. Please use "
                      "DataFrame.from_dict(dict(items), ...) instead. "
                      "DataFrame.from_dict(OrderedDict(items)) may be used to "
                      "preserve the key order.",
                      FutureWarning, stacklevel=2)

        keys, values = lzip(*items)

        if orient == 'columns':
            if columns is not None:
                columns = ensure_index(columns)

                idict = dict(items)
                if len(idict) < len(items):
                    if not columns.equals(ensure_index(keys)):
                        raise ValueError('With non-unique item names, passed '
                                         'columns must be identical')
                    arrays = values
                else:
                    arrays = [idict[k] for k in columns if k in idict]
            else:
                columns = ensure_index(keys)
                arrays = values

            # GH 17312
            # Provide more informative error msg when scalar values passed
            try:
                return cls._from_arrays(arrays, columns, None)

            except ValueError:
                if not is_nested_list_like(values):
                    raise ValueError('The value in each (key, value) pair '
                                     'must be an array, Series, or dict')

        elif orient == 'index':
            if columns is None:
                raise TypeError("Must pass columns with orient='index'")

            keys = ensure_index(keys)

            # GH 17312
            # Provide more informative error msg when scalar values passed
            try:
                arr = np.array(values, dtype=object).T
                data = [lib.maybe_convert_objects(v) for v in arr]
                return cls._from_arrays(data, columns, keys)

            except TypeError:
                if not is_nested_list_like(values):
                    raise ValueError('The value in each (key, value) pair '
                                     'must be an array, Series, or dict')

        else:  # pragma: no cover
            raise ValueError("'orient' must be either 'columns' or 'index'")

    @classmethod
    def _from_arrays(cls, arrays, columns, index, dtype=None):
        mgr = _arrays_to_mgr(arrays, columns, index, columns, dtype=dtype)
        return cls(mgr)

    @classmethod
    def from_csv(cls, path, header=0, sep=',', index_col=0, parse_dates=True,
                 encoding=None, tupleize_cols=None,
                 infer_datetime_format=False):
        """
        Read CSV file.

        .. deprecated:: 0.21.0
            Use :func:`pandas.read_csv` instead.

        It is preferable to use the more powerful :func:`pandas.read_csv`
        for most general purposes, but ``from_csv`` makes for an easy
        roundtrip to and from a file (the exact counterpart of
        ``to_csv``), especially with a DataFrame of time series data.

        This method only differs from the preferred :func:`pandas.read_csv`
        in some defaults:

        - `index_col` is ``0`` instead of ``None`` (take first column as index
          by default)
        - `parse_dates` is ``True`` instead of ``False`` (try parsing the index
          as datetime by default)

        So a ``pd.DataFrame.from_csv(path)`` can be replaced by
        ``pd.read_csv(path, index_col=0, parse_dates=True)``.

        Parameters
        ----------
        path : string file path or file handle / StringIO
        header : int, default 0
            Row to use as header (skip prior rows)
        sep : string, default ','
            Field delimiter
        index_col : int or sequence, default 0
            Column to use for index. If a sequence is given, a MultiIndex
            is used. Different default from read_table
        parse_dates : boolean, default True
            Parse dates. Different default from read_table
        tupleize_cols : boolean, default False
            write multi_index columns as a list of tuples (if True)
            or new (expanded format) if False)
        infer_datetime_format : boolean, default False
            If True and `parse_dates` is True for a column, try to infer the
            datetime format based on the first datetime string. If the format
            can be inferred, there often will be a large parsing speed-up.

        See Also
        --------
        pandas.read_csv

        Returns
        -------
        y : DataFrame
        """

        warnings.warn("from_csv is deprecated. Please use read_csv(...) "
                      "instead. Note that some of the default arguments are "
                      "different, so please refer to the documentation "
                      "for from_csv when changing your function calls",
                      FutureWarning, stacklevel=2)

        from pandas.io.parsers import read_csv
        return read_csv(path, header=header, sep=sep,
                        parse_dates=parse_dates, index_col=index_col,
                        encoding=encoding, tupleize_cols=tupleize_cols,
                        infer_datetime_format=infer_datetime_format)

    def to_sparse(self, fill_value=None, kind='block'):
        """
        Convert to SparseDataFrame.

        Implement the sparse version of the DataFrame meaning that any data
        matching a specific value it's omitted in the representation.
        The sparse DataFrame allows for a more efficient storage.

        Parameters
        ----------
        fill_value : float, default None
            The specific value that should be omitted in the representation.
        kind : {'block', 'integer'}, default 'block'
            The kind of the SparseIndex tracking where data is not equal to
            the fill value:

            - 'block' tracks only the locations and sizes of blocks of data.
            - 'integer' keeps an array with all the locations of the data.

            In most cases 'block' is recommended, since it's more memory
            efficient.

        Returns
        -------
        SparseDataFrame
            The sparse representation of the DataFrame.

        See Also
        --------
        DataFrame.to_dense :
            Converts the DataFrame back to the its dense form.

        Examples
        --------
        >>> df = pd.DataFrame([(np.nan, np.nan),
        ...                    (1., np.nan),
        ...                    (np.nan, 1.)])
        >>> df
             0    1
        0  NaN  NaN
        1  1.0  NaN
        2  NaN  1.0
        >>> type(df)
        <class 'pandas.core.frame.DataFrame'>

        >>> sdf = df.to_sparse()
        >>> sdf
             0    1
        0  NaN  NaN
        1  1.0  NaN
        2  NaN  1.0
        >>> type(sdf)
        <class 'pandas.core.sparse.frame.SparseDataFrame'>
        """
        from pandas.core.sparse.api import SparseDataFrame
        return SparseDataFrame(self._series, index=self.index,
                               columns=self.columns, default_kind=kind,
                               default_fill_value=fill_value)

    def to_panel(self):
        """
        Transform long (stacked) format (DataFrame) into wide (3D, Panel)
        format.

        .. deprecated:: 0.20.0

        Currently the index of the DataFrame must be a 2-level MultiIndex. This
        may be generalized later

        Returns
        -------
        panel : Panel
        """
        # only support this kind for now
        if (not isinstance(self.index, MultiIndex) or  # pragma: no cover
                len(self.index.levels) != 2):
            raise NotImplementedError('Only 2-level MultiIndex are supported.')

        if not self.index.is_unique:
            raise ValueError("Can't convert non-uniquely indexed "
                             "DataFrame to Panel")

        self._consolidate_inplace()

        # minor axis must be sorted
        if self.index.lexsort_depth < 2:
            selfsorted = self.sort_index(level=0)
        else:
            selfsorted = self

        major_axis, minor_axis = selfsorted.index.levels
        major_labels, minor_labels = selfsorted.index.labels
        shape = len(major_axis), len(minor_axis)

        # preserve names, if any
        major_axis = major_axis.copy()
        major_axis.name = self.index.names[0]

        minor_axis = minor_axis.copy()
        minor_axis.name = self.index.names[1]

        # create new axes
        new_axes = [selfsorted.columns, major_axis, minor_axis]

        # create new manager
        new_mgr = selfsorted._data.reshape_nd(axes=new_axes,
                                              labels=[major_labels,
                                                      minor_labels],
                                              shape=shape,
                                              ref_items=selfsorted.columns)

        return self._constructor_expanddim(new_mgr)

    @deprecate_kwarg(old_arg_name='encoding', new_arg_name=None)
    def to_stata(self, fname, convert_dates=None, write_index=True,
                 encoding="latin-1", byteorder=None, time_stamp=None,
                 data_label=None, variable_labels=None, version=114,
                 convert_strl=None):
        """
        Export DataFrame object to Stata dta format.

        Writes the DataFrame to a Stata dataset file.
        "dta" files contain a Stata dataset.

        Parameters
        ----------
        fname : str, buffer or path object
            String, path object (pathlib.Path or py._path.local.LocalPath) or
            object implementing a binary write() function. If using a buffer
            then the buffer will not be automatically closed after the file
            data has been written.
        convert_dates : dict
            Dictionary mapping columns containing datetime types to stata
            internal format to use when writing the dates. Options are 'tc',
            'td', 'tm', 'tw', 'th', 'tq', 'ty'. Column can be either an integer
            or a name. Datetime columns that do not have a conversion type
            specified will be converted to 'tc'. Raises NotImplementedError if
            a datetime column has timezone information.
        write_index : bool
            Write the index to Stata dataset.
        encoding : str
            Default is latin-1. Unicode is not supported.
        byteorder : str
            Can be ">", "<", "little", or "big". default is `sys.byteorder`.
        time_stamp : datetime
            A datetime to use as file creation date.  Default is the current
            time.
        data_label : str, optional
            A label for the data set.  Must be 80 characters or smaller.
        variable_labels : dict
            Dictionary containing columns as keys and variable labels as
            values. Each label must be 80 characters or smaller.

            .. versionadded:: 0.19.0

        version : {114, 117}, default 114
            Version to use in the output dta file.  Version 114 can be used
            read by Stata 10 and later.  Version 117 can be read by Stata 13
            or later. Version 114 limits string variables to 244 characters or
            fewer while 117 allows strings with lengths up to 2,000,000
            characters.

            .. versionadded:: 0.23.0

        convert_strl : list, optional
            List of column names to convert to string columns to Stata StrL
            format. Only available if version is 117.  Storing strings in the
            StrL format can produce smaller dta files if strings have more than
            8 characters and values are repeated.

            .. versionadded:: 0.23.0

        Raises
        ------
        NotImplementedError
            * If datetimes contain timezone information
            * Column dtype is not representable in Stata
        ValueError
            * Columns listed in convert_dates are neither datetime64[ns]
              or datetime.datetime
            * Column listed in convert_dates is not in DataFrame
            * Categorical label contains more than 32,000 characters

            .. versionadded:: 0.19.0

        See Also
        --------
        read_stata : Import Stata data files.
        io.stata.StataWriter : Low-level writer for Stata data files.
        io.stata.StataWriter117 : Low-level writer for version 117 files.

        Examples
        --------
        >>> df = pd.DataFrame({'animal': ['falcon', 'parrot', 'falcon',
        ...                               'parrot'],
        ...                    'speed': [350, 18, 361, 15]})
        >>> df.to_stata('animals.dta')  # doctest: +SKIP
        """
        kwargs = {}
        if version not in (114, 117):
            raise ValueError('Only formats 114 and 117 supported.')
        if version == 114:
            if convert_strl is not None:
                raise ValueError('strl support is only available when using '
                                 'format 117')
            from pandas.io.stata import StataWriter as statawriter
        else:
            from pandas.io.stata import StataWriter117 as statawriter
            kwargs['convert_strl'] = convert_strl

        writer = statawriter(fname, self, convert_dates=convert_dates,
                             byteorder=byteorder, time_stamp=time_stamp,
                             data_label=data_label, write_index=write_index,
                             variable_labels=variable_labels, **kwargs)
        writer.write_file()

    def to_feather(self, fname):
        """
        Write out the binary feather-format for DataFrames.

        .. versionadded:: 0.20.0

        Parameters
        ----------
        fname : str
            string file path
        """
        from pandas.io.feather_format import to_feather
        to_feather(self, fname)

    def to_parquet(self, fname, engine='auto', compression='snappy',
                   index=None, partition_cols=None, **kwargs):
        """
        Write a DataFrame to the binary parquet format.

        .. versionadded:: 0.21.0

        This function writes the dataframe as a `parquet file
        <https://parquet.apache.org/>`_. You can choose different parquet
        backends, and have the option of compression. See
        :ref:`the user guide <io.parquet>` for more details.

        Parameters
        ----------
        fname : str
            File path or Root Directory path. Will be used as Root Directory
            path while writing a partitioned dataset.

            .. versionchanged:: 0.24.0

        engine : {'auto', 'pyarrow', 'fastparquet'}, default 'auto'
            Parquet library to use. If 'auto', then the option
            ``io.parquet.engine`` is used. The default ``io.parquet.engine``
            behavior is to try 'pyarrow', falling back to 'fastparquet' if
            'pyarrow' is unavailable.
        compression : {'snappy', 'gzip', 'brotli', None}, default 'snappy'
            Name of the compression to use. Use ``None`` for no compression.
        index : bool, default None
            If ``True``, include the dataframe's index(es) in the file output.
            If ``False``, they will not be written to the file. If ``None``,
            the behavior depends on the chosen engine.

            .. versionadded:: 0.24.0

        partition_cols : list, optional, default None
            Column names by which to partition the dataset
            Columns are partitioned in the order they are given

            .. versionadded:: 0.24.0

        **kwargs
            Additional arguments passed to the parquet library. See
            :ref:`pandas io <io.parquet>` for more details.

        See Also
        --------
        read_parquet : Read a parquet file.
        DataFrame.to_csv : Write a csv file.
        DataFrame.to_sql : Write to a sql table.
        DataFrame.to_hdf : Write to hdf.

        Notes
        -----
        This function requires either the `fastparquet
        <https://pypi.org/project/fastparquet>`_ or `pyarrow
        <https://arrow.apache.org/docs/python/>`_ library.

        Examples
        --------
        >>> df = pd.DataFrame(data={'col1': [1, 2], 'col2': [3, 4]})
        >>> df.to_parquet('df.parquet.gzip',
        ...               compression='gzip')  # doctest: +SKIP
        >>> pd.read_parquet('df.parquet.gzip')  # doctest: +SKIP
           col1  col2
        0     1     3
        1     2     4
        """
        from pandas.io.parquet import to_parquet
        to_parquet(self, fname, engine,
                   compression=compression, index=index,
                   partition_cols=partition_cols, **kwargs)

    @Substitution(header='Whether to print column labels, default True')
    @Substitution(shared_params=fmt.common_docstring,
                  returns=fmt.return_docstring)
    def to_html(self, buf=None, columns=None, col_space=None, header=True,
                index=True, na_rep='NaN', formatters=None, float_format=None,
                sparsify=None, index_names=True, justify=None, max_rows=None,
                max_cols=None, show_dimensions=False, decimal='.',
                bold_rows=True, classes=None, escape=True,
                notebook=False, border=None, table_id=None):
        """
        Render a DataFrame as an HTML table.
        %(shared_params)s
        bold_rows : bool, default True
            Make the row labels bold in the output.
        classes : str or list or tuple, default None
            CSS class(es) to apply to the resulting html table.
        escape : bool, default True
            Convert the characters <, >, and & to HTML-safe sequences.
        notebook : {True, False}, default False
            Whether the generated HTML is for IPython Notebook.
        border : int
            A ``border=border`` attribute is included in the opening
            `<table>` tag. Default ``pd.options.html.border``.

            .. versionadded:: 0.19.0

        table_id : str, optional
            A css id is included in the opening `<table>` tag if specified.

            .. versionadded:: 0.23.0
        %(returns)s
        See Also
        --------
        to_string : Convert DataFrame to a string.
        """

        if (justify is not None and
                justify not in fmt._VALID_JUSTIFY_PARAMETERS):
            raise ValueError("Invalid value for justify parameter")

        formatter = fmt.DataFrameFormatter(self, buf=buf, columns=columns,
                                           col_space=col_space, na_rep=na_rep,
                                           formatters=formatters,
                                           float_format=float_format,
                                           sparsify=sparsify, justify=justify,
                                           index_names=index_names,
                                           header=header, index=index,
                                           bold_rows=bold_rows, escape=escape,
                                           max_rows=max_rows,
                                           max_cols=max_cols,
                                           show_dimensions=show_dimensions,
                                           decimal=decimal, table_id=table_id)
        # TODO: a generic formatter wld b in DataFrameFormatter
        formatter.to_html(classes=classes, notebook=notebook, border=border)

        if buf is None:
            return formatter.buf.getvalue()

    # ----------------------------------------------------------------------

    def info(self, verbose=None, buf=None, max_cols=None, memory_usage=None,
             null_counts=None):
        """
        Print a concise summary of a DataFrame.

        This method prints information about a DataFrame including
        the index dtype and column dtypes, non-null values and memory usage.

        Parameters
        ----------
        verbose : bool, optional
            Whether to print the full summary. By default, the setting in
            ``pandas.options.display.max_info_columns`` is followed.
        buf : writable buffer, defaults to sys.stdout
            Where to send the output. By default, the output is printed to
            sys.stdout. Pass a writable buffer if you need to further process
            the output.
        max_cols : int, optional
            When to switch from the verbose to the truncated output. If the
            DataFrame has more than `max_cols` columns, the truncated output
            is used. By default, the setting in
            ``pandas.options.display.max_info_columns`` is used.
        memory_usage : bool, str, optional
            Specifies whether total memory usage of the DataFrame
            elements (including the index) should be displayed. By default,
            this follows the ``pandas.options.display.memory_usage`` setting.

            True always show memory usage. False never shows memory usage.
            A value of 'deep' is equivalent to "True with deep introspection".
            Memory usage is shown in human-readable units (base-2
            representation). Without deep introspection a memory estimation is
            made based in column dtype and number of rows assuming values
            consume the same memory amount for corresponding dtypes. With deep
            memory introspection, a real memory usage calculation is performed
            at the cost of computational resources.
        null_counts : bool, optional
            Whether to show the non-null counts. By default, this is shown
            only if the frame is smaller than
            ``pandas.options.display.max_info_rows`` and
            ``pandas.options.display.max_info_columns``. A value of True always
            shows the counts, and False never shows the counts.

        Returns
        -------
        None
            This method prints a summary of a DataFrame and returns None.

        See Also
        --------
        DataFrame.describe: Generate descriptive statistics of DataFrame
            columns.
        DataFrame.memory_usage: Memory usage of DataFrame columns.

        Examples
        --------
        >>> int_values = [1, 2, 3, 4, 5]
        >>> text_values = ['alpha', 'beta', 'gamma', 'delta', 'epsilon']
        >>> float_values = [0.0, 0.25, 0.5, 0.75, 1.0]
        >>> df = pd.DataFrame({"int_col": int_values, "text_col": text_values,
        ...                   "float_col": float_values})
        >>> df
           int_col text_col  float_col
        0        1    alpha       0.00
        1        2     beta       0.25
        2        3    gamma       0.50
        3        4    delta       0.75
        4        5  epsilon       1.00

        Prints information of all columns:

        >>> df.info(verbose=True)
        <class 'pandas.core.frame.DataFrame'>
        RangeIndex: 5 entries, 0 to 4
        Data columns (total 3 columns):
        int_col      5 non-null int64
        text_col     5 non-null object
        float_col    5 non-null float64
        dtypes: float64(1), int64(1), object(1)
        memory usage: 200.0+ bytes

        Prints a summary of columns count and its dtypes but not per column
        information:

        >>> df.info(verbose=False)
        <class 'pandas.core.frame.DataFrame'>
        RangeIndex: 5 entries, 0 to 4
        Columns: 3 entries, int_col to float_col
        dtypes: float64(1), int64(1), object(1)
        memory usage: 200.0+ bytes

        Pipe output of DataFrame.info to buffer instead of sys.stdout, get
        buffer content and writes to a text file:

        >>> import io
        >>> buffer = io.StringIO()
        >>> df.info(buf=buffer)
        >>> s = buffer.getvalue()
        >>> with open("df_info.txt", "w",
        ...           encoding="utf-8") as f:  # doctest: +SKIP
        ...     f.write(s)
        260

        The `memory_usage` parameter allows deep introspection mode, specially
        useful for big DataFrames and fine-tune memory optimization:

        >>> random_strings_array = np.random.choice(['a', 'b', 'c'], 10 ** 6)
        >>> df = pd.DataFrame({
        ...     'column_1': np.random.choice(['a', 'b', 'c'], 10 ** 6),
        ...     'column_2': np.random.choice(['a', 'b', 'c'], 10 ** 6),
        ...     'column_3': np.random.choice(['a', 'b', 'c'], 10 ** 6)
        ... })
        >>> df.info()
        <class 'pandas.core.frame.DataFrame'>
        RangeIndex: 1000000 entries, 0 to 999999
        Data columns (total 3 columns):
        column_1    1000000 non-null object
        column_2    1000000 non-null object
        column_3    1000000 non-null object
        dtypes: object(3)
        memory usage: 22.9+ MB

        >>> df.info(memory_usage='deep')
        <class 'pandas.core.frame.DataFrame'>
        RangeIndex: 1000000 entries, 0 to 999999
        Data columns (total 3 columns):
        column_1    1000000 non-null object
        column_2    1000000 non-null object
        column_3    1000000 non-null object
        dtypes: object(3)
        memory usage: 188.8 MB
        """

        if buf is None:  # pragma: no cover
            buf = sys.stdout

        lines = []

        lines.append(str(type(self)))
        lines.append(self.index._summary())

        if len(self.columns) == 0:
            lines.append('Empty {name}'.format(name=type(self).__name__))
            fmt.buffer_put_lines(buf, lines)
            return

        cols = self.columns

        # hack
        if max_cols is None:
            max_cols = get_option('display.max_info_columns',
                                  len(self.columns) + 1)

        max_rows = get_option('display.max_info_rows', len(self) + 1)

        if null_counts is None:
            show_counts = ((len(self.columns) <= max_cols) and
                           (len(self) < max_rows))
        else:
            show_counts = null_counts
        exceeds_info_cols = len(self.columns) > max_cols

        def _verbose_repr():
            lines.append('Data columns (total %d columns):' %
                         len(self.columns))
            space = max(len(pprint_thing(k)) for k in self.columns) + 4
            counts = None

            tmpl = "{count}{dtype}"
            if show_counts:
                counts = self.count()
                if len(cols) != len(counts):  # pragma: no cover
                    raise AssertionError(
                        'Columns must equal counts '
                        '({cols:d} != {counts:d})'.format(
                            cols=len(cols), counts=len(counts)))
                tmpl = "{count} non-null {dtype}"

            dtypes = self.dtypes
            for i, col in enumerate(self.columns):
                dtype = dtypes.iloc[i]
                col = pprint_thing(col)

                count = ""
                if show_counts:
                    count = counts.iloc[i]

                lines.append(_put_str(col, space) + tmpl.format(count=count,
                                                                dtype=dtype))

        def _non_verbose_repr():
            lines.append(self.columns._summary(name='Columns'))

        def _sizeof_fmt(num, size_qualifier):
            # returns size in human readable format
            for x in ['bytes', 'KB', 'MB', 'GB', 'TB']:
                if num < 1024.0:
                    return ("{num:3.1f}{size_q} "
                            "{x}".format(num=num, size_q=size_qualifier, x=x))
                num /= 1024.0
            return "{num:3.1f}{size_q} {pb}".format(num=num,
                                                    size_q=size_qualifier,
                                                    pb='PB')

        if verbose:
            _verbose_repr()
        elif verbose is False:  # specifically set to False, not nesc None
            _non_verbose_repr()
        else:
            if exceeds_info_cols:
                _non_verbose_repr()
            else:
                _verbose_repr()

        counts = self.get_dtype_counts()
        dtypes = ['{k}({kk:d})'.format(k=k[0], kk=k[1]) for k
                  in sorted(compat.iteritems(counts))]
        lines.append('dtypes: {types}'.format(types=', '.join(dtypes)))

        if memory_usage is None:
            memory_usage = get_option('display.memory_usage')
        if memory_usage:
            # append memory usage of df to display
            size_qualifier = ''
            if memory_usage == 'deep':
                deep = True
            else:
                # size_qualifier is just a best effort; not guaranteed to catch
                # all cases (e.g., it misses categorical data even with object
                # categories)
                deep = False
                if ('object' in counts or
                        self.index._is_memory_usage_qualified()):
                    size_qualifier = '+'
            mem_usage = self.memory_usage(index=True, deep=deep).sum()
            lines.append("memory usage: {mem}\n".format(
                mem=_sizeof_fmt(mem_usage, size_qualifier)))

        fmt.buffer_put_lines(buf, lines)

    def memory_usage(self, index=True, deep=False):
        """
        Return the memory usage of each column in bytes.

        The memory usage can optionally include the contribution of
        the index and elements of `object` dtype.

        This value is displayed in `DataFrame.info` by default. This can be
        suppressed by setting ``pandas.options.display.memory_usage`` to False.

        Parameters
        ----------
        index : bool, default True
            Specifies whether to include the memory usage of the DataFrame's
            index in returned Series. If ``index=True`` the memory usage of the
            index the first item in the output.
        deep : bool, default False
            If True, introspect the data deeply by interrogating
            `object` dtypes for system-level memory consumption, and include
            it in the returned values.

        Returns
        -------
        sizes : Series
            A Series whose index is the original column names and whose values
            is the memory usage of each column in bytes.

        See Also
        --------
        numpy.ndarray.nbytes : Total bytes consumed by the elements of an
            ndarray.
        Series.memory_usage : Bytes consumed by a Series.
        pandas.Categorical : Memory-efficient array for string values with
            many repeated values.
        DataFrame.info : Concise summary of a DataFrame.

        Examples
        --------
        >>> dtypes = ['int64', 'float64', 'complex128', 'object', 'bool']
        >>> data = dict([(t, np.ones(shape=5000).astype(t))
        ...              for t in dtypes])
        >>> df = pd.DataFrame(data)
        >>> df.head()
           int64  float64  complex128 object  bool
        0      1      1.0      (1+0j)      1  True
        1      1      1.0      (1+0j)      1  True
        2      1      1.0      (1+0j)      1  True
        3      1      1.0      (1+0j)      1  True
        4      1      1.0      (1+0j)      1  True

        >>> df.memory_usage()
        Index            80
        int64         40000
        float64       40000
        complex128    80000
        object        40000
        bool           5000
        dtype: int64

        >>> df.memory_usage(index=False)
        int64         40000
        float64       40000
        complex128    80000
        object        40000
        bool           5000
        dtype: int64

        The memory footprint of `object` dtype columns is ignored by default:

        >>> df.memory_usage(deep=True)
        Index             80
        int64          40000
        float64        40000
        complex128     80000
        object        160000
        bool            5000
        dtype: int64

        Use a Categorical for efficient storage of an object-dtype column with
        many repeated values.

        >>> df['object'].astype('category').memory_usage(deep=True)
        5168
        """
        result = Series([c.memory_usage(index=False, deep=deep)
                         for col, c in self.iteritems()], index=self.columns)
        if index:
            result = Series(self.index.memory_usage(deep=deep),
                            index=['Index']).append(result)
        return result

    def transpose(self, *args, **kwargs):
        """
        Transpose index and columns.

        Reflect the DataFrame over its main diagonal by writing rows as columns
        and vice-versa. The property :attr:`.T` is an accessor to the method
        :meth:`transpose`.

        Parameters
        ----------
        copy : bool, default False
            If True, the underlying data is copied. Otherwise (default), no
            copy is made if possible.
        *args, **kwargs
            Additional keywords have no effect but might be accepted for
            compatibility with numpy.

        Returns
        -------
        DataFrame
            The transposed DataFrame.

        See Also
        --------
        numpy.transpose : Permute the dimensions of a given array.

        Notes
        -----
        Transposing a DataFrame with mixed dtypes will result in a homogeneous
        DataFrame with the `object` dtype. In such a case, a copy of the data
        is always made.

        Examples
        --------
        **Square DataFrame with homogeneous dtype**

        >>> d1 = {'col1': [1, 2], 'col2': [3, 4]}
        >>> df1 = pd.DataFrame(data=d1)
        >>> df1
           col1  col2
        0     1     3
        1     2     4

        >>> df1_transposed = df1.T # or df1.transpose()
        >>> df1_transposed
              0  1
        col1  1  2
        col2  3  4

        When the dtype is homogeneous in the original DataFrame, we get a
        transposed DataFrame with the same dtype:

        >>> df1.dtypes
        col1    int64
        col2    int64
        dtype: object
        >>> df1_transposed.dtypes
        0    int64
        1    int64
        dtype: object

        **Non-square DataFrame with mixed dtypes**

        >>> d2 = {'name': ['Alice', 'Bob'],
        ...       'score': [9.5, 8],
        ...       'employed': [False, True],
        ...       'kids': [0, 0]}
        >>> df2 = pd.DataFrame(data=d2)
        >>> df2
            name  score  employed  kids
        0  Alice    9.5     False     0
        1    Bob    8.0      True     0

        >>> df2_transposed = df2.T # or df2.transpose()
        >>> df2_transposed
                      0     1
        name      Alice   Bob
        score       9.5     8
        employed  False  True
        kids          0     0

        When the DataFrame has mixed dtypes, we get a transposed DataFrame with
        the `object` dtype:

        >>> df2.dtypes
        name         object
        score       float64
        employed       bool
        kids          int64
        dtype: object
        >>> df2_transposed.dtypes
        0    object
        1    object
        dtype: object
        """
        nv.validate_transpose(args, dict())
        return super(DataFrame, self).transpose(1, 0, **kwargs)

    T = property(transpose)

    # ----------------------------------------------------------------------
    # Picklability

    # legacy pickle formats
    def _unpickle_frame_compat(self, state):  # pragma: no cover
        if len(state) == 2:  # pragma: no cover
            series, idx = state
            columns = sorted(series)
        else:
            series, cols, idx = state
            columns = com._unpickle_array(cols)

        index = com._unpickle_array(idx)
        self._data = self._init_dict(series, index, columns, None)

    def _unpickle_matrix_compat(self, state):  # pragma: no cover
        # old unpickling
        (vals, idx, cols), object_state = state

        index = com._unpickle_array(idx)
        dm = DataFrame(vals, index=index, columns=com._unpickle_array(cols),
                       copy=False)

        if object_state is not None:
            ovals, _, ocols = object_state
            objects = DataFrame(ovals, index=index,
                                columns=com._unpickle_array(ocols), copy=False)

            dm = dm.join(objects)

        self._data = dm._data

    # ----------------------------------------------------------------------
    # Getting and setting elements

    def get_value(self, index, col, takeable=False):
        """
        Quickly retrieve single value at passed column and index.

        .. deprecated:: 0.21.0
            Use .at[] or .iat[] accessors instead.

        Parameters
        ----------
        index : row label
        col : column label
        takeable : interpret the index/col as indexers, default False

        Returns
        -------
        value : scalar value
        """

        warnings.warn("get_value is deprecated and will be removed "
                      "in a future release. Please use "
                      ".at[] or .iat[] accessors instead", FutureWarning,
                      stacklevel=2)
        return self._get_value(index, col, takeable=takeable)

    def _get_value(self, index, col, takeable=False):

        if takeable:
            series = self._iget_item_cache(col)
            return com.maybe_box_datetimelike(series._values[index])

        series = self._get_item_cache(col)
        engine = self.index._engine

        try:
            return engine.get_value(series._values, index)
        except (TypeError, ValueError):

            # we cannot handle direct indexing
            # use positional
            col = self.columns.get_loc(col)
            index = self.index.get_loc(index)
            return self._get_value(index, col, takeable=True)
    _get_value.__doc__ = get_value.__doc__

    def set_value(self, index, col, value, takeable=False):
        """
        Put single value at passed column and index.

        .. deprecated:: 0.21.0
            Use .at[] or .iat[] accessors instead.

        Parameters
        ----------
        index : row label
        col : column label
        value : scalar value
        takeable : interpret the index/col as indexers, default False

        Returns
        -------
        frame : DataFrame
            If label pair is contained, will be reference to calling DataFrame,
            otherwise a new object
        """
        warnings.warn("set_value is deprecated and will be removed "
                      "in a future release. Please use "
                      ".at[] or .iat[] accessors instead", FutureWarning,
                      stacklevel=2)
        return self._set_value(index, col, value, takeable=takeable)

    def _set_value(self, index, col, value, takeable=False):
        try:
            if takeable is True:
                series = self._iget_item_cache(col)
                return series._set_value(index, value, takeable=True)

            series = self._get_item_cache(col)
            engine = self.index._engine
            engine.set_value(series._values, index, value)
            return self
        except (KeyError, TypeError):

            # set using a non-recursive method & reset the cache
            self.loc[index, col] = value
            self._item_cache.pop(col, None)

            return self
    _set_value.__doc__ = set_value.__doc__

    def _ixs(self, i, axis=0):
        """
        Parameters
        ----------
        i : int, slice, or sequence of integers
        axis : int

        Notes
        -----
        If slice passed, the resulting data will be a view.
        """
        # irow
        if axis == 0:
            if isinstance(i, slice):
                return self[i]
            else:
                label = self.index[i]
                if isinstance(label, Index):
                    # a location index by definition
                    result = self.take(i, axis=axis)
                    copy = True
                else:
                    new_values = self._data.fast_xs(i)
                    if is_scalar(new_values):
                        return new_values

                    # if we are a copy, mark as such
                    copy = (isinstance(new_values, np.ndarray) and
                            new_values.base is None)
                    result = self._constructor_sliced(new_values,
                                                      index=self.columns,
                                                      name=self.index[i],
                                                      dtype=new_values.dtype)
                result._set_is_copy(self, copy=copy)
                return result

        # icol
        else:
            label = self.columns[i]
            if isinstance(i, slice):
                # need to return view
                lab_slice = slice(label[0], label[-1])
                return self.loc[:, lab_slice]
            else:
                if isinstance(label, Index):
                    return self._take(i, axis=1)

                index_len = len(self.index)

                # if the values returned are not the same length
                # as the index (iow a not found value), iget returns
                # a 0-len ndarray. This is effectively catching
                # a numpy error (as numpy should really raise)
                values = self._data.iget(i)

                if index_len and not len(values):
                    values = np.array([np.nan] * index_len, dtype=object)
                result = self._box_col_values(values, label)

                # this is a cached value, mark it so
                result._set_as_cached(label, self)

                return result

    def __getitem__(self, key):
        key = com.apply_if_callable(key, self)

        # shortcut if the key is in columns
        try:
            if self.columns.is_unique and key in self.columns:
                if self.columns.nlevels > 1:
                    return self._getitem_multilevel(key)
                return self._get_item_cache(key)
        except (TypeError, ValueError):
            # The TypeError correctly catches non hashable "key" (e.g. list)
            # The ValueError can be removed once GH #21729 is fixed
            pass

        # Do we have a slicer (on rows)?
        indexer = convert_to_index_sliceable(self, key)
        if indexer is not None:
            return self._slice(indexer, axis=0)

        # Do we have a (boolean) DataFrame?
        if isinstance(key, DataFrame):
            return self._getitem_frame(key)

        # Do we have a (boolean) 1d indexer?
        if com.is_bool_indexer(key):
            return self._getitem_bool_array(key)

        # We are left with two options: a single key, and a collection of keys,
        # We interpret tuples as collections only for non-MultiIndex
        is_single_key = isinstance(key, tuple) or not is_list_like(key)

        if is_single_key:
            if self.columns.nlevels > 1:
                return self._getitem_multilevel(key)
            indexer = self.columns.get_loc(key)
            if is_integer(indexer):
                indexer = [indexer]
        else:
            if is_iterator(key):
                key = list(key)
            indexer = self.loc._convert_to_indexer(key, axis=1,
                                                   raise_missing=True)

        # take() does not accept boolean indexers
        if getattr(indexer, "dtype", None) == bool:
            indexer = np.where(indexer)[0]

        data = self._take(indexer, axis=1)

        if is_single_key:
            # What does looking for a single key in a non-unique index return?
            # The behavior is inconsistent. It returns a Series, except when
            # - the key itself is repeated (test on data.shape, #9519), or
            # - we have a MultiIndex on columns (test on self.columns, #21309)
            if data.shape[1] == 1 and not isinstance(self.columns, MultiIndex):
                data = data[key]

        return data

    def _getitem_bool_array(self, key):
        # also raises Exception if object array with NA values
        # warning here just in case -- previously __setitem__ was
        # reindexing but __getitem__ was not; it seems more reasonable to
        # go with the __setitem__ behavior since that is more consistent
        # with all other indexing behavior
        if isinstance(key, Series) and not key.index.equals(self.index):
            warnings.warn("Boolean Series key will be reindexed to match "
                          "DataFrame index.", UserWarning, stacklevel=3)
        elif len(key) != len(self.index):
            raise ValueError('Item wrong length %d instead of %d.' %
                             (len(key), len(self.index)))

        # check_bool_indexer will throw exception if Series key cannot
        # be reindexed to match DataFrame rows
        key = check_bool_indexer(self.index, key)
        indexer = key.nonzero()[0]
        return self._take(indexer, axis=0)

    def _getitem_multilevel(self, key):
        loc = self.columns.get_loc(key)
        if isinstance(loc, (slice, Series, np.ndarray, Index)):
            new_columns = self.columns[loc]
            result_columns = maybe_droplevels(new_columns, key)
            if self._is_mixed_type:
                result = self.reindex(columns=new_columns)
                result.columns = result_columns
            else:
                new_values = self.values[:, loc]
                result = self._constructor(new_values, index=self.index,
                                           columns=result_columns)
                result = result.__finalize__(self)

            # If there is only one column being returned, and its name is
            # either an empty string, or a tuple with an empty string as its
            # first element, then treat the empty string as a placeholder
            # and return the column as if the user had provided that empty
            # string in the key. If the result is a Series, exclude the
            # implied empty string from its name.
            if len(result.columns) == 1:
                top = result.columns[0]
                if isinstance(top, tuple):
                    top = top[0]
                if top == '':
                    result = result['']
                    if isinstance(result, Series):
                        result = self._constructor_sliced(result,
                                                          index=self.index,
                                                          name=key)

            result._set_is_copy(self)
            return result
        else:
            return self._get_item_cache(key)

    def _getitem_frame(self, key):
        if key.values.size and not is_bool_dtype(key.values):
            raise ValueError('Must pass DataFrame with boolean values only')
        return self.where(key)

    def query(self, expr, inplace=False, **kwargs):
        """
        Query the columns of a DataFrame with a boolean expression.

        Parameters
        ----------
        expr : string
            The query string to evaluate.  You can refer to variables
            in the environment by prefixing them with an '@' character like
            ``@a + b``.
        inplace : bool
            Whether the query should modify the data in place or return
            a modified copy

            .. versionadded:: 0.18.0

        kwargs : dict
            See the documentation for :func:`pandas.eval` for complete details
            on the keyword arguments accepted by :meth:`DataFrame.query`.

        Returns
        -------
        q : DataFrame

        Notes
        -----
        The result of the evaluation of this expression is first passed to
        :attr:`DataFrame.loc` and if that fails because of a
        multidimensional key (e.g., a DataFrame) then the result will be passed
        to :meth:`DataFrame.__getitem__`.

        This method uses the top-level :func:`pandas.eval` function to
        evaluate the passed query.

        The :meth:`~pandas.DataFrame.query` method uses a slightly
        modified Python syntax by default. For example, the ``&`` and ``|``
        (bitwise) operators have the precedence of their boolean cousins,
        :keyword:`and` and :keyword:`or`. This *is* syntactically valid Python,
        however the semantics are different.

        You can change the semantics of the expression by passing the keyword
        argument ``parser='python'``. This enforces the same semantics as
        evaluation in Python space. Likewise, you can pass ``engine='python'``
        to evaluate an expression using Python itself as a backend. This is not
        recommended as it is inefficient compared to using ``numexpr`` as the
        engine.

        The :attr:`DataFrame.index` and
        :attr:`DataFrame.columns` attributes of the
        :class:`~pandas.DataFrame` instance are placed in the query namespace
        by default, which allows you to treat both the index and columns of the
        frame as a column in the frame.
        The identifier ``index`` is used for the frame index; you can also
        use the name of the index to identify it in a query. Please note that
        Python keywords may not be used as identifiers.

        For further details and examples see the ``query`` documentation in
        :ref:`indexing <indexing.query>`.

        See Also
        --------
        pandas.eval
        DataFrame.eval

        Examples
        --------
        >>> df = pd.DataFrame(np.random.randn(10, 2), columns=list('ab'))
        >>> df.query('a > b')
        >>> df[df.a > df.b]  # same result as the previous expression
        """
        inplace = validate_bool_kwarg(inplace, 'inplace')
        if not isinstance(expr, compat.string_types):
            msg = "expr must be a string to be evaluated, {0} given"
            raise ValueError(msg.format(type(expr)))
        kwargs['level'] = kwargs.pop('level', 0) + 1
        kwargs['target'] = None
        res = self.eval(expr, **kwargs)

        try:
            new_data = self.loc[res]
        except ValueError:
            # when res is multi-dimensional loc raises, but this is sometimes a
            # valid query
            new_data = self[res]

        if inplace:
            self._update_inplace(new_data)
        else:
            return new_data

    def eval(self, expr, inplace=False, **kwargs):
        """
        Evaluate a string describing operations on DataFrame columns.

        Operates on columns only, not specific rows or elements.  This allows
        `eval` to run arbitrary code, which can make you vulnerable to code
        injection if you pass user input to this function.

        Parameters
        ----------
        expr : str
            The expression string to evaluate.
        inplace : bool, default False
            If the expression contains an assignment, whether to perform the
            operation inplace and mutate the existing DataFrame. Otherwise,
            a new DataFrame is returned.

            .. versionadded:: 0.18.0.
        kwargs : dict
            See the documentation for :func:`~pandas.eval` for complete details
            on the keyword arguments accepted by
            :meth:`~pandas.DataFrame.query`.

        Returns
        -------
        ndarray, scalar, or pandas object
            The result of the evaluation.

        See Also
        --------
        DataFrame.query : Evaluates a boolean expression to query the columns
            of a frame.
        DataFrame.assign : Can evaluate an expression or function to create new
            values for a column.
        pandas.eval : Evaluate a Python expression as a string using various
            backends.

        Notes
        -----
        For more details see the API documentation for :func:`~pandas.eval`.
        For detailed examples see :ref:`enhancing performance with eval
        <enhancingperf.eval>`.

        Examples
        --------
        >>> df = pd.DataFrame({'A': range(1, 6), 'B': range(10, 0, -2)})
        >>> df
           A   B
        0  1  10
        1  2   8
        2  3   6
        3  4   4
        4  5   2
        >>> df.eval('A + B')
        0    11
        1    10
        2     9
        3     8
        4     7
        dtype: int64

        Assignment is allowed though by default the original DataFrame is not
        modified.

        >>> df.eval('C = A + B')
           A   B   C
        0  1  10  11
        1  2   8  10
        2  3   6   9
        3  4   4   8
        4  5   2   7
        >>> df
           A   B
        0  1  10
        1  2   8
        2  3   6
        3  4   4
        4  5   2

        Use ``inplace=True`` to modify the original DataFrame.

        >>> df.eval('C = A + B', inplace=True)
        >>> df
           A   B   C
        0  1  10  11
        1  2   8  10
        2  3   6   9
        3  4   4   8
        4  5   2   7
        """
        from pandas.core.computation.eval import eval as _eval

        inplace = validate_bool_kwarg(inplace, 'inplace')
        resolvers = kwargs.pop('resolvers', None)
        kwargs['level'] = kwargs.pop('level', 0) + 1
        if resolvers is None:
            index_resolvers = self._get_index_resolvers()
            resolvers = dict(self.iteritems()), index_resolvers
        if 'target' not in kwargs:
            kwargs['target'] = self
        kwargs['resolvers'] = kwargs.get('resolvers', ()) + tuple(resolvers)
        return _eval(expr, inplace=inplace, **kwargs)

    def select_dtypes(self, include=None, exclude=None):
        """
        Return a subset of the DataFrame's columns based on the column dtypes.

        Parameters
        ----------
        include, exclude : scalar or list-like
            A selection of dtypes or strings to be included/excluded. At least
            one of these parameters must be supplied.

        Raises
        ------
        ValueError
            * If both of ``include`` and ``exclude`` are empty
            * If ``include`` and ``exclude`` have overlapping elements
            * If any kind of string dtype is passed in.

        Returns
        -------
        subset : DataFrame
            The subset of the frame including the dtypes in ``include`` and
            excluding the dtypes in ``exclude``.

        Notes
        -----
        * To select all *numeric* types, use ``np.number`` or ``'number'``
        * To select strings you must use the ``object`` dtype, but note that
          this will return *all* object dtype columns
        * See the `numpy dtype hierarchy
          <http://docs.scipy.org/doc/numpy/reference/arrays.scalars.html>`__
        * To select datetimes, use ``np.datetime64``, ``'datetime'`` or
          ``'datetime64'``
        * To select timedeltas, use ``np.timedelta64``, ``'timedelta'`` or
          ``'timedelta64'``
        * To select Pandas categorical dtypes, use ``'category'``
        * To select Pandas datetimetz dtypes, use ``'datetimetz'`` (new in
          0.20.0) or ``'datetime64[ns, tz]'``

        Examples
        --------
        >>> df = pd.DataFrame({'a': [1, 2] * 3,
        ...                    'b': [True, False] * 3,
        ...                    'c': [1.0, 2.0] * 3})
        >>> df
                a      b  c
        0       1   True  1.0
        1       2  False  2.0
        2       1   True  1.0
        3       2  False  2.0
        4       1   True  1.0
        5       2  False  2.0

        >>> df.select_dtypes(include='bool')
           b
        0  True
        1  False
        2  True
        3  False
        4  True
        5  False

        >>> df.select_dtypes(include=['float64'])
           c
        0  1.0
        1  2.0
        2  1.0
        3  2.0
        4  1.0
        5  2.0

        >>> df.select_dtypes(exclude=['int'])
               b    c
        0   True  1.0
        1  False  2.0
        2   True  1.0
        3  False  2.0
        4   True  1.0
        5  False  2.0
        """
        def _get_info_slice(obj, indexer):
            """Slice the info axis of `obj` with `indexer`."""
            if not hasattr(obj, '_info_axis_number'):
                msg = 'object of type {typ!r} has no info axis'
                raise TypeError(msg.format(typ=type(obj).__name__))
            slices = [slice(None)] * obj.ndim
            slices[obj._info_axis_number] = indexer
            return tuple(slices)

        if not is_list_like(include):
            include = (include,) if include is not None else ()
        if not is_list_like(exclude):
            exclude = (exclude,) if exclude is not None else ()

        selection = tuple(map(frozenset, (include, exclude)))

        if not any(selection):
            raise ValueError('at least one of include or exclude must be '
                             'nonempty')

        # convert the myriad valid dtypes object to a single representation
        include, exclude = map(
            lambda x: frozenset(map(_get_dtype_from_object, x)), selection)
        for dtypes in (include, exclude):
            invalidate_string_dtypes(dtypes)

        # can't both include AND exclude!
        if not include.isdisjoint(exclude):
            raise ValueError('include and exclude overlap on {inc_ex}'.format(
                inc_ex=(include & exclude)))

        # empty include/exclude -> defaults to True
        # three cases (we've already raised if both are empty)
        # case 1: empty include, nonempty exclude
        # we have True, True, ... True for include, same for exclude
        # in the loop below we get the excluded
        # and when we call '&' below we get only the excluded
        # case 2: nonempty include, empty exclude
        # same as case 1, but with include
        # case 3: both nonempty
        # the "union" of the logic of case 1 and case 2:
        # we get the included and excluded, and return their logical and
        include_these = Series(not bool(include), index=self.columns)
        exclude_these = Series(not bool(exclude), index=self.columns)

        def is_dtype_instance_mapper(idx, dtype):
            return idx, functools.partial(issubclass, dtype.type)

        for idx, f in itertools.starmap(is_dtype_instance_mapper,
                                        enumerate(self.dtypes)):
            if include:  # checks for the case of empty include or exclude
                include_these.iloc[idx] = any(map(f, include))
            if exclude:
                exclude_these.iloc[idx] = not any(map(f, exclude))

        dtype_indexer = include_these & exclude_these
        return self.loc[_get_info_slice(self, dtype_indexer)]

    def _box_item_values(self, key, values):
        items = self.columns[self.columns.get_loc(key)]
        if values.ndim == 2:
            return self._constructor(values.T, columns=items, index=self.index)
        else:
            return self._box_col_values(values, items)

    def _box_col_values(self, values, items):
        """
        Provide boxed values for a column.
        """
        klass = self._constructor_sliced
        return klass(values, index=self.index, name=items, fastpath=True)

    def __setitem__(self, key, value):
        key = com.apply_if_callable(key, self)

        # see if we can slice the rows
        indexer = convert_to_index_sliceable(self, key)
        if indexer is not None:
            return self._setitem_slice(indexer, value)

        if isinstance(key, DataFrame) or getattr(key, 'ndim', None) == 2:
            self._setitem_frame(key, value)
        elif isinstance(key, (Series, np.ndarray, list, Index)):
            self._setitem_array(key, value)
        else:
            # set column
            self._set_item(key, value)

    def _setitem_slice(self, key, value):
        self._check_setitem_copy()
        self.loc._setitem_with_indexer(key, value)

    def _setitem_array(self, key, value):
        # also raises Exception if object array with NA values
        if com.is_bool_indexer(key):
            if len(key) != len(self.index):
                raise ValueError('Item wrong length %d instead of %d!' %
                                 (len(key), len(self.index)))
            key = check_bool_indexer(self.index, key)
            indexer = key.nonzero()[0]
            self._check_setitem_copy()
            self.loc._setitem_with_indexer(indexer, value)
        else:
            if isinstance(value, DataFrame):
                if len(value.columns) != len(key):
                    raise ValueError('Columns must be same length as key')
                for k1, k2 in zip(key, value.columns):
                    self[k1] = value[k2]
            else:
                indexer = self.loc._convert_to_indexer(key, axis=1)
                self._check_setitem_copy()
                self.loc._setitem_with_indexer((slice(None), indexer), value)

    def _setitem_frame(self, key, value):
        # support boolean setting with DataFrame input, e.g.
        # df[df > df2] = 0
        if isinstance(key, np.ndarray):
            if key.shape != self.shape:
                raise ValueError(
                    'Array conditional must be same shape as self'
                )
            key = self._constructor(key, **self._construct_axes_dict())

        if key.values.size and not is_bool_dtype(key.values):
            raise TypeError(
                'Must pass DataFrame or 2-d ndarray with boolean values only'
            )

        self._check_inplace_setting(value)
        self._check_setitem_copy()
        self._where(-key, value, inplace=True)

    def _ensure_valid_index(self, value):
        """
        Ensure that if we don't have an index, that we can create one from the
        passed value.
        """
        # GH5632, make sure that we are a Series convertible
        if not len(self.index) and is_list_like(value):
            try:
                value = Series(value)
            except (ValueError, NotImplementedError, TypeError):
                raise ValueError('Cannot set a frame with no defined index '
                                 'and a value that cannot be converted to a '
                                 'Series')

            self._data = self._data.reindex_axis(value.index.copy(), axis=1,
                                                 fill_value=np.nan)

    def _set_item(self, key, value):
        """
        Add series to DataFrame in specified column.

        If series is a numpy-array (not a Series/TimeSeries), it must be the
        same length as the DataFrames index or an error will be thrown.

        Series/TimeSeries will be conformed to the DataFrames index to
        ensure homogeneity.
        """

        self._ensure_valid_index(value)
        value = self._sanitize_column(key, value)
        NDFrame._set_item(self, key, value)

        # check if we are modifying a copy
        # try to set first as we want an invalid
        # value exception to occur first
        if len(self):
            self._check_setitem_copy()

    def insert(self, loc, column, value, allow_duplicates=False):
        """
        Insert column into DataFrame at specified location.

        Raises a ValueError if `column` is already contained in the DataFrame,
        unless `allow_duplicates` is set to True.

        Parameters
        ----------
        loc : int
            Insertion index. Must verify 0 <= loc <= len(columns)
        column : string, number, or hashable object
            label of the inserted column
        value : int, Series, or array-like
        allow_duplicates : bool, optional
        """
        self._ensure_valid_index(value)
        value = self._sanitize_column(column, value, broadcast=False)
        self._data.insert(loc, column, value,
                          allow_duplicates=allow_duplicates)

    def assign(self, **kwargs):
        r"""
        Assign new columns to a DataFrame.

        Returns a new object with all original columns in addition to new ones.
        Existing columns that are re-assigned will be overwritten.

        Parameters
        ----------
        **kwargs : dict of {str: callable or Series}
            The column names are keywords. If the values are
            callable, they are computed on the DataFrame and
            assigned to the new columns. The callable must not
            change input DataFrame (though pandas doesn't check it).
            If the values are not callable, (e.g. a Series, scalar, or array),
            they are simply assigned.

        Returns
        -------
        DataFrame
            A new DataFrame with the new columns in addition to
            all the existing columns.

        Notes
        -----
        Assigning multiple columns within the same ``assign`` is possible.
        For Python 3.6 and above, later items in '\*\*kwargs' may refer to
        newly created or modified columns in 'df'; items are computed and
        assigned into 'df' in order.  For Python 3.5 and below, the order of
        keyword arguments is not specified, you cannot refer to newly created
        or modified columns. All items are computed first, and then assigned
        in alphabetical order.

        .. versionchanged :: 0.23.0

           Keyword argument order is maintained for Python 3.6 and later.

        Examples
        --------
        >>> df = pd.DataFrame({'temp_c': [17.0, 25.0]},
        ...                   index=['Portland', 'Berkeley'])
        >>> df
                  temp_c
        Portland    17.0
        Berkeley    25.0

        Where the value is a callable, evaluated on `df`:

        >>> df.assign(temp_f=lambda x: x.temp_c * 9 / 5 + 32)
                  temp_c  temp_f
        Portland    17.0    62.6
        Berkeley    25.0    77.0

        Alternatively, the same behavior can be achieved by directly
        referencing an existing Series or sequence:

        >>> df.assign(temp_f=df['temp_c'] * 9 / 5 + 32)
                  temp_c  temp_f
        Portland    17.0    62.6
        Berkeley    25.0    77.0

        In Python 3.6+, you can create multiple columns within the same assign
        where one of the columns depends on another one defined within the same
        assign:

        >>> df.assign(temp_f=lambda x: x['temp_c'] * 9 / 5 + 32,
        ...           temp_k=lambda x: (x['temp_f'] +  459.67) * 5 / 9)
                  temp_c  temp_f  temp_k
        Portland    17.0    62.6  290.15
        Berkeley    25.0    77.0  298.15
        """
        data = self.copy()

        # >= 3.6 preserve order of kwargs
        if PY36:
            for k, v in kwargs.items():
                data[k] = com.apply_if_callable(v, data)
        else:
            # <= 3.5: do all calculations first...
            results = OrderedDict()
            for k, v in kwargs.items():
                results[k] = com.apply_if_callable(v, data)

            # <= 3.5 and earlier
            results = sorted(results.items())
            # ... and then assign
            for k, v in results:
                data[k] = v
        return data

    def _sanitize_column(self, key, value, broadcast=True):
        """
        Ensures new columns (which go into the BlockManager as new blocks) are
        always copied and converted into an array.

        Parameters
        ----------
        key : object
        value : scalar, Series, or array-like
        broadcast : bool, default True
            If ``key`` matches multiple duplicate column names in the
            DataFrame, this parameter indicates whether ``value`` should be
            tiled so that the returned array contains a (duplicated) column for
            each occurrence of the key. If False, ``value`` will not be tiled.

        Returns
        -------
        sanitized_column : numpy-array
        """

        def reindexer(value):
            # reindex if necessary

            if value.index.equals(self.index) or not len(self.index):
                value = value._values.copy()
            else:

                # GH 4107
                try:
                    value = value.reindex(self.index)._values
                except Exception as e:

                    # duplicate axis
                    if not value.index.is_unique:
                        raise e

                    # other
                    raise TypeError('incompatible index of inserted column '
                                    'with frame index')
            return value

        if isinstance(value, Series):
            value = reindexer(value)

        elif isinstance(value, DataFrame):
            # align right-hand-side columns if self.columns
            # is multi-index and self[key] is a sub-frame
            if isinstance(self.columns, MultiIndex) and key in self.columns:
                loc = self.columns.get_loc(key)
                if isinstance(loc, (slice, Series, np.ndarray, Index)):
                    cols = maybe_droplevels(self.columns[loc], key)
                    if len(cols) and not cols.equals(value.columns):
                        value = value.reindex(cols, axis=1)
            # now align rows
            value = reindexer(value).T

        elif isinstance(value, ExtensionArray):
            from pandas.core.series import _sanitize_index
            # Explicitly copy here, instead of in _sanitize_index,
            # as sanitize_index won't copy an EA, even with copy=True
            value = value.copy()
            value = _sanitize_index(value, self.index, copy=False)

        elif isinstance(value, Index) or is_sequence(value):
            from pandas.core.series import _sanitize_index

            # turn me into an ndarray
            value = _sanitize_index(value, self.index, copy=False)
            if not isinstance(value, (np.ndarray, Index)):
                if isinstance(value, list) and len(value) > 0:
                    value = maybe_convert_platform(value)
                else:
                    value = com.asarray_tuplesafe(value)
            elif value.ndim == 2:
                value = value.copy().T
            elif isinstance(value, Index):
                value = value.copy(deep=True)
            else:
                value = value.copy()

            # possibly infer to datetimelike
            if is_object_dtype(value.dtype):
                value = maybe_infer_to_datetimelike(value)

        else:
            # cast ignores pandas dtypes. so save the dtype first
            infer_dtype, _ = infer_dtype_from_scalar(
                value, pandas_dtype=True)

            # upcast
            value = cast_scalar_to_array(len(self.index), value)
            value = maybe_cast_to_datetime(value, infer_dtype)

        # return internal types directly
        if is_extension_type(value) or is_extension_array_dtype(value):
            return value

        # broadcast across multiple columns if necessary
        if broadcast and key in self.columns and value.ndim == 1:
            if (not self.columns.is_unique or
                    isinstance(self.columns, MultiIndex)):
                existing_piece = self[key]
                if isinstance(existing_piece, DataFrame):
                    value = np.tile(value, (len(existing_piece.columns), 1))

        return np.atleast_2d(np.asarray(value))

    @property
    def _series(self):
        return {item: Series(self._data.iget(idx), index=self.index, name=item)
                for idx, item in enumerate(self.columns)}

    def lookup(self, row_labels, col_labels):
        """
        Label-based "fancy indexing" function for DataFrame.

        Given equal-length arrays of row and column labels, return an
        array of the values corresponding to each (row, col) pair.

        Parameters
        ----------
        row_labels : sequence
            The row labels to use for lookup
        col_labels : sequence
            The column labels to use for lookup

        Notes
        -----
        Akin to::

            result = [df.get_value(row, col)
                      for row, col in zip(row_labels, col_labels)]

        Examples
        --------
        values : ndarray
            The found values
        """
        n = len(row_labels)
        if n != len(col_labels):
            raise ValueError('Row labels must have same size as column labels')

        thresh = 1000
        if not self._is_mixed_type or n > thresh:
            values = self.values
            ridx = self.index.get_indexer(row_labels)
            cidx = self.columns.get_indexer(col_labels)
            if (ridx == -1).any():
                raise KeyError('One or more row labels was not found')
            if (cidx == -1).any():
                raise KeyError('One or more column labels was not found')
            flat_index = ridx * len(self.columns) + cidx
            result = values.flat[flat_index]
        else:
            result = np.empty(n, dtype='O')
            for i, (r, c) in enumerate(zip(row_labels, col_labels)):
                result[i] = self._get_value(r, c)

        if is_object_dtype(result):
            result = lib.maybe_convert_objects(result)

        return result

    # ----------------------------------------------------------------------
    # Reindexing and alignment

    def _reindex_axes(self, axes, level, limit, tolerance, method, fill_value,
                      copy):
        frame = self

        columns = axes['columns']
        if columns is not None:
            frame = frame._reindex_columns(columns, method, copy, level,
                                           fill_value, limit, tolerance)

        index = axes['index']
        if index is not None:
            frame = frame._reindex_index(index, method, copy, level,
                                         fill_value, limit, tolerance)

        return frame

    def _reindex_index(self, new_index, method, copy, level, fill_value=np.nan,
                       limit=None, tolerance=None):
        new_index, indexer = self.index.reindex(new_index, method=method,
                                                level=level, limit=limit,
                                                tolerance=tolerance)
        return self._reindex_with_indexers({0: [new_index, indexer]},
                                           copy=copy, fill_value=fill_value,
                                           allow_dups=False)

    def _reindex_columns(self, new_columns, method, copy, level,
                         fill_value=None, limit=None, tolerance=None):
        new_columns, indexer = self.columns.reindex(new_columns, method=method,
                                                    level=level, limit=limit,
                                                    tolerance=tolerance)
        return self._reindex_with_indexers({1: [new_columns, indexer]},
                                           copy=copy, fill_value=fill_value,
                                           allow_dups=False)

    def _reindex_multi(self, axes, copy, fill_value):
        """
        We are guaranteed non-Nones in the axes.
        """

        new_index, row_indexer = self.index.reindex(axes['index'])
        new_columns, col_indexer = self.columns.reindex(axes['columns'])

        if row_indexer is not None and col_indexer is not None:
            indexer = row_indexer, col_indexer
            new_values = algorithms.take_2d_multi(self.values, indexer,
                                                  fill_value=fill_value)
            return self._constructor(new_values, index=new_index,
                                     columns=new_columns)
        else:
            return self._reindex_with_indexers({0: [new_index, row_indexer],
                                                1: [new_columns, col_indexer]},
                                               copy=copy,
                                               fill_value=fill_value)

    @Appender(_shared_docs['align'] % _shared_doc_kwargs)
    def align(self, other, join='outer', axis=None, level=None, copy=True,
              fill_value=None, method=None, limit=None, fill_axis=0,
              broadcast_axis=None):
        return super(DataFrame, self).align(other, join=join, axis=axis,
                                            level=level, copy=copy,
                                            fill_value=fill_value,
                                            method=method, limit=limit,
                                            fill_axis=fill_axis,
                                            broadcast_axis=broadcast_axis)

    @Substitution(**_shared_doc_kwargs)
    @Appender(NDFrame.reindex.__doc__)
    @rewrite_axis_style_signature('labels', [('method', None),
                                             ('copy', True),
                                             ('level', None),
                                             ('fill_value', np.nan),
                                             ('limit', None),
                                             ('tolerance', None)])
    def reindex(self, *args, **kwargs):
        axes = validate_axis_style_args(self, args, kwargs, 'labels',
                                        'reindex')
        kwargs.update(axes)
        # Pop these, since the values are in `kwargs` under different names
        kwargs.pop('axis', None)
        kwargs.pop('labels', None)
        return super(DataFrame, self).reindex(**kwargs)

    @Appender(_shared_docs['reindex_axis'] % _shared_doc_kwargs)
    def reindex_axis(self, labels, axis=0, method=None, level=None, copy=True,
                     limit=None, fill_value=np.nan):
        return super(DataFrame,
                     self).reindex_axis(labels=labels, axis=axis,
                                        method=method, level=level, copy=copy,
                                        limit=limit, fill_value=fill_value)

    def drop(self, labels=None, axis=0, index=None, columns=None,
             level=None, inplace=False, errors='raise'):
        """
        Drop specified labels from rows or columns.

        Remove rows or columns by specifying label names and corresponding
        axis, or by specifying directly index or column names. When using a
        multi-index, labels on different levels can be removed by specifying
        the level.

        Parameters
        ----------
        labels : single label or list-like
            Index or column labels to drop.
        axis : {0 or 'index', 1 or 'columns'}, default 0
            Whether to drop labels from the index (0 or 'index') or
            columns (1 or 'columns').
        index, columns : single label or list-like
            Alternative to specifying axis (``labels, axis=1``
            is equivalent to ``columns=labels``).

            .. versionadded:: 0.21.0
        level : int or level name, optional
            For MultiIndex, level from which the labels will be removed.
        inplace : bool, default False
            If True, do operation inplace and return None.
        errors : {'ignore', 'raise'}, default 'raise'
            If 'ignore', suppress error and only existing labels are
            dropped.

        Returns
        -------
        dropped : pandas.DataFrame

        See Also
        --------
        DataFrame.loc : Label-location based indexer for selection by label.
        DataFrame.dropna : Return DataFrame with labels on given axis omitted
            where (all or any) data are missing.
        DataFrame.drop_duplicates : Return DataFrame with duplicate rows
            removed, optionally only considering certain columns.
        Series.drop : Return Series with specified index labels removed.

        Raises
        ------
        KeyError
            If none of the labels are found in the selected axis

        Examples
        --------
        >>> df = pd.DataFrame(np.arange(12).reshape(3,4),
        ...                   columns=['A', 'B', 'C', 'D'])
        >>> df
           A  B   C   D
        0  0  1   2   3
        1  4  5   6   7
        2  8  9  10  11

        Drop columns

        >>> df.drop(['B', 'C'], axis=1)
           A   D
        0  0   3
        1  4   7
        2  8  11

        >>> df.drop(columns=['B', 'C'])
           A   D
        0  0   3
        1  4   7
        2  8  11

        Drop a row by index

        >>> df.drop([0, 1])
           A  B   C   D
        2  8  9  10  11

        Drop columns and/or rows of MultiIndex DataFrame

        >>> midx = pd.MultiIndex(levels=[['lama', 'cow', 'falcon'],
        ...                              ['speed', 'weight', 'length']],
        ...                      labels=[[0, 0, 0, 1, 1, 1, 2, 2, 2],
        ...                              [0, 1, 2, 0, 1, 2, 0, 1, 2]])
        >>> df = pd.DataFrame(index=midx, columns=['big', 'small'],
        ...                   data=[[45, 30], [200, 100], [1.5, 1], [30, 20],
        ...                         [250, 150], [1.5, 0.8], [320, 250],
        ...                         [1, 0.8], [0.3,0.2]])
        >>> df
                        big     small
        lama    speed   45.0    30.0
                weight  200.0   100.0
                length  1.5     1.0
        cow     speed   30.0    20.0
                weight  250.0   150.0
                length  1.5     0.8
        falcon  speed   320.0   250.0
                weight  1.0     0.8
                length  0.3     0.2

        >>> df.drop(index='cow', columns='small')
                        big
        lama    speed   45.0
                weight  200.0
                length  1.5
        falcon  speed   320.0
                weight  1.0
                length  0.3

        >>> df.drop(index='length', level=1)
                        big     small
        lama    speed   45.0    30.0
                weight  200.0   100.0
        cow     speed   30.0    20.0
                weight  250.0   150.0
        falcon  speed   320.0   250.0
                weight  1.0     0.8
        """
        return super(DataFrame, self).drop(labels=labels, axis=axis,
                                           index=index, columns=columns,
                                           level=level, inplace=inplace,
                                           errors=errors)

    @rewrite_axis_style_signature('mapper', [('copy', True),
                                             ('inplace', False),
                                             ('level', None)])
    def rename(self, *args, **kwargs):
        """
        Alter axes labels.

        Function / dict values must be unique (1-to-1). Labels not contained in
        a dict / Series will be left as-is. Extra labels listed don't throw an
        error.

        See the :ref:`user guide <basics.rename>` for more.

        Parameters
        ----------
        mapper, index, columns : dict-like or function, optional
            dict-like or functions transformations to apply to
            that axis' values. Use either ``mapper`` and ``axis`` to
            specify the axis to target with ``mapper``, or ``index`` and
            ``columns``.
        axis : int or str, optional
            Axis to target with ``mapper``. Can be either the axis name
            ('index', 'columns') or number (0, 1). The default is 'index'.
        copy : boolean, default True
            Also copy underlying data
        inplace : boolean, default False
            Whether to return a new DataFrame. If True then value of copy is
            ignored.
        level : int or level name, default None
            In case of a MultiIndex, only rename labels in the specified
            level.

        Returns
        -------
        renamed : DataFrame

        See Also
        --------
        pandas.DataFrame.rename_axis

        Examples
        --------

        ``DataFrame.rename`` supports two calling conventions

        * ``(index=index_mapper, columns=columns_mapper, ...)``
        * ``(mapper, axis={'index', 'columns'}, ...)``

        We *highly* recommend using keyword arguments to clarify your
        intent.

        >>> df = pd.DataFrame({"A": [1, 2, 3], "B": [4, 5, 6]})
        >>> df.rename(index=str, columns={"A": "a", "B": "c"})
           a  c
        0  1  4
        1  2  5
        2  3  6

        >>> df.rename(index=str, columns={"A": "a", "C": "c"})
           a  B
        0  1  4
        1  2  5
        2  3  6

        Using axis-style parameters

        >>> df.rename(str.lower, axis='columns')
           a  b
        0  1  4
        1  2  5
        2  3  6

        >>> df.rename({1: 2, 2: 4}, axis='index')
           A  B
        0  1  4
        2  2  5
        4  3  6
        """
        axes = validate_axis_style_args(self, args, kwargs, 'mapper', 'rename')
        kwargs.update(axes)
        # Pop these, since the values are in `kwargs` under different names
        kwargs.pop('axis', None)
        kwargs.pop('mapper', None)
        return super(DataFrame, self).rename(**kwargs)

    @Substitution(**_shared_doc_kwargs)
    @Appender(NDFrame.fillna.__doc__)
    def fillna(self, value=None, method=None, axis=None, inplace=False,
               limit=None, downcast=None, **kwargs):
        return super(DataFrame,
                     self).fillna(value=value, method=method, axis=axis,
                                  inplace=inplace, limit=limit,
                                  downcast=downcast, **kwargs)

    @Appender(_shared_docs['replace'] % _shared_doc_kwargs)
    def replace(self, to_replace=None, value=None, inplace=False, limit=None,
                regex=False, method='pad'):
        return super(DataFrame, self).replace(to_replace=to_replace,
                                              value=value, inplace=inplace,
                                              limit=limit, regex=regex,
                                              method=method)

    @Appender(_shared_docs['shift'] % _shared_doc_kwargs)
    def shift(self, periods=1, freq=None, axis=0):
        return super(DataFrame, self).shift(periods=periods, freq=freq,
                                            axis=axis)

    def set_index(self, keys, drop=True, append=False, inplace=False,
                  verify_integrity=False):
        """
        Set the DataFrame index using existing columns.

        Set the DataFrame index (row labels) using one or more existing
        columns. The index can replace the existing index or expand on it.

        Parameters
        ----------
        keys : label or list of label
            Name or names of the columns that will be used as the index.
        drop : bool, default True
            Delete columns to be used as the new index.
        append : bool, default False
            Whether to append columns to existing index.
        inplace : bool, default False
            Modify the DataFrame in place (do not create a new object).
        verify_integrity : bool, default False
            Check the new index for duplicates. Otherwise defer the check until
            necessary. Setting to False will improve the performance of this
            method.

        Returns
        -------
        DataFrame
            Changed row labels.

        See Also
        --------
        DataFrame.reset_index : Opposite of set_index.
        DataFrame.reindex : Change to new indices or expand indices.
        DataFrame.reindex_like : Change to same indices as other DataFrame.

        Examples
        --------
        >>> df = pd.DataFrame({'month': [1, 4, 7, 10],
        ...                    'year': [2012, 2014, 2013, 2014],
        ...                    'sale': [55, 40, 84, 31]})
        >>> df
           month  year  sale
        0      1  2012    55
        1      4  2014    40
        2      7  2013    84
        3     10  2014    31

        Set the index to become the 'month' column:

        >>> df.set_index('month')
               year  sale
        month
        1      2012    55
        4      2014    40
        7      2013    84
        10     2014    31

        Create a multi-index using columns 'year' and 'month':

        >>> df.set_index(['year', 'month'])
                    sale
        year  month
        2012  1     55
        2014  4     40
        2013  7     84
        2014  10    31

        Create a multi-index using a set of values and a column:

        >>> df.set_index([[1, 2, 3, 4], 'year'])
                 month  sale
           year
        1  2012  1      55
        2  2014  4      40
        3  2013  7      84
        4  2014  10     31
        """
        inplace = validate_bool_kwarg(inplace, 'inplace')
        if not isinstance(keys, list):
            keys = [keys]

        missing = []
        for col in keys:
            if (is_scalar(col) or isinstance(col, tuple)) and col in self:
                # tuples can be both column keys or list-likes
                # if they are valid column keys, everything is fine
                continue
            elif is_scalar(col) and col not in self:
                # tuples that are not column keys are considered list-like,
                # not considered missing
                missing.append(col)
            elif (not is_list_like(col, allow_sets=False)
                  or getattr(col, 'ndim', 1) > 1):
                raise TypeError('The parameter "keys" may only contain a '
                                'combination of valid column keys and '
                                'one-dimensional list-likes')

        if missing:
            raise KeyError('{}'.format(missing))

        if inplace:
            frame = self
        else:
            frame = self.copy()

        arrays = []
        names = []
        if append:
            names = [x for x in self.index.names]
            if isinstance(self.index, ABCMultiIndex):
                for i in range(self.index.nlevels):
                    arrays.append(self.index._get_level_values(i))
            else:
                arrays.append(self.index)

        to_remove = []
        for col in keys:
            if isinstance(col, ABCMultiIndex):
                for n in range(col.nlevels):
                    arrays.append(col._get_level_values(n))
                names.extend(col.names)
            elif isinstance(col, (ABCIndexClass, ABCSeries)):
                # if Index then not MultiIndex (treated above)
                arrays.append(col)
                names.append(col.name)
            elif isinstance(col, (list, np.ndarray)):
                arrays.append(col)
                names.append(None)
            elif (is_list_like(col)
                  and not (isinstance(col, tuple) and col in self)):
                # all other list-likes (but avoid valid column keys)
                col = list(col)  # ensure iterator do not get read twice etc.
                arrays.append(col)
                names.append(None)
            # from here, col can only be a column label
            else:
                arrays.append(frame[col]._values)
                names.append(col)
                if drop:
                    to_remove.append(col)

        index = ensure_index_from_sequences(arrays, names)

        if verify_integrity and not index.is_unique:
            duplicates = index[index.duplicated()].unique()
            raise ValueError('Index has duplicate keys: {dup}'.format(
                dup=duplicates))

        # use set to handle duplicate column names gracefully in case of drop
        for c in set(to_remove):
            del frame[c]

        # clear up memory usage
        index._cleanup()

        frame.index = index

        if not inplace:
            return frame

    def reset_index(self, level=None, drop=False, inplace=False, col_level=0,
                    col_fill=''):
        """
        Reset the index, or a level of it.

        Reset the index of the DataFrame, and use the default one instead.
        If the DataFrame has a MultiIndex, this method can remove one or more
        levels.

        Parameters
        ----------
        level : int, str, tuple, or list, default None
            Only remove the given levels from the index. Removes all levels by
            default.
        drop : bool, default False
            Do not try to insert index into dataframe columns. This resets
            the index to the default integer index.
        inplace : bool, default False
            Modify the DataFrame in place (do not create a new object).
        col_level : int or str, default 0
            If the columns have multiple levels, determines which level the
            labels are inserted into. By default it is inserted into the first
            level.
        col_fill : object, default ''
            If the columns have multiple levels, determines how the other
            levels are named. If None then the index name is repeated.

        Returns
        -------
        DataFrame
            DataFrame with the new index.

        See Also
        --------
        DataFrame.set_index : Opposite of reset_index.
        DataFrame.reindex : Change to new indices or expand indices.
        DataFrame.reindex_like : Change to same indices as other DataFrame.

        Examples
        --------
        >>> df = pd.DataFrame([('bird', 389.0),
        ...                    ('bird', 24.0),
        ...                    ('mammal', 80.5),
        ...                    ('mammal', np.nan)],
        ...                   index=['falcon', 'parrot', 'lion', 'monkey'],
        ...                   columns=('class', 'max_speed'))
        >>> df
                 class  max_speed
        falcon    bird      389.0
        parrot    bird       24.0
        lion    mammal       80.5
        monkey  mammal        NaN

        When we reset the index, the old index is added as a column, and a
        new sequential index is used:

        >>> df.reset_index()
            index   class  max_speed
        0  falcon    bird      389.0
        1  parrot    bird       24.0
        2    lion  mammal       80.5
        3  monkey  mammal        NaN

        We can use the `drop` parameter to avoid the old index being added as
        a column:

        >>> df.reset_index(drop=True)
            class  max_speed
        0    bird      389.0
        1    bird       24.0
        2  mammal       80.5
        3  mammal        NaN

        You can also use `reset_index` with `MultiIndex`.

        >>> index = pd.MultiIndex.from_tuples([('bird', 'falcon'),
        ...                                    ('bird', 'parrot'),
        ...                                    ('mammal', 'lion'),
        ...                                    ('mammal', 'monkey')],
        ...                                   names=['class', 'name'])
        >>> columns = pd.MultiIndex.from_tuples([('speed', 'max'),
        ...                                      ('species', 'type')])
        >>> df = pd.DataFrame([(389.0, 'fly'),
        ...                    ( 24.0, 'fly'),
        ...                    ( 80.5, 'run'),
        ...                    (np.nan, 'jump')],
        ...                   index=index,
        ...                   columns=columns)
        >>> df
                       speed species
                         max    type
        class  name
        bird   falcon  389.0     fly
               parrot   24.0     fly
        mammal lion     80.5     run
               monkey    NaN    jump

        If the index has multiple levels, we can reset a subset of them:

        >>> df.reset_index(level='class')
                 class  speed species
                          max    type
        name
        falcon    bird  389.0     fly
        parrot    bird   24.0     fly
        lion    mammal   80.5     run
        monkey  mammal    NaN    jump

        If we are not dropping the index, by default, it is placed in the top
        level. We can place it in another level:

        >>> df.reset_index(level='class', col_level=1)
                        speed species
                 class    max    type
        name
        falcon    bird  389.0     fly
        parrot    bird   24.0     fly
        lion    mammal   80.5     run
        monkey  mammal    NaN    jump

        When the index is inserted under another level, we can specify under
        which one with the parameter `col_fill`:

        >>> df.reset_index(level='class', col_level=1, col_fill='species')
                      species  speed species
                        class    max    type
        name
        falcon           bird  389.0     fly
        parrot           bird   24.0     fly
        lion           mammal   80.5     run
        monkey         mammal    NaN    jump

        If we specify a nonexistent level for `col_fill`, it is created:

        >>> df.reset_index(level='class', col_level=1, col_fill='genus')
                        genus  speed species
                        class    max    type
        name
        falcon           bird  389.0     fly
        parrot           bird   24.0     fly
        lion           mammal   80.5     run
        monkey         mammal    NaN    jump
        """
        inplace = validate_bool_kwarg(inplace, 'inplace')
        if inplace:
            new_obj = self
        else:
            new_obj = self.copy()

        def _maybe_casted_values(index, labels=None):
            values = index._values
            if not isinstance(index, (PeriodIndex, DatetimeIndex)):
                if values.dtype == np.object_:
                    values = lib.maybe_convert_objects(values)

            # if we have the labels, extract the values with a mask
            if labels is not None:
                mask = labels == -1

                # we can have situations where the whole mask is -1,
                # meaning there is nothing found in labels, so make all nan's
                if mask.all():
                    values = np.empty(len(mask))
                    values.fill(np.nan)
                else:
                    values = values.take(labels)
                    if mask.any():
                        values, changed = maybe_upcast_putmask(
                            values, mask, np.nan)
            return values

        new_index = ibase.default_index(len(new_obj))
        if level is not None:
            if not isinstance(level, (tuple, list)):
                level = [level]
            level = [self.index._get_level_number(lev) for lev in level]
            if len(level) < self.index.nlevels:
                new_index = self.index.droplevel(level)

        if not drop:
            if isinstance(self.index, MultiIndex):
                names = [n if n is not None else ('level_%d' % i)
                         for (i, n) in enumerate(self.index.names)]
                to_insert = lzip(self.index.levels, self.index.labels)
            else:
                default = 'index' if 'index' not in self else 'level_0'
                names = ([default] if self.index.name is None
                         else [self.index.name])
                to_insert = ((self.index, None),)

            multi_col = isinstance(self.columns, MultiIndex)
            for i, (lev, lab) in reversed(list(enumerate(to_insert))):
                if not (level is None or i in level):
                    continue
                name = names[i]
                if multi_col:
                    col_name = (list(name) if isinstance(name, tuple)
                                else [name])
                    if col_fill is None:
                        if len(col_name) not in (1, self.columns.nlevels):
                            raise ValueError("col_fill=None is incompatible "
                                             "with incomplete column name "
                                             "{}".format(name))
                        col_fill = col_name[0]

                    lev_num = self.columns._get_level_number(col_level)
                    name_lst = [col_fill] * lev_num + col_name
                    missing = self.columns.nlevels - len(name_lst)
                    name_lst += [col_fill] * missing
                    name = tuple(name_lst)
                # to ndarray and maybe infer different dtype
                level_values = _maybe_casted_values(lev, lab)
                new_obj.insert(0, name, level_values)

        new_obj.index = new_index
        if not inplace:
            return new_obj

    # ----------------------------------------------------------------------
    # Reindex-based selection methods

    @Appender(_shared_docs['isna'] % _shared_doc_kwargs)
    def isna(self):
        return super(DataFrame, self).isna()

    @Appender(_shared_docs['isna'] % _shared_doc_kwargs)
    def isnull(self):
        return super(DataFrame, self).isnull()

    @Appender(_shared_docs['notna'] % _shared_doc_kwargs)
    def notna(self):
        return super(DataFrame, self).notna()

    @Appender(_shared_docs['notna'] % _shared_doc_kwargs)
    def notnull(self):
        return super(DataFrame, self).notnull()

    def dropna(self, axis=0, how='any', thresh=None, subset=None,
               inplace=False):
        """
        Remove missing values.

        See the :ref:`User Guide <missing_data>` for more on which values are
        considered missing, and how to work with missing data.

        Parameters
        ----------
        axis : {0 or 'index', 1 or 'columns'}, default 0
            Determine if rows or columns which contain missing values are
            removed.

            * 0, or 'index' : Drop rows which contain missing values.
            * 1, or 'columns' : Drop columns which contain missing value.

            .. deprecated:: 0.23.0

               Pass tuple or list to drop on multiple axes.
               Only a single axis is allowed.

        how : {'any', 'all'}, default 'any'
            Determine if row or column is removed from DataFrame, when we have
            at least one NA or all NA.

            * 'any' : If any NA values are present, drop that row or column.
            * 'all' : If all values are NA, drop that row or column.

        thresh : int, optional
            Require that many non-NA values.
        subset : array-like, optional
            Labels along other axis to consider, e.g. if you are dropping rows
            these would be a list of columns to include.
        inplace : bool, default False
            If True, do operation inplace and return None.

        Returns
        -------
        DataFrame
            DataFrame with NA entries dropped from it.

        See Also
        --------
        DataFrame.isna: Indicate missing values.
        DataFrame.notna : Indicate existing (non-missing) values.
        DataFrame.fillna : Replace missing values.
        Series.dropna : Drop missing values.
        Index.dropna : Drop missing indices.

        Examples
        --------
        >>> df = pd.DataFrame({"name": ['Alfred', 'Batman', 'Catwoman'],
        ...                    "toy": [np.nan, 'Batmobile', 'Bullwhip'],
        ...                    "born": [pd.NaT, pd.Timestamp("1940-04-25"),
        ...                             pd.NaT]})
        >>> df
               name        toy       born
        0    Alfred        NaN        NaT
        1    Batman  Batmobile 1940-04-25
        2  Catwoman   Bullwhip        NaT

        Drop the rows where at least one element is missing.

        >>> df.dropna()
             name        toy       born
        1  Batman  Batmobile 1940-04-25

        Drop the columns where at least one element is missing.

        >>> df.dropna(axis='columns')
               name
        0    Alfred
        1    Batman
        2  Catwoman

        Drop the rows where all elements are missing.

        >>> df.dropna(how='all')
               name        toy       born
        0    Alfred        NaN        NaT
        1    Batman  Batmobile 1940-04-25
        2  Catwoman   Bullwhip        NaT

        Keep only the rows with at least 2 non-NA values.

        >>> df.dropna(thresh=2)
               name        toy       born
        1    Batman  Batmobile 1940-04-25
        2  Catwoman   Bullwhip        NaT

        Define in which columns to look for missing values.

        >>> df.dropna(subset=['name', 'born'])
               name        toy       born
        1    Batman  Batmobile 1940-04-25

        Keep the DataFrame with valid entries in the same variable.

        >>> df.dropna(inplace=True)
        >>> df
             name        toy       born
        1  Batman  Batmobile 1940-04-25
        """
        inplace = validate_bool_kwarg(inplace, 'inplace')
        if isinstance(axis, (tuple, list)):
            # GH20987
            msg = ("supplying multiple axes to axis is deprecated and "
                   "will be removed in a future version.")
            warnings.warn(msg, FutureWarning, stacklevel=2)

            result = self
            for ax in axis:
                result = result.dropna(how=how, thresh=thresh, subset=subset,
                                       axis=ax)
        else:
            axis = self._get_axis_number(axis)
            agg_axis = 1 - axis

            agg_obj = self
            if subset is not None:
                ax = self._get_axis(agg_axis)
                indices = ax.get_indexer_for(subset)
                check = indices == -1
                if check.any():
                    raise KeyError(list(np.compress(check, subset)))
                agg_obj = self.take(indices, axis=agg_axis)

            count = agg_obj.count(axis=agg_axis)

            if thresh is not None:
                mask = count >= thresh
            elif how == 'any':
                mask = count == len(agg_obj._get_axis(agg_axis))
            elif how == 'all':
                mask = count > 0
            else:
                if how is not None:
                    raise ValueError('invalid how option: {h}'.format(h=how))
                else:
                    raise TypeError('must specify how or thresh')

            result = self._take(mask.nonzero()[0], axis=axis)

        if inplace:
            self._update_inplace(result)
        else:
            return result

    def drop_duplicates(self, subset=None, keep='first', inplace=False):
        """
        Return DataFrame with duplicate rows removed, optionally only
        considering certain columns.

        Parameters
        ----------
        subset : column label or sequence of labels, optional
            Only consider certain columns for identifying duplicates, by
            default use all of the columns
        keep : {'first', 'last', False}, default 'first'
            - ``first`` : Drop duplicates except for the first occurrence.
            - ``last`` : Drop duplicates except for the last occurrence.
            - False : Drop all duplicates.
        inplace : boolean, default False
            Whether to drop duplicates in place or to return a copy

        Returns
        -------
        deduplicated : DataFrame
        """
        if self.empty:
            return self.copy()

        inplace = validate_bool_kwarg(inplace, 'inplace')
        duplicated = self.duplicated(subset, keep=keep)

        if inplace:
            inds, = (-duplicated).nonzero()
            new_data = self._data.take(inds)
            self._update_inplace(new_data)
        else:
            return self[-duplicated]

    def duplicated(self, subset=None, keep='first'):
        """
        Return boolean Series denoting duplicate rows, optionally only
        considering certain columns.

        Parameters
        ----------
        subset : column label or sequence of labels, optional
            Only consider certain columns for identifying duplicates, by
            default use all of the columns
        keep : {'first', 'last', False}, default 'first'
            - ``first`` : Mark duplicates as ``True`` except for the
              first occurrence.
            - ``last`` : Mark duplicates as ``True`` except for the
              last occurrence.
            - False : Mark all duplicates as ``True``.

        Returns
        -------
        duplicated : Series
        """
        from pandas.core.sorting import get_group_index
        from pandas._libs.hashtable import duplicated_int64, _SIZE_HINT_LIMIT

        if self.empty:
            return Series()

        def f(vals):
            labels, shape = algorithms.factorize(
                vals, size_hint=min(len(self), _SIZE_HINT_LIMIT))
            return labels.astype('i8', copy=False), len(shape)

        if subset is None:
            subset = self.columns
        elif (not np.iterable(subset) or
              isinstance(subset, compat.string_types) or
              isinstance(subset, tuple) and subset in self.columns):
            subset = subset,

        # Verify all columns in subset exist in the queried dataframe
        # Otherwise, raise a KeyError, same as if you try to __getitem__ with a
        # key that doesn't exist.
        diff = Index(subset).difference(self.columns)
        if not diff.empty:
            raise KeyError(diff)

        vals = (col.values for name, col in self.iteritems()
                if name in subset)
        labels, shape = map(list, zip(*map(f, vals)))

        ids = get_group_index(labels, shape, sort=False, xnull=False)
        return Series(duplicated_int64(ids, keep), index=self.index)

    # ----------------------------------------------------------------------
    # Sorting

    @Substitution(**_shared_doc_kwargs)
    @Appender(NDFrame.sort_values.__doc__)
    def sort_values(self, by, axis=0, ascending=True, inplace=False,
                    kind='quicksort', na_position='last'):
        inplace = validate_bool_kwarg(inplace, 'inplace')
        axis = self._get_axis_number(axis)

        if not isinstance(by, list):
            by = [by]
        if is_sequence(ascending) and len(by) != len(ascending):
            raise ValueError('Length of ascending (%d) != length of by (%d)' %
                             (len(ascending), len(by)))
        if len(by) > 1:
            from pandas.core.sorting import lexsort_indexer

            keys = [self._get_label_or_level_values(x, axis=axis)
                    for x in by]
            indexer = lexsort_indexer(keys, orders=ascending,
                                      na_position=na_position)
            indexer = ensure_platform_int(indexer)
        else:
            from pandas.core.sorting import nargsort

            by = by[0]
            k = self._get_label_or_level_values(by, axis=axis)

            if isinstance(ascending, (tuple, list)):
                ascending = ascending[0]

            indexer = nargsort(k, kind=kind, ascending=ascending,
                               na_position=na_position)

        new_data = self._data.take(indexer,
                                   axis=self._get_block_manager_axis(axis),
                                   verify=False)

        if inplace:
            return self._update_inplace(new_data)
        else:
            return self._constructor(new_data).__finalize__(self)

    @Substitution(**_shared_doc_kwargs)
    @Appender(NDFrame.sort_index.__doc__)
    def sort_index(self, axis=0, level=None, ascending=True, inplace=False,
                   kind='quicksort', na_position='last', sort_remaining=True,
                   by=None):

        # TODO: this can be combined with Series.sort_index impl as
        # almost identical

        inplace = validate_bool_kwarg(inplace, 'inplace')
        # 10726
        if by is not None:
            warnings.warn("by argument to sort_index is deprecated, "
                          "please use .sort_values(by=...)",
                          FutureWarning, stacklevel=2)
            if level is not None:
                raise ValueError("unable to simultaneously sort by and level")
            return self.sort_values(by, axis=axis, ascending=ascending,
                                    inplace=inplace)

        axis = self._get_axis_number(axis)
        labels = self._get_axis(axis)

        # make sure that the axis is lexsorted to start
        # if not we need to reconstruct to get the correct indexer
        labels = labels._sort_levels_monotonic()
        if level is not None:

            new_axis, indexer = labels.sortlevel(level, ascending=ascending,
                                                 sort_remaining=sort_remaining)

        elif isinstance(labels, MultiIndex):
            from pandas.core.sorting import lexsort_indexer

            indexer = lexsort_indexer(labels._get_labels_for_sorting(),
                                      orders=ascending,
                                      na_position=na_position)
        else:
            from pandas.core.sorting import nargsort

            # Check monotonic-ness before sort an index
            # GH11080
            if ((ascending and labels.is_monotonic_increasing) or
                    (not ascending and labels.is_monotonic_decreasing)):
                if inplace:
                    return
                else:
                    return self.copy()

            indexer = nargsort(labels, kind=kind, ascending=ascending,
                               na_position=na_position)

        baxis = self._get_block_manager_axis(axis)
        new_data = self._data.take(indexer,
                                   axis=baxis,
                                   verify=False)

        # reconstruct axis if needed
        new_data.axes[baxis] = new_data.axes[baxis]._sort_levels_monotonic()

        if inplace:
            return self._update_inplace(new_data)
        else:
            return self._constructor(new_data).__finalize__(self)

    def nlargest(self, n, columns, keep='first'):
        """
        Return the first `n` rows ordered by `columns` in descending order.

        Return the first `n` rows with the largest values in `columns`, in
        descending order. The columns that are not specified are returned as
        well, but not used for ordering.

        This method is equivalent to
        ``df.sort_values(columns, ascending=False).head(n)``, but more
        performant.

        Parameters
        ----------
        n : int
            Number of rows to return.
        columns : label or list of labels
            Column label(s) to order by.
        keep : {'first', 'last', 'all'}, default 'first'
            Where there are duplicate values:

            - `first` : prioritize the first occurrence(s)
            - `last` : prioritize the last occurrence(s)
            - ``all`` : do not drop any duplicates, even it means
                        selecting more than `n` items.

            .. versionadded:: 0.24.0

        Returns
        -------
        DataFrame
            The first `n` rows ordered by the given columns in descending
            order.

        See Also
        --------
        DataFrame.nsmallest : Return the first `n` rows ordered by `columns` in
            ascending order.
        DataFrame.sort_values : Sort DataFrame by the values.
        DataFrame.head : Return the first `n` rows without re-ordering.

        Notes
        -----
        This function cannot be used with all column types. For example, when
        specifying columns with `object` or `category` dtypes, ``TypeError`` is
        raised.

        Examples
        --------
        >>> df = pd.DataFrame({'population': [59000000, 65000000, 434000,
        ...                                   434000, 434000, 337000, 11300,
        ...                                   11300, 11300],
        ...                    'GDP': [1937894, 2583560 , 12011, 4520, 12128,
        ...                            17036, 182, 38, 311],
        ...                    'alpha-2': ["IT", "FR", "MT", "MV", "BN",
        ...                                "IS", "NR", "TV", "AI"]},
        ...                   index=["Italy", "France", "Malta",
        ...                          "Maldives", "Brunei", "Iceland",
        ...                          "Nauru", "Tuvalu", "Anguilla"])
        >>> df
                  population      GDP alpha-2
        Italy       59000000  1937894      IT
        France      65000000  2583560      FR
        Malta         434000    12011      MT
        Maldives      434000     4520      MV
        Brunei        434000    12128      BN
        Iceland       337000    17036      IS
        Nauru          11300      182      NR
        Tuvalu         11300       38      TV
        Anguilla       11300      311      AI

        In the following example, we will use ``nlargest`` to select the three
        rows having the largest values in column "population".

        >>> df.nlargest(3, 'population')
                population      GDP alpha-2
        France    65000000  2583560      FR
        Italy     59000000  1937894      IT
        Malta       434000    12011      MT

        When using ``keep='last'``, ties are resolved in reverse order:

        >>> df.nlargest(3, 'population', keep='last')
                population      GDP alpha-2
        France    65000000  2583560      FR
        Italy     59000000  1937894      IT
        Brunei      434000    12128      BN

        When using ``keep='all'``, all duplicate items are maintained:

        >>> df.nlargest(3, 'population', keep='all')
                  population      GDP alpha-2
        France      65000000  2583560      FR
        Italy       59000000  1937894      IT
        Malta         434000    12011      MT
        Maldives      434000     4520      MV
        Brunei        434000    12128      BN

        To order by the largest values in column "population" and then "GDP",
        we can specify multiple columns like in the next example.

        >>> df.nlargest(3, ['population', 'GDP'])
                population      GDP alpha-2
        France    65000000  2583560      FR
        Italy     59000000  1937894      IT
        Brunei      434000    12128      BN
        """
        return algorithms.SelectNFrame(self,
                                       n=n,
                                       keep=keep,
                                       columns=columns).nlargest()

    def nsmallest(self, n, columns, keep='first'):
        """
        Return the first `n` rows ordered by `columns` in ascending order.

        Return the first `n` rows with the smallest values in `columns`, in
        ascending order. The columns that are not specified are returned as
        well, but not used for ordering.

        This method is equivalent to
        ``df.sort_values(columns, ascending=True).head(n)``, but more
        performant.

        Parameters
        ----------
        n : int
            Number of items to retrieve.
        columns : list or str
            Column name or names to order by.
        keep : {'first', 'last', 'all'}, default 'first'
            Where there are duplicate values:

            - ``first`` : take the first occurrence.
            - ``last`` : take the last occurrence.
            - ``all`` : do not drop any duplicates, even it means
              selecting more than `n` items.

            .. versionadded:: 0.24.0

        Returns
        -------
        DataFrame

        See Also
        --------
        DataFrame.nlargest : Return the first `n` rows ordered by `columns` in
            descending order.
        DataFrame.sort_values : Sort DataFrame by the values.
        DataFrame.head : Return the first `n` rows without re-ordering.

        Examples
        --------
        >>> df = pd.DataFrame({'population': [59000000, 65000000, 434000,
        ...                                   434000, 434000, 337000, 11300,
        ...                                   11300, 11300],
        ...                    'GDP': [1937894, 2583560 , 12011, 4520, 12128,
        ...                            17036, 182, 38, 311],
        ...                    'alpha-2': ["IT", "FR", "MT", "MV", "BN",
        ...                                "IS", "NR", "TV", "AI"]},
        ...                   index=["Italy", "France", "Malta",
        ...                          "Maldives", "Brunei", "Iceland",
        ...                          "Nauru", "Tuvalu", "Anguilla"])
        >>> df
                  population      GDP alpha-2
        Italy       59000000  1937894      IT
        France      65000000  2583560      FR
        Malta         434000    12011      MT
        Maldives      434000     4520      MV
        Brunei        434000    12128      BN
        Iceland       337000    17036      IS
        Nauru          11300      182      NR
        Tuvalu         11300       38      TV
        Anguilla       11300      311      AI

        In the following example, we will use ``nsmallest`` to select the
        three rows having the smallest values in column "a".

        >>> df.nsmallest(3, 'population')
                  population  GDP alpha-2
        Nauru          11300  182      NR
        Tuvalu         11300   38      TV
        Anguilla       11300  311      AI

        When using ``keep='last'``, ties are resolved in reverse order:

        >>> df.nsmallest(3, 'population', keep='last')
                  population  GDP alpha-2
        Anguilla       11300  311      AI
        Tuvalu         11300   38      TV
        Nauru          11300  182      NR

        When using ``keep='all'``, all duplicate items are maintained:

        >>> df.nsmallest(3, 'population', keep='all')
                  population  GDP alpha-2
        Nauru          11300  182      NR
        Tuvalu         11300   38      TV
        Anguilla       11300  311      AI

        To order by the largest values in column "a" and then "c", we can
        specify multiple columns like in the next example.

        >>> df.nsmallest(3, ['population', 'GDP'])
                  population  GDP alpha-2
        Tuvalu         11300   38      TV
        Nauru          11300  182      NR
        Anguilla       11300  311      AI
        """
        return algorithms.SelectNFrame(self,
                                       n=n,
                                       keep=keep,
                                       columns=columns).nsmallest()

    def swaplevel(self, i=-2, j=-1, axis=0):
        """
        Swap levels i and j in a MultiIndex on a particular axis.

        Parameters
        ----------
        i, j : int, string (can be mixed)
            Level of index to be swapped. Can pass level name as string.

        Returns
        -------
        swapped : same type as caller (new object)

        .. versionchanged:: 0.18.1

           The indexes ``i`` and ``j`` are now optional, and default to
           the two innermost levels of the index.
        """
        result = self.copy()

        axis = self._get_axis_number(axis)
        if axis == 0:
            result.index = result.index.swaplevel(i, j)
        else:
            result.columns = result.columns.swaplevel(i, j)
        return result

    def reorder_levels(self, order, axis=0):
        """
        Rearrange index levels using input order. May not drop or
        duplicate levels.

        Parameters
        ----------
        order : list of int or list of str
            List representing new level order. Reference level by number
            (position) or by key (label).
        axis : int
            Where to reorder levels.

        Returns
        -------
        type of caller (new object)
        """
        axis = self._get_axis_number(axis)
        if not isinstance(self._get_axis(axis),
                          MultiIndex):  # pragma: no cover
            raise TypeError('Can only reorder levels on a hierarchical axis.')

        result = self.copy()

        if axis == 0:
            result.index = result.index.reorder_levels(order)
        else:
            result.columns = result.columns.reorder_levels(order)
        return result

    # ----------------------------------------------------------------------
    # Arithmetic / combination related

    def _combine_frame(self, other, func, fill_value=None, level=None):
        this, other = self.align(other, join='outer', level=level, copy=False)
        new_index, new_columns = this.index, this.columns

        def _arith_op(left, right):
            # for the mixed_type case where we iterate over columns,
            # _arith_op(left, right) is equivalent to
            # left._binop(right, func, fill_value=fill_value)
            left, right = ops.fill_binop(left, right, fill_value)
            return func(left, right)

        if ops.should_series_dispatch(this, other, func):
            # iterate over columns
            return ops.dispatch_to_series(this, other, _arith_op)
        else:
            result = _arith_op(this.values, other.values)
            return self._constructor(result,
                                     index=new_index, columns=new_columns,
                                     copy=False)

    def _combine_match_index(self, other, func, level=None):
        left, right = self.align(other, join='outer', axis=0, level=level,
                                 copy=False)
        assert left.index.equals(right.index)

        if left._is_mixed_type or right._is_mixed_type:
            # operate column-wise; avoid costly object-casting in `.values`
            return ops.dispatch_to_series(left, right, func)
        else:
            # fastpath --> operate directly on values
            with np.errstate(all="ignore"):
                new_data = func(left.values.T, right.values).T
            return self._constructor(new_data,
                                     index=left.index, columns=self.columns,
                                     copy=False)

    def _combine_match_columns(self, other, func, level=None):
        assert isinstance(other, Series)
        left, right = self.align(other, join='outer', axis=1, level=level,
                                 copy=False)
        assert left.columns.equals(right.index)
        return ops.dispatch_to_series(left, right, func, axis="columns")

    def _combine_const(self, other, func):
        assert lib.is_scalar(other) or np.ndim(other) == 0
        return ops.dispatch_to_series(self, other, func)

    def combine(self, other, func, fill_value=None, overwrite=True):
        """
        Perform column-wise combine with another DataFrame based on a
        passed function.

        Combines a DataFrame with `other` DataFrame using `func`
        to element-wise combine columns. The row and column indexes of the
        resulting DataFrame will be the union of the two.

        Parameters
        ----------
        other : DataFrame
            The DataFrame to merge column-wise.
        func : function
            Function that takes two series as inputs and return a Series or a
            scalar. Used to merge the two dataframes column by columns.
        fill_value : scalar value, default None
            The value to fill NaNs with prior to passing any column to the
            merge func.
        overwrite : boolean, default True
            If True, columns in `self` that do not exist in `other` will be
            overwritten with NaNs.

        Returns
        -------
        result : DataFrame

        Examples
        --------
        Combine using a simple function that chooses the smaller column.

        >>> df1 = pd.DataFrame({'A': [0, 0], 'B': [4, 4]})
        >>> df2 = pd.DataFrame({'A': [1, 1], 'B': [3, 3]})
        >>> take_smaller = lambda s1, s2: s1 if s1.sum() < s2.sum() else s2
        >>> df1.combine(df2, take_smaller)
           A  B
        0  0  3
        1  0  3

        Example using a true element-wise combine function.

        >>> df1 = pd.DataFrame({'A': [5, 0], 'B': [2, 4]})
        >>> df2 = pd.DataFrame({'A': [1, 1], 'B': [3, 3]})
        >>> df1.combine(df2, np.minimum)
           A  B
        0  1  2
        1  0  3

        Using `fill_value` fills Nones prior to passing the column to the
        merge function.

        >>> df1 = pd.DataFrame({'A': [0, 0], 'B': [None, 4]})
        >>> df2 = pd.DataFrame({'A': [1, 1], 'B': [3, 3]})
        >>> df1.combine(df2, take_smaller, fill_value=-5)
           A    B
        0  0 -5.0
        1  0  4.0

        However, if the same element in both dataframes is None, that None
        is preserved

        >>> df1 = pd.DataFrame({'A': [0, 0], 'B': [None, 4]})
        >>> df2 = pd.DataFrame({'A': [1, 1], 'B': [None, 3]})
        >>> df1.combine(df2, take_smaller, fill_value=-5)
           A    B
        0  0  NaN
        1  0  3.0

        Example that demonstrates the use of `overwrite` and behavior when
        the axis differ between the dataframes.

        >>> df1 = pd.DataFrame({'A': [0, 0], 'B': [4, 4]})
        >>> df2 = pd.DataFrame({'B': [3, 3], 'C': [-10, 1],}, index=[1, 2])
        >>> df1.combine(df2, take_smaller)
             A    B     C
        0  NaN  NaN   NaN
        1  NaN  3.0 -10.0
        2  NaN  3.0   1.0

        >>> df1.combine(df2, take_smaller, overwrite=False)
             A    B     C
        0  0.0  NaN   NaN
        1  0.0  3.0 -10.0
        2  NaN  3.0   1.0

        Demonstrating the preference of the passed in dataframe.

        >>> df2 = pd.DataFrame({'B': [3, 3], 'C': [1, 1],}, index=[1, 2])
        >>> df2.combine(df1, take_smaller)
           A    B   C
        0  0.0  NaN NaN
        1  0.0  3.0 NaN
        2  NaN  3.0 NaN

        >>> df2.combine(df1, take_smaller, overwrite=False)
             A    B   C
        0  0.0  NaN NaN
        1  0.0  3.0 1.0
        2  NaN  3.0 1.0

        See Also
        --------
        DataFrame.combine_first : Combine two DataFrame objects and default to
            non-null values in frame calling the method.
        """
        other_idxlen = len(other.index)  # save for compare

        this, other = self.align(other, copy=False)
        new_index = this.index

        if other.empty and len(new_index) == len(self.index):
            return self.copy()

        if self.empty and len(other) == other_idxlen:
            return other.copy()

        # sorts if possible
        new_columns = this.columns.union(other.columns)
        do_fill = fill_value is not None
        result = {}
        for col in new_columns:
            series = this[col]
            otherSeries = other[col]

            this_dtype = series.dtype
            other_dtype = otherSeries.dtype

            this_mask = isna(series)
            other_mask = isna(otherSeries)

            # don't overwrite columns unecessarily
            # DO propagate if this column is not in the intersection
            if not overwrite and other_mask.all():
                result[col] = this[col].copy()
                continue

            if do_fill:
                series = series.copy()
                otherSeries = otherSeries.copy()
                series[this_mask] = fill_value
                otherSeries[other_mask] = fill_value

            if col not in self.columns:
                # If self DataFrame does not have col in other DataFrame,
                # try to promote series, which is all NaN, as other_dtype.
                new_dtype = other_dtype
                try:
                    series = series.astype(new_dtype, copy=False)
                except ValueError:
                    # e.g. new_dtype is integer types
                    pass
            else:
                # if we have different dtypes, possibly promote
                new_dtype = find_common_type([this_dtype, other_dtype])
                if not is_dtype_equal(this_dtype, new_dtype):
                    series = series.astype(new_dtype)
                if not is_dtype_equal(other_dtype, new_dtype):
                    otherSeries = otherSeries.astype(new_dtype)

            arr = func(series, otherSeries)
            arr = maybe_downcast_to_dtype(arr, this_dtype)

            result[col] = arr

        # convert_objects just in case
        return self._constructor(result, index=new_index,
                                 columns=new_columns)

    def combine_first(self, other):
        """
        Update null elements with value in the same location in `other`.

        Combine two DataFrame objects by filling null values in one DataFrame
        with non-null values from other DataFrame. The row and column indexes
        of the resulting DataFrame will be the union of the two.

        Parameters
        ----------
        other : DataFrame
            Provided DataFrame to use to fill null values.

        Returns
        -------
        combined : DataFrame

        Examples
        --------

        >>> df1 = pd.DataFrame({'A': [None, 0], 'B': [None, 4]})
        >>> df2 = pd.DataFrame({'A': [1, 1], 'B': [3, 3]})
        >>> df1.combine_first(df2)
             A    B
        0  1.0  3.0
        1  0.0  4.0

        Null values still persist if the location of that null value
        does not exist in `other`

        >>> df1 = pd.DataFrame({'A': [None, 0], 'B': [4, None]})
        >>> df2 = pd.DataFrame({'B': [3, 3], 'C': [1, 1]}, index=[1, 2])
        >>> df1.combine_first(df2)
             A    B    C
        0  NaN  4.0  NaN
        1  0.0  3.0  1.0
        2  NaN  3.0  1.0

        See Also
        --------
        DataFrame.combine : Perform series-wise operation on two DataFrames
            using a given function.
        """
        import pandas.core.computation.expressions as expressions

        def extract_values(arr):
            # Does two things:
            # 1. maybe gets the values from the Series / Index
            # 2. convert datelike to i8
            if isinstance(arr, (ABCIndexClass, ABCSeries)):
                arr = arr._values

            if needs_i8_conversion(arr):
                # TODO(DatetimelikeArray): just use .asi8
                if is_extension_array_dtype(arr.dtype):
                    arr = arr.asi8
                else:
                    arr = arr.view('i8')
            return arr

        def combiner(x, y):
            mask = isna(x)
            if isinstance(mask, (ABCIndexClass, ABCSeries)):
                mask = mask._values

            x_values = extract_values(x)
            y_values = extract_values(y)

            # If the column y in other DataFrame is not in first DataFrame,
            # just return y_values.
            if y.name not in self.columns:
                return y_values

            return expressions.where(mask, y_values, x_values)

        return self.combine(other, combiner, overwrite=False)

    @deprecate_kwarg(old_arg_name='raise_conflict', new_arg_name='errors',
                     mapping={False: 'ignore', True: 'raise'})
    def update(self, other, join='left', overwrite=True, filter_func=None,
               errors='ignore'):
        """
        Modify in place using non-NA values from another DataFrame.

        Aligns on indices. There is no return value.

        Parameters
        ----------
        other : DataFrame, or object coercible into a DataFrame
            Should have at least one matching index/column label
            with the original DataFrame. If a Series is passed,
            its name attribute must be set, and that will be
            used as the column name to align with the original DataFrame.
        join : {'left'}, default 'left'
            Only left join is implemented, keeping the index and columns of the
            original object.
        overwrite : bool, default True
            How to handle non-NA values for overlapping keys:

            * True: overwrite original DataFrame's values
              with values from `other`.
            * False: only update values that are NA in
              the original DataFrame.

        filter_func : callable(1d-array) -> bool 1d-array, optional
            Can choose to replace values other than NA. Return True for values
            that should be updated.
        errors : {'raise', 'ignore'}, default 'ignore'
            If 'raise', will raise a ValueError if the DataFrame and `other`
            both contain non-NA data in the same place.

            .. versionchanged :: 0.24.0
               Changed from `raise_conflict=False|True`
               to `errors='ignore'|'raise'`.

        Returns
        -------
        None : method directly changes calling object

        Raises
        ------
        ValueError
            * When `errors='raise'` and there's overlapping non-NA data.
            * When `errors` is not either `'ignore'` or `'raise'`
        NotImplementedError
            * If `join != 'left'`

        See Also
        --------
        dict.update : Similar method for dictionaries.
        DataFrame.merge : For column(s)-on-columns(s) operations.

        Examples
        --------
        >>> df = pd.DataFrame({'A': [1, 2, 3],
        ...                    'B': [400, 500, 600]})
        >>> new_df = pd.DataFrame({'B': [4, 5, 6],
        ...                        'C': [7, 8, 9]})
        >>> df.update(new_df)
        >>> df
           A  B
        0  1  4
        1  2  5
        2  3  6

        The DataFrame's length does not increase as a result of the update,
        only values at matching index/column labels are updated.

        >>> df = pd.DataFrame({'A': ['a', 'b', 'c'],
        ...                    'B': ['x', 'y', 'z']})
        >>> new_df = pd.DataFrame({'B': ['d', 'e', 'f', 'g', 'h', 'i']})
        >>> df.update(new_df)
        >>> df
           A  B
        0  a  d
        1  b  e
        2  c  f

        For Series, it's name attribute must be set.

        >>> df = pd.DataFrame({'A': ['a', 'b', 'c'],
        ...                    'B': ['x', 'y', 'z']})
        >>> new_column = pd.Series(['d', 'e'], name='B', index=[0, 2])
        >>> df.update(new_column)
        >>> df
           A  B
        0  a  d
        1  b  y
        2  c  e
        >>> df = pd.DataFrame({'A': ['a', 'b', 'c'],
        ...                    'B': ['x', 'y', 'z']})
        >>> new_df = pd.DataFrame({'B': ['d', 'e']}, index=[1, 2])
        >>> df.update(new_df)
        >>> df
           A  B
        0  a  x
        1  b  d
        2  c  e

        If `other` contains NaNs the corresponding values are not updated
        in the original dataframe.

        >>> df = pd.DataFrame({'A': [1, 2, 3],
        ...                    'B': [400, 500, 600]})
        >>> new_df = pd.DataFrame({'B': [4, np.nan, 6]})
        >>> df.update(new_df)
        >>> df
           A      B
        0  1    4.0
        1  2  500.0
        2  3    6.0
        """
        import pandas.core.computation.expressions as expressions
        # TODO: Support other joins
        if join != 'left':  # pragma: no cover
            raise NotImplementedError("Only left join is supported")
        if errors not in ['ignore', 'raise']:
            raise ValueError("The parameter errors must be either "
                             "'ignore' or 'raise'")

        if not isinstance(other, DataFrame):
            other = DataFrame(other)

        other = other.reindex_like(self)

        for col in self.columns:
            this = self[col].values
            that = other[col].values
            if filter_func is not None:
                with np.errstate(all='ignore'):
                    mask = ~filter_func(this) | isna(that)
            else:
                if errors == 'raise':
                    mask_this = notna(that)
                    mask_that = notna(this)
                    if any(mask_this & mask_that):
                        raise ValueError("Data overlaps.")

                if overwrite:
                    mask = isna(that)
                else:
                    mask = notna(this)

            # don't overwrite columns unecessarily
            if mask.all():
                continue

            self[col] = expressions.where(mask, this, that)

    # ----------------------------------------------------------------------
    # Data reshaping

    _shared_docs['pivot'] = """
        Return reshaped DataFrame organized by given index / column values.

        Reshape data (produce a "pivot" table) based on column values. Uses
        unique values from specified `index` / `columns` to form axes of the
        resulting DataFrame. This function does not support data
        aggregation, multiple values will result in a MultiIndex in the
        columns. See the :ref:`User Guide <reshaping>` for more on reshaping.

        Parameters
        ----------%s
        index : string or object, optional
            Column to use to make new frame's index. If None, uses
            existing index.
        columns : string or object
            Column to use to make new frame's columns.
        values : string, object or a list of the previous, optional
            Column(s) to use for populating new frame's values. If not
            specified, all remaining columns will be used and the result will
            have hierarchically indexed columns.

            .. versionchanged :: 0.23.0
               Also accept list of column names.

        Returns
        -------
        DataFrame
            Returns reshaped DataFrame.

        Raises
        ------
        ValueError:
            When there are any `index`, `columns` combinations with multiple
            values. `DataFrame.pivot_table` when you need to aggregate.

        See Also
        --------
        DataFrame.pivot_table : Generalization of pivot that can handle
            duplicate values for one index/column pair.
        DataFrame.unstack : Pivot based on the index values instead of a
            column.

        Notes
        -----
        For finer-tuned control, see hierarchical indexing documentation along
        with the related stack/unstack methods.

        Examples
        --------
        >>> df = pd.DataFrame({'foo': ['one', 'one', 'one', 'two', 'two',
        ...                            'two'],
        ...                    'bar': ['A', 'B', 'C', 'A', 'B', 'C'],
        ...                    'baz': [1, 2, 3, 4, 5, 6],
        ...                    'zoo': ['x', 'y', 'z', 'q', 'w', 't']})
        >>> df
            foo   bar  baz  zoo
        0   one   A    1    x
        1   one   B    2    y
        2   one   C    3    z
        3   two   A    4    q
        4   two   B    5    w
        5   two   C    6    t

        >>> df.pivot(index='foo', columns='bar', values='baz')
        bar  A   B   C
        foo
        one  1   2   3
        two  4   5   6

        >>> df.pivot(index='foo', columns='bar')['baz']
        bar  A   B   C
        foo
        one  1   2   3
        two  4   5   6

        >>> df.pivot(index='foo', columns='bar', values=['baz', 'zoo'])
              baz       zoo
        bar   A  B  C   A  B  C
        foo
        one   1  2  3   x  y  z
        two   4  5  6   q  w  t

        A ValueError is raised if there are any duplicates.

        >>> df = pd.DataFrame({"foo": ['one', 'one', 'two', 'two'],
        ...                    "bar": ['A', 'A', 'B', 'C'],
        ...                    "baz": [1, 2, 3, 4]})
        >>> df
           foo bar  baz
        0  one   A    1
        1  one   A    2
        2  two   B    3
        3  two   C    4

        Notice that the first two rows are the same for our `index`
        and `columns` arguments.

        >>> df.pivot(index='foo', columns='bar', values='baz')
        Traceback (most recent call last):
           ...
        ValueError: Index contains duplicate entries, cannot reshape
        """

    @Substitution('')
    @Appender(_shared_docs['pivot'])
    def pivot(self, index=None, columns=None, values=None):
        from pandas.core.reshape.pivot import pivot
        return pivot(self, index=index, columns=columns, values=values)

    _shared_docs['pivot_table'] = """
        Create a spreadsheet-style pivot table as a DataFrame. The levels in
        the pivot table will be stored in MultiIndex objects (hierarchical
        indexes) on the index and columns of the result DataFrame.

        Parameters
        ----------%s
        values : column to aggregate, optional
        index : column, Grouper, array, or list of the previous
            If an array is passed, it must be the same length as the data. The
            list can contain any of the other types (except list).
            Keys to group by on the pivot table index.  If an array is passed,
            it is being used as the same manner as column values.
        columns : column, Grouper, array, or list of the previous
            If an array is passed, it must be the same length as the data. The
            list can contain any of the other types (except list).
            Keys to group by on the pivot table column.  If an array is passed,
            it is being used as the same manner as column values.
        aggfunc : function, list of functions, dict, default numpy.mean
            If list of functions passed, the resulting pivot table will have
            hierarchical columns whose top level are the function names
            (inferred from the function objects themselves)
            If dict is passed, the key is column to aggregate and value
            is function or list of functions
        fill_value : scalar, default None
            Value to replace missing values with
        margins : boolean, default False
            Add all row / columns (e.g. for subtotal / grand totals)
        dropna : boolean, default True
            Do not include columns whose entries are all NaN
        margins_name : string, default 'All'
            Name of the row / column that will contain the totals
            when margins is True.

        Examples
        --------
        >>> df = pd.DataFrame({"A": ["foo", "foo", "foo", "foo", "foo",
        ...                          "bar", "bar", "bar", "bar"],
        ...                    "B": ["one", "one", "one", "two", "two",
        ...                          "one", "one", "two", "two"],
        ...                    "C": ["small", "large", "large", "small",
        ...                          "small", "large", "small", "small",
        ...                          "large"],
        ...                    "D": [1, 2, 2, 3, 3, 4, 5, 6, 7],
        ...                    "E": [2, 4, 5, 5, 6, 6, 8, 9, 9]})
        >>> df
             A    B      C  D  E
        0  foo  one  small  1  2
        1  foo  one  large  2  4
        2  foo  one  large  2  5
        3  foo  two  small  3  5
        4  foo  two  small  3  6
        5  bar  one  large  4  6
        6  bar  one  small  5  8
        7  bar  two  small  6  9
        8  bar  two  large  7  9

        This first example aggregates values by taking the sum.

        >>> table = pivot_table(df, values='D', index=['A', 'B'],
        ...                     columns=['C'], aggfunc=np.sum)
        >>> table
        C        large  small
        A   B
        bar one      4      5
            two      7      6
        foo one      4      1
            two    NaN      6

        We can also fill missing values using the `fill_value` parameter.

        >>> table = pivot_table(df, values='D', index=['A', 'B'],
        ...                     columns=['C'], aggfunc=np.sum, fill_value=0)
        >>> table
        C        large  small
        A   B
        bar one      4      5
            two      7      6
        foo one      4      1
            two      0      6

        The next example aggregates by taking the mean across multiple columns.

        >>> table = pivot_table(df, values=['D', 'E'], index=['A', 'C'],
        ...                     aggfunc={'D': np.mean,
        ...                              'E': np.mean})
        >>> table
                          D         E
                       mean      mean
        A   C
        bar large  5.500000  7.500000
            small  5.500000  8.500000
        foo large  2.000000  4.500000
            small  2.333333  4.333333

        We can also calculate multiple types of aggregations for any given
        value column.

        >>> table = pivot_table(df, values=['D', 'E'], index=['A', 'C'],
        ...                     aggfunc={'D': np.mean,
        ...                              'E': [min, max, np.mean]})
        >>> table
                          D   E
                       mean max      mean min
        A   C
        bar large  5.500000  9   7.500000   6
            small  5.500000  9   8.500000   8
        foo large  2.000000  5   4.500000   4
            small  2.333333  6   4.333333   2

        Returns
        -------
        table : DataFrame

        See Also
        --------
        DataFrame.pivot : Pivot without aggregation that can handle
            non-numeric data.
        """

    @Substitution('')
    @Appender(_shared_docs['pivot_table'])
    def pivot_table(self, values=None, index=None, columns=None,
                    aggfunc='mean', fill_value=None, margins=False,
                    dropna=True, margins_name='All'):
        from pandas.core.reshape.pivot import pivot_table
        return pivot_table(self, values=values, index=index, columns=columns,
                           aggfunc=aggfunc, fill_value=fill_value,
                           margins=margins, dropna=dropna,
                           margins_name=margins_name)

    def stack(self, level=-1, dropna=True):
        """
        Stack the prescribed level(s) from columns to index.

        Return a reshaped DataFrame or Series having a multi-level
        index with one or more new inner-most levels compared to the current
        DataFrame. The new inner-most levels are created by pivoting the
        columns of the current dataframe:

          - if the columns have a single level, the output is a Series;
          - if the columns have multiple levels, the new index
            level(s) is (are) taken from the prescribed level(s) and
            the output is a DataFrame.

        The new index levels are sorted.

        Parameters
        ----------
        level : int, str, list, default -1
            Level(s) to stack from the column axis onto the index
            axis, defined as one index or label, or a list of indices
            or labels.
        dropna : bool, default True
            Whether to drop rows in the resulting Frame/Series with
            missing values. Stacking a column level onto the index
            axis can create combinations of index and column values
            that are missing from the original dataframe. See Examples
            section.

        Returns
        -------
        DataFrame or Series
            Stacked dataframe or series.

        See Also
        --------
        DataFrame.unstack : Unstack prescribed level(s) from index axis
             onto column axis.
        DataFrame.pivot : Reshape dataframe from long format to wide
             format.
        DataFrame.pivot_table : Create a spreadsheet-style pivot table
             as a DataFrame.

        Notes
        -----
        The function is named by analogy with a collection of books
        being re-organised from being side by side on a horizontal
        position (the columns of the dataframe) to being stacked
        vertically on top of of each other (in the index of the
        dataframe).

        Examples
        --------
        **Single level columns**

        >>> df_single_level_cols = pd.DataFrame([[0, 1], [2, 3]],
        ...                                     index=['cat', 'dog'],
        ...                                     columns=['weight', 'height'])

        Stacking a dataframe with a single level column axis returns a Series:

        >>> df_single_level_cols
             weight height
        cat       0      1
        dog       2      3
        >>> df_single_level_cols.stack()
        cat  weight    0
             height    1
        dog  weight    2
             height    3
        dtype: int64

        **Multi level columns: simple case**

        >>> multicol1 = pd.MultiIndex.from_tuples([('weight', 'kg'),
        ...                                        ('weight', 'pounds')])
        >>> df_multi_level_cols1 = pd.DataFrame([[1, 2], [2, 4]],
        ...                                     index=['cat', 'dog'],
        ...                                     columns=multicol1)

        Stacking a dataframe with a multi-level column axis:

        >>> df_multi_level_cols1
             weight
                 kg    pounds
        cat       1        2
        dog       2        4
        >>> df_multi_level_cols1.stack()
                    weight
        cat kg           1
            pounds       2
        dog kg           2
            pounds       4

        **Missing values**

        >>> multicol2 = pd.MultiIndex.from_tuples([('weight', 'kg'),
        ...                                        ('height', 'm')])
        >>> df_multi_level_cols2 = pd.DataFrame([[1.0, 2.0], [3.0, 4.0]],
        ...                                     index=['cat', 'dog'],
        ...                                     columns=multicol2)

        It is common to have missing values when stacking a dataframe
        with multi-level columns, as the stacked dataframe typically
        has more values than the original dataframe. Missing values
        are filled with NaNs:

        >>> df_multi_level_cols2
            weight height
                kg      m
        cat    1.0    2.0
        dog    3.0    4.0
        >>> df_multi_level_cols2.stack()
                height  weight
        cat kg     NaN     1.0
            m      2.0     NaN
        dog kg     NaN     3.0
            m      4.0     NaN

        **Prescribing the level(s) to be stacked**

        The first parameter controls which level or levels are stacked:

        >>> df_multi_level_cols2.stack(0)
                     kg    m
        cat height  NaN  2.0
            weight  1.0  NaN
        dog height  NaN  4.0
            weight  3.0  NaN
        >>> df_multi_level_cols2.stack([0, 1])
        cat  height  m     2.0
             weight  kg    1.0
        dog  height  m     4.0
             weight  kg    3.0
        dtype: float64

        **Dropping missing values**

        >>> df_multi_level_cols3 = pd.DataFrame([[None, 1.0], [2.0, 3.0]],
        ...                                     index=['cat', 'dog'],
        ...                                     columns=multicol2)

        Note that rows where all values are missing are dropped by
        default but this behaviour can be controlled via the dropna
        keyword parameter:

        >>> df_multi_level_cols3
            weight height
                kg      m
        cat    NaN    1.0
        dog    2.0    3.0
        >>> df_multi_level_cols3.stack(dropna=False)
                height  weight
        cat kg     NaN     NaN
            m      1.0     NaN
        dog kg     NaN     2.0
            m      3.0     NaN
        >>> df_multi_level_cols3.stack(dropna=True)
                height  weight
        cat m      1.0     NaN
        dog kg     NaN     2.0
            m      3.0     NaN
        """
        from pandas.core.reshape.reshape import stack, stack_multiple

        if isinstance(level, (tuple, list)):
            return stack_multiple(self, level, dropna=dropna)
        else:
            return stack(self, level, dropna=dropna)

    def unstack(self, level=-1, fill_value=None):
        """
        Pivot a level of the (necessarily hierarchical) index labels, returning
        a DataFrame having a new level of column labels whose inner-most level
        consists of the pivoted index labels.

        If the index is not a MultiIndex, the output will be a Series
        (the analogue of stack when the columns are not a MultiIndex).

        The level involved will automatically get sorted.

        Parameters
        ----------
        level : int, string, or list of these, default -1 (last level)
            Level(s) of index to unstack, can pass level name
        fill_value : replace NaN with this value if the unstack produces
            missing values

            .. versionadded:: 0.18.0

        See Also
        --------
        DataFrame.pivot : Pivot a table based on column values.
        DataFrame.stack : Pivot a level of the column labels (inverse operation
            from `unstack`).

        Examples
        --------
        >>> index = pd.MultiIndex.from_tuples([('one', 'a'), ('one', 'b'),
        ...                                    ('two', 'a'), ('two', 'b')])
        >>> s = pd.Series(np.arange(1.0, 5.0), index=index)
        >>> s
        one  a   1.0
             b   2.0
        two  a   3.0
             b   4.0
        dtype: float64

        >>> s.unstack(level=-1)
             a   b
        one  1.0  2.0
        two  3.0  4.0

        >>> s.unstack(level=0)
           one  two
        a  1.0   3.0
        b  2.0   4.0

        >>> df = s.unstack(level=0)
        >>> df.unstack()
        one  a  1.0
             b  2.0
        two  a  3.0
             b  4.0
        dtype: float64

        Returns
        -------
        unstacked : DataFrame or Series
        """
        from pandas.core.reshape.reshape import unstack
        return unstack(self, level, fill_value)

    _shared_docs['melt'] = ("""
    Unpivots a DataFrame from wide format to long format, optionally
    leaving identifier variables set.

    This function is useful to massage a DataFrame into a format where one
    or more columns are identifier variables (`id_vars`), while all other
    columns, considered measured variables (`value_vars`), are "unpivoted" to
    the row axis, leaving just two non-identifier columns, 'variable' and
    'value'.

    %(versionadded)s
    Parameters
    ----------
    frame : DataFrame
    id_vars : tuple, list, or ndarray, optional
        Column(s) to use as identifier variables.
    value_vars : tuple, list, or ndarray, optional
        Column(s) to unpivot. If not specified, uses all columns that
        are not set as `id_vars`.
    var_name : scalar
        Name to use for the 'variable' column. If None it uses
        ``frame.columns.name`` or 'variable'.
    value_name : scalar, default 'value'
        Name to use for the 'value' column.
    col_level : int or string, optional
        If columns are a MultiIndex then use this level to melt.

    See Also
    --------
    %(other)s
    pivot_table
    DataFrame.pivot

    Examples
    --------
    >>> df = pd.DataFrame({'A': {0: 'a', 1: 'b', 2: 'c'},
    ...                    'B': {0: 1, 1: 3, 2: 5},
    ...                    'C': {0: 2, 1: 4, 2: 6}})
    >>> df
       A  B  C
    0  a  1  2
    1  b  3  4
    2  c  5  6

    >>> %(caller)sid_vars=['A'], value_vars=['B'])
       A variable  value
    0  a        B      1
    1  b        B      3
    2  c        B      5

    >>> %(caller)sid_vars=['A'], value_vars=['B', 'C'])
       A variable  value
    0  a        B      1
    1  b        B      3
    2  c        B      5
    3  a        C      2
    4  b        C      4
    5  c        C      6

    The names of 'variable' and 'value' columns can be customized:

    >>> %(caller)sid_vars=['A'], value_vars=['B'],
    ...         var_name='myVarname', value_name='myValname')
       A myVarname  myValname
    0  a         B          1
    1  b         B          3
    2  c         B          5

    If you have multi-index columns:

    >>> df.columns = [list('ABC'), list('DEF')]
    >>> df
       A  B  C
       D  E  F
    0  a  1  2
    1  b  3  4
    2  c  5  6

    >>> %(caller)scol_level=0, id_vars=['A'], value_vars=['B'])
       A variable  value
    0  a        B      1
    1  b        B      3
    2  c        B      5

    >>> %(caller)sid_vars=[('A', 'D')], value_vars=[('B', 'E')])
      (A, D) variable_0 variable_1  value
    0      a          B          E      1
    1      b          B          E      3
    2      c          B          E      5

    """)

    @Appender(_shared_docs['melt'] %
              dict(caller='df.melt(',
                   versionadded='.. versionadded:: 0.20.0\n',
                   other='melt'))
    def melt(self, id_vars=None, value_vars=None, var_name=None,
             value_name='value', col_level=None):
        from pandas.core.reshape.melt import melt
        return melt(self, id_vars=id_vars, value_vars=value_vars,
                    var_name=var_name, value_name=value_name,
                    col_level=col_level)

    # ----------------------------------------------------------------------
    # Time series-related

    def diff(self, periods=1, axis=0):
        """
        First discrete difference of element.

        Calculates the difference of a DataFrame element compared with another
        element in the DataFrame (default is the element in the same column
        of the previous row).

        Parameters
        ----------
        periods : int, default 1
            Periods to shift for calculating difference, accepts negative
            values.
        axis : {0 or 'index', 1 or 'columns'}, default 0
            Take difference over rows (0) or columns (1).

            .. versionadded:: 0.16.1.

        Returns
        -------
        diffed : DataFrame

        See Also
        --------
        Series.diff: First discrete difference for a Series.
        DataFrame.pct_change: Percent change over given number of periods.
        DataFrame.shift: Shift index by desired number of periods with an
            optional time freq.

        Examples
        --------
        Difference with previous row

        >>> df = pd.DataFrame({'a': [1, 2, 3, 4, 5, 6],
        ...                    'b': [1, 1, 2, 3, 5, 8],
        ...                    'c': [1, 4, 9, 16, 25, 36]})
        >>> df
           a  b   c
        0  1  1   1
        1  2  1   4
        2  3  2   9
        3  4  3  16
        4  5  5  25
        5  6  8  36

        >>> df.diff()
             a    b     c
        0  NaN  NaN   NaN
        1  1.0  0.0   3.0
        2  1.0  1.0   5.0
        3  1.0  1.0   7.0
        4  1.0  2.0   9.0
        5  1.0  3.0  11.0

        Difference with previous column

        >>> df.diff(axis=1)
            a    b     c
        0 NaN  0.0   0.0
        1 NaN -1.0   3.0
        2 NaN -1.0   7.0
        3 NaN -1.0  13.0
        4 NaN  0.0  20.0
        5 NaN  2.0  28.0

        Difference with 3rd previous row

        >>> df.diff(periods=3)
             a    b     c
        0  NaN  NaN   NaN
        1  NaN  NaN   NaN
        2  NaN  NaN   NaN
        3  3.0  2.0  15.0
        4  3.0  4.0  21.0
        5  3.0  6.0  27.0

        Difference with following row

        >>> df.diff(periods=-1)
             a    b     c
        0 -1.0  0.0  -3.0
        1 -1.0 -1.0  -5.0
        2 -1.0 -1.0  -7.0
        3 -1.0 -2.0  -9.0
        4 -1.0 -3.0 -11.0
        5  NaN  NaN   NaN
        """
        bm_axis = self._get_block_manager_axis(axis)
        new_data = self._data.diff(n=periods, axis=bm_axis)
        return self._constructor(new_data)

    # ----------------------------------------------------------------------
    # Function application

    def _gotitem(self,
                 key,           # type: Union[str, List[str]]
                 ndim,          # type: int
                 subset=None    # type: Union[Series, DataFrame, None]
                 ):
        # type: (...) -> Union[Series, DataFrame]
        """
        Sub-classes to define. Return a sliced object.

        Parameters
        ----------
        key : string / list of selections
        ndim : 1,2
            requested ndim of result
        subset : object, default None
            subset to act on
        """
        if subset is None:
            subset = self
        elif subset.ndim == 1:  # is Series
            return subset

        # TODO: _shallow_copy(subset)?
        return subset[key]

    _agg_doc = dedent("""
    The aggregation operations are always performed over an axis, either the
    index (default) or the column axis. This behavior is different from
    `numpy` aggregation functions (`mean`, `median`, `prod`, `sum`, `std`,
    `var`), where the default is to compute the aggregation of the flattened
    array, e.g., ``numpy.mean(arr_2d)`` as opposed to ``numpy.mean(arr_2d,
    axis=0)``.

    `agg` is an alias for `aggregate`. Use the alias.

    Examples
    --------
    >>> df = pd.DataFrame([[1, 2, 3],
    ...                    [4, 5, 6],
    ...                    [7, 8, 9],
    ...                    [np.nan, np.nan, np.nan]],
    ...                   columns=['A', 'B', 'C'])

    Aggregate these functions over the rows.

    >>> df.agg(['sum', 'min'])
            A     B     C
    sum  12.0  15.0  18.0
    min   1.0   2.0   3.0

    Different aggregations per column.

    >>> df.agg({'A' : ['sum', 'min'], 'B' : ['min', 'max']})
            A    B
    max   NaN  8.0
    min   1.0  2.0
    sum  12.0  NaN

    Aggregate over the columns.

    >>> df.agg("mean", axis="columns")
    0    2.0
    1    5.0
    2    8.0
    3    NaN
    dtype: float64

    See Also
    --------
    DataFrame.apply : Perform any type of operations.
    DataFrame.transform : Perform transformation type operations.
    pandas.core.groupby.GroupBy : Perform operations over groups.
    pandas.core.resample.Resampler : Perform operations over resampled bins.
    pandas.core.window.Rolling : Perform operations over rolling window.
    pandas.core.window.Expanding : Perform operations over expanding window.
    pandas.core.window.EWM : Perform operation over exponential weighted
        window.
    """)

    @Appender(_agg_doc)
    @Appender(_shared_docs['aggregate'] % dict(
        versionadded='.. versionadded:: 0.20.0',
        **_shared_doc_kwargs))
    def aggregate(self, func, axis=0, *args, **kwargs):
        axis = self._get_axis_number(axis)

        result = None
        try:
            result, how = self._aggregate(func, axis=axis, *args, **kwargs)
        except TypeError:
            pass
        if result is None:
            return self.apply(func, axis=axis, args=args, **kwargs)
        return result

    def _aggregate(self, arg, axis=0, *args, **kwargs):
        if axis == 1:
            # NDFrame.aggregate returns a tuple, and we need to transpose
            # only result
            result, how = (super(DataFrame, self.T)
                           ._aggregate(arg, *args, **kwargs))
            result = result.T if result is not None else result
            return result, how
        return super(DataFrame, self)._aggregate(arg, *args, **kwargs)

    agg = aggregate

    @Appender(_shared_docs['transform'] % _shared_doc_kwargs)
    def transform(self, func, axis=0, *args, **kwargs):
        axis = self._get_axis_number(axis)
        if axis == 1:
            return super(DataFrame, self.T).transform(func, *args, **kwargs).T
        return super(DataFrame, self).transform(func, *args, **kwargs)

    def apply(self, func, axis=0, broadcast=None, raw=False, reduce=None,
              result_type=None, args=(), **kwds):
        """
        Apply a function along an axis of the DataFrame.

        Objects passed to the function are Series objects whose index is
        either the DataFrame's index (``axis=0``) or the DataFrame's columns
        (``axis=1``). By default (``result_type=None``), the final return type
        is inferred from the return type of the applied function. Otherwise,
        it depends on the `result_type` argument.

        Parameters
        ----------
        func : function
            Function to apply to each column or row.
        axis : {0 or 'index', 1 or 'columns'}, default 0
            Axis along which the function is applied:

            * 0 or 'index': apply function to each column.
            * 1 or 'columns': apply function to each row.
        broadcast : bool, optional
            Only relevant for aggregation functions:

            * ``False`` or ``None`` : returns a Series whose length is the
              length of the index or the number of columns (based on the
              `axis` parameter)
            * ``True`` : results will be broadcast to the original shape
              of the frame, the original index and columns will be retained.

            .. deprecated:: 0.23.0
               This argument will be removed in a future version, replaced
               by result_type='broadcast'.

        raw : bool, default False
            * ``False`` : passes each row or column as a Series to the
              function.
            * ``True`` : the passed function will receive ndarray objects
              instead.
              If you are just applying a NumPy reduction function this will
              achieve much better performance.
        reduce : bool or None, default None
            Try to apply reduction procedures. If the DataFrame is empty,
            `apply` will use `reduce` to determine whether the result
            should be a Series or a DataFrame. If ``reduce=None`` (the
            default), `apply`'s return value will be guessed by calling
            `func` on an empty Series
            (note: while guessing, exceptions raised by `func` will be
            ignored).
            If ``reduce=True`` a Series will always be returned, and if
            ``reduce=False`` a DataFrame will always be returned.

            .. deprecated:: 0.23.0
               This argument will be removed in a future version, replaced
               by ``result_type='reduce'``.

        result_type : {'expand', 'reduce', 'broadcast', None}, default None
            These only act when ``axis=1`` (columns):

            * 'expand' : list-like results will be turned into columns.
            * 'reduce' : returns a Series if possible rather than expanding
              list-like results. This is the opposite of 'expand'.
            * 'broadcast' : results will be broadcast to the original shape
              of the DataFrame, the original index and columns will be
              retained.

            The default behaviour (None) depends on the return value of the
            applied function: list-like results will be returned as a Series
            of those. However if the apply function returns a Series these
            are expanded to columns.

            .. versionadded:: 0.23.0

        args : tuple
            Positional arguments to pass to `func` in addition to the
            array/series.
        **kwds
            Additional keyword arguments to pass as keywords arguments to
            `func`.

        Notes
        -----
        In the current implementation apply calls `func` twice on the
        first column/row to decide whether it can take a fast or slow
        code path. This can lead to unexpected behavior if `func` has
        side-effects, as they will take effect twice for the first
        column/row.

        See Also
        --------
        DataFrame.applymap: For elementwise operations.
        DataFrame.aggregate: Only perform aggregating type operations.
        DataFrame.transform: Only perform transforming type operations.

        Examples
        --------

        >>> df = pd.DataFrame([[4, 9],] * 3, columns=['A', 'B'])
        >>> df
           A  B
        0  4  9
        1  4  9
        2  4  9

        Using a numpy universal function (in this case the same as
        ``np.sqrt(df)``):

        >>> df.apply(np.sqrt)
             A    B
        0  2.0  3.0
        1  2.0  3.0
        2  2.0  3.0

        Using a reducing function on either axis

        >>> df.apply(np.sum, axis=0)
        A    12
        B    27
        dtype: int64

        >>> df.apply(np.sum, axis=1)
        0    13
        1    13
        2    13
        dtype: int64

        Retuning a list-like will result in a Series

        >>> df.apply(lambda x: [1, 2], axis=1)
        0    [1, 2]
        1    [1, 2]
        2    [1, 2]
        dtype: object

        Passing result_type='expand' will expand list-like results
        to columns of a Dataframe

        >>> df.apply(lambda x: [1, 2], axis=1, result_type='expand')
           0  1
        0  1  2
        1  1  2
        2  1  2

        Returning a Series inside the function is similar to passing
        ``result_type='expand'``. The resulting column names
        will be the Series index.

        >>> df.apply(lambda x: pd.Series([1, 2], index=['foo', 'bar']), axis=1)
           foo  bar
        0    1    2
        1    1    2
        2    1    2

        Passing ``result_type='broadcast'`` will ensure the same shape
        result, whether list-like or scalar is returned by the function,
        and broadcast it along the axis. The resulting column names will
        be the originals.

        >>> df.apply(lambda x: [1, 2], axis=1, result_type='broadcast')
           A  B
        0  1  2
        1  1  2
        2  1  2

        Returns
        -------
        applied : Series or DataFrame
        """
        from pandas.core.apply import frame_apply
        op = frame_apply(self,
                         func=func,
                         axis=axis,
                         broadcast=broadcast,
                         raw=raw,
                         reduce=reduce,
                         result_type=result_type,
                         args=args,
                         kwds=kwds)
        return op.get_result()

    def applymap(self, func):
        """
        Apply a function to a Dataframe elementwise.

        This method applies a function that accepts and returns a scalar
        to every element of a DataFrame.

        Parameters
        ----------
        func : callable
            Python function, returns a single value from a single value.

        Returns
        -------
        DataFrame
            Transformed DataFrame.

        See Also
        --------
        DataFrame.apply : Apply a function along input axis of DataFrame.

        Examples
        --------
        >>> df = pd.DataFrame([[1, 2.12], [3.356, 4.567]])
        >>> df
               0      1
        0  1.000  2.120
        1  3.356  4.567

        >>> df.applymap(lambda x: len(str(x)))
           0  1
        0  3  4
        1  5  5

        Note that a vectorized version of `func` often exists, which will
        be much faster. You could square each number elementwise.

        >>> df.applymap(lambda x: x**2)
                   0          1
        0   1.000000   4.494400
        1  11.262736  20.857489

        But it's better to avoid applymap in that case.

        >>> df ** 2
                   0          1
        0   1.000000   4.494400
        1  11.262736  20.857489
        """

        # if we have a dtype == 'M8[ns]', provide boxed values
        def infer(x):
            if x.empty:
                return lib.map_infer(x, func)
            return lib.map_infer(x.astype(object).values, func)

        return self.apply(infer)

    # ----------------------------------------------------------------------
    # Merging / joining methods

    def append(self, other, ignore_index=False,
               verify_integrity=False, sort=None):
        """
        Append rows of `other` to the end of caller, returning a new object.

        Columns in `other` that are not in the caller are added as new columns.

        Parameters
        ----------
        other : DataFrame or Series/dict-like object, or list of these
            The data to append.
        ignore_index : boolean, default False
            If True, do not use the index labels.
        verify_integrity : boolean, default False
            If True, raise ValueError on creating index with duplicates.
        sort : boolean, default None
            Sort columns if the columns of `self` and `other` are not aligned.
            The default sorting is deprecated and will change to not-sorting
            in a future version of pandas. Explicitly pass ``sort=True`` to
            silence the warning and sort. Explicitly pass ``sort=False`` to
            silence the warning and not sort.

            .. versionadded:: 0.23.0

        Returns
        -------
        appended : DataFrame

        Notes
        -----
        If a list of dict/series is passed and the keys are all contained in
        the DataFrame's index, the order of the columns in the resulting
        DataFrame will be unchanged.

        Iteratively appending rows to a DataFrame can be more computationally
        intensive than a single concatenate. A better solution is to append
        those rows to a list and then concatenate the list with the original
        DataFrame all at once.

        See Also
        --------
        pandas.concat : General function to concatenate DataFrame, Series
            or Panel objects.

        Examples
        --------

        >>> df = pd.DataFrame([[1, 2], [3, 4]], columns=list('AB'))
        >>> df
           A  B
        0  1  2
        1  3  4
        >>> df2 = pd.DataFrame([[5, 6], [7, 8]], columns=list('AB'))
        >>> df.append(df2)
           A  B
        0  1  2
        1  3  4
        0  5  6
        1  7  8

        With `ignore_index` set to True:

        >>> df.append(df2, ignore_index=True)
           A  B
        0  1  2
        1  3  4
        2  5  6
        3  7  8

        The following, while not recommended methods for generating DataFrames,
        show two ways to generate a DataFrame from multiple data sources.

        Less efficient:

        >>> df = pd.DataFrame(columns=['A'])
        >>> for i in range(5):
        ...     df = df.append({'A': i}, ignore_index=True)
        >>> df
           A
        0  0
        1  1
        2  2
        3  3
        4  4

        More efficient:

        >>> pd.concat([pd.DataFrame([i], columns=['A']) for i in range(5)],
        ...           ignore_index=True)
           A
        0  0
        1  1
        2  2
        3  3
        4  4
        """
        if isinstance(other, (Series, dict)):
            if isinstance(other, dict):
                other = Series(other)
            if other.name is None and not ignore_index:
                raise TypeError('Can only append a Series if ignore_index=True'
                                ' or if the Series has a name')

            if other.name is None:
                index = None
            else:
                # other must have the same index name as self, otherwise
                # index name will be reset
                index = Index([other.name], name=self.index.name)

            idx_diff = other.index.difference(self.columns)
            try:
                combined_columns = self.columns.append(idx_diff)
            except TypeError:
                combined_columns = self.columns.astype(object).append(idx_diff)
            other = other.reindex(combined_columns, copy=False)
            other = DataFrame(other.values.reshape((1, len(other))),
                              index=index,
                              columns=combined_columns)
            other = other._convert(datetime=True, timedelta=True)
            if not self.columns.equals(combined_columns):
                self = self.reindex(columns=combined_columns)
        elif isinstance(other, list) and not isinstance(other[0], DataFrame):
            other = DataFrame(other)
            if (self.columns.get_indexer(other.columns) >= 0).all():
                other = other.loc[:, self.columns]

        from pandas.core.reshape.concat import concat
        if isinstance(other, (list, tuple)):
            to_concat = [self] + other
        else:
            to_concat = [self, other]
        return concat(to_concat, ignore_index=ignore_index,
                      verify_integrity=verify_integrity,
                      sort=sort)

    def join(self, other, on=None, how='left', lsuffix='', rsuffix='',
             sort=False):
        """
        Join columns of another DataFrame.

        Join columns with `other` DataFrame either on index or on a key
        column. Efficiently join multiple DataFrame objects by index at once by
        passing a list.

        Parameters
        ----------
        other : DataFrame, Series, or list of DataFrame
            Index should be similar to one of the columns in this one. If a
            Series is passed, its name attribute must be set, and that will be
            used as the column name in the resulting joined DataFrame.
        on : str, list of str, or array-like, optional
            Column or index level name(s) in the caller to join on the index
            in `other`, otherwise joins index-on-index. If multiple
            values given, the `other` DataFrame must have a MultiIndex. Can
            pass an array as the join key if it is not already contained in
            the calling DataFrame. Like an Excel VLOOKUP operation.
        how : {'left', 'right', 'outer', 'inner'}, default 'left'
            How to handle the operation of the two objects.

            * left: use calling frame's index (or column if on is specified)
            * right: use `other`'s index.
            * outer: form union of calling frame's index (or column if on is
              specified) with `other`'s index, and sort it.
              lexicographically.
            * inner: form intersection of calling frame's index (or column if
              on is specified) with `other`'s index, preserving the order
              of the calling's one.
        lsuffix : str, default ''
            Suffix to use from left frame's overlapping columns.
        rsuffix : str, default ''
            Suffix to use from right frame's overlapping columns.
        sort : bool, default False
            Order result DataFrame lexicographically by the join key. If False,
            the order of the join key depends on the join type (how keyword).

        Returns
        -------
        DataFrame
            A dataframe containing columns from both the caller and `other`.

        Notes
        -----
        Parameters `on`, `lsuffix`, and `rsuffix` are not supported when
        passing a list of `DataFrame` objects.

        Support for specifying index levels as the `on` parameter was added
        in version 0.23.0.

        See Also
        --------
        DataFrame.merge : For column(s)-on-columns(s) operations.

        Examples
        --------
        >>> df = pd.DataFrame({'key': ['K0', 'K1', 'K2', 'K3', 'K4', 'K5'],
        ...                    'A': ['A0', 'A1', 'A2', 'A3', 'A4', 'A5']})

        >>> df
          key   A
        0  K0  A0
        1  K1  A1
        2  K2  A2
        3  K3  A3
        4  K4  A4
        5  K5  A5

        >>> other = pd.DataFrame({'key': ['K0', 'K1', 'K2'],
        ...                       'B': ['B0', 'B1', 'B2']})

        >>> other
          key   B
        0  K0  B0
        1  K1  B1
        2  K2  B2

        Join DataFrames using their indexes.

        >>> df.join(other, lsuffix='_caller', rsuffix='_other')
          key_caller   A key_other    B
        0         K0  A0        K0   B0
        1         K1  A1        K1   B1
        2         K2  A2        K2   B2
        3         K3  A3       NaN  NaN
        4         K4  A4       NaN  NaN
        5         K5  A5       NaN  NaN

        If we want to join using the key columns, we need to set key to be
        the index in both `df` and `other`. The joined DataFrame will have
        key as its index.

        >>> df.set_index('key').join(other.set_index('key'))
              A    B
        key
        K0   A0   B0
        K1   A1   B1
        K2   A2   B2
        K3   A3  NaN
        K4   A4  NaN
        K5   A5  NaN

        Another option to join using the key columns is to use the `on`
        parameter. DataFrame.join always uses `other`'s index but we can use
        any column in `df`. This method preserves the original DataFrame's
        index in the result.

        >>> df.join(other.set_index('key'), on='key')
          key   A    B
        0  K0  A0   B0
        1  K1  A1   B1
        2  K2  A2   B2
        3  K3  A3  NaN
        4  K4  A4  NaN
        5  K5  A5  NaN
        """
        # For SparseDataFrame's benefit
        return self._join_compat(other, on=on, how=how, lsuffix=lsuffix,
                                 rsuffix=rsuffix, sort=sort)

    def _join_compat(self, other, on=None, how='left', lsuffix='', rsuffix='',
                     sort=False):
        from pandas.core.reshape.merge import merge
        from pandas.core.reshape.concat import concat

        if isinstance(other, Series):
            if other.name is None:
                raise ValueError('Other Series must have a name')
            other = DataFrame({other.name: other})

        if isinstance(other, DataFrame):
            return merge(self, other, left_on=on, how=how,
                         left_index=on is None, right_index=True,
                         suffixes=(lsuffix, rsuffix), sort=sort)
        else:
            if on is not None:
                raise ValueError('Joining multiple DataFrames only supported'
                                 ' for joining on index')

            frames = [self] + list(other)

            can_concat = all(df.index.is_unique for df in frames)

            # join indexes only using concat
            if can_concat:
                if how == 'left':
                    how = 'outer'
                    join_axes = [self.index]
                else:
                    join_axes = None
                return concat(frames, axis=1, join=how, join_axes=join_axes,
                              verify_integrity=True)

            joined = frames[0]

            for frame in frames[1:]:
                joined = merge(joined, frame, how=how, left_index=True,
                               right_index=True)

            return joined

    @Substitution('')
    @Appender(_merge_doc, indents=2)
    def merge(self, right, how='inner', on=None, left_on=None, right_on=None,
              left_index=False, right_index=False, sort=False,
              suffixes=('_x', '_y'), copy=True, indicator=False,
              validate=None):
        from pandas.core.reshape.merge import merge
        return merge(self, right, how=how, on=on, left_on=left_on,
                     right_on=right_on, left_index=left_index,
                     right_index=right_index, sort=sort, suffixes=suffixes,
                     copy=copy, indicator=indicator, validate=validate)

    def round(self, decimals=0, *args, **kwargs):
        """
        Round a DataFrame to a variable number of decimal places.

        Parameters
        ----------
        decimals : int, dict, Series
            Number of decimal places to round each column to. If an int is
            given, round each column to the same number of places.
            Otherwise dict and Series round to variable numbers of places.
            Column names should be in the keys if `decimals` is a
            dict-like, or in the index if `decimals` is a Series. Any
            columns not included in `decimals` will be left as is. Elements
            of `decimals` which are not columns of the input will be
            ignored.

        Returns
        -------
        DataFrame

        See Also
        --------
        numpy.around
        Series.round

        Examples
        --------
        >>> df = pd.DataFrame(np.random.random([3, 3]),
        ...     columns=['A', 'B', 'C'], index=['first', 'second', 'third'])
        >>> df
                       A         B         C
        first   0.028208  0.992815  0.173891
        second  0.038683  0.645646  0.577595
        third   0.877076  0.149370  0.491027
        >>> df.round(2)
                   A     B     C
        first   0.03  0.99  0.17
        second  0.04  0.65  0.58
        third   0.88  0.15  0.49
        >>> df.round({'A': 1, 'C': 2})
                  A         B     C
        first   0.0  0.992815  0.17
        second  0.0  0.645646  0.58
        third   0.9  0.149370  0.49
        >>> decimals = pd.Series([1, 0, 2], index=['A', 'B', 'C'])
        >>> df.round(decimals)
                  A  B     C
        first   0.0  1  0.17
        second  0.0  1  0.58
        third   0.9  0  0.49
        """
        from pandas.core.reshape.concat import concat

        def _dict_round(df, decimals):
            for col, vals in df.iteritems():
                try:
                    yield _series_round(vals, decimals[col])
                except KeyError:
                    yield vals

        def _series_round(s, decimals):
            if is_integer_dtype(s) or is_float_dtype(s):
                return s.round(decimals)
            return s

        nv.validate_round(args, kwargs)

        if isinstance(decimals, (dict, Series)):
            if isinstance(decimals, Series):
                if not decimals.index.is_unique:
                    raise ValueError("Index of decimals must be unique")
            new_cols = [col for col in _dict_round(self, decimals)]
        elif is_integer(decimals):
            # Dispatch to Series.round
            new_cols = [_series_round(v, decimals)
                        for _, v in self.iteritems()]
        else:
            raise TypeError("decimals must be an integer, a dict-like or a "
                            "Series")

        if len(new_cols) > 0:
            return self._constructor(concat(new_cols, axis=1),
                                     index=self.index,
                                     columns=self.columns)
        else:
            return self

    # ----------------------------------------------------------------------
    # Statistical methods, etc.

    def corr(self, method='pearson', min_periods=1):
        """
        Compute pairwise correlation of columns, excluding NA/null values.

        Parameters
        ----------
        method : {'pearson', 'kendall', 'spearman'} or callable
            * pearson : standard correlation coefficient
            * kendall : Kendall Tau correlation coefficient
            * spearman : Spearman rank correlation
            * callable: callable with input two 1d ndarrays
                and returning a float
                .. versionadded:: 0.24.0

        min_periods : int, optional
            Minimum number of observations required per pair of columns
            to have a valid result. Currently only available for pearson
            and spearman correlation

        Returns
        -------
        y : DataFrame

        Examples
        --------
        >>> histogram_intersection = lambda a, b: np.minimum(a, b
        ... ).sum().round(decimals=1)
        >>> df = pd.DataFrame([(.2, .3), (.0, .6), (.6, .0), (.2, .1)],
        ...                   columns=['dogs', 'cats'])
        >>> df.corr(method=histogram_intersection)
              dogs cats
        dogs   1.0  0.3
        cats   0.3  1.0
        """
        numeric_df = self._get_numeric_data()
        cols = numeric_df.columns
        idx = cols.copy()
        mat = numeric_df.values

        if method == 'pearson':
            correl = libalgos.nancorr(ensure_float64(mat), minp=min_periods)
        elif method == 'spearman':
            correl = libalgos.nancorr_spearman(ensure_float64(mat),
                                               minp=min_periods)
        elif method == 'kendall' or callable(method):
            if min_periods is None:
                min_periods = 1
            mat = ensure_float64(mat).T
            corrf = nanops.get_corr_func(method)
            K = len(cols)
            correl = np.empty((K, K), dtype=float)
            mask = np.isfinite(mat)
            for i, ac in enumerate(mat):
                for j, bc in enumerate(mat):
                    if i > j:
                        continue

                    valid = mask[i] & mask[j]
                    if valid.sum() < min_periods:
                        c = np.nan
                    elif i == j:
                        c = 1.
                    elif not valid.all():
                        c = corrf(ac[valid], bc[valid])
                    else:
                        c = corrf(ac, bc)
                    correl[i, j] = c
                    correl[j, i] = c
        else:
            raise ValueError("method must be either 'pearson', "
                             "'spearman', or 'kendall', '{method}' "
                             "was supplied".format(method=method))

        return self._constructor(correl, index=idx, columns=cols)

    def cov(self, min_periods=None):
        """
        Compute pairwise covariance of columns, excluding NA/null values.

        Compute the pairwise covariance among the series of a DataFrame.
        The returned data frame is the `covariance matrix
        <https://en.wikipedia.org/wiki/Covariance_matrix>`__ of the columns
        of the DataFrame.

        Both NA and null values are automatically excluded from the
        calculation. (See the note below about bias from missing values.)
        A threshold can be set for the minimum number of
        observations for each value created. Comparisons with observations
        below this threshold will be returned as ``NaN``.

        This method is generally used for the analysis of time series data to
        understand the relationship between different measures
        across time.

        Parameters
        ----------
        min_periods : int, optional
            Minimum number of observations required per pair of columns
            to have a valid result.

        Returns
        -------
        DataFrame
            The covariance matrix of the series of the DataFrame.

        See Also
        --------
        pandas.Series.cov : Compute covariance with another Series.
        pandas.core.window.EWM.cov: Exponential weighted sample covariance.
        pandas.core.window.Expanding.cov : Expanding sample covariance.
        pandas.core.window.Rolling.cov : Rolling sample covariance.

        Notes
        -----
        Returns the covariance matrix of the DataFrame's time series.
        The covariance is normalized by N-1.

        For DataFrames that have Series that are missing data (assuming that
        data is `missing at random
        <https://en.wikipedia.org/wiki/Missing_data#Missing_at_random>`__)
        the returned covariance matrix will be an unbiased estimate
        of the variance and covariance between the member Series.

        However, for many applications this estimate may not be acceptable
        because the estimate covariance matrix is not guaranteed to be positive
        semi-definite. This could lead to estimate correlations having
        absolute values which are greater than one, and/or a non-invertible
        covariance matrix. See `Estimation of covariance matrices
        <http://en.wikipedia.org/w/index.php?title=Estimation_of_covariance_
        matrices>`__ for more details.

        Examples
        --------
        >>> df = pd.DataFrame([(1, 2), (0, 3), (2, 0), (1, 1)],
        ...                   columns=['dogs', 'cats'])
        >>> df.cov()
                  dogs      cats
        dogs  0.666667 -1.000000
        cats -1.000000  1.666667

        >>> np.random.seed(42)
        >>> df = pd.DataFrame(np.random.randn(1000, 5),
        ...                   columns=['a', 'b', 'c', 'd', 'e'])
        >>> df.cov()
                  a         b         c         d         e
        a  0.998438 -0.020161  0.059277 -0.008943  0.014144
        b -0.020161  1.059352 -0.008543 -0.024738  0.009826
        c  0.059277 -0.008543  1.010670 -0.001486 -0.000271
        d -0.008943 -0.024738 -0.001486  0.921297 -0.013692
        e  0.014144  0.009826 -0.000271 -0.013692  0.977795

        **Minimum number of periods**

        This method also supports an optional ``min_periods`` keyword
        that specifies the required minimum number of non-NA observations for
        each column pair in order to have a valid result:

        >>> np.random.seed(42)
        >>> df = pd.DataFrame(np.random.randn(20, 3),
        ...                   columns=['a', 'b', 'c'])
        >>> df.loc[df.index[:5], 'a'] = np.nan
        >>> df.loc[df.index[5:10], 'b'] = np.nan
        >>> df.cov(min_periods=12)
                  a         b         c
        a  0.316741       NaN -0.150812
        b       NaN  1.248003  0.191417
        c -0.150812  0.191417  0.895202
        """
        numeric_df = self._get_numeric_data()
        cols = numeric_df.columns
        idx = cols.copy()
        mat = numeric_df.values

        if notna(mat).all():
            if min_periods is not None and min_periods > len(mat):
                baseCov = np.empty((mat.shape[1], mat.shape[1]))
                baseCov.fill(np.nan)
            else:
                baseCov = np.cov(mat.T)
            baseCov = baseCov.reshape((len(cols), len(cols)))
        else:
            baseCov = libalgos.nancorr(ensure_float64(mat), cov=True,
                                       minp=min_periods)

        return self._constructor(baseCov, index=idx, columns=cols)

    def corrwith(self, other, axis=0, drop=False):
        """
        Compute pairwise correlation between rows or columns of two DataFrame
        objects.

        Parameters
        ----------
        other : DataFrame, Series
        axis : {0 or 'index', 1 or 'columns'}, default 0
            0 or 'index' to compute column-wise, 1 or 'columns' for row-wise
        drop : boolean, default False
            Drop missing indices from result, default returns union of all

        Returns
        -------
        correls : Series
        """
        axis = self._get_axis_number(axis)
        this = self._get_numeric_data()

        if isinstance(other, Series):
            return this.apply(other.corr, axis=axis)

        other = other._get_numeric_data()

        left, right = this.align(other, join='inner', copy=False)

        # mask missing values
        left = left + right * 0
        right = right + left * 0

        if axis == 1:
            left = left.T
            right = right.T

        # demeaned data
        ldem = left - left.mean()
        rdem = right - right.mean()

        num = (ldem * rdem).sum()
        dom = (left.count() - 1) * left.std() * right.std()

        correl = num / dom

        if not drop:
            raxis = 1 if axis == 0 else 0
            result_index = this._get_axis(raxis).union(other._get_axis(raxis))
            correl = correl.reindex(result_index)

        return correl

    # ----------------------------------------------------------------------
    # ndarray-like stats methods

    def count(self, axis=0, level=None, numeric_only=False):
        """
        Count non-NA cells for each column or row.

        The values `None`, `NaN`, `NaT`, and optionally `numpy.inf` (depending
        on `pandas.options.mode.use_inf_as_na`) are considered NA.

        Parameters
        ----------
        axis : {0 or 'index', 1 or 'columns'}, default 0
            If 0 or 'index' counts are generated for each column.
            If 1 or 'columns' counts are generated for each **row**.
        level : int or str, optional
            If the axis is a `MultiIndex` (hierarchical), count along a
            particular `level`, collapsing into a `DataFrame`.
            A `str` specifies the level name.
        numeric_only : boolean, default False
            Include only `float`, `int` or `boolean` data.

        Returns
        -------
        Series or DataFrame
            For each column/row the number of non-NA/null entries.
            If `level` is specified returns a `DataFrame`.

        See Also
        --------
        Series.count: Number of non-NA elements in a Series.
        DataFrame.shape: Number of DataFrame rows and columns (including NA
            elements).
        DataFrame.isna: Boolean same-sized DataFrame showing places of NA
            elements.

        Examples
        --------
        Constructing DataFrame from a dictionary:

        >>> df = pd.DataFrame({"Person":
        ...                    ["John", "Myla", "Lewis", "John", "Myla"],
        ...                    "Age": [24., np.nan, 21., 33, 26],
        ...                    "Single": [False, True, True, True, False]})
        >>> df
           Person   Age  Single
        0    John  24.0   False
        1    Myla   NaN    True
        2   Lewis  21.0    True
        3    John  33.0    True
        4    Myla  26.0   False

        Notice the uncounted NA values:

        >>> df.count()
        Person    5
        Age       4
        Single    5
        dtype: int64

        Counts for each **row**:

        >>> df.count(axis='columns')
        0    3
        1    2
        2    3
        3    3
        4    3
        dtype: int64

        Counts for one level of a `MultiIndex`:

        >>> df.set_index(["Person", "Single"]).count(level="Person")
                Age
        Person
        John      2
        Lewis     1
        Myla      1
        """
        axis = self._get_axis_number(axis)
        if level is not None:
            return self._count_level(level, axis=axis,
                                     numeric_only=numeric_only)

        if numeric_only:
            frame = self._get_numeric_data()
        else:
            frame = self

        # GH #423
        if len(frame._get_axis(axis)) == 0:
            result = Series(0, index=frame._get_agg_axis(axis))
        else:
            if frame._is_mixed_type or frame._data.any_extension_types:
                # the or any_extension_types is really only hit for single-
                # column frames with an extension array
                result = notna(frame).sum(axis=axis)
            else:
                # GH13407
                series_counts = notna(frame).sum(axis=axis)
                counts = series_counts.values
                result = Series(counts, index=frame._get_agg_axis(axis))

        return result.astype('int64')

    def _count_level(self, level, axis=0, numeric_only=False):
        if numeric_only:
            frame = self._get_numeric_data()
        else:
            frame = self

        count_axis = frame._get_axis(axis)
        agg_axis = frame._get_agg_axis(axis)

        if not isinstance(count_axis, MultiIndex):
            raise TypeError("Can only count levels on hierarchical "
                            "{ax}.".format(ax=self._get_axis_name(axis)))

        if frame._is_mixed_type:
            # Since we have mixed types, calling notna(frame.values) might
            # upcast everything to object
            mask = notna(frame).values
        else:
            # But use the speedup when we have homogeneous dtypes
            mask = notna(frame.values)

        if axis == 1:
            # We're transposing the mask rather than frame to avoid potential
            # upcasts to object, which induces a ~20x slowdown
            mask = mask.T

        if isinstance(level, compat.string_types):
            level = count_axis._get_level_number(level)

        level_index = count_axis.levels[level]
        labels = ensure_int64(count_axis.labels[level])
        counts = lib.count_level_2d(mask, labels, len(level_index), axis=0)

        result = DataFrame(counts, index=level_index, columns=agg_axis)

        if axis == 1:
            # Undo our earlier transpose
            return result.T
        else:
            return result

    def _reduce(self, op, name, axis=0, skipna=True, numeric_only=None,
                filter_type=None, **kwds):
        if axis is None and filter_type == 'bool':
            labels = None
            constructor = None
        else:
            # TODO: Make other agg func handle axis=None properly
            axis = self._get_axis_number(axis)
            labels = self._get_agg_axis(axis)
            constructor = self._constructor

        def f(x):
            return op(x, axis=axis, skipna=skipna, **kwds)

        # exclude timedelta/datetime unless we are uniform types
        if axis == 1 and self._is_mixed_type and self._is_datelike_mixed_type:
            numeric_only = True

        if numeric_only is None:
            try:
                values = self.values
                result = f(values)

                if (filter_type == 'bool' and is_object_dtype(values) and
                        axis is None):
                    # work around https://github.com/numpy/numpy/issues/10489
                    # TODO: combine with hasattr(result, 'dtype') further down
                    # hard since we don't have `values` down there.
                    result = np.bool_(result)
            except Exception as e:

                # try by-column first
                if filter_type is None and axis == 0:
                    try:

                        # this can end up with a non-reduction
                        # but not always. if the types are mixed
                        # with datelike then need to make sure a series

                        # we only end up here if we have not specified
                        # numeric_only and yet we have tried a
                        # column-by-column reduction, where we have mixed type.
                        # So let's just do what we can
                        from pandas.core.apply import frame_apply
                        opa = frame_apply(self,
                                          func=f,
                                          result_type='expand',
                                          ignore_failures=True)
                        result = opa.get_result()
                        if result.ndim == self.ndim:
                            result = result.iloc[0]
                        return result
                    except Exception:
                        pass

                if filter_type is None or filter_type == 'numeric':
                    data = self._get_numeric_data()
                elif filter_type == 'bool':
                    data = self._get_bool_data()
                else:  # pragma: no cover
                    e = NotImplementedError(
                        "Handling exception with filter_type {f} not"
                        "implemented.".format(f=filter_type))
                    raise_with_traceback(e)
                with np.errstate(all='ignore'):
                    result = f(data.values)
                labels = data._get_agg_axis(axis)
        else:
            if numeric_only:
                if filter_type is None or filter_type == 'numeric':
                    data = self._get_numeric_data()
                elif filter_type == 'bool':
                    data = self._get_bool_data()
                else:  # pragma: no cover
                    msg = ("Generating numeric_only data with filter_type {f}"
                           "not supported.".format(f=filter_type))
                    raise NotImplementedError(msg)
                values = data.values
                labels = data._get_agg_axis(axis)
            else:
                values = self.values
            result = f(values)

        if hasattr(result, 'dtype') and is_object_dtype(result.dtype):
            try:
                if filter_type is None or filter_type == 'numeric':
                    result = result.astype(np.float64)
                elif filter_type == 'bool' and notna(result).all():
                    result = result.astype(np.bool_)
            except (ValueError, TypeError):

                # try to coerce to the original dtypes item by item if we can
                if axis == 0:
                    result = coerce_to_dtypes(result, self.dtypes)

        if constructor is not None:
            result = Series(result, index=labels)
        return result

    def nunique(self, axis=0, dropna=True):
        """
        Count distinct observations over requested axis.

        Return Series with number of distinct observations. Can ignore NaN
        values.

        .. versionadded:: 0.20.0

        Parameters
        ----------
        axis : {0 or 'index', 1 or 'columns'}, default 0
            The axis to use. 0 or 'index' for row-wise, 1 or 'columns' for
            column-wise.
        dropna : bool, default True
            Don't include NaN in the counts.

        Returns
        -------
        nunique : Series

        See Also
        --------
        Series.nunique: Method nunique for Series.
        DataFrame.count: Count non-NA cells for each column or row.

        Examples
        --------
        >>> df = pd.DataFrame({'A': [1, 2, 3], 'B': [1, 1, 1]})
        >>> df.nunique()
        A    3
        B    1
        dtype: int64

        >>> df.nunique(axis=1)
        0    1
        1    2
        2    2
        dtype: int64
        """
        return self.apply(Series.nunique, axis=axis, dropna=dropna)

    def idxmin(self, axis=0, skipna=True):
        """
        Return index of first occurrence of minimum over requested axis.
        NA/null values are excluded.

        Parameters
        ----------
        axis : {0 or 'index', 1 or 'columns'}, default 0
            0 or 'index' for row-wise, 1 or 'columns' for column-wise
        skipna : boolean, default True
            Exclude NA/null values. If an entire row/column is NA, the result
            will be NA.

        Raises
        ------
        ValueError
            * If the row/column is empty

        Returns
        -------
        idxmin : Series

        Notes
        -----
        This method is the DataFrame version of ``ndarray.argmin``.

        See Also
        --------
        Series.idxmin
        """
        axis = self._get_axis_number(axis)
        indices = nanops.nanargmin(self.values, axis=axis, skipna=skipna)
        index = self._get_axis(axis)
        result = [index[i] if i >= 0 else np.nan for i in indices]
        return Series(result, index=self._get_agg_axis(axis))

    def idxmax(self, axis=0, skipna=True):
        """
        Return index of first occurrence of maximum over requested axis.
        NA/null values are excluded.

        Parameters
        ----------
        axis : {0 or 'index', 1 or 'columns'}, default 0
            0 or 'index' for row-wise, 1 or 'columns' for column-wise
        skipna : boolean, default True
            Exclude NA/null values. If an entire row/column is NA, the result
            will be NA.

        Raises
        ------
        ValueError
            * If the row/column is empty

        Returns
        -------
        idxmax : Series

        Notes
        -----
        This method is the DataFrame version of ``ndarray.argmax``.

        See Also
        --------
        Series.idxmax
        """
        axis = self._get_axis_number(axis)
        indices = nanops.nanargmax(self.values, axis=axis, skipna=skipna)
        index = self._get_axis(axis)
        result = [index[i] if i >= 0 else np.nan for i in indices]
        return Series(result, index=self._get_agg_axis(axis))

    def _get_agg_axis(self, axis_num):
        """
        Let's be explicit about this.
        """
        if axis_num == 0:
            return self.columns
        elif axis_num == 1:
            return self.index
        else:
            raise ValueError('Axis must be 0 or 1 (got %r)' % axis_num)

    def mode(self, axis=0, numeric_only=False, dropna=True):
        """
        Get the mode(s) of each element along the selected axis.

        The mode of a set of values is the value that appears most often.
        It can be multiple values.

        Parameters
        ----------
        axis : {0 or 'index', 1 or 'columns'}, default 0
            The axis to iterate over while searching for the mode:

            * 0 or 'index' : get mode of each column
            * 1 or 'columns' : get mode of each row
        numeric_only : bool, default False
            If True, only apply to numeric columns.
        dropna : bool, default True
            Don't consider counts of NaN/NaT.

            .. versionadded:: 0.24.0

        Returns
        -------
        DataFrame
            The modes of each column or row.

        See Also
        --------
        Series.mode : Return the highest frequency value in a Series.
        Series.value_counts : Return the counts of values in a Series.

        Examples
        --------
        >>> df = pd.DataFrame([('bird', 2, 2),
        ...                    ('mammal', 4, np.nan),
        ...                    ('arthropod', 8, 0),
        ...                    ('bird', 2, np.nan)],
        ...                   index=('falcon', 'horse', 'spider', 'ostrich'),
        ...                   columns=('species', 'legs', 'wings'))
        >>> df
                   species  legs  wings
        falcon        bird     2    2.0
        horse       mammal     4    NaN
        spider   arthropod     8    0.0
        ostrich       bird     2    NaN

        By default, missing values are not considered, and the mode of wings
        are both 0 and 2. The second row of species and legs contains ``NaN``,
        because they have only one mode, but the DataFrame has two rows.

        >>> df.mode()
          species  legs  wings
        0    bird   2.0    0.0
        1     NaN   NaN    2.0

        Setting ``dropna=False`` ``NaN`` values are considered and they can be
        the mode (like for wings).

        >>> df.mode(dropna=False)
          species  legs  wings
        0    bird     2    NaN

        Setting ``numeric_only=True``, only the mode of numeric columns is
        computed, and columns of other types are ignored.

        >>> df.mode(numeric_only=True)
           legs  wings
        0   2.0    0.0
        1   NaN    2.0

        To compute the mode over columns and not rows, use the axis parameter:

        >>> df.mode(axis='columns', numeric_only=True)
                   0    1
        falcon   2.0  NaN
        horse    4.0  NaN
        spider   0.0  8.0
        ostrich  2.0  NaN
        """
        data = self if not numeric_only else self._get_numeric_data()

        def f(s):
            return s.mode(dropna=dropna)

        return data.apply(f, axis=axis)

    def quantile(self, q=0.5, axis=0, numeric_only=True,
                 interpolation='linear'):
        """
        Return values at the given quantile over requested axis.

        Parameters
        ----------
        q : float or array-like, default 0.5 (50% quantile)
            0 <= q <= 1, the quantile(s) to compute
        axis : {0, 1, 'index', 'columns'} (default 0)
            0 or 'index' for row-wise, 1 or 'columns' for column-wise
        numeric_only : boolean, default True
            If False, the quantile of datetime and timedelta data will be
            computed as well
        interpolation : {'linear', 'lower', 'higher', 'midpoint', 'nearest'}
            .. versionadded:: 0.18.0

            This optional parameter specifies the interpolation method to use,
            when the desired quantile lies between two data points `i` and `j`:

            * linear: `i + (j - i) * fraction`, where `fraction` is the
              fractional part of the index surrounded by `i` and `j`.
            * lower: `i`.
            * higher: `j`.
            * nearest: `i` or `j` whichever is nearest.
            * midpoint: (`i` + `j`) / 2.

        Returns
        -------
        quantiles : Series or DataFrame

            - If ``q`` is an array, a DataFrame will be returned where the
              index is ``q``, the columns are the columns of self, and the
              values are the quantiles.
            - If ``q`` is a float, a Series will be returned where the
              index is the columns of self and the values are the quantiles.

        Examples
        --------

        >>> df = pd.DataFrame(np.array([[1, 1], [2, 10], [3, 100], [4, 100]]),
                              columns=['a', 'b'])
        >>> df.quantile(.1)
        a    1.3
        b    3.7
        dtype: float64
        >>> df.quantile([.1, .5])
               a     b
        0.1  1.3   3.7
        0.5  2.5  55.0

        Specifying `numeric_only=False` will also compute the quantile of
        datetime and timedelta data.

        >>> df = pd.DataFrame({'A': [1, 2],
                               'B': [pd.Timestamp('2010'),
                                     pd.Timestamp('2011')],
                               'C': [pd.Timedelta('1 days'),
                                     pd.Timedelta('2 days')]})
        >>> df.quantile(0.5, numeric_only=False)
        A                    1.5
        B    2010-07-02 12:00:00
        C        1 days 12:00:00
        Name: 0.5, dtype: object

        See Also
        --------
        pandas.core.window.Rolling.quantile
        numpy.percentile
        """
        self._check_percentile(q)

        data = self._get_numeric_data() if numeric_only else self
        axis = self._get_axis_number(axis)
        is_transposed = axis == 1

        if is_transposed:
            data = data.T

        result = data._data.quantile(qs=q,
                                     axis=1,
                                     interpolation=interpolation,
                                     transposed=is_transposed)

        if result.ndim == 2:
            result = self._constructor(result)
        else:
            result = self._constructor_sliced(result, name=q)

        if is_transposed:
            result = result.T

        return result

    def to_timestamp(self, freq=None, how='start', axis=0, copy=True):
        """
        Cast to DatetimeIndex of timestamps, at *beginning* of period.

        Parameters
        ----------
        freq : string, default frequency of PeriodIndex
            Desired frequency
        how : {'s', 'e', 'start', 'end'}
            Convention for converting period to timestamp; start of period
            vs. end
        axis : {0 or 'index', 1 or 'columns'}, default 0
            The axis to convert (the index by default)
        copy : boolean, default True
            If false then underlying input data is not copied

        Returns
        -------
        df : DataFrame with DatetimeIndex
        """
        new_data = self._data
        if copy:
            new_data = new_data.copy()

        axis = self._get_axis_number(axis)
        if axis == 0:
            new_data.set_axis(1, self.index.to_timestamp(freq=freq, how=how))
        elif axis == 1:
            new_data.set_axis(0, self.columns.to_timestamp(freq=freq, how=how))
        else:  # pragma: no cover
            raise AssertionError('Axis must be 0 or 1. Got {ax!s}'.format(
                ax=axis))

        return self._constructor(new_data)

    def to_period(self, freq=None, axis=0, copy=True):
        """
        Convert DataFrame from DatetimeIndex to PeriodIndex with desired
        frequency (inferred from index if not passed).

        Parameters
        ----------
        freq : string, default
        axis : {0 or 'index', 1 or 'columns'}, default 0
            The axis to convert (the index by default)
        copy : boolean, default True
            If False then underlying input data is not copied

        Returns
        -------
        ts : TimeSeries with PeriodIndex
        """
        new_data = self._data
        if copy:
            new_data = new_data.copy()

        axis = self._get_axis_number(axis)
        if axis == 0:
            new_data.set_axis(1, self.index.to_period(freq=freq))
        elif axis == 1:
            new_data.set_axis(0, self.columns.to_period(freq=freq))
        else:  # pragma: no cover
            raise AssertionError('Axis must be 0 or 1. Got {ax!s}'.format(
                ax=axis))

        return self._constructor(new_data)

    def isin(self, values):
        """
        Whether each element in the DataFrame is contained in values.

        Parameters
        ----------
        values : iterable, Series, DataFrame or dict
            The result will only be true at a location if all the
            labels match. If `values` is a Series, that's the index. If
            `values` is a dict, the keys must be the column names,
            which must match. If `values` is a DataFrame,
            then both the index and column labels must match.

        Returns
        -------
        DataFrame
            DataFrame of booleans showing whether each element in the DataFrame
            is contained in values.

        See Also
        --------
        DataFrame.eq: Equality test for DataFrame.
        Series.isin: Equivalent method on Series.
        Series.str.contains: Test if pattern or regex is contained within a
            string of a Series or Index.

        Examples
        --------

        >>> df = pd.DataFrame({'num_legs': [2, 4], 'num_wings': [2, 0]},
        ...                   index=['falcon', 'dog'])
        >>> df
                num_legs  num_wings
        falcon         2          2
        dog            4          0

        When ``values`` is a list check whether every value in the DataFrame
        is present in the list (which animals have 0 or 2 legs or wings)

        >>> df.isin([0, 2])
                num_legs  num_wings
        falcon      True       True
        dog        False       True

        When ``values`` is a dict, we can pass values to check for each
        column separately:

        >>> df.isin({'num_wings': [0, 3]})
                num_legs  num_wings
        falcon     False      False
        dog        False       True

        When ``values`` is a Series or DataFrame the index and column must
        match. Note that 'falcon' does not match based on the number of legs
        in df2.

        >>> other = pd.DataFrame({'num_legs': [8, 2],'num_wings': [0, 2]},
        ...                      index=['spider', 'falcon'])
        >>> df.isin(other)
                num_legs  num_wings
        falcon      True       True
        dog        False      False
        """
        if isinstance(values, dict):
            from pandas.core.reshape.concat import concat
            values = collections.defaultdict(list, values)
            return concat((self.iloc[:, [i]].isin(values[col])
                           for i, col in enumerate(self.columns)), axis=1)
        elif isinstance(values, Series):
            if not values.index.is_unique:
                raise ValueError("cannot compute isin with "
                                 "a duplicate axis.")
            return self.eq(values.reindex_like(self), axis='index')
        elif isinstance(values, DataFrame):
            if not (values.columns.is_unique and values.index.is_unique):
                raise ValueError("cannot compute isin with "
                                 "a duplicate axis.")
            return self.eq(values.reindex_like(self))
        else:
            if not is_list_like(values):
                raise TypeError("only list-like or dict-like objects are "
                                "allowed to be passed to DataFrame.isin(), "
                                "you passed a "
                                "{0!r}".format(type(values).__name__))
            return DataFrame(
                algorithms.isin(self.values.ravel(),
                                values).reshape(self.shape), self.index,
                self.columns)

    # ----------------------------------------------------------------------
    # Add plotting methods to DataFrame
    plot = CachedAccessor("plot", gfx.FramePlotMethods)
    hist = gfx.hist_frame
    boxplot = gfx.boxplot_frame


DataFrame._setup_axes(['index', 'columns'], info_axis=1, stat_axis=0,
                      axes_are_reversed=True, aliases={'rows': 0},
                      docs={
                          'index': 'The index (row labels) of the DataFrame.',
                          'columns': 'The column labels of the DataFrame.'})
DataFrame._add_numeric_operations()
DataFrame._add_series_or_dataframe_operations()

ops.add_flex_arithmetic_methods(DataFrame)
ops.add_special_arithmetic_methods(DataFrame)


def _arrays_to_mgr(arrays, arr_names, index, columns, dtype=None):
    """
    Segregate Series based on type and coerce into matrices.

    Needs to handle a lot of exceptional cases.
    """
    # figure out the index, if necessary
    if index is None:
        index = extract_index(arrays)
    else:
        index = ensure_index(index)

    # don't force copy because getting jammed in an ndarray anyway
    arrays = _homogenize(arrays, index, dtype)

    # from BlockManager perspective
    axes = [ensure_index(columns), index]

    return create_block_manager_from_arrays(arrays, arr_names, axes)


def extract_index(data):
    from pandas.core.index import _union_indexes

    index = None
    if len(data) == 0:
        index = Index([])
    elif len(data) > 0:
        raw_lengths = []
        indexes = []

        have_raw_arrays = False
        have_series = False
        have_dicts = False

        for v in data:
            if isinstance(v, Series):
                have_series = True
                indexes.append(v.index)
            elif isinstance(v, dict):
                have_dicts = True
                indexes.append(list(v.keys()))
            elif is_list_like(v) and getattr(v, 'ndim', 1) == 1:
                have_raw_arrays = True
                raw_lengths.append(len(v))

        if not indexes and not raw_lengths:
            raise ValueError('If using all scalar values, you must pass'
                             ' an index')

        if have_series or have_dicts:
            index = _union_indexes(indexes)

        if have_raw_arrays:
            lengths = list(set(raw_lengths))
            if len(lengths) > 1:
                raise ValueError('arrays must all be same length')

            if have_dicts:
                raise ValueError('Mixing dicts with non-Series may lead to '
                                 'ambiguous ordering.')

            if have_series:
                if lengths[0] != len(index):
                    msg = ('array length %d does not match index length %d' %
                           (lengths[0], len(index)))
                    raise ValueError(msg)
            else:
                index = ibase.default_index(lengths[0])

    return ensure_index(index)


def _prep_ndarray(values, copy=True):
    if not isinstance(values, (np.ndarray, Series, Index)):
        if len(values) == 0:
            return np.empty((0, 0), dtype=object)

        def convert(v):
            return maybe_convert_platform(v)

        # we could have a 1-dim or 2-dim list here
        # this is equiv of np.asarray, but does object conversion
        # and platform dtype preservation
        try:
            if is_list_like(values[0]) or hasattr(values[0], 'len'):
                values = np.array([convert(v) for v in values])
            elif isinstance(values[0], np.ndarray) and values[0].ndim == 0:
                # GH#21861
                values = np.array([convert(v) for v in values])
            else:
                values = convert(values)
        except (ValueError, TypeError):
            values = convert(values)

    else:

        # drop subclass info, do not copy data
        values = np.asarray(values)
        if copy:
            values = values.copy()

    if values.ndim == 1:
        values = values.reshape((values.shape[0], 1))
    elif values.ndim != 2:
        raise ValueError('Must pass 2-d input')

    return values


def _to_arrays(data, columns, coerce_float=False, dtype=None):
    """
    Return list of arrays, columns.
    """
    if isinstance(data, DataFrame):
        if columns is not None:
            arrays = [data._ixs(i, axis=1).values
                      for i, col in enumerate(data.columns) if col in columns]
        else:
            columns = data.columns
            arrays = [data._ixs(i, axis=1).values for i in range(len(columns))]

        return arrays, columns

    if not len(data):
        if isinstance(data, np.ndarray):
            columns = data.dtype.names
            if columns is not None:
                return [[]] * len(columns), columns
        return [], []  # columns if columns is not None else []
    if isinstance(data[0], (list, tuple)):
        return _list_to_arrays(data, columns, coerce_float=coerce_float,
                               dtype=dtype)
    elif isinstance(data[0], compat.Mapping):
        return _list_of_dict_to_arrays(data, columns,
                                       coerce_float=coerce_float, dtype=dtype)
    elif isinstance(data[0], Series):
        return _list_of_series_to_arrays(data, columns,
                                         coerce_float=coerce_float,
                                         dtype=dtype)
    elif isinstance(data[0], Categorical):
        if columns is None:
            columns = ibase.default_index(len(data))
        return data, columns
    elif (isinstance(data, (np.ndarray, Series, Index)) and
          data.dtype.names is not None):

        columns = list(data.dtype.names)
        arrays = [data[k] for k in columns]
        return arrays, columns
    else:
        # last ditch effort
        data = lmap(tuple, data)
        return _list_to_arrays(data, columns, coerce_float=coerce_float,
                               dtype=dtype)


def _masked_rec_array_to_mgr(data, index, columns, dtype, copy):
    """
    Extract from a masked rec array and create the manager.
    """

    # essentially process a record array then fill it
    fill_value = data.fill_value
    fdata = ma.getdata(data)
    if index is None:
        index = _get_names_from_index(fdata)
        if index is None:
            index = ibase.default_index(len(data))
    index = ensure_index(index)

    if columns is not None:
        columns = ensure_index(columns)
    arrays, arr_columns = _to_arrays(fdata, columns)

    # fill if needed
    new_arrays = []
    for fv, arr, col in zip(fill_value, arrays, arr_columns):
        mask = ma.getmaskarray(data[col])
        if mask.any():
            arr, fv = maybe_upcast(arr, fill_value=fv, copy=True)
            arr[mask] = fv
        new_arrays.append(arr)

    # create the manager
    arrays, arr_columns = _reorder_arrays(new_arrays, arr_columns, columns)
    if columns is None:
        columns = arr_columns

    mgr = _arrays_to_mgr(arrays, arr_columns, index, columns)

    if copy:
        mgr = mgr.copy()
    return mgr


def _reorder_arrays(arrays, arr_columns, columns):
    # reorder according to the columns
    if (columns is not None and len(columns) and arr_columns is not None and
            len(arr_columns)):
        indexer = ensure_index(arr_columns).get_indexer(columns)
        arr_columns = ensure_index([arr_columns[i] for i in indexer])
        arrays = [arrays[i] for i in indexer]
    return arrays, arr_columns


def _list_to_arrays(data, columns, coerce_float=False, dtype=None):
    if len(data) > 0 and isinstance(data[0], tuple):
        content = list(lib.to_object_array_tuples(data).T)
    else:
        # list of lists
        content = list(lib.to_object_array(data).T)
    return _convert_object_array(content, columns, dtype=dtype,
                                 coerce_float=coerce_float)


def _list_of_series_to_arrays(data, columns, coerce_float=False, dtype=None):
    from pandas.core.index import _get_objs_combined_axis

    if columns is None:
        columns = _get_objs_combined_axis(data, sort=False)

    indexer_cache = {}

    aligned_values = []
    for s in data:
        index = getattr(s, 'index', None)
        if index is None:
            index = ibase.default_index(len(s))

        if id(index) in indexer_cache:
            indexer = indexer_cache[id(index)]
        else:
            indexer = indexer_cache[id(index)] = index.get_indexer(columns)

        values = com.values_from_object(s)
        aligned_values.append(algorithms.take_1d(values, indexer))

    values = np.vstack(aligned_values)

    if values.dtype == np.object_:
        content = list(values.T)
        return _convert_object_array(content, columns, dtype=dtype,
                                     coerce_float=coerce_float)
    else:
        return values.T, columns


def _list_of_dict_to_arrays(data, columns, coerce_float=False, dtype=None):
    if columns is None:
        gen = (list(x.keys()) for x in data)
        sort = not any(isinstance(d, OrderedDict) for d in data)
        columns = lib.fast_unique_multiple_list_gen(gen, sort=sort)

    # assure that they are of the base dict class and not of derived
    # classes
    data = [(type(d) is dict) and d or dict(d) for d in data]

    content = list(lib.dicts_to_array(data, list(columns)).T)
    return _convert_object_array(content, columns, dtype=dtype,
                                 coerce_float=coerce_float)


def _convert_object_array(content, columns, coerce_float=False, dtype=None):
    if columns is None:
        columns = ibase.default_index(len(content))
    else:
        if len(columns) != len(content):  # pragma: no cover
            # caller's responsibility to check for this...
            raise AssertionError('{col:d} columns passed, passed data had '
                                 '{con} columns'.format(col=len(columns),
                                                        con=len(content)))

    # provide soft conversion of object dtypes
    def convert(arr):
        if dtype != object and dtype != np.object:
            arr = lib.maybe_convert_objects(arr, try_float=coerce_float)
            arr = maybe_cast_to_datetime(arr, dtype)
        return arr

    arrays = [convert(arr) for arr in content]

    return arrays, columns


def _get_names_from_index(data):
    has_some_name = any(getattr(s, 'name', None) is not None for s in data)
    if not has_some_name:
        return ibase.default_index(len(data))

    index = lrange(len(data))
    count = 0
    for i, s in enumerate(data):
        n = getattr(s, 'name', None)
        if n is not None:
            index[i] = n
        else:
            index[i] = 'Unnamed %d' % count
            count += 1

    return index


def _homogenize(data, index, dtype=None):
    from pandas.core.series import _sanitize_array

    oindex = None
    homogenized = []

    for v in data:
        if isinstance(v, Series):
            if dtype is not None:
                v = v.astype(dtype)
            if v.index is not index:
                # Forces alignment. No need to copy data since we
                # are putting it into an ndarray later
                v = v.reindex(index, copy=False)
        else:
            if isinstance(v, dict):
                if oindex is None:
                    oindex = index.astype('O')

                if isinstance(index, (DatetimeIndex, TimedeltaIndex)):
                    v = com.dict_compat(v)
                else:
                    v = dict(v)
                v = lib.fast_multiget(v, oindex.values, default=np.nan)
            v = _sanitize_array(v, index, dtype=dtype, copy=False,
                                raise_cast_failure=False)

        homogenized.append(v)

    return homogenized


def _from_nested_dict(data):
    # TODO: this should be seriously cythonized
    new_data = OrderedDict()
    for index, s in compat.iteritems(data):
        for col, v in compat.iteritems(s):
            new_data[col] = new_data.get(col, OrderedDict())
            new_data[col][index] = v
    return new_data


def _put_str(s, space):
    return u'{s}'.format(s=s)[:space].ljust(space)<|MERGE_RESOLUTION|>--- conflicted
+++ resolved
@@ -1046,17 +1046,12 @@
 
     def dot(self, other):
         """
-<<<<<<< HEAD
         Compute the matrix mutiplication between the DataFrame and other.
 
         This method computes the matrix product between the DataFrame and the
         values of an other Series, DataFrame or a numpy array.
 
         It can also be called using `self @ other` in Python >= 3.5.
-=======
-        Matrix multiplication with DataFrame or Series objects. Can also be
-        called using `self @ other` in Python >= 3.5.
->>>>>>> b45eb265
 
         Parameters
         ----------
