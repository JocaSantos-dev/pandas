--- conflicted
+++ resolved
@@ -897,25 +897,15 @@
             should be the columns of the resulting DataFrame, pass 'columns'
             (default). Otherwise if the keys should be rows, pass 'index'.
         dtype : dtype, default None
-<<<<<<< HEAD
-            Data type to force, otherwise infer
-        columns: list, default None
-            Column labels to use when orient='index'. Raises a ValueError
-            if used with orient='columns'
-=======
             Data type to force, otherwise infer.
         columns : list, default None
             Column labels to use when ``orient='index'``. Raises a ValueError
             if used with ``orient='columns'``.
->>>>>>> 4708db09
 
             .. versionadded:: 0.23.0
 
         Returns
         -------
-<<<<<<< HEAD
-        DataFrame
-=======
         pandas.DataFrame
 
         See Also
@@ -953,7 +943,6 @@
                A  B  C  D
         row_1  3  2  1  0
         row_2  a  b  c  d
->>>>>>> 4708db09
         """
         index = None
         orient = orient.lower()
@@ -2857,7 +2846,6 @@
         9  10 -0.758542  2.302585
 
         Where the keyword arguments depend on each other
-<<<<<<< HEAD
 
         >>> df = pd.DataFrame({'A': [1, 2, 3]})
 
@@ -2869,19 +2857,6 @@
         """
         data = self.copy()
 
-=======
-
-        >>> df = pd.DataFrame({'A': [1, 2, 3]})
-
-        >>> df.assign(B=df.A, C=lambda x:x['A']+ x['B'])
-            A  B  C
-         0  1  1  2
-         1  2  2  4
-         2  3  3  6
-        """
-        data = self.copy()
-
->>>>>>> 4708db09
         # >= 3.6 preserve order of kwargs
         if PY36:
             for k, v in kwargs.items():
@@ -3852,17 +3827,10 @@
     def sort_index(self, axis=0, level=None, ascending=True, inplace=False,
                    kind='quicksort', na_position='last', sort_remaining=True,
                    by=None):
-<<<<<<< HEAD
 
         # TODO: this can be combined with Series.sort_index impl as
         # almost identical
 
-=======
-
-        # TODO: this can be combined with Series.sort_index impl as
-        # almost identical
-
->>>>>>> 4708db09
         inplace = validate_bool_kwarg(inplace, 'inplace')
         # 10726
         if by is not None:
@@ -4423,19 +4391,11 @@
                     mask = isna(that)
                 else:
                     mask = notna(this)
-<<<<<<< HEAD
 
             # don't overwrite columns unecessarily
             if mask.all():
                 continue
 
-=======
-
-            # don't overwrite columns unecessarily
-            if mask.all():
-                continue
-
->>>>>>> 4708db09
             self[col] = expressions.where(mask, this, that)
 
     # ----------------------------------------------------------------------
@@ -4942,7 +4902,6 @@
     # Function application
 
     def _gotitem(self, key, ndim, subset=None):
-<<<<<<< HEAD
         """
         sub-classes to define
         return a sliced object
@@ -4955,20 +4914,6 @@
         subset : object, default None
             subset to act on
         """
-=======
-        """
-        sub-classes to define
-        return a sliced object
-
-        Parameters
-        ----------
-        key : string / list of selections
-        ndim : 1,2
-            requested ndim of result
-        subset : object, default None
-            subset to act on
-        """
->>>>>>> 4708db09
         if subset is None:
             subset = self
 
