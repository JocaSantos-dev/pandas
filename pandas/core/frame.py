"""
DataFrame
---------
An efficient 2D container for potentially mixed-type time series or other
labeled data series.

Similar to its R counterpart, data.frame, except providing automatic data
alignment and a host of useful data manipulation methods having to do with the
labeling information
"""

import collections
from collections import abc
from io import StringIO
import itertools
import sys
from textwrap import dedent
from typing import (
    IO,
    TYPE_CHECKING,
    Any,
    FrozenSet,
    Hashable,
    Iterable,
    List,
    Optional,
    Sequence,
    Set,
    Tuple,
    Type,
    Union,
    cast,
)
import warnings

import numpy as np
import numpy.ma as ma

from pandas._config import get_option

<<<<<<< HEAD
from pandas._libs import algos as libalgos, lib
from pandas._typing import Axes, Axis, Dtype, FilePathOrBuffer, Label, Level, Renamer
=======
from pandas._libs import algos as libalgos, lib, properties
from pandas._typing import Axes, Axis, Dtype, FilePathOrBuffer, Level, Renamer
>>>>>>> e6991a52
from pandas.compat import PY37
from pandas.compat._optional import import_optional_dependency
from pandas.compat.numpy import function as nv
from pandas.util._decorators import (
    Appender,
    Substitution,
    deprecate_kwarg,
    rewrite_axis_style_signature,
)
from pandas.util._validators import (
    validate_axis_style_args,
    validate_bool_kwarg,
    validate_percentile,
)

from pandas.core.dtypes.cast import (
    cast_scalar_to_array,
    coerce_to_dtypes,
    find_common_type,
    infer_dtype_from_scalar,
    invalidate_string_dtypes,
    maybe_cast_to_datetime,
    maybe_convert_platform,
    maybe_downcast_to_dtype,
    maybe_infer_to_datetimelike,
    maybe_upcast,
    maybe_upcast_putmask,
)
from pandas.core.dtypes.common import (
    ensure_float64,
    ensure_int64,
    ensure_platform_int,
    infer_dtype_from_object,
    is_bool_dtype,
    is_dict_like,
    is_dtype_equal,
    is_extension_array_dtype,
    is_float_dtype,
    is_hashable,
    is_integer,
    is_integer_dtype,
    is_iterator,
    is_list_like,
    is_named_tuple,
    is_object_dtype,
    is_scalar,
    is_sequence,
    needs_i8_conversion,
)
from pandas.core.dtypes.generic import (
    ABCDataFrame,
    ABCDatetimeIndex,
    ABCIndexClass,
    ABCMultiIndex,
    ABCPeriodIndex,
    ABCSeries,
)
from pandas.core.dtypes.missing import isna, notna

from pandas.core import algorithms, common as com, nanops, ops
from pandas.core.accessor import CachedAccessor
from pandas.core.arrays import Categorical, ExtensionArray
from pandas.core.arrays.datetimelike import DatetimeLikeArrayMixin as DatetimeLikeArray
from pandas.core.arrays.sparse import SparseFrameAccessor
from pandas.core.generic import NDFrame, _shared_docs
from pandas.core.indexes import base as ibase
from pandas.core.indexes.api import Index, ensure_index, ensure_index_from_sequences
from pandas.core.indexes.datetimes import DatetimeIndex
from pandas.core.indexes.multi import MultiIndex, maybe_droplevels
from pandas.core.indexes.period import PeriodIndex
from pandas.core.indexing import check_bool_indexer, convert_to_index_sliceable
from pandas.core.internals import BlockManager
from pandas.core.internals.construction import (
    arrays_to_mgr,
    get_names_from_index,
    init_dict,
    init_ndarray,
    masked_rec_array_to_mgr,
    reorder_arrays,
    sanitize_index,
    to_arrays,
)
from pandas.core.ops.missing import dispatch_fill_zeros
from pandas.core.series import Series

from pandas.io.common import get_filepath_or_buffer
from pandas.io.formats import console, format as fmt
from pandas.io.formats.printing import pprint_thing
import pandas.plotting

if TYPE_CHECKING:
    from pandas.core.groupby.generic import DataFrameGroupBy
    from pandas.io.formats.style import Styler

# ---------------------------------------------------------------------
# Docstring templates

_shared_doc_kwargs = dict(
    axes="index, columns",
    klass="DataFrame",
    axes_single_arg="{0 or 'index', 1 or 'columns'}",
    axis="""axis : {0 or 'index', 1 or 'columns'}, default 0
        If 0 or 'index': apply function to each column.
        If 1 or 'columns': apply function to each row.""",
    optional_by="""
        by : str or list of str
            Name or list of names to sort by.

            - if `axis` is 0 or `'index'` then `by` may contain index
              levels and/or column labels.
            - if `axis` is 1 or `'columns'` then `by` may contain column
              levels and/or index labels.

            .. versionchanged:: 0.23.0

               Allow specifying index or column level names.""",
    versionadded_to_excel="",
    optional_labels="""labels : array-like, optional
            New labels / index to conform the axis specified by 'axis' to.""",
    optional_axis="""axis : int or str, optional
            Axis to target. Can be either the axis name ('index', 'columns')
            or number (0, 1).""",
)

_numeric_only_doc = """numeric_only : boolean, default None
    Include only float, int, boolean data. If None, will attempt to use
    everything, then use only numeric data
"""

_merge_doc = """
Merge DataFrame or named Series objects with a database-style join.

The join is done on columns or indexes. If joining columns on
columns, the DataFrame indexes *will be ignored*. Otherwise if joining indexes
on indexes or indexes on a column or columns, the index will be passed on.

Parameters
----------%s
right : DataFrame or named Series
    Object to merge with.
how : {'left', 'right', 'outer', 'inner'}, default 'inner'
    Type of merge to be performed.

    * left: use only keys from left frame, similar to a SQL left outer join;
      preserve key order.
    * right: use only keys from right frame, similar to a SQL right outer join;
      preserve key order.
    * outer: use union of keys from both frames, similar to a SQL full outer
      join; sort keys lexicographically.
    * inner: use intersection of keys from both frames, similar to a SQL inner
      join; preserve the order of the left keys.
on : label or list
    Column or index level names to join on. These must be found in both
    DataFrames. If `on` is None and not merging on indexes then this defaults
    to the intersection of the columns in both DataFrames.
left_on : label or list, or array-like
    Column or index level names to join on in the left DataFrame. Can also
    be an array or list of arrays of the length of the left DataFrame.
    These arrays are treated as if they are columns.
right_on : label or list, or array-like
    Column or index level names to join on in the right DataFrame. Can also
    be an array or list of arrays of the length of the right DataFrame.
    These arrays are treated as if they are columns.
left_index : bool, default False
    Use the index from the left DataFrame as the join key(s). If it is a
    MultiIndex, the number of keys in the other DataFrame (either the index
    or a number of columns) must match the number of levels.
right_index : bool, default False
    Use the index from the right DataFrame as the join key. Same caveats as
    left_index.
sort : bool, default False
    Sort the join keys lexicographically in the result DataFrame. If False,
    the order of the join keys depends on the join type (how keyword).
suffixes : tuple of (str, str), default ('_x', '_y')
    Suffix to apply to overlapping column names in the left and right
    side, respectively. To raise an exception on overlapping columns use
    (False, False).
copy : bool, default True
    If False, avoid copy if possible.
indicator : bool or str, default False
    If True, adds a column to output DataFrame called "_merge" with
    information on the source of each row.
    If string, column with information on source of each row will be added to
    output DataFrame, and column will be named value of string.
    Information column is Categorical-type and takes on a value of "left_only"
    for observations whose merge key only appears in 'left' DataFrame,
    "right_only" for observations whose merge key only appears in 'right'
    DataFrame, and "both" if the observation's merge key is found in both.

validate : str, optional
    If specified, checks if merge is of specified type.

    * "one_to_one" or "1:1": check if merge keys are unique in both
      left and right datasets.
    * "one_to_many" or "1:m": check if merge keys are unique in left
      dataset.
    * "many_to_one" or "m:1": check if merge keys are unique in right
      dataset.
    * "many_to_many" or "m:m": allowed, but does not result in checks.

    .. versionadded:: 0.21.0

Returns
-------
DataFrame
    A DataFrame of the two merged objects.

See Also
--------
merge_ordered : Merge with optional filling/interpolation.
merge_asof : Merge on nearest keys.
DataFrame.join : Similar method using indices.

Notes
-----
Support for specifying index levels as the `on`, `left_on`, and
`right_on` parameters was added in version 0.23.0
Support for merging named Series objects was added in version 0.24.0

Examples
--------
>>> df1 = pd.DataFrame({'lkey': ['foo', 'bar', 'baz', 'foo'],
...                     'value': [1, 2, 3, 5]})
>>> df2 = pd.DataFrame({'rkey': ['foo', 'bar', 'baz', 'foo'],
...                     'value': [5, 6, 7, 8]})
>>> df1
    lkey value
0   foo      1
1   bar      2
2   baz      3
3   foo      5
>>> df2
    rkey value
0   foo      5
1   bar      6
2   baz      7
3   foo      8

Merge df1 and df2 on the lkey and rkey columns. The value columns have
the default suffixes, _x and _y, appended.

>>> df1.merge(df2, left_on='lkey', right_on='rkey')
  lkey  value_x rkey  value_y
0  foo        1  foo        5
1  foo        1  foo        8
2  foo        5  foo        5
3  foo        5  foo        8
4  bar        2  bar        6
5  baz        3  baz        7

Merge DataFrames df1 and df2 with specified left and right suffixes
appended to any overlapping columns.

>>> df1.merge(df2, left_on='lkey', right_on='rkey',
...           suffixes=('_left', '_right'))
  lkey  value_left rkey  value_right
0  foo           1  foo            5
1  foo           1  foo            8
2  foo           5  foo            5
3  foo           5  foo            8
4  bar           2  bar            6
5  baz           3  baz            7

Merge DataFrames df1 and df2, but raise an exception if the DataFrames have
any overlapping columns.

>>> df1.merge(df2, left_on='lkey', right_on='rkey', suffixes=(False, False))
Traceback (most recent call last):
...
ValueError: columns overlap but no suffix specified:
    Index(['value'], dtype='object')
"""


# -----------------------------------------------------------------------
# DataFrame class


class DataFrame(NDFrame):
    """
    Two-dimensional, size-mutable, potentially heterogeneous tabular data.

    Data structure also contains labeled axes (rows and columns).
    Arithmetic operations align on both row and column labels. Can be
    thought of as a dict-like container for Series objects. The primary
    pandas data structure.

    Parameters
    ----------
    data : ndarray (structured or homogeneous), Iterable, dict, or DataFrame
        Dict can contain Series, arrays, constants, or list-like objects.

        .. versionchanged:: 0.23.0
           If data is a dict, column order follows insertion-order for
           Python 3.6 and later.

        .. versionchanged:: 0.25.0
           If data is a list of dicts, column order follows insertion-order
           for Python 3.6 and later.

    index : Index or array-like
        Index to use for resulting frame. Will default to RangeIndex if
        no indexing information part of input data and no index provided.
    columns : Index or array-like
        Column labels to use for resulting frame. Will default to
        RangeIndex (0, 1, 2, ..., n) if no column labels are provided.
    dtype : dtype, default None
        Data type to force. Only a single dtype is allowed. If None, infer.
    copy : bool, default False
        Copy data from inputs. Only affects DataFrame / 2d ndarray input.

    See Also
    --------
    DataFrame.from_records : Constructor from tuples, also record arrays.
    DataFrame.from_dict : From dicts of Series, arrays, or dicts.
    read_csv
    read_table
    read_clipboard

    Examples
    --------
    Constructing DataFrame from a dictionary.

    >>> d = {'col1': [1, 2], 'col2': [3, 4]}
    >>> df = pd.DataFrame(data=d)
    >>> df
       col1  col2
    0     1     3
    1     2     4

    Notice that the inferred dtype is int64.

    >>> df.dtypes
    col1    int64
    col2    int64
    dtype: object

    To enforce a single dtype:

    >>> df = pd.DataFrame(data=d, dtype=np.int8)
    >>> df.dtypes
    col1    int8
    col2    int8
    dtype: object

    Constructing DataFrame from numpy ndarray:

    >>> df2 = pd.DataFrame(np.array([[1, 2, 3], [4, 5, 6], [7, 8, 9]]),
    ...                    columns=['a', 'b', 'c'])
    >>> df2
       a  b  c
    0  1  2  3
    1  4  5  6
    2  7  8  9
    """

    _internal_names_set = {"columns", "index"} | NDFrame._internal_names_set
    _typ = "dataframe"

    @property
    def _constructor(self) -> Type["DataFrame"]:
        return DataFrame

    _constructor_sliced: Type[Series] = Series
    _deprecations: FrozenSet[str] = NDFrame._deprecations | frozenset([])
    _accessors: Set[str] = {"sparse"}

    @property
    def _constructor_expanddim(self):
        raise NotImplementedError("Not supported for DataFrames!")

    # ----------------------------------------------------------------------
    # Constructors

    def __init__(
        self,
        data=None,
        index: Optional[Axes] = None,
        columns: Optional[Axes] = None,
        dtype: Optional[Dtype] = None,
        copy: bool = False,
    ):
        if data is None:
            data = {}
        if dtype is not None:
            dtype = self._validate_dtype(dtype)

        if isinstance(data, DataFrame):
            data = data._data

        if isinstance(data, BlockManager):
            mgr = self._init_mgr(
                data, axes=dict(index=index, columns=columns), dtype=dtype, copy=copy
            )
        elif isinstance(data, dict):
            mgr = init_dict(data, index, columns, dtype=dtype)
        elif isinstance(data, ma.MaskedArray):
            import numpy.ma.mrecords as mrecords

            # masked recarray
            if isinstance(data, mrecords.MaskedRecords):
                mgr = masked_rec_array_to_mgr(data, index, columns, dtype, copy)

            # a masked array
            else:
                mask = ma.getmaskarray(data)
                if mask.any():
                    data, fill_value = maybe_upcast(data, copy=True)
                    data.soften_mask()  # set hardmask False if it was True
                    data[mask] = fill_value
                else:
                    data = data.copy()
                mgr = init_ndarray(data, index, columns, dtype=dtype, copy=copy)

        elif isinstance(data, (np.ndarray, Series, Index)):
            if data.dtype.names:
                data_columns = list(data.dtype.names)
                data = {k: data[k] for k in data_columns}
                if columns is None:
                    columns = data_columns
                mgr = init_dict(data, index, columns, dtype=dtype)
            elif getattr(data, "name", None) is not None:
                mgr = init_dict({data.name: data}, index, columns, dtype=dtype)
            else:
                mgr = init_ndarray(data, index, columns, dtype=dtype, copy=copy)

        # For data is list-like, or Iterable (will consume into list)
        elif isinstance(data, abc.Iterable) and not isinstance(data, (str, bytes)):
            if not isinstance(data, (abc.Sequence, ExtensionArray)):
                data = list(data)
            if len(data) > 0:
                if is_list_like(data[0]) and getattr(data[0], "ndim", 1) == 1:
                    if is_named_tuple(data[0]) and columns is None:
                        columns = data[0]._fields
                    arrays, columns = to_arrays(data, columns, dtype=dtype)
                    columns = ensure_index(columns)

                    # set the index
                    if index is None:
                        if isinstance(data[0], Series):
                            index = get_names_from_index(data)
                        elif isinstance(data[0], Categorical):
                            index = ibase.default_index(len(data[0]))
                        else:
                            index = ibase.default_index(len(data))

                    mgr = arrays_to_mgr(arrays, columns, index, columns, dtype=dtype)
                else:
                    mgr = init_ndarray(data, index, columns, dtype=dtype, copy=copy)
            else:
                mgr = init_dict({}, index, columns, dtype=dtype)
        else:
            try:
                arr = np.array(data, dtype=dtype, copy=copy)
            except (ValueError, TypeError) as err:
                exc = TypeError(
                    "DataFrame constructor called with "
                    f"incompatible data and dtype: {err}"
                )
                raise exc from err

            if arr.ndim == 0 and index is not None and columns is not None:
                values = cast_scalar_to_array(
                    (len(index), len(columns)), data, dtype=dtype
                )
                mgr = init_ndarray(
                    values, index, columns, dtype=values.dtype, copy=False
                )
            else:
                raise ValueError("DataFrame constructor not properly called!")

        NDFrame.__init__(self, mgr, fastpath=True)

    # ----------------------------------------------------------------------

    @property
    def axes(self) -> List[Index]:
        """
        Return a list representing the axes of the DataFrame.

        It has the row axis labels and column axis labels as the only members.
        They are returned in that order.

        Examples
        --------
        >>> df = pd.DataFrame({'col1': [1, 2], 'col2': [3, 4]})
        >>> df.axes
        [RangeIndex(start=0, stop=2, step=1), Index(['col1', 'col2'],
        dtype='object')]
        """
        return [self.index, self.columns]

    @property
    def shape(self) -> Tuple[int, int]:
        """
        Return a tuple representing the dimensionality of the DataFrame.

        See Also
        --------
        ndarray.shape

        Examples
        --------
        >>> df = pd.DataFrame({'col1': [1, 2], 'col2': [3, 4]})
        >>> df.shape
        (2, 2)

        >>> df = pd.DataFrame({'col1': [1, 2], 'col2': [3, 4],
        ...                    'col3': [5, 6]})
        >>> df.shape
        (2, 3)
        """
        return len(self.index), len(self.columns)

    @property
    def _is_homogeneous_type(self) -> bool:
        """
        Whether all the columns in a DataFrame have the same type.

        Returns
        -------
        bool

        See Also
        --------
        Index._is_homogeneous_type : Whether the object has a single
            dtype.
        MultiIndex._is_homogeneous_type : Whether all the levels of a
            MultiIndex have the same dtype.

        Examples
        --------
        >>> DataFrame({"A": [1, 2], "B": [3, 4]})._is_homogeneous_type
        True
        >>> DataFrame({"A": [1, 2], "B": [3.0, 4.0]})._is_homogeneous_type
        False

        Items with the same type but different sizes are considered
        different types.

        >>> DataFrame({
        ...    "A": np.array([1, 2], dtype=np.int32),
        ...    "B": np.array([1, 2], dtype=np.int64)})._is_homogeneous_type
        False
        """
        if self._data.any_extension_types:
            return len({block.dtype for block in self._data.blocks}) == 1
        else:
            return not self._data.is_mixed_type

    # ----------------------------------------------------------------------
    # Rendering Methods

    def _repr_fits_vertical_(self) -> bool:
        """
        Check length against max_rows.
        """
        max_rows = get_option("display.max_rows")
        return len(self) <= max_rows

    def _repr_fits_horizontal_(self, ignore_width: bool = False) -> bool:
        """
        Check if full repr fits in horizontal boundaries imposed by the display
        options width and max_columns.

        In case off non-interactive session, no boundaries apply.

        `ignore_width` is here so ipnb+HTML output can behave the way
        users expect. display.max_columns remains in effect.
        GH3541, GH3573
        """
        width, height = console.get_console_size()
        max_columns = get_option("display.max_columns")
        nb_columns = len(self.columns)

        # exceed max columns
        if (max_columns and nb_columns > max_columns) or (
            (not ignore_width) and width and nb_columns > (width // 2)
        ):
            return False

        # used by repr_html under IPython notebook or scripts ignore terminal
        # dims
        if ignore_width or not console.in_interactive_session():
            return True

        if get_option("display.width") is not None or console.in_ipython_frontend():
            # check at least the column row for excessive width
            max_rows = 1
        else:
            max_rows = get_option("display.max_rows")

        # when auto-detecting, so width=None and not in ipython front end
        # check whether repr fits horizontal by actually checking
        # the width of the rendered repr
        buf = StringIO()

        # only care about the stuff we'll actually print out
        # and to_string on entire frame may be expensive
        d = self

        if not (max_rows is None):  # unlimited rows
            # min of two, where one may be None
            d = d.iloc[: min(max_rows, len(d))]
        else:
            return True

        d.to_string(buf=buf)
        value = buf.getvalue()
        repr_width = max(len(l) for l in value.split("\n"))

        return repr_width < width

    def _info_repr(self) -> bool:
        """
        True if the repr should show the info view.
        """
        info_repr_option = get_option("display.large_repr") == "info"
        return info_repr_option and not (
            self._repr_fits_horizontal_() and self._repr_fits_vertical_()
        )

    def __repr__(self) -> str:
        """
        Return a string representation for a particular DataFrame.
        """
        buf = StringIO("")
        if self._info_repr():
            self.info(buf=buf)
            return buf.getvalue()

        max_rows = get_option("display.max_rows")
        min_rows = get_option("display.min_rows")
        max_cols = get_option("display.max_columns")
        max_colwidth = get_option("display.max_colwidth")
        show_dimensions = get_option("display.show_dimensions")
        if get_option("display.expand_frame_repr"):
            width, _ = console.get_console_size()
        else:
            width = None
        self.to_string(
            buf=buf,
            max_rows=max_rows,
            min_rows=min_rows,
            max_cols=max_cols,
            line_width=width,
            max_colwidth=max_colwidth,
            show_dimensions=show_dimensions,
        )

        return buf.getvalue()

    def _repr_html_(self) -> Optional[str]:
        """
        Return a html representation for a particular DataFrame.

        Mainly for IPython notebook.
        """
        if self._info_repr():
            buf = StringIO("")
            self.info(buf=buf)
            # need to escape the <class>, should be the first line.
            val = buf.getvalue().replace("<", r"&lt;", 1)
            val = val.replace(">", r"&gt;", 1)
            return "<pre>" + val + "</pre>"

        if get_option("display.notebook_repr_html"):
            max_rows = get_option("display.max_rows")
            min_rows = get_option("display.min_rows")
            max_cols = get_option("display.max_columns")
            show_dimensions = get_option("display.show_dimensions")

            formatter = fmt.DataFrameFormatter(
                self,
                columns=None,
                col_space=None,
                na_rep="NaN",
                formatters=None,
                float_format=None,
                sparsify=None,
                justify=None,
                index_names=True,
                header=True,
                index=True,
                bold_rows=True,
                escape=True,
                max_rows=max_rows,
                min_rows=min_rows,
                max_cols=max_cols,
                show_dimensions=show_dimensions,
                decimal=".",
                table_id=None,
                render_links=False,
            )
            return formatter.to_html(notebook=True)
        else:
            return None

    @Substitution(
        header_type="bool or sequence",
        header="Write out the column names. If a list of strings "
        "is given, it is assumed to be aliases for the "
        "column names",
        col_space_type="int",
        col_space="The minimum width of each column",
    )
    @Substitution(shared_params=fmt.common_docstring, returns=fmt.return_docstring)
    def to_string(
        self,
        buf: Optional[FilePathOrBuffer[str]] = None,
        columns: Optional[Sequence[str]] = None,
        col_space: Optional[int] = None,
        header: Union[bool, Sequence[str]] = True,
        index: bool = True,
        na_rep: str = "NaN",
        formatters: Optional[fmt.formatters_type] = None,
        float_format: Optional[fmt.float_format_type] = None,
        sparsify: Optional[bool] = None,
        index_names: bool = True,
        justify: Optional[str] = None,
        max_rows: Optional[int] = None,
        min_rows: Optional[int] = None,
        max_cols: Optional[int] = None,
        show_dimensions: bool = False,
        decimal: str = ".",
        line_width: Optional[int] = None,
        max_colwidth: Optional[int] = None,
        encoding: Optional[str] = None,
    ) -> Optional[str]:
        """
        Render a DataFrame to a console-friendly tabular output.
        %(shared_params)s
        line_width : int, optional
            Width to wrap a line in characters.
        max_colwidth : int, optional
            Max width to truncate each column in characters. By default, no limit.

            .. versionadded:: 1.0.0
        encoding : str, default "utf-8"
            Set character encoding.

            .. versionadded:: 1.0
        %(returns)s
        See Also
        --------
        to_html : Convert DataFrame to HTML.

        Examples
        --------
        >>> d = {'col1': [1, 2, 3], 'col2': [4, 5, 6]}
        >>> df = pd.DataFrame(d)
        >>> print(df.to_string())
           col1  col2
        0     1     4
        1     2     5
        2     3     6
        """
        from pandas import option_context

        with option_context("display.max_colwidth", max_colwidth):
            formatter = fmt.DataFrameFormatter(
                self,
                columns=columns,
                col_space=col_space,
                na_rep=na_rep,
                formatters=formatters,
                float_format=float_format,
                sparsify=sparsify,
                justify=justify,
                index_names=index_names,
                header=header,
                index=index,
                min_rows=min_rows,
                max_rows=max_rows,
                max_cols=max_cols,
                show_dimensions=show_dimensions,
                decimal=decimal,
                line_width=line_width,
            )
            return formatter.to_string(buf=buf, encoding=encoding)

    # ----------------------------------------------------------------------

    @property
    def style(self) -> "Styler":
        """
        Returns a Styler object.

        Contains methods for building a styled HTML representation of the DataFrame.
        a styled HTML representation fo the DataFrame.

        See Also
        --------
        io.formats.style.Styler
        """
        from pandas.io.formats.style import Styler

        return Styler(self)

    _shared_docs[
        "items"
    ] = r"""
        Iterate over (column name, Series) pairs.

        Iterates over the DataFrame columns, returning a tuple with
        the column name and the content as a Series.

        Yields
        ------
        label : object
            The column names for the DataFrame being iterated over.
        content : Series
            The column entries belonging to each label, as a Series.

        See Also
        --------
        DataFrame.iterrows : Iterate over DataFrame rows as
            (index, Series) pairs.
        DataFrame.itertuples : Iterate over DataFrame rows as namedtuples
            of the values.

        Examples
        --------
        >>> df = pd.DataFrame({'species': ['bear', 'bear', 'marsupial'],
        ...                   'population': [1864, 22000, 80000]},
        ...                   index=['panda', 'polar', 'koala'])
        >>> df
                species   population
        panda   bear      1864
        polar   bear      22000
        koala   marsupial 80000
        >>> for label, content in df.items():
        ...     print('label:', label)
        ...     print('content:', content, sep='\n')
        ...
        label: species
        content:
        panda         bear
        polar         bear
        koala    marsupial
        Name: species, dtype: object
        label: population
        content:
        panda     1864
        polar    22000
        koala    80000
        Name: population, dtype: int64
        """

    @Appender(_shared_docs["items"])
    def items(self) -> Iterable[Tuple[Optional[Hashable], Series]]:
        if self.columns.is_unique and hasattr(self, "_item_cache"):
            for k in self.columns:
                yield k, self._get_item_cache(k)
        else:
            for i, k in enumerate(self.columns):
                yield k, self._ixs(i, axis=1)

    @Appender(_shared_docs["items"])
    def iteritems(self) -> Iterable[Tuple[Optional[Hashable], Series]]:
        yield from self.items()

    def iterrows(self) -> Iterable[Tuple[Optional[Hashable], Series]]:
        """
        Iterate over DataFrame rows as (index, Series) pairs.

        Yields
        ------
        index : label or tuple of label
            The index of the row. A tuple for a `MultiIndex`.
        data : Series
            The data of the row as a Series.

        it : generator
            A generator that iterates over the rows of the frame.

        See Also
        --------
        DataFrame.itertuples : Iterate over DataFrame rows as namedtuples of the values.
        DataFrame.items : Iterate over (column name, Series) pairs.

        Notes
        -----

        1. Because ``iterrows`` returns a Series for each row,
           it does **not** preserve dtypes across the rows (dtypes are
           preserved across columns for DataFrames). For example,

           >>> df = pd.DataFrame([[1, 1.5]], columns=['int', 'float'])
           >>> row = next(df.iterrows())[1]
           >>> row
           int      1.0
           float    1.5
           Name: 0, dtype: float64
           >>> print(row['int'].dtype)
           float64
           >>> print(df['int'].dtype)
           int64

           To preserve dtypes while iterating over the rows, it is better
           to use :meth:`itertuples` which returns namedtuples of the values
           and which is generally faster than ``iterrows``.

        2. You should **never modify** something you are iterating over.
           This is not guaranteed to work in all cases. Depending on the
           data types, the iterator returns a copy and not a view, and writing
           to it will have no effect.
        """
        columns = self.columns
        klass = self._constructor_sliced
        for k, v in zip(self.index, self.values):
            s = klass(v, index=columns, name=k)
            yield k, s

    def itertuples(self, index=True, name="Pandas"):
        """
        Iterate over DataFrame rows as namedtuples.

        Parameters
        ----------
        index : bool, default True
            If True, return the index as the first element of the tuple.
        name : str or None, default "Pandas"
            The name of the returned namedtuples or None to return regular
            tuples.

        Returns
        -------
        iterator
            An object to iterate over namedtuples for each row in the
            DataFrame with the first field possibly being the index and
            following fields being the column values.

        See Also
        --------
        DataFrame.iterrows : Iterate over DataFrame rows as (index, Series)
            pairs.
        DataFrame.items : Iterate over (column name, Series) pairs.

        Notes
        -----
        The column names will be renamed to positional names if they are
        invalid Python identifiers, repeated, or start with an underscore.
        On python versions < 3.7 regular tuples are returned for DataFrames
        with a large number of columns (>254).

        Examples
        --------
        >>> df = pd.DataFrame({'num_legs': [4, 2], 'num_wings': [0, 2]},
        ...                   index=['dog', 'hawk'])
        >>> df
              num_legs  num_wings
        dog          4          0
        hawk         2          2
        >>> for row in df.itertuples():
        ...     print(row)
        ...
        Pandas(Index='dog', num_legs=4, num_wings=0)
        Pandas(Index='hawk', num_legs=2, num_wings=2)

        By setting the `index` parameter to False we can remove the index
        as the first element of the tuple:

        >>> for row in df.itertuples(index=False):
        ...     print(row)
        ...
        Pandas(num_legs=4, num_wings=0)
        Pandas(num_legs=2, num_wings=2)

        With the `name` parameter set we set a custom name for the yielded
        namedtuples:

        >>> for row in df.itertuples(name='Animal'):
        ...     print(row)
        ...
        Animal(Index='dog', num_legs=4, num_wings=0)
        Animal(Index='hawk', num_legs=2, num_wings=2)
        """
        arrays = []
        fields = list(self.columns)
        if index:
            arrays.append(self.index)
            fields.insert(0, "Index")

        # use integer indexing because of possible duplicate column names
        arrays.extend(self.iloc[:, k] for k in range(len(self.columns)))

        # Python versions before 3.7 support at most 255 arguments to constructors
        can_return_named_tuples = PY37 or len(self.columns) + index < 255
        if name is not None and can_return_named_tuples:
            itertuple = collections.namedtuple(name, fields, rename=True)
            return map(itertuple._make, zip(*arrays))

        # fallback to regular tuples
        return zip(*arrays)

    def __len__(self) -> int:
        """
        Returns length of info axis, but here we use the index.
        """
        return len(self.index)

    def dot(self, other):
        """
        Compute the matrix multiplication between the DataFrame and other.

        This method computes the matrix product between the DataFrame and the
        values of an other Series, DataFrame or a numpy array.

        It can also be called using ``self @ other`` in Python >= 3.5.

        Parameters
        ----------
        other : Series, DataFrame or array-like
            The other object to compute the matrix product with.

        Returns
        -------
        Series or DataFrame
            If other is a Series, return the matrix product between self and
            other as a Serie. If other is a DataFrame or a numpy.array, return
            the matrix product of self and other in a DataFrame of a np.array.

        See Also
        --------
        Series.dot: Similar method for Series.

        Notes
        -----
        The dimensions of DataFrame and other must be compatible in order to
        compute the matrix multiplication. In addition, the column names of
        DataFrame and the index of other must contain the same values, as they
        will be aligned prior to the multiplication.

        The dot method for Series computes the inner product, instead of the
        matrix product here.

        Examples
        --------
        Here we multiply a DataFrame with a Series.

        >>> df = pd.DataFrame([[0, 1, -2, -1], [1, 1, 1, 1]])
        >>> s = pd.Series([1, 1, 2, 1])
        >>> df.dot(s)
        0    -4
        1     5
        dtype: int64

        Here we multiply a DataFrame with another DataFrame.

        >>> other = pd.DataFrame([[0, 1], [1, 2], [-1, -1], [2, 0]])
        >>> df.dot(other)
            0   1
        0   1   4
        1   2   2

        Note that the dot method give the same result as @

        >>> df @ other
            0   1
        0   1   4
        1   2   2

        The dot method works also if other is an np.array.

        >>> arr = np.array([[0, 1], [1, 2], [-1, -1], [2, 0]])
        >>> df.dot(arr)
            0   1
        0   1   4
        1   2   2

        Note how shuffling of the objects does not change the result.

        >>> s2 = s.reindex([1, 0, 2, 3])
        >>> df.dot(s2)
        0    -4
        1     5
        dtype: int64
        """
        if isinstance(other, (Series, DataFrame)):
            common = self.columns.union(other.index)
            if len(common) > len(self.columns) or len(common) > len(other.index):
                raise ValueError("matrices are not aligned")

            left = self.reindex(columns=common, copy=False)
            right = other.reindex(index=common, copy=False)
            lvals = left.values
            rvals = right.values
        else:
            left = self
            lvals = self.values
            rvals = np.asarray(other)
            if lvals.shape[1] != rvals.shape[0]:
                raise ValueError(
                    f"Dot product shape mismatch, {lvals.shape} vs {rvals.shape}"
                )

        if isinstance(other, DataFrame):
            return self._constructor(
                np.dot(lvals, rvals), index=left.index, columns=other.columns
            )
        elif isinstance(other, Series):
            return Series(np.dot(lvals, rvals), index=left.index)
        elif isinstance(rvals, (np.ndarray, Index)):
            result = np.dot(lvals, rvals)
            if result.ndim == 2:
                return self._constructor(result, index=left.index)
            else:
                return Series(result, index=left.index)
        else:  # pragma: no cover
            raise TypeError(f"unsupported type: {type(other)}")

    def __matmul__(self, other):
        """
        Matrix multiplication using binary `@` operator in Python>=3.5.
        """
        return self.dot(other)

    def __rmatmul__(self, other):
        """
        Matrix multiplication using binary `@` operator in Python>=3.5.
        """
        return self.T.dot(np.transpose(other)).T

    # ----------------------------------------------------------------------
    # IO methods (to / from other formats)

    @classmethod
    def from_dict(cls, data, orient="columns", dtype=None, columns=None) -> "DataFrame":
        """
        Construct DataFrame from dict of array-like or dicts.

        Creates DataFrame object from dictionary by columns or by index
        allowing dtype specification.

        Parameters
        ----------
        data : dict
            Of the form {field : array-like} or {field : dict}.
        orient : {'columns', 'index'}, default 'columns'
            The "orientation" of the data. If the keys of the passed dict
            should be the columns of the resulting DataFrame, pass 'columns'
            (default). Otherwise if the keys should be rows, pass 'index'.
        dtype : dtype, default None
            Data type to force, otherwise infer.
        columns : list, default None
            Column labels to use when ``orient='index'``. Raises a ValueError
            if used with ``orient='columns'``.

            .. versionadded:: 0.23.0

        Returns
        -------
        DataFrame

        See Also
        --------
        DataFrame.from_records : DataFrame from ndarray (structured
            dtype), list of tuples, dict, or DataFrame.
        DataFrame : DataFrame object creation using constructor.

        Examples
        --------
        By default the keys of the dict become the DataFrame columns:

        >>> data = {'col_1': [3, 2, 1, 0], 'col_2': ['a', 'b', 'c', 'd']}
        >>> pd.DataFrame.from_dict(data)
           col_1 col_2
        0      3     a
        1      2     b
        2      1     c
        3      0     d

        Specify ``orient='index'`` to create the DataFrame using dictionary
        keys as rows:

        >>> data = {'row_1': [3, 2, 1, 0], 'row_2': ['a', 'b', 'c', 'd']}
        >>> pd.DataFrame.from_dict(data, orient='index')
               0  1  2  3
        row_1  3  2  1  0
        row_2  a  b  c  d

        When using the 'index' orientation, the column names can be
        specified manually:

        >>> pd.DataFrame.from_dict(data, orient='index',
        ...                        columns=['A', 'B', 'C', 'D'])
               A  B  C  D
        row_1  3  2  1  0
        row_2  a  b  c  d
        """
        index = None
        orient = orient.lower()
        if orient == "index":
            if len(data) > 0:
                # TODO speed up Series case
                if isinstance(list(data.values())[0], (Series, dict)):
                    data = _from_nested_dict(data)
                else:
                    data, index = list(data.values()), list(data.keys())
        elif orient == "columns":
            if columns is not None:
                raise ValueError("cannot use columns parameter with orient='columns'")
        else:  # pragma: no cover
            raise ValueError("only recognize index or columns for orient")

        return cls(data, index=index, columns=columns, dtype=dtype)

    def to_numpy(self, dtype=None, copy=False) -> np.ndarray:
        """
        Convert the DataFrame to a NumPy array.

        .. versionadded:: 0.24.0

        By default, the dtype of the returned array will be the common NumPy
        dtype of all types in the DataFrame. For example, if the dtypes are
        ``float16`` and ``float32``, the results dtype will be ``float32``.
        This may require copying data and coercing values, which may be
        expensive.

        Parameters
        ----------
        dtype : str or numpy.dtype, optional
            The dtype to pass to :meth:`numpy.asarray`.
        copy : bool, default False
            Whether to ensure that the returned value is a not a view on
            another array. Note that ``copy=False`` does not *ensure* that
            ``to_numpy()`` is no-copy. Rather, ``copy=True`` ensure that
            a copy is made, even if not strictly necessary.

        Returns
        -------
        numpy.ndarray

        See Also
        --------
        Series.to_numpy : Similar method for Series.

        Examples
        --------
        >>> pd.DataFrame({"A": [1, 2], "B": [3, 4]}).to_numpy()
        array([[1, 3],
               [2, 4]])

        With heterogeneous data, the lowest common type will have to
        be used.

        >>> df = pd.DataFrame({"A": [1, 2], "B": [3.0, 4.5]})
        >>> df.to_numpy()
        array([[1. , 3. ],
               [2. , 4.5]])

        For a mix of numeric and non-numeric types, the output array will
        have object dtype.

        >>> df['C'] = pd.date_range('2000', periods=2)
        >>> df.to_numpy()
        array([[1, 3.0, Timestamp('2000-01-01 00:00:00')],
               [2, 4.5, Timestamp('2000-01-02 00:00:00')]], dtype=object)
        """
        result = np.array(self.values, dtype=dtype, copy=copy)
        return result

    def to_dict(self, orient="dict", into=dict):
        """
        Convert the DataFrame to a dictionary.

        The type of the key-value pairs can be customized with the parameters
        (see below).

        Parameters
        ----------
        orient : str {'dict', 'list', 'series', 'split', 'records', 'index'}
            Determines the type of the values of the dictionary.

            - 'dict' (default) : dict like {column -> {index -> value}}
            - 'list' : dict like {column -> [values]}
            - 'series' : dict like {column -> Series(values)}
            - 'split' : dict like
              {'index' -> [index], 'columns' -> [columns], 'data' -> [values]}
            - 'records' : list like
              [{column -> value}, ... , {column -> value}]
            - 'index' : dict like {index -> {column -> value}}

            Abbreviations are allowed. `s` indicates `series` and `sp`
            indicates `split`.

        into : class, default dict
            The collections.abc.Mapping subclass used for all Mappings
            in the return value.  Can be the actual class or an empty
            instance of the mapping type you want.  If you want a
            collections.defaultdict, you must pass it initialized.

            .. versionadded:: 0.21.0

        Returns
        -------
        dict, list or collections.abc.Mapping
            Return a collections.abc.Mapping object representing the DataFrame.
            The resulting transformation depends on the `orient` parameter.

        See Also
        --------
        DataFrame.from_dict: Create a DataFrame from a dictionary.
        DataFrame.to_json: Convert a DataFrame to JSON format.

        Examples
        --------
        >>> df = pd.DataFrame({'col1': [1, 2],
        ...                    'col2': [0.5, 0.75]},
        ...                   index=['row1', 'row2'])
        >>> df
              col1  col2
        row1     1  0.50
        row2     2  0.75
        >>> df.to_dict()
        {'col1': {'row1': 1, 'row2': 2}, 'col2': {'row1': 0.5, 'row2': 0.75}}

        You can specify the return orientation.

        >>> df.to_dict('series')
        {'col1': row1    1
                 row2    2
        Name: col1, dtype: int64,
        'col2': row1    0.50
                row2    0.75
        Name: col2, dtype: float64}

        >>> df.to_dict('split')
        {'index': ['row1', 'row2'], 'columns': ['col1', 'col2'],
         'data': [[1, 0.5], [2, 0.75]]}

        >>> df.to_dict('records')
        [{'col1': 1, 'col2': 0.5}, {'col1': 2, 'col2': 0.75}]

        >>> df.to_dict('index')
        {'row1': {'col1': 1, 'col2': 0.5}, 'row2': {'col1': 2, 'col2': 0.75}}

        You can also specify the mapping type.

        >>> from collections import OrderedDict, defaultdict
        >>> df.to_dict(into=OrderedDict)
        OrderedDict([('col1', OrderedDict([('row1', 1), ('row2', 2)])),
                     ('col2', OrderedDict([('row1', 0.5), ('row2', 0.75)]))])

        If you want a `defaultdict`, you need to initialize it:

        >>> dd = defaultdict(list)
        >>> df.to_dict('records', into=dd)
        [defaultdict(<class 'list'>, {'col1': 1, 'col2': 0.5}),
         defaultdict(<class 'list'>, {'col1': 2, 'col2': 0.75})]
        """
        if not self.columns.is_unique:
            warnings.warn(
                "DataFrame columns are not unique, some columns will be omitted.",
                UserWarning,
                stacklevel=2,
            )
        # GH16122
        into_c = com.standardize_mapping(into)
        if orient.lower().startswith("d"):
            return into_c((k, v.to_dict(into)) for k, v in self.items())
        elif orient.lower().startswith("l"):
            return into_c((k, v.tolist()) for k, v in self.items())
        elif orient.lower().startswith("sp"):
            return into_c(
                (
                    ("index", self.index.tolist()),
                    ("columns", self.columns.tolist()),
                    (
                        "data",
                        [
                            list(map(com.maybe_box_datetimelike, t))
                            for t in self.itertuples(index=False, name=None)
                        ],
                    ),
                )
            )
        elif orient.lower().startswith("s"):
            return into_c((k, com.maybe_box_datetimelike(v)) for k, v in self.items())
        elif orient.lower().startswith("r"):
            columns = self.columns.tolist()
            rows = (
                dict(zip(columns, row))
                for row in self.itertuples(index=False, name=None)
            )
            return [
                into_c((k, com.maybe_box_datetimelike(v)) for k, v in row.items())
                for row in rows
            ]
        elif orient.lower().startswith("i"):
            if not self.index.is_unique:
                raise ValueError("DataFrame index must be unique for orient='index'.")
            return into_c(
                (t[0], dict(zip(self.columns, t[1:])))
                for t in self.itertuples(name=None)
            )
        else:
            raise ValueError(f"orient '{orient}' not understood")

    def to_gbq(
        self,
        destination_table,
        project_id=None,
        chunksize=None,
        reauth=False,
        if_exists="fail",
        auth_local_webserver=False,
        table_schema=None,
        location=None,
        progress_bar=True,
        credentials=None,
    ) -> None:
        """
        Write a DataFrame to a Google BigQuery table.

        This function requires the `pandas-gbq package
        <https://pandas-gbq.readthedocs.io>`__.

        See the `How to authenticate with Google BigQuery
        <https://pandas-gbq.readthedocs.io/en/latest/howto/authentication.html>`__
        guide for authentication instructions.

        Parameters
        ----------
        destination_table : str
            Name of table to be written, in the form ``dataset.tablename``.
        project_id : str, optional
            Google BigQuery Account project ID. Optional when available from
            the environment.
        chunksize : int, optional
            Number of rows to be inserted in each chunk from the dataframe.
            Set to ``None`` to load the whole dataframe at once.
        reauth : bool, default False
            Force Google BigQuery to re-authenticate the user. This is useful
            if multiple accounts are used.
        if_exists : str, default 'fail'
            Behavior when the destination table exists. Value can be one of:

            ``'fail'``
                If table exists raise pandas_gbq.gbq.TableCreationError.
            ``'replace'``
                If table exists, drop it, recreate it, and insert data.
            ``'append'``
                If table exists, insert data. Create if does not exist.
        auth_local_webserver : bool, default False
            Use the `local webserver flow`_ instead of the `console flow`_
            when getting user credentials.

            .. _local webserver flow:
                https://google-auth-oauthlib.readthedocs.io/en/latest/reference/google_auth_oauthlib.flow.html#google_auth_oauthlib.flow.InstalledAppFlow.run_local_server
            .. _console flow:
                https://google-auth-oauthlib.readthedocs.io/en/latest/reference/google_auth_oauthlib.flow.html#google_auth_oauthlib.flow.InstalledAppFlow.run_console

            *New in version 0.2.0 of pandas-gbq*.
        table_schema : list of dicts, optional
            List of BigQuery table fields to which according DataFrame
            columns conform to, e.g. ``[{'name': 'col1', 'type':
            'STRING'},...]``. If schema is not provided, it will be
            generated according to dtypes of DataFrame columns. See
            BigQuery API documentation on available names of a field.

            *New in version 0.3.1 of pandas-gbq*.
        location : str, optional
            Location where the load job should run. See the `BigQuery locations
            documentation
            <https://cloud.google.com/bigquery/docs/dataset-locations>`__ for a
            list of available locations. The location must match that of the
            target dataset.

            *New in version 0.5.0 of pandas-gbq*.
        progress_bar : bool, default True
            Use the library `tqdm` to show the progress bar for the upload,
            chunk by chunk.

            *New in version 0.5.0 of pandas-gbq*.
        credentials : google.auth.credentials.Credentials, optional
            Credentials for accessing Google APIs. Use this parameter to
            override default credentials, such as to use Compute Engine
            :class:`google.auth.compute_engine.Credentials` or Service
            Account :class:`google.oauth2.service_account.Credentials`
            directly.

            *New in version 0.8.0 of pandas-gbq*.

            .. versionadded:: 0.24.0

        See Also
        --------
        pandas_gbq.to_gbq : This function in the pandas-gbq library.
        read_gbq : Read a DataFrame from Google BigQuery.
        """
        from pandas.io import gbq

        gbq.to_gbq(
            self,
            destination_table,
            project_id=project_id,
            chunksize=chunksize,
            reauth=reauth,
            if_exists=if_exists,
            auth_local_webserver=auth_local_webserver,
            table_schema=table_schema,
            location=location,
            progress_bar=progress_bar,
            credentials=credentials,
        )

    @classmethod
    def from_records(
        cls,
        data,
        index=None,
        exclude=None,
        columns=None,
        coerce_float=False,
        nrows=None,
    ) -> "DataFrame":
        """
        Convert structured or record ndarray to DataFrame.

        Parameters
        ----------
        data : ndarray (structured dtype), list of tuples, dict, or DataFrame
        index : str, list of fields, array-like
            Field of array to use as the index, alternately a specific set of
            input labels to use.
        exclude : sequence, default None
            Columns or fields to exclude.
        columns : sequence, default None
            Column names to use. If the passed data do not have names
            associated with them, this argument provides names for the
            columns. Otherwise this argument indicates the order of the columns
            in the result (any names not found in the data will become all-NA
            columns).
        coerce_float : bool, default False
            Attempt to convert values of non-string, non-numeric objects (like
            decimal.Decimal) to floating point, useful for SQL result sets.
        nrows : int, default None
            Number of rows to read if data is an iterator.

        Returns
        -------
        DataFrame
        """
        # Make a copy of the input columns so we can modify it
        if columns is not None:
            columns = ensure_index(columns)

        if is_iterator(data):
            if nrows == 0:
                return cls()

            try:
                first_row = next(data)
            except StopIteration:
                return cls(index=index, columns=columns)

            dtype = None
            if hasattr(first_row, "dtype") and first_row.dtype.names:
                dtype = first_row.dtype

            values = [first_row]

            if nrows is None:
                values += data
            else:
                values.extend(itertools.islice(data, nrows - 1))

            if dtype is not None:
                data = np.array(values, dtype=dtype)
            else:
                data = values

        if isinstance(data, dict):
            if columns is None:
                columns = arr_columns = ensure_index(sorted(data))
                arrays = [data[k] for k in columns]
            else:
                arrays = []
                arr_columns = []
                for k, v in data.items():
                    if k in columns:
                        arr_columns.append(k)
                        arrays.append(v)

                arrays, arr_columns = reorder_arrays(arrays, arr_columns, columns)

        elif isinstance(data, (np.ndarray, DataFrame)):
            arrays, columns = to_arrays(data, columns)
            if columns is not None:
                columns = ensure_index(columns)
            arr_columns = columns
        else:
            arrays, arr_columns = to_arrays(data, columns, coerce_float=coerce_float)

            arr_columns = ensure_index(arr_columns)
            if columns is not None:
                columns = ensure_index(columns)
            else:
                columns = arr_columns

        if exclude is None:
            exclude = set()
        else:
            exclude = set(exclude)

        result_index = None
        if index is not None:
            if isinstance(index, str) or not hasattr(index, "__iter__"):
                i = columns.get_loc(index)
                exclude.add(index)
                if len(arrays) > 0:
                    result_index = Index(arrays[i], name=index)
                else:
                    result_index = Index([], name=index)
            else:
                try:
                    index_data = [arrays[arr_columns.get_loc(field)] for field in index]
                except (KeyError, TypeError):
                    # raised by get_loc, see GH#29258
                    result_index = index
                else:
                    result_index = ensure_index_from_sequences(index_data, names=index)
                    exclude.update(index)

        if any(exclude):
            arr_exclude = [x for x in exclude if x in arr_columns]
            to_remove = [arr_columns.get_loc(col) for col in arr_exclude]
            arrays = [v for i, v in enumerate(arrays) if i not in to_remove]

            arr_columns = arr_columns.drop(arr_exclude)
            columns = columns.drop(exclude)

        mgr = arrays_to_mgr(arrays, arr_columns, result_index, columns)

        return cls(mgr)

    def to_records(
        self, index=True, column_dtypes=None, index_dtypes=None
    ) -> np.recarray:
        """
        Convert DataFrame to a NumPy record array.

        Index will be included as the first field of the record array if
        requested.

        Parameters
        ----------
        index : bool, default True
            Include index in resulting record array, stored in 'index'
            field or using the index label, if set.
        column_dtypes : str, type, dict, default None
            .. versionadded:: 0.24.0

            If a string or type, the data type to store all columns. If
            a dictionary, a mapping of column names and indices (zero-indexed)
            to specific data types.
        index_dtypes : str, type, dict, default None
            .. versionadded:: 0.24.0

            If a string or type, the data type to store all index levels. If
            a dictionary, a mapping of index level names and indices
            (zero-indexed) to specific data types.

            This mapping is applied only if `index=True`.

        Returns
        -------
        numpy.recarray
            NumPy ndarray with the DataFrame labels as fields and each row
            of the DataFrame as entries.

        See Also
        --------
        DataFrame.from_records: Convert structured or record ndarray
            to DataFrame.
        numpy.recarray: An ndarray that allows field access using
            attributes, analogous to typed columns in a
            spreadsheet.

        Examples
        --------
        >>> df = pd.DataFrame({'A': [1, 2], 'B': [0.5, 0.75]},
        ...                   index=['a', 'b'])
        >>> df
           A     B
        a  1  0.50
        b  2  0.75
        >>> df.to_records()
        rec.array([('a', 1, 0.5 ), ('b', 2, 0.75)],
                  dtype=[('index', 'O'), ('A', '<i8'), ('B', '<f8')])

        If the DataFrame index has no label then the recarray field name
        is set to 'index'. If the index has a label then this is used as the
        field name:

        >>> df.index = df.index.rename("I")
        >>> df.to_records()
        rec.array([('a', 1, 0.5 ), ('b', 2, 0.75)],
                  dtype=[('I', 'O'), ('A', '<i8'), ('B', '<f8')])

        The index can be excluded from the record array:

        >>> df.to_records(index=False)
        rec.array([(1, 0.5 ), (2, 0.75)],
                  dtype=[('A', '<i8'), ('B', '<f8')])

        Data types can be specified for the columns:

        >>> df.to_records(column_dtypes={"A": "int32"})
        rec.array([('a', 1, 0.5 ), ('b', 2, 0.75)],
                  dtype=[('I', 'O'), ('A', '<i4'), ('B', '<f8')])

        As well as for the index:

        >>> df.to_records(index_dtypes="<S2")
        rec.array([(b'a', 1, 0.5 ), (b'b', 2, 0.75)],
                  dtype=[('I', 'S2'), ('A', '<i8'), ('B', '<f8')])

        >>> index_dtypes = f"<S{df.index.str.len().max()}"
        >>> df.to_records(index_dtypes=index_dtypes)
        rec.array([(b'a', 1, 0.5 ), (b'b', 2, 0.75)],
                  dtype=[('I', 'S1'), ('A', '<i8'), ('B', '<f8')])
        """
        if index:
            if isinstance(self.index, ABCMultiIndex):
                # array of tuples to numpy cols. copy copy copy
                ix_vals = list(map(np.array, zip(*self.index.values)))
            else:
                ix_vals = [self.index.values]

            arrays = ix_vals + [self[c]._internal_get_values() for c in self.columns]

            count = 0
            index_names = list(self.index.names)

            if isinstance(self.index, ABCMultiIndex):
                for i, n in enumerate(index_names):
                    if n is None:
                        index_names[i] = f"level_{count}"
                        count += 1
            elif index_names[0] is None:
                index_names = ["index"]

            names = [str(name) for name in itertools.chain(index_names, self.columns)]
        else:
            arrays = [self[c]._internal_get_values() for c in self.columns]
            names = [str(c) for c in self.columns]
            index_names = []

        index_len = len(index_names)
        formats = []

        for i, v in enumerate(arrays):
            index = i

            # When the names and arrays are collected, we
            # first collect those in the DataFrame's index,
            # followed by those in its columns.
            #
            # Thus, the total length of the array is:
            # len(index_names) + len(DataFrame.columns).
            #
            # This check allows us to see whether we are
            # handling a name / array in the index or column.
            if index < index_len:
                dtype_mapping = index_dtypes
                name = index_names[index]
            else:
                index -= index_len
                dtype_mapping = column_dtypes
                name = self.columns[index]

            # We have a dictionary, so we get the data type
            # associated with the index or column (which can
            # be denoted by its name in the DataFrame or its
            # position in DataFrame's array of indices or
            # columns, whichever is applicable.
            if is_dict_like(dtype_mapping):
                if name in dtype_mapping:
                    dtype_mapping = dtype_mapping[name]
                elif index in dtype_mapping:
                    dtype_mapping = dtype_mapping[index]
                else:
                    dtype_mapping = None

            # If no mapping can be found, use the array's
            # dtype attribute for formatting.
            #
            # A valid dtype must either be a type or
            # string naming a type.
            if dtype_mapping is None:
                formats.append(v.dtype)
            elif isinstance(dtype_mapping, (type, np.dtype, str)):
                formats.append(dtype_mapping)
            else:
                element = "row" if i < index_len else "column"
                msg = f"Invalid dtype {dtype_mapping} specified for {element} {name}"
                raise ValueError(msg)

        return np.rec.fromarrays(arrays, dtype={"names": names, "formats": formats})

    @classmethod
    def _from_arrays(cls, arrays, columns, index, dtype=None) -> "DataFrame":
        mgr = arrays_to_mgr(arrays, columns, index, columns, dtype=dtype)
        return cls(mgr)

    @deprecate_kwarg(old_arg_name="fname", new_arg_name="path")
    def to_stata(
        self,
        path,
        convert_dates=None,
        write_index=True,
        byteorder=None,
        time_stamp=None,
        data_label=None,
        variable_labels=None,
        version=114,
        convert_strl=None,
    ):
        """
        Export DataFrame object to Stata dta format.

        Writes the DataFrame to a Stata dataset file.
        "dta" files contain a Stata dataset.

        Parameters
        ----------
        path : str, buffer or path object
            String, path object (pathlib.Path or py._path.local.LocalPath) or
            object implementing a binary write() function. If using a buffer
            then the buffer will not be automatically closed after the file
            data has been written.

            .. versionchanged:: 1.0.0

            Previously this was "fname"

        convert_dates : dict
            Dictionary mapping columns containing datetime types to stata
            internal format to use when writing the dates. Options are 'tc',
            'td', 'tm', 'tw', 'th', 'tq', 'ty'. Column can be either an integer
            or a name. Datetime columns that do not have a conversion type
            specified will be converted to 'tc'. Raises NotImplementedError if
            a datetime column has timezone information.
        write_index : bool
            Write the index to Stata dataset.
        byteorder : str
            Can be ">", "<", "little", or "big". default is `sys.byteorder`.
        time_stamp : datetime
            A datetime to use as file creation date.  Default is the current
            time.
        data_label : str, optional
            A label for the data set.  Must be 80 characters or smaller.
        variable_labels : dict
            Dictionary containing columns as keys and variable labels as
            values. Each label must be 80 characters or smaller.
        version : {114, 117, 118, 119, None}, default 114
            Version to use in the output dta file. Set to None to let pandas
            decide between 118 or 119 formats depending on the number of
            columns in the frame. Version 114 can be read by Stata 10 and
            later. Version 117 can be read by Stata 13 or later. Version 118
            is supported in Stata 14 and later. Version 119 is supported in
            Stata 15 and later. Version 114 limits string variables to 244
            characters or fewer while versions 117 and later allow strings
            with lengths up to 2,000,000 characters. Versions 118 and 119
            support Unicode characters, and version 119 supports more than
            32,767 variables.

            .. versionadded:: 0.23.0
            .. versionchanged:: 1.0.0

                Added support for formats 118 and 119.

        convert_strl : list, optional
            List of column names to convert to string columns to Stata StrL
            format. Only available if version is 117.  Storing strings in the
            StrL format can produce smaller dta files if strings have more than
            8 characters and values are repeated.

            .. versionadded:: 0.23.0

        Raises
        ------
        NotImplementedError
            * If datetimes contain timezone information
            * Column dtype is not representable in Stata
        ValueError
            * Columns listed in convert_dates are neither datetime64[ns]
              or datetime.datetime
            * Column listed in convert_dates is not in DataFrame
            * Categorical label contains more than 32,000 characters

        See Also
        --------
        read_stata : Import Stata data files.
        io.stata.StataWriter : Low-level writer for Stata data files.
        io.stata.StataWriter117 : Low-level writer for version 117 files.

        Examples
        --------
        >>> df = pd.DataFrame({'animal': ['falcon', 'parrot', 'falcon',
        ...                               'parrot'],
        ...                    'speed': [350, 18, 361, 15]})
        >>> df.to_stata('animals.dta')  # doctest: +SKIP
        """
        if version not in (114, 117, 118, 119, None):
            raise ValueError("Only formats 114, 117, 118 and 119 are supported.")
        if version == 114:
            if convert_strl is not None:
                raise ValueError("strl is not supported in format 114")
            from pandas.io.stata import StataWriter as statawriter
        elif version == 117:
            from pandas.io.stata import StataWriter117 as statawriter
        else:  # versions 118 and 119
            from pandas.io.stata import StataWriterUTF8 as statawriter

        kwargs = {}
        if version is None or version >= 117:
            # strl conversion is only supported >= 117
            kwargs["convert_strl"] = convert_strl
        if version is None or version >= 118:
            # Specifying the version is only supported for UTF8 (118 or 119)
            kwargs["version"] = version

        writer = statawriter(
            path,
            self,
            convert_dates=convert_dates,
            byteorder=byteorder,
            time_stamp=time_stamp,
            data_label=data_label,
            write_index=write_index,
            variable_labels=variable_labels,
            **kwargs,
        )
        writer.write_file()

    @deprecate_kwarg(old_arg_name="fname", new_arg_name="path")
    def to_feather(self, path) -> None:
        """
        Write out the binary feather-format for DataFrames.

        Parameters
        ----------
        path : str
            String file path.
        """
        from pandas.io.feather_format import to_feather

        to_feather(self, path)

    @Appender(
        """
        Examples
        --------
        >>> df = pd.DataFrame(
        ...     data={"animal_1": ["elk", "pig"], "animal_2": ["dog", "quetzal"]}
        ... )
        >>> print(df.to_markdown())
        |    | animal_1   | animal_2   |
        |---:|:-----------|:-----------|
        |  0 | elk        | dog        |
        |  1 | pig        | quetzal    |
        """
    )
    @Substitution(klass="DataFrame")
    @Appender(_shared_docs["to_markdown"])
    def to_markdown(
        self, buf: Optional[IO[str]] = None, mode: Optional[str] = None, **kwargs
    ) -> Optional[str]:
        kwargs.setdefault("headers", "keys")
        kwargs.setdefault("tablefmt", "pipe")
        tabulate = import_optional_dependency("tabulate")
        result = tabulate.tabulate(self, **kwargs)
        if buf is None:
            return result
        buf, _, _, _ = get_filepath_or_buffer(buf, mode=mode)
        assert buf is not None  # Help mypy.
        buf.writelines(result)
        return None

    @deprecate_kwarg(old_arg_name="fname", new_arg_name="path")
    def to_parquet(
        self,
        path,
        engine="auto",
        compression="snappy",
        index=None,
        partition_cols=None,
        **kwargs,
    ) -> None:
        """
        Write a DataFrame to the binary parquet format.

        .. versionadded:: 0.21.0

        This function writes the dataframe as a `parquet file
        <https://parquet.apache.org/>`_. You can choose different parquet
        backends, and have the option of compression. See
        :ref:`the user guide <io.parquet>` for more details.

        Parameters
        ----------
        path : str
            File path or Root Directory path. Will be used as Root Directory
            path while writing a partitioned dataset.

            .. versionchanged:: 1.0.0

            Previously this was "fname"

        engine : {'auto', 'pyarrow', 'fastparquet'}, default 'auto'
            Parquet library to use. If 'auto', then the option
            ``io.parquet.engine`` is used. The default ``io.parquet.engine``
            behavior is to try 'pyarrow', falling back to 'fastparquet' if
            'pyarrow' is unavailable.
        compression : {'snappy', 'gzip', 'brotli', None}, default 'snappy'
            Name of the compression to use. Use ``None`` for no compression.
        index : bool, default None
            If ``True``, include the dataframe's index(es) in the file output.
            If ``False``, they will not be written to the file.
            If ``None``, similar to ``True`` the dataframe's index(es)
            will be saved. However, instead of being saved as values,
            the RangeIndex will be stored as a range in the metadata so it
            doesn't require much space and is faster. Other indexes will
            be included as columns in the file output.

            .. versionadded:: 0.24.0

        partition_cols : list, optional, default None
            Column names by which to partition the dataset.
            Columns are partitioned in the order they are given.

            .. versionadded:: 0.24.0

        **kwargs
            Additional arguments passed to the parquet library. See
            :ref:`pandas io <io.parquet>` for more details.

        See Also
        --------
        read_parquet : Read a parquet file.
        DataFrame.to_csv : Write a csv file.
        DataFrame.to_sql : Write to a sql table.
        DataFrame.to_hdf : Write to hdf.

        Notes
        -----
        This function requires either the `fastparquet
        <https://pypi.org/project/fastparquet>`_ or `pyarrow
        <https://arrow.apache.org/docs/python/>`_ library.

        Examples
        --------
        >>> df = pd.DataFrame(data={'col1': [1, 2], 'col2': [3, 4]})
        >>> df.to_parquet('df.parquet.gzip',
        ...               compression='gzip')  # doctest: +SKIP
        >>> pd.read_parquet('df.parquet.gzip')  # doctest: +SKIP
           col1  col2
        0     1     3
        1     2     4
        """
        from pandas.io.parquet import to_parquet

        to_parquet(
            self,
            path,
            engine,
            compression=compression,
            index=index,
            partition_cols=partition_cols,
            **kwargs,
        )

    @Substitution(
        header_type="bool",
        header="Whether to print column labels, default True",
        col_space_type="str or int",
        col_space="The minimum width of each column in CSS length "
        "units.  An int is assumed to be px units.\n\n"
        "            .. versionadded:: 0.25.0\n"
        "                Ability to use str",
    )
    @Substitution(shared_params=fmt.common_docstring, returns=fmt.return_docstring)
    def to_html(
        self,
        buf=None,
        columns=None,
        col_space=None,
        header=True,
        index=True,
        na_rep="NaN",
        formatters=None,
        float_format=None,
        sparsify=None,
        index_names=True,
        justify=None,
        max_rows=None,
        max_cols=None,
        show_dimensions=False,
        decimal=".",
        bold_rows=True,
        classes=None,
        escape=True,
        notebook=False,
        border=None,
        table_id=None,
        render_links=False,
        encoding=None,
    ):
        """
        Render a DataFrame as an HTML table.
        %(shared_params)s
        bold_rows : bool, default True
            Make the row labels bold in the output.
        classes : str or list or tuple, default None
            CSS class(es) to apply to the resulting html table.
        escape : bool, default True
            Convert the characters <, >, and & to HTML-safe sequences.
        notebook : {True, False}, default False
            Whether the generated HTML is for IPython Notebook.
        border : int
            A ``border=border`` attribute is included in the opening
            `<table>` tag. Default ``pd.options.display.html.border``.
        encoding : str, default "utf-8"
            Set character encoding.

            .. versionadded:: 1.0

        table_id : str, optional
            A css id is included in the opening `<table>` tag if specified.

            .. versionadded:: 0.23.0

        render_links : bool, default False
            Convert URLs to HTML links.

            .. versionadded:: 0.24.0
        %(returns)s
        See Also
        --------
        to_string : Convert DataFrame to a string.
        """
        if justify is not None and justify not in fmt._VALID_JUSTIFY_PARAMETERS:
            raise ValueError("Invalid value for justify parameter")

        formatter = fmt.DataFrameFormatter(
            self,
            columns=columns,
            col_space=col_space,
            na_rep=na_rep,
            formatters=formatters,
            float_format=float_format,
            sparsify=sparsify,
            justify=justify,
            index_names=index_names,
            header=header,
            index=index,
            bold_rows=bold_rows,
            escape=escape,
            max_rows=max_rows,
            max_cols=max_cols,
            show_dimensions=show_dimensions,
            decimal=decimal,
            table_id=table_id,
            render_links=render_links,
        )
        # TODO: a generic formatter wld b in DataFrameFormatter
        return formatter.to_html(
            buf=buf,
            classes=classes,
            notebook=notebook,
            border=border,
            encoding=encoding,
        )

    # ----------------------------------------------------------------------

    def info(
        self, verbose=None, buf=None, max_cols=None, memory_usage=None, null_counts=None
    ) -> None:
        """
        Print a concise summary of a DataFrame.

        This method prints information about a DataFrame including
        the index dtype and column dtypes, non-null values and memory usage.

        Parameters
        ----------
        verbose : bool, optional
            Whether to print the full summary. By default, the setting in
            ``pandas.options.display.max_info_columns`` is followed.
        buf : writable buffer, defaults to sys.stdout
            Where to send the output. By default, the output is printed to
            sys.stdout. Pass a writable buffer if you need to further process
            the output.
        max_cols : int, optional
            When to switch from the verbose to the truncated output. If the
            DataFrame has more than `max_cols` columns, the truncated output
            is used. By default, the setting in
            ``pandas.options.display.max_info_columns`` is used.
        memory_usage : bool, str, optional
            Specifies whether total memory usage of the DataFrame
            elements (including the index) should be displayed. By default,
            this follows the ``pandas.options.display.memory_usage`` setting.

            True always show memory usage. False never shows memory usage.
            A value of 'deep' is equivalent to "True with deep introspection".
            Memory usage is shown in human-readable units (base-2
            representation). Without deep introspection a memory estimation is
            made based in column dtype and number of rows assuming values
            consume the same memory amount for corresponding dtypes. With deep
            memory introspection, a real memory usage calculation is performed
            at the cost of computational resources.
        null_counts : bool, optional
            Whether to show the non-null counts. By default, this is shown
            only if the frame is smaller than
            ``pandas.options.display.max_info_rows`` and
            ``pandas.options.display.max_info_columns``. A value of True always
            shows the counts, and False never shows the counts.

        Returns
        -------
        None
            This method prints a summary of a DataFrame and returns None.

        See Also
        --------
        DataFrame.describe: Generate descriptive statistics of DataFrame
            columns.
        DataFrame.memory_usage: Memory usage of DataFrame columns.

        Examples
        --------
        >>> int_values = [1, 2, 3, 4, 5]
        >>> text_values = ['alpha', 'beta', 'gamma', 'delta', 'epsilon']
        >>> float_values = [0.0, 0.25, 0.5, 0.75, 1.0]
        >>> df = pd.DataFrame({"int_col": int_values, "text_col": text_values,
        ...                   "float_col": float_values})
        >>> df
           int_col text_col  float_col
        0        1    alpha       0.00
        1        2     beta       0.25
        2        3    gamma       0.50
        3        4    delta       0.75
        4        5  epsilon       1.00

        Prints information of all columns:

        >>> df.info(verbose=True)
        <class 'pandas.core.frame.DataFrame'>
        RangeIndex: 5 entries, 0 to 4
        Data columns (total 3 columns):
         #   Column     Non-Null Count  Dtype
        ---  ------     --------------  -----
         0   int_col    5 non-null      int64
         1   text_col   5 non-null      object
         2   float_col  5 non-null      float64
        dtypes: float64(1), int64(1), object(1)
        memory usage: 248.0+ bytes

        Prints a summary of columns count and its dtypes but not per column
        information:

        >>> df.info(verbose=False)
        <class 'pandas.core.frame.DataFrame'>
        RangeIndex: 5 entries, 0 to 4
        Columns: 3 entries, int_col to float_col
        dtypes: float64(1), int64(1), object(1)
        memory usage: 248.0+ bytes

        Pipe output of DataFrame.info to buffer instead of sys.stdout, get
        buffer content and writes to a text file:

        >>> import io
        >>> buffer = io.StringIO()
        >>> df.info(buf=buffer)
        >>> s = buffer.getvalue()
        >>> with open("df_info.txt", "w",
        ...           encoding="utf-8") as f:  # doctest: +SKIP
        ...     f.write(s)
        260

        The `memory_usage` parameter allows deep introspection mode, specially
        useful for big DataFrames and fine-tune memory optimization:

        >>> random_strings_array = np.random.choice(['a', 'b', 'c'], 10 ** 6)
        >>> df = pd.DataFrame({
        ...     'column_1': np.random.choice(['a', 'b', 'c'], 10 ** 6),
        ...     'column_2': np.random.choice(['a', 'b', 'c'], 10 ** 6),
        ...     'column_3': np.random.choice(['a', 'b', 'c'], 10 ** 6)
        ... })
        >>> df.info()
        <class 'pandas.core.frame.DataFrame'>
        RangeIndex: 1000000 entries, 0 to 999999
        Data columns (total 3 columns):
         #   Column    Non-Null Count    Dtype
        ---  ------    --------------    -----
         0   column_1  1000000 non-null  object
         1   column_2  1000000 non-null  object
         2   column_3  1000000 non-null  object
        dtypes: object(3)
        memory usage: 22.9+ MB

        >>> df.info(memory_usage='deep')
        <class 'pandas.core.frame.DataFrame'>
        RangeIndex: 1000000 entries, 0 to 999999
        Data columns (total 3 columns):
         #   Column    Non-Null Count    Dtype
        ---  ------    --------------    -----
         0   column_1  1000000 non-null  object
         1   column_2  1000000 non-null  object
         2   column_3  1000000 non-null  object
        dtypes: object(3)
        memory usage: 188.8 MB
        """
        if buf is None:  # pragma: no cover
            buf = sys.stdout

        lines = []

        lines.append(str(type(self)))
        lines.append(self.index._summary())

        if len(self.columns) == 0:
            lines.append(f"Empty {type(self).__name__}")
            fmt.buffer_put_lines(buf, lines)
            return

        cols = self.columns
        col_count = len(self.columns)

        # hack
        if max_cols is None:
            max_cols = get_option("display.max_info_columns", len(self.columns) + 1)

        max_rows = get_option("display.max_info_rows", len(self) + 1)

        if null_counts is None:
            show_counts = (col_count <= max_cols) and (len(self) < max_rows)
        else:
            show_counts = null_counts
        exceeds_info_cols = col_count > max_cols

        def _verbose_repr():
            lines.append(f"Data columns (total {len(self.columns)} columns):")

            id_head = " # "
            column_head = "Column"
            col_space = 2

            max_col = max(len(pprint_thing(k)) for k in cols)
            len_column = len(pprint_thing(column_head))
            space = max(max_col, len_column) + col_space

            max_id = len(pprint_thing(col_count))
            len_id = len(pprint_thing(id_head))
            space_num = max(max_id, len_id) + col_space
            counts = None

            header = _put_str(id_head, space_num) + _put_str(column_head, space)
            if show_counts:
                counts = self.count()
                if len(cols) != len(counts):  # pragma: no cover
                    raise AssertionError(
                        f"Columns must equal counts ({len(cols)} != {len(counts)})"
                    )
                count_header = "Non-Null Count"
                len_count = len(count_header)
                non_null = " non-null"
                max_count = max(len(pprint_thing(k)) for k in counts) + len(non_null)
                space_count = max(len_count, max_count) + col_space
                count_temp = "{count}" + non_null
            else:
                count_header = ""
                space_count = len(count_header)
                len_count = space_count
                count_temp = "{count}"

            dtype_header = "Dtype"
            len_dtype = len(dtype_header)
            max_dtypes = max(len(pprint_thing(k)) for k in self.dtypes)
            space_dtype = max(len_dtype, max_dtypes)
            header += _put_str(count_header, space_count) + _put_str(
                dtype_header, space_dtype
            )

            lines.append(header)
            lines.append(
                _put_str("-" * len_id, space_num)
                + _put_str("-" * len_column, space)
                + _put_str("-" * len_count, space_count)
                + _put_str("-" * len_dtype, space_dtype)
            )

            for i, col in enumerate(self.columns):
                dtype = self.dtypes.iloc[i]
                col = pprint_thing(col)

                line_no = _put_str(f" {i}", space_num)
                count = ""
                if show_counts:
                    count = counts.iloc[i]

                lines.append(
                    line_no
                    + _put_str(col, space)
                    + _put_str(count_temp.format(count=count), space_count)
                    + _put_str(dtype, space_dtype)
                )

        def _non_verbose_repr():
            lines.append(self.columns._summary(name="Columns"))

        def _sizeof_fmt(num, size_qualifier):
            # returns size in human readable format
            for x in ["bytes", "KB", "MB", "GB", "TB"]:
                if num < 1024.0:
                    return f"{num:3.1f}{size_qualifier} {x}"
                num /= 1024.0
            return f"{num:3.1f}{size_qualifier} PB"

        if verbose:
            _verbose_repr()
        elif verbose is False:  # specifically set to False, not nesc None
            _non_verbose_repr()
        else:
            if exceeds_info_cols:
                _non_verbose_repr()
            else:
                _verbose_repr()

        counts = self._data.get_dtype_counts()
        dtypes = [f"{k[0]}({k[1]:d})" for k in sorted(counts.items())]
        lines.append(f"dtypes: {', '.join(dtypes)}")

        if memory_usage is None:
            memory_usage = get_option("display.memory_usage")
        if memory_usage:
            # append memory usage of df to display
            size_qualifier = ""
            if memory_usage == "deep":
                deep = True
            else:
                # size_qualifier is just a best effort; not guaranteed to catch
                # all cases (e.g., it misses categorical data even with object
                # categories)
                deep = False
                if "object" in counts or self.index._is_memory_usage_qualified():
                    size_qualifier = "+"
            mem_usage = self.memory_usage(index=True, deep=deep).sum()
            lines.append(f"memory usage: {_sizeof_fmt(mem_usage, size_qualifier)}\n")
        fmt.buffer_put_lines(buf, lines)

    def memory_usage(self, index=True, deep=False) -> Series:
        """
        Return the memory usage of each column in bytes.

        The memory usage can optionally include the contribution of
        the index and elements of `object` dtype.

        This value is displayed in `DataFrame.info` by default. This can be
        suppressed by setting ``pandas.options.display.memory_usage`` to False.

        Parameters
        ----------
        index : bool, default True
            Specifies whether to include the memory usage of the DataFrame's
            index in returned Series. If ``index=True``, the memory usage of
            the index is the first item in the output.
        deep : bool, default False
            If True, introspect the data deeply by interrogating
            `object` dtypes for system-level memory consumption, and include
            it in the returned values.

        Returns
        -------
        Series
            A Series whose index is the original column names and whose values
            is the memory usage of each column in bytes.

        See Also
        --------
        numpy.ndarray.nbytes : Total bytes consumed by the elements of an
            ndarray.
        Series.memory_usage : Bytes consumed by a Series.
        Categorical : Memory-efficient array for string values with
            many repeated values.
        DataFrame.info : Concise summary of a DataFrame.

        Examples
        --------
        >>> dtypes = ['int64', 'float64', 'complex128', 'object', 'bool']
        >>> data = dict([(t, np.ones(shape=5000).astype(t))
        ...              for t in dtypes])
        >>> df = pd.DataFrame(data)
        >>> df.head()
           int64  float64            complex128  object  bool
        0      1      1.0    1.000000+0.000000j       1  True
        1      1      1.0    1.000000+0.000000j       1  True
        2      1      1.0    1.000000+0.000000j       1  True
        3      1      1.0    1.000000+0.000000j       1  True
        4      1      1.0    1.000000+0.000000j       1  True

        >>> df.memory_usage()
        Index           128
        int64         40000
        float64       40000
        complex128    80000
        object        40000
        bool           5000
        dtype: int64

        >>> df.memory_usage(index=False)
        int64         40000
        float64       40000
        complex128    80000
        object        40000
        bool           5000
        dtype: int64

        The memory footprint of `object` dtype columns is ignored by default:

        >>> df.memory_usage(deep=True)
        Index            128
        int64          40000
        float64        40000
        complex128     80000
        object        160000
        bool            5000
        dtype: int64

        Use a Categorical for efficient storage of an object-dtype column with
        many repeated values.

        >>> df['object'].astype('category').memory_usage(deep=True)
        5216
        """
        result = Series(
            [c.memory_usage(index=False, deep=deep) for col, c in self.items()],
            index=self.columns,
        )
        if index:
            result = Series(self.index.memory_usage(deep=deep), index=["Index"]).append(
                result
            )
        return result

    def transpose(self, *args, copy: bool = False) -> "DataFrame":
        """
        Transpose index and columns.

        Reflect the DataFrame over its main diagonal by writing rows as columns
        and vice-versa. The property :attr:`.T` is an accessor to the method
        :meth:`transpose`.

        Parameters
        ----------
        *args : tuple, optional
            Accepted for compatibility with NumPy.
        copy : bool, default False
            Whether to copy the data after transposing, even for DataFrames
            with a single dtype.

            Note that a copy is always required for mixed dtype DataFrames,
            or for DataFrames with any extension types.

        Returns
        -------
        DataFrame
            The transposed DataFrame.

        See Also
        --------
        numpy.transpose : Permute the dimensions of a given array.

        Notes
        -----
        Transposing a DataFrame with mixed dtypes will result in a homogeneous
        DataFrame with the `object` dtype. In such a case, a copy of the data
        is always made.

        Examples
        --------
        **Square DataFrame with homogeneous dtype**

        >>> d1 = {'col1': [1, 2], 'col2': [3, 4]}
        >>> df1 = pd.DataFrame(data=d1)
        >>> df1
           col1  col2
        0     1     3
        1     2     4

        >>> df1_transposed = df1.T # or df1.transpose()
        >>> df1_transposed
              0  1
        col1  1  2
        col2  3  4

        When the dtype is homogeneous in the original DataFrame, we get a
        transposed DataFrame with the same dtype:

        >>> df1.dtypes
        col1    int64
        col2    int64
        dtype: object
        >>> df1_transposed.dtypes
        0    int64
        1    int64
        dtype: object

        **Non-square DataFrame with mixed dtypes**

        >>> d2 = {'name': ['Alice', 'Bob'],
        ...       'score': [9.5, 8],
        ...       'employed': [False, True],
        ...       'kids': [0, 0]}
        >>> df2 = pd.DataFrame(data=d2)
        >>> df2
            name  score  employed  kids
        0  Alice    9.5     False     0
        1    Bob    8.0      True     0

        >>> df2_transposed = df2.T # or df2.transpose()
        >>> df2_transposed
                      0     1
        name      Alice   Bob
        score       9.5     8
        employed  False  True
        kids          0     0

        When the DataFrame has mixed dtypes, we get a transposed DataFrame with
        the `object` dtype:

        >>> df2.dtypes
        name         object
        score       float64
        employed       bool
        kids          int64
        dtype: object
        >>> df2_transposed.dtypes
        0    object
        1    object
        dtype: object
        """
        nv.validate_transpose(args, dict())
        # construct the args

        dtypes = list(self.dtypes)
        if self._is_homogeneous_type and dtypes and is_extension_array_dtype(dtypes[0]):
            # We have EAs with the same dtype. We can preserve that dtype in transpose.
            dtype = dtypes[0]
            arr_type = dtype.construct_array_type()
            values = self.values

            new_values = [arr_type._from_sequence(row, dtype=dtype) for row in values]
            result = self._constructor(
                dict(zip(self.index, new_values)), index=self.columns
            )

        else:
            new_values = self.values.T
            if copy:
                new_values = new_values.copy()
            result = self._constructor(
                new_values, index=self.columns, columns=self.index
            )

        return result.__finalize__(self)

    T = property(transpose)

    # ----------------------------------------------------------------------
    # Indexing Methods

    def _ixs(self, i: int, axis: int = 0):
        """
        Parameters
        ----------
        i : int
        axis : int

        Notes
        -----
        If slice passed, the resulting data will be a view.
        """
        # irow
        if axis == 0:
            new_values = self._data.fast_xs(i)

            # if we are a copy, mark as such
            copy = isinstance(new_values, np.ndarray) and new_values.base is None
            result = self._constructor_sliced(
                new_values,
                index=self.columns,
                name=self.index[i],
                dtype=new_values.dtype,
            )
            result._set_is_copy(self, copy=copy)
            return result

        # icol
        else:
            label = self.columns[i]

            values = self._data.iget(i)
            result = self._box_col_values(values, label)

            # this is a cached value, mark it so
            result._set_as_cached(label, self)

            return result

    def __getitem__(self, key):
        key = lib.item_from_zerodim(key)
        key = com.apply_if_callable(key, self)

        if is_hashable(key):
            # shortcut if the key is in columns
            if self.columns.is_unique and key in self.columns:
                if self.columns.nlevels > 1:
                    return self._getitem_multilevel(key)
                return self._get_item_cache(key)

        # Do we have a slicer (on rows)?
        indexer = convert_to_index_sliceable(self, key)
        if indexer is not None:
            # either we have a slice or we have a string that can be converted
            #  to a slice for partial-string date indexing
            return self._slice(indexer, axis=0)

        # Do we have a (boolean) DataFrame?
        if isinstance(key, DataFrame):
            return self.where(key)

        # Do we have a (boolean) 1d indexer?
        if com.is_bool_indexer(key):
            return self._getitem_bool_array(key)

        # We are left with two options: a single key, and a collection of keys,
        # We interpret tuples as collections only for non-MultiIndex
        is_single_key = isinstance(key, tuple) or not is_list_like(key)

        if is_single_key:
            if self.columns.nlevels > 1:
                return self._getitem_multilevel(key)
            indexer = self.columns.get_loc(key)
            if is_integer(indexer):
                indexer = [indexer]
        else:
            if is_iterator(key):
                key = list(key)
            indexer = self.loc._get_listlike_indexer(key, axis=1, raise_missing=True)[1]

        # take() does not accept boolean indexers
        if getattr(indexer, "dtype", None) == bool:
            indexer = np.where(indexer)[0]

        data = self.take(indexer, axis=1)

        if is_single_key:
            # What does looking for a single key in a non-unique index return?
            # The behavior is inconsistent. It returns a Series, except when
            # - the key itself is repeated (test on data.shape, #9519), or
            # - we have a MultiIndex on columns (test on self.columns, #21309)
            if data.shape[1] == 1 and not isinstance(self.columns, ABCMultiIndex):
                data = data[key]

        return data

    def _getitem_bool_array(self, key):
        # also raises Exception if object array with NA values
        # warning here just in case -- previously __setitem__ was
        # reindexing but __getitem__ was not; it seems more reasonable to
        # go with the __setitem__ behavior since that is more consistent
        # with all other indexing behavior
        if isinstance(key, Series) and not key.index.equals(self.index):
            warnings.warn(
                "Boolean Series key will be reindexed to match DataFrame index.",
                UserWarning,
                stacklevel=3,
            )
        elif len(key) != len(self.index):
            raise ValueError(
                f"Item wrong length {len(key)} instead of {len(self.index)}."
            )

        # check_bool_indexer will throw exception if Series key cannot
        # be reindexed to match DataFrame rows
        key = check_bool_indexer(self.index, key)
        indexer = key.nonzero()[0]
        return self.take(indexer, axis=0)

    def _getitem_multilevel(self, key):
        # self.columns is a MultiIndex
        loc = self.columns.get_loc(key)
        if isinstance(loc, (slice, Series, np.ndarray, Index)):
            new_columns = self.columns[loc]
            result_columns = maybe_droplevels(new_columns, key)
            if self._is_mixed_type:
                result = self.reindex(columns=new_columns)
                result.columns = result_columns
            else:
                new_values = self.values[:, loc]
                result = self._constructor(
                    new_values, index=self.index, columns=result_columns
                )
                result = result.__finalize__(self)

            # If there is only one column being returned, and its name is
            # either an empty string, or a tuple with an empty string as its
            # first element, then treat the empty string as a placeholder
            # and return the column as if the user had provided that empty
            # string in the key. If the result is a Series, exclude the
            # implied empty string from its name.
            if len(result.columns) == 1:
                top = result.columns[0]
                if isinstance(top, tuple):
                    top = top[0]
                if top == "":
                    result = result[""]
                    if isinstance(result, Series):
                        result = self._constructor_sliced(
                            result, index=self.index, name=key
                        )

            result._set_is_copy(self)
            return result
        else:
            return self._get_item_cache(key)

    def _get_value(self, index, col, takeable: bool = False):
        """
        Quickly retrieve single value at passed column and index.

        Parameters
        ----------
        index : row label
        col : column label
        takeable : interpret the index/col as indexers, default False

        Returns
        -------
        scalar
        """
        if takeable:
            series = self._iget_item_cache(col)
            return com.maybe_box_datetimelike(series._values[index])

        series = self._get_item_cache(col)
        engine = self.index._engine

        try:
            if isinstance(series._values, np.ndarray):
                # i.e. not EA, we can use engine
                return engine.get_value(series._values, index)
            else:
                loc = series.index.get_loc(index)
                return series._values[loc]
        except KeyError:
            # GH 20629
            if self.index.nlevels > 1:
                # partial indexing forbidden
                raise

        # we cannot handle direct indexing
        # use positional
        col = self.columns.get_loc(col)
        index = self.index.get_loc(index)
        return self._get_value(index, col, takeable=True)

    def __setitem__(self, key, value):
        key = com.apply_if_callable(key, self)

        # see if we can slice the rows
        indexer = convert_to_index_sliceable(self, key)
        if indexer is not None:
            # either we have a slice or we have a string that can be converted
            #  to a slice for partial-string date indexing
            return self._setitem_slice(indexer, value)

        if isinstance(key, DataFrame) or getattr(key, "ndim", None) == 2:
            self._setitem_frame(key, value)
        elif isinstance(key, (Series, np.ndarray, list, Index)):
            self._setitem_array(key, value)
        else:
            # set column
            self._set_item(key, value)

    def _setitem_slice(self, key, value):
        self._check_setitem_copy()
        self.loc[key] = value

    def _setitem_array(self, key, value):
        # also raises Exception if object array with NA values
        if com.is_bool_indexer(key):
            if len(key) != len(self.index):
                raise ValueError(
                    f"Item wrong length {len(key)} instead of {len(self.index)}!"
                )
            key = check_bool_indexer(self.index, key)
            indexer = key.nonzero()[0]
            self._check_setitem_copy()
            self.loc._setitem_with_indexer(indexer, value)
        else:
            if isinstance(value, DataFrame):
                if len(value.columns) != len(key):
                    raise ValueError("Columns must be same length as key")
                for k1, k2 in zip(key, value.columns):
                    self[k1] = value[k2]
            else:
                indexer = self.loc._get_listlike_indexer(
                    key, axis=1, raise_missing=False
                )[1]
                self._check_setitem_copy()
                self.loc._setitem_with_indexer((slice(None), indexer), value)

    def _setitem_frame(self, key, value):
        # support boolean setting with DataFrame input, e.g.
        # df[df > df2] = 0
        if isinstance(key, np.ndarray):
            if key.shape != self.shape:
                raise ValueError("Array conditional must be same shape as self")
            key = self._constructor(key, **self._construct_axes_dict())

        if key.values.size and not is_bool_dtype(key.values):
            raise TypeError(
                "Must pass DataFrame or 2-d ndarray with boolean values only"
            )

        self._check_inplace_setting(value)
        self._check_setitem_copy()
        self._where(-key, value, inplace=True)

    def _set_item(self, key, value):
        """
        Add series to DataFrame in specified column.

        If series is a numpy-array (not a Series/TimeSeries), it must be the
        same length as the DataFrames index or an error will be thrown.

        Series/TimeSeries will be conformed to the DataFrames index to
        ensure homogeneity.
        """
        self._ensure_valid_index(value)
        value = self._sanitize_column(key, value)
        NDFrame._set_item(self, key, value)

        # check if we are modifying a copy
        # try to set first as we want an invalid
        # value exception to occur first
        if len(self):
            self._check_setitem_copy()

    def _set_value(self, index, col, value, takeable: bool = False):
        """
        Put single value at passed column and index.

        Parameters
        ----------
        index : row label
        col : column label
        value : scalar
        takeable : interpret the index/col as indexers, default False

        Returns
        -------
        DataFrame
            If label pair is contained, will be reference to calling DataFrame,
            otherwise a new object.
        """
        try:
            if takeable is True:
                series = self._iget_item_cache(col)
                return series._set_value(index, value, takeable=True)

            series = self._get_item_cache(col)
            engine = self.index._engine
            engine.set_value(series._values, index, value)
            return self
        except (KeyError, TypeError):

            # set using a non-recursive method & reset the cache
            if takeable:
                self.iloc[index, col] = value
            else:
                self.loc[index, col] = value
            self._item_cache.pop(col, None)

            return self

    def _ensure_valid_index(self, value):
        """
        Ensure that if we don't have an index, that we can create one from the
        passed value.
        """
        # GH5632, make sure that we are a Series convertible
        if not len(self.index) and is_list_like(value) and len(value):
            try:
                value = Series(value)
            except (ValueError, NotImplementedError, TypeError):
                raise ValueError(
                    "Cannot set a frame with no defined index "
                    "and a value that cannot be converted to a Series"
                )

            self._data = self._data.reindex_axis(
                value.index.copy(), axis=1, fill_value=np.nan
            )

    def _box_item_values(self, key, values):
        items = self.columns[self.columns.get_loc(key)]
        if values.ndim == 2:
            return self._constructor(values.T, columns=items, index=self.index)
        else:
            return self._box_col_values(values, items)

    def _box_col_values(self, values, items):
        """
        Provide boxed values for a column.
        """
        klass = self._constructor_sliced
        return klass(values, index=self.index, name=items, fastpath=True)

    # ----------------------------------------------------------------------
    # Unsorted

    def query(self, expr, inplace=False, **kwargs):
        """
        Query the columns of a DataFrame with a boolean expression.

        Parameters
        ----------
        expr : str
            The query string to evaluate.

            You can refer to variables
            in the environment by prefixing them with an '@' character like
            ``@a + b``.

            You can refer to column names that contain spaces or operators by
            surrounding them in backticks. This way you can also escape
            names that start with a digit, or those that  are a Python keyword.
            Basically when it is not valid Python identifier. See notes down
            for more details.

            For example, if one of your columns is called ``a a`` and you want
            to sum it with ``b``, your query should be ```a a` + b``.

            .. versionadded:: 0.25.0
                Backtick quoting introduced.

            .. versionadded:: 1.0.0
                Expanding functionality of backtick quoting for more than only spaces.

        inplace : bool
            Whether the query should modify the data in place or return
            a modified copy.
        **kwargs
            See the documentation for :func:`eval` for complete details
            on the keyword arguments accepted by :meth:`DataFrame.query`.

        Returns
        -------
        DataFrame
            DataFrame resulting from the provided query expression.

        See Also
        --------
        eval : Evaluate a string describing operations on
            DataFrame columns.
        DataFrame.eval : Evaluate a string describing operations on
            DataFrame columns.

        Notes
        -----
        The result of the evaluation of this expression is first passed to
        :attr:`DataFrame.loc` and if that fails because of a
        multidimensional key (e.g., a DataFrame) then the result will be passed
        to :meth:`DataFrame.__getitem__`.

        This method uses the top-level :func:`eval` function to
        evaluate the passed query.

        The :meth:`~pandas.DataFrame.query` method uses a slightly
        modified Python syntax by default. For example, the ``&`` and ``|``
        (bitwise) operators have the precedence of their boolean cousins,
        :keyword:`and` and :keyword:`or`. This *is* syntactically valid Python,
        however the semantics are different.

        You can change the semantics of the expression by passing the keyword
        argument ``parser='python'``. This enforces the same semantics as
        evaluation in Python space. Likewise, you can pass ``engine='python'``
        to evaluate an expression using Python itself as a backend. This is not
        recommended as it is inefficient compared to using ``numexpr`` as the
        engine.

        The :attr:`DataFrame.index` and
        :attr:`DataFrame.columns` attributes of the
        :class:`~pandas.DataFrame` instance are placed in the query namespace
        by default, which allows you to treat both the index and columns of the
        frame as a column in the frame.
        The identifier ``index`` is used for the frame index; you can also
        use the name of the index to identify it in a query. Please note that
        Python keywords may not be used as identifiers.

        For further details and examples see the ``query`` documentation in
        :ref:`indexing <indexing.query>`.

        *Backtick quoted variables*

        Backtick quoted variables are parsed as literal Python code and
        are converted internally to a Python valid identifier.
        This can lead to the following problems.

        During parsing a number of disallowed characters inside the backtick
        quoted string are replaced by strings that are allowed as a Python identifier.
        These characters include all operators in Python, the space character, the
        question mark, the exclamation mark, the dollar sign, and the euro sign.
        For other characters that fall outside the ASCII range (U+0001..U+007F)
        and those that are not further specified in PEP 3131,
        the query parser will raise an error.
        This excludes whitespace different than the space character,
        but also the hashtag (as it is used for comments) and the backtick
        itself (backtick can also not be escaped).

        In a special case, quotes that make a pair around a backtick can
        confuse the parser.
        For example, ```it's` > `that's``` will raise an error,
        as it forms a quoted string (``'s > `that'``) with a backtick inside.

        See also the Python documentation about lexical analysis
        (https://docs.python.org/3/reference/lexical_analysis.html)
        in combination with the source code in :mod:`pandas.core.computation.parsing`.

        Examples
        --------
        >>> df = pd.DataFrame({'A': range(1, 6),
        ...                    'B': range(10, 0, -2),
        ...                    'C C': range(10, 5, -1)})
        >>> df
           A   B  C C
        0  1  10   10
        1  2   8    9
        2  3   6    8
        3  4   4    7
        4  5   2    6
        >>> df.query('A > B')
           A  B  C C
        4  5  2    6

        The previous expression is equivalent to

        >>> df[df.A > df.B]
           A  B  C C
        4  5  2    6

        For columns with spaces in their name, you can use backtick quoting.

        >>> df.query('B == `C C`')
           A   B  C C
        0  1  10   10

        The previous expression is equivalent to

        >>> df[df.B == df['C C']]
           A   B  C C
        0  1  10   10
        """
        inplace = validate_bool_kwarg(inplace, "inplace")
        if not isinstance(expr, str):
            msg = f"expr must be a string to be evaluated, {type(expr)} given"
            raise ValueError(msg)
        kwargs["level"] = kwargs.pop("level", 0) + 1
        kwargs["target"] = None
        res = self.eval(expr, **kwargs)

        try:
            new_data = self.loc[res]
        except ValueError:
            # when res is multi-dimensional loc raises, but this is sometimes a
            # valid query
            new_data = self[res]

        if inplace:
            self._update_inplace(new_data)
        else:
            return new_data

    def eval(self, expr, inplace=False, **kwargs):
        """
        Evaluate a string describing operations on DataFrame columns.

        Operates on columns only, not specific rows or elements.  This allows
        `eval` to run arbitrary code, which can make you vulnerable to code
        injection if you pass user input to this function.

        Parameters
        ----------
        expr : str
            The expression string to evaluate.
        inplace : bool, default False
            If the expression contains an assignment, whether to perform the
            operation inplace and mutate the existing DataFrame. Otherwise,
            a new DataFrame is returned.
        **kwargs
            See the documentation for :func:`eval` for complete details
            on the keyword arguments accepted by
            :meth:`~pandas.DataFrame.query`.

        Returns
        -------
        ndarray, scalar, or pandas object
            The result of the evaluation.

        See Also
        --------
        DataFrame.query : Evaluates a boolean expression to query the columns
            of a frame.
        DataFrame.assign : Can evaluate an expression or function to create new
            values for a column.
        eval : Evaluate a Python expression as a string using various
            backends.

        Notes
        -----
        For more details see the API documentation for :func:`~eval`.
        For detailed examples see :ref:`enhancing performance with eval
        <enhancingperf.eval>`.

        Examples
        --------
        >>> df = pd.DataFrame({'A': range(1, 6), 'B': range(10, 0, -2)})
        >>> df
           A   B
        0  1  10
        1  2   8
        2  3   6
        3  4   4
        4  5   2
        >>> df.eval('A + B')
        0    11
        1    10
        2     9
        3     8
        4     7
        dtype: int64

        Assignment is allowed though by default the original DataFrame is not
        modified.

        >>> df.eval('C = A + B')
           A   B   C
        0  1  10  11
        1  2   8  10
        2  3   6   9
        3  4   4   8
        4  5   2   7
        >>> df
           A   B
        0  1  10
        1  2   8
        2  3   6
        3  4   4
        4  5   2

        Use ``inplace=True`` to modify the original DataFrame.

        >>> df.eval('C = A + B', inplace=True)
        >>> df
           A   B   C
        0  1  10  11
        1  2   8  10
        2  3   6   9
        3  4   4   8
        4  5   2   7
        """
        from pandas.core.computation.eval import eval as _eval

        inplace = validate_bool_kwarg(inplace, "inplace")
        resolvers = kwargs.pop("resolvers", None)
        kwargs["level"] = kwargs.pop("level", 0) + 1
        if resolvers is None:
            index_resolvers = self._get_index_resolvers()
            column_resolvers = self._get_cleaned_column_resolvers()
            resolvers = column_resolvers, index_resolvers
        if "target" not in kwargs:
            kwargs["target"] = self
        kwargs["resolvers"] = kwargs.get("resolvers", ()) + tuple(resolvers)

        return _eval(expr, inplace=inplace, **kwargs)

    def select_dtypes(self, include=None, exclude=None) -> "DataFrame":
        """
        Return a subset of the DataFrame's columns based on the column dtypes.

        Parameters
        ----------
        include, exclude : scalar or list-like
            A selection of dtypes or strings to be included/excluded. At least
            one of these parameters must be supplied.

        Returns
        -------
        DataFrame
            The subset of the frame including the dtypes in ``include`` and
            excluding the dtypes in ``exclude``.

        Raises
        ------
        ValueError
            * If both of ``include`` and ``exclude`` are empty
            * If ``include`` and ``exclude`` have overlapping elements
            * If any kind of string dtype is passed in.

        Notes
        -----
        * To select all *numeric* types, use ``np.number`` or ``'number'``
        * To select strings you must use the ``object`` dtype, but note that
          this will return *all* object dtype columns
        * See the `numpy dtype hierarchy
          <https://docs.scipy.org/doc/numpy/reference/arrays.scalars.html>`__
        * To select datetimes, use ``np.datetime64``, ``'datetime'`` or
          ``'datetime64'``
        * To select timedeltas, use ``np.timedelta64``, ``'timedelta'`` or
          ``'timedelta64'``
        * To select Pandas categorical dtypes, use ``'category'``
        * To select Pandas datetimetz dtypes, use ``'datetimetz'`` (new in
          0.20.0) or ``'datetime64[ns, tz]'``

        Examples
        --------
        >>> df = pd.DataFrame({'a': [1, 2] * 3,
        ...                    'b': [True, False] * 3,
        ...                    'c': [1.0, 2.0] * 3})
        >>> df
                a      b  c
        0       1   True  1.0
        1       2  False  2.0
        2       1   True  1.0
        3       2  False  2.0
        4       1   True  1.0
        5       2  False  2.0

        >>> df.select_dtypes(include='bool')
           b
        0  True
        1  False
        2  True
        3  False
        4  True
        5  False

        >>> df.select_dtypes(include=['float64'])
           c
        0  1.0
        1  2.0
        2  1.0
        3  2.0
        4  1.0
        5  2.0

        >>> df.select_dtypes(exclude=['int'])
               b    c
        0   True  1.0
        1  False  2.0
        2   True  1.0
        3  False  2.0
        4   True  1.0
        5  False  2.0
        """
        if not is_list_like(include):
            include = (include,) if include is not None else ()
        if not is_list_like(exclude):
            exclude = (exclude,) if exclude is not None else ()

        selection = (frozenset(include), frozenset(exclude))

        if not any(selection):
            raise ValueError("at least one of include or exclude must be nonempty")

        # convert the myriad valid dtypes object to a single representation
        include = frozenset(infer_dtype_from_object(x) for x in include)
        exclude = frozenset(infer_dtype_from_object(x) for x in exclude)
        for dtypes in (include, exclude):
            invalidate_string_dtypes(dtypes)

        # can't both include AND exclude!
        if not include.isdisjoint(exclude):
            raise ValueError(f"include and exclude overlap on {(include & exclude)}")

        # We raise when both include and exclude are empty
        # Hence, we can just shrink the columns we want to keep
        keep_these = np.full(self.shape[1], True)

        def extract_unique_dtypes_from_dtypes_set(
            dtypes_set: FrozenSet[Dtype], unique_dtypes: np.ndarray
        ) -> List[Dtype]:
            extracted_dtypes = [
                unique_dtype
                for unique_dtype in unique_dtypes
                if issubclass(unique_dtype.type, tuple(dtypes_set))  # type: ignore
            ]
            return extracted_dtypes

        unique_dtypes = self.dtypes.unique()

        if include:
            included_dtypes = extract_unique_dtypes_from_dtypes_set(
                include, unique_dtypes
            )
            keep_these &= self.dtypes.isin(included_dtypes)

        if exclude:
            excluded_dtypes = extract_unique_dtypes_from_dtypes_set(
                exclude, unique_dtypes
            )
            keep_these &= ~self.dtypes.isin(excluded_dtypes)

        return self.iloc[:, keep_these.values]

    def insert(self, loc, column, value, allow_duplicates=False) -> None:
        """
        Insert column into DataFrame at specified location.

        Raises a ValueError if `column` is already contained in the DataFrame,
        unless `allow_duplicates` is set to True.

        Parameters
        ----------
        loc : int
            Insertion index. Must verify 0 <= loc <= len(columns).
        column : str, number, or hashable object
            Label of the inserted column.
        value : int, Series, or array-like
        allow_duplicates : bool, optional
        """
        self._ensure_valid_index(value)
        value = self._sanitize_column(column, value, broadcast=False)
        self._data.insert(loc, column, value, allow_duplicates=allow_duplicates)

    def assign(self, **kwargs) -> "DataFrame":
        r"""
        Assign new columns to a DataFrame.

        Returns a new object with all original columns in addition to new ones.
        Existing columns that are re-assigned will be overwritten.

        Parameters
        ----------
        **kwargs : dict of {str: callable or Series}
            The column names are keywords. If the values are
            callable, they are computed on the DataFrame and
            assigned to the new columns. The callable must not
            change input DataFrame (though pandas doesn't check it).
            If the values are not callable, (e.g. a Series, scalar, or array),
            they are simply assigned.

        Returns
        -------
        DataFrame
            A new DataFrame with the new columns in addition to
            all the existing columns.

        Notes
        -----
        Assigning multiple columns within the same ``assign`` is possible.
        Later items in '\*\*kwargs' may refer to newly created or modified
        columns in 'df'; items are computed and assigned into 'df' in order.

        .. versionchanged:: 0.23.0

           Keyword argument order is maintained.

        Examples
        --------
        >>> df = pd.DataFrame({'temp_c': [17.0, 25.0]},
        ...                   index=['Portland', 'Berkeley'])
        >>> df
                  temp_c
        Portland    17.0
        Berkeley    25.0

        Where the value is a callable, evaluated on `df`:

        >>> df.assign(temp_f=lambda x: x.temp_c * 9 / 5 + 32)
                  temp_c  temp_f
        Portland    17.0    62.6
        Berkeley    25.0    77.0

        Alternatively, the same behavior can be achieved by directly
        referencing an existing Series or sequence:

        >>> df.assign(temp_f=df['temp_c'] * 9 / 5 + 32)
                  temp_c  temp_f
        Portland    17.0    62.6
        Berkeley    25.0    77.0

        You can create multiple columns within the same assign where one
        of the columns depends on another one defined within the same assign:

        >>> df.assign(temp_f=lambda x: x['temp_c'] * 9 / 5 + 32,
        ...           temp_k=lambda x: (x['temp_f'] +  459.67) * 5 / 9)
                  temp_c  temp_f  temp_k
        Portland    17.0    62.6  290.15
        Berkeley    25.0    77.0  298.15
        """
        data = self.copy()

        for k, v in kwargs.items():
            data[k] = com.apply_if_callable(v, data)
        return data

    def _sanitize_column(self, key, value, broadcast=True):
        """
        Ensures new columns (which go into the BlockManager as new blocks) are
        always copied and converted into an array.

        Parameters
        ----------
        key : object
        value : scalar, Series, or array-like
        broadcast : bool, default True
            If ``key`` matches multiple duplicate column names in the
            DataFrame, this parameter indicates whether ``value`` should be
            tiled so that the returned array contains a (duplicated) column for
            each occurrence of the key. If False, ``value`` will not be tiled.

        Returns
        -------
        numpy.ndarray
        """

        def reindexer(value):
            # reindex if necessary

            if value.index.equals(self.index) or not len(self.index):
                value = value._values.copy()
            else:

                # GH 4107
                try:
                    value = value.reindex(self.index)._values
                except ValueError as err:
                    # raised in MultiIndex.from_tuples, see test_insert_error_msmgs
                    if not value.index.is_unique:
                        # duplicate axis
                        raise err

                    # other
                    raise TypeError(
                        "incompatible index of inserted column with frame index"
                    )
            return value

        if isinstance(value, Series):
            value = reindexer(value)

        elif isinstance(value, DataFrame):
            # align right-hand-side columns if self.columns
            # is multi-index and self[key] is a sub-frame
            if isinstance(self.columns, ABCMultiIndex) and key in self.columns:
                loc = self.columns.get_loc(key)
                if isinstance(loc, (slice, Series, np.ndarray, Index)):
                    cols = maybe_droplevels(self.columns[loc], key)
                    if len(cols) and not cols.equals(value.columns):
                        value = value.reindex(cols, axis=1)
            # now align rows
            value = reindexer(value).T

        elif isinstance(value, ExtensionArray):
            # Explicitly copy here, instead of in sanitize_index,
            # as sanitize_index won't copy an EA, even with copy=True
            value = value.copy()
            value = sanitize_index(value, self.index)

        elif isinstance(value, Index) or is_sequence(value):

            # turn me into an ndarray
            value = sanitize_index(value, self.index)
            if not isinstance(value, (np.ndarray, Index)):
                if isinstance(value, list) and len(value) > 0:
                    value = maybe_convert_platform(value)
                else:
                    value = com.asarray_tuplesafe(value)
            elif value.ndim == 2:
                value = value.copy().T
            elif isinstance(value, Index):
                value = value.copy(deep=True)
            else:
                value = value.copy()

            # possibly infer to datetimelike
            if is_object_dtype(value.dtype):
                value = maybe_infer_to_datetimelike(value)

        else:
            # cast ignores pandas dtypes. so save the dtype first
            infer_dtype, _ = infer_dtype_from_scalar(value, pandas_dtype=True)

            # upcast
            value = cast_scalar_to_array(len(self.index), value)
            value = maybe_cast_to_datetime(value, infer_dtype)

        # return internal types directly
        if is_extension_array_dtype(value):
            return value

        # broadcast across multiple columns if necessary
        if broadcast and key in self.columns and value.ndim == 1:
            if not self.columns.is_unique or isinstance(self.columns, ABCMultiIndex):
                existing_piece = self[key]
                if isinstance(existing_piece, DataFrame):
                    value = np.tile(value, (len(existing_piece.columns), 1))

        return np.atleast_2d(np.asarray(value))

    @property
    def _series(self):
        return {
            item: Series(self._data.iget(idx), index=self.index, name=item)
            for idx, item in enumerate(self.columns)
        }

    def lookup(self, row_labels, col_labels) -> np.ndarray:
        """
        Label-based "fancy indexing" function for DataFrame.

        Given equal-length arrays of row and column labels, return an
        array of the values corresponding to each (row, col) pair.

        Parameters
        ----------
        row_labels : sequence
            The row labels to use for lookup.
        col_labels : sequence
            The column labels to use for lookup.

        Returns
        -------
        numpy.ndarray
            The found values.
        """
        n = len(row_labels)
        if n != len(col_labels):
            raise ValueError("Row labels must have same size as column labels")

        thresh = 1000
        if not self._is_mixed_type or n > thresh:
            values = self.values
            ridx = self.index.get_indexer(row_labels)
            cidx = self.columns.get_indexer(col_labels)
            if (ridx == -1).any():
                raise KeyError("One or more row labels was not found")
            if (cidx == -1).any():
                raise KeyError("One or more column labels was not found")
            flat_index = ridx * len(self.columns) + cidx
            result = values.flat[flat_index]
        else:
            result = np.empty(n, dtype="O")
            for i, (r, c) in enumerate(zip(row_labels, col_labels)):
                result[i] = self._get_value(r, c)

        if is_object_dtype(result):
            result = lib.maybe_convert_objects(result)

        return result

    # ----------------------------------------------------------------------
    # Reindexing and alignment

    def _reindex_axes(self, axes, level, limit, tolerance, method, fill_value, copy):
        frame = self

        columns = axes["columns"]
        if columns is not None:
            frame = frame._reindex_columns(
                columns, method, copy, level, fill_value, limit, tolerance
            )

        index = axes["index"]
        if index is not None:
            frame = frame._reindex_index(
                index, method, copy, level, fill_value, limit, tolerance
            )

        return frame

    def _reindex_index(
        self,
        new_index,
        method,
        copy,
        level,
        fill_value=np.nan,
        limit=None,
        tolerance=None,
    ):
        new_index, indexer = self.index.reindex(
            new_index, method=method, level=level, limit=limit, tolerance=tolerance
        )
        return self._reindex_with_indexers(
            {0: [new_index, indexer]},
            copy=copy,
            fill_value=fill_value,
            allow_dups=False,
        )

    def _reindex_columns(
        self,
        new_columns,
        method,
        copy,
        level,
        fill_value=None,
        limit=None,
        tolerance=None,
    ):
        new_columns, indexer = self.columns.reindex(
            new_columns, method=method, level=level, limit=limit, tolerance=tolerance
        )
        return self._reindex_with_indexers(
            {1: [new_columns, indexer]},
            copy=copy,
            fill_value=fill_value,
            allow_dups=False,
        )

    def _reindex_multi(self, axes, copy, fill_value) -> "DataFrame":
        """
        We are guaranteed non-Nones in the axes.
        """
        new_index, row_indexer = self.index.reindex(axes["index"])
        new_columns, col_indexer = self.columns.reindex(axes["columns"])

        if row_indexer is not None and col_indexer is not None:
            indexer = row_indexer, col_indexer
            new_values = algorithms.take_2d_multi(
                self.values, indexer, fill_value=fill_value
            )
            return self._constructor(new_values, index=new_index, columns=new_columns)
        else:
            return self._reindex_with_indexers(
                {0: [new_index, row_indexer], 1: [new_columns, col_indexer]},
                copy=copy,
                fill_value=fill_value,
            )

    @Appender(_shared_docs["align"] % _shared_doc_kwargs)
    def align(
        self,
        other,
        join="outer",
        axis=None,
        level=None,
        copy=True,
        fill_value=None,
        method=None,
        limit=None,
        fill_axis=0,
        broadcast_axis=None,
    ) -> "DataFrame":
        return super().align(
            other,
            join=join,
            axis=axis,
            level=level,
            copy=copy,
            fill_value=fill_value,
            method=method,
            limit=limit,
            fill_axis=fill_axis,
            broadcast_axis=broadcast_axis,
        )

    @Appender(
        """
        >>> df = pd.DataFrame({"A": [1, 2, 3], "B": [4, 5, 6]})

        Change the row labels.

        >>> df.set_axis(['a', 'b', 'c'], axis='index')
           A  B
        a  1  4
        b  2  5
        c  3  6

        Change the column labels.

        >>> df.set_axis(['I', 'II'], axis='columns')
           I  II
        0  1   4
        1  2   5
        2  3   6

        Now, update the labels inplace.

        >>> df.set_axis(['i', 'ii'], axis='columns', inplace=True)
        >>> df
           i  ii
        0  1   4
        1  2   5
        2  3   6
        """
    )
    @Substitution(
        **_shared_doc_kwargs,
        extended_summary_sub=" column or",
        axis_description_sub=", and 1 identifies the columns",
        see_also_sub=" or columns",
    )
    @Appender(NDFrame.set_axis.__doc__)
    def set_axis(self, labels, axis=0, inplace=False):
        return super().set_axis(labels, axis=axis, inplace=inplace)

    @Substitution(**_shared_doc_kwargs)
    @Appender(NDFrame.reindex.__doc__)
    @rewrite_axis_style_signature(
        "labels",
        [
            ("method", None),
            ("copy", True),
            ("level", None),
            ("fill_value", np.nan),
            ("limit", None),
            ("tolerance", None),
        ],
    )
    def reindex(self, *args, **kwargs) -> "DataFrame":
        axes = validate_axis_style_args(self, args, kwargs, "labels", "reindex")
        kwargs.update(axes)
        # Pop these, since the values are in `kwargs` under different names
        kwargs.pop("axis", None)
        kwargs.pop("labels", None)
        return self._ensure_type(super().reindex(**kwargs))

    def drop(
        self,
        labels=None,
        axis=0,
        index=None,
        columns=None,
        level=None,
        inplace=False,
        errors="raise",
    ):
        """
        Drop specified labels from rows or columns.

        Remove rows or columns by specifying label names and corresponding
        axis, or by specifying directly index or column names. When using a
        multi-index, labels on different levels can be removed by specifying
        the level.

        Parameters
        ----------
        labels : single label or list-like
            Index or column labels to drop.
        axis : {0 or 'index', 1 or 'columns'}, default 0
            Whether to drop labels from the index (0 or 'index') or
            columns (1 or 'columns').
        index : single label or list-like
            Alternative to specifying axis (``labels, axis=0``
            is equivalent to ``index=labels``).

            .. versionadded:: 0.21.0
        columns : single label or list-like
            Alternative to specifying axis (``labels, axis=1``
            is equivalent to ``columns=labels``).

            .. versionadded:: 0.21.0
        level : int or level name, optional
            For MultiIndex, level from which the labels will be removed.
        inplace : bool, default False
            If True, do operation inplace and return None.
        errors : {'ignore', 'raise'}, default 'raise'
            If 'ignore', suppress error and only existing labels are
            dropped.

        Returns
        -------
        DataFrame
            DataFrame without the removed index or column labels.

        Raises
        ------
        KeyError
            If any of the labels is not found in the selected axis.

        See Also
        --------
        DataFrame.loc : Label-location based indexer for selection by label.
        DataFrame.dropna : Return DataFrame with labels on given axis omitted
            where (all or any) data are missing.
        DataFrame.drop_duplicates : Return DataFrame with duplicate rows
            removed, optionally only considering certain columns.
        Series.drop : Return Series with specified index labels removed.

        Examples
        --------
        >>> df = pd.DataFrame(np.arange(12).reshape(3, 4),
        ...                   columns=['A', 'B', 'C', 'D'])
        >>> df
           A  B   C   D
        0  0  1   2   3
        1  4  5   6   7
        2  8  9  10  11

        Drop columns

        >>> df.drop(['B', 'C'], axis=1)
           A   D
        0  0   3
        1  4   7
        2  8  11

        >>> df.drop(columns=['B', 'C'])
           A   D
        0  0   3
        1  4   7
        2  8  11

        Drop a row by index

        >>> df.drop([0, 1])
           A  B   C   D
        2  8  9  10  11

        Drop columns and/or rows of MultiIndex DataFrame

        >>> midx = pd.MultiIndex(levels=[['lama', 'cow', 'falcon'],
        ...                              ['speed', 'weight', 'length']],
        ...                      codes=[[0, 0, 0, 1, 1, 1, 2, 2, 2],
        ...                             [0, 1, 2, 0, 1, 2, 0, 1, 2]])
        >>> df = pd.DataFrame(index=midx, columns=['big', 'small'],
        ...                   data=[[45, 30], [200, 100], [1.5, 1], [30, 20],
        ...                         [250, 150], [1.5, 0.8], [320, 250],
        ...                         [1, 0.8], [0.3, 0.2]])
        >>> df
                        big     small
        lama    speed   45.0    30.0
                weight  200.0   100.0
                length  1.5     1.0
        cow     speed   30.0    20.0
                weight  250.0   150.0
                length  1.5     0.8
        falcon  speed   320.0   250.0
                weight  1.0     0.8
                length  0.3     0.2

        >>> df.drop(index='cow', columns='small')
                        big
        lama    speed   45.0
                weight  200.0
                length  1.5
        falcon  speed   320.0
                weight  1.0
                length  0.3

        >>> df.drop(index='length', level=1)
                        big     small
        lama    speed   45.0    30.0
                weight  200.0   100.0
        cow     speed   30.0    20.0
                weight  250.0   150.0
        falcon  speed   320.0   250.0
                weight  1.0     0.8
        """
        return super().drop(
            labels=labels,
            axis=axis,
            index=index,
            columns=columns,
            level=level,
            inplace=inplace,
            errors=errors,
        )

    @rewrite_axis_style_signature(
        "mapper",
        [("copy", True), ("inplace", False), ("level", None), ("errors", "ignore")],
    )
    def rename(
        self,
        mapper: Optional[Renamer] = None,
        *,
        index: Optional[Renamer] = None,
        columns: Optional[Renamer] = None,
        axis: Optional[Axis] = None,
        copy: bool = True,
        inplace: bool = False,
        level: Optional[Level] = None,
        errors: str = "ignore",
    ) -> Optional["DataFrame"]:

        """
        Alter axes labels.

        Function / dict values must be unique (1-to-1). Labels not contained in
        a dict / Series will be left as-is. Extra labels listed don't throw an
        error.

        See the :ref:`user guide <basics.rename>` for more.

        Parameters
        ----------
        mapper : dict-like or function
            Dict-like or functions transformations to apply to
            that axis' values. Use either ``mapper`` and ``axis`` to
            specify the axis to target with ``mapper``, or ``index`` and
            ``columns``.
        index : dict-like or function
            Alternative to specifying axis (``mapper, axis=0``
            is equivalent to ``index=mapper``).
        columns : dict-like or function
            Alternative to specifying axis (``mapper, axis=1``
            is equivalent to ``columns=mapper``).
        axis : int or str
            Axis to target with ``mapper``. Can be either the axis name
            ('index', 'columns') or number (0, 1). The default is 'index'.
        copy : bool, default True
            Also copy underlying data.
        inplace : bool, default False
            Whether to return a new DataFrame. If True then value of copy is
            ignored.
        level : int or level name, default None
            In case of a MultiIndex, only rename labels in the specified
            level.
        errors : {'ignore', 'raise'}, default 'ignore'
            If 'raise', raise a `KeyError` when a dict-like `mapper`, `index`,
            or `columns` contains labels that are not present in the Index
            being transformed.
            If 'ignore', existing keys will be renamed and extra keys will be
            ignored.

        Returns
        -------
        DataFrame
            DataFrame with the renamed axis labels.

        Raises
        ------
        KeyError
            If any of the labels is not found in the selected axis and
            "errors='raise'".

        See Also
        --------
        DataFrame.rename_axis : Set the name of the axis.

        Examples
        --------
        ``DataFrame.rename`` supports two calling conventions

        * ``(index=index_mapper, columns=columns_mapper, ...)``
        * ``(mapper, axis={'index', 'columns'}, ...)``

        We *highly* recommend using keyword arguments to clarify your
        intent.

        Rename columns using a mapping:

        >>> df = pd.DataFrame({"A": [1, 2, 3], "B": [4, 5, 6]})
        >>> df.rename(columns={"A": "a", "B": "c"})
           a  c
        0  1  4
        1  2  5
        2  3  6

        Rename index using a mapping:

        >>> df.rename(index={0: "x", 1: "y", 2: "z"})
           A  B
        x  1  4
        y  2  5
        z  3  6

        Cast index labels to a different type:

        >>> df.index
        RangeIndex(start=0, stop=3, step=1)
        >>> df.rename(index=str).index
        Index(['0', '1', '2'], dtype='object')

        >>> df.rename(columns={"A": "a", "B": "b", "C": "c"}, errors="raise")
        Traceback (most recent call last):
        KeyError: ['C'] not found in axis

        Using axis-style parameters

        >>> df.rename(str.lower, axis='columns')
           a  b
        0  1  4
        1  2  5
        2  3  6

        >>> df.rename({1: 2, 2: 4}, axis='index')
           A  B
        0  1  4
        2  2  5
        4  3  6
        """
        return super().rename(
            mapper=mapper,
            index=index,
            columns=columns,
            axis=axis,
            copy=copy,
            inplace=inplace,
            level=level,
            errors=errors,
        )

    @Substitution(**_shared_doc_kwargs)
    @Appender(NDFrame.fillna.__doc__)
    def fillna(
        self,
        value=None,
        method=None,
        axis=None,
        inplace=False,
        limit=None,
        downcast=None,
    ) -> Optional["DataFrame"]:
        return super().fillna(
            value=value,
            method=method,
            axis=axis,
            inplace=inplace,
            limit=limit,
            downcast=downcast,
        )

    @Appender(_shared_docs["replace"] % _shared_doc_kwargs)
    def replace(
        self,
        to_replace=None,
        value=None,
        inplace=False,
        limit=None,
        regex=False,
        method="pad",
    ):
        return super().replace(
            to_replace=to_replace,
            value=value,
            inplace=inplace,
            limit=limit,
            regex=regex,
            method=method,
        )

    @Appender(_shared_docs["shift"] % _shared_doc_kwargs)
    def shift(self, periods=1, freq=None, axis=0, fill_value=None) -> "DataFrame":
        return self._ensure_type(
            super().shift(periods=periods, freq=freq, axis=axis, fill_value=fill_value)
        )

    def set_index(
        self, keys, drop=True, append=False, inplace=False, verify_integrity=False
    ):
        """
        Set the DataFrame index using existing columns.

        Set the DataFrame index (row labels) using one or more existing
        columns or arrays (of the correct length). The index can replace the
        existing index or expand on it.

        Parameters
        ----------
        keys : label or array-like or list of labels/arrays
            This parameter can be either a single column key, a single array of
            the same length as the calling DataFrame, or a list containing an
            arbitrary combination of column keys and arrays. Here, "array"
            encompasses :class:`Series`, :class:`Index`, ``np.ndarray``, and
            instances of :class:`~collections.abc.Iterator`.
        drop : bool, default True
            Delete columns to be used as the new index.
        append : bool, default False
            Whether to append columns to existing index.
        inplace : bool, default False
            Modify the DataFrame in place (do not create a new object).
        verify_integrity : bool, default False
            Check the new index for duplicates. Otherwise defer the check until
            necessary. Setting to False will improve the performance of this
            method.

        Returns
        -------
        DataFrame
            Changed row labels.

        See Also
        --------
        DataFrame.reset_index : Opposite of set_index.
        DataFrame.reindex : Change to new indices or expand indices.
        DataFrame.reindex_like : Change to same indices as other DataFrame.

        Examples
        --------
        >>> df = pd.DataFrame({'month': [1, 4, 7, 10],
        ...                    'year': [2012, 2014, 2013, 2014],
        ...                    'sale': [55, 40, 84, 31]})
        >>> df
           month  year  sale
        0      1  2012    55
        1      4  2014    40
        2      7  2013    84
        3     10  2014    31

        Set the index to become the 'month' column:

        >>> df.set_index('month')
               year  sale
        month
        1      2012    55
        4      2014    40
        7      2013    84
        10     2014    31

        Create a MultiIndex using columns 'year' and 'month':

        >>> df.set_index(['year', 'month'])
                    sale
        year  month
        2012  1     55
        2014  4     40
        2013  7     84
        2014  10    31

        Create a MultiIndex using an Index and a column:

        >>> df.set_index([pd.Index([1, 2, 3, 4]), 'year'])
                 month  sale
           year
        1  2012  1      55
        2  2014  4      40
        3  2013  7      84
        4  2014  10     31

        Create a MultiIndex using two Series:

        >>> s = pd.Series([1, 2, 3, 4])
        >>> df.set_index([s, s**2])
              month  year  sale
        1 1       1  2012    55
        2 4       4  2014    40
        3 9       7  2013    84
        4 16     10  2014    31
        """
        inplace = validate_bool_kwarg(inplace, "inplace")
        if not isinstance(keys, list):
            keys = [keys]

        err_msg = (
            'The parameter "keys" may be a column key, one-dimensional '
            "array, or a list containing only valid column keys and "
            "one-dimensional arrays."
        )

        missing: List[Optional[Hashable]] = []
        for col in keys:
            if isinstance(
                col, (ABCIndexClass, ABCSeries, np.ndarray, list, abc.Iterator)
            ):
                # arrays are fine as long as they are one-dimensional
                # iterators get converted to list below
                if getattr(col, "ndim", 1) != 1:
                    raise ValueError(err_msg)
            else:
                # everything else gets tried as a key; see GH 24969
                try:
                    found = col in self.columns
                except TypeError:
                    raise TypeError(f"{err_msg}. Received column of type {type(col)}")
                else:
                    if not found:
                        missing.append(col)

        if missing:
            raise KeyError(f"None of {missing} are in the columns")

        if inplace:
            frame = self
        else:
            frame = self.copy()

        arrays = []
        names = []
        if append:
            names = list(self.index.names)
            if isinstance(self.index, ABCMultiIndex):
                for i in range(self.index.nlevels):
                    arrays.append(self.index._get_level_values(i))
            else:
                arrays.append(self.index)

        to_remove: List[Optional[Hashable]] = []
        for col in keys:
            if isinstance(col, ABCMultiIndex):
                for n in range(col.nlevels):
                    arrays.append(col._get_level_values(n))
                names.extend(col.names)
            elif isinstance(col, (ABCIndexClass, ABCSeries)):
                # if Index then not MultiIndex (treated above)
                arrays.append(col)
                names.append(col.name)
            elif isinstance(col, (list, np.ndarray)):
                arrays.append(col)
                names.append(None)
            elif isinstance(col, abc.Iterator):
                arrays.append(list(col))
                names.append(None)
            # from here, col can only be a column label
            else:
                arrays.append(frame[col]._values)
                names.append(col)
                if drop:
                    to_remove.append(col)

            if len(arrays[-1]) != len(self):
                # check newest element against length of calling frame, since
                # ensure_index_from_sequences would not raise for append=False.
                raise ValueError(
                    f"Length mismatch: Expected {len(self)} rows, "
                    f"received array of length {len(arrays[-1])}"
                )

        index = ensure_index_from_sequences(arrays, names)

        if verify_integrity and not index.is_unique:
            duplicates = index[index.duplicated()].unique()
            raise ValueError(f"Index has duplicate keys: {duplicates}")

        # use set to handle duplicate column names gracefully in case of drop
        for c in set(to_remove):
            del frame[c]

        # clear up memory usage
        index._cleanup()

        frame.index = index

        if not inplace:
            return frame

    def reset_index(
        self,
        level: Optional[Union[Hashable, Sequence[Hashable]]] = None,
        drop: bool = False,
        inplace: bool = False,
        col_level: Hashable = 0,
        col_fill: Optional[Hashable] = "",
    ) -> Optional["DataFrame"]:
        """
        Reset the index, or a level of it.

        Reset the index of the DataFrame, and use the default one instead.
        If the DataFrame has a MultiIndex, this method can remove one or more
        levels.

        Parameters
        ----------
        level : int, str, tuple, or list, default None
            Only remove the given levels from the index. Removes all levels by
            default.
        drop : bool, default False
            Do not try to insert index into dataframe columns. This resets
            the index to the default integer index.
        inplace : bool, default False
            Modify the DataFrame in place (do not create a new object).
        col_level : int or str, default 0
            If the columns have multiple levels, determines which level the
            labels are inserted into. By default it is inserted into the first
            level.
        col_fill : object, default ''
            If the columns have multiple levels, determines how the other
            levels are named. If None then the index name is repeated.

        Returns
        -------
        DataFrame or None
            DataFrame with the new index or None if ``inplace=True``.

        See Also
        --------
        DataFrame.set_index : Opposite of reset_index.
        DataFrame.reindex : Change to new indices or expand indices.
        DataFrame.reindex_like : Change to same indices as other DataFrame.

        Examples
        --------
        >>> df = pd.DataFrame([('bird', 389.0),
        ...                    ('bird', 24.0),
        ...                    ('mammal', 80.5),
        ...                    ('mammal', np.nan)],
        ...                   index=['falcon', 'parrot', 'lion', 'monkey'],
        ...                   columns=('class', 'max_speed'))
        >>> df
                 class  max_speed
        falcon    bird      389.0
        parrot    bird       24.0
        lion    mammal       80.5
        monkey  mammal        NaN

        When we reset the index, the old index is added as a column, and a
        new sequential index is used:

        >>> df.reset_index()
            index   class  max_speed
        0  falcon    bird      389.0
        1  parrot    bird       24.0
        2    lion  mammal       80.5
        3  monkey  mammal        NaN

        We can use the `drop` parameter to avoid the old index being added as
        a column:

        >>> df.reset_index(drop=True)
            class  max_speed
        0    bird      389.0
        1    bird       24.0
        2  mammal       80.5
        3  mammal        NaN

        You can also use `reset_index` with `MultiIndex`.

        >>> index = pd.MultiIndex.from_tuples([('bird', 'falcon'),
        ...                                    ('bird', 'parrot'),
        ...                                    ('mammal', 'lion'),
        ...                                    ('mammal', 'monkey')],
        ...                                   names=['class', 'name'])
        >>> columns = pd.MultiIndex.from_tuples([('speed', 'max'),
        ...                                      ('species', 'type')])
        >>> df = pd.DataFrame([(389.0, 'fly'),
        ...                    ( 24.0, 'fly'),
        ...                    ( 80.5, 'run'),
        ...                    (np.nan, 'jump')],
        ...                   index=index,
        ...                   columns=columns)
        >>> df
                       speed species
                         max    type
        class  name
        bird   falcon  389.0     fly
               parrot   24.0     fly
        mammal lion     80.5     run
               monkey    NaN    jump

        If the index has multiple levels, we can reset a subset of them:

        >>> df.reset_index(level='class')
                 class  speed species
                          max    type
        name
        falcon    bird  389.0     fly
        parrot    bird   24.0     fly
        lion    mammal   80.5     run
        monkey  mammal    NaN    jump

        If we are not dropping the index, by default, it is placed in the top
        level. We can place it in another level:

        >>> df.reset_index(level='class', col_level=1)
                        speed species
                 class    max    type
        name
        falcon    bird  389.0     fly
        parrot    bird   24.0     fly
        lion    mammal   80.5     run
        monkey  mammal    NaN    jump

        When the index is inserted under another level, we can specify under
        which one with the parameter `col_fill`:

        >>> df.reset_index(level='class', col_level=1, col_fill='species')
                      species  speed species
                        class    max    type
        name
        falcon           bird  389.0     fly
        parrot           bird   24.0     fly
        lion           mammal   80.5     run
        monkey         mammal    NaN    jump

        If we specify a nonexistent level for `col_fill`, it is created:

        >>> df.reset_index(level='class', col_level=1, col_fill='genus')
                        genus  speed species
                        class    max    type
        name
        falcon           bird  389.0     fly
        parrot           bird   24.0     fly
        lion           mammal   80.5     run
        monkey         mammal    NaN    jump
        """
        inplace = validate_bool_kwarg(inplace, "inplace")
        if inplace:
            new_obj = self
        else:
            new_obj = self.copy()

        def _maybe_casted_values(index, labels=None):
            values = index._values
            if not isinstance(index, (PeriodIndex, DatetimeIndex)):
                if values.dtype == np.object_:
                    values = lib.maybe_convert_objects(values)

            # if we have the labels, extract the values with a mask
            if labels is not None:
                mask = labels == -1

                # we can have situations where the whole mask is -1,
                # meaning there is nothing found in labels, so make all nan's
                if mask.all():
                    values = np.empty(len(mask))
                    values.fill(np.nan)
                else:
                    values = values.take(labels)

                    # TODO(https://github.com/pandas-dev/pandas/issues/24206)
                    # Push this into maybe_upcast_putmask?
                    # We can't pass EAs there right now. Looks a bit
                    # complicated.
                    # So we unbox the ndarray_values, op, re-box.
                    values_type = type(values)
                    values_dtype = values.dtype

                    if issubclass(values_type, DatetimeLikeArray):
                        values = values._data

                    if mask.any():
                        values, _ = maybe_upcast_putmask(values, mask, np.nan)

                    if issubclass(values_type, DatetimeLikeArray):
                        values = values_type(values, dtype=values_dtype)

            return values

        new_index = ibase.default_index(len(new_obj))
        if level is not None:
            if not isinstance(level, (tuple, list)):
                level = [level]
            level = [self.index._get_level_number(lev) for lev in level]
            if len(level) < self.index.nlevels:
                new_index = self.index.droplevel(level)

        if not drop:
            to_insert: Iterable[Tuple[Any, Optional[Any]]]
            if isinstance(self.index, ABCMultiIndex):
                names = [
                    (n if n is not None else f"level_{i}")
                    for i, n in enumerate(self.index.names)
                ]
                to_insert = zip(self.index.levels, self.index.codes)
            else:
                default = "index" if "index" not in self else "level_0"
                names = [default] if self.index.name is None else [self.index.name]
                to_insert = ((self.index, None),)

            multi_col = isinstance(self.columns, ABCMultiIndex)
            for i, (lev, lab) in reversed(list(enumerate(to_insert))):
                if not (level is None or i in level):
                    continue
                name = names[i]
                if multi_col:
                    col_name = list(name) if isinstance(name, tuple) else [name]
                    if col_fill is None:
                        if len(col_name) not in (1, self.columns.nlevels):
                            raise ValueError(
                                "col_fill=None is incompatible "
                                f"with incomplete column name {name}"
                            )
                        col_fill = col_name[0]

                    lev_num = self.columns._get_level_number(col_level)
                    name_lst = [col_fill] * lev_num + col_name
                    missing = self.columns.nlevels - len(name_lst)
                    name_lst += [col_fill] * missing
                    name = tuple(name_lst)
                # to ndarray and maybe infer different dtype
                level_values = _maybe_casted_values(lev, lab)
                new_obj.insert(0, name, level_values)

        new_obj.index = new_index
        if not inplace:
            return new_obj

        return None

    # ----------------------------------------------------------------------
    # Reindex-based selection methods

    @Appender(_shared_docs["isna"] % _shared_doc_kwargs)
    def isna(self) -> "DataFrame":
        return super().isna()

    @Appender(_shared_docs["isna"] % _shared_doc_kwargs)
    def isnull(self) -> "DataFrame":
        return super().isnull()

    @Appender(_shared_docs["notna"] % _shared_doc_kwargs)
    def notna(self) -> "DataFrame":
        return super().notna()

    @Appender(_shared_docs["notna"] % _shared_doc_kwargs)
    def notnull(self) -> "DataFrame":
        return super().notnull()

    def dropna(self, axis=0, how="any", thresh=None, subset=None, inplace=False):
        """
        Remove missing values.

        See the :ref:`User Guide <missing_data>` for more on which values are
        considered missing, and how to work with missing data.

        Parameters
        ----------
        axis : {0 or 'index', 1 or 'columns'}, default 0
            Determine if rows or columns which contain missing values are
            removed.

            * 0, or 'index' : Drop rows which contain missing values.
            * 1, or 'columns' : Drop columns which contain missing value.

            .. versionchanged:: 1.0.0

               Pass tuple or list to drop on multiple axes.
               Only a single axis is allowed.

        how : {'any', 'all'}, default 'any'
            Determine if row or column is removed from DataFrame, when we have
            at least one NA or all NA.

            * 'any' : If any NA values are present, drop that row or column.
            * 'all' : If all values are NA, drop that row or column.

        thresh : int, optional
            Require that many non-NA values.
        subset : array-like, optional
            Labels along other axis to consider, e.g. if you are dropping rows
            these would be a list of columns to include.
        inplace : bool, default False
            If True, do operation inplace and return None.

        Returns
        -------
        DataFrame
            DataFrame with NA entries dropped from it.

        See Also
        --------
        DataFrame.isna: Indicate missing values.
        DataFrame.notna : Indicate existing (non-missing) values.
        DataFrame.fillna : Replace missing values.
        Series.dropna : Drop missing values.
        Index.dropna : Drop missing indices.

        Examples
        --------
        >>> df = pd.DataFrame({"name": ['Alfred', 'Batman', 'Catwoman'],
        ...                    "toy": [np.nan, 'Batmobile', 'Bullwhip'],
        ...                    "born": [pd.NaT, pd.Timestamp("1940-04-25"),
        ...                             pd.NaT]})
        >>> df
               name        toy       born
        0    Alfred        NaN        NaT
        1    Batman  Batmobile 1940-04-25
        2  Catwoman   Bullwhip        NaT

        Drop the rows where at least one element is missing.

        >>> df.dropna()
             name        toy       born
        1  Batman  Batmobile 1940-04-25

        Drop the columns where at least one element is missing.

        >>> df.dropna(axis='columns')
               name
        0    Alfred
        1    Batman
        2  Catwoman

        Drop the rows where all elements are missing.

        >>> df.dropna(how='all')
               name        toy       born
        0    Alfred        NaN        NaT
        1    Batman  Batmobile 1940-04-25
        2  Catwoman   Bullwhip        NaT

        Keep only the rows with at least 2 non-NA values.

        >>> df.dropna(thresh=2)
               name        toy       born
        1    Batman  Batmobile 1940-04-25
        2  Catwoman   Bullwhip        NaT

        Define in which columns to look for missing values.

        >>> df.dropna(subset=['name', 'born'])
               name        toy       born
        1    Batman  Batmobile 1940-04-25

        Keep the DataFrame with valid entries in the same variable.

        >>> df.dropna(inplace=True)
        >>> df
             name        toy       born
        1  Batman  Batmobile 1940-04-25
        """
        inplace = validate_bool_kwarg(inplace, "inplace")
        if isinstance(axis, (tuple, list)):
            # GH20987
            raise TypeError("supplying multiple axes to axis is no longer supported.")

        axis = self._get_axis_number(axis)
        agg_axis = 1 - axis

        agg_obj = self
        if subset is not None:
            ax = self._get_axis(agg_axis)
            indices = ax.get_indexer_for(subset)
            check = indices == -1
            if check.any():
                raise KeyError(list(np.compress(check, subset)))
            agg_obj = self.take(indices, axis=agg_axis)

        count = agg_obj.count(axis=agg_axis)

        if thresh is not None:
            mask = count >= thresh
        elif how == "any":
            mask = count == len(agg_obj._get_axis(agg_axis))
        elif how == "all":
            mask = count > 0
        else:
            if how is not None:
                raise ValueError(f"invalid how option: {how}")
            else:
                raise TypeError("must specify how or thresh")

        result = self.loc(axis=axis)[mask]

        if inplace:
            self._update_inplace(result)
        else:
            return result

    def drop_duplicates(
        self,
        subset: Optional[Union[Hashable, Sequence[Hashable]]] = None,
        keep: Union[str, bool] = "first",
        inplace: bool = False,
        ignore_index: bool = False,
    ) -> Optional["DataFrame"]:
        """
        Return DataFrame with duplicate rows removed.

        Considering certain columns is optional. Indexes, including time indexes
        are ignored.

        Parameters
        ----------
        subset : column label or sequence of labels, optional
            Only consider certain columns for identifying duplicates, by
            default use all of the columns.
        keep : {'first', 'last', False}, default 'first'
            Determines which duplicates (if any) to keep.
            - ``first`` : Drop duplicates except for the first occurrence.
            - ``last`` : Drop duplicates except for the last occurrence.
            - False : Drop all duplicates.
        inplace : bool, default False
            Whether to drop duplicates in place or to return a copy.
        ignore_index : bool, default False
            If True, the resulting axis will be labeled 0, 1, …, n - 1.

            .. versionadded:: 1.0.0

        Returns
        -------
        DataFrame
            DataFrame with duplicates removed or None if ``inplace=True``.
        """
        if self.empty:
            return self.copy()

        inplace = validate_bool_kwarg(inplace, "inplace")
        duplicated = self.duplicated(subset, keep=keep)

        if inplace:
            (inds,) = (-duplicated)._ndarray_values.nonzero()
            new_data = self._data.take(inds)

            if ignore_index:
                new_data.axes[1] = ibase.default_index(len(inds))
            self._update_inplace(new_data)
        else:
            result = self[-duplicated]

            if ignore_index:
                result.index = ibase.default_index(len(result))
            return result

        return None

    def duplicated(
        self,
        subset: Optional[Union[Hashable, Sequence[Hashable]]] = None,
        keep: Union[str, bool] = "first",
    ) -> "Series":
        """
        Return boolean Series denoting duplicate rows.

        Considering certain columns is optional.

        Parameters
        ----------
        subset : column label or sequence of labels, optional
            Only consider certain columns for identifying duplicates, by
            default use all of the columns.
        keep : {'first', 'last', False}, default 'first'
            Determines which duplicates (if any) to mark.

            - ``first`` : Mark duplicates as ``True`` except for the first occurrence.
            - ``last`` : Mark duplicates as ``True`` except for the last occurrence.
            - False : Mark all duplicates as ``True``.

        Returns
        -------
        Series
        """
        from pandas.core.sorting import get_group_index
        from pandas._libs.hashtable import duplicated_int64, _SIZE_HINT_LIMIT

        if self.empty:
            return Series(dtype=bool)

        def f(vals):
            labels, shape = algorithms.factorize(
                vals, size_hint=min(len(self), _SIZE_HINT_LIMIT)
            )
            return labels.astype("i8", copy=False), len(shape)

        if subset is None:
            subset = self.columns
        elif (
            not np.iterable(subset)
            or isinstance(subset, str)
            or isinstance(subset, tuple)
            and subset in self.columns
        ):
            subset = (subset,)

        #  needed for mypy since can't narrow types using np.iterable
        subset = cast(Iterable, subset)

        # Verify all columns in subset exist in the queried dataframe
        # Otherwise, raise a KeyError, same as if you try to __getitem__ with a
        # key that doesn't exist.
        diff = Index(subset).difference(self.columns)
        if not diff.empty:
            raise KeyError(diff)

        vals = (col.values for name, col in self.items() if name in subset)
        labels, shape = map(list, zip(*map(f, vals)))

        ids = get_group_index(labels, shape, sort=False, xnull=False)
        return Series(duplicated_int64(ids, keep), index=self.index)

    # ----------------------------------------------------------------------
    # Sorting

    @Substitution(**_shared_doc_kwargs)
    @Appender(NDFrame.sort_values.__doc__)
    def sort_values(
        self,
        by,
        axis=0,
        ascending=True,
        inplace=False,
        kind="quicksort",
        na_position="last",
        ignore_index=False,
    ):
        inplace = validate_bool_kwarg(inplace, "inplace")
        axis = self._get_axis_number(axis)

        if not isinstance(by, list):
            by = [by]
        if is_sequence(ascending) and len(by) != len(ascending):
            raise ValueError(
                f"Length of ascending ({len(ascending)}) != length of by ({len(by)})"
            )
        if len(by) > 1:
            from pandas.core.sorting import lexsort_indexer

            keys = [self._get_label_or_level_values(x, axis=axis) for x in by]
            indexer = lexsort_indexer(keys, orders=ascending, na_position=na_position)
            indexer = ensure_platform_int(indexer)
        else:
            from pandas.core.sorting import nargsort

            by = by[0]
            k = self._get_label_or_level_values(by, axis=axis)

            if isinstance(ascending, (tuple, list)):
                ascending = ascending[0]

            indexer = nargsort(
                k, kind=kind, ascending=ascending, na_position=na_position
            )

        new_data = self._data.take(
            indexer, axis=self._get_block_manager_axis(axis), verify=False
        )

        if ignore_index:
            new_data.axes[1] = ibase.default_index(len(indexer))

        if inplace:
            return self._update_inplace(new_data)
        else:
            return self._constructor(new_data).__finalize__(self)

    def sort_index(
        self,
        axis=0,
        level=None,
        ascending: bool = True,
        inplace: bool = False,
        kind: str = "quicksort",
        na_position: str = "last",
        sort_remaining: bool = True,
        ignore_index: bool = False,
    ):
        """
        Sort object by labels (along an axis).

        Parameters
        ----------
        axis : {0 or 'index', 1 or 'columns'}, default 0
            The axis along which to sort.  The value 0 identifies the rows,
            and 1 identifies the columns.
        level : int or level name or list of ints or list of level names
            If not None, sort on values in specified index level(s).
        ascending : bool, default True
            Sort ascending vs. descending.
        inplace : bool, default False
            If True, perform operation in-place.
        kind : {'quicksort', 'mergesort', 'heapsort'}, default 'quicksort'
            Choice of sorting algorithm. See also ndarray.np.sort for more
            information.  `mergesort` is the only stable algorithm. For
            DataFrames, this option is only applied when sorting on a single
            column or label.
        na_position : {'first', 'last'}, default 'last'
            Puts NaNs at the beginning if `first`; `last` puts NaNs at the end.
            Not implemented for MultiIndex.
        sort_remaining : bool, default True
            If True and sorting by level and index is multilevel, sort by other
            levels too (in order) after sorting by specified level.
        ignore_index : bool, default False
            If True, the resulting axis will be labeled 0, 1, …, n - 1.

            .. versionadded:: 1.0.0

        Returns
        -------
        sorted_obj : DataFrame or None
            DataFrame with sorted index if inplace=False, None otherwise.
        """

        # TODO: this can be combined with Series.sort_index impl as
        # almost identical

        inplace = validate_bool_kwarg(inplace, "inplace")

        axis = self._get_axis_number(axis)
        labels = self._get_axis(axis)

        # make sure that the axis is lexsorted to start
        # if not we need to reconstruct to get the correct indexer
        labels = labels._sort_levels_monotonic()
        if level is not None:

            new_axis, indexer = labels.sortlevel(
                level, ascending=ascending, sort_remaining=sort_remaining
            )

        elif isinstance(labels, ABCMultiIndex):
            from pandas.core.sorting import lexsort_indexer

            indexer = lexsort_indexer(
                labels._get_codes_for_sorting(),
                orders=ascending,
                na_position=na_position,
            )
        else:
            from pandas.core.sorting import nargsort

            # Check monotonic-ness before sort an index
            # GH11080
            if (ascending and labels.is_monotonic_increasing) or (
                not ascending and labels.is_monotonic_decreasing
            ):
                if inplace:
                    return
                else:
                    return self.copy()

            indexer = nargsort(
                labels, kind=kind, ascending=ascending, na_position=na_position
            )

        baxis = self._get_block_manager_axis(axis)
        new_data = self._data.take(indexer, axis=baxis, verify=False)

        # reconstruct axis if needed
        new_data.axes[baxis] = new_data.axes[baxis]._sort_levels_monotonic()

        if ignore_index:
            new_data.axes[1] = ibase.default_index(len(indexer))

        if inplace:
            return self._update_inplace(new_data)
        else:
            return self._constructor(new_data).__finalize__(self)

    def value_counts(
        self,
        subset: Sequence[Label] = None,
        normalize: bool = False,
        sort: bool = True,
        ascending: bool = False,
        bins: Optional[int] = None,
        dropna: bool = True,
    ):
        """
        Return a Series containing counts of unique rows in the DataFrame.
        .. versionadded:: 1.1.0
        The returned Series will have a MultiIndex with one level per input
        column.
        By default, rows that contain any NA values are omitted from the
        result.
        By default, the resulting Series will be in descending order so that the
        first element is the most frequently-occurring row.

        Parameters
        ----------
        subset : list-like, default self.columns
            Columns to use when counting unique combinations.
        normalize : boolean, default False
            Return proportions rather than frequencies.
        sort : boolean, default True
            Sort by frequencies.
        ascending : boolean, default False
            Sort in ascending order.
        bins : integer, optional
            This parameter is not yet supported and must be set to None (the
            default value). It exists to ensure compatibiliy with
            `Series.value_counts`.
            Rather than count values, group them into half-open bins,
            a convenience for ``pd.cut``, only works with single-column numeric
            data.
        dropna : boolean, default True
            This parameter is not yet supported and must be set to True (the
            default value). It exists to ensure compatibiliy with
            `Series.value_counts`.
            Don't include counts of rows containing NA values.

        Returns
        -------
        Series

        See Also
        --------
        Series.value_counts: Equivalent method on Series.

        Examples
        --------
        >>> df = pd.DataFrame({'num_legs': [2, 4, 4, 6],
        ...                    'num_wings': [2, 0, 0, 0]},
        ...                   index=['falcon', 'dog', 'cat', 'ant'])
        >>> df
                num_legs  num_wings
        falcon         2          2
        dog            4          0
        cat            4          0
        ant            6          0
        >>> df.value_counts()
        num_legs  num_wings
        4         0            2
        6         0            1
        2         2            1
        dtype: int64
        >>> df.value_counts(sort=False)
        num_legs  num_wings
        2         2            1
        4         0            2
        6         0            1
        dtype: int64
        >>> df.value_counts(ascending=True)
        num_legs  num_wings
        2         2            1
        6         0            1
        4         0            2
        dtype: int64
        >>> df.value_counts(normalize=True)
        num_legs  num_wings
        4         0            0.50
        6         0            0.25
        2         2            0.25
        dtype: float64
        """
        if subset is None:
            subset = self.columns.tolist()

        # Some features not supported yet
        if not dropna:
            raise NotImplementedError(
                "`dropna=False` not yet supported for DataFrames."
            )

        if bins is not None:
            raise NotImplementedError(
                "`bins` parameter not yet supported for DataFrames."
            )

        counts = self.groupby(subset).size()

        if sort:
            counts = counts.sort_values(ascending=ascending)
        if normalize:
            counts /= counts.sum()
        # Force MultiIndex for single column
        if len(subset) == 1:
            counts.index = MultiIndex.from_arrays(
                [counts.index], names=[counts.index.name]
            )

        return counts

    def nlargest(self, n, columns, keep="first") -> "DataFrame":
        """
        Return the first `n` rows ordered by `columns` in descending order.

        Return the first `n` rows with the largest values in `columns`, in
        descending order. The columns that are not specified are returned as
        well, but not used for ordering.

        This method is equivalent to
        ``df.sort_values(columns, ascending=False).head(n)``, but more
        performant.

        Parameters
        ----------
        n : int
            Number of rows to return.
        columns : label or list of labels
            Column label(s) to order by.
        keep : {'first', 'last', 'all'}, default 'first'
            Where there are duplicate values:

            - `first` : prioritize the first occurrence(s)
            - `last` : prioritize the last occurrence(s)
            - ``all`` : do not drop any duplicates, even it means
                        selecting more than `n` items.

            .. versionadded:: 0.24.0

        Returns
        -------
        DataFrame
            The first `n` rows ordered by the given columns in descending
            order.

        See Also
        --------
        DataFrame.nsmallest : Return the first `n` rows ordered by `columns` in
            ascending order.
        DataFrame.sort_values : Sort DataFrame by the values.
        DataFrame.head : Return the first `n` rows without re-ordering.

        Notes
        -----
        This function cannot be used with all column types. For example, when
        specifying columns with `object` or `category` dtypes, ``TypeError`` is
        raised.

        Examples
        --------
        >>> df = pd.DataFrame({'population': [59000000, 65000000, 434000,
        ...                                   434000, 434000, 337000, 11300,
        ...                                   11300, 11300],
        ...                    'GDP': [1937894, 2583560 , 12011, 4520, 12128,
        ...                            17036, 182, 38, 311],
        ...                    'alpha-2': ["IT", "FR", "MT", "MV", "BN",
        ...                                "IS", "NR", "TV", "AI"]},
        ...                   index=["Italy", "France", "Malta",
        ...                          "Maldives", "Brunei", "Iceland",
        ...                          "Nauru", "Tuvalu", "Anguilla"])
        >>> df
                  population      GDP alpha-2
        Italy       59000000  1937894      IT
        France      65000000  2583560      FR
        Malta         434000    12011      MT
        Maldives      434000     4520      MV
        Brunei        434000    12128      BN
        Iceland       337000    17036      IS
        Nauru          11300      182      NR
        Tuvalu         11300       38      TV
        Anguilla       11300      311      AI

        In the following example, we will use ``nlargest`` to select the three
        rows having the largest values in column "population".

        >>> df.nlargest(3, 'population')
                population      GDP alpha-2
        France    65000000  2583560      FR
        Italy     59000000  1937894      IT
        Malta       434000    12011      MT

        When using ``keep='last'``, ties are resolved in reverse order:

        >>> df.nlargest(3, 'population', keep='last')
                population      GDP alpha-2
        France    65000000  2583560      FR
        Italy     59000000  1937894      IT
        Brunei      434000    12128      BN

        When using ``keep='all'``, all duplicate items are maintained:

        >>> df.nlargest(3, 'population', keep='all')
                  population      GDP alpha-2
        France      65000000  2583560      FR
        Italy       59000000  1937894      IT
        Malta         434000    12011      MT
        Maldives      434000     4520      MV
        Brunei        434000    12128      BN

        To order by the largest values in column "population" and then "GDP",
        we can specify multiple columns like in the next example.

        >>> df.nlargest(3, ['population', 'GDP'])
                population      GDP alpha-2
        France    65000000  2583560      FR
        Italy     59000000  1937894      IT
        Brunei      434000    12128      BN
        """
        return algorithms.SelectNFrame(self, n=n, keep=keep, columns=columns).nlargest()

    def nsmallest(self, n, columns, keep="first") -> "DataFrame":
        """
        Return the first `n` rows ordered by `columns` in ascending order.

        Return the first `n` rows with the smallest values in `columns`, in
        ascending order. The columns that are not specified are returned as
        well, but not used for ordering.

        This method is equivalent to
        ``df.sort_values(columns, ascending=True).head(n)``, but more
        performant.

        Parameters
        ----------
        n : int
            Number of items to retrieve.
        columns : list or str
            Column name or names to order by.
        keep : {'first', 'last', 'all'}, default 'first'
            Where there are duplicate values:

            - ``first`` : take the first occurrence.
            - ``last`` : take the last occurrence.
            - ``all`` : do not drop any duplicates, even it means
              selecting more than `n` items.

            .. versionadded:: 0.24.0

        Returns
        -------
        DataFrame

        See Also
        --------
        DataFrame.nlargest : Return the first `n` rows ordered by `columns` in
            descending order.
        DataFrame.sort_values : Sort DataFrame by the values.
        DataFrame.head : Return the first `n` rows without re-ordering.

        Examples
        --------
        >>> df = pd.DataFrame({'population': [59000000, 65000000, 434000,
        ...                                   434000, 434000, 337000, 11300,
        ...                                   11300, 11300],
        ...                    'GDP': [1937894, 2583560 , 12011, 4520, 12128,
        ...                            17036, 182, 38, 311],
        ...                    'alpha-2': ["IT", "FR", "MT", "MV", "BN",
        ...                                "IS", "NR", "TV", "AI"]},
        ...                   index=["Italy", "France", "Malta",
        ...                          "Maldives", "Brunei", "Iceland",
        ...                          "Nauru", "Tuvalu", "Anguilla"])
        >>> df
                  population      GDP alpha-2
        Italy       59000000  1937894      IT
        France      65000000  2583560      FR
        Malta         434000    12011      MT
        Maldives      434000     4520      MV
        Brunei        434000    12128      BN
        Iceland       337000    17036      IS
        Nauru          11300      182      NR
        Tuvalu         11300       38      TV
        Anguilla       11300      311      AI

        In the following example, we will use ``nsmallest`` to select the
        three rows having the smallest values in column "a".

        >>> df.nsmallest(3, 'population')
                  population  GDP alpha-2
        Nauru          11300  182      NR
        Tuvalu         11300   38      TV
        Anguilla       11300  311      AI

        When using ``keep='last'``, ties are resolved in reverse order:

        >>> df.nsmallest(3, 'population', keep='last')
                  population  GDP alpha-2
        Anguilla       11300  311      AI
        Tuvalu         11300   38      TV
        Nauru          11300  182      NR

        When using ``keep='all'``, all duplicate items are maintained:

        >>> df.nsmallest(3, 'population', keep='all')
                  population  GDP alpha-2
        Nauru          11300  182      NR
        Tuvalu         11300   38      TV
        Anguilla       11300  311      AI

        To order by the largest values in column "a" and then "c", we can
        specify multiple columns like in the next example.

        >>> df.nsmallest(3, ['population', 'GDP'])
                  population  GDP alpha-2
        Tuvalu         11300   38      TV
        Nauru          11300  182      NR
        Anguilla       11300  311      AI
        """
        return algorithms.SelectNFrame(
            self, n=n, keep=keep, columns=columns
        ).nsmallest()

    def swaplevel(self, i=-2, j=-1, axis=0) -> "DataFrame":
        """
        Swap levels i and j in a MultiIndex on a particular axis.

        Parameters
        ----------
        i, j : int or str
            Levels of the indices to be swapped. Can pass level name as string.

        Returns
        -------
        DataFrame
        """
        result = self.copy()

        axis = self._get_axis_number(axis)

        if not isinstance(result._get_axis(axis), ABCMultiIndex):  # pragma: no cover
            raise TypeError("Can only swap levels on a hierarchical axis.")

        if axis == 0:
            assert isinstance(result.index, ABCMultiIndex)
            result.index = result.index.swaplevel(i, j)
        else:
            assert isinstance(result.columns, ABCMultiIndex)
            result.columns = result.columns.swaplevel(i, j)
        return result

    def reorder_levels(self, order, axis=0) -> "DataFrame":
        """
        Rearrange index levels using input order. May not drop or duplicate levels.

        Parameters
        ----------
        order : list of int or list of str
            List representing new level order. Reference level by number
            (position) or by key (label).
        axis : int
            Where to reorder levels.

        Returns
        -------
        DataFrame
        """
        axis = self._get_axis_number(axis)
        if not isinstance(self._get_axis(axis), ABCMultiIndex):  # pragma: no cover
            raise TypeError("Can only reorder levels on a hierarchical axis.")

        result = self.copy()

        if axis == 0:
            assert isinstance(result.index, ABCMultiIndex)
            result.index = result.index.reorder_levels(order)
        else:
            assert isinstance(result.columns, ABCMultiIndex)
            result.columns = result.columns.reorder_levels(order)
        return result

    # ----------------------------------------------------------------------
    # Arithmetic / combination related

    def _combine_frame(self, other, func, fill_value=None, level=None):
        # at this point we have `self._indexed_same(other)`

        if fill_value is None:
            # since _arith_op may be called in a loop, avoid function call
            #  overhead if possible by doing this check once
            _arith_op = func

        else:

            def _arith_op(left, right):
                # for the mixed_type case where we iterate over columns,
                # _arith_op(left, right) is equivalent to
                # left._binop(right, func, fill_value=fill_value)
                left, right = ops.fill_binop(left, right, fill_value)
                return func(left, right)

        if ops.should_series_dispatch(self, other, func):
            # iterate over columns
            new_data = ops.dispatch_to_series(self, other, _arith_op)
        else:
            with np.errstate(all="ignore"):
                res_values = _arith_op(self.values, other.values)
            new_data = dispatch_fill_zeros(func, self.values, other.values, res_values)

        return new_data

    def _combine_match_index(self, other, func):
        # at this point we have `self.index.equals(other.index)`

        if ops.should_series_dispatch(self, other, func):
            # operate column-wise; avoid costly object-casting in `.values`
            new_data = ops.dispatch_to_series(self, other, func)
        else:
            # fastpath --> operate directly on values
            with np.errstate(all="ignore"):
                new_data = func(self.values.T, other.values).T
        return new_data

    def _construct_result(self, result) -> "DataFrame":
        """
        Wrap the result of an arithmetic, comparison, or logical operation.

        Parameters
        ----------
        result : DataFrame

        Returns
        -------
        DataFrame
        """
        out = self._constructor(result, index=self.index, copy=False)
        # Pin columns instead of passing to constructor for compat with
        #  non-unique columns case
        out.columns = self.columns
        return out

    def combine(
        self, other: "DataFrame", func, fill_value=None, overwrite=True
    ) -> "DataFrame":
        """
        Perform column-wise combine with another DataFrame.

        Combines a DataFrame with `other` DataFrame using `func`
        to element-wise combine columns. The row and column indexes of the
        resulting DataFrame will be the union of the two.

        Parameters
        ----------
        other : DataFrame
            The DataFrame to merge column-wise.
        func : function
            Function that takes two series as inputs and return a Series or a
            scalar. Used to merge the two dataframes column by columns.
        fill_value : scalar value, default None
            The value to fill NaNs with prior to passing any column to the
            merge func.
        overwrite : bool, default True
            If True, columns in `self` that do not exist in `other` will be
            overwritten with NaNs.

        Returns
        -------
        DataFrame
            Combination of the provided DataFrames.

        See Also
        --------
        DataFrame.combine_first : Combine two DataFrame objects and default to
            non-null values in frame calling the method.

        Examples
        --------
        Combine using a simple function that chooses the smaller column.

        >>> df1 = pd.DataFrame({'A': [0, 0], 'B': [4, 4]})
        >>> df2 = pd.DataFrame({'A': [1, 1], 'B': [3, 3]})
        >>> take_smaller = lambda s1, s2: s1 if s1.sum() < s2.sum() else s2
        >>> df1.combine(df2, take_smaller)
           A  B
        0  0  3
        1  0  3

        Example using a true element-wise combine function.

        >>> df1 = pd.DataFrame({'A': [5, 0], 'B': [2, 4]})
        >>> df2 = pd.DataFrame({'A': [1, 1], 'B': [3, 3]})
        >>> df1.combine(df2, np.minimum)
           A  B
        0  1  2
        1  0  3

        Using `fill_value` fills Nones prior to passing the column to the
        merge function.

        >>> df1 = pd.DataFrame({'A': [0, 0], 'B': [None, 4]})
        >>> df2 = pd.DataFrame({'A': [1, 1], 'B': [3, 3]})
        >>> df1.combine(df2, take_smaller, fill_value=-5)
           A    B
        0  0 -5.0
        1  0  4.0

        However, if the same element in both dataframes is None, that None
        is preserved

        >>> df1 = pd.DataFrame({'A': [0, 0], 'B': [None, 4]})
        >>> df2 = pd.DataFrame({'A': [1, 1], 'B': [None, 3]})
        >>> df1.combine(df2, take_smaller, fill_value=-5)
            A    B
        0  0 -5.0
        1  0  3.0

        Example that demonstrates the use of `overwrite` and behavior when
        the axis differ between the dataframes.

        >>> df1 = pd.DataFrame({'A': [0, 0], 'B': [4, 4]})
        >>> df2 = pd.DataFrame({'B': [3, 3], 'C': [-10, 1], }, index=[1, 2])
        >>> df1.combine(df2, take_smaller)
             A    B     C
        0  NaN  NaN   NaN
        1  NaN  3.0 -10.0
        2  NaN  3.0   1.0

        >>> df1.combine(df2, take_smaller, overwrite=False)
             A    B     C
        0  0.0  NaN   NaN
        1  0.0  3.0 -10.0
        2  NaN  3.0   1.0

        Demonstrating the preference of the passed in dataframe.

        >>> df2 = pd.DataFrame({'B': [3, 3], 'C': [1, 1], }, index=[1, 2])
        >>> df2.combine(df1, take_smaller)
           A    B   C
        0  0.0  NaN NaN
        1  0.0  3.0 NaN
        2  NaN  3.0 NaN

        >>> df2.combine(df1, take_smaller, overwrite=False)
             A    B   C
        0  0.0  NaN NaN
        1  0.0  3.0 1.0
        2  NaN  3.0 1.0
        """
        other_idxlen = len(other.index)  # save for compare

        this, other = self.align(other, copy=False)
        new_index = this.index

        if other.empty and len(new_index) == len(self.index):
            return self.copy()

        if self.empty and len(other) == other_idxlen:
            return other.copy()

        # sorts if possible
        new_columns = this.columns.union(other.columns)
        do_fill = fill_value is not None
        result = {}
        for col in new_columns:
            series = this[col]
            otherSeries = other[col]

            this_dtype = series.dtype
            other_dtype = otherSeries.dtype

            this_mask = isna(series)
            other_mask = isna(otherSeries)

            # don't overwrite columns unnecessarily
            # DO propagate if this column is not in the intersection
            if not overwrite and other_mask.all():
                result[col] = this[col].copy()
                continue

            if do_fill:
                series = series.copy()
                otherSeries = otherSeries.copy()
                series[this_mask] = fill_value
                otherSeries[other_mask] = fill_value

            if col not in self.columns:
                # If self DataFrame does not have col in other DataFrame,
                # try to promote series, which is all NaN, as other_dtype.
                new_dtype = other_dtype
                try:
                    series = series.astype(new_dtype, copy=False)
                except ValueError:
                    # e.g. new_dtype is integer types
                    pass
            else:
                # if we have different dtypes, possibly promote
                new_dtype = find_common_type([this_dtype, other_dtype])
                if not is_dtype_equal(this_dtype, new_dtype):
                    series = series.astype(new_dtype)
                if not is_dtype_equal(other_dtype, new_dtype):
                    otherSeries = otherSeries.astype(new_dtype)

            arr = func(series, otherSeries)
            arr = maybe_downcast_to_dtype(arr, this_dtype)

            result[col] = arr

        # convert_objects just in case
        return self._constructor(result, index=new_index, columns=new_columns)

    def combine_first(self, other: "DataFrame") -> "DataFrame":
        """
        Update null elements with value in the same location in `other`.

        Combine two DataFrame objects by filling null values in one DataFrame
        with non-null values from other DataFrame. The row and column indexes
        of the resulting DataFrame will be the union of the two.

        Parameters
        ----------
        other : DataFrame
            Provided DataFrame to use to fill null values.

        Returns
        -------
        DataFrame

        See Also
        --------
        DataFrame.combine : Perform series-wise operation on two DataFrames
            using a given function.

        Examples
        --------
        >>> df1 = pd.DataFrame({'A': [None, 0], 'B': [None, 4]})
        >>> df2 = pd.DataFrame({'A': [1, 1], 'B': [3, 3]})
        >>> df1.combine_first(df2)
             A    B
        0  1.0  3.0
        1  0.0  4.0

        Null values still persist if the location of that null value
        does not exist in `other`

        >>> df1 = pd.DataFrame({'A': [None, 0], 'B': [4, None]})
        >>> df2 = pd.DataFrame({'B': [3, 3], 'C': [1, 1]}, index=[1, 2])
        >>> df1.combine_first(df2)
             A    B    C
        0  NaN  4.0  NaN
        1  0.0  3.0  1.0
        2  NaN  3.0  1.0
        """
        import pandas.core.computation.expressions as expressions

        def extract_values(arr):
            # Does two things:
            # 1. maybe gets the values from the Series / Index
            # 2. convert datelike to i8
            if isinstance(arr, (ABCIndexClass, ABCSeries)):
                arr = arr._values

            if needs_i8_conversion(arr):
                if is_extension_array_dtype(arr.dtype):
                    arr = arr.asi8
                else:
                    arr = arr.view("i8")
            return arr

        def combiner(x, y):
            mask = isna(x)
            if isinstance(mask, (ABCIndexClass, ABCSeries)):
                mask = mask._values

            x_values = extract_values(x)
            y_values = extract_values(y)

            # If the column y in other DataFrame is not in first DataFrame,
            # just return y_values.
            if y.name not in self.columns:
                return y_values

            return expressions.where(mask, y_values, x_values)

        return self.combine(other, combiner, overwrite=False)

    def update(
        self, other, join="left", overwrite=True, filter_func=None, errors="ignore"
    ) -> None:
        """
        Modify in place using non-NA values from another DataFrame.

        Aligns on indices. There is no return value.

        Parameters
        ----------
        other : DataFrame, or object coercible into a DataFrame
            Should have at least one matching index/column label
            with the original DataFrame. If a Series is passed,
            its name attribute must be set, and that will be
            used as the column name to align with the original DataFrame.
        join : {'left'}, default 'left'
            Only left join is implemented, keeping the index and columns of the
            original object.
        overwrite : bool, default True
            How to handle non-NA values for overlapping keys:

            * True: overwrite original DataFrame's values
              with values from `other`.
            * False: only update values that are NA in
              the original DataFrame.

        filter_func : callable(1d-array) -> bool 1d-array, optional
            Can choose to replace values other than NA. Return True for values
            that should be updated.
        errors : {'raise', 'ignore'}, default 'ignore'
            If 'raise', will raise a ValueError if the DataFrame and `other`
            both contain non-NA data in the same place.

            .. versionchanged:: 0.24.0
               Changed from `raise_conflict=False|True`
               to `errors='ignore'|'raise'`.

        Returns
        -------
        None : method directly changes calling object

        Raises
        ------
        ValueError
            * When `errors='raise'` and there's overlapping non-NA data.
            * When `errors` is not either `'ignore'` or `'raise'`
        NotImplementedError
            * If `join != 'left'`

        See Also
        --------
        dict.update : Similar method for dictionaries.
        DataFrame.merge : For column(s)-on-columns(s) operations.

        Examples
        --------
        >>> df = pd.DataFrame({'A': [1, 2, 3],
        ...                    'B': [400, 500, 600]})
        >>> new_df = pd.DataFrame({'B': [4, 5, 6],
        ...                        'C': [7, 8, 9]})
        >>> df.update(new_df)
        >>> df
           A  B
        0  1  4
        1  2  5
        2  3  6

        The DataFrame's length does not increase as a result of the update,
        only values at matching index/column labels are updated.

        >>> df = pd.DataFrame({'A': ['a', 'b', 'c'],
        ...                    'B': ['x', 'y', 'z']})
        >>> new_df = pd.DataFrame({'B': ['d', 'e', 'f', 'g', 'h', 'i']})
        >>> df.update(new_df)
        >>> df
           A  B
        0  a  d
        1  b  e
        2  c  f

        For Series, it's name attribute must be set.

        >>> df = pd.DataFrame({'A': ['a', 'b', 'c'],
        ...                    'B': ['x', 'y', 'z']})
        >>> new_column = pd.Series(['d', 'e'], name='B', index=[0, 2])
        >>> df.update(new_column)
        >>> df
           A  B
        0  a  d
        1  b  y
        2  c  e
        >>> df = pd.DataFrame({'A': ['a', 'b', 'c'],
        ...                    'B': ['x', 'y', 'z']})
        >>> new_df = pd.DataFrame({'B': ['d', 'e']}, index=[1, 2])
        >>> df.update(new_df)
        >>> df
           A  B
        0  a  x
        1  b  d
        2  c  e

        If `other` contains NaNs the corresponding values are not updated
        in the original dataframe.

        >>> df = pd.DataFrame({'A': [1, 2, 3],
        ...                    'B': [400, 500, 600]})
        >>> new_df = pd.DataFrame({'B': [4, np.nan, 6]})
        >>> df.update(new_df)
        >>> df
           A      B
        0  1    4.0
        1  2  500.0
        2  3    6.0
        """
        import pandas.core.computation.expressions as expressions

        # TODO: Support other joins
        if join != "left":  # pragma: no cover
            raise NotImplementedError("Only left join is supported")
        if errors not in ["ignore", "raise"]:
            raise ValueError("The parameter errors must be either 'ignore' or 'raise'")

        if not isinstance(other, DataFrame):
            other = DataFrame(other)

        other = other.reindex_like(self)

        for col in self.columns:
            this = self[col]._values
            that = other[col]._values
            if filter_func is not None:
                with np.errstate(all="ignore"):
                    mask = ~filter_func(this) | isna(that)
            else:
                if errors == "raise":
                    mask_this = notna(that)
                    mask_that = notna(this)
                    if any(mask_this & mask_that):
                        raise ValueError("Data overlaps.")

                if overwrite:
                    mask = isna(that)
                else:
                    mask = notna(this)

            # don't overwrite columns unnecessarily
            if mask.all():
                continue

            self[col] = expressions.where(mask, this, that)

    # ----------------------------------------------------------------------
    # Data reshaping
    @Appender(
        """
Examples
--------
>>> df = pd.DataFrame({'Animal': ['Falcon', 'Falcon',
...                               'Parrot', 'Parrot'],
...                    'Max Speed': [380., 370., 24., 26.]})
>>> df
   Animal  Max Speed
0  Falcon      380.0
1  Falcon      370.0
2  Parrot       24.0
3  Parrot       26.0
>>> df.groupby(['Animal']).mean()
        Max Speed
Animal
Falcon      375.0
Parrot       25.0

**Hierarchical Indexes**

We can groupby different levels of a hierarchical index
using the `level` parameter:

>>> arrays = [['Falcon', 'Falcon', 'Parrot', 'Parrot'],
...           ['Captive', 'Wild', 'Captive', 'Wild']]
>>> index = pd.MultiIndex.from_arrays(arrays, names=('Animal', 'Type'))
>>> df = pd.DataFrame({'Max Speed': [390., 350., 30., 20.]},
...                   index=index)
>>> df
                Max Speed
Animal Type
Falcon Captive      390.0
       Wild         350.0
Parrot Captive       30.0
       Wild          20.0
>>> df.groupby(level=0).mean()
        Max Speed
Animal
Falcon      370.0
Parrot       25.0
>>> df.groupby(level="Type").mean()
         Max Speed
Type
Captive      210.0
Wild         185.0
"""
    )
    @Appender(_shared_docs["groupby"] % _shared_doc_kwargs)
    def groupby(
        self,
        by=None,
        axis=0,
        level=None,
        as_index: bool = True,
        sort: bool = True,
        group_keys: bool = True,
        squeeze: bool = False,
        observed: bool = False,
    ) -> "DataFrameGroupBy":
        from pandas.core.groupby.generic import DataFrameGroupBy

        if level is None and by is None:
            raise TypeError("You have to supply one of 'by' and 'level'")
        axis = self._get_axis_number(axis)

        return DataFrameGroupBy(
            obj=self,
            keys=by,
            axis=axis,
            level=level,
            as_index=as_index,
            sort=sort,
            group_keys=group_keys,
            squeeze=squeeze,
            observed=observed,
        )

    _shared_docs[
        "pivot"
    ] = """
        Return reshaped DataFrame organized by given index / column values.

        Reshape data (produce a "pivot" table) based on column values. Uses
        unique values from specified `index` / `columns` to form axes of the
        resulting DataFrame. This function does not support data
        aggregation, multiple values will result in a MultiIndex in the
        columns. See the :ref:`User Guide <reshaping>` for more on reshaping.

        Parameters
        ----------%s
        index : str or object, optional
            Column to use to make new frame's index. If None, uses
            existing index.
        columns : str or object
            Column to use to make new frame's columns.
        values : str, object or a list of the previous, optional
            Column(s) to use for populating new frame's values. If not
            specified, all remaining columns will be used and the result will
            have hierarchically indexed columns.

            .. versionchanged:: 0.23.0
               Also accept list of column names.

        Returns
        -------
        DataFrame
            Returns reshaped DataFrame.

        Raises
        ------
        ValueError:
            When there are any `index`, `columns` combinations with multiple
            values. `DataFrame.pivot_table` when you need to aggregate.

        See Also
        --------
        DataFrame.pivot_table : Generalization of pivot that can handle
            duplicate values for one index/column pair.
        DataFrame.unstack : Pivot based on the index values instead of a
            column.

        Notes
        -----
        For finer-tuned control, see hierarchical indexing documentation along
        with the related stack/unstack methods.

        Examples
        --------
        >>> df = pd.DataFrame({'foo': ['one', 'one', 'one', 'two', 'two',
        ...                            'two'],
        ...                    'bar': ['A', 'B', 'C', 'A', 'B', 'C'],
        ...                    'baz': [1, 2, 3, 4, 5, 6],
        ...                    'zoo': ['x', 'y', 'z', 'q', 'w', 't']})
        >>> df
            foo   bar  baz  zoo
        0   one   A    1    x
        1   one   B    2    y
        2   one   C    3    z
        3   two   A    4    q
        4   two   B    5    w
        5   two   C    6    t

        >>> df.pivot(index='foo', columns='bar', values='baz')
        bar  A   B   C
        foo
        one  1   2   3
        two  4   5   6

        >>> df.pivot(index='foo', columns='bar')['baz']
        bar  A   B   C
        foo
        one  1   2   3
        two  4   5   6

        >>> df.pivot(index='foo', columns='bar', values=['baz', 'zoo'])
              baz       zoo
        bar   A  B  C   A  B  C
        foo
        one   1  2  3   x  y  z
        two   4  5  6   q  w  t

        A ValueError is raised if there are any duplicates.

        >>> df = pd.DataFrame({"foo": ['one', 'one', 'two', 'two'],
        ...                    "bar": ['A', 'A', 'B', 'C'],
        ...                    "baz": [1, 2, 3, 4]})
        >>> df
           foo bar  baz
        0  one   A    1
        1  one   A    2
        2  two   B    3
        3  two   C    4

        Notice that the first two rows are the same for our `index`
        and `columns` arguments.

        >>> df.pivot(index='foo', columns='bar', values='baz')
        Traceback (most recent call last):
           ...
        ValueError: Index contains duplicate entries, cannot reshape
        """

    @Substitution("")
    @Appender(_shared_docs["pivot"])
    def pivot(self, index=None, columns=None, values=None) -> "DataFrame":
        from pandas.core.reshape.pivot import pivot

        return pivot(self, index=index, columns=columns, values=values)

    _shared_docs[
        "pivot_table"
    ] = """
        Create a spreadsheet-style pivot table as a DataFrame.

        The levels in the pivot table will be stored in MultiIndex objects
        (hierarchical indexes) on the index and columns of the result DataFrame.

        Parameters
        ----------%s
        values : column to aggregate, optional
        index : column, Grouper, array, or list of the previous
            If an array is passed, it must be the same length as the data. The
            list can contain any of the other types (except list).
            Keys to group by on the pivot table index.  If an array is passed,
            it is being used as the same manner as column values.
        columns : column, Grouper, array, or list of the previous
            If an array is passed, it must be the same length as the data. The
            list can contain any of the other types (except list).
            Keys to group by on the pivot table column.  If an array is passed,
            it is being used as the same manner as column values.
        aggfunc : function, list of functions, dict, default numpy.mean
            If list of functions passed, the resulting pivot table will have
            hierarchical columns whose top level are the function names
            (inferred from the function objects themselves)
            If dict is passed, the key is column to aggregate and value
            is function or list of functions.
        fill_value : scalar, default None
            Value to replace missing values with.
        margins : bool, default False
            Add all row / columns (e.g. for subtotal / grand totals).
        dropna : bool, default True
            Do not include columns whose entries are all NaN.
        margins_name : str, default 'All'
            Name of the row / column that will contain the totals
            when margins is True.
        observed : bool, default False
            This only applies if any of the groupers are Categoricals.
            If True: only show observed values for categorical groupers.
            If False: show all values for categorical groupers.

            .. versionchanged:: 0.25.0

        Returns
        -------
        DataFrame
            An Excel style pivot table.

        See Also
        --------
        DataFrame.pivot : Pivot without aggregation that can handle
            non-numeric data.

        Examples
        --------
        >>> df = pd.DataFrame({"A": ["foo", "foo", "foo", "foo", "foo",
        ...                          "bar", "bar", "bar", "bar"],
        ...                    "B": ["one", "one", "one", "two", "two",
        ...                          "one", "one", "two", "two"],
        ...                    "C": ["small", "large", "large", "small",
        ...                          "small", "large", "small", "small",
        ...                          "large"],
        ...                    "D": [1, 2, 2, 3, 3, 4, 5, 6, 7],
        ...                    "E": [2, 4, 5, 5, 6, 6, 8, 9, 9]})
        >>> df
             A    B      C  D  E
        0  foo  one  small  1  2
        1  foo  one  large  2  4
        2  foo  one  large  2  5
        3  foo  two  small  3  5
        4  foo  two  small  3  6
        5  bar  one  large  4  6
        6  bar  one  small  5  8
        7  bar  two  small  6  9
        8  bar  two  large  7  9

        This first example aggregates values by taking the sum.

        >>> table = pd.pivot_table(df, values='D', index=['A', 'B'],
        ...                     columns=['C'], aggfunc=np.sum)
        >>> table
        C        large  small
        A   B
        bar one    4.0    5.0
            two    7.0    6.0
        foo one    4.0    1.0
            two    NaN    6.0

        We can also fill missing values using the `fill_value` parameter.

        >>> table = pd.pivot_table(df, values='D', index=['A', 'B'],
        ...                     columns=['C'], aggfunc=np.sum, fill_value=0)
        >>> table
        C        large  small
        A   B
        bar one      4      5
            two      7      6
        foo one      4      1
            two      0      6

        The next example aggregates by taking the mean across multiple columns.

        >>> table = pd.pivot_table(df, values=['D', 'E'], index=['A', 'C'],
        ...                     aggfunc={'D': np.mean,
        ...                              'E': np.mean})
        >>> table
                        D         E
        A   C
        bar large  5.500000  7.500000
            small  5.500000  8.500000
        foo large  2.000000  4.500000
            small  2.333333  4.333333

        We can also calculate multiple types of aggregations for any given
        value column.

        >>> table = pd.pivot_table(df, values=['D', 'E'], index=['A', 'C'],
        ...                     aggfunc={'D': np.mean,
        ...                              'E': [min, max, np.mean]})
        >>> table
                        D    E
                    mean  max      mean  min
        A   C
        bar large  5.500000  9.0  7.500000  6.0
            small  5.500000  9.0  8.500000  8.0
        foo large  2.000000  5.0  4.500000  4.0
            small  2.333333  6.0  4.333333  2.0
        """

    @Substitution("")
    @Appender(_shared_docs["pivot_table"])
    def pivot_table(
        self,
        values=None,
        index=None,
        columns=None,
        aggfunc="mean",
        fill_value=None,
        margins=False,
        dropna=True,
        margins_name="All",
        observed=False,
    ) -> "DataFrame":
        from pandas.core.reshape.pivot import pivot_table

        return pivot_table(
            self,
            values=values,
            index=index,
            columns=columns,
            aggfunc=aggfunc,
            fill_value=fill_value,
            margins=margins,
            dropna=dropna,
            margins_name=margins_name,
            observed=observed,
        )

    def stack(self, level=-1, dropna=True):
        """
        Stack the prescribed level(s) from columns to index.

        Return a reshaped DataFrame or Series having a multi-level
        index with one or more new inner-most levels compared to the current
        DataFrame. The new inner-most levels are created by pivoting the
        columns of the current dataframe:

          - if the columns have a single level, the output is a Series;
          - if the columns have multiple levels, the new index
            level(s) is (are) taken from the prescribed level(s) and
            the output is a DataFrame.

        The new index levels are sorted.

        Parameters
        ----------
        level : int, str, list, default -1
            Level(s) to stack from the column axis onto the index
            axis, defined as one index or label, or a list of indices
            or labels.
        dropna : bool, default True
            Whether to drop rows in the resulting Frame/Series with
            missing values. Stacking a column level onto the index
            axis can create combinations of index and column values
            that are missing from the original dataframe. See Examples
            section.

        Returns
        -------
        DataFrame or Series
            Stacked dataframe or series.

        See Also
        --------
        DataFrame.unstack : Unstack prescribed level(s) from index axis
             onto column axis.
        DataFrame.pivot : Reshape dataframe from long format to wide
             format.
        DataFrame.pivot_table : Create a spreadsheet-style pivot table
             as a DataFrame.

        Notes
        -----
        The function is named by analogy with a collection of books
        being reorganized from being side by side on a horizontal
        position (the columns of the dataframe) to being stacked
        vertically on top of each other (in the index of the
        dataframe).

        Examples
        --------
        **Single level columns**

        >>> df_single_level_cols = pd.DataFrame([[0, 1], [2, 3]],
        ...                                     index=['cat', 'dog'],
        ...                                     columns=['weight', 'height'])

        Stacking a dataframe with a single level column axis returns a Series:

        >>> df_single_level_cols
             weight height
        cat       0      1
        dog       2      3
        >>> df_single_level_cols.stack()
        cat  weight    0
             height    1
        dog  weight    2
             height    3
        dtype: int64

        **Multi level columns: simple case**

        >>> multicol1 = pd.MultiIndex.from_tuples([('weight', 'kg'),
        ...                                        ('weight', 'pounds')])
        >>> df_multi_level_cols1 = pd.DataFrame([[1, 2], [2, 4]],
        ...                                     index=['cat', 'dog'],
        ...                                     columns=multicol1)

        Stacking a dataframe with a multi-level column axis:

        >>> df_multi_level_cols1
             weight
                 kg    pounds
        cat       1        2
        dog       2        4
        >>> df_multi_level_cols1.stack()
                    weight
        cat kg           1
            pounds       2
        dog kg           2
            pounds       4

        **Missing values**

        >>> multicol2 = pd.MultiIndex.from_tuples([('weight', 'kg'),
        ...                                        ('height', 'm')])
        >>> df_multi_level_cols2 = pd.DataFrame([[1.0, 2.0], [3.0, 4.0]],
        ...                                     index=['cat', 'dog'],
        ...                                     columns=multicol2)

        It is common to have missing values when stacking a dataframe
        with multi-level columns, as the stacked dataframe typically
        has more values than the original dataframe. Missing values
        are filled with NaNs:

        >>> df_multi_level_cols2
            weight height
                kg      m
        cat    1.0    2.0
        dog    3.0    4.0
        >>> df_multi_level_cols2.stack()
                height  weight
        cat kg     NaN     1.0
            m      2.0     NaN
        dog kg     NaN     3.0
            m      4.0     NaN

        **Prescribing the level(s) to be stacked**

        The first parameter controls which level or levels are stacked:

        >>> df_multi_level_cols2.stack(0)
                     kg    m
        cat height  NaN  2.0
            weight  1.0  NaN
        dog height  NaN  4.0
            weight  3.0  NaN
        >>> df_multi_level_cols2.stack([0, 1])
        cat  height  m     2.0
             weight  kg    1.0
        dog  height  m     4.0
             weight  kg    3.0
        dtype: float64

        **Dropping missing values**

        >>> df_multi_level_cols3 = pd.DataFrame([[None, 1.0], [2.0, 3.0]],
        ...                                     index=['cat', 'dog'],
        ...                                     columns=multicol2)

        Note that rows where all values are missing are dropped by
        default but this behaviour can be controlled via the dropna
        keyword parameter:

        >>> df_multi_level_cols3
            weight height
                kg      m
        cat    NaN    1.0
        dog    2.0    3.0
        >>> df_multi_level_cols3.stack(dropna=False)
                height  weight
        cat kg     NaN     NaN
            m      1.0     NaN
        dog kg     NaN     2.0
            m      3.0     NaN
        >>> df_multi_level_cols3.stack(dropna=True)
                height  weight
        cat m      1.0     NaN
        dog kg     NaN     2.0
            m      3.0     NaN
        """
        from pandas.core.reshape.reshape import stack, stack_multiple

        if isinstance(level, (tuple, list)):
            return stack_multiple(self, level, dropna=dropna)
        else:
            return stack(self, level, dropna=dropna)

    def explode(self, column: Union[str, Tuple]) -> "DataFrame":
        """
        Transform each element of a list-like to a row, replicating index values.

        .. versionadded:: 0.25.0

        Parameters
        ----------
        column : str or tuple
            Column to explode.

        Returns
        -------
        DataFrame
            Exploded lists to rows of the subset columns;
            index will be duplicated for these rows.

        Raises
        ------
        ValueError :
            if columns of the frame are not unique.

        See Also
        --------
        DataFrame.unstack : Pivot a level of the (necessarily hierarchical)
            index labels.
        DataFrame.melt : Unpivot a DataFrame from wide format to long format.
        Series.explode : Explode a DataFrame from list-like columns to long format.

        Notes
        -----
        This routine will explode list-likes including lists, tuples,
        Series, and np.ndarray. The result dtype of the subset rows will
        be object. Scalars will be returned unchanged. Empty list-likes will
        result in a np.nan for that row.

        Examples
        --------
        >>> df = pd.DataFrame({'A': [[1, 2, 3], 'foo', [], [3, 4]], 'B': 1})
        >>> df
                   A  B
        0  [1, 2, 3]  1
        1        foo  1
        2         []  1
        3     [3, 4]  1

        >>> df.explode('A')
             A  B
        0    1  1
        0    2  1
        0    3  1
        1  foo  1
        2  NaN  1
        3    3  1
        3    4  1
        """
        if not (is_scalar(column) or isinstance(column, tuple)):
            raise ValueError("column must be a scalar")
        if not self.columns.is_unique:
            raise ValueError("columns must be unique")

        df = self.reset_index(drop=True)
        # TODO: use overload to refine return type of reset_index
        assert df is not None  # needed for mypy
        result = df[column].explode()
        result = df.drop([column], axis=1).join(result)
        result.index = self.index.take(result.index)
        result = result.reindex(columns=self.columns, copy=False)

        return result

    def unstack(self, level=-1, fill_value=None):
        """
        Pivot a level of the (necessarily hierarchical) index labels.

        Returns a DataFrame having a new level of column labels whose inner-most level
        consists of the pivoted index labels.

        If the index is not a MultiIndex, the output will be a Series
        (the analogue of stack when the columns are not a MultiIndex).

        The level involved will automatically get sorted.

        Parameters
        ----------
        level : int, str, or list of these, default -1 (last level)
            Level(s) of index to unstack, can pass level name.
        fill_value : int, str or dict
            Replace NaN with this value if the unstack produces missing values.

        Returns
        -------
        Series or DataFrame

        See Also
        --------
        DataFrame.pivot : Pivot a table based on column values.
        DataFrame.stack : Pivot a level of the column labels (inverse operation
            from `unstack`).

        Examples
        --------
        >>> index = pd.MultiIndex.from_tuples([('one', 'a'), ('one', 'b'),
        ...                                    ('two', 'a'), ('two', 'b')])
        >>> s = pd.Series(np.arange(1.0, 5.0), index=index)
        >>> s
        one  a   1.0
             b   2.0
        two  a   3.0
             b   4.0
        dtype: float64

        >>> s.unstack(level=-1)
             a   b
        one  1.0  2.0
        two  3.0  4.0

        >>> s.unstack(level=0)
           one  two
        a  1.0   3.0
        b  2.0   4.0

        >>> df = s.unstack(level=0)
        >>> df.unstack()
        one  a  1.0
             b  2.0
        two  a  3.0
             b  4.0
        dtype: float64
        """
        from pandas.core.reshape.reshape import unstack

        return unstack(self, level, fill_value)

    _shared_docs[
        "melt"
    ] = """
    Unpivot a DataFrame from wide to long format, optionally leaving identifiers set.

    This function is useful to massage a DataFrame into a format where one
    or more columns are identifier variables (`id_vars`), while all other
    columns, considered measured variables (`value_vars`), are "unpivoted" to
    the row axis, leaving just two non-identifier columns, 'variable' and
    'value'.
    %(versionadded)s
    Parameters
    ----------
    id_vars : tuple, list, or ndarray, optional
        Column(s) to use as identifier variables.
    value_vars : tuple, list, or ndarray, optional
        Column(s) to unpivot. If not specified, uses all columns that
        are not set as `id_vars`.
    var_name : scalar
        Name to use for the 'variable' column. If None it uses
        ``frame.columns.name`` or 'variable'.
    value_name : scalar, default 'value'
        Name to use for the 'value' column.
    col_level : int or str, optional
        If columns are a MultiIndex then use this level to melt.

    Returns
    -------
    DataFrame
        Unpivoted DataFrame.

    See Also
    --------
    %(other)s
    pivot_table
    DataFrame.pivot
    Series.explode

    Examples
    --------
    >>> df = pd.DataFrame({'A': {0: 'a', 1: 'b', 2: 'c'},
    ...                    'B': {0: 1, 1: 3, 2: 5},
    ...                    'C': {0: 2, 1: 4, 2: 6}})
    >>> df
       A  B  C
    0  a  1  2
    1  b  3  4
    2  c  5  6

    >>> %(caller)sid_vars=['A'], value_vars=['B'])
       A variable  value
    0  a        B      1
    1  b        B      3
    2  c        B      5

    >>> %(caller)sid_vars=['A'], value_vars=['B', 'C'])
       A variable  value
    0  a        B      1
    1  b        B      3
    2  c        B      5
    3  a        C      2
    4  b        C      4
    5  c        C      6

    The names of 'variable' and 'value' columns can be customized:

    >>> %(caller)sid_vars=['A'], value_vars=['B'],
    ...         var_name='myVarname', value_name='myValname')
       A myVarname  myValname
    0  a         B          1
    1  b         B          3
    2  c         B          5

    If you have multi-index columns:

    >>> df.columns = [list('ABC'), list('DEF')]
    >>> df
       A  B  C
       D  E  F
    0  a  1  2
    1  b  3  4
    2  c  5  6

    >>> %(caller)scol_level=0, id_vars=['A'], value_vars=['B'])
       A variable  value
    0  a        B      1
    1  b        B      3
    2  c        B      5

    >>> %(caller)sid_vars=[('A', 'D')], value_vars=[('B', 'E')])
      (A, D) variable_0 variable_1  value
    0      a          B          E      1
    1      b          B          E      3
    2      c          B          E      5
    """

    @Appender(
        _shared_docs["melt"]
        % dict(
            caller="df.melt(", versionadded=".. versionadded:: 0.20.0\n", other="melt"
        )
    )
    def melt(
        self,
        id_vars=None,
        value_vars=None,
        var_name=None,
        value_name="value",
        col_level=None,
    ) -> "DataFrame":
        from pandas.core.reshape.melt import melt

        return melt(
            self,
            id_vars=id_vars,
            value_vars=value_vars,
            var_name=var_name,
            value_name=value_name,
            col_level=col_level,
        )

    # ----------------------------------------------------------------------
    # Time series-related

    def diff(self, periods=1, axis=0) -> "DataFrame":
        """
        First discrete difference of element.

        Calculates the difference of a DataFrame element compared with another
        element in the DataFrame (default is the element in the same column
        of the previous row).

        Parameters
        ----------
        periods : int, default 1
            Periods to shift for calculating difference, accepts negative
            values.
        axis : {0 or 'index', 1 or 'columns'}, default 0
            Take difference over rows (0) or columns (1).

        Returns
        -------
        DataFrame

        See Also
        --------
        Series.diff: First discrete difference for a Series.
        DataFrame.pct_change: Percent change over given number of periods.
        DataFrame.shift: Shift index by desired number of periods with an
            optional time freq.

        Notes
        -----
        For boolean dtypes, this uses :meth:`operator.xor` rather than
        :meth:`operator.sub`.

        Examples
        --------
        Difference with previous row

        >>> df = pd.DataFrame({'a': [1, 2, 3, 4, 5, 6],
        ...                    'b': [1, 1, 2, 3, 5, 8],
        ...                    'c': [1, 4, 9, 16, 25, 36]})
        >>> df
           a  b   c
        0  1  1   1
        1  2  1   4
        2  3  2   9
        3  4  3  16
        4  5  5  25
        5  6  8  36

        >>> df.diff()
             a    b     c
        0  NaN  NaN   NaN
        1  1.0  0.0   3.0
        2  1.0  1.0   5.0
        3  1.0  1.0   7.0
        4  1.0  2.0   9.0
        5  1.0  3.0  11.0

        Difference with previous column

        >>> df.diff(axis=1)
            a    b     c
        0 NaN  0.0   0.0
        1 NaN -1.0   3.0
        2 NaN -1.0   7.0
        3 NaN -1.0  13.0
        4 NaN  0.0  20.0
        5 NaN  2.0  28.0

        Difference with 3rd previous row

        >>> df.diff(periods=3)
             a    b     c
        0  NaN  NaN   NaN
        1  NaN  NaN   NaN
        2  NaN  NaN   NaN
        3  3.0  2.0  15.0
        4  3.0  4.0  21.0
        5  3.0  6.0  27.0

        Difference with following row

        >>> df.diff(periods=-1)
             a    b     c
        0 -1.0  0.0  -3.0
        1 -1.0 -1.0  -5.0
        2 -1.0 -1.0  -7.0
        3 -1.0 -2.0  -9.0
        4 -1.0 -3.0 -11.0
        5  NaN  NaN   NaN
        """
        bm_axis = self._get_block_manager_axis(axis)
        new_data = self._data.diff(n=periods, axis=bm_axis)
        return self._constructor(new_data)

    # ----------------------------------------------------------------------
    # Function application

    def _gotitem(
        self,
        key: Union[str, List[str]],
        ndim: int,
        subset: Optional[Union[Series, ABCDataFrame]] = None,
    ) -> Union[Series, ABCDataFrame]:
        """
        Sub-classes to define. Return a sliced object.

        Parameters
        ----------
        key : string / list of selections
        ndim : 1,2
            requested ndim of result
        subset : object, default None
            subset to act on
        """
        if subset is None:
            subset = self
        elif subset.ndim == 1:  # is Series
            return subset

        # TODO: _shallow_copy(subset)?
        return subset[key]

    _agg_summary_and_see_also_doc = dedent(
        """
    The aggregation operations are always performed over an axis, either the
    index (default) or the column axis. This behavior is different from
    `numpy` aggregation functions (`mean`, `median`, `prod`, `sum`, `std`,
    `var`), where the default is to compute the aggregation of the flattened
    array, e.g., ``numpy.mean(arr_2d)`` as opposed to
    ``numpy.mean(arr_2d, axis=0)``.

    `agg` is an alias for `aggregate`. Use the alias.

    See Also
    --------
    DataFrame.apply : Perform any type of operations.
    DataFrame.transform : Perform transformation type operations.
    core.groupby.GroupBy : Perform operations over groups.
    core.resample.Resampler : Perform operations over resampled bins.
    core.window.Rolling : Perform operations over rolling window.
    core.window.Expanding : Perform operations over expanding window.
    core.window.EWM : Perform operation over exponential weighted
        window.
    """
    )

    _agg_examples_doc = dedent(
        """
    Examples
    --------
    >>> df = pd.DataFrame([[1, 2, 3],
    ...                    [4, 5, 6],
    ...                    [7, 8, 9],
    ...                    [np.nan, np.nan, np.nan]],
    ...                   columns=['A', 'B', 'C'])

    Aggregate these functions over the rows.

    >>> df.agg(['sum', 'min'])
            A     B     C
    sum  12.0  15.0  18.0
    min   1.0   2.0   3.0

    Different aggregations per column.

    >>> df.agg({'A' : ['sum', 'min'], 'B' : ['min', 'max']})
            A    B
    max   NaN  8.0
    min   1.0  2.0
    sum  12.0  NaN

    Aggregate over the columns.

    >>> df.agg("mean", axis="columns")
    0    2.0
    1    5.0
    2    8.0
    3    NaN
    dtype: float64
    """
    )

    @Substitution(
        see_also=_agg_summary_and_see_also_doc,
        examples=_agg_examples_doc,
        versionadded="\n.. versionadded:: 0.20.0\n",
        **_shared_doc_kwargs,
    )
    @Appender(_shared_docs["aggregate"])
    def aggregate(self, func, axis=0, *args, **kwargs):
        axis = self._get_axis_number(axis)

        result = None
        try:
            result, how = self._aggregate(func, axis=axis, *args, **kwargs)
        except TypeError:
            pass
        if result is None:
            return self.apply(func, axis=axis, args=args, **kwargs)
        return result

    def _aggregate(self, arg, axis=0, *args, **kwargs):
        if axis == 1:
            # NDFrame.aggregate returns a tuple, and we need to transpose
            # only result
            result, how = self.T._aggregate(arg, *args, **kwargs)
            result = result.T if result is not None else result
            return result, how
        return super()._aggregate(arg, *args, **kwargs)

    agg = aggregate

    @Appender(_shared_docs["transform"] % _shared_doc_kwargs)
    def transform(self, func, axis=0, *args, **kwargs) -> "DataFrame":
        axis = self._get_axis_number(axis)
        if axis == 1:
            return self.T.transform(func, *args, **kwargs).T
        return super().transform(func, *args, **kwargs)

    def apply(self, func, axis=0, raw=False, result_type=None, args=(), **kwds):
        """
        Apply a function along an axis of the DataFrame.

        Objects passed to the function are Series objects whose index is
        either the DataFrame's index (``axis=0``) or the DataFrame's columns
        (``axis=1``). By default (``result_type=None``), the final return type
        is inferred from the return type of the applied function. Otherwise,
        it depends on the `result_type` argument.

        Parameters
        ----------
        func : function
            Function to apply to each column or row.
        axis : {0 or 'index', 1 or 'columns'}, default 0
            Axis along which the function is applied:

            * 0 or 'index': apply function to each column.
            * 1 or 'columns': apply function to each row.

        raw : bool, default False
            Determines if row or column is passed as a Series or ndarray object:

            * ``False`` : passes each row or column as a Series to the
              function.
            * ``True`` : the passed function will receive ndarray objects
              instead.
              If you are just applying a NumPy reduction function this will
              achieve much better performance.

        result_type : {'expand', 'reduce', 'broadcast', None}, default None
            These only act when ``axis=1`` (columns):

            * 'expand' : list-like results will be turned into columns.
            * 'reduce' : returns a Series if possible rather than expanding
              list-like results. This is the opposite of 'expand'.
            * 'broadcast' : results will be broadcast to the original shape
              of the DataFrame, the original index and columns will be
              retained.

            The default behaviour (None) depends on the return value of the
            applied function: list-like results will be returned as a Series
            of those. However if the apply function returns a Series these
            are expanded to columns.

            .. versionadded:: 0.23.0

        args : tuple
            Positional arguments to pass to `func` in addition to the
            array/series.
        **kwds
            Additional keyword arguments to pass as keywords arguments to
            `func`.

        Returns
        -------
        Series or DataFrame
            Result of applying ``func`` along the given axis of the
            DataFrame.

        See Also
        --------
        DataFrame.applymap: For elementwise operations.
        DataFrame.aggregate: Only perform aggregating type operations.
        DataFrame.transform: Only perform transforming type operations.

        Examples
        --------
        >>> df = pd.DataFrame([[4, 9]] * 3, columns=['A', 'B'])
        >>> df
           A  B
        0  4  9
        1  4  9
        2  4  9

        Using a numpy universal function (in this case the same as
        ``np.sqrt(df)``):

        >>> df.apply(np.sqrt)
             A    B
        0  2.0  3.0
        1  2.0  3.0
        2  2.0  3.0

        Using a reducing function on either axis

        >>> df.apply(np.sum, axis=0)
        A    12
        B    27
        dtype: int64

        >>> df.apply(np.sum, axis=1)
        0    13
        1    13
        2    13
        dtype: int64

        Returning a list-like will result in a Series

        >>> df.apply(lambda x: [1, 2], axis=1)
        0    [1, 2]
        1    [1, 2]
        2    [1, 2]
        dtype: object

        Passing result_type='expand' will expand list-like results
        to columns of a Dataframe

        >>> df.apply(lambda x: [1, 2], axis=1, result_type='expand')
           0  1
        0  1  2
        1  1  2
        2  1  2

        Returning a Series inside the function is similar to passing
        ``result_type='expand'``. The resulting column names
        will be the Series index.

        >>> df.apply(lambda x: pd.Series([1, 2], index=['foo', 'bar']), axis=1)
           foo  bar
        0    1    2
        1    1    2
        2    1    2

        Passing ``result_type='broadcast'`` will ensure the same shape
        result, whether list-like or scalar is returned by the function,
        and broadcast it along the axis. The resulting column names will
        be the originals.

        >>> df.apply(lambda x: [1, 2], axis=1, result_type='broadcast')
           A  B
        0  1  2
        1  1  2
        2  1  2
        """
        from pandas.core.apply import frame_apply

        op = frame_apply(
            self,
            func=func,
            axis=axis,
            raw=raw,
            result_type=result_type,
            args=args,
            kwds=kwds,
        )
        return op.get_result()

    def applymap(self, func) -> "DataFrame":
        """
        Apply a function to a Dataframe elementwise.

        This method applies a function that accepts and returns a scalar
        to every element of a DataFrame.

        Parameters
        ----------
        func : callable
            Python function, returns a single value from a single value.

        Returns
        -------
        DataFrame
            Transformed DataFrame.

        See Also
        --------
        DataFrame.apply : Apply a function along input axis of DataFrame.

        Notes
        -----
        In the current implementation applymap calls `func` twice on the
        first column/row to decide whether it can take a fast or slow
        code path. This can lead to unexpected behavior if `func` has
        side-effects, as they will take effect twice for the first
        column/row.

        Examples
        --------
        >>> df = pd.DataFrame([[1, 2.12], [3.356, 4.567]])
        >>> df
               0      1
        0  1.000  2.120
        1  3.356  4.567

        >>> df.applymap(lambda x: len(str(x)))
           0  1
        0  3  4
        1  5  5

        Note that a vectorized version of `func` often exists, which will
        be much faster. You could square each number elementwise.

        >>> df.applymap(lambda x: x**2)
                   0          1
        0   1.000000   4.494400
        1  11.262736  20.857489

        But it's better to avoid applymap in that case.

        >>> df ** 2
                   0          1
        0   1.000000   4.494400
        1  11.262736  20.857489
        """

        # if we have a dtype == 'M8[ns]', provide boxed values
        def infer(x):
            if x.empty:
                return lib.map_infer(x, func)
            return lib.map_infer(x.astype(object).values, func)

        return self.apply(infer)

    # ----------------------------------------------------------------------
    # Merging / joining methods

    def append(
        self, other, ignore_index=False, verify_integrity=False, sort=False
    ) -> "DataFrame":
        """
        Append rows of `other` to the end of caller, returning a new object.

        Columns in `other` that are not in the caller are added as new columns.

        Parameters
        ----------
        other : DataFrame or Series/dict-like object, or list of these
            The data to append.
        ignore_index : bool, default False
            If True, do not use the index labels.
        verify_integrity : bool, default False
            If True, raise ValueError on creating index with duplicates.
        sort : bool, default False
            Sort columns if the columns of `self` and `other` are not aligned.

            .. versionadded:: 0.23.0
            .. versionchanged:: 1.0.0

                Changed to not sort by default.

        Returns
        -------
        DataFrame

        See Also
        --------
        concat : General function to concatenate DataFrame or Series objects.

        Notes
        -----
        If a list of dict/series is passed and the keys are all contained in
        the DataFrame's index, the order of the columns in the resulting
        DataFrame will be unchanged.

        Iteratively appending rows to a DataFrame can be more computationally
        intensive than a single concatenate. A better solution is to append
        those rows to a list and then concatenate the list with the original
        DataFrame all at once.

        Examples
        --------
        >>> df = pd.DataFrame([[1, 2], [3, 4]], columns=list('AB'))
        >>> df
           A  B
        0  1  2
        1  3  4
        >>> df2 = pd.DataFrame([[5, 6], [7, 8]], columns=list('AB'))
        >>> df.append(df2)
           A  B
        0  1  2
        1  3  4
        0  5  6
        1  7  8

        With `ignore_index` set to True:

        >>> df.append(df2, ignore_index=True)
           A  B
        0  1  2
        1  3  4
        2  5  6
        3  7  8

        The following, while not recommended methods for generating DataFrames,
        show two ways to generate a DataFrame from multiple data sources.

        Less efficient:

        >>> df = pd.DataFrame(columns=['A'])
        >>> for i in range(5):
        ...     df = df.append({'A': i}, ignore_index=True)
        >>> df
           A
        0  0
        1  1
        2  2
        3  3
        4  4

        More efficient:

        >>> pd.concat([pd.DataFrame([i], columns=['A']) for i in range(5)],
        ...           ignore_index=True)
           A
        0  0
        1  1
        2  2
        3  3
        4  4
        """
        if isinstance(other, (Series, dict)):
            if isinstance(other, dict):
                if not ignore_index:
                    raise TypeError("Can only append a dict if ignore_index=True")
                other = Series(other)
            if other.name is None and not ignore_index:
                raise TypeError(
                    "Can only append a Series if ignore_index=True "
                    "or if the Series has a name"
                )

            index = Index([other.name], name=self.index.name)
            idx_diff = other.index.difference(self.columns)
            try:
                combined_columns = self.columns.append(idx_diff)
            except TypeError:
                combined_columns = self.columns.astype(object).append(idx_diff)
            other = (
                other.reindex(combined_columns, copy=False)
                .to_frame()
                .T.infer_objects()
                .rename_axis(index.names, copy=False)
            )
            if not self.columns.equals(combined_columns):
                self = self.reindex(columns=combined_columns)
        elif isinstance(other, list):
            if not other:
                pass
            elif not isinstance(other[0], DataFrame):
                other = DataFrame(other)
                if (self.columns.get_indexer(other.columns) >= 0).all():
                    other = other.reindex(columns=self.columns)

        from pandas.core.reshape.concat import concat

        if isinstance(other, (list, tuple)):
            to_concat = [self, *other]
        else:
            to_concat = [self, other]
        return concat(
            to_concat,
            ignore_index=ignore_index,
            verify_integrity=verify_integrity,
            sort=sort,
        )

    def join(
        self, other, on=None, how="left", lsuffix="", rsuffix="", sort=False
    ) -> "DataFrame":
        """
        Join columns of another DataFrame.

        Join columns with `other` DataFrame either on index or on a key
        column. Efficiently join multiple DataFrame objects by index at once by
        passing a list.

        Parameters
        ----------
        other : DataFrame, Series, or list of DataFrame
            Index should be similar to one of the columns in this one. If a
            Series is passed, its name attribute must be set, and that will be
            used as the column name in the resulting joined DataFrame.
        on : str, list of str, or array-like, optional
            Column or index level name(s) in the caller to join on the index
            in `other`, otherwise joins index-on-index. If multiple
            values given, the `other` DataFrame must have a MultiIndex. Can
            pass an array as the join key if it is not already contained in
            the calling DataFrame. Like an Excel VLOOKUP operation.
        how : {'left', 'right', 'outer', 'inner'}, default 'left'
            How to handle the operation of the two objects.

            * left: use calling frame's index (or column if on is specified)
            * right: use `other`'s index.
            * outer: form union of calling frame's index (or column if on is
              specified) with `other`'s index, and sort it.
              lexicographically.
            * inner: form intersection of calling frame's index (or column if
              on is specified) with `other`'s index, preserving the order
              of the calling's one.
        lsuffix : str, default ''
            Suffix to use from left frame's overlapping columns.
        rsuffix : str, default ''
            Suffix to use from right frame's overlapping columns.
        sort : bool, default False
            Order result DataFrame lexicographically by the join key. If False,
            the order of the join key depends on the join type (how keyword).

        Returns
        -------
        DataFrame
            A dataframe containing columns from both the caller and `other`.

        See Also
        --------
        DataFrame.merge : For column(s)-on-columns(s) operations.

        Notes
        -----
        Parameters `on`, `lsuffix`, and `rsuffix` are not supported when
        passing a list of `DataFrame` objects.

        Support for specifying index levels as the `on` parameter was added
        in version 0.23.0.

        Examples
        --------
        >>> df = pd.DataFrame({'key': ['K0', 'K1', 'K2', 'K3', 'K4', 'K5'],
        ...                    'A': ['A0', 'A1', 'A2', 'A3', 'A4', 'A5']})

        >>> df
          key   A
        0  K0  A0
        1  K1  A1
        2  K2  A2
        3  K3  A3
        4  K4  A4
        5  K5  A5

        >>> other = pd.DataFrame({'key': ['K0', 'K1', 'K2'],
        ...                       'B': ['B0', 'B1', 'B2']})

        >>> other
          key   B
        0  K0  B0
        1  K1  B1
        2  K2  B2

        Join DataFrames using their indexes.

        >>> df.join(other, lsuffix='_caller', rsuffix='_other')
          key_caller   A key_other    B
        0         K0  A0        K0   B0
        1         K1  A1        K1   B1
        2         K2  A2        K2   B2
        3         K3  A3       NaN  NaN
        4         K4  A4       NaN  NaN
        5         K5  A5       NaN  NaN

        If we want to join using the key columns, we need to set key to be
        the index in both `df` and `other`. The joined DataFrame will have
        key as its index.

        >>> df.set_index('key').join(other.set_index('key'))
              A    B
        key
        K0   A0   B0
        K1   A1   B1
        K2   A2   B2
        K3   A3  NaN
        K4   A4  NaN
        K5   A5  NaN

        Another option to join using the key columns is to use the `on`
        parameter. DataFrame.join always uses `other`'s index but we can use
        any column in `df`. This method preserves the original DataFrame's
        index in the result.

        >>> df.join(other.set_index('key'), on='key')
          key   A    B
        0  K0  A0   B0
        1  K1  A1   B1
        2  K2  A2   B2
        3  K3  A3  NaN
        4  K4  A4  NaN
        5  K5  A5  NaN
        """
        return self._join_compat(
            other, on=on, how=how, lsuffix=lsuffix, rsuffix=rsuffix, sort=sort
        )

    def _join_compat(
        self, other, on=None, how="left", lsuffix="", rsuffix="", sort=False
    ):
        from pandas.core.reshape.merge import merge
        from pandas.core.reshape.concat import concat

        if isinstance(other, Series):
            if other.name is None:
                raise ValueError("Other Series must have a name")
            other = DataFrame({other.name: other})

        if isinstance(other, DataFrame):
            return merge(
                self,
                other,
                left_on=on,
                how=how,
                left_index=on is None,
                right_index=True,
                suffixes=(lsuffix, rsuffix),
                sort=sort,
            )
        else:
            if on is not None:
                raise ValueError(
                    "Joining multiple DataFrames only supported for joining on index"
                )

            frames = [self] + list(other)

            can_concat = all(df.index.is_unique for df in frames)

            # join indexes only using concat
            if can_concat:
                if how == "left":
                    res = concat(
                        frames, axis=1, join="outer", verify_integrity=True, sort=sort
                    )
                    return res.reindex(self.index, copy=False)
                else:
                    return concat(
                        frames, axis=1, join=how, verify_integrity=True, sort=sort
                    )

            joined = frames[0]

            for frame in frames[1:]:
                joined = merge(
                    joined, frame, how=how, left_index=True, right_index=True
                )

            return joined

    @Substitution("")
    @Appender(_merge_doc, indents=2)
    def merge(
        self,
        right,
        how="inner",
        on=None,
        left_on=None,
        right_on=None,
        left_index=False,
        right_index=False,
        sort=False,
        suffixes=("_x", "_y"),
        copy=True,
        indicator=False,
        validate=None,
    ) -> "DataFrame":
        from pandas.core.reshape.merge import merge

        return merge(
            self,
            right,
            how=how,
            on=on,
            left_on=left_on,
            right_on=right_on,
            left_index=left_index,
            right_index=right_index,
            sort=sort,
            suffixes=suffixes,
            copy=copy,
            indicator=indicator,
            validate=validate,
        )

    def round(self, decimals=0, *args, **kwargs) -> "DataFrame":
        """
        Round a DataFrame to a variable number of decimal places.

        Parameters
        ----------
        decimals : int, dict, Series
            Number of decimal places to round each column to. If an int is
            given, round each column to the same number of places.
            Otherwise dict and Series round to variable numbers of places.
            Column names should be in the keys if `decimals` is a
            dict-like, or in the index if `decimals` is a Series. Any
            columns not included in `decimals` will be left as is. Elements
            of `decimals` which are not columns of the input will be
            ignored.
        *args
            Additional keywords have no effect but might be accepted for
            compatibility with numpy.
        **kwargs
            Additional keywords have no effect but might be accepted for
            compatibility with numpy.

        Returns
        -------
        DataFrame
            A DataFrame with the affected columns rounded to the specified
            number of decimal places.

        See Also
        --------
        numpy.around : Round a numpy array to the given number of decimals.
        Series.round : Round a Series to the given number of decimals.

        Examples
        --------
        >>> df = pd.DataFrame([(.21, .32), (.01, .67), (.66, .03), (.21, .18)],
        ...                   columns=['dogs', 'cats'])
        >>> df
            dogs  cats
        0  0.21  0.32
        1  0.01  0.67
        2  0.66  0.03
        3  0.21  0.18

        By providing an integer each column is rounded to the same number
        of decimal places

        >>> df.round(1)
            dogs  cats
        0   0.2   0.3
        1   0.0   0.7
        2   0.7   0.0
        3   0.2   0.2

        With a dict, the number of places for specific columns can be
        specified with the column names as key and the number of decimal
        places as value

        >>> df.round({'dogs': 1, 'cats': 0})
            dogs  cats
        0   0.2   0.0
        1   0.0   1.0
        2   0.7   0.0
        3   0.2   0.0

        Using a Series, the number of places for specific columns can be
        specified with the column names as index and the number of
        decimal places as value

        >>> decimals = pd.Series([0, 1], index=['cats', 'dogs'])
        >>> df.round(decimals)
            dogs  cats
        0   0.2   0.0
        1   0.0   1.0
        2   0.7   0.0
        3   0.2   0.0
        """
        from pandas.core.reshape.concat import concat

        def _dict_round(df, decimals):
            for col, vals in df.items():
                try:
                    yield _series_round(vals, decimals[col])
                except KeyError:
                    yield vals

        def _series_round(s, decimals):
            if is_integer_dtype(s) or is_float_dtype(s):
                return s.round(decimals)
            return s

        nv.validate_round(args, kwargs)

        if isinstance(decimals, (dict, Series)):
            if isinstance(decimals, Series):
                if not decimals.index.is_unique:
                    raise ValueError("Index of decimals must be unique")
            new_cols = list(_dict_round(self, decimals))
        elif is_integer(decimals):
            # Dispatch to Series.round
            new_cols = [_series_round(v, decimals) for _, v in self.items()]
        else:
            raise TypeError("decimals must be an integer, a dict-like or a Series")

        if len(new_cols) > 0:
            return self._constructor(
                concat(new_cols, axis=1), index=self.index, columns=self.columns
            )
        else:
            return self

    # ----------------------------------------------------------------------
    # Statistical methods, etc.

    def corr(self, method="pearson", min_periods=1) -> "DataFrame":
        """
        Compute pairwise correlation of columns, excluding NA/null values.

        Parameters
        ----------
        method : {'pearson', 'kendall', 'spearman'} or callable
            Method of correlation:

            * pearson : standard correlation coefficient
            * kendall : Kendall Tau correlation coefficient
            * spearman : Spearman rank correlation
            * callable: callable with input two 1d ndarrays
                and returning a float. Note that the returned matrix from corr
                will have 1 along the diagonals and will be symmetric
                regardless of the callable's behavior.

                .. versionadded:: 0.24.0

        min_periods : int, optional
            Minimum number of observations required per pair of columns
            to have a valid result. Currently only available for Pearson
            and Spearman correlation.

        Returns
        -------
        DataFrame
            Correlation matrix.

        See Also
        --------
        DataFrame.corrwith
        Series.corr

        Examples
        --------
        >>> def histogram_intersection(a, b):
        ...     v = np.minimum(a, b).sum().round(decimals=1)
        ...     return v
        >>> df = pd.DataFrame([(.2, .3), (.0, .6), (.6, .0), (.2, .1)],
        ...                   columns=['dogs', 'cats'])
        >>> df.corr(method=histogram_intersection)
              dogs  cats
        dogs   1.0   0.3
        cats   0.3   1.0
        """
        numeric_df = self._get_numeric_data()
        cols = numeric_df.columns
        idx = cols.copy()
        mat = numeric_df.values

        if method == "pearson":
            correl = libalgos.nancorr(ensure_float64(mat), minp=min_periods)
        elif method == "spearman":
            correl = libalgos.nancorr_spearman(ensure_float64(mat), minp=min_periods)
        elif method == "kendall" or callable(method):
            if min_periods is None:
                min_periods = 1
            mat = ensure_float64(mat).T
            corrf = nanops.get_corr_func(method)
            K = len(cols)
            correl = np.empty((K, K), dtype=float)
            mask = np.isfinite(mat)
            for i, ac in enumerate(mat):
                for j, bc in enumerate(mat):
                    if i > j:
                        continue

                    valid = mask[i] & mask[j]
                    if valid.sum() < min_periods:
                        c = np.nan
                    elif i == j:
                        c = 1.0
                    elif not valid.all():
                        c = corrf(ac[valid], bc[valid])
                    else:
                        c = corrf(ac, bc)
                    correl[i, j] = c
                    correl[j, i] = c
        else:
            raise ValueError(
                "method must be either 'pearson', "
                "'spearman', 'kendall', or a callable, "
                f"'{method}' was supplied"
            )

        return self._constructor(correl, index=idx, columns=cols)

    def cov(self, min_periods=None) -> "DataFrame":
        """
        Compute pairwise covariance of columns, excluding NA/null values.

        Compute the pairwise covariance among the series of a DataFrame.
        The returned data frame is the `covariance matrix
        <https://en.wikipedia.org/wiki/Covariance_matrix>`__ of the columns
        of the DataFrame.

        Both NA and null values are automatically excluded from the
        calculation. (See the note below about bias from missing values.)
        A threshold can be set for the minimum number of
        observations for each value created. Comparisons with observations
        below this threshold will be returned as ``NaN``.

        This method is generally used for the analysis of time series data to
        understand the relationship between different measures
        across time.

        Parameters
        ----------
        min_periods : int, optional
            Minimum number of observations required per pair of columns
            to have a valid result.

        Returns
        -------
        DataFrame
            The covariance matrix of the series of the DataFrame.

        See Also
        --------
        Series.cov : Compute covariance with another Series.
        core.window.EWM.cov: Exponential weighted sample covariance.
        core.window.Expanding.cov : Expanding sample covariance.
        core.window.Rolling.cov : Rolling sample covariance.

        Notes
        -----
        Returns the covariance matrix of the DataFrame's time series.
        The covariance is normalized by N-1.

        For DataFrames that have Series that are missing data (assuming that
        data is `missing at random
        <https://en.wikipedia.org/wiki/Missing_data#Missing_at_random>`__)
        the returned covariance matrix will be an unbiased estimate
        of the variance and covariance between the member Series.

        However, for many applications this estimate may not be acceptable
        because the estimate covariance matrix is not guaranteed to be positive
        semi-definite. This could lead to estimate correlations having
        absolute values which are greater than one, and/or a non-invertible
        covariance matrix. See `Estimation of covariance matrices
        <https://en.wikipedia.org/w/index.php?title=Estimation_of_covariance_
        matrices>`__ for more details.

        Examples
        --------
        >>> df = pd.DataFrame([(1, 2), (0, 3), (2, 0), (1, 1)],
        ...                   columns=['dogs', 'cats'])
        >>> df.cov()
                  dogs      cats
        dogs  0.666667 -1.000000
        cats -1.000000  1.666667

        >>> np.random.seed(42)
        >>> df = pd.DataFrame(np.random.randn(1000, 5),
        ...                   columns=['a', 'b', 'c', 'd', 'e'])
        >>> df.cov()
                  a         b         c         d         e
        a  0.998438 -0.020161  0.059277 -0.008943  0.014144
        b -0.020161  1.059352 -0.008543 -0.024738  0.009826
        c  0.059277 -0.008543  1.010670 -0.001486 -0.000271
        d -0.008943 -0.024738 -0.001486  0.921297 -0.013692
        e  0.014144  0.009826 -0.000271 -0.013692  0.977795

        **Minimum number of periods**

        This method also supports an optional ``min_periods`` keyword
        that specifies the required minimum number of non-NA observations for
        each column pair in order to have a valid result:

        >>> np.random.seed(42)
        >>> df = pd.DataFrame(np.random.randn(20, 3),
        ...                   columns=['a', 'b', 'c'])
        >>> df.loc[df.index[:5], 'a'] = np.nan
        >>> df.loc[df.index[5:10], 'b'] = np.nan
        >>> df.cov(min_periods=12)
                  a         b         c
        a  0.316741       NaN -0.150812
        b       NaN  1.248003  0.191417
        c -0.150812  0.191417  0.895202
        """
        numeric_df = self._get_numeric_data()
        cols = numeric_df.columns
        idx = cols.copy()
        mat = numeric_df.values

        if notna(mat).all():
            if min_periods is not None and min_periods > len(mat):
                baseCov = np.empty((mat.shape[1], mat.shape[1]))
                baseCov.fill(np.nan)
            else:
                baseCov = np.cov(mat.T)
            baseCov = baseCov.reshape((len(cols), len(cols)))
        else:
            baseCov = libalgos.nancorr(ensure_float64(mat), cov=True, minp=min_periods)

        return self._constructor(baseCov, index=idx, columns=cols)

    def corrwith(self, other, axis=0, drop=False, method="pearson") -> Series:
        """
        Compute pairwise correlation.

        Pairwise correlation is computed between rows or columns of
        DataFrame with rows or columns of Series or DataFrame. DataFrames
        are first aligned along both axes before computing the
        correlations.

        Parameters
        ----------
        other : DataFrame, Series
            Object with which to compute correlations.
        axis : {0 or 'index', 1 or 'columns'}, default 0
            The axis to use. 0 or 'index' to compute column-wise, 1 or 'columns' for
            row-wise.
        drop : bool, default False
            Drop missing indices from result.
        method : {'pearson', 'kendall', 'spearman'} or callable
            Method of correlation:

            * pearson : standard correlation coefficient
            * kendall : Kendall Tau correlation coefficient
            * spearman : Spearman rank correlation
            * callable: callable with input two 1d ndarrays
                and returning a float.

            .. versionadded:: 0.24.0

        Returns
        -------
        Series
            Pairwise correlations.

        See Also
        --------
        DataFrame.corr
        """
        axis = self._get_axis_number(axis)
        this = self._get_numeric_data()

        if isinstance(other, Series):
            return this.apply(lambda x: other.corr(x, method=method), axis=axis)

        other = other._get_numeric_data()
        left, right = this.align(other, join="inner", copy=False)

        if axis == 1:
            left = left.T
            right = right.T

        if method == "pearson":
            # mask missing values
            left = left + right * 0
            right = right + left * 0

            # demeaned data
            ldem = left - left.mean()
            rdem = right - right.mean()

            num = (ldem * rdem).sum()
            dom = (left.count() - 1) * left.std() * right.std()

            correl = num / dom

        elif method in ["kendall", "spearman"] or callable(method):

            def c(x):
                return nanops.nancorr(x[0], x[1], method=method)

            correl = Series(
                map(c, zip(left.values.T, right.values.T)), index=left.columns
            )

        else:
            raise ValueError(
                f"Invalid method {method} was passed, "
                "valid methods are: 'pearson', 'kendall', "
                "'spearman', or callable"
            )

        if not drop:
            # Find non-matching labels along the given axis
            # and append missing correlations (GH 22375)
            raxis = 1 if axis == 0 else 0
            result_index = this._get_axis(raxis).union(other._get_axis(raxis))
            idx_diff = result_index.difference(correl.index)

            if len(idx_diff) > 0:
                correl = correl.append(Series([np.nan] * len(idx_diff), index=idx_diff))

        return correl

    # ----------------------------------------------------------------------
    # ndarray-like stats methods

    def count(self, axis=0, level=None, numeric_only=False):
        """
        Count non-NA cells for each column or row.

        The values `None`, `NaN`, `NaT`, and optionally `numpy.inf` (depending
        on `pandas.options.mode.use_inf_as_na`) are considered NA.

        Parameters
        ----------
        axis : {0 or 'index', 1 or 'columns'}, default 0
            If 0 or 'index' counts are generated for each column.
            If 1 or 'columns' counts are generated for each **row**.
        level : int or str, optional
            If the axis is a `MultiIndex` (hierarchical), count along a
            particular `level`, collapsing into a `DataFrame`.
            A `str` specifies the level name.
        numeric_only : bool, default False
            Include only `float`, `int` or `boolean` data.

        Returns
        -------
        Series or DataFrame
            For each column/row the number of non-NA/null entries.
            If `level` is specified returns a `DataFrame`.

        See Also
        --------
        Series.count: Number of non-NA elements in a Series.
        DataFrame.shape: Number of DataFrame rows and columns (including NA
            elements).
        DataFrame.isna: Boolean same-sized DataFrame showing places of NA
            elements.

        Examples
        --------
        Constructing DataFrame from a dictionary:

        >>> df = pd.DataFrame({"Person":
        ...                    ["John", "Myla", "Lewis", "John", "Myla"],
        ...                    "Age": [24., np.nan, 21., 33, 26],
        ...                    "Single": [False, True, True, True, False]})
        >>> df
           Person   Age  Single
        0    John  24.0   False
        1    Myla   NaN    True
        2   Lewis  21.0    True
        3    John  33.0    True
        4    Myla  26.0   False

        Notice the uncounted NA values:

        >>> df.count()
        Person    5
        Age       4
        Single    5
        dtype: int64

        Counts for each **row**:

        >>> df.count(axis='columns')
        0    3
        1    2
        2    3
        3    3
        4    3
        dtype: int64

        Counts for one level of a `MultiIndex`:

        >>> df.set_index(["Person", "Single"]).count(level="Person")
                Age
        Person
        John      2
        Lewis     1
        Myla      1
        """
        axis = self._get_axis_number(axis)
        if level is not None:
            return self._count_level(level, axis=axis, numeric_only=numeric_only)

        if numeric_only:
            frame = self._get_numeric_data()
        else:
            frame = self

        # GH #423
        if len(frame._get_axis(axis)) == 0:
            result = Series(0, index=frame._get_agg_axis(axis))
        else:
            if frame._is_mixed_type or frame._data.any_extension_types:
                # the or any_extension_types is really only hit for single-
                # column frames with an extension array
                result = notna(frame).sum(axis=axis)
            else:
                # GH13407
                series_counts = notna(frame).sum(axis=axis)
                counts = series_counts.values
                result = Series(counts, index=frame._get_agg_axis(axis))

        return result.astype("int64")

    def _count_level(self, level, axis=0, numeric_only=False):
        if numeric_only:
            frame = self._get_numeric_data()
        else:
            frame = self

        count_axis = frame._get_axis(axis)
        agg_axis = frame._get_agg_axis(axis)

        if not isinstance(count_axis, ABCMultiIndex):
            raise TypeError(
                f"Can only count levels on hierarchical {self._get_axis_name(axis)}."
            )

        if frame._is_mixed_type:
            # Since we have mixed types, calling notna(frame.values) might
            # upcast everything to object
            mask = notna(frame).values
        else:
            # But use the speedup when we have homogeneous dtypes
            mask = notna(frame.values)

        if axis == 1:
            # We're transposing the mask rather than frame to avoid potential
            # upcasts to object, which induces a ~20x slowdown
            mask = mask.T

        if isinstance(level, str):
            level = count_axis._get_level_number(level)

        level_name = count_axis._names[level]
        level_index = count_axis.levels[level]._shallow_copy(name=level_name)
        level_codes = ensure_int64(count_axis.codes[level])
        counts = lib.count_level_2d(mask, level_codes, len(level_index), axis=0)

        result = DataFrame(counts, index=level_index, columns=agg_axis)

        if axis == 1:
            # Undo our earlier transpose
            return result.T
        else:
            return result

    def _reduce(
        self, op, name, axis=0, skipna=True, numeric_only=None, filter_type=None, **kwds
    ):
        if axis is None and filter_type == "bool":
            labels = None
            constructor = None
        else:
            # TODO: Make other agg func handle axis=None properly
            axis = self._get_axis_number(axis)
            labels = self._get_agg_axis(axis)
            constructor = self._constructor

        def f(x):
            return op(x, axis=axis, skipna=skipna, **kwds)

        def _get_data(axis_matters):
            if filter_type is None or filter_type == "numeric":
                data = self._get_numeric_data()
            elif filter_type == "bool":
                if axis_matters:
                    # GH#25101, GH#24434
                    data = self._get_bool_data() if axis == 0 else self
                else:
                    data = self._get_bool_data()
            else:  # pragma: no cover
                msg = (
                    f"Generating numeric_only data with filter_type {filter_type} "
                    "not supported."
                )
                raise NotImplementedError(msg)
            return data

        if numeric_only is not None and axis in [0, 1]:
            df = self
            if numeric_only is True:
                df = _get_data(axis_matters=True)
            if axis == 1:
                df = df.T
                axis = 0

            out_dtype = "bool" if filter_type == "bool" else None

            # After possibly _get_data and transposing, we are now in the
            #  simple case where we can use BlockManager._reduce
            res = df._data.reduce(op, axis=1, skipna=skipna, **kwds)
            assert isinstance(res, dict)
            if len(res):
                assert len(res) == max(list(res.keys())) + 1, res.keys()
            out = df._constructor_sliced(res, index=range(len(res)), dtype=out_dtype)
            out.index = df.columns
            return out

        if numeric_only is None:
            values = self.values
            try:
                result = f(values)

                if filter_type == "bool" and is_object_dtype(values) and axis is None:
                    # work around https://github.com/numpy/numpy/issues/10489
                    # TODO: combine with hasattr(result, 'dtype') further down
                    # hard since we don't have `values` down there.
                    result = np.bool_(result)
            except TypeError:
                # e.g. in nanops trying to convert strs to float

                # try by-column first
                if filter_type is None and axis == 0:
                    # this can end up with a non-reduction
                    # but not always. if the types are mixed
                    # with datelike then need to make sure a series

                    # we only end up here if we have not specified
                    # numeric_only and yet we have tried a
                    # column-by-column reduction, where we have mixed type.
                    # So let's just do what we can
                    from pandas.core.apply import frame_apply

                    opa = frame_apply(
                        self, func=f, result_type="expand", ignore_failures=True
                    )
                    result = opa.get_result()
                    if result.ndim == self.ndim:
                        result = result.iloc[0]
                    return result

                # TODO: why doesnt axis matter here?
                data = _get_data(axis_matters=False)
                with np.errstate(all="ignore"):
                    result = f(data.values)
                labels = data._get_agg_axis(axis)
        else:
            if numeric_only:
                data = _get_data(axis_matters=True)

                values = data.values
                labels = data._get_agg_axis(axis)
            else:
                values = self.values
            result = f(values)

        if hasattr(result, "dtype") and is_object_dtype(result.dtype):
            try:
                if filter_type is None or filter_type == "numeric":
                    result = result.astype(np.float64)
                elif filter_type == "bool" and notna(result).all():
                    result = result.astype(np.bool_)
            except (ValueError, TypeError):

                # try to coerce to the original dtypes item by item if we can
                if axis == 0:
                    result = coerce_to_dtypes(result, self.dtypes)

        if constructor is not None:
            result = self._constructor_sliced(result, index=labels)
        return result

    def nunique(self, axis=0, dropna=True) -> Series:
        """
        Count distinct observations over requested axis.

        Return Series with number of distinct observations. Can ignore NaN
        values.

        Parameters
        ----------
        axis : {0 or 'index', 1 or 'columns'}, default 0
            The axis to use. 0 or 'index' for row-wise, 1 or 'columns' for
            column-wise.
        dropna : bool, default True
            Don't include NaN in the counts.

        Returns
        -------
        Series

        See Also
        --------
        Series.nunique: Method nunique for Series.
        DataFrame.count: Count non-NA cells for each column or row.

        Examples
        --------
        >>> df = pd.DataFrame({'A': [1, 2, 3], 'B': [1, 1, 1]})
        >>> df.nunique()
        A    3
        B    1
        dtype: int64

        >>> df.nunique(axis=1)
        0    1
        1    2
        2    2
        dtype: int64
        """
        return self.apply(Series.nunique, axis=axis, dropna=dropna)

    def idxmin(self, axis=0, skipna=True) -> Series:
        """
        Return index of first occurrence of minimum over requested axis.

        NA/null values are excluded.

        Parameters
        ----------
        axis : {0 or 'index', 1 or 'columns'}, default 0
            The axis to use. 0 or 'index' for row-wise, 1 or 'columns' for column-wise.
        skipna : bool, default True
            Exclude NA/null values. If an entire row/column is NA, the result
            will be NA.

        Returns
        -------
        Series
            Indexes of minima along the specified axis.

        Raises
        ------
        ValueError
            * If the row/column is empty

        See Also
        --------
        Series.idxmin

        Notes
        -----
        This method is the DataFrame version of ``ndarray.argmin``.
        """
        axis = self._get_axis_number(axis)
        indices = nanops.nanargmin(self.values, axis=axis, skipna=skipna)
        index = self._get_axis(axis)
        result = [index[i] if i >= 0 else np.nan for i in indices]
        return Series(result, index=self._get_agg_axis(axis))

    def idxmax(self, axis=0, skipna=True) -> Series:
        """
        Return index of first occurrence of maximum over requested axis.

        NA/null values are excluded.

        Parameters
        ----------
        axis : {0 or 'index', 1 or 'columns'}, default 0
            The axis to use. 0 or 'index' for row-wise, 1 or 'columns' for column-wise.
        skipna : bool, default True
            Exclude NA/null values. If an entire row/column is NA, the result
            will be NA.

        Returns
        -------
        Series
            Indexes of maxima along the specified axis.

        Raises
        ------
        ValueError
            * If the row/column is empty

        See Also
        --------
        Series.idxmax

        Notes
        -----
        This method is the DataFrame version of ``ndarray.argmax``.
        """
        axis = self._get_axis_number(axis)
        indices = nanops.nanargmax(self.values, axis=axis, skipna=skipna)
        index = self._get_axis(axis)
        result = [index[i] if i >= 0 else np.nan for i in indices]
        return Series(result, index=self._get_agg_axis(axis))

    def _get_agg_axis(self, axis_num):
        """
        Let's be explicit about this.
        """
        if axis_num == 0:
            return self.columns
        elif axis_num == 1:
            return self.index
        else:
            raise ValueError(f"Axis must be 0 or 1 (got {repr(axis_num)})")

    def mode(self, axis=0, numeric_only=False, dropna=True) -> "DataFrame":
        """
        Get the mode(s) of each element along the selected axis.

        The mode of a set of values is the value that appears most often.
        It can be multiple values.

        Parameters
        ----------
        axis : {0 or 'index', 1 or 'columns'}, default 0
            The axis to iterate over while searching for the mode:

            * 0 or 'index' : get mode of each column
            * 1 or 'columns' : get mode of each row.

        numeric_only : bool, default False
            If True, only apply to numeric columns.
        dropna : bool, default True
            Don't consider counts of NaN/NaT.

            .. versionadded:: 0.24.0

        Returns
        -------
        DataFrame
            The modes of each column or row.

        See Also
        --------
        Series.mode : Return the highest frequency value in a Series.
        Series.value_counts : Return the counts of values in a Series.

        Examples
        --------
        >>> df = pd.DataFrame([('bird', 2, 2),
        ...                    ('mammal', 4, np.nan),
        ...                    ('arthropod', 8, 0),
        ...                    ('bird', 2, np.nan)],
        ...                   index=('falcon', 'horse', 'spider', 'ostrich'),
        ...                   columns=('species', 'legs', 'wings'))
        >>> df
                   species  legs  wings
        falcon        bird     2    2.0
        horse       mammal     4    NaN
        spider   arthropod     8    0.0
        ostrich       bird     2    NaN

        By default, missing values are not considered, and the mode of wings
        are both 0 and 2. The second row of species and legs contains ``NaN``,
        because they have only one mode, but the DataFrame has two rows.

        >>> df.mode()
          species  legs  wings
        0    bird   2.0    0.0
        1     NaN   NaN    2.0

        Setting ``dropna=False`` ``NaN`` values are considered and they can be
        the mode (like for wings).

        >>> df.mode(dropna=False)
          species  legs  wings
        0    bird     2    NaN

        Setting ``numeric_only=True``, only the mode of numeric columns is
        computed, and columns of other types are ignored.

        >>> df.mode(numeric_only=True)
           legs  wings
        0   2.0    0.0
        1   NaN    2.0

        To compute the mode over columns and not rows, use the axis parameter:

        >>> df.mode(axis='columns', numeric_only=True)
                   0    1
        falcon   2.0  NaN
        horse    4.0  NaN
        spider   0.0  8.0
        ostrich  2.0  NaN
        """
        data = self if not numeric_only else self._get_numeric_data()

        def f(s):
            return s.mode(dropna=dropna)

        return data.apply(f, axis=axis)

    def quantile(self, q=0.5, axis=0, numeric_only=True, interpolation="linear"):
        """
        Return values at the given quantile over requested axis.

        Parameters
        ----------
        q : float or array-like, default 0.5 (50% quantile)
            Value between 0 <= q <= 1, the quantile(s) to compute.
        axis : {0, 1, 'index', 'columns'} (default 0)
            Equals 0 or 'index' for row-wise, 1 or 'columns' for column-wise.
        numeric_only : bool, default True
            If False, the quantile of datetime and timedelta data will be
            computed as well.
        interpolation : {'linear', 'lower', 'higher', 'midpoint', 'nearest'}
            This optional parameter specifies the interpolation method to use,
            when the desired quantile lies between two data points `i` and `j`:

            * linear: `i + (j - i) * fraction`, where `fraction` is the
              fractional part of the index surrounded by `i` and `j`.
            * lower: `i`.
            * higher: `j`.
            * nearest: `i` or `j` whichever is nearest.
            * midpoint: (`i` + `j`) / 2.

        Returns
        -------
        Series or DataFrame

            If ``q`` is an array, a DataFrame will be returned where the
              index is ``q``, the columns are the columns of self, and the
              values are the quantiles.
            If ``q`` is a float, a Series will be returned where the
              index is the columns of self and the values are the quantiles.

        See Also
        --------
        core.window.Rolling.quantile: Rolling quantile.
        numpy.percentile: Numpy function to compute the percentile.

        Examples
        --------
        >>> df = pd.DataFrame(np.array([[1, 1], [2, 10], [3, 100], [4, 100]]),
        ...                   columns=['a', 'b'])
        >>> df.quantile(.1)
        a    1.3
        b    3.7
        Name: 0.1, dtype: float64
        >>> df.quantile([.1, .5])
               a     b
        0.1  1.3   3.7
        0.5  2.5  55.0

        Specifying `numeric_only=False` will also compute the quantile of
        datetime and timedelta data.

        >>> df = pd.DataFrame({'A': [1, 2],
        ...                    'B': [pd.Timestamp('2010'),
        ...                          pd.Timestamp('2011')],
        ...                    'C': [pd.Timedelta('1 days'),
        ...                          pd.Timedelta('2 days')]})
        >>> df.quantile(0.5, numeric_only=False)
        A                    1.5
        B    2010-07-02 12:00:00
        C        1 days 12:00:00
        Name: 0.5, dtype: object
        """
        validate_percentile(q)

        data = self._get_numeric_data() if numeric_only else self
        axis = self._get_axis_number(axis)
        is_transposed = axis == 1

        if is_transposed:
            data = data.T

        if len(data.columns) == 0:
            # GH#23925 _get_numeric_data may have dropped all columns
            cols = Index([], name=self.columns.name)
            if is_list_like(q):
                return self._constructor([], index=q, columns=cols)
            return self._constructor_sliced([], index=cols, name=q, dtype=np.float64)

        result = data._data.quantile(
            qs=q, axis=1, interpolation=interpolation, transposed=is_transposed
        )

        if result.ndim == 2:
            result = self._constructor(result)
        else:
            result = self._constructor_sliced(result, name=q)

        if is_transposed:
            result = result.T

        return result

    def to_timestamp(self, freq=None, how="start", axis=0, copy=True) -> "DataFrame":
        """
        Cast to DatetimeIndex of timestamps, at *beginning* of period.

        Parameters
        ----------
        freq : str, default frequency of PeriodIndex
            Desired frequency.
        how : {'s', 'e', 'start', 'end'}
            Convention for converting period to timestamp; start of period
            vs. end.
        axis : {0 or 'index', 1 or 'columns'}, default 0
            The axis to convert (the index by default).
        copy : bool, default True
            If False then underlying input data is not copied.

        Returns
        -------
        DataFrame with DatetimeIndex
        """
        new_data = self._data
        if copy:
            new_data = new_data.copy()

        axis = self._get_axis_number(axis)
        if axis == 0:
            assert isinstance(self.index, (ABCDatetimeIndex, ABCPeriodIndex))
            new_data.set_axis(1, self.index.to_timestamp(freq=freq, how=how))
        elif axis == 1:
            assert isinstance(self.columns, (ABCDatetimeIndex, ABCPeriodIndex))
            new_data.set_axis(0, self.columns.to_timestamp(freq=freq, how=how))
        else:  # pragma: no cover
            raise AssertionError(f"Axis must be 0 or 1. Got {axis}")

        return self._constructor(new_data)

    def to_period(self, freq=None, axis=0, copy=True) -> "DataFrame":
        """
        Convert DataFrame from DatetimeIndex to PeriodIndex.

        Convert DataFrame from DatetimeIndex to PeriodIndex with desired
        frequency (inferred from index if not passed).

        Parameters
        ----------
        freq : str, default
            Frequency of the PeriodIndex.
        axis : {0 or 'index', 1 or 'columns'}, default 0
            The axis to convert (the index by default).
        copy : bool, default True
            If False then underlying input data is not copied.

        Returns
        -------
        TimeSeries with PeriodIndex
        """
        new_data = self._data
        if copy:
            new_data = new_data.copy()

        axis = self._get_axis_number(axis)
        if axis == 0:
            assert isinstance(self.index, ABCDatetimeIndex)
            new_data.set_axis(1, self.index.to_period(freq=freq))
        elif axis == 1:
            assert isinstance(self.columns, ABCDatetimeIndex)
            new_data.set_axis(0, self.columns.to_period(freq=freq))
        else:  # pragma: no cover
            raise AssertionError(f"Axis must be 0 or 1. Got {axis}")

        return self._constructor(new_data)

    def isin(self, values) -> "DataFrame":
        """
        Whether each element in the DataFrame is contained in values.

        Parameters
        ----------
        values : iterable, Series, DataFrame or dict
            The result will only be true at a location if all the
            labels match. If `values` is a Series, that's the index. If
            `values` is a dict, the keys must be the column names,
            which must match. If `values` is a DataFrame,
            then both the index and column labels must match.

        Returns
        -------
        DataFrame
            DataFrame of booleans showing whether each element in the DataFrame
            is contained in values.

        See Also
        --------
        DataFrame.eq: Equality test for DataFrame.
        Series.isin: Equivalent method on Series.
        Series.str.contains: Test if pattern or regex is contained within a
            string of a Series or Index.

        Examples
        --------
        >>> df = pd.DataFrame({'num_legs': [2, 4], 'num_wings': [2, 0]},
        ...                   index=['falcon', 'dog'])
        >>> df
                num_legs  num_wings
        falcon         2          2
        dog            4          0

        When ``values`` is a list check whether every value in the DataFrame
        is present in the list (which animals have 0 or 2 legs or wings)

        >>> df.isin([0, 2])
                num_legs  num_wings
        falcon      True       True
        dog        False       True

        When ``values`` is a dict, we can pass values to check for each
        column separately:

        >>> df.isin({'num_wings': [0, 3]})
                num_legs  num_wings
        falcon     False      False
        dog        False       True

        When ``values`` is a Series or DataFrame the index and column must
        match. Note that 'falcon' does not match based on the number of legs
        in df2.

        >>> other = pd.DataFrame({'num_legs': [8, 2], 'num_wings': [0, 2]},
        ...                      index=['spider', 'falcon'])
        >>> df.isin(other)
                num_legs  num_wings
        falcon      True       True
        dog        False      False
        """
        if isinstance(values, dict):
            from pandas.core.reshape.concat import concat

            values = collections.defaultdict(list, values)
            return self._ensure_type(
                concat(
                    (
                        self.iloc[:, [i]].isin(values[col])
                        for i, col in enumerate(self.columns)
                    ),
                    axis=1,
                )
            )
        elif isinstance(values, Series):
            if not values.index.is_unique:
                raise ValueError("cannot compute isin with a duplicate axis.")
            return self.eq(values.reindex_like(self), axis="index")
        elif isinstance(values, DataFrame):
            if not (values.columns.is_unique and values.index.is_unique):
                raise ValueError("cannot compute isin with a duplicate axis.")
            return self.eq(values.reindex_like(self))
        else:
            if not is_list_like(values):
                raise TypeError(
                    "only list-like or dict-like objects are allowed "
                    "to be passed to DataFrame.isin(), "
                    f"you passed a '{type(values).__name__}'"
                )
            return DataFrame(
                algorithms.isin(self.values.ravel(), values).reshape(self.shape),
                self.index,
                self.columns,
            )

    # ----------------------------------------------------------------------
    # Add index and columns
    index: "Index" = properties.AxisProperty(
        axis=1, doc="The index (row labels) of the DataFrame."
    )
    columns: "Index" = properties.AxisProperty(
        axis=0, doc="The column labels of the DataFrame."
    )

    # ----------------------------------------------------------------------
    # Add plotting methods to DataFrame
    plot = CachedAccessor("plot", pandas.plotting.PlotAccessor)
    hist = pandas.plotting.hist_frame
    boxplot = pandas.plotting.boxplot_frame
    sparse = CachedAccessor("sparse", SparseFrameAccessor)


DataFrame._setup_axes(
    ["index", "columns"],
    docs={
        "index": "The index (row labels) of the DataFrame.",
        "columns": "The column labels of the DataFrame.",
    },
)
DataFrame._add_numeric_operations()
DataFrame._add_series_or_dataframe_operations()

ops.add_flex_arithmetic_methods(DataFrame)
ops.add_special_arithmetic_methods(DataFrame)


def _from_nested_dict(data):
    # TODO: this should be seriously cythonized
    new_data = {}
    for index, s in data.items():
        for col, v in s.items():
            new_data[col] = new_data.get(col, {})
            new_data[col][index] = v
    return new_data


def _put_str(s, space):
    return str(s)[:space].ljust(space)<|MERGE_RESOLUTION|>--- conflicted
+++ resolved
@@ -38,13 +38,8 @@
 
 from pandas._config import get_option
 
-<<<<<<< HEAD
-from pandas._libs import algos as libalgos, lib
+from pandas._libs import algos as libalgos, lib, properties
 from pandas._typing import Axes, Axis, Dtype, FilePathOrBuffer, Label, Level, Renamer
-=======
-from pandas._libs import algos as libalgos, lib, properties
-from pandas._typing import Axes, Axis, Dtype, FilePathOrBuffer, Level, Renamer
->>>>>>> e6991a52
 from pandas.compat import PY37
 from pandas.compat._optional import import_optional_dependency
 from pandas.compat.numpy import function as nv
