"""
DataFrame
---------
An efficient 2D container for potentially mixed-type time series or other
labeled data series.

Similar to its R counterpart, data.frame, except providing automatic data
alignment and a host of useful data manipulation methods having to do with the
labeling information
"""
import collections
from collections import OrderedDict, abc
import functools
from io import StringIO
import itertools
import sys
import warnings
from textwrap import dedent
from typing import FrozenSet, List, Optional, Set, Type, Union

import numpy as np
import numpy.ma as ma

from pandas._config import get_option

from pandas._libs import lib, algos as libalgos

from pandas.util._decorators import (Appender, Substitution,
                                     rewrite_axis_style_signature,
                                     deprecate_kwarg)
from pandas.util._validators import (validate_bool_kwarg,
                                     validate_axis_style_args)

from pandas.compat import PY36, lmap, lzip, raise_with_traceback
from pandas.compat.numpy import function as nv
from pandas.core.dtypes.cast import (
    maybe_upcast,
    cast_scalar_to_array,
    infer_dtype_from_scalar,
    maybe_cast_to_datetime,
    maybe_infer_to_datetimelike,
    maybe_convert_platform,
    maybe_downcast_to_dtype,
    invalidate_string_dtypes,
    coerce_to_dtypes,
    maybe_upcast_putmask,
    find_common_type)
from pandas.core.dtypes.common import (
    is_dict_like,
    is_datetime64tz_dtype,
    is_object_dtype,
    is_extension_type,
    is_extension_array_dtype,
    is_datetime64_any_dtype,
    is_bool_dtype,
    is_integer_dtype,
    is_float_dtype,
    is_integer,
    is_scalar,
    is_dtype_equal,
    needs_i8_conversion,
    infer_dtype_from_object,
    ensure_float64,
    ensure_int64,
    ensure_platform_int,
    is_list_like,
    is_nested_list_like,
    is_iterator,
    is_sequence,
    is_named_tuple)
from pandas.core.dtypes.generic import (
    ABCSeries, ABCDataFrame, ABCIndexClass, ABCMultiIndex)
from pandas.core.dtypes.missing import isna, notna

from pandas.core import algorithms
from pandas.core import common as com
from pandas.core import nanops
from pandas.core import ops
from pandas.core.accessor import CachedAccessor
from pandas.core.arrays import Categorical, ExtensionArray
from pandas.core.arrays.datetimelike import (
    DatetimeLikeArrayMixin as DatetimeLikeArray
)
from pandas.core.generic import NDFrame, _shared_docs
from pandas.core.index import (Index, MultiIndex, ensure_index,
                               ensure_index_from_sequences)
from pandas.core.indexes import base as ibase
from pandas.core.indexes.datetimes import DatetimeIndex
from pandas.core.indexes.period import PeriodIndex
from pandas.core.indexing import (maybe_droplevels, convert_to_index_sliceable,
                                  check_bool_indexer)
from pandas.core.internals import BlockManager
from pandas.core.internals.construction import (
    masked_rec_array_to_mgr, get_names_from_index, to_arrays,
    reorder_arrays, init_ndarray, init_dict,
    arrays_to_mgr, sanitize_index)
from pandas.core.series import Series

from pandas.io.formats import console
from pandas.io.formats import format as fmt
from pandas.io.formats.printing import pprint_thing

import pandas.plotting._core as gfx

# ---------------------------------------------------------------------
# Docstring templates

_shared_doc_kwargs = dict(
    axes='index, columns', klass='DataFrame',
    axes_single_arg="{0 or 'index', 1 or 'columns'}",
    axis="""axis : {0 or 'index', 1 or 'columns'}, default 0
        If 0 or 'index': apply function to each column.
        If 1 or 'columns': apply function to each row.""",
    optional_by="""
        by : str or list of str
            Name or list of names to sort by.

            - if `axis` is 0 or `'index'` then `by` may contain index
              levels and/or column labels
            - if `axis` is 1 or `'columns'` then `by` may contain column
              levels and/or index labels

            .. versionchanged:: 0.23.0
               Allow specifying index or column level names.""",
    versionadded_to_excel='',
    optional_labels="""labels : array-like, optional
            New labels / index to conform the axis specified by 'axis' to.""",
    optional_axis="""axis : int or str, optional
            Axis to target. Can be either the axis name ('index', 'columns')
            or number (0, 1).""",
)

_numeric_only_doc = """numeric_only : boolean, default None
    Include only float, int, boolean data. If None, will attempt to use
    everything, then use only numeric data
"""

_merge_doc = """
Merge DataFrame or named Series objects with a database-style join.

The join is done on columns or indexes. If joining columns on
columns, the DataFrame indexes *will be ignored*. Otherwise if joining indexes
on indexes or indexes on a column or columns, the index will be passed on.

Parameters
----------%s
right : DataFrame or named Series
    Object to merge with.
how : {'left', 'right', 'outer', 'inner'}, default 'inner'
    Type of merge to be performed.

    * left: use only keys from left frame, similar to a SQL left outer join;
      preserve key order.
    * right: use only keys from right frame, similar to a SQL right outer join;
      preserve key order.
    * outer: use union of keys from both frames, similar to a SQL full outer
      join; sort keys lexicographically.
    * inner: use intersection of keys from both frames, similar to a SQL inner
      join; preserve the order of the left keys.
on : label or list
    Column or index level names to join on. These must be found in both
    DataFrames. If `on` is None and not merging on indexes then this defaults
    to the intersection of the columns in both DataFrames.
left_on : label or list, or array-like
    Column or index level names to join on in the left DataFrame. Can also
    be an array or list of arrays of the length of the left DataFrame.
    These arrays are treated as if they are columns.
right_on : label or list, or array-like
    Column or index level names to join on in the right DataFrame. Can also
    be an array or list of arrays of the length of the right DataFrame.
    These arrays are treated as if they are columns.
left_index : bool, default False
    Use the index from the left DataFrame as the join key(s). If it is a
    MultiIndex, the number of keys in the other DataFrame (either the index
    or a number of columns) must match the number of levels.
right_index : bool, default False
    Use the index from the right DataFrame as the join key. Same caveats as
    left_index.
sort : bool, default False
    Sort the join keys lexicographically in the result DataFrame. If False,
    the order of the join keys depends on the join type (how keyword).
suffixes : tuple of (str, str), default ('_x', '_y')
    Suffix to apply to overlapping column names in the left and right
    side, respectively. To raise an exception on overlapping columns use
    (False, False).
copy : bool, default True
    If False, avoid copy if possible.
indicator : bool or str, default False
    If True, adds a column to output DataFrame called "_merge" with
    information on the source of each row.
    If string, column with information on source of each row will be added to
    output DataFrame, and column will be named value of string.
    Information column is Categorical-type and takes on a value of "left_only"
    for observations whose merge key only appears in 'left' DataFrame,
    "right_only" for observations whose merge key only appears in 'right'
    DataFrame, and "both" if the observation's merge key is found in both.

validate : str, optional
    If specified, checks if merge is of specified type.

    * "one_to_one" or "1:1": check if merge keys are unique in both
      left and right datasets.
    * "one_to_many" or "1:m": check if merge keys are unique in left
      dataset.
    * "many_to_one" or "m:1": check if merge keys are unique in right
      dataset.
    * "many_to_many" or "m:m": allowed, but does not result in checks.

    .. versionadded:: 0.21.0

Returns
-------
DataFrame
    A DataFrame of the two merged objects.

See Also
--------
merge_ordered : Merge with optional filling/interpolation.
merge_asof : Merge on nearest keys.
DataFrame.join : Similar method using indices.

Notes
-----
Support for specifying index levels as the `on`, `left_on`, and
`right_on` parameters was added in version 0.23.0
Support for merging named Series objects was added in version 0.24.0

Examples
--------

>>> df1 = pd.DataFrame({'lkey': ['foo', 'bar', 'baz', 'foo'],
...                     'value': [1, 2, 3, 5]})
>>> df2 = pd.DataFrame({'rkey': ['foo', 'bar', 'baz', 'foo'],
...                     'value': [5, 6, 7, 8]})
>>> df1
    lkey value
0   foo      1
1   bar      2
2   baz      3
3   foo      5
>>> df2
    rkey value
0   foo      5
1   bar      6
2   baz      7
3   foo      8

Merge df1 and df2 on the lkey and rkey columns. The value columns have
the default suffixes, _x and _y, appended.

>>> df1.merge(df2, left_on='lkey', right_on='rkey')
  lkey  value_x rkey  value_y
0  foo        1  foo        5
1  foo        1  foo        8
2  foo        5  foo        5
3  foo        5  foo        8
4  bar        2  bar        6
5  baz        3  baz        7

Merge DataFrames df1 and df2 with specified left and right suffixes
appended to any overlapping columns.

>>> df1.merge(df2, left_on='lkey', right_on='rkey',
...           suffixes=('_left', '_right'))
  lkey  value_left rkey  value_right
0  foo           1  foo            5
1  foo           1  foo            8
2  foo           5  foo            5
3  foo           5  foo            8
4  bar           2  bar            6
5  baz           3  baz            7

Merge DataFrames df1 and df2, but raise an exception if the DataFrames have
any overlapping columns.

>>> df1.merge(df2, left_on='lkey', right_on='rkey', suffixes=(False, False))
Traceback (most recent call last):
...
ValueError: columns overlap but no suffix specified:
    Index(['value'], dtype='object')
"""


# -----------------------------------------------------------------------
# DataFrame class


class DataFrame(NDFrame):
    """
    Two-dimensional size-mutable, potentially heterogeneous tabular data
    structure with labeled axes (rows and columns). Arithmetic operations
    align on both row and column labels. Can be thought of as a dict-like
    container for Series objects. The primary pandas data structure.

    Parameters
    ----------
    data : ndarray (structured or homogeneous), Iterable, dict, or DataFrame
        Dict can contain Series, arrays, constants, or list-like objects

        .. versionchanged :: 0.23.0
           If data is a dict, argument order is maintained for Python 3.6
           and later.

    index : Index or array-like
        Index to use for resulting frame. Will default to RangeIndex if
        no indexing information part of input data and no index provided
    columns : Index or array-like
        Column labels to use for resulting frame. Will default to
        RangeIndex (0, 1, 2, ..., n) if no column labels are provided
    dtype : dtype, default None
        Data type to force. Only a single dtype is allowed. If None, infer
    copy : boolean, default False
        Copy data from inputs. Only affects DataFrame / 2d ndarray input

    See Also
    --------
    DataFrame.from_records : Constructor from tuples, also record arrays.
    DataFrame.from_dict : From dicts of Series, arrays, or dicts.
    DataFrame.from_items : From sequence of (key, value) pairs
        read_csv, pandas.read_table, pandas.read_clipboard.

    Examples
    --------
    Constructing DataFrame from a dictionary.

    >>> d = {'col1': [1, 2], 'col2': [3, 4]}
    >>> df = pd.DataFrame(data=d)
    >>> df
       col1  col2
    0     1     3
    1     2     4

    Notice that the inferred dtype is int64.

    >>> df.dtypes
    col1    int64
    col2    int64
    dtype: object

    To enforce a single dtype:

    >>> df = pd.DataFrame(data=d, dtype=np.int8)
    >>> df.dtypes
    col1    int8
    col2    int8
    dtype: object

    Constructing DataFrame from numpy ndarray:

    >>> df2 = pd.DataFrame(np.array([[1, 2, 3], [4, 5, 6], [7, 8, 9]]),
    ...                    columns=['a', 'b', 'c'])
    >>> df2
       a  b  c
    0  1  2  3
    1  4  5  6
    2  7  8  9
    """

    @property
    def _constructor(self):
        return DataFrame

    _constructor_sliced = Series  # type: Type[Series]
    _deprecations = NDFrame._deprecations | frozenset([
        'get_value', 'set_value', 'from_csv', 'from_items'
    ])  # type: FrozenSet[str]
    _accessors = set()  # type: Set[str]

    @property
    def _constructor_expanddim(self):
        raise NotImplementedError("Not supported for DataFrames!")

    # ----------------------------------------------------------------------
    # Constructors

    def __init__(self, data=None, index=None, columns=None, dtype=None,
                 copy=False):
        if data is None:
            data = {}
        if dtype is not None:
            dtype = self._validate_dtype(dtype)

        if isinstance(data, DataFrame):
            data = data._data

        if isinstance(data, BlockManager):
            mgr = self._init_mgr(data, axes=dict(index=index, columns=columns),
                                 dtype=dtype, copy=copy)
        elif isinstance(data, dict):
            mgr = init_dict(data, index, columns, dtype=dtype)
        elif isinstance(data, ma.MaskedArray):
            import numpy.ma.mrecords as mrecords
            # masked recarray
            if isinstance(data, mrecords.MaskedRecords):
                mgr = masked_rec_array_to_mgr(data, index, columns, dtype,
                                              copy)

            # a masked array
            else:
                mask = ma.getmaskarray(data)
                if mask.any():
                    data, fill_value = maybe_upcast(data, copy=True)
                    data.soften_mask()  # set hardmask False if it was True
                    data[mask] = fill_value
                else:
                    data = data.copy()
                mgr = init_ndarray(data, index, columns, dtype=dtype,
                                   copy=copy)

        elif isinstance(data, (np.ndarray, Series, Index)):
            if data.dtype.names:
                data_columns = list(data.dtype.names)
                data = {k: data[k] for k in data_columns}
                if columns is None:
                    columns = data_columns
                mgr = init_dict(data, index, columns, dtype=dtype)
            elif getattr(data, 'name', None) is not None:
                mgr = init_dict({data.name: data}, index, columns,
                                dtype=dtype)
            else:
                mgr = init_ndarray(data, index, columns, dtype=dtype,
                                   copy=copy)

        # For data is list-like, or Iterable (will consume into list)
        elif (isinstance(data, abc.Iterable) and
              not isinstance(data, (str, bytes))):
            if not isinstance(data, abc.Sequence):
                data = list(data)
            if len(data) > 0:
                if is_list_like(data[0]) and getattr(data[0], 'ndim', 1) == 1:
                    if is_named_tuple(data[0]) and columns is None:
                        columns = data[0]._fields
                    arrays, columns = to_arrays(data, columns, dtype=dtype)
                    columns = ensure_index(columns)

                    # set the index
                    if index is None:
                        if isinstance(data[0], Series):
                            index = get_names_from_index(data)
                        elif isinstance(data[0], Categorical):
                            index = ibase.default_index(len(data[0]))
                        else:
                            index = ibase.default_index(len(data))

                    mgr = arrays_to_mgr(arrays, columns, index, columns,
                                        dtype=dtype)
                else:
                    mgr = init_ndarray(data, index, columns, dtype=dtype,
                                       copy=copy)
            else:
                mgr = init_dict({}, index, columns, dtype=dtype)
        else:
            try:
                arr = np.array(data, dtype=dtype, copy=copy)
            except (ValueError, TypeError) as e:
                exc = TypeError('DataFrame constructor called with '
                                'incompatible data and dtype: {e}'.format(e=e))
                raise_with_traceback(exc)

            if arr.ndim == 0 and index is not None and columns is not None:
                values = cast_scalar_to_array((len(index), len(columns)),
                                              data, dtype=dtype)
                mgr = init_ndarray(values, index, columns,
                                   dtype=values.dtype, copy=False)
            else:
                raise ValueError('DataFrame constructor not properly called!')

        NDFrame.__init__(self, mgr, fastpath=True)

    # ----------------------------------------------------------------------

    @property
    def axes(self):
        """
        Return a list representing the axes of the DataFrame.

        It has the row axis labels and column axis labels as the only members.
        They are returned in that order.

        Examples
        --------
        >>> df = pd.DataFrame({'col1': [1, 2], 'col2': [3, 4]})
        >>> df.axes
        [RangeIndex(start=0, stop=2, step=1), Index(['col1', 'col2'],
        dtype='object')]
        """
        return [self.index, self.columns]

    @property
    def shape(self):
        """
        Return a tuple representing the dimensionality of the DataFrame.

        See Also
        --------
        ndarray.shape

        Examples
        --------
        >>> df = pd.DataFrame({'col1': [1, 2], 'col2': [3, 4]})
        >>> df.shape
        (2, 2)

        >>> df = pd.DataFrame({'col1': [1, 2], 'col2': [3, 4],
        ...                    'col3': [5, 6]})
        >>> df.shape
        (2, 3)
        """
        return len(self.index), len(self.columns)

    @property
    def _is_homogeneous_type(self):
        """
        Whether all the columns in a DataFrame have the same type.

        Returns
        -------
        bool

        Examples
        --------
        >>> DataFrame({"A": [1, 2], "B": [3, 4]})._is_homogeneous_type
        True
        >>> DataFrame({"A": [1, 2], "B": [3.0, 4.0]})._is_homogeneous_type
        False

        Items with the same type but different sizes are considered
        different types.

        >>> DataFrame({
        ...    "A": np.array([1, 2], dtype=np.int32),
        ...    "B": np.array([1, 2], dtype=np.int64)})._is_homogeneous_type
        False
        """
        if self._data.any_extension_types:
            return len({block.dtype for block in self._data.blocks}) == 1
        else:
            return not self._data.is_mixed_type

    # ----------------------------------------------------------------------
    # Rendering Methods

    def _repr_fits_vertical_(self):
        """
        Check length against max_rows.
        """
        max_rows = get_option("display.max_rows")
        return len(self) <= max_rows

    def _repr_fits_horizontal_(self, ignore_width=False):
        """
        Check if full repr fits in horizontal boundaries imposed by the display
        options width and max_columns.

        In case off non-interactive session, no boundaries apply.

        `ignore_width` is here so ipnb+HTML output can behave the way
        users expect. display.max_columns remains in effect.
        GH3541, GH3573
        """

        width, height = console.get_console_size()
        max_columns = get_option("display.max_columns")
        nb_columns = len(self.columns)

        # exceed max columns
        if ((max_columns and nb_columns > max_columns) or
                ((not ignore_width) and width and nb_columns > (width // 2))):
            return False

        # used by repr_html under IPython notebook or scripts ignore terminal
        # dims
        if ignore_width or not console.in_interactive_session():
            return True

        if (get_option('display.width') is not None or
                console.in_ipython_frontend()):
            # check at least the column row for excessive width
            max_rows = 1
        else:
            max_rows = get_option("display.max_rows")

        # when auto-detecting, so width=None and not in ipython front end
        # check whether repr fits horizontal by actually checking
        # the width of the rendered repr
        buf = StringIO()

        # only care about the stuff we'll actually print out
        # and to_string on entire frame may be expensive
        d = self

        if not (max_rows is None):  # unlimited rows
            # min of two, where one may be None
            d = d.iloc[:min(max_rows, len(d))]
        else:
            return True

        d.to_string(buf=buf)
        value = buf.getvalue()
        repr_width = max(len(l) for l in value.split('\n'))

        return repr_width < width

    def _info_repr(self):
        """
        True if the repr should show the info view.
        """
        info_repr_option = (get_option("display.large_repr") == "info")
        return info_repr_option and not (self._repr_fits_horizontal_() and
                                         self._repr_fits_vertical_())

    def __unicode__(self):
        """
        Return a unicode string representation for a particular DataFrame.
        """
        buf = StringIO("")
        if self._info_repr():
            self.info(buf=buf)
            return buf.getvalue()

        max_rows = get_option("display.max_rows")
        max_cols = get_option("display.max_columns")
        show_dimensions = get_option("display.show_dimensions")
        if get_option("display.expand_frame_repr"):
            width, _ = console.get_console_size()
        else:
            width = None
        self.to_string(buf=buf, max_rows=max_rows, max_cols=max_cols,
                       line_width=width, show_dimensions=show_dimensions)

        return buf.getvalue()

    def _repr_html_(self):
        """
        Return a html representation for a particular DataFrame.

        Mainly for IPython notebook.
        """
        if self._info_repr():
            buf = StringIO("")
            self.info(buf=buf)
            # need to escape the <class>, should be the first line.
            val = buf.getvalue().replace('<', r'&lt;', 1)
            val = val.replace('>', r'&gt;', 1)
            return '<pre>' + val + '</pre>'

        if get_option("display.notebook_repr_html"):
            max_rows = get_option("display.max_rows")
            max_cols = get_option("display.max_columns")
            show_dimensions = get_option("display.show_dimensions")

            return self.to_html(max_rows=max_rows, max_cols=max_cols,
                                show_dimensions=show_dimensions, notebook=True)
        else:
            return None

    @Substitution(header='Write out the column names. If a list of strings '
                         'is given, it is assumed to be aliases for the '
                         'column names',
                  col_space_type='int',
                  col_space='The minimum width of each column')
    @Substitution(shared_params=fmt.common_docstring,
                  returns=fmt.return_docstring)
    def to_string(self, buf=None, columns=None, col_space=None, header=True,
                  index=True, na_rep='NaN', formatters=None, float_format=None,
                  sparsify=None, index_names=True, justify=None,
                  max_rows=None, max_cols=None, show_dimensions=False,
                  decimal='.', line_width=None):
        """
        Render a DataFrame to a console-friendly tabular output.
        %(shared_params)s
        line_width : int, optional
            Width to wrap a line in characters.
        %(returns)s
        See Also
        --------
        to_html : Convert DataFrame to HTML.

        Examples
        --------
        >>> d = {'col1': [1, 2, 3], 'col2': [4, 5, 6]}
        >>> df = pd.DataFrame(d)
        >>> print(df.to_string())
           col1  col2
        0     1     4
        1     2     5
        2     3     6
        """

        formatter = fmt.DataFrameFormatter(self, buf=buf, columns=columns,
                                           col_space=col_space, na_rep=na_rep,
                                           formatters=formatters,
                                           float_format=float_format,
                                           sparsify=sparsify, justify=justify,
                                           index_names=index_names,
                                           header=header, index=index,
                                           max_rows=max_rows,
                                           max_cols=max_cols,
                                           show_dimensions=show_dimensions,
                                           decimal=decimal,
                                           line_width=line_width)
        formatter.to_string()

        if buf is None:
            result = formatter.buf.getvalue()
            return result

    # ----------------------------------------------------------------------

    @property
    def style(self):
        """
        Property returning a Styler object containing methods for
        building a styled HTML representation fo the DataFrame.

        See Also
        --------
        io.formats.style.Styler
        """
        from pandas.io.formats.style import Styler
        return Styler(self)

    def iteritems(self):
        r"""
        Iterator over (column name, Series) pairs.

        Iterates over the DataFrame columns, returning a tuple with
        the column name and the content as a Series.

        Yields
        ------
        label : object
            The column names for the DataFrame being iterated over.
        content : Series
            The column entries belonging to each label, as a Series.

        See Also
        --------
        DataFrame.iterrows : Iterate over DataFrame rows as
            (index, Series) pairs.
        DataFrame.itertuples : Iterate over DataFrame rows as namedtuples
            of the values.

        Examples
        --------
        >>> df = pd.DataFrame({'species': ['bear', 'bear', 'marsupial'],
        ...                   'population': [1864, 22000, 80000]},
        ...                   index=['panda', 'polar', 'koala'])
        >>> df
                species   population
        panda 	bear 	  1864
        polar 	bear 	  22000
        koala 	marsupial 80000
        >>> for label, content in df.iteritems():
        ...     print('label:', label)
        ...     print('content:', content, sep='\n')
        ...
        label: species
        content:
        panda         bear
        polar         bear
        koala    marsupial
        Name: species, dtype: object
        label: population
        content:
        panda     1864
        polar    22000
        koala    80000
        Name: population, dtype: int64
        """
        if self.columns.is_unique and hasattr(self, '_item_cache'):
            for k in self.columns:
                yield k, self._get_item_cache(k)
        else:
            for i, k in enumerate(self.columns):
                yield k, self._ixs(i, axis=1)

    def iterrows(self):
        """
        Iterate over DataFrame rows as (index, Series) pairs.

        Yields
        ------
        index : label or tuple of label
            The index of the row. A tuple for a `MultiIndex`.
        data : Series
            The data of the row as a Series.

        it : generator
            A generator that iterates over the rows of the frame.

        See Also
        --------
        itertuples : Iterate over DataFrame rows as namedtuples of the values.
        iteritems : Iterate over (column name, Series) pairs.

        Notes
        -----

        1. Because ``iterrows`` returns a Series for each row,
           it does **not** preserve dtypes across the rows (dtypes are
           preserved across columns for DataFrames). For example,

           >>> df = pd.DataFrame([[1, 1.5]], columns=['int', 'float'])
           >>> row = next(df.iterrows())[1]
           >>> row
           int      1.0
           float    1.5
           Name: 0, dtype: float64
           >>> print(row['int'].dtype)
           float64
           >>> print(df['int'].dtype)
           int64

           To preserve dtypes while iterating over the rows, it is better
           to use :meth:`itertuples` which returns namedtuples of the values
           and which is generally faster than ``iterrows``.

        2. You should **never modify** something you are iterating over.
           This is not guaranteed to work in all cases. Depending on the
           data types, the iterator returns a copy and not a view, and writing
           to it will have no effect.
        """
        columns = self.columns
        klass = self._constructor_sliced
        for k, v in zip(self.index, self.values):
            s = klass(v, index=columns, name=k)
            yield k, s

    def itertuples(self, index=True, name="Pandas"):
        """
        Iterate over DataFrame rows as namedtuples.

        Parameters
        ----------
        index : bool, default True
            If True, return the index as the first element of the tuple.
        name : str or None, default "Pandas"
            The name of the returned namedtuples or None to return regular
            tuples.

<<<<<<< HEAD
        Yields
        ------
        collections.namedtuple
            Yields a namedtuple for each row in the DataFrame with the first
            field possibly being the index and following fields being the
            column values.
=======
        Returns
        -------
        iterator
            An object to iterate over namedtuples for each row in the
            DataFrame with the first field possibly being the index and
            following fields being the column values.
>>>>>>> 7bd7fab1

        See Also
        --------
        DataFrame.iterrows : Iterate over DataFrame rows as (index, Series)
            pairs.
        DataFrame.iteritems : Iterate over (column name, Series) pairs.

        Notes
        -----
        The column names will be renamed to positional names if they are
        invalid Python identifiers, repeated, or start with an underscore.
        With a large number of columns (>255), regular tuples are returned.

        Examples
        --------
        >>> df = pd.DataFrame({'num_legs': [4, 2], 'num_wings': [0, 2]},
        ...                   index=['dog', 'hawk'])
        >>> df
              num_legs  num_wings
        dog          4          0
        hawk         2          2
        >>> for row in df.itertuples():
        ...     print(row)
        ...
        Pandas(Index='dog', num_legs=4, num_wings=0)
        Pandas(Index='hawk', num_legs=2, num_wings=2)

        By setting the `index` parameter to False we can remove the index
        as the first element of the tuple:

        >>> for row in df.itertuples(index=False):
        ...     print(row)
        ...
        Pandas(num_legs=4, num_wings=0)
        Pandas(num_legs=2, num_wings=2)

        With the `name` parameter set we set a custom name for the yielded
        namedtuples:

        >>> for row in df.itertuples(name='Animal'):
        ...     print(row)
        ...
        Animal(Index='dog', num_legs=4, num_wings=0)
        Animal(Index='hawk', num_legs=2, num_wings=2)
        """
        arrays = []
        fields = list(self.columns)
        if index:
            arrays.append(self.index)
            fields.insert(0, "Index")

        # use integer indexing because of possible duplicate column names
        arrays.extend(self.iloc[:, k] for k in range(len(self.columns)))

        # Python 3 supports at most 255 arguments to constructor
        if name is not None and len(self.columns) + index < 256:
            itertuple = collections.namedtuple(name, fields, rename=True)
            return map(itertuple._make, zip(*arrays))

        # fallback to regular tuples
        return zip(*arrays)

    items = iteritems

    def __len__(self):
        """
        Returns length of info axis, but here we use the index.
        """
        return len(self.index)

    def dot(self, other):
        """
        Compute the matrix mutiplication between the DataFrame and other.

        This method computes the matrix product between the DataFrame and the
        values of an other Series, DataFrame or a numpy array.

        It can also be called using ``self @ other`` in Python >= 3.5.

        Parameters
        ----------
        other : Series, DataFrame or array-like
            The other object to compute the matrix product with.

        Returns
        -------
        Series or DataFrame
            If other is a Series, return the matrix product between self and
            other as a Serie. If other is a DataFrame or a numpy.array, return
            the matrix product of self and other in a DataFrame of a np.array.

        See Also
        --------
        Series.dot: Similar method for Series.

        Notes
        -----
        The dimensions of DataFrame and other must be compatible in order to
        compute the matrix multiplication.

        The dot method for Series computes the inner product, instead of the
        matrix product here.

        Examples
        --------
        Here we multiply a DataFrame with a Series.

        >>> df = pd.DataFrame([[0, 1, -2, -1], [1, 1, 1, 1]])
        >>> s = pd.Series([1, 1, 2, 1])
        >>> df.dot(s)
        0    -4
        1     5
        dtype: int64

        Here we multiply a DataFrame with another DataFrame.

        >>> other = pd.DataFrame([[0, 1], [1, 2], [-1, -1], [2, 0]])
        >>> df.dot(other)
            0   1
        0   1   4
        1   2   2

        Note that the dot method give the same result as @

        >>> df @ other
            0   1
        0   1   4
        1   2   2

        The dot method works also if other is an np.array.

        >>> arr = np.array([[0, 1], [1, 2], [-1, -1], [2, 0]])
        >>> df.dot(arr)
            0   1
        0   1   4
        1   2   2
        """
        if isinstance(other, (Series, DataFrame)):
            common = self.columns.union(other.index)
            if (len(common) > len(self.columns) or
                    len(common) > len(other.index)):
                raise ValueError('matrices are not aligned')

            left = self.reindex(columns=common, copy=False)
            right = other.reindex(index=common, copy=False)
            lvals = left.values
            rvals = right.values
        else:
            left = self
            lvals = self.values
            rvals = np.asarray(other)
            if lvals.shape[1] != rvals.shape[0]:
                raise ValueError('Dot product shape mismatch, '
                                 '{s} vs {r}'.format(s=lvals.shape,
                                                     r=rvals.shape))

        if isinstance(other, DataFrame):
            return self._constructor(np.dot(lvals, rvals), index=left.index,
                                     columns=other.columns)
        elif isinstance(other, Series):
            return Series(np.dot(lvals, rvals), index=left.index)
        elif isinstance(rvals, (np.ndarray, Index)):
            result = np.dot(lvals, rvals)
            if result.ndim == 2:
                return self._constructor(result, index=left.index)
            else:
                return Series(result, index=left.index)
        else:  # pragma: no cover
            raise TypeError('unsupported type: {oth}'.format(oth=type(other)))

    def __matmul__(self, other):
        """
        Matrix multiplication using binary `@` operator in Python>=3.5.
        """
        return self.dot(other)

    def __rmatmul__(self, other):
        """
        Matrix multiplication using binary `@` operator in Python>=3.5.
        """
        return self.T.dot(np.transpose(other)).T

    # ----------------------------------------------------------------------
    # IO methods (to / from other formats)

    @classmethod
    def from_dict(cls, data, orient='columns', dtype=None, columns=None):
        """
        Construct DataFrame from dict of array-like or dicts.

        Creates DataFrame object from dictionary by columns or by index
        allowing dtype specification.

        Parameters
        ----------
        data : dict
            Of the form {field : array-like} or {field : dict}.
        orient : {'columns', 'index'}, default 'columns'
            The "orientation" of the data. If the keys of the passed dict
            should be the columns of the resulting DataFrame, pass 'columns'
            (default). Otherwise if the keys should be rows, pass 'index'.
        dtype : dtype, default None
            Data type to force, otherwise infer.
        columns : list, default None
            Column labels to use when ``orient='index'``. Raises a ValueError
            if used with ``orient='columns'``.

            .. versionadded:: 0.23.0

        Returns
        -------
        DataFrame

        See Also
        --------
        DataFrame.from_records : DataFrame from ndarray (structured
            dtype), list of tuples, dict, or DataFrame.
        DataFrame : DataFrame object creation using constructor.

        Examples
        --------
        By default the keys of the dict become the DataFrame columns:

        >>> data = {'col_1': [3, 2, 1, 0], 'col_2': ['a', 'b', 'c', 'd']}
        >>> pd.DataFrame.from_dict(data)
           col_1 col_2
        0      3     a
        1      2     b
        2      1     c
        3      0     d

        Specify ``orient='index'`` to create the DataFrame using dictionary
        keys as rows:

        >>> data = {'row_1': [3, 2, 1, 0], 'row_2': ['a', 'b', 'c', 'd']}
        >>> pd.DataFrame.from_dict(data, orient='index')
               0  1  2  3
        row_1  3  2  1  0
        row_2  a  b  c  d

        When using the 'index' orientation, the column names can be
        specified manually:

        >>> pd.DataFrame.from_dict(data, orient='index',
        ...                        columns=['A', 'B', 'C', 'D'])
               A  B  C  D
        row_1  3  2  1  0
        row_2  a  b  c  d
        """
        index = None
        orient = orient.lower()
        if orient == 'index':
            if len(data) > 0:
                # TODO speed up Series case
                if isinstance(list(data.values())[0], (Series, dict)):
                    data = _from_nested_dict(data)
                else:
                    data, index = list(data.values()), list(data.keys())
        elif orient == 'columns':
            if columns is not None:
                raise ValueError("cannot use columns parameter with "
                                 "orient='columns'")
        else:  # pragma: no cover
            raise ValueError('only recognize index or columns for orient')

        return cls(data, index=index, columns=columns, dtype=dtype)

    def to_numpy(self, dtype=None, copy=False):
        """
        Convert the DataFrame to a NumPy array.

        .. versionadded:: 0.24.0

        By default, the dtype of the returned array will be the common NumPy
        dtype of all types in the DataFrame. For example, if the dtypes are
        ``float16`` and ``float32``, the results dtype will be ``float32``.
        This may require copying data and coercing values, which may be
        expensive.

        Parameters
        ----------
        dtype : str or numpy.dtype, optional
            The dtype to pass to :meth:`numpy.asarray`
        copy : bool, default False
            Whether to ensure that the returned value is a not a view on
            another array. Note that ``copy=False`` does not *ensure* that
            ``to_numpy()`` is no-copy. Rather, ``copy=True`` ensure that
            a copy is made, even if not strictly necessary.

        Returns
        -------
        numpy.ndarray

        See Also
        --------
        Series.to_numpy : Similar method for Series.

        Examples
        --------
        >>> pd.DataFrame({"A": [1, 2], "B": [3, 4]}).to_numpy()
        array([[1, 3],
               [2, 4]])

        With heterogenous data, the lowest common type will have to
        be used.

        >>> df = pd.DataFrame({"A": [1, 2], "B": [3.0, 4.5]})
        >>> df.to_numpy()
        array([[1. , 3. ],
               [2. , 4.5]])

        For a mix of numeric and non-numeric types, the output array will
        have object dtype.

        >>> df['C'] = pd.date_range('2000', periods=2)
        >>> df.to_numpy()
        array([[1, 3.0, Timestamp('2000-01-01 00:00:00')],
               [2, 4.5, Timestamp('2000-01-02 00:00:00')]], dtype=object)
        """
        result = np.array(self.values, dtype=dtype, copy=copy)
        return result

    def to_dict(self, orient='dict', into=dict):
        """
        Convert the DataFrame to a dictionary.

        The type of the key-value pairs can be customized with the parameters
        (see below).

        Parameters
        ----------
        orient : str {'dict', 'list', 'series', 'split', 'records', 'index'}
            Determines the type of the values of the dictionary.

            - 'dict' (default) : dict like {column -> {index -> value}}
            - 'list' : dict like {column -> [values]}
            - 'series' : dict like {column -> Series(values)}
            - 'split' : dict like
              {'index' -> [index], 'columns' -> [columns], 'data' -> [values]}
            - 'records' : list like
              [{column -> value}, ... , {column -> value}]
            - 'index' : dict like {index -> {column -> value}}

            Abbreviations are allowed. `s` indicates `series` and `sp`
            indicates `split`.

        into : class, default dict
            The collections.abc.Mapping subclass used for all Mappings
            in the return value.  Can be the actual class or an empty
            instance of the mapping type you want.  If you want a
            collections.defaultdict, you must pass it initialized.

            .. versionadded:: 0.21.0

        Returns
        -------
        dict, list or collections.abc.Mapping
            Return a collections.abc.Mapping object representing the DataFrame.
            The resulting transformation depends on the `orient` parameter.

        See Also
        --------
        DataFrame.from_dict: Create a DataFrame from a dictionary.
        DataFrame.to_json: Convert a DataFrame to JSON format.

        Examples
        --------
        >>> df = pd.DataFrame({'col1': [1, 2],
        ...                    'col2': [0.5, 0.75]},
        ...                   index=['row1', 'row2'])
        >>> df
              col1  col2
        row1     1  0.50
        row2     2  0.75
        >>> df.to_dict()
        {'col1': {'row1': 1, 'row2': 2}, 'col2': {'row1': 0.5, 'row2': 0.75}}

        You can specify the return orientation.

        >>> df.to_dict('series')
        {'col1': row1    1
                 row2    2
        Name: col1, dtype: int64,
        'col2': row1    0.50
                row2    0.75
        Name: col2, dtype: float64}

        >>> df.to_dict('split')
        {'index': ['row1', 'row2'], 'columns': ['col1', 'col2'],
         'data': [[1, 0.5], [2, 0.75]]}

        >>> df.to_dict('records')
        [{'col1': 1, 'col2': 0.5}, {'col1': 2, 'col2': 0.75}]

        >>> df.to_dict('index')
        {'row1': {'col1': 1, 'col2': 0.5}, 'row2': {'col1': 2, 'col2': 0.75}}

        You can also specify the mapping type.

        >>> from collections import OrderedDict, defaultdict
        >>> df.to_dict(into=OrderedDict)
        OrderedDict([('col1', OrderedDict([('row1', 1), ('row2', 2)])),
                     ('col2', OrderedDict([('row1', 0.5), ('row2', 0.75)]))])

        If you want a `defaultdict`, you need to initialize it:

        >>> dd = defaultdict(list)
        >>> df.to_dict('records', into=dd)
        [defaultdict(<class 'list'>, {'col1': 1, 'col2': 0.5}),
         defaultdict(<class 'list'>, {'col1': 2, 'col2': 0.75})]
        """
        if not self.columns.is_unique:
            warnings.warn("DataFrame columns are not unique, some "
                          "columns will be omitted.", UserWarning,
                          stacklevel=2)
        # GH16122
        into_c = com.standardize_mapping(into)
        if orient.lower().startswith('d'):
            return into_c(
                (k, v.to_dict(into)) for k, v in self.items())
        elif orient.lower().startswith('l'):
            return into_c((k, v.tolist()) for k, v in self.items())
        elif orient.lower().startswith('sp'):
            return into_c((('index', self.index.tolist()),
                           ('columns', self.columns.tolist()),
                           ('data', [
                               list(map(com.maybe_box_datetimelike, t))
                               for t in self.itertuples(index=False, name=None)
                           ])))
        elif orient.lower().startswith('s'):
            return into_c((k, com.maybe_box_datetimelike(v))
                          for k, v in self.items())
        elif orient.lower().startswith('r'):
            columns = self.columns.tolist()
            rows = (dict(zip(columns, row))
                    for row in self.itertuples(index=False, name=None))
            return [
                into_c((k, com.maybe_box_datetimelike(v))
                       for k, v in row.items())
                for row in rows]
        elif orient.lower().startswith('i'):
            if not self.index.is_unique:
                raise ValueError(
                    "DataFrame index must be unique for orient='index'."
                )
            return into_c((t[0], dict(zip(self.columns, t[1:])))
                          for t in self.itertuples(name=None))
        else:
            raise ValueError("orient '{o}' not understood".format(o=orient))

    def to_gbq(self, destination_table, project_id=None, chunksize=None,
               reauth=False, if_exists='fail', auth_local_webserver=False,
               table_schema=None, location=None, progress_bar=True,
               credentials=None, verbose=None, private_key=None):
        """
        Write a DataFrame to a Google BigQuery table.

        This function requires the `pandas-gbq package
        <https://pandas-gbq.readthedocs.io>`__.

        See the `How to authenticate with Google BigQuery
        <https://pandas-gbq.readthedocs.io/en/latest/howto/authentication.html>`__
        guide for authentication instructions.

        Parameters
        ----------
        destination_table : str
            Name of table to be written, in the form ``dataset.tablename``.
        project_id : str, optional
            Google BigQuery Account project ID. Optional when available from
            the environment.
        chunksize : int, optional
            Number of rows to be inserted in each chunk from the dataframe.
            Set to ``None`` to load the whole dataframe at once.
        reauth : bool, default False
            Force Google BigQuery to re-authenticate the user. This is useful
            if multiple accounts are used.
        if_exists : str, default 'fail'
            Behavior when the destination table exists. Value can be one of:

            ``'fail'``
                If table exists, do nothing.
            ``'replace'``
                If table exists, drop it, recreate it, and insert data.
            ``'append'``
                If table exists, insert data. Create if does not exist.
        auth_local_webserver : bool, default False
            Use the `local webserver flow`_ instead of the `console flow`_
            when getting user credentials.

            .. _local webserver flow:
                http://google-auth-oauthlib.readthedocs.io/en/latest/reference/google_auth_oauthlib.flow.html#google_auth_oauthlib.flow.InstalledAppFlow.run_local_server
            .. _console flow:
                http://google-auth-oauthlib.readthedocs.io/en/latest/reference/google_auth_oauthlib.flow.html#google_auth_oauthlib.flow.InstalledAppFlow.run_console

            *New in version 0.2.0 of pandas-gbq*.
        table_schema : list of dicts, optional
            List of BigQuery table fields to which according DataFrame
            columns conform to, e.g. ``[{'name': 'col1', 'type':
            'STRING'},...]``. If schema is not provided, it will be
            generated according to dtypes of DataFrame columns. See
            BigQuery API documentation on available names of a field.

            *New in version 0.3.1 of pandas-gbq*.
        location : str, optional
            Location where the load job should run. See the `BigQuery locations
            documentation
            <https://cloud.google.com/bigquery/docs/dataset-locations>`__ for a
            list of available locations. The location must match that of the
            target dataset.

            *New in version 0.5.0 of pandas-gbq*.
        progress_bar : bool, default True
            Use the library `tqdm` to show the progress bar for the upload,
            chunk by chunk.

            *New in version 0.5.0 of pandas-gbq*.
        credentials : google.auth.credentials.Credentials, optional
            Credentials for accessing Google APIs. Use this parameter to
            override default credentials, such as to use Compute Engine
            :class:`google.auth.compute_engine.Credentials` or Service
            Account :class:`google.oauth2.service_account.Credentials`
            directly.

            *New in version 0.8.0 of pandas-gbq*.

            .. versionadded:: 0.24.0
        verbose : bool, deprecated
            Deprecated in pandas-gbq version 0.4.0. Use the `logging module
            to adjust verbosity instead
            <https://pandas-gbq.readthedocs.io/en/latest/intro.html#logging>`__.
        private_key : str, deprecated
            Deprecated in pandas-gbq version 0.8.0. Use the ``credentials``
            parameter and
            :func:`google.oauth2.service_account.Credentials.from_service_account_info`
            or
            :func:`google.oauth2.service_account.Credentials.from_service_account_file`
            instead.

            Service account private key in JSON format. Can be file path
            or string contents. This is useful for remote server
            authentication (eg. Jupyter/IPython notebook on remote host).

        See Also
        --------
        pandas_gbq.to_gbq : This function in the pandas-gbq library.
        read_gbq : Read a DataFrame from Google BigQuery.
        """
        from pandas.io import gbq
        gbq.to_gbq(self, destination_table, project_id=project_id,
                   chunksize=chunksize, reauth=reauth, if_exists=if_exists,
                   auth_local_webserver=auth_local_webserver,
                   table_schema=table_schema, location=location,
                   progress_bar=progress_bar, credentials=credentials,
                   verbose=verbose, private_key=private_key)

    @classmethod
    def from_records(cls, data, index=None, exclude=None, columns=None,
                     coerce_float=False, nrows=None):
        """
        Convert structured or record ndarray to DataFrame.

        Parameters
        ----------
        data : ndarray (structured dtype), list of tuples, dict, or DataFrame
        index : string, list of fields, array-like
            Field of array to use as the index, alternately a specific set of
            input labels to use
        exclude : sequence, default None
            Columns or fields to exclude
        columns : sequence, default None
            Column names to use. If the passed data do not have names
            associated with them, this argument provides names for the
            columns. Otherwise this argument indicates the order of the columns
            in the result (any names not found in the data will become all-NA
            columns)
        coerce_float : boolean, default False
            Attempt to convert values of non-string, non-numeric objects (like
            decimal.Decimal) to floating point, useful for SQL result sets
        nrows : int, default None
            Number of rows to read if data is an iterator

        Returns
        -------
        DataFrame
        """

        # Make a copy of the input columns so we can modify it
        if columns is not None:
            columns = ensure_index(columns)

        if is_iterator(data):
            if nrows == 0:
                return cls()

            try:
                first_row = next(data)
            except StopIteration:
                return cls(index=index, columns=columns)

            dtype = None
            if hasattr(first_row, 'dtype') and first_row.dtype.names:
                dtype = first_row.dtype

            values = [first_row]

            if nrows is None:
                values += data
            else:
                values.extend(itertools.islice(data, nrows - 1))

            if dtype is not None:
                data = np.array(values, dtype=dtype)
            else:
                data = values

        if isinstance(data, dict):
            if columns is None:
                columns = arr_columns = ensure_index(sorted(data))
                arrays = [data[k] for k in columns]
            else:
                arrays = []
                arr_columns = []
                for k, v in data.items():
                    if k in columns:
                        arr_columns.append(k)
                        arrays.append(v)

                arrays, arr_columns = reorder_arrays(arrays, arr_columns,
                                                     columns)

        elif isinstance(data, (np.ndarray, DataFrame)):
            arrays, columns = to_arrays(data, columns)
            if columns is not None:
                columns = ensure_index(columns)
            arr_columns = columns
        else:
            arrays, arr_columns = to_arrays(data, columns,
                                            coerce_float=coerce_float)

            arr_columns = ensure_index(arr_columns)
            if columns is not None:
                columns = ensure_index(columns)
            else:
                columns = arr_columns

        if exclude is None:
            exclude = set()
        else:
            exclude = set(exclude)

        result_index = None
        if index is not None:
            if (isinstance(index, str) or
                    not hasattr(index, "__iter__")):
                i = columns.get_loc(index)
                exclude.add(index)
                if len(arrays) > 0:
                    result_index = Index(arrays[i], name=index)
                else:
                    result_index = Index([], name=index)
            else:
                try:
                    index_data = [arrays[arr_columns.get_loc(field)]
                                  for field in index]
                    result_index = ensure_index_from_sequences(index_data,
                                                               names=index)

                    exclude.update(index)
                except Exception:
                    result_index = index

        if any(exclude):
            arr_exclude = [x for x in exclude if x in arr_columns]
            to_remove = [arr_columns.get_loc(col) for col in arr_exclude]
            arrays = [v for i, v in enumerate(arrays) if i not in to_remove]

            arr_columns = arr_columns.drop(arr_exclude)
            columns = columns.drop(exclude)

        mgr = arrays_to_mgr(arrays, arr_columns, result_index, columns)

        return cls(mgr)

    def to_records(self, index=True, convert_datetime64=None,
                   column_dtypes=None, index_dtypes=None):
        """
        Convert DataFrame to a NumPy record array.

        Index will be included as the first field of the record array if
        requested.

        Parameters
        ----------
        index : bool, default True
            Include index in resulting record array, stored in 'index'
            field or using the index label, if set.
        convert_datetime64 : bool, default None
            .. deprecated:: 0.23.0

            Whether to convert the index to datetime.datetime if it is a
            DatetimeIndex.
        column_dtypes : str, type, dict, default None
            .. versionadded:: 0.24.0

            If a string or type, the data type to store all columns. If
            a dictionary, a mapping of column names and indices (zero-indexed)
            to specific data types.
        index_dtypes : str, type, dict, default None
            .. versionadded:: 0.24.0

            If a string or type, the data type to store all index levels. If
            a dictionary, a mapping of index level names and indices
            (zero-indexed) to specific data types.

            This mapping is applied only if `index=True`.

        Returns
        -------
        numpy.recarray
            NumPy ndarray with the DataFrame labels as fields and each row
            of the DataFrame as entries.

        See Also
        --------
        DataFrame.from_records: Convert structured or record ndarray
            to DataFrame.
        numpy.recarray: An ndarray that allows field access using
            attributes, analogous to typed columns in a
            spreadsheet.

        Examples
        --------
        >>> df = pd.DataFrame({'A': [1, 2], 'B': [0.5, 0.75]},
        ...                   index=['a', 'b'])
        >>> df
           A     B
        a  1  0.50
        b  2  0.75
        >>> df.to_records()
        rec.array([('a', 1, 0.5 ), ('b', 2, 0.75)],
                  dtype=[('index', 'O'), ('A', '<i8'), ('B', '<f8')])

        If the DataFrame index has no label then the recarray field name
        is set to 'index'. If the index has a label then this is used as the
        field name:

        >>> df.index = df.index.rename("I")
        >>> df.to_records()
        rec.array([('a', 1, 0.5 ), ('b', 2, 0.75)],
                  dtype=[('I', 'O'), ('A', '<i8'), ('B', '<f8')])

        The index can be excluded from the record array:

        >>> df.to_records(index=False)
        rec.array([(1, 0.5 ), (2, 0.75)],
                  dtype=[('A', '<i8'), ('B', '<f8')])

        Data types can be specified for the columns:

        >>> df.to_records(column_dtypes={"A": "int32"})
        rec.array([('a', 1, 0.5 ), ('b', 2, 0.75)],
                  dtype=[('I', 'O'), ('A', '<i4'), ('B', '<f8')])

        As well as for the index:

        >>> df.to_records(index_dtypes="<S2")
        rec.array([(b'a', 1, 0.5 ), (b'b', 2, 0.75)],
                  dtype=[('I', 'S2'), ('A', '<i8'), ('B', '<f8')])

        >>> index_dtypes = "<S{}".format(df.index.str.len().max())
        >>> df.to_records(index_dtypes=index_dtypes)
        rec.array([(b'a', 1, 0.5 ), (b'b', 2, 0.75)],
                  dtype=[('I', 'S1'), ('A', '<i8'), ('B', '<f8')])
        """

        if convert_datetime64 is not None:
            warnings.warn("The 'convert_datetime64' parameter is "
                          "deprecated and will be removed in a future "
                          "version",
                          FutureWarning, stacklevel=2)

        if index:
            if is_datetime64_any_dtype(self.index) and convert_datetime64:
                ix_vals = [self.index.to_pydatetime()]
            else:
                if isinstance(self.index, MultiIndex):
                    # array of tuples to numpy cols. copy copy copy
                    ix_vals = lmap(np.array, zip(*self.index.values))
                else:
                    ix_vals = [self.index.values]

            arrays = ix_vals + [self[c].get_values() for c in self.columns]

            count = 0
            index_names = list(self.index.names)

            if isinstance(self.index, MultiIndex):
                for i, n in enumerate(index_names):
                    if n is None:
                        index_names[i] = 'level_%d' % count
                        count += 1
            elif index_names[0] is None:
                index_names = ['index']

            names = lmap(str, index_names) + lmap(str, self.columns)
        else:
            arrays = [self[c].get_values() for c in self.columns]
            names = lmap(str, self.columns)
            index_names = []

        index_len = len(index_names)
        formats = []

        for i, v in enumerate(arrays):
            index = i

            # When the names and arrays are collected, we
            # first collect those in the DataFrame's index,
            # followed by those in its columns.
            #
            # Thus, the total length of the array is:
            # len(index_names) + len(DataFrame.columns).
            #
            # This check allows us to see whether we are
            # handling a name / array in the index or column.
            if index < index_len:
                dtype_mapping = index_dtypes
                name = index_names[index]
            else:
                index -= index_len
                dtype_mapping = column_dtypes
                name = self.columns[index]

            # We have a dictionary, so we get the data type
            # associated with the index or column (which can
            # be denoted by its name in the DataFrame or its
            # position in DataFrame's array of indices or
            # columns, whichever is applicable.
            if is_dict_like(dtype_mapping):
                if name in dtype_mapping:
                    dtype_mapping = dtype_mapping[name]
                elif index in dtype_mapping:
                    dtype_mapping = dtype_mapping[index]
                else:
                    dtype_mapping = None

            # If no mapping can be found, use the array's
            # dtype attribute for formatting.
            #
            # A valid dtype must either be a type or
            # string naming a type.
            if dtype_mapping is None:
                formats.append(v.dtype)
            elif isinstance(dtype_mapping, (type, np.dtype, str)):
                formats.append(dtype_mapping)
            else:
                element = "row" if i < index_len else "column"
                msg = ("Invalid dtype {dtype} specified for "
                       "{element} {name}").format(dtype=dtype_mapping,
                                                  element=element, name=name)
                raise ValueError(msg)

        return np.rec.fromarrays(
            arrays,
            dtype={'names': names, 'formats': formats}
        )

    @classmethod
    def from_items(cls, items, columns=None, orient='columns'):
        """
        Construct a DataFrame from a list of tuples.

        .. deprecated:: 0.23.0
          `from_items` is deprecated and will be removed in a future version.
          Use :meth:`DataFrame.from_dict(dict(items)) <DataFrame.from_dict>`
          instead.
          :meth:`DataFrame.from_dict(OrderedDict(items)) <DataFrame.from_dict>`
          may be used to preserve the key order.

        Convert (key, value) pairs to DataFrame. The keys will be the axis
        index (usually the columns, but depends on the specified
        orientation). The values should be arrays or Series.

        Parameters
        ----------
        items : sequence of (key, value) pairs
            Values should be arrays or Series.
        columns : sequence of column labels, optional
            Must be passed if orient='index'.
        orient : {'columns', 'index'}, default 'columns'
            The "orientation" of the data. If the keys of the
            input correspond to column labels, pass 'columns'
            (default). Otherwise if the keys correspond to the index,
            pass 'index'.

        Returns
        -------
        DataFrame
        """

        warnings.warn("from_items is deprecated. Please use "
                      "DataFrame.from_dict(dict(items), ...) instead. "
                      "DataFrame.from_dict(OrderedDict(items)) may be used to "
                      "preserve the key order.",
                      FutureWarning, stacklevel=2)

        keys, values = lzip(*items)

        if orient == 'columns':
            if columns is not None:
                columns = ensure_index(columns)

                idict = dict(items)
                if len(idict) < len(items):
                    if not columns.equals(ensure_index(keys)):
                        raise ValueError('With non-unique item names, passed '
                                         'columns must be identical')
                    arrays = values
                else:
                    arrays = [idict[k] for k in columns if k in idict]
            else:
                columns = ensure_index(keys)
                arrays = values

            # GH 17312
            # Provide more informative error msg when scalar values passed
            try:
                return cls._from_arrays(arrays, columns, None)

            except ValueError:
                if not is_nested_list_like(values):
                    raise ValueError('The value in each (key, value) pair '
                                     'must be an array, Series, or dict')

        elif orient == 'index':
            if columns is None:
                raise TypeError("Must pass columns with orient='index'")

            keys = ensure_index(keys)

            # GH 17312
            # Provide more informative error msg when scalar values passed
            try:
                arr = np.array(values, dtype=object).T
                data = [lib.maybe_convert_objects(v) for v in arr]
                return cls._from_arrays(data, columns, keys)

            except TypeError:
                if not is_nested_list_like(values):
                    raise ValueError('The value in each (key, value) pair '
                                     'must be an array, Series, or dict')

        else:  # pragma: no cover
            raise ValueError("'orient' must be either 'columns' or 'index'")

    @classmethod
    def _from_arrays(cls, arrays, columns, index, dtype=None):
        mgr = arrays_to_mgr(arrays, columns, index, columns, dtype=dtype)
        return cls(mgr)

    @classmethod
    def from_csv(cls, path, header=0, sep=',', index_col=0, parse_dates=True,
                 encoding=None, tupleize_cols=None,
                 infer_datetime_format=False):
        """
        Read CSV file.

        .. deprecated:: 0.21.0
            Use :func:`read_csv` instead.

        It is preferable to use the more powerful :func:`read_csv`
        for most general purposes, but ``from_csv`` makes for an easy
        roundtrip to and from a file (the exact counterpart of
        ``to_csv``), especially with a DataFrame of time series data.

        This method only differs from the preferred :func:`read_csv`
        in some defaults:

        - `index_col` is ``0`` instead of ``None`` (take first column as index
          by default)
        - `parse_dates` is ``True`` instead of ``False`` (try parsing the index
          as datetime by default)

        So a ``pd.DataFrame.from_csv(path)`` can be replaced by
        ``pd.read_csv(path, index_col=0, parse_dates=True)``.

        Parameters
        ----------
        path : string file path or file handle / StringIO
        header : int, default 0
            Row to use as header (skip prior rows)
        sep : string, default ','
            Field delimiter
        index_col : int or sequence, default 0
            Column to use for index. If a sequence is given, a MultiIndex
            is used. Different default from read_table
        parse_dates : boolean, default True
            Parse dates. Different default from read_table
        tupleize_cols : boolean, default False
            write multi_index columns as a list of tuples (if True)
            or new (expanded format) if False)
        infer_datetime_format : boolean, default False
            If True and `parse_dates` is True for a column, try to infer the
            datetime format based on the first datetime string. If the format
            can be inferred, there often will be a large parsing speed-up.

        Returns
        -------
        DataFrame

        See Also
        --------
        read_csv
        """

        warnings.warn("from_csv is deprecated. Please use read_csv(...) "
                      "instead. Note that some of the default arguments are "
                      "different, so please refer to the documentation "
                      "for from_csv when changing your function calls",
                      FutureWarning, stacklevel=2)

        from pandas.io.parsers import read_csv
        return read_csv(path, header=header, sep=sep,
                        parse_dates=parse_dates, index_col=index_col,
                        encoding=encoding, tupleize_cols=tupleize_cols,
                        infer_datetime_format=infer_datetime_format)

    def to_sparse(self, fill_value=None, kind='block'):
        """
        Convert to SparseDataFrame.

        Implement the sparse version of the DataFrame meaning that any data
        matching a specific value it's omitted in the representation.
        The sparse DataFrame allows for a more efficient storage.

        Parameters
        ----------
        fill_value : float, default None
            The specific value that should be omitted in the representation.
        kind : {'block', 'integer'}, default 'block'
            The kind of the SparseIndex tracking where data is not equal to
            the fill value:

            - 'block' tracks only the locations and sizes of blocks of data.
            - 'integer' keeps an array with all the locations of the data.

            In most cases 'block' is recommended, since it's more memory
            efficient.

        Returns
        -------
        SparseDataFrame
            The sparse representation of the DataFrame.

        See Also
        --------
        DataFrame.to_dense :
            Converts the DataFrame back to the its dense form.

        Examples
        --------
        >>> df = pd.DataFrame([(np.nan, np.nan),
        ...                    (1., np.nan),
        ...                    (np.nan, 1.)])
        >>> df
             0    1
        0  NaN  NaN
        1  1.0  NaN
        2  NaN  1.0
        >>> type(df)
        <class 'pandas.core.frame.DataFrame'>

        >>> sdf = df.to_sparse()
        >>> sdf
             0    1
        0  NaN  NaN
        1  1.0  NaN
        2  NaN  1.0
        >>> type(sdf)
        <class 'pandas.core.sparse.frame.SparseDataFrame'>
        """
        from pandas.core.sparse.api import SparseDataFrame
        return SparseDataFrame(self._series, index=self.index,
                               columns=self.columns, default_kind=kind,
                               default_fill_value=fill_value)

    @deprecate_kwarg(old_arg_name='encoding', new_arg_name=None)
    def to_stata(self, fname, convert_dates=None, write_index=True,
                 encoding="latin-1", byteorder=None, time_stamp=None,
                 data_label=None, variable_labels=None, version=114,
                 convert_strl=None):
        """
        Export DataFrame object to Stata dta format.

        Writes the DataFrame to a Stata dataset file.
        "dta" files contain a Stata dataset.

        Parameters
        ----------
        fname : str, buffer or path object
            String, path object (pathlib.Path or py._path.local.LocalPath) or
            object implementing a binary write() function. If using a buffer
            then the buffer will not be automatically closed after the file
            data has been written.
        convert_dates : dict
            Dictionary mapping columns containing datetime types to stata
            internal format to use when writing the dates. Options are 'tc',
            'td', 'tm', 'tw', 'th', 'tq', 'ty'. Column can be either an integer
            or a name. Datetime columns that do not have a conversion type
            specified will be converted to 'tc'. Raises NotImplementedError if
            a datetime column has timezone information.
        write_index : bool
            Write the index to Stata dataset.
        encoding : str
            Default is latin-1. Unicode is not supported.
        byteorder : str
            Can be ">", "<", "little", or "big". default is `sys.byteorder`.
        time_stamp : datetime
            A datetime to use as file creation date.  Default is the current
            time.
        data_label : str, optional
            A label for the data set.  Must be 80 characters or smaller.
        variable_labels : dict
            Dictionary containing columns as keys and variable labels as
            values. Each label must be 80 characters or smaller.

            .. versionadded:: 0.19.0

        version : {114, 117}, default 114
            Version to use in the output dta file.  Version 114 can be used
            read by Stata 10 and later.  Version 117 can be read by Stata 13
            or later. Version 114 limits string variables to 244 characters or
            fewer while 117 allows strings with lengths up to 2,000,000
            characters.

            .. versionadded:: 0.23.0

        convert_strl : list, optional
            List of column names to convert to string columns to Stata StrL
            format. Only available if version is 117.  Storing strings in the
            StrL format can produce smaller dta files if strings have more than
            8 characters and values are repeated.

            .. versionadded:: 0.23.0

        Raises
        ------
        NotImplementedError
            * If datetimes contain timezone information
            * Column dtype is not representable in Stata
        ValueError
            * Columns listed in convert_dates are neither datetime64[ns]
              or datetime.datetime
            * Column listed in convert_dates is not in DataFrame
            * Categorical label contains more than 32,000 characters

            .. versionadded:: 0.19.0

        See Also
        --------
        read_stata : Import Stata data files.
        io.stata.StataWriter : Low-level writer for Stata data files.
        io.stata.StataWriter117 : Low-level writer for version 117 files.

        Examples
        --------
        >>> df = pd.DataFrame({'animal': ['falcon', 'parrot', 'falcon',
        ...                               'parrot'],
        ...                    'speed': [350, 18, 361, 15]})
        >>> df.to_stata('animals.dta')  # doctest: +SKIP
        """
        kwargs = {}
        if version not in (114, 117):
            raise ValueError('Only formats 114 and 117 supported.')
        if version == 114:
            if convert_strl is not None:
                raise ValueError('strl support is only available when using '
                                 'format 117')
            from pandas.io.stata import StataWriter as statawriter
        else:
            from pandas.io.stata import StataWriter117 as statawriter
            kwargs['convert_strl'] = convert_strl

        writer = statawriter(fname, self, convert_dates=convert_dates,
                             byteorder=byteorder, time_stamp=time_stamp,
                             data_label=data_label, write_index=write_index,
                             variable_labels=variable_labels, **kwargs)
        writer.write_file()

    def to_feather(self, fname):
        """
        Write out the binary feather-format for DataFrames.

        .. versionadded:: 0.20.0

        Parameters
        ----------
        fname : str
            string file path
        """
        from pandas.io.feather_format import to_feather
        to_feather(self, fname)

    def to_parquet(self, fname, engine='auto', compression='snappy',
                   index=None, partition_cols=None, **kwargs):
        """
        Write a DataFrame to the binary parquet format.

        .. versionadded:: 0.21.0

        This function writes the dataframe as a `parquet file
        <https://parquet.apache.org/>`_. You can choose different parquet
        backends, and have the option of compression. See
        :ref:`the user guide <io.parquet>` for more details.

        Parameters
        ----------
        fname : str
            File path or Root Directory path. Will be used as Root Directory
            path while writing a partitioned dataset.

            .. versionchanged:: 0.24.0

        engine : {'auto', 'pyarrow', 'fastparquet'}, default 'auto'
            Parquet library to use. If 'auto', then the option
            ``io.parquet.engine`` is used. The default ``io.parquet.engine``
            behavior is to try 'pyarrow', falling back to 'fastparquet' if
            'pyarrow' is unavailable.
        compression : {'snappy', 'gzip', 'brotli', None}, default 'snappy'
            Name of the compression to use. Use ``None`` for no compression.
        index : bool, default None
            If ``True``, include the dataframe's index(es) in the file output.
            If ``False``, they will not be written to the file. If ``None``,
            the behavior depends on the chosen engine.

            .. versionadded:: 0.24.0

        partition_cols : list, optional, default None
            Column names by which to partition the dataset
            Columns are partitioned in the order they are given

            .. versionadded:: 0.24.0

        **kwargs
            Additional arguments passed to the parquet library. See
            :ref:`pandas io <io.parquet>` for more details.

        See Also
        --------
        read_parquet : Read a parquet file.
        DataFrame.to_csv : Write a csv file.
        DataFrame.to_sql : Write to a sql table.
        DataFrame.to_hdf : Write to hdf.

        Notes
        -----
        This function requires either the `fastparquet
        <https://pypi.org/project/fastparquet>`_ or `pyarrow
        <https://arrow.apache.org/docs/python/>`_ library.

        Examples
        --------
        >>> df = pd.DataFrame(data={'col1': [1, 2], 'col2': [3, 4]})
        >>> df.to_parquet('df.parquet.gzip',
        ...               compression='gzip')  # doctest: +SKIP
        >>> pd.read_parquet('df.parquet.gzip')  # doctest: +SKIP
           col1  col2
        0     1     3
        1     2     4
        """
        from pandas.io.parquet import to_parquet
        to_parquet(self, fname, engine,
                   compression=compression, index=index,
                   partition_cols=partition_cols, **kwargs)

    @Substitution(header='Whether to print column labels, default True',
                  col_space_type='str or int',
                  col_space='The minimum width of each column in CSS length '
                            'units.  An int is assumed to be px units.\n\n'
                            '            .. versionadded:: 0.25.0\n'
                            '                Abillity to use str')
    @Substitution(shared_params=fmt.common_docstring,
                  returns=fmt.return_docstring)
    def to_html(self, buf=None, columns=None, col_space=None, header=True,
                index=True, na_rep='NaN', formatters=None, float_format=None,
                sparsify=None, index_names=True, justify=None, max_rows=None,
                max_cols=None, show_dimensions=False, decimal='.',
                bold_rows=True, classes=None, escape=True, notebook=False,
                border=None, table_id=None, render_links=False):
        """
        Render a DataFrame as an HTML table.
        %(shared_params)s
        bold_rows : bool, default True
            Make the row labels bold in the output.
        classes : str or list or tuple, default None
            CSS class(es) to apply to the resulting html table.
        escape : bool, default True
            Convert the characters <, >, and & to HTML-safe sequences.
        notebook : {True, False}, default False
            Whether the generated HTML is for IPython Notebook.
        border : int
            A ``border=border`` attribute is included in the opening
            `<table>` tag. Default ``pd.options.html.border``.

            .. versionadded:: 0.19.0

        table_id : str, optional
            A css id is included in the opening `<table>` tag if specified.

            .. versionadded:: 0.23.0

        render_links : bool, default False
            Convert URLs to HTML links.

            .. versionadded:: 0.24.0
        %(returns)s
        See Also
        --------
        to_string : Convert DataFrame to a string.
        """

        if (justify is not None and
                justify not in fmt._VALID_JUSTIFY_PARAMETERS):
            raise ValueError("Invalid value for justify parameter")

        formatter = fmt.DataFrameFormatter(self, buf=buf, columns=columns,
                                           col_space=col_space, na_rep=na_rep,
                                           formatters=formatters,
                                           float_format=float_format,
                                           sparsify=sparsify, justify=justify,
                                           index_names=index_names,
                                           header=header, index=index,
                                           bold_rows=bold_rows, escape=escape,
                                           max_rows=max_rows,
                                           max_cols=max_cols,
                                           show_dimensions=show_dimensions,
                                           decimal=decimal, table_id=table_id,
                                           render_links=render_links)
        # TODO: a generic formatter wld b in DataFrameFormatter
        formatter.to_html(classes=classes, notebook=notebook, border=border)

        if buf is None:
            return formatter.buf.getvalue()

    # ----------------------------------------------------------------------

    def info(self, verbose=None, buf=None, max_cols=None, memory_usage=None,
             null_counts=None):
        """
        Print a concise summary of a DataFrame.

        This method prints information about a DataFrame including
        the index dtype and column dtypes, non-null values and memory usage.

        Parameters
        ----------
        verbose : bool, optional
            Whether to print the full summary. By default, the setting in
            ``pandas.options.display.max_info_columns`` is followed.
        buf : writable buffer, defaults to sys.stdout
            Where to send the output. By default, the output is printed to
            sys.stdout. Pass a writable buffer if you need to further process
            the output.
        max_cols : int, optional
            When to switch from the verbose to the truncated output. If the
            DataFrame has more than `max_cols` columns, the truncated output
            is used. By default, the setting in
            ``pandas.options.display.max_info_columns`` is used.
        memory_usage : bool, str, optional
            Specifies whether total memory usage of the DataFrame
            elements (including the index) should be displayed. By default,
            this follows the ``pandas.options.display.memory_usage`` setting.

            True always show memory usage. False never shows memory usage.
            A value of 'deep' is equivalent to "True with deep introspection".
            Memory usage is shown in human-readable units (base-2
            representation). Without deep introspection a memory estimation is
            made based in column dtype and number of rows assuming values
            consume the same memory amount for corresponding dtypes. With deep
            memory introspection, a real memory usage calculation is performed
            at the cost of computational resources.
        null_counts : bool, optional
            Whether to show the non-null counts. By default, this is shown
            only if the frame is smaller than
            ``pandas.options.display.max_info_rows`` and
            ``pandas.options.display.max_info_columns``. A value of True always
            shows the counts, and False never shows the counts.

        Returns
        -------
        None
            This method prints a summary of a DataFrame and returns None.

        See Also
        --------
        DataFrame.describe: Generate descriptive statistics of DataFrame
            columns.
        DataFrame.memory_usage: Memory usage of DataFrame columns.

        Examples
        --------
        >>> int_values = [1, 2, 3, 4, 5]
        >>> text_values = ['alpha', 'beta', 'gamma', 'delta', 'epsilon']
        >>> float_values = [0.0, 0.25, 0.5, 0.75, 1.0]
        >>> df = pd.DataFrame({"int_col": int_values, "text_col": text_values,
        ...                   "float_col": float_values})
        >>> df
           int_col text_col  float_col
        0        1    alpha       0.00
        1        2     beta       0.25
        2        3    gamma       0.50
        3        4    delta       0.75
        4        5  epsilon       1.00

        Prints information of all columns:

        >>> df.info(verbose=True)
        <class 'pandas.core.frame.DataFrame'>
        RangeIndex: 5 entries, 0 to 4
        Data columns (total 3 columns):
        int_col      5 non-null int64
        text_col     5 non-null object
        float_col    5 non-null float64
        dtypes: float64(1), int64(1), object(1)
        memory usage: 200.0+ bytes

        Prints a summary of columns count and its dtypes but not per column
        information:

        >>> df.info(verbose=False)
        <class 'pandas.core.frame.DataFrame'>
        RangeIndex: 5 entries, 0 to 4
        Columns: 3 entries, int_col to float_col
        dtypes: float64(1), int64(1), object(1)
        memory usage: 200.0+ bytes

        Pipe output of DataFrame.info to buffer instead of sys.stdout, get
        buffer content and writes to a text file:

        >>> import io
        >>> buffer = io.StringIO()
        >>> df.info(buf=buffer)
        >>> s = buffer.getvalue()
        >>> with open("df_info.txt", "w",
        ...           encoding="utf-8") as f:  # doctest: +SKIP
        ...     f.write(s)
        260

        The `memory_usage` parameter allows deep introspection mode, specially
        useful for big DataFrames and fine-tune memory optimization:

        >>> random_strings_array = np.random.choice(['a', 'b', 'c'], 10 ** 6)
        >>> df = pd.DataFrame({
        ...     'column_1': np.random.choice(['a', 'b', 'c'], 10 ** 6),
        ...     'column_2': np.random.choice(['a', 'b', 'c'], 10 ** 6),
        ...     'column_3': np.random.choice(['a', 'b', 'c'], 10 ** 6)
        ... })
        >>> df.info()
        <class 'pandas.core.frame.DataFrame'>
        RangeIndex: 1000000 entries, 0 to 999999
        Data columns (total 3 columns):
        column_1    1000000 non-null object
        column_2    1000000 non-null object
        column_3    1000000 non-null object
        dtypes: object(3)
        memory usage: 22.9+ MB

        >>> df.info(memory_usage='deep')
        <class 'pandas.core.frame.DataFrame'>
        RangeIndex: 1000000 entries, 0 to 999999
        Data columns (total 3 columns):
        column_1    1000000 non-null object
        column_2    1000000 non-null object
        column_3    1000000 non-null object
        dtypes: object(3)
        memory usage: 188.8 MB
        """

        if buf is None:  # pragma: no cover
            buf = sys.stdout

        lines = []

        lines.append(str(type(self)))
        lines.append(self.index._summary())

        if len(self.columns) == 0:
            lines.append('Empty {name}'.format(name=type(self).__name__))
            fmt.buffer_put_lines(buf, lines)
            return

        cols = self.columns

        # hack
        if max_cols is None:
            max_cols = get_option('display.max_info_columns',
                                  len(self.columns) + 1)

        max_rows = get_option('display.max_info_rows', len(self) + 1)

        if null_counts is None:
            show_counts = ((len(self.columns) <= max_cols) and
                           (len(self) < max_rows))
        else:
            show_counts = null_counts
        exceeds_info_cols = len(self.columns) > max_cols

        def _verbose_repr():
            lines.append('Data columns (total %d columns):' %
                         len(self.columns))
            space = max(len(pprint_thing(k)) for k in self.columns) + 4
            counts = None

            tmpl = "{count}{dtype}"
            if show_counts:
                counts = self.count()
                if len(cols) != len(counts):  # pragma: no cover
                    raise AssertionError(
                        'Columns must equal counts '
                        '({cols:d} != {counts:d})'.format(
                            cols=len(cols), counts=len(counts)))
                tmpl = "{count} non-null {dtype}"

            dtypes = self.dtypes
            for i, col in enumerate(self.columns):
                dtype = dtypes.iloc[i]
                col = pprint_thing(col)

                count = ""
                if show_counts:
                    count = counts.iloc[i]

                lines.append(_put_str(col, space) + tmpl.format(count=count,
                                                                dtype=dtype))

        def _non_verbose_repr():
            lines.append(self.columns._summary(name='Columns'))

        def _sizeof_fmt(num, size_qualifier):
            # returns size in human readable format
            for x in ['bytes', 'KB', 'MB', 'GB', 'TB']:
                if num < 1024.0:
                    return ("{num:3.1f}{size_q} "
                            "{x}".format(num=num, size_q=size_qualifier, x=x))
                num /= 1024.0
            return "{num:3.1f}{size_q} {pb}".format(num=num,
                                                    size_q=size_qualifier,
                                                    pb='PB')

        if verbose:
            _verbose_repr()
        elif verbose is False:  # specifically set to False, not nesc None
            _non_verbose_repr()
        else:
            if exceeds_info_cols:
                _non_verbose_repr()
            else:
                _verbose_repr()

        counts = self.get_dtype_counts()
        dtypes = ['{k}({kk:d})'.format(k=k[0], kk=k[1]) for k
                  in sorted(counts.items())]
        lines.append('dtypes: {types}'.format(types=', '.join(dtypes)))

        if memory_usage is None:
            memory_usage = get_option('display.memory_usage')
        if memory_usage:
            # append memory usage of df to display
            size_qualifier = ''
            if memory_usage == 'deep':
                deep = True
            else:
                # size_qualifier is just a best effort; not guaranteed to catch
                # all cases (e.g., it misses categorical data even with object
                # categories)
                deep = False
                if ('object' in counts or
                        self.index._is_memory_usage_qualified()):
                    size_qualifier = '+'
            mem_usage = self.memory_usage(index=True, deep=deep).sum()
            lines.append("memory usage: {mem}\n".format(
                mem=_sizeof_fmt(mem_usage, size_qualifier)))

        fmt.buffer_put_lines(buf, lines)

    def memory_usage(self, index=True, deep=False):
        """
        Return the memory usage of each column in bytes.

        The memory usage can optionally include the contribution of
        the index and elements of `object` dtype.

        This value is displayed in `DataFrame.info` by default. This can be
        suppressed by setting ``pandas.options.display.memory_usage`` to False.

        Parameters
        ----------
        index : bool, default True
            Specifies whether to include the memory usage of the DataFrame's
            index in returned Series. If ``index=True``, the memory usage of
            the index is the first item in the output.
        deep : bool, default False
            If True, introspect the data deeply by interrogating
            `object` dtypes for system-level memory consumption, and include
            it in the returned values.

        Returns
        -------
        Series
            A Series whose index is the original column names and whose values
            is the memory usage of each column in bytes.

        See Also
        --------
        numpy.ndarray.nbytes : Total bytes consumed by the elements of an
            ndarray.
        Series.memory_usage : Bytes consumed by a Series.
        Categorical : Memory-efficient array for string values with
            many repeated values.
        DataFrame.info : Concise summary of a DataFrame.

        Examples
        --------
        >>> dtypes = ['int64', 'float64', 'complex128', 'object', 'bool']
        >>> data = dict([(t, np.ones(shape=5000).astype(t))
        ...              for t in dtypes])
        >>> df = pd.DataFrame(data)
        >>> df.head()
           int64  float64  complex128  object  bool
        0      1      1.0    1.0+0.0j       1  True
        1      1      1.0    1.0+0.0j       1  True
        2      1      1.0    1.0+0.0j       1  True
        3      1      1.0    1.0+0.0j       1  True
        4      1      1.0    1.0+0.0j       1  True

        >>> df.memory_usage()
        Index            80
        int64         40000
        float64       40000
        complex128    80000
        object        40000
        bool           5000
        dtype: int64

        >>> df.memory_usage(index=False)
        int64         40000
        float64       40000
        complex128    80000
        object        40000
        bool           5000
        dtype: int64

        The memory footprint of `object` dtype columns is ignored by default:

        >>> df.memory_usage(deep=True)
        Index             80
        int64          40000
        float64        40000
        complex128     80000
        object        160000
        bool            5000
        dtype: int64

        Use a Categorical for efficient storage of an object-dtype column with
        many repeated values.

        >>> df['object'].astype('category').memory_usage(deep=True)
        5168
        """
        result = Series([c.memory_usage(index=False, deep=deep)
                         for col, c in self.iteritems()], index=self.columns)
        if index:
            result = Series(self.index.memory_usage(deep=deep),
                            index=['Index']).append(result)
        return result

    def transpose(self, *args, **kwargs):
        """
        Transpose index and columns.

        Reflect the DataFrame over its main diagonal by writing rows as columns
        and vice-versa. The property :attr:`.T` is an accessor to the method
        :meth:`transpose`.

        Parameters
        ----------
        copy : bool, default False
            If True, the underlying data is copied. Otherwise (default), no
            copy is made if possible.
        *args, **kwargs
            Additional keywords have no effect but might be accepted for
            compatibility with numpy.

        Returns
        -------
        DataFrame
            The transposed DataFrame.

        See Also
        --------
        numpy.transpose : Permute the dimensions of a given array.

        Notes
        -----
        Transposing a DataFrame with mixed dtypes will result in a homogeneous
        DataFrame with the `object` dtype. In such a case, a copy of the data
        is always made.

        Examples
        --------
        **Square DataFrame with homogeneous dtype**

        >>> d1 = {'col1': [1, 2], 'col2': [3, 4]}
        >>> df1 = pd.DataFrame(data=d1)
        >>> df1
           col1  col2
        0     1     3
        1     2     4

        >>> df1_transposed = df1.T # or df1.transpose()
        >>> df1_transposed
              0  1
        col1  1  2
        col2  3  4

        When the dtype is homogeneous in the original DataFrame, we get a
        transposed DataFrame with the same dtype:

        >>> df1.dtypes
        col1    int64
        col2    int64
        dtype: object
        >>> df1_transposed.dtypes
        0    int64
        1    int64
        dtype: object

        **Non-square DataFrame with mixed dtypes**

        >>> d2 = {'name': ['Alice', 'Bob'],
        ...       'score': [9.5, 8],
        ...       'employed': [False, True],
        ...       'kids': [0, 0]}
        >>> df2 = pd.DataFrame(data=d2)
        >>> df2
            name  score  employed  kids
        0  Alice    9.5     False     0
        1    Bob    8.0      True     0

        >>> df2_transposed = df2.T # or df2.transpose()
        >>> df2_transposed
                      0     1
        name      Alice   Bob
        score       9.5     8
        employed  False  True
        kids          0     0

        When the DataFrame has mixed dtypes, we get a transposed DataFrame with
        the `object` dtype:

        >>> df2.dtypes
        name         object
        score       float64
        employed       bool
        kids          int64
        dtype: object
        >>> df2_transposed.dtypes
        0    object
        1    object
        dtype: object
        """
        nv.validate_transpose(args, dict())
        return super().transpose(1, 0, **kwargs)

    T = property(transpose)

    # ----------------------------------------------------------------------
    # Picklability

    # legacy pickle formats
    def _unpickle_frame_compat(self, state):  # pragma: no cover
        if len(state) == 2:  # pragma: no cover
            series, idx = state
            columns = sorted(series)
        else:
            series, cols, idx = state
            columns = com._unpickle_array(cols)

        index = com._unpickle_array(idx)
        self._data = self._init_dict(series, index, columns, None)

    def _unpickle_matrix_compat(self, state):  # pragma: no cover
        # old unpickling
        (vals, idx, cols), object_state = state

        index = com._unpickle_array(idx)
        dm = DataFrame(vals, index=index, columns=com._unpickle_array(cols),
                       copy=False)

        if object_state is not None:
            ovals, _, ocols = object_state
            objects = DataFrame(ovals, index=index,
                                columns=com._unpickle_array(ocols), copy=False)

            dm = dm.join(objects)

        self._data = dm._data

    # ----------------------------------------------------------------------
    # Getting and setting elements

    def get_value(self, index, col, takeable=False):
        """
        Quickly retrieve single value at passed column and index.

        .. deprecated:: 0.21.0
            Use .at[] or .iat[] accessors instead.

        Parameters
        ----------
        index : row label
        col : column label
        takeable : interpret the index/col as indexers, default False

        Returns
        -------
        scalar
        """

        warnings.warn("get_value is deprecated and will be removed "
                      "in a future release. Please use "
                      ".at[] or .iat[] accessors instead", FutureWarning,
                      stacklevel=2)
        return self._get_value(index, col, takeable=takeable)

    def _get_value(self, index, col, takeable=False):

        if takeable:
            series = self._iget_item_cache(col)
            return com.maybe_box_datetimelike(series._values[index])

        series = self._get_item_cache(col)
        engine = self.index._engine

        try:
            return engine.get_value(series._values, index)
        except (TypeError, ValueError):

            # we cannot handle direct indexing
            # use positional
            col = self.columns.get_loc(col)
            index = self.index.get_loc(index)
            return self._get_value(index, col, takeable=True)
    _get_value.__doc__ = get_value.__doc__

    def set_value(self, index, col, value, takeable=False):
        """
        Put single value at passed column and index.

        .. deprecated:: 0.21.0
            Use .at[] or .iat[] accessors instead.

        Parameters
        ----------
        index : row label
        col : column label
        value : scalar
        takeable : interpret the index/col as indexers, default False

        Returns
        -------
        DataFrame
            If label pair is contained, will be reference to calling DataFrame,
            otherwise a new object.
        """
        warnings.warn("set_value is deprecated and will be removed "
                      "in a future release. Please use "
                      ".at[] or .iat[] accessors instead", FutureWarning,
                      stacklevel=2)
        return self._set_value(index, col, value, takeable=takeable)

    def _set_value(self, index, col, value, takeable=False):
        try:
            if takeable is True:
                series = self._iget_item_cache(col)
                return series._set_value(index, value, takeable=True)

            series = self._get_item_cache(col)
            engine = self.index._engine
            engine.set_value(series._values, index, value)
            return self
        except (KeyError, TypeError):

            # set using a non-recursive method & reset the cache
            if takeable:
                self.iloc[index, col] = value
            else:
                self.loc[index, col] = value
            self._item_cache.pop(col, None)

            return self
    _set_value.__doc__ = set_value.__doc__

    def _ixs(self, i, axis=0):
        """
        Parameters
        ----------
        i : int, slice, or sequence of integers
        axis : int

        Notes
        -----
        If slice passed, the resulting data will be a view.
        """
        # irow
        if axis == 0:
            if isinstance(i, slice):
                return self[i]
            else:
                label = self.index[i]
                if isinstance(label, Index):
                    # a location index by definition
                    result = self.take(i, axis=axis)
                    copy = True
                else:
                    new_values = self._data.fast_xs(i)
                    if is_scalar(new_values):
                        return new_values

                    # if we are a copy, mark as such
                    copy = (isinstance(new_values, np.ndarray) and
                            new_values.base is None)
                    result = self._constructor_sliced(new_values,
                                                      index=self.columns,
                                                      name=self.index[i],
                                                      dtype=new_values.dtype)
                result._set_is_copy(self, copy=copy)
                return result

        # icol
        else:
            label = self.columns[i]
            if isinstance(i, slice):
                # need to return view
                lab_slice = slice(label[0], label[-1])
                return self.loc[:, lab_slice]
            else:
                if isinstance(label, Index):
                    return self._take(i, axis=1)

                index_len = len(self.index)

                # if the values returned are not the same length
                # as the index (iow a not found value), iget returns
                # a 0-len ndarray. This is effectively catching
                # a numpy error (as numpy should really raise)
                values = self._data.iget(i)

                if index_len and not len(values):
                    values = np.array([np.nan] * index_len, dtype=object)
                result = self._box_col_values(values, label)

                # this is a cached value, mark it so
                result._set_as_cached(label, self)

                return result

    def __getitem__(self, key):
        key = lib.item_from_zerodim(key)
        key = com.apply_if_callable(key, self)

        # shortcut if the key is in columns
        try:
            if self.columns.is_unique and key in self.columns:
                if self.columns.nlevels > 1:
                    return self._getitem_multilevel(key)
                return self._get_item_cache(key)
        except (TypeError, ValueError):
            # The TypeError correctly catches non hashable "key" (e.g. list)
            # The ValueError can be removed once GH #21729 is fixed
            pass

        # Do we have a slicer (on rows)?
        indexer = convert_to_index_sliceable(self, key)
        if indexer is not None:
            return self._slice(indexer, axis=0)

        # Do we have a (boolean) DataFrame?
        if isinstance(key, DataFrame):
            return self._getitem_frame(key)

        # Do we have a (boolean) 1d indexer?
        if com.is_bool_indexer(key):
            return self._getitem_bool_array(key)

        # We are left with two options: a single key, and a collection of keys,
        # We interpret tuples as collections only for non-MultiIndex
        is_single_key = isinstance(key, tuple) or not is_list_like(key)

        if is_single_key:
            if self.columns.nlevels > 1:
                return self._getitem_multilevel(key)
            indexer = self.columns.get_loc(key)
            if is_integer(indexer):
                indexer = [indexer]
        else:
            if is_iterator(key):
                key = list(key)
            indexer = self.loc._convert_to_indexer(key, axis=1,
                                                   raise_missing=True)

        # take() does not accept boolean indexers
        if getattr(indexer, "dtype", None) == bool:
            indexer = np.where(indexer)[0]

        data = self._take(indexer, axis=1)

        if is_single_key:
            # What does looking for a single key in a non-unique index return?
            # The behavior is inconsistent. It returns a Series, except when
            # - the key itself is repeated (test on data.shape, #9519), or
            # - we have a MultiIndex on columns (test on self.columns, #21309)
            if data.shape[1] == 1 and not isinstance(self.columns, MultiIndex):
                data = data[key]

        return data

    def _getitem_bool_array(self, key):
        # also raises Exception if object array with NA values
        # warning here just in case -- previously __setitem__ was
        # reindexing but __getitem__ was not; it seems more reasonable to
        # go with the __setitem__ behavior since that is more consistent
        # with all other indexing behavior
        if isinstance(key, Series) and not key.index.equals(self.index):
            warnings.warn("Boolean Series key will be reindexed to match "
                          "DataFrame index.", UserWarning, stacklevel=3)
        elif len(key) != len(self.index):
            raise ValueError('Item wrong length %d instead of %d.' %
                             (len(key), len(self.index)))

        # check_bool_indexer will throw exception if Series key cannot
        # be reindexed to match DataFrame rows
        key = check_bool_indexer(self.index, key)
        indexer = key.nonzero()[0]
        return self._take(indexer, axis=0)

    def _getitem_multilevel(self, key):
        loc = self.columns.get_loc(key)
        if isinstance(loc, (slice, Series, np.ndarray, Index)):
            new_columns = self.columns[loc]
            result_columns = maybe_droplevels(new_columns, key)
            if self._is_mixed_type:
                result = self.reindex(columns=new_columns)
                result.columns = result_columns
            else:
                new_values = self.values[:, loc]
                result = self._constructor(new_values, index=self.index,
                                           columns=result_columns)
                result = result.__finalize__(self)

            # If there is only one column being returned, and its name is
            # either an empty string, or a tuple with an empty string as its
            # first element, then treat the empty string as a placeholder
            # and return the column as if the user had provided that empty
            # string in the key. If the result is a Series, exclude the
            # implied empty string from its name.
            if len(result.columns) == 1:
                top = result.columns[0]
                if isinstance(top, tuple):
                    top = top[0]
                if top == '':
                    result = result['']
                    if isinstance(result, Series):
                        result = self._constructor_sliced(result,
                                                          index=self.index,
                                                          name=key)

            result._set_is_copy(self)
            return result
        else:
            return self._get_item_cache(key)

    def _getitem_frame(self, key):
        if key.values.size and not is_bool_dtype(key.values):
            raise ValueError('Must pass DataFrame with boolean values only')
        return self.where(key)

    def query(self, expr, inplace=False, **kwargs):
        """
        Query the columns of a DataFrame with a boolean expression.

        Parameters
        ----------
        expr : str
            The query string to evaluate.  You can refer to variables
            in the environment by prefixing them with an '@' character like
            ``@a + b``.

            .. versionadded:: 0.25.0

            You can refer to column names that contain spaces by surrounding
            them in backticks.

            For example, if one of your columns is called ``a a`` and you want
            to sum it with ``b``, your query should be ```a a` + b``.

        inplace : bool
            Whether the query should modify the data in place or return
            a modified copy.
        **kwargs
            See the documentation for :func:`eval` for complete details
            on the keyword arguments accepted by :meth:`DataFrame.query`.

            .. versionadded:: 0.18.0

        Returns
        -------
        DataFrame
            DataFrame resulting from the provided query expression.

        See Also
        --------
        eval : Evaluate a string describing operations on
            DataFrame columns.
        DataFrame.eval : Evaluate a string describing operations on
            DataFrame columns.

        Notes
        -----
        The result of the evaluation of this expression is first passed to
        :attr:`DataFrame.loc` and if that fails because of a
        multidimensional key (e.g., a DataFrame) then the result will be passed
        to :meth:`DataFrame.__getitem__`.

        This method uses the top-level :func:`eval` function to
        evaluate the passed query.

        The :meth:`~pandas.DataFrame.query` method uses a slightly
        modified Python syntax by default. For example, the ``&`` and ``|``
        (bitwise) operators have the precedence of their boolean cousins,
        :keyword:`and` and :keyword:`or`. This *is* syntactically valid Python,
        however the semantics are different.

        You can change the semantics of the expression by passing the keyword
        argument ``parser='python'``. This enforces the same semantics as
        evaluation in Python space. Likewise, you can pass ``engine='python'``
        to evaluate an expression using Python itself as a backend. This is not
        recommended as it is inefficient compared to using ``numexpr`` as the
        engine.

        The :attr:`DataFrame.index` and
        :attr:`DataFrame.columns` attributes of the
        :class:`~pandas.DataFrame` instance are placed in the query namespace
        by default, which allows you to treat both the index and columns of the
        frame as a column in the frame.
        The identifier ``index`` is used for the frame index; you can also
        use the name of the index to identify it in a query. Please note that
        Python keywords may not be used as identifiers.

        For further details and examples see the ``query`` documentation in
        :ref:`indexing <indexing.query>`.

        Examples
        --------
        >>> df = pd.DataFrame({'A': range(1, 6),
        ...                    'B': range(10, 0, -2),
        ...                    'C C': range(10, 5, -1)})
        >>> df
           A   B  C C
        0  1  10   10
        1  2   8    9
        2  3   6    8
        3  4   4    7
        4  5   2    6
        >>> df.query('A > B')
           A  B  C C
        4  5  2    6

        The previous expression is equivalent to

        >>> df[df.A > df.B]
           A  B  C C
        4  5  2    6

        For columns with spaces in their name, you can use backtick quoting.

        >>> df.query('B == `C C`')
           A   B  C C
        0  1  10   10

        The previous expression is equivalent to

        >>> df[df.B == df['C C']]
           A   B  C C
        0  1  10   10
        """
        inplace = validate_bool_kwarg(inplace, 'inplace')
        if not isinstance(expr, str):
            msg = "expr must be a string to be evaluated, {0} given"
            raise ValueError(msg.format(type(expr)))
        kwargs['level'] = kwargs.pop('level', 0) + 1
        kwargs['target'] = None
        res = self.eval(expr, **kwargs)

        try:
            new_data = self.loc[res]
        except ValueError:
            # when res is multi-dimensional loc raises, but this is sometimes a
            # valid query
            new_data = self[res]

        if inplace:
            self._update_inplace(new_data)
        else:
            return new_data

    def eval(self, expr, inplace=False, **kwargs):
        """
        Evaluate a string describing operations on DataFrame columns.

        Operates on columns only, not specific rows or elements.  This allows
        `eval` to run arbitrary code, which can make you vulnerable to code
        injection if you pass user input to this function.

        Parameters
        ----------
        expr : str
            The expression string to evaluate.
        inplace : bool, default False
            If the expression contains an assignment, whether to perform the
            operation inplace and mutate the existing DataFrame. Otherwise,
            a new DataFrame is returned.

            .. versionadded:: 0.18.0.
        kwargs : dict
            See the documentation for :func:`eval` for complete details
            on the keyword arguments accepted by
            :meth:`~pandas.DataFrame.query`.

        Returns
        -------
        ndarray, scalar, or pandas object
            The result of the evaluation.

        See Also
        --------
        DataFrame.query : Evaluates a boolean expression to query the columns
            of a frame.
        DataFrame.assign : Can evaluate an expression or function to create new
            values for a column.
        eval : Evaluate a Python expression as a string using various
            backends.

        Notes
        -----
        For more details see the API documentation for :func:`~eval`.
        For detailed examples see :ref:`enhancing performance with eval
        <enhancingperf.eval>`.

        Examples
        --------
        >>> df = pd.DataFrame({'A': range(1, 6), 'B': range(10, 0, -2)})
        >>> df
           A   B
        0  1  10
        1  2   8
        2  3   6
        3  4   4
        4  5   2
        >>> df.eval('A + B')
        0    11
        1    10
        2     9
        3     8
        4     7
        dtype: int64

        Assignment is allowed though by default the original DataFrame is not
        modified.

        >>> df.eval('C = A + B')
           A   B   C
        0  1  10  11
        1  2   8  10
        2  3   6   9
        3  4   4   8
        4  5   2   7
        >>> df
           A   B
        0  1  10
        1  2   8
        2  3   6
        3  4   4
        4  5   2

        Use ``inplace=True`` to modify the original DataFrame.

        >>> df.eval('C = A + B', inplace=True)
        >>> df
           A   B   C
        0  1  10  11
        1  2   8  10
        2  3   6   9
        3  4   4   8
        4  5   2   7
        """
        from pandas.core.computation.eval import eval as _eval

        inplace = validate_bool_kwarg(inplace, 'inplace')
        resolvers = kwargs.pop('resolvers', None)
        kwargs['level'] = kwargs.pop('level', 0) + 1
        if resolvers is None:
            index_resolvers = self._get_index_resolvers()
            column_resolvers = \
                self._get_space_character_free_column_resolvers()
            resolvers = column_resolvers, index_resolvers
        if 'target' not in kwargs:
            kwargs['target'] = self
        kwargs['resolvers'] = kwargs.get('resolvers', ()) + tuple(resolvers)
        return _eval(expr, inplace=inplace, **kwargs)

    def select_dtypes(self, include=None, exclude=None):
        """
        Return a subset of the DataFrame's columns based on the column dtypes.

        Parameters
        ----------
        include, exclude : scalar or list-like
            A selection of dtypes or strings to be included/excluded. At least
            one of these parameters must be supplied.

        Returns
        -------
        DataFrame
            The subset of the frame including the dtypes in ``include`` and
            excluding the dtypes in ``exclude``.

        Raises
        ------
        ValueError
            * If both of ``include`` and ``exclude`` are empty
            * If ``include`` and ``exclude`` have overlapping elements
            * If any kind of string dtype is passed in.

        Notes
        -----
        * To select all *numeric* types, use ``np.number`` or ``'number'``
        * To select strings you must use the ``object`` dtype, but note that
          this will return *all* object dtype columns
        * See the `numpy dtype hierarchy
          <http://docs.scipy.org/doc/numpy/reference/arrays.scalars.html>`__
        * To select datetimes, use ``np.datetime64``, ``'datetime'`` or
          ``'datetime64'``
        * To select timedeltas, use ``np.timedelta64``, ``'timedelta'`` or
          ``'timedelta64'``
        * To select Pandas categorical dtypes, use ``'category'``
        * To select Pandas datetimetz dtypes, use ``'datetimetz'`` (new in
          0.20.0) or ``'datetime64[ns, tz]'``

        Examples
        --------
        >>> df = pd.DataFrame({'a': [1, 2] * 3,
        ...                    'b': [True, False] * 3,
        ...                    'c': [1.0, 2.0] * 3})
        >>> df
                a      b  c
        0       1   True  1.0
        1       2  False  2.0
        2       1   True  1.0
        3       2  False  2.0
        4       1   True  1.0
        5       2  False  2.0

        >>> df.select_dtypes(include='bool')
           b
        0  True
        1  False
        2  True
        3  False
        4  True
        5  False

        >>> df.select_dtypes(include=['float64'])
           c
        0  1.0
        1  2.0
        2  1.0
        3  2.0
        4  1.0
        5  2.0

        >>> df.select_dtypes(exclude=['int'])
               b    c
        0   True  1.0
        1  False  2.0
        2   True  1.0
        3  False  2.0
        4   True  1.0
        5  False  2.0
        """
        def _get_info_slice(obj, indexer):
            """Slice the info axis of `obj` with `indexer`."""
            if not hasattr(obj, '_info_axis_number'):
                msg = 'object of type {typ!r} has no info axis'
                raise TypeError(msg.format(typ=type(obj).__name__))
            slices = [slice(None)] * obj.ndim
            slices[obj._info_axis_number] = indexer
            return tuple(slices)

        if not is_list_like(include):
            include = (include,) if include is not None else ()
        if not is_list_like(exclude):
            exclude = (exclude,) if exclude is not None else ()

        selection = tuple(map(frozenset, (include, exclude)))

        if not any(selection):
            raise ValueError('at least one of include or exclude must be '
                             'nonempty')

        # convert the myriad valid dtypes object to a single representation
        include, exclude = map(
            lambda x: frozenset(map(infer_dtype_from_object, x)), selection)
        for dtypes in (include, exclude):
            invalidate_string_dtypes(dtypes)

        # can't both include AND exclude!
        if not include.isdisjoint(exclude):
            raise ValueError('include and exclude overlap on {inc_ex}'.format(
                inc_ex=(include & exclude)))

        # empty include/exclude -> defaults to True
        # three cases (we've already raised if both are empty)
        # case 1: empty include, nonempty exclude
        # we have True, True, ... True for include, same for exclude
        # in the loop below we get the excluded
        # and when we call '&' below we get only the excluded
        # case 2: nonempty include, empty exclude
        # same as case 1, but with include
        # case 3: both nonempty
        # the "union" of the logic of case 1 and case 2:
        # we get the included and excluded, and return their logical and
        include_these = Series(not bool(include), index=self.columns)
        exclude_these = Series(not bool(exclude), index=self.columns)

        def is_dtype_instance_mapper(idx, dtype):
            return idx, functools.partial(issubclass, dtype.type)

        for idx, f in itertools.starmap(is_dtype_instance_mapper,
                                        enumerate(self.dtypes)):
            if include:  # checks for the case of empty include or exclude
                include_these.iloc[idx] = any(map(f, include))
            if exclude:
                exclude_these.iloc[idx] = not any(map(f, exclude))

        dtype_indexer = include_these & exclude_these
        return self.loc[_get_info_slice(self, dtype_indexer)]

    def _box_item_values(self, key, values):
        items = self.columns[self.columns.get_loc(key)]
        if values.ndim == 2:
            return self._constructor(values.T, columns=items, index=self.index)
        else:
            return self._box_col_values(values, items)

    def _box_col_values(self, values, items):
        """
        Provide boxed values for a column.
        """
        klass = self._constructor_sliced
        return klass(values, index=self.index, name=items, fastpath=True)

    def __setitem__(self, key, value):
        key = com.apply_if_callable(key, self)

        # see if we can slice the rows
        indexer = convert_to_index_sliceable(self, key)
        if indexer is not None:
            return self._setitem_slice(indexer, value)

        if isinstance(key, DataFrame) or getattr(key, 'ndim', None) == 2:
            self._setitem_frame(key, value)
        elif isinstance(key, (Series, np.ndarray, list, Index)):
            self._setitem_array(key, value)
        else:
            # set column
            self._set_item(key, value)

    def _setitem_slice(self, key, value):
        self._check_setitem_copy()
        self.loc._setitem_with_indexer(key, value)

    def _setitem_array(self, key, value):
        # also raises Exception if object array with NA values
        if com.is_bool_indexer(key):
            if len(key) != len(self.index):
                raise ValueError('Item wrong length %d instead of %d!' %
                                 (len(key), len(self.index)))
            key = check_bool_indexer(self.index, key)
            indexer = key.nonzero()[0]
            self._check_setitem_copy()
            self.loc._setitem_with_indexer(indexer, value)
        else:
            if isinstance(value, DataFrame):
                if len(value.columns) != len(key):
                    raise ValueError('Columns must be same length as key')
                for k1, k2 in zip(key, value.columns):
                    self[k1] = value[k2]
            else:
                indexer = self.loc._convert_to_indexer(key, axis=1)
                self._check_setitem_copy()
                self.loc._setitem_with_indexer((slice(None), indexer), value)

    def _setitem_frame(self, key, value):
        # support boolean setting with DataFrame input, e.g.
        # df[df > df2] = 0
        if isinstance(key, np.ndarray):
            if key.shape != self.shape:
                raise ValueError(
                    'Array conditional must be same shape as self'
                )
            key = self._constructor(key, **self._construct_axes_dict())

        if key.values.size and not is_bool_dtype(key.values):
            raise TypeError(
                'Must pass DataFrame or 2-d ndarray with boolean values only'
            )

        self._check_inplace_setting(value)
        self._check_setitem_copy()
        self._where(-key, value, inplace=True)

    def _ensure_valid_index(self, value):
        """
        Ensure that if we don't have an index, that we can create one from the
        passed value.
        """
        # GH5632, make sure that we are a Series convertible
        if not len(self.index) and is_list_like(value):
            try:
                value = Series(value)
            except (ValueError, NotImplementedError, TypeError):
                raise ValueError('Cannot set a frame with no defined index '
                                 'and a value that cannot be converted to a '
                                 'Series')

            self._data = self._data.reindex_axis(value.index.copy(), axis=1,
                                                 fill_value=np.nan)

    def _set_item(self, key, value):
        """
        Add series to DataFrame in specified column.

        If series is a numpy-array (not a Series/TimeSeries), it must be the
        same length as the DataFrames index or an error will be thrown.

        Series/TimeSeries will be conformed to the DataFrames index to
        ensure homogeneity.
        """

        self._ensure_valid_index(value)
        value = self._sanitize_column(key, value)
        NDFrame._set_item(self, key, value)

        # check if we are modifying a copy
        # try to set first as we want an invalid
        # value exception to occur first
        if len(self):
            self._check_setitem_copy()

    def insert(self, loc, column, value, allow_duplicates=False):
        """
        Insert column into DataFrame at specified location.

        Raises a ValueError if `column` is already contained in the DataFrame,
        unless `allow_duplicates` is set to True.

        Parameters
        ----------
        loc : int
            Insertion index. Must verify 0 <= loc <= len(columns)
        column : string, number, or hashable object
            label of the inserted column
        value : int, Series, or array-like
        allow_duplicates : bool, optional
        """
        self._ensure_valid_index(value)
        value = self._sanitize_column(column, value, broadcast=False)
        self._data.insert(loc, column, value,
                          allow_duplicates=allow_duplicates)

    def assign(self, **kwargs):
        r"""
        Assign new columns to a DataFrame.

        Returns a new object with all original columns in addition to new ones.
        Existing columns that are re-assigned will be overwritten.

        Parameters
        ----------
        **kwargs : dict of {str: callable or Series}
            The column names are keywords. If the values are
            callable, they are computed on the DataFrame and
            assigned to the new columns. The callable must not
            change input DataFrame (though pandas doesn't check it).
            If the values are not callable, (e.g. a Series, scalar, or array),
            they are simply assigned.

        Returns
        -------
        DataFrame
            A new DataFrame with the new columns in addition to
            all the existing columns.

        Notes
        -----
        Assigning multiple columns within the same ``assign`` is possible.
        For Python 3.6 and above, later items in '\*\*kwargs' may refer to
        newly created or modified columns in 'df'; items are computed and
        assigned into 'df' in order.  For Python 3.5 and below, the order of
        keyword arguments is not specified, you cannot refer to newly created
        or modified columns. All items are computed first, and then assigned
        in alphabetical order.

        .. versionchanged :: 0.23.0

           Keyword argument order is maintained for Python 3.6 and later.

        Examples
        --------
        >>> df = pd.DataFrame({'temp_c': [17.0, 25.0]},
        ...                   index=['Portland', 'Berkeley'])
        >>> df
                  temp_c
        Portland    17.0
        Berkeley    25.0

        Where the value is a callable, evaluated on `df`:

        >>> df.assign(temp_f=lambda x: x.temp_c * 9 / 5 + 32)
                  temp_c  temp_f
        Portland    17.0    62.6
        Berkeley    25.0    77.0

        Alternatively, the same behavior can be achieved by directly
        referencing an existing Series or sequence:

        >>> df.assign(temp_f=df['temp_c'] * 9 / 5 + 32)
                  temp_c  temp_f
        Portland    17.0    62.6
        Berkeley    25.0    77.0

        In Python 3.6+, you can create multiple columns within the same assign
        where one of the columns depends on another one defined within the same
        assign:

        >>> df.assign(temp_f=lambda x: x['temp_c'] * 9 / 5 + 32,
        ...           temp_k=lambda x: (x['temp_f'] +  459.67) * 5 / 9)
                  temp_c  temp_f  temp_k
        Portland    17.0    62.6  290.15
        Berkeley    25.0    77.0  298.15
        """
        data = self.copy()

        # >= 3.6 preserve order of kwargs
        if PY36:
            for k, v in kwargs.items():
                data[k] = com.apply_if_callable(v, data)
        else:
            # <= 3.5: do all calculations first...
            results = OrderedDict()
            for k, v in kwargs.items():
                results[k] = com.apply_if_callable(v, data)

            # <= 3.5 and earlier
            results = sorted(results.items())
            # ... and then assign
            for k, v in results:
                data[k] = v
        return data

    def _sanitize_column(self, key, value, broadcast=True):
        """
        Ensures new columns (which go into the BlockManager as new blocks) are
        always copied and converted into an array.

        Parameters
        ----------
        key : object
        value : scalar, Series, or array-like
        broadcast : bool, default True
            If ``key`` matches multiple duplicate column names in the
            DataFrame, this parameter indicates whether ``value`` should be
            tiled so that the returned array contains a (duplicated) column for
            each occurrence of the key. If False, ``value`` will not be tiled.

        Returns
        -------
        numpy.ndarray
        """

        def reindexer(value):
            # reindex if necessary

            if value.index.equals(self.index) or not len(self.index):
                value = value._values.copy()
            else:

                # GH 4107
                try:
                    value = value.reindex(self.index)._values
                except Exception as e:

                    # duplicate axis
                    if not value.index.is_unique:
                        raise e

                    # other
                    raise TypeError('incompatible index of inserted column '
                                    'with frame index')
            return value

        if isinstance(value, Series):
            value = reindexer(value)

        elif isinstance(value, DataFrame):
            # align right-hand-side columns if self.columns
            # is multi-index and self[key] is a sub-frame
            if isinstance(self.columns, MultiIndex) and key in self.columns:
                loc = self.columns.get_loc(key)
                if isinstance(loc, (slice, Series, np.ndarray, Index)):
                    cols = maybe_droplevels(self.columns[loc], key)
                    if len(cols) and not cols.equals(value.columns):
                        value = value.reindex(cols, axis=1)
            # now align rows
            value = reindexer(value).T

        elif isinstance(value, ExtensionArray):
            # Explicitly copy here, instead of in sanitize_index,
            # as sanitize_index won't copy an EA, even with copy=True
            value = value.copy()
            value = sanitize_index(value, self.index, copy=False)

        elif isinstance(value, Index) or is_sequence(value):

            # turn me into an ndarray
            value = sanitize_index(value, self.index, copy=False)
            if not isinstance(value, (np.ndarray, Index)):
                if isinstance(value, list) and len(value) > 0:
                    value = maybe_convert_platform(value)
                else:
                    value = com.asarray_tuplesafe(value)
            elif value.ndim == 2:
                value = value.copy().T
            elif isinstance(value, Index):
                value = value.copy(deep=True)
            else:
                value = value.copy()

            # possibly infer to datetimelike
            if is_object_dtype(value.dtype):
                value = maybe_infer_to_datetimelike(value)

        else:
            # cast ignores pandas dtypes. so save the dtype first
            infer_dtype, _ = infer_dtype_from_scalar(
                value, pandas_dtype=True)

            # upcast
            value = cast_scalar_to_array(len(self.index), value)
            value = maybe_cast_to_datetime(value, infer_dtype)

        # return internal types directly
        if is_extension_type(value) or is_extension_array_dtype(value):
            return value

        # broadcast across multiple columns if necessary
        if broadcast and key in self.columns and value.ndim == 1:
            if (not self.columns.is_unique or
                    isinstance(self.columns, MultiIndex)):
                existing_piece = self[key]
                if isinstance(existing_piece, DataFrame):
                    value = np.tile(value, (len(existing_piece.columns), 1))

        return np.atleast_2d(np.asarray(value))

    @property
    def _series(self):
        return {item: Series(self._data.iget(idx), index=self.index, name=item)
                for idx, item in enumerate(self.columns)}

    def lookup(self, row_labels, col_labels):
        """
        Label-based "fancy indexing" function for DataFrame.

        Given equal-length arrays of row and column labels, return an
        array of the values corresponding to each (row, col) pair.

        Parameters
        ----------
        row_labels : sequence
            The row labels to use for lookup
        col_labels : sequence
            The column labels to use for lookup

        Returns
        -------
        numpy.ndarray

        Notes
        -----
        Akin to::

            result = [df.get_value(row, col)
                      for row, col in zip(row_labels, col_labels)]

        Examples
        --------
        values : ndarray
            The found values
        """
        n = len(row_labels)
        if n != len(col_labels):
            raise ValueError('Row labels must have same size as column labels')

        thresh = 1000
        if not self._is_mixed_type or n > thresh:
            values = self.values
            ridx = self.index.get_indexer(row_labels)
            cidx = self.columns.get_indexer(col_labels)
            if (ridx == -1).any():
                raise KeyError('One or more row labels was not found')
            if (cidx == -1).any():
                raise KeyError('One or more column labels was not found')
            flat_index = ridx * len(self.columns) + cidx
            result = values.flat[flat_index]
        else:
            result = np.empty(n, dtype='O')
            for i, (r, c) in enumerate(zip(row_labels, col_labels)):
                result[i] = self._get_value(r, c)

        if is_object_dtype(result):
            result = lib.maybe_convert_objects(result)

        return result

    # ----------------------------------------------------------------------
    # Reindexing and alignment

    def _reindex_axes(self, axes, level, limit, tolerance, method, fill_value,
                      copy):
        frame = self

        columns = axes['columns']
        if columns is not None:
            frame = frame._reindex_columns(columns, method, copy, level,
                                           fill_value, limit, tolerance)

        index = axes['index']
        if index is not None:
            frame = frame._reindex_index(index, method, copy, level,
                                         fill_value, limit, tolerance)

        return frame

    def _reindex_index(self, new_index, method, copy, level, fill_value=np.nan,
                       limit=None, tolerance=None):
        new_index, indexer = self.index.reindex(new_index, method=method,
                                                level=level, limit=limit,
                                                tolerance=tolerance)
        return self._reindex_with_indexers({0: [new_index, indexer]},
                                           copy=copy, fill_value=fill_value,
                                           allow_dups=False)

    def _reindex_columns(self, new_columns, method, copy, level,
                         fill_value=None, limit=None, tolerance=None):
        new_columns, indexer = self.columns.reindex(new_columns, method=method,
                                                    level=level, limit=limit,
                                                    tolerance=tolerance)
        return self._reindex_with_indexers({1: [new_columns, indexer]},
                                           copy=copy, fill_value=fill_value,
                                           allow_dups=False)

    def _reindex_multi(self, axes, copy, fill_value):
        """
        We are guaranteed non-Nones in the axes.
        """

        new_index, row_indexer = self.index.reindex(axes['index'])
        new_columns, col_indexer = self.columns.reindex(axes['columns'])

        if row_indexer is not None and col_indexer is not None:
            indexer = row_indexer, col_indexer
            new_values = algorithms.take_2d_multi(self.values, indexer,
                                                  fill_value=fill_value)
            return self._constructor(new_values, index=new_index,
                                     columns=new_columns)
        else:
            return self._reindex_with_indexers({0: [new_index, row_indexer],
                                                1: [new_columns, col_indexer]},
                                               copy=copy,
                                               fill_value=fill_value)

    @Appender(_shared_docs['align'] % _shared_doc_kwargs)
    def align(self, other, join='outer', axis=None, level=None, copy=True,
              fill_value=None, method=None, limit=None, fill_axis=0,
              broadcast_axis=None):
        return super().align(other, join=join, axis=axis, level=level,
                             copy=copy, fill_value=fill_value, method=method,
                             limit=limit, fill_axis=fill_axis,
                             broadcast_axis=broadcast_axis)

    @Substitution(**_shared_doc_kwargs)
    @Appender(NDFrame.reindex.__doc__)
    @rewrite_axis_style_signature('labels', [('method', None),
                                             ('copy', True),
                                             ('level', None),
                                             ('fill_value', np.nan),
                                             ('limit', None),
                                             ('tolerance', None)])
    def reindex(self, *args, **kwargs):
        axes = validate_axis_style_args(self, args, kwargs, 'labels',
                                        'reindex')
        kwargs.update(axes)
        # Pop these, since the values are in `kwargs` under different names
        kwargs.pop('axis', None)
        kwargs.pop('labels', None)
        return super().reindex(**kwargs)

    @Appender(_shared_docs['reindex_axis'] % _shared_doc_kwargs)
    def reindex_axis(self, labels, axis=0, method=None, level=None, copy=True,
                     limit=None, fill_value=np.nan):
        return super().reindex_axis(labels=labels, axis=axis, method=method,
                                    level=level, copy=copy, limit=limit,
                                    fill_value=fill_value)

    def drop(self, labels=None, axis=0, index=None, columns=None,
             level=None, inplace=False, errors='raise'):
        """
        Drop specified labels from rows or columns.

        Remove rows or columns by specifying label names and corresponding
        axis, or by specifying directly index or column names. When using a
        multi-index, labels on different levels can be removed by specifying
        the level.

        Parameters
        ----------
        labels : single label or list-like
            Index or column labels to drop.
        axis : {0 or 'index', 1 or 'columns'}, default 0
            Whether to drop labels from the index (0 or 'index') or
            columns (1 or 'columns').
        index : single label or list-like
            Alternative to specifying axis (``labels, axis=0``
            is equivalent to ``index=labels``).

            .. versionadded:: 0.21.0
        columns : single label or list-like
            Alternative to specifying axis (``labels, axis=1``
            is equivalent to ``columns=labels``).

            .. versionadded:: 0.21.0
        level : int or level name, optional
            For MultiIndex, level from which the labels will be removed.
        inplace : bool, default False
            If True, do operation inplace and return None.
        errors : {'ignore', 'raise'}, default 'raise'
            If 'ignore', suppress error and only existing labels are
            dropped.

        Returns
        -------
        DataFrame
            DataFrame without the removed index or column labels.

        Raises
        ------
        KeyError
            If any of the labels is not found in the selected axis.

        See Also
        --------
        DataFrame.loc : Label-location based indexer for selection by label.
        DataFrame.dropna : Return DataFrame with labels on given axis omitted
            where (all or any) data are missing.
        DataFrame.drop_duplicates : Return DataFrame with duplicate rows
            removed, optionally only considering certain columns.
        Series.drop : Return Series with specified index labels removed.

        Examples
        --------
        >>> df = pd.DataFrame(np.arange(12).reshape(3, 4),
        ...                   columns=['A', 'B', 'C', 'D'])
        >>> df
           A  B   C   D
        0  0  1   2   3
        1  4  5   6   7
        2  8  9  10  11

        Drop columns

        >>> df.drop(['B', 'C'], axis=1)
           A   D
        0  0   3
        1  4   7
        2  8  11

        >>> df.drop(columns=['B', 'C'])
           A   D
        0  0   3
        1  4   7
        2  8  11

        Drop a row by index

        >>> df.drop([0, 1])
           A  B   C   D
        2  8  9  10  11

        Drop columns and/or rows of MultiIndex DataFrame

        >>> midx = pd.MultiIndex(levels=[['lama', 'cow', 'falcon'],
        ...                              ['speed', 'weight', 'length']],
        ...                      codes=[[0, 0, 0, 1, 1, 1, 2, 2, 2],
        ...                             [0, 1, 2, 0, 1, 2, 0, 1, 2]])
        >>> df = pd.DataFrame(index=midx, columns=['big', 'small'],
        ...                   data=[[45, 30], [200, 100], [1.5, 1], [30, 20],
        ...                         [250, 150], [1.5, 0.8], [320, 250],
        ...                         [1, 0.8], [0.3, 0.2]])
        >>> df
                        big     small
        lama    speed   45.0    30.0
                weight  200.0   100.0
                length  1.5     1.0
        cow     speed   30.0    20.0
                weight  250.0   150.0
                length  1.5     0.8
        falcon  speed   320.0   250.0
                weight  1.0     0.8
                length  0.3     0.2

        >>> df.drop(index='cow', columns='small')
                        big
        lama    speed   45.0
                weight  200.0
                length  1.5
        falcon  speed   320.0
                weight  1.0
                length  0.3

        >>> df.drop(index='length', level=1)
                        big     small
        lama    speed   45.0    30.0
                weight  200.0   100.0
        cow     speed   30.0    20.0
                weight  250.0   150.0
        falcon  speed   320.0   250.0
                weight  1.0     0.8
        """
        return super().drop(labels=labels, axis=axis, index=index,
                            columns=columns, level=level, inplace=inplace,
                            errors=errors)

    @rewrite_axis_style_signature('mapper', [('copy', True),
                                             ('inplace', False),
                                             ('level', None),
                                             ('errors', 'ignore')])
    def rename(self, *args, **kwargs):
        """
        Alter axes labels.

        Function / dict values must be unique (1-to-1). Labels not contained in
        a dict / Series will be left as-is. Extra labels listed don't throw an
        error.

        See the :ref:`user guide <basics.rename>` for more.

        Parameters
        ----------
        mapper : dict-like or function
            Dict-like or functions transformations to apply to
            that axis' values. Use either ``mapper`` and ``axis`` to
            specify the axis to target with ``mapper``, or ``index`` and
            ``columns``.
        index : dict-like or function
            Alternative to specifying axis (``mapper, axis=0``
            is equivalent to ``index=mapper``).
        columns : dict-like or function
            Alternative to specifying axis (``mapper, axis=1``
            is equivalent to ``columns=mapper``).
        axis : int or str
            Axis to target with ``mapper``. Can be either the axis name
            ('index', 'columns') or number (0, 1). The default is 'index'.
        copy : bool, default True
            Also copy underlying data.
        inplace : bool, default False
            Whether to return a new DataFrame. If True then value of copy is
            ignored.
        level : int or level name, default None
            In case of a MultiIndex, only rename labels in the specified
            level.
        errors : {'ignore', 'raise'}, default 'ignore'
            If 'raise', raise a `KeyError` when a dict-like `mapper`, `index`,
            or `columns` contains labels that are not present in the Index
            being transformed.
            If 'ignore', existing keys will be renamed and extra keys will be
            ignored.

        Returns
        -------
        DataFrame
            DataFrame with the renamed axis labels.

        Raises
        ------
        KeyError
            If any of the labels is not found in the selected axis and
            "errors='raise'".

        See Also
        --------
        DataFrame.rename_axis : Set the name of the axis.

        Examples
        --------

        ``DataFrame.rename`` supports two calling conventions

        * ``(index=index_mapper, columns=columns_mapper, ...)``
        * ``(mapper, axis={'index', 'columns'}, ...)``

        We *highly* recommend using keyword arguments to clarify your
        intent.

        Rename columns using a mapping:
        >>> df = pd.DataFrame({"A": [1, 2, 3], "B": [4, 5, 6]})
        >>> df.rename(columns={"A": "a", "B": "c"})
           a  c
        0  1  4
        1  2  5
        2  3  6

        Rename index using a mapping:
        >>> df.rename(index={0: "x", 1: "y", 2: "z"})
           A  B
        x  1  4
        y  2  5
        z  3  6

        Cast index labels to a different type:
        >>> df.index
        RangeIndex(start=0, stop=3, step=1)
        >>> df.rename(index=str).index
        Index(['0', '1', '2'], dtype='object')

        >>> df.rename(columns={"A": "a", "B": "b", "C": "c"}, errors="raise")
        Traceback (most recent call last):
        KeyError: ['C'] not found in axis

        Using axis-style parameters

        >>> df.rename(str.lower, axis='columns')
           a  b
        0  1  4
        1  2  5
        2  3  6

        >>> df.rename({1: 2, 2: 4}, axis='index')
           A  B
        0  1  4
        2  2  5
        4  3  6
        """
        axes = validate_axis_style_args(self, args, kwargs, 'mapper', 'rename')
        kwargs.update(axes)
        # Pop these, since the values are in `kwargs` under different names
        kwargs.pop('axis', None)
        kwargs.pop('mapper', None)
        return super().rename(**kwargs)

    @Substitution(**_shared_doc_kwargs)
    @Appender(NDFrame.fillna.__doc__)
    def fillna(self, value=None, method=None, axis=None, inplace=False,
               limit=None, downcast=None, **kwargs):
        return super().fillna(value=value, method=method, axis=axis,
                              inplace=inplace, limit=limit, downcast=downcast,
                              **kwargs)

    @Appender(_shared_docs['replace'] % _shared_doc_kwargs)
    def replace(self, to_replace=None, value=None, inplace=False, limit=None,
                regex=False, method='pad'):
        return super().replace(to_replace=to_replace, value=value,
                               inplace=inplace, limit=limit, regex=regex,
                               method=method)

    @Appender(_shared_docs['shift'] % _shared_doc_kwargs)
    def shift(self, periods=1, freq=None, axis=0, fill_value=None):
        return super().shift(periods=periods, freq=freq, axis=axis,
                             fill_value=fill_value)

    def set_index(self, keys, drop=True, append=False, inplace=False,
                  verify_integrity=False):
        """
        Set the DataFrame index using existing columns.

        Set the DataFrame index (row labels) using one or more existing
        columns or arrays (of the correct length). The index can replace the
        existing index or expand on it.

        Parameters
        ----------
        keys : label or array-like or list of labels/arrays
            This parameter can be either a single column key, a single array of
            the same length as the calling DataFrame, or a list containing an
            arbitrary combination of column keys and arrays. Here, "array"
            encompasses :class:`Series`, :class:`Index`, ``np.ndarray``, and
            instances of :class:`~collections.abc.Iterator`.
        drop : bool, default True
            Delete columns to be used as the new index.
        append : bool, default False
            Whether to append columns to existing index.
        inplace : bool, default False
            Modify the DataFrame in place (do not create a new object).
        verify_integrity : bool, default False
            Check the new index for duplicates. Otherwise defer the check until
            necessary. Setting to False will improve the performance of this
            method.

        Returns
        -------
        DataFrame
            Changed row labels.

        See Also
        --------
        DataFrame.reset_index : Opposite of set_index.
        DataFrame.reindex : Change to new indices or expand indices.
        DataFrame.reindex_like : Change to same indices as other DataFrame.

        Examples
        --------
        >>> df = pd.DataFrame({'month': [1, 4, 7, 10],
        ...                    'year': [2012, 2014, 2013, 2014],
        ...                    'sale': [55, 40, 84, 31]})
        >>> df
           month  year  sale
        0      1  2012    55
        1      4  2014    40
        2      7  2013    84
        3     10  2014    31

        Set the index to become the 'month' column:

        >>> df.set_index('month')
               year  sale
        month
        1      2012    55
        4      2014    40
        7      2013    84
        10     2014    31

        Create a MultiIndex using columns 'year' and 'month':

        >>> df.set_index(['year', 'month'])
                    sale
        year  month
        2012  1     55
        2014  4     40
        2013  7     84
        2014  10    31

        Create a MultiIndex using an Index and a column:

        >>> df.set_index([pd.Index([1, 2, 3, 4]), 'year'])
                 month  sale
           year
        1  2012  1      55
        2  2014  4      40
        3  2013  7      84
        4  2014  10     31

        Create a MultiIndex using two Series:

        >>> s = pd.Series([1, 2, 3, 4])
        >>> df.set_index([s, s**2])
              month  year  sale
        1 1       1  2012    55
        2 4       4  2014    40
        3 9       7  2013    84
        4 16     10  2014    31
        """
        inplace = validate_bool_kwarg(inplace, 'inplace')
        if not isinstance(keys, list):
            keys = [keys]

        err_msg = ('The parameter "keys" may be a column key, one-dimensional '
                   'array, or a list containing only valid column keys and '
                   'one-dimensional arrays.')

        missing = []
        for col in keys:
            if isinstance(col, (ABCIndexClass, ABCSeries, np.ndarray,
                                list, abc.Iterator)):
                # arrays are fine as long as they are one-dimensional
                # iterators get converted to list below
                if getattr(col, 'ndim', 1) != 1:
                    raise ValueError(err_msg)
            else:
                # everything else gets tried as a key; see GH 24969
                try:
                    found = col in self.columns
                except TypeError:
                    raise TypeError(err_msg + ' Received column of '
                                    'type {}'.format(type(col)))
                else:
                    if not found:
                        missing.append(col)

        if missing:
            raise KeyError('None of {} are in the columns'.format(missing))

        if inplace:
            frame = self
        else:
            frame = self.copy()

        arrays = []
        names = []
        if append:
            names = [x for x in self.index.names]
            if isinstance(self.index, ABCMultiIndex):
                for i in range(self.index.nlevels):
                    arrays.append(self.index._get_level_values(i))
            else:
                arrays.append(self.index)

        to_remove = []
        for col in keys:
            if isinstance(col, ABCMultiIndex):
                for n in range(col.nlevels):
                    arrays.append(col._get_level_values(n))
                names.extend(col.names)
            elif isinstance(col, (ABCIndexClass, ABCSeries)):
                # if Index then not MultiIndex (treated above)
                arrays.append(col)
                names.append(col.name)
            elif isinstance(col, (list, np.ndarray)):
                arrays.append(col)
                names.append(None)
            elif isinstance(col, abc.Iterator):
                arrays.append(list(col))
                names.append(None)
            # from here, col can only be a column label
            else:
                arrays.append(frame[col]._values)
                names.append(col)
                if drop:
                    to_remove.append(col)

            if len(arrays[-1]) != len(self):
                # check newest element against length of calling frame, since
                # ensure_index_from_sequences would not raise for append=False.
                raise ValueError('Length mismatch: Expected {len_self} rows, '
                                 'received array of length {len_col}'.format(
                                     len_self=len(self),
                                     len_col=len(arrays[-1])
                                 ))

        index = ensure_index_from_sequences(arrays, names)

        if verify_integrity and not index.is_unique:
            duplicates = index[index.duplicated()].unique()
            raise ValueError('Index has duplicate keys: {dup}'.format(
                dup=duplicates))

        # use set to handle duplicate column names gracefully in case of drop
        for c in set(to_remove):
            del frame[c]

        # clear up memory usage
        index._cleanup()

        frame.index = index

        if not inplace:
            return frame

    def reset_index(self, level=None, drop=False, inplace=False, col_level=0,
                    col_fill=''):
        """
        Reset the index, or a level of it.

        Reset the index of the DataFrame, and use the default one instead.
        If the DataFrame has a MultiIndex, this method can remove one or more
        levels.

        Parameters
        ----------
        level : int, str, tuple, or list, default None
            Only remove the given levels from the index. Removes all levels by
            default.
        drop : bool, default False
            Do not try to insert index into dataframe columns. This resets
            the index to the default integer index.
        inplace : bool, default False
            Modify the DataFrame in place (do not create a new object).
        col_level : int or str, default 0
            If the columns have multiple levels, determines which level the
            labels are inserted into. By default it is inserted into the first
            level.
        col_fill : object, default ''
            If the columns have multiple levels, determines how the other
            levels are named. If None then the index name is repeated.

        Returns
        -------
        DataFrame
            DataFrame with the new index.

        See Also
        --------
        DataFrame.set_index : Opposite of reset_index.
        DataFrame.reindex : Change to new indices or expand indices.
        DataFrame.reindex_like : Change to same indices as other DataFrame.

        Examples
        --------
        >>> df = pd.DataFrame([('bird', 389.0),
        ...                    ('bird', 24.0),
        ...                    ('mammal', 80.5),
        ...                    ('mammal', np.nan)],
        ...                   index=['falcon', 'parrot', 'lion', 'monkey'],
        ...                   columns=('class', 'max_speed'))
        >>> df
                 class  max_speed
        falcon    bird      389.0
        parrot    bird       24.0
        lion    mammal       80.5
        monkey  mammal        NaN

        When we reset the index, the old index is added as a column, and a
        new sequential index is used:

        >>> df.reset_index()
            index   class  max_speed
        0  falcon    bird      389.0
        1  parrot    bird       24.0
        2    lion  mammal       80.5
        3  monkey  mammal        NaN

        We can use the `drop` parameter to avoid the old index being added as
        a column:

        >>> df.reset_index(drop=True)
            class  max_speed
        0    bird      389.0
        1    bird       24.0
        2  mammal       80.5
        3  mammal        NaN

        You can also use `reset_index` with `MultiIndex`.

        >>> index = pd.MultiIndex.from_tuples([('bird', 'falcon'),
        ...                                    ('bird', 'parrot'),
        ...                                    ('mammal', 'lion'),
        ...                                    ('mammal', 'monkey')],
        ...                                   names=['class', 'name'])
        >>> columns = pd.MultiIndex.from_tuples([('speed', 'max'),
        ...                                      ('species', 'type')])
        >>> df = pd.DataFrame([(389.0, 'fly'),
        ...                    ( 24.0, 'fly'),
        ...                    ( 80.5, 'run'),
        ...                    (np.nan, 'jump')],
        ...                   index=index,
        ...                   columns=columns)
        >>> df
                       speed species
                         max    type
        class  name
        bird   falcon  389.0     fly
               parrot   24.0     fly
        mammal lion     80.5     run
               monkey    NaN    jump

        If the index has multiple levels, we can reset a subset of them:

        >>> df.reset_index(level='class')
                 class  speed species
                          max    type
        name
        falcon    bird  389.0     fly
        parrot    bird   24.0     fly
        lion    mammal   80.5     run
        monkey  mammal    NaN    jump

        If we are not dropping the index, by default, it is placed in the top
        level. We can place it in another level:

        >>> df.reset_index(level='class', col_level=1)
                        speed species
                 class    max    type
        name
        falcon    bird  389.0     fly
        parrot    bird   24.0     fly
        lion    mammal   80.5     run
        monkey  mammal    NaN    jump

        When the index is inserted under another level, we can specify under
        which one with the parameter `col_fill`:

        >>> df.reset_index(level='class', col_level=1, col_fill='species')
                      species  speed species
                        class    max    type
        name
        falcon           bird  389.0     fly
        parrot           bird   24.0     fly
        lion           mammal   80.5     run
        monkey         mammal    NaN    jump

        If we specify a nonexistent level for `col_fill`, it is created:

        >>> df.reset_index(level='class', col_level=1, col_fill='genus')
                        genus  speed species
                        class    max    type
        name
        falcon           bird  389.0     fly
        parrot           bird   24.0     fly
        lion           mammal   80.5     run
        monkey         mammal    NaN    jump
        """
        inplace = validate_bool_kwarg(inplace, 'inplace')
        if inplace:
            new_obj = self
        else:
            new_obj = self.copy()

        def _maybe_casted_values(index, labels=None):
            values = index._values
            if not isinstance(index, (PeriodIndex, DatetimeIndex)):
                if values.dtype == np.object_:
                    values = lib.maybe_convert_objects(values)

            # if we have the labels, extract the values with a mask
            if labels is not None:
                mask = labels == -1

                # we can have situations where the whole mask is -1,
                # meaning there is nothing found in labels, so make all nan's
                if mask.all():
                    values = np.empty(len(mask))
                    values.fill(np.nan)
                else:
                    values = values.take(labels)

                    # TODO(https://github.com/pandas-dev/pandas/issues/24206)
                    # Push this into maybe_upcast_putmask?
                    # We can't pass EAs there right now. Looks a bit
                    # complicated.
                    # So we unbox the ndarray_values, op, re-box.
                    values_type = type(values)
                    values_dtype = values.dtype

                    if issubclass(values_type, DatetimeLikeArray):
                        values = values._data

                    if mask.any():
                        values, changed = maybe_upcast_putmask(
                            values, mask, np.nan)

                    if issubclass(values_type, DatetimeLikeArray):
                        values = values_type(values, dtype=values_dtype)

            return values

        new_index = ibase.default_index(len(new_obj))
        if level is not None:
            if not isinstance(level, (tuple, list)):
                level = [level]
            level = [self.index._get_level_number(lev) for lev in level]
            if len(level) < self.index.nlevels:
                new_index = self.index.droplevel(level)

        if not drop:
            if isinstance(self.index, MultiIndex):
                names = [n if n is not None else ('level_%d' % i)
                         for (i, n) in enumerate(self.index.names)]
                to_insert = lzip(self.index.levels, self.index.codes)
            else:
                default = 'index' if 'index' not in self else 'level_0'
                names = ([default] if self.index.name is None
                         else [self.index.name])
                to_insert = ((self.index, None),)

            multi_col = isinstance(self.columns, MultiIndex)
            for i, (lev, lab) in reversed(list(enumerate(to_insert))):
                if not (level is None or i in level):
                    continue
                name = names[i]
                if multi_col:
                    col_name = (list(name) if isinstance(name, tuple)
                                else [name])
                    if col_fill is None:
                        if len(col_name) not in (1, self.columns.nlevels):
                            raise ValueError("col_fill=None is incompatible "
                                             "with incomplete column name "
                                             "{}".format(name))
                        col_fill = col_name[0]

                    lev_num = self.columns._get_level_number(col_level)
                    name_lst = [col_fill] * lev_num + col_name
                    missing = self.columns.nlevels - len(name_lst)
                    name_lst += [col_fill] * missing
                    name = tuple(name_lst)
                # to ndarray and maybe infer different dtype
                level_values = _maybe_casted_values(lev, lab)
                new_obj.insert(0, name, level_values)

        new_obj.index = new_index
        if not inplace:
            return new_obj

    # ----------------------------------------------------------------------
    # Reindex-based selection methods

    @Appender(_shared_docs['isna'] % _shared_doc_kwargs)
    def isna(self):
        return super().isna()

    @Appender(_shared_docs['isna'] % _shared_doc_kwargs)
    def isnull(self):
        return super().isnull()

    @Appender(_shared_docs['notna'] % _shared_doc_kwargs)
    def notna(self):
        return super().notna()

    @Appender(_shared_docs['notna'] % _shared_doc_kwargs)
    def notnull(self):
        return super().notnull()

    def dropna(self, axis=0, how='any', thresh=None, subset=None,
               inplace=False):
        """
        Remove missing values.

        See the :ref:`User Guide <missing_data>` for more on which values are
        considered missing, and how to work with missing data.

        Parameters
        ----------
        axis : {0 or 'index', 1 or 'columns'}, default 0
            Determine if rows or columns which contain missing values are
            removed.

            * 0, or 'index' : Drop rows which contain missing values.
            * 1, or 'columns' : Drop columns which contain missing value.

            .. deprecated:: 0.23.0

               Pass tuple or list to drop on multiple axes.
               Only a single axis is allowed.

        how : {'any', 'all'}, default 'any'
            Determine if row or column is removed from DataFrame, when we have
            at least one NA or all NA.

            * 'any' : If any NA values are present, drop that row or column.
            * 'all' : If all values are NA, drop that row or column.

        thresh : int, optional
            Require that many non-NA values.
        subset : array-like, optional
            Labels along other axis to consider, e.g. if you are dropping rows
            these would be a list of columns to include.
        inplace : bool, default False
            If True, do operation inplace and return None.

        Returns
        -------
        DataFrame
            DataFrame with NA entries dropped from it.

        See Also
        --------
        DataFrame.isna: Indicate missing values.
        DataFrame.notna : Indicate existing (non-missing) values.
        DataFrame.fillna : Replace missing values.
        Series.dropna : Drop missing values.
        Index.dropna : Drop missing indices.

        Examples
        --------
        >>> df = pd.DataFrame({"name": ['Alfred', 'Batman', 'Catwoman'],
        ...                    "toy": [np.nan, 'Batmobile', 'Bullwhip'],
        ...                    "born": [pd.NaT, pd.Timestamp("1940-04-25"),
        ...                             pd.NaT]})
        >>> df
               name        toy       born
        0    Alfred        NaN        NaT
        1    Batman  Batmobile 1940-04-25
        2  Catwoman   Bullwhip        NaT

        Drop the rows where at least one element is missing.

        >>> df.dropna()
             name        toy       born
        1  Batman  Batmobile 1940-04-25

        Drop the columns where at least one element is missing.

        >>> df.dropna(axis='columns')
               name
        0    Alfred
        1    Batman
        2  Catwoman

        Drop the rows where all elements are missing.

        >>> df.dropna(how='all')
               name        toy       born
        0    Alfred        NaN        NaT
        1    Batman  Batmobile 1940-04-25
        2  Catwoman   Bullwhip        NaT

        Keep only the rows with at least 2 non-NA values.

        >>> df.dropna(thresh=2)
               name        toy       born
        1    Batman  Batmobile 1940-04-25
        2  Catwoman   Bullwhip        NaT

        Define in which columns to look for missing values.

        >>> df.dropna(subset=['name', 'born'])
               name        toy       born
        1    Batman  Batmobile 1940-04-25

        Keep the DataFrame with valid entries in the same variable.

        >>> df.dropna(inplace=True)
        >>> df
             name        toy       born
        1  Batman  Batmobile 1940-04-25
        """
        inplace = validate_bool_kwarg(inplace, 'inplace')
        if isinstance(axis, (tuple, list)):
            # GH20987
            msg = ("supplying multiple axes to axis is deprecated and "
                   "will be removed in a future version.")
            warnings.warn(msg, FutureWarning, stacklevel=2)

            result = self
            for ax in axis:
                result = result.dropna(how=how, thresh=thresh, subset=subset,
                                       axis=ax)
        else:
            axis = self._get_axis_number(axis)
            agg_axis = 1 - axis

            agg_obj = self
            if subset is not None:
                ax = self._get_axis(agg_axis)
                indices = ax.get_indexer_for(subset)
                check = indices == -1
                if check.any():
                    raise KeyError(list(np.compress(check, subset)))
                agg_obj = self.take(indices, axis=agg_axis)

            count = agg_obj.count(axis=agg_axis)

            if thresh is not None:
                mask = count >= thresh
            elif how == 'any':
                mask = count == len(agg_obj._get_axis(agg_axis))
            elif how == 'all':
                mask = count > 0
            else:
                if how is not None:
                    raise ValueError('invalid how option: {h}'.format(h=how))
                else:
                    raise TypeError('must specify how or thresh')

            result = self.loc(axis=axis)[mask]

        if inplace:
            self._update_inplace(result)
        else:
            return result

    def drop_duplicates(self, subset=None, keep='first', inplace=False):
        """
        Return DataFrame with duplicate rows removed, optionally only
        considering certain columns. Indexes, including time indexes
        are ignored.

        Parameters
        ----------
        subset : column label or sequence of labels, optional
            Only consider certain columns for identifying duplicates, by
            default use all of the columns
        keep : {'first', 'last', False}, default 'first'
            - ``first`` : Drop duplicates except for the first occurrence.
            - ``last`` : Drop duplicates except for the last occurrence.
            - False : Drop all duplicates.
        inplace : boolean, default False
            Whether to drop duplicates in place or to return a copy

        Returns
        -------
        DataFrame
        """
        if self.empty:
            return self.copy()

        inplace = validate_bool_kwarg(inplace, 'inplace')
        duplicated = self.duplicated(subset, keep=keep)

        if inplace:
            inds, = (-duplicated)._ndarray_values.nonzero()
            new_data = self._data.take(inds)
            self._update_inplace(new_data)
        else:
            return self[-duplicated]

    def duplicated(self, subset=None, keep='first'):
        """
        Return boolean Series denoting duplicate rows, optionally only
        considering certain columns.

        Parameters
        ----------
        subset : column label or sequence of labels, optional
            Only consider certain columns for identifying duplicates, by
            default use all of the columns
        keep : {'first', 'last', False}, default 'first'
            - ``first`` : Mark duplicates as ``True`` except for the
              first occurrence.
            - ``last`` : Mark duplicates as ``True`` except for the
              last occurrence.
            - False : Mark all duplicates as ``True``.

        Returns
        -------
        Series
        """
        from pandas.core.sorting import get_group_index
        from pandas._libs.hashtable import duplicated_int64, _SIZE_HINT_LIMIT

        if self.empty:
            return Series(dtype=bool)

        def f(vals):
            labels, shape = algorithms.factorize(
                vals, size_hint=min(len(self), _SIZE_HINT_LIMIT))
            return labels.astype('i8', copy=False), len(shape)

        if subset is None:
            subset = self.columns
        elif (not np.iterable(subset) or
              isinstance(subset, str) or
              isinstance(subset, tuple) and subset in self.columns):
            subset = subset,

        # Verify all columns in subset exist in the queried dataframe
        # Otherwise, raise a KeyError, same as if you try to __getitem__ with a
        # key that doesn't exist.
        diff = Index(subset).difference(self.columns)
        if not diff.empty:
            raise KeyError(diff)

        vals = (col.values for name, col in self.iteritems()
                if name in subset)
        labels, shape = map(list, zip(*map(f, vals)))

        ids = get_group_index(labels, shape, sort=False, xnull=False)
        return Series(duplicated_int64(ids, keep), index=self.index)

    # ----------------------------------------------------------------------
    # Sorting

    @Substitution(**_shared_doc_kwargs)
    @Appender(NDFrame.sort_values.__doc__)
    def sort_values(self, by, axis=0, ascending=True, inplace=False,
                    kind='quicksort', na_position='last'):
        inplace = validate_bool_kwarg(inplace, 'inplace')
        axis = self._get_axis_number(axis)

        if not isinstance(by, list):
            by = [by]
        if is_sequence(ascending) and len(by) != len(ascending):
            raise ValueError('Length of ascending (%d) != length of by (%d)' %
                             (len(ascending), len(by)))
        if len(by) > 1:
            from pandas.core.sorting import lexsort_indexer

            keys = [self._get_label_or_level_values(x, axis=axis)
                    for x in by]
            indexer = lexsort_indexer(keys, orders=ascending,
                                      na_position=na_position)
            indexer = ensure_platform_int(indexer)
        else:
            from pandas.core.sorting import nargsort

            by = by[0]
            k = self._get_label_or_level_values(by, axis=axis)

            if isinstance(ascending, (tuple, list)):
                ascending = ascending[0]

            indexer = nargsort(k, kind=kind, ascending=ascending,
                               na_position=na_position)

        new_data = self._data.take(indexer,
                                   axis=self._get_block_manager_axis(axis),
                                   verify=False)

        if inplace:
            return self._update_inplace(new_data)
        else:
            return self._constructor(new_data).__finalize__(self)

    @Substitution(**_shared_doc_kwargs)
    @Appender(NDFrame.sort_index.__doc__)
    def sort_index(self, axis=0, level=None, ascending=True, inplace=False,
                   kind='quicksort', na_position='last', sort_remaining=True,
                   by=None):

        # TODO: this can be combined with Series.sort_index impl as
        # almost identical

        inplace = validate_bool_kwarg(inplace, 'inplace')
        # 10726
        if by is not None:
            warnings.warn("by argument to sort_index is deprecated, "
                          "please use .sort_values(by=...)",
                          FutureWarning, stacklevel=2)
            if level is not None:
                raise ValueError("unable to simultaneously sort by and level")
            return self.sort_values(by, axis=axis, ascending=ascending,
                                    inplace=inplace)

        axis = self._get_axis_number(axis)
        labels = self._get_axis(axis)

        # make sure that the axis is lexsorted to start
        # if not we need to reconstruct to get the correct indexer
        labels = labels._sort_levels_monotonic()
        if level is not None:

            new_axis, indexer = labels.sortlevel(level, ascending=ascending,
                                                 sort_remaining=sort_remaining)

        elif isinstance(labels, MultiIndex):
            from pandas.core.sorting import lexsort_indexer

            indexer = lexsort_indexer(labels._get_codes_for_sorting(),
                                      orders=ascending,
                                      na_position=na_position)
        else:
            from pandas.core.sorting import nargsort

            # Check monotonic-ness before sort an index
            # GH11080
            if ((ascending and labels.is_monotonic_increasing) or
                    (not ascending and labels.is_monotonic_decreasing)):
                if inplace:
                    return
                else:
                    return self.copy()

            indexer = nargsort(labels, kind=kind, ascending=ascending,
                               na_position=na_position)

        baxis = self._get_block_manager_axis(axis)
        new_data = self._data.take(indexer,
                                   axis=baxis,
                                   verify=False)

        # reconstruct axis if needed
        new_data.axes[baxis] = new_data.axes[baxis]._sort_levels_monotonic()

        if inplace:
            return self._update_inplace(new_data)
        else:
            return self._constructor(new_data).__finalize__(self)

    def nlargest(self, n, columns, keep='first'):
        """
        Return the first `n` rows ordered by `columns` in descending order.

        Return the first `n` rows with the largest values in `columns`, in
        descending order. The columns that are not specified are returned as
        well, but not used for ordering.

        This method is equivalent to
        ``df.sort_values(columns, ascending=False).head(n)``, but more
        performant.

        Parameters
        ----------
        n : int
            Number of rows to return.
        columns : label or list of labels
            Column label(s) to order by.
        keep : {'first', 'last', 'all'}, default 'first'
            Where there are duplicate values:

            - `first` : prioritize the first occurrence(s)
            - `last` : prioritize the last occurrence(s)
            - ``all`` : do not drop any duplicates, even it means
                        selecting more than `n` items.

            .. versionadded:: 0.24.0

        Returns
        -------
        DataFrame
            The first `n` rows ordered by the given columns in descending
            order.

        See Also
        --------
        DataFrame.nsmallest : Return the first `n` rows ordered by `columns` in
            ascending order.
        DataFrame.sort_values : Sort DataFrame by the values.
        DataFrame.head : Return the first `n` rows without re-ordering.

        Notes
        -----
        This function cannot be used with all column types. For example, when
        specifying columns with `object` or `category` dtypes, ``TypeError`` is
        raised.

        Examples
        --------
        >>> df = pd.DataFrame({'population': [59000000, 65000000, 434000,
        ...                                   434000, 434000, 337000, 11300,
        ...                                   11300, 11300],
        ...                    'GDP': [1937894, 2583560 , 12011, 4520, 12128,
        ...                            17036, 182, 38, 311],
        ...                    'alpha-2': ["IT", "FR", "MT", "MV", "BN",
        ...                                "IS", "NR", "TV", "AI"]},
        ...                   index=["Italy", "France", "Malta",
        ...                          "Maldives", "Brunei", "Iceland",
        ...                          "Nauru", "Tuvalu", "Anguilla"])
        >>> df
                  population      GDP alpha-2
        Italy       59000000  1937894      IT
        France      65000000  2583560      FR
        Malta         434000    12011      MT
        Maldives      434000     4520      MV
        Brunei        434000    12128      BN
        Iceland       337000    17036      IS
        Nauru          11300      182      NR
        Tuvalu         11300       38      TV
        Anguilla       11300      311      AI

        In the following example, we will use ``nlargest`` to select the three
        rows having the largest values in column "population".

        >>> df.nlargest(3, 'population')
                population      GDP alpha-2
        France    65000000  2583560      FR
        Italy     59000000  1937894      IT
        Malta       434000    12011      MT

        When using ``keep='last'``, ties are resolved in reverse order:

        >>> df.nlargest(3, 'population', keep='last')
                population      GDP alpha-2
        France    65000000  2583560      FR
        Italy     59000000  1937894      IT
        Brunei      434000    12128      BN

        When using ``keep='all'``, all duplicate items are maintained:

        >>> df.nlargest(3, 'population', keep='all')
                  population      GDP alpha-2
        France      65000000  2583560      FR
        Italy       59000000  1937894      IT
        Malta         434000    12011      MT
        Maldives      434000     4520      MV
        Brunei        434000    12128      BN

        To order by the largest values in column "population" and then "GDP",
        we can specify multiple columns like in the next example.

        >>> df.nlargest(3, ['population', 'GDP'])
                population      GDP alpha-2
        France    65000000  2583560      FR
        Italy     59000000  1937894      IT
        Brunei      434000    12128      BN
        """
        return algorithms.SelectNFrame(self,
                                       n=n,
                                       keep=keep,
                                       columns=columns).nlargest()

    def nsmallest(self, n, columns, keep='first'):
        """
        Return the first `n` rows ordered by `columns` in ascending order.

        Return the first `n` rows with the smallest values in `columns`, in
        ascending order. The columns that are not specified are returned as
        well, but not used for ordering.

        This method is equivalent to
        ``df.sort_values(columns, ascending=True).head(n)``, but more
        performant.

        Parameters
        ----------
        n : int
            Number of items to retrieve.
        columns : list or str
            Column name or names to order by.
        keep : {'first', 'last', 'all'}, default 'first'
            Where there are duplicate values:

            - ``first`` : take the first occurrence.
            - ``last`` : take the last occurrence.
            - ``all`` : do not drop any duplicates, even it means
              selecting more than `n` items.

            .. versionadded:: 0.24.0

        Returns
        -------
        DataFrame

        See Also
        --------
        DataFrame.nlargest : Return the first `n` rows ordered by `columns` in
            descending order.
        DataFrame.sort_values : Sort DataFrame by the values.
        DataFrame.head : Return the first `n` rows without re-ordering.

        Examples
        --------
        >>> df = pd.DataFrame({'population': [59000000, 65000000, 434000,
        ...                                   434000, 434000, 337000, 11300,
        ...                                   11300, 11300],
        ...                    'GDP': [1937894, 2583560 , 12011, 4520, 12128,
        ...                            17036, 182, 38, 311],
        ...                    'alpha-2': ["IT", "FR", "MT", "MV", "BN",
        ...                                "IS", "NR", "TV", "AI"]},
        ...                   index=["Italy", "France", "Malta",
        ...                          "Maldives", "Brunei", "Iceland",
        ...                          "Nauru", "Tuvalu", "Anguilla"])
        >>> df
                  population      GDP alpha-2
        Italy       59000000  1937894      IT
        France      65000000  2583560      FR
        Malta         434000    12011      MT
        Maldives      434000     4520      MV
        Brunei        434000    12128      BN
        Iceland       337000    17036      IS
        Nauru          11300      182      NR
        Tuvalu         11300       38      TV
        Anguilla       11300      311      AI

        In the following example, we will use ``nsmallest`` to select the
        three rows having the smallest values in column "a".

        >>> df.nsmallest(3, 'population')
                  population  GDP alpha-2
        Nauru          11300  182      NR
        Tuvalu         11300   38      TV
        Anguilla       11300  311      AI

        When using ``keep='last'``, ties are resolved in reverse order:

        >>> df.nsmallest(3, 'population', keep='last')
                  population  GDP alpha-2
        Anguilla       11300  311      AI
        Tuvalu         11300   38      TV
        Nauru          11300  182      NR

        When using ``keep='all'``, all duplicate items are maintained:

        >>> df.nsmallest(3, 'population', keep='all')
                  population  GDP alpha-2
        Nauru          11300  182      NR
        Tuvalu         11300   38      TV
        Anguilla       11300  311      AI

        To order by the largest values in column "a" and then "c", we can
        specify multiple columns like in the next example.

        >>> df.nsmallest(3, ['population', 'GDP'])
                  population  GDP alpha-2
        Tuvalu         11300   38      TV
        Nauru          11300  182      NR
        Anguilla       11300  311      AI
        """
        return algorithms.SelectNFrame(self,
                                       n=n,
                                       keep=keep,
                                       columns=columns).nsmallest()

    def swaplevel(self, i=-2, j=-1, axis=0):
        """
        Swap levels i and j in a MultiIndex on a particular axis.

        Parameters
        ----------
        i, j : int, string (can be mixed)
            Level of index to be swapped. Can pass level name as string.

        Returns
        -------
        DataFrame

        .. versionchanged:: 0.18.1

           The indexes ``i`` and ``j`` are now optional, and default to
           the two innermost levels of the index.
        """
        result = self.copy()

        axis = self._get_axis_number(axis)
        if axis == 0:
            result.index = result.index.swaplevel(i, j)
        else:
            result.columns = result.columns.swaplevel(i, j)
        return result

    def reorder_levels(self, order, axis=0):
        """
        Rearrange index levels using input order. May not drop or
        duplicate levels.

        Parameters
        ----------
        order : list of int or list of str
            List representing new level order. Reference level by number
            (position) or by key (label).
        axis : int
            Where to reorder levels.

        Returns
        -------
        type of caller (new object)
        """
        axis = self._get_axis_number(axis)
        if not isinstance(self._get_axis(axis),
                          MultiIndex):  # pragma: no cover
            raise TypeError('Can only reorder levels on a hierarchical axis.')

        result = self.copy()

        if axis == 0:
            result.index = result.index.reorder_levels(order)
        else:
            result.columns = result.columns.reorder_levels(order)
        return result

    # ----------------------------------------------------------------------
    # Arithmetic / combination related

    def _combine_frame(self, other, func, fill_value=None, level=None):
        this, other = self.align(other, join='outer', level=level, copy=False)
        new_index, new_columns = this.index, this.columns

        def _arith_op(left, right):
            # for the mixed_type case where we iterate over columns,
            # _arith_op(left, right) is equivalent to
            # left._binop(right, func, fill_value=fill_value)
            left, right = ops.fill_binop(left, right, fill_value)
            return func(left, right)

        if ops.should_series_dispatch(this, other, func):
            # iterate over columns
            return ops.dispatch_to_series(this, other, _arith_op)
        else:
            result = _arith_op(this.values, other.values)
            return self._constructor(result,
                                     index=new_index, columns=new_columns,
                                     copy=False)

    def _combine_match_index(self, other, func, level=None):
        left, right = self.align(other, join='outer', axis=0, level=level,
                                 copy=False)
        assert left.index.equals(right.index)

        if left._is_mixed_type or right._is_mixed_type:
            # operate column-wise; avoid costly object-casting in `.values`
            return ops.dispatch_to_series(left, right, func)
        else:
            # fastpath --> operate directly on values
            with np.errstate(all="ignore"):
                new_data = func(left.values.T, right.values).T
            return self._constructor(new_data,
                                     index=left.index, columns=self.columns,
                                     copy=False)

    def _combine_match_columns(self, other, func, level=None):
        assert isinstance(other, Series)
        left, right = self.align(other, join='outer', axis=1, level=level,
                                 copy=False)
        assert left.columns.equals(right.index)
        return ops.dispatch_to_series(left, right, func, axis="columns")

    def _combine_const(self, other, func):
        assert lib.is_scalar(other) or np.ndim(other) == 0
        return ops.dispatch_to_series(self, other, func)

    def combine(self, other, func, fill_value=None, overwrite=True):
        """
        Perform column-wise combine with another DataFrame.

        Combines a DataFrame with `other` DataFrame using `func`
        to element-wise combine columns. The row and column indexes of the
        resulting DataFrame will be the union of the two.

        Parameters
        ----------
        other : DataFrame
            The DataFrame to merge column-wise.
        func : function
            Function that takes two series as inputs and return a Series or a
            scalar. Used to merge the two dataframes column by columns.
        fill_value : scalar value, default None
            The value to fill NaNs with prior to passing any column to the
            merge func.
        overwrite : bool, default True
            If True, columns in `self` that do not exist in `other` will be
            overwritten with NaNs.

        Returns
        -------
        DataFrame
            Combination of the provided DataFrames.

        See Also
        --------
        DataFrame.combine_first : Combine two DataFrame objects and default to
            non-null values in frame calling the method.

        Examples
        --------
        Combine using a simple function that chooses the smaller column.

        >>> df1 = pd.DataFrame({'A': [0, 0], 'B': [4, 4]})
        >>> df2 = pd.DataFrame({'A': [1, 1], 'B': [3, 3]})
        >>> take_smaller = lambda s1, s2: s1 if s1.sum() < s2.sum() else s2
        >>> df1.combine(df2, take_smaller)
           A  B
        0  0  3
        1  0  3

        Example using a true element-wise combine function.

        >>> df1 = pd.DataFrame({'A': [5, 0], 'B': [2, 4]})
        >>> df2 = pd.DataFrame({'A': [1, 1], 'B': [3, 3]})
        >>> df1.combine(df2, np.minimum)
           A  B
        0  1  2
        1  0  3

        Using `fill_value` fills Nones prior to passing the column to the
        merge function.

        >>> df1 = pd.DataFrame({'A': [0, 0], 'B': [None, 4]})
        >>> df2 = pd.DataFrame({'A': [1, 1], 'B': [3, 3]})
        >>> df1.combine(df2, take_smaller, fill_value=-5)
           A    B
        0  0 -5.0
        1  0  4.0

        However, if the same element in both dataframes is None, that None
        is preserved

        >>> df1 = pd.DataFrame({'A': [0, 0], 'B': [None, 4]})
        >>> df2 = pd.DataFrame({'A': [1, 1], 'B': [None, 3]})
        >>> df1.combine(df2, take_smaller, fill_value=-5)
            A    B
        0  0 -5.0
        1  0  3.0

        Example that demonstrates the use of `overwrite` and behavior when
        the axis differ between the dataframes.

        >>> df1 = pd.DataFrame({'A': [0, 0], 'B': [4, 4]})
        >>> df2 = pd.DataFrame({'B': [3, 3], 'C': [-10, 1], }, index=[1, 2])
        >>> df1.combine(df2, take_smaller)
             A    B     C
        0  NaN  NaN   NaN
        1  NaN  3.0 -10.0
        2  NaN  3.0   1.0

        >>> df1.combine(df2, take_smaller, overwrite=False)
             A    B     C
        0  0.0  NaN   NaN
        1  0.0  3.0 -10.0
        2  NaN  3.0   1.0

        Demonstrating the preference of the passed in dataframe.

        >>> df2 = pd.DataFrame({'B': [3, 3], 'C': [1, 1], }, index=[1, 2])
        >>> df2.combine(df1, take_smaller)
           A    B   C
        0  0.0  NaN NaN
        1  0.0  3.0 NaN
        2  NaN  3.0 NaN

        >>> df2.combine(df1, take_smaller, overwrite=False)
             A    B   C
        0  0.0  NaN NaN
        1  0.0  3.0 1.0
        2  NaN  3.0 1.0
        """
        other_idxlen = len(other.index)  # save for compare

        this, other = self.align(other, copy=False)
        new_index = this.index

        if other.empty and len(new_index) == len(self.index):
            return self.copy()

        if self.empty and len(other) == other_idxlen:
            return other.copy()

        # sorts if possible
        new_columns = this.columns.union(other.columns)
        do_fill = fill_value is not None
        result = {}
        for col in new_columns:
            series = this[col]
            otherSeries = other[col]

            this_dtype = series.dtype
            other_dtype = otherSeries.dtype

            this_mask = isna(series)
            other_mask = isna(otherSeries)

            # don't overwrite columns unecessarily
            # DO propagate if this column is not in the intersection
            if not overwrite and other_mask.all():
                result[col] = this[col].copy()
                continue

            if do_fill:
                series = series.copy()
                otherSeries = otherSeries.copy()
                series[this_mask] = fill_value
                otherSeries[other_mask] = fill_value

            if col not in self.columns:
                # If self DataFrame does not have col in other DataFrame,
                # try to promote series, which is all NaN, as other_dtype.
                new_dtype = other_dtype
                try:
                    series = series.astype(new_dtype, copy=False)
                except ValueError:
                    # e.g. new_dtype is integer types
                    pass
            else:
                # if we have different dtypes, possibly promote
                new_dtype = find_common_type([this_dtype, other_dtype])
                if not is_dtype_equal(this_dtype, new_dtype):
                    series = series.astype(new_dtype)
                if not is_dtype_equal(other_dtype, new_dtype):
                    otherSeries = otherSeries.astype(new_dtype)

            arr = func(series, otherSeries)
            arr = maybe_downcast_to_dtype(arr, this_dtype)

            result[col] = arr

        # convert_objects just in case
        return self._constructor(result, index=new_index,
                                 columns=new_columns)

    def combine_first(self, other):
        """
        Update null elements with value in the same location in `other`.

        Combine two DataFrame objects by filling null values in one DataFrame
        with non-null values from other DataFrame. The row and column indexes
        of the resulting DataFrame will be the union of the two.

        Parameters
        ----------
        other : DataFrame
            Provided DataFrame to use to fill null values.

        Returns
        -------
        DataFrame

        See Also
        --------
        DataFrame.combine : Perform series-wise operation on two DataFrames
            using a given function.

        Examples
        --------

        >>> df1 = pd.DataFrame({'A': [None, 0], 'B': [None, 4]})
        >>> df2 = pd.DataFrame({'A': [1, 1], 'B': [3, 3]})
        >>> df1.combine_first(df2)
             A    B
        0  1.0  3.0
        1  0.0  4.0

        Null values still persist if the location of that null value
        does not exist in `other`

        >>> df1 = pd.DataFrame({'A': [None, 0], 'B': [4, None]})
        >>> df2 = pd.DataFrame({'B': [3, 3], 'C': [1, 1]}, index=[1, 2])
        >>> df1.combine_first(df2)
             A    B    C
        0  NaN  4.0  NaN
        1  0.0  3.0  1.0
        2  NaN  3.0  1.0
        """
        import pandas.core.computation.expressions as expressions

        def extract_values(arr):
            # Does two things:
            # 1. maybe gets the values from the Series / Index
            # 2. convert datelike to i8
            if isinstance(arr, (ABCIndexClass, ABCSeries)):
                arr = arr._values

            if needs_i8_conversion(arr):
                if is_extension_array_dtype(arr.dtype):
                    arr = arr.asi8
                else:
                    arr = arr.view('i8')
            return arr

        def combiner(x, y):
            mask = isna(x)
            if isinstance(mask, (ABCIndexClass, ABCSeries)):
                mask = mask._values

            x_values = extract_values(x)
            y_values = extract_values(y)

            # If the column y in other DataFrame is not in first DataFrame,
            # just return y_values.
            if y.name not in self.columns:
                return y_values

            return expressions.where(mask, y_values, x_values)

        return self.combine(other, combiner, overwrite=False)

    @deprecate_kwarg(old_arg_name='raise_conflict', new_arg_name='errors',
                     mapping={False: 'ignore', True: 'raise'})
    def update(self, other, join='left', overwrite=True, filter_func=None,
               errors='ignore'):
        """
        Modify in place using non-NA values from another DataFrame.

        Aligns on indices. There is no return value.

        Parameters
        ----------
        other : DataFrame, or object coercible into a DataFrame
            Should have at least one matching index/column label
            with the original DataFrame. If a Series is passed,
            its name attribute must be set, and that will be
            used as the column name to align with the original DataFrame.
        join : {'left'}, default 'left'
            Only left join is implemented, keeping the index and columns of the
            original object.
        overwrite : bool, default True
            How to handle non-NA values for overlapping keys:

            * True: overwrite original DataFrame's values
              with values from `other`.
            * False: only update values that are NA in
              the original DataFrame.

        filter_func : callable(1d-array) -> bool 1d-array, optional
            Can choose to replace values other than NA. Return True for values
            that should be updated.
        errors : {'raise', 'ignore'}, default 'ignore'
            If 'raise', will raise a ValueError if the DataFrame and `other`
            both contain non-NA data in the same place.

            .. versionchanged :: 0.24.0
               Changed from `raise_conflict=False|True`
               to `errors='ignore'|'raise'`.

        Returns
        -------
        None : method directly changes calling object

        Raises
        ------
        ValueError
            * When `errors='raise'` and there's overlapping non-NA data.
            * When `errors` is not either `'ignore'` or `'raise'`
        NotImplementedError
            * If `join != 'left'`

        See Also
        --------
        dict.update : Similar method for dictionaries.
        DataFrame.merge : For column(s)-on-columns(s) operations.

        Examples
        --------
        >>> df = pd.DataFrame({'A': [1, 2, 3],
        ...                    'B': [400, 500, 600]})
        >>> new_df = pd.DataFrame({'B': [4, 5, 6],
        ...                        'C': [7, 8, 9]})
        >>> df.update(new_df)
        >>> df
           A  B
        0  1  4
        1  2  5
        2  3  6

        The DataFrame's length does not increase as a result of the update,
        only values at matching index/column labels are updated.

        >>> df = pd.DataFrame({'A': ['a', 'b', 'c'],
        ...                    'B': ['x', 'y', 'z']})
        >>> new_df = pd.DataFrame({'B': ['d', 'e', 'f', 'g', 'h', 'i']})
        >>> df.update(new_df)
        >>> df
           A  B
        0  a  d
        1  b  e
        2  c  f

        For Series, it's name attribute must be set.

        >>> df = pd.DataFrame({'A': ['a', 'b', 'c'],
        ...                    'B': ['x', 'y', 'z']})
        >>> new_column = pd.Series(['d', 'e'], name='B', index=[0, 2])
        >>> df.update(new_column)
        >>> df
           A  B
        0  a  d
        1  b  y
        2  c  e
        >>> df = pd.DataFrame({'A': ['a', 'b', 'c'],
        ...                    'B': ['x', 'y', 'z']})
        >>> new_df = pd.DataFrame({'B': ['d', 'e']}, index=[1, 2])
        >>> df.update(new_df)
        >>> df
           A  B
        0  a  x
        1  b  d
        2  c  e

        If `other` contains NaNs the corresponding values are not updated
        in the original dataframe.

        >>> df = pd.DataFrame({'A': [1, 2, 3],
        ...                    'B': [400, 500, 600]})
        >>> new_df = pd.DataFrame({'B': [4, np.nan, 6]})
        >>> df.update(new_df)
        >>> df
           A      B
        0  1    4.0
        1  2  500.0
        2  3    6.0
        """
        import pandas.core.computation.expressions as expressions
        # TODO: Support other joins
        if join != 'left':  # pragma: no cover
            raise NotImplementedError("Only left join is supported")
        if errors not in ['ignore', 'raise']:
            raise ValueError("The parameter errors must be either "
                             "'ignore' or 'raise'")

        if not isinstance(other, DataFrame):
            other = DataFrame(other)

        other = other.reindex_like(self)

        for col in self.columns:
            this = self[col]._values
            that = other[col]._values
            if filter_func is not None:
                with np.errstate(all='ignore'):
                    mask = ~filter_func(this) | isna(that)
            else:
                if errors == 'raise':
                    mask_this = notna(that)
                    mask_that = notna(this)
                    if any(mask_this & mask_that):
                        raise ValueError("Data overlaps.")

                if overwrite:
                    mask = isna(that)
                else:
                    mask = notna(this)

            # don't overwrite columns unecessarily
            if mask.all():
                continue

            self[col] = expressions.where(mask, this, that)

    # ----------------------------------------------------------------------
    # Data reshaping

    _shared_docs['pivot'] = """
        Return reshaped DataFrame organized by given index / column values.

        Reshape data (produce a "pivot" table) based on column values. Uses
        unique values from specified `index` / `columns` to form axes of the
        resulting DataFrame. This function does not support data
        aggregation, multiple values will result in a MultiIndex in the
        columns. See the :ref:`User Guide <reshaping>` for more on reshaping.

        Parameters
        ----------%s
        index : string or object, optional
            Column to use to make new frame's index. If None, uses
            existing index.
        columns : string or object
            Column to use to make new frame's columns.
        values : string, object or a list of the previous, optional
            Column(s) to use for populating new frame's values. If not
            specified, all remaining columns will be used and the result will
            have hierarchically indexed columns.

            .. versionchanged :: 0.23.0
               Also accept list of column names.

        Returns
        -------
        DataFrame
            Returns reshaped DataFrame.

        Raises
        ------
        ValueError:
            When there are any `index`, `columns` combinations with multiple
            values. `DataFrame.pivot_table` when you need to aggregate.

        See Also
        --------
        DataFrame.pivot_table : Generalization of pivot that can handle
            duplicate values for one index/column pair.
        DataFrame.unstack : Pivot based on the index values instead of a
            column.

        Notes
        -----
        For finer-tuned control, see hierarchical indexing documentation along
        with the related stack/unstack methods.

        Examples
        --------
        >>> df = pd.DataFrame({'foo': ['one', 'one', 'one', 'two', 'two',
        ...                            'two'],
        ...                    'bar': ['A', 'B', 'C', 'A', 'B', 'C'],
        ...                    'baz': [1, 2, 3, 4, 5, 6],
        ...                    'zoo': ['x', 'y', 'z', 'q', 'w', 't']})
        >>> df
            foo   bar  baz  zoo
        0   one   A    1    x
        1   one   B    2    y
        2   one   C    3    z
        3   two   A    4    q
        4   two   B    5    w
        5   two   C    6    t

        >>> df.pivot(index='foo', columns='bar', values='baz')
        bar  A   B   C
        foo
        one  1   2   3
        two  4   5   6

        >>> df.pivot(index='foo', columns='bar')['baz']
        bar  A   B   C
        foo
        one  1   2   3
        two  4   5   6

        >>> df.pivot(index='foo', columns='bar', values=['baz', 'zoo'])
              baz       zoo
        bar   A  B  C   A  B  C
        foo
        one   1  2  3   x  y  z
        two   4  5  6   q  w  t

        A ValueError is raised if there are any duplicates.

        >>> df = pd.DataFrame({"foo": ['one', 'one', 'two', 'two'],
        ...                    "bar": ['A', 'A', 'B', 'C'],
        ...                    "baz": [1, 2, 3, 4]})
        >>> df
           foo bar  baz
        0  one   A    1
        1  one   A    2
        2  two   B    3
        3  two   C    4

        Notice that the first two rows are the same for our `index`
        and `columns` arguments.

        >>> df.pivot(index='foo', columns='bar', values='baz')
        Traceback (most recent call last):
           ...
        ValueError: Index contains duplicate entries, cannot reshape
        """

    @Substitution('')
    @Appender(_shared_docs['pivot'])
    def pivot(self, index=None, columns=None, values=None):
        from pandas.core.reshape.pivot import pivot
        return pivot(self, index=index, columns=columns, values=values)

    _shared_docs['pivot_table'] = """
        Create a spreadsheet-style pivot table as a DataFrame. The levels in
        the pivot table will be stored in MultiIndex objects (hierarchical
        indexes) on the index and columns of the result DataFrame.

        Parameters
        ----------%s
        values : column to aggregate, optional
        index : column, Grouper, array, or list of the previous
            If an array is passed, it must be the same length as the data. The
            list can contain any of the other types (except list).
            Keys to group by on the pivot table index.  If an array is passed,
            it is being used as the same manner as column values.
        columns : column, Grouper, array, or list of the previous
            If an array is passed, it must be the same length as the data. The
            list can contain any of the other types (except list).
            Keys to group by on the pivot table column.  If an array is passed,
            it is being used as the same manner as column values.
        aggfunc : function, list of functions, dict, default numpy.mean
            If list of functions passed, the resulting pivot table will have
            hierarchical columns whose top level are the function names
            (inferred from the function objects themselves)
            If dict is passed, the key is column to aggregate and value
            is function or list of functions
        fill_value : scalar, default None
            Value to replace missing values with
        margins : boolean, default False
            Add all row / columns (e.g. for subtotal / grand totals)
        dropna : boolean, default True
            Do not include columns whose entries are all NaN
        margins_name : string, default 'All'
            Name of the row / column that will contain the totals
            when margins is True.
        observed : boolean, default False
            This only applies if any of the groupers are Categoricals.
            If True: only show observed values for categorical groupers.
            If False: show all values for categorical groupers.

            .. versionchanged :: 0.25.0

        Returns
        -------
        DataFrame

        See Also
        --------
        DataFrame.pivot : Pivot without aggregation that can handle
            non-numeric data.

        Examples
        --------
        >>> df = pd.DataFrame({"A": ["foo", "foo", "foo", "foo", "foo",
        ...                          "bar", "bar", "bar", "bar"],
        ...                    "B": ["one", "one", "one", "two", "two",
        ...                          "one", "one", "two", "two"],
        ...                    "C": ["small", "large", "large", "small",
        ...                          "small", "large", "small", "small",
        ...                          "large"],
        ...                    "D": [1, 2, 2, 3, 3, 4, 5, 6, 7],
        ...                    "E": [2, 4, 5, 5, 6, 6, 8, 9, 9]})
        >>> df
             A    B      C  D  E
        0  foo  one  small  1  2
        1  foo  one  large  2  4
        2  foo  one  large  2  5
        3  foo  two  small  3  5
        4  foo  two  small  3  6
        5  bar  one  large  4  6
        6  bar  one  small  5  8
        7  bar  two  small  6  9
        8  bar  two  large  7  9

        This first example aggregates values by taking the sum.

        >>> table = pd.pivot_table(df, values='D', index=['A', 'B'],
        ...                     columns=['C'], aggfunc=np.sum)
        >>> table
        C        large  small
        A   B
        bar one    4.0    5.0
            two    7.0    6.0
        foo one    4.0    1.0
            two    NaN    6.0

        We can also fill missing values using the `fill_value` parameter.

        >>> table = pd.pivot_table(df, values='D', index=['A', 'B'],
        ...                     columns=['C'], aggfunc=np.sum, fill_value=0)
        >>> table
        C        large  small
        A   B
        bar one      4      5
            two      7      6
        foo one      4      1
            two      0      6

        The next example aggregates by taking the mean across multiple columns.

        >>> table = pd.pivot_table(df, values=['D', 'E'], index=['A', 'C'],
        ...                     aggfunc={'D': np.mean,
        ...                              'E': np.mean})
        >>> table
                        D         E
        A   C
        bar large  5.500000  7.500000
            small  5.500000  8.500000
        foo large  2.000000  4.500000
            small  2.333333  4.333333

        We can also calculate multiple types of aggregations for any given
        value column.

        >>> table = pd.pivot_table(df, values=['D', 'E'], index=['A', 'C'],
        ...                     aggfunc={'D': np.mean,
        ...                              'E': [min, max, np.mean]})
        >>> table
                        D    E
                    mean  max      mean  min
        A   C
        bar large  5.500000  9.0  7.500000  6.0
            small  5.500000  9.0  8.500000  8.0
        foo large  2.000000  5.0  4.500000  4.0
            small  2.333333  6.0  4.333333  2.0
        """

    @Substitution('')
    @Appender(_shared_docs['pivot_table'])
    def pivot_table(self, values=None, index=None, columns=None,
                    aggfunc='mean', fill_value=None, margins=False,
                    dropna=True, margins_name='All', observed=False):
        from pandas.core.reshape.pivot import pivot_table
        return pivot_table(self, values=values, index=index, columns=columns,
                           aggfunc=aggfunc, fill_value=fill_value,
                           margins=margins, dropna=dropna,
                           margins_name=margins_name, observed=observed)

    def stack(self, level=-1, dropna=True):
        """
        Stack the prescribed level(s) from columns to index.

        Return a reshaped DataFrame or Series having a multi-level
        index with one or more new inner-most levels compared to the current
        DataFrame. The new inner-most levels are created by pivoting the
        columns of the current dataframe:

          - if the columns have a single level, the output is a Series;
          - if the columns have multiple levels, the new index
            level(s) is (are) taken from the prescribed level(s) and
            the output is a DataFrame.

        The new index levels are sorted.

        Parameters
        ----------
        level : int, str, list, default -1
            Level(s) to stack from the column axis onto the index
            axis, defined as one index or label, or a list of indices
            or labels.
        dropna : bool, default True
            Whether to drop rows in the resulting Frame/Series with
            missing values. Stacking a column level onto the index
            axis can create combinations of index and column values
            that are missing from the original dataframe. See Examples
            section.

        Returns
        -------
        DataFrame or Series
            Stacked dataframe or series.

        See Also
        --------
        DataFrame.unstack : Unstack prescribed level(s) from index axis
             onto column axis.
        DataFrame.pivot : Reshape dataframe from long format to wide
             format.
        DataFrame.pivot_table : Create a spreadsheet-style pivot table
             as a DataFrame.

        Notes
        -----
        The function is named by analogy with a collection of books
        being reorganized from being side by side on a horizontal
        position (the columns of the dataframe) to being stacked
        vertically on top of each other (in the index of the
        dataframe).

        Examples
        --------
        **Single level columns**

        >>> df_single_level_cols = pd.DataFrame([[0, 1], [2, 3]],
        ...                                     index=['cat', 'dog'],
        ...                                     columns=['weight', 'height'])

        Stacking a dataframe with a single level column axis returns a Series:

        >>> df_single_level_cols
             weight height
        cat       0      1
        dog       2      3
        >>> df_single_level_cols.stack()
        cat  weight    0
             height    1
        dog  weight    2
             height    3
        dtype: int64

        **Multi level columns: simple case**

        >>> multicol1 = pd.MultiIndex.from_tuples([('weight', 'kg'),
        ...                                        ('weight', 'pounds')])
        >>> df_multi_level_cols1 = pd.DataFrame([[1, 2], [2, 4]],
        ...                                     index=['cat', 'dog'],
        ...                                     columns=multicol1)

        Stacking a dataframe with a multi-level column axis:

        >>> df_multi_level_cols1
             weight
                 kg    pounds
        cat       1        2
        dog       2        4
        >>> df_multi_level_cols1.stack()
                    weight
        cat kg           1
            pounds       2
        dog kg           2
            pounds       4

        **Missing values**

        >>> multicol2 = pd.MultiIndex.from_tuples([('weight', 'kg'),
        ...                                        ('height', 'm')])
        >>> df_multi_level_cols2 = pd.DataFrame([[1.0, 2.0], [3.0, 4.0]],
        ...                                     index=['cat', 'dog'],
        ...                                     columns=multicol2)

        It is common to have missing values when stacking a dataframe
        with multi-level columns, as the stacked dataframe typically
        has more values than the original dataframe. Missing values
        are filled with NaNs:

        >>> df_multi_level_cols2
            weight height
                kg      m
        cat    1.0    2.0
        dog    3.0    4.0
        >>> df_multi_level_cols2.stack()
                height  weight
        cat kg     NaN     1.0
            m      2.0     NaN
        dog kg     NaN     3.0
            m      4.0     NaN

        **Prescribing the level(s) to be stacked**

        The first parameter controls which level or levels are stacked:

        >>> df_multi_level_cols2.stack(0)
                     kg    m
        cat height  NaN  2.0
            weight  1.0  NaN
        dog height  NaN  4.0
            weight  3.0  NaN
        >>> df_multi_level_cols2.stack([0, 1])
        cat  height  m     2.0
             weight  kg    1.0
        dog  height  m     4.0
             weight  kg    3.0
        dtype: float64

        **Dropping missing values**

        >>> df_multi_level_cols3 = pd.DataFrame([[None, 1.0], [2.0, 3.0]],
        ...                                     index=['cat', 'dog'],
        ...                                     columns=multicol2)

        Note that rows where all values are missing are dropped by
        default but this behaviour can be controlled via the dropna
        keyword parameter:

        >>> df_multi_level_cols3
            weight height
                kg      m
        cat    NaN    1.0
        dog    2.0    3.0
        >>> df_multi_level_cols3.stack(dropna=False)
                height  weight
        cat kg     NaN     NaN
            m      1.0     NaN
        dog kg     NaN     2.0
            m      3.0     NaN
        >>> df_multi_level_cols3.stack(dropna=True)
                height  weight
        cat m      1.0     NaN
        dog kg     NaN     2.0
            m      3.0     NaN
        """
        from pandas.core.reshape.reshape import stack, stack_multiple

        if isinstance(level, (tuple, list)):
            return stack_multiple(self, level, dropna=dropna)
        else:
            return stack(self, level, dropna=dropna)

    def unstack(self, level=-1, fill_value=None):
        """
        Pivot a level of the (necessarily hierarchical) index labels, returning
        a DataFrame having a new level of column labels whose inner-most level
        consists of the pivoted index labels.

        If the index is not a MultiIndex, the output will be a Series
        (the analogue of stack when the columns are not a MultiIndex).

        The level involved will automatically get sorted.

        Parameters
        ----------
        level : int, string, or list of these, default -1 (last level)
            Level(s) of index to unstack, can pass level name
        fill_value : replace NaN with this value if the unstack produces
            missing values

            .. versionadded:: 0.18.0

        Returns
        -------
        Series or DataFrame

        See Also
        --------
        DataFrame.pivot : Pivot a table based on column values.
        DataFrame.stack : Pivot a level of the column labels (inverse operation
            from `unstack`).

        Examples
        --------
        >>> index = pd.MultiIndex.from_tuples([('one', 'a'), ('one', 'b'),
        ...                                    ('two', 'a'), ('two', 'b')])
        >>> s = pd.Series(np.arange(1.0, 5.0), index=index)
        >>> s
        one  a   1.0
             b   2.0
        two  a   3.0
             b   4.0
        dtype: float64

        >>> s.unstack(level=-1)
             a   b
        one  1.0  2.0
        two  3.0  4.0

        >>> s.unstack(level=0)
           one  two
        a  1.0   3.0
        b  2.0   4.0

        >>> df = s.unstack(level=0)
        >>> df.unstack()
        one  a  1.0
             b  2.0
        two  a  3.0
             b  4.0
        dtype: float64
        """
        from pandas.core.reshape.reshape import unstack
        return unstack(self, level, fill_value)

    _shared_docs['melt'] = ("""
    Unpivot a DataFrame from wide format to long format, optionally
    leaving identifier variables set.

    This function is useful to massage a DataFrame into a format where one
    or more columns are identifier variables (`id_vars`), while all other
    columns, considered measured variables (`value_vars`), are "unpivoted" to
    the row axis, leaving just two non-identifier columns, 'variable' and
    'value'.
    %(versionadded)s
    Parameters
    ----------
    frame : DataFrame
    id_vars : tuple, list, or ndarray, optional
        Column(s) to use as identifier variables.
    value_vars : tuple, list, or ndarray, optional
        Column(s) to unpivot. If not specified, uses all columns that
        are not set as `id_vars`.
    var_name : scalar
        Name to use for the 'variable' column. If None it uses
        ``frame.columns.name`` or 'variable'.
    value_name : scalar, default 'value'
        Name to use for the 'value' column.
    col_level : int or string, optional
        If columns are a MultiIndex then use this level to melt.

    Returns
    -------
    DataFrame
        Unpivoted DataFrame.

    See Also
    --------
    %(other)s
    pivot_table
    DataFrame.pivot

    Examples
    --------
    >>> df = pd.DataFrame({'A': {0: 'a', 1: 'b', 2: 'c'},
    ...                    'B': {0: 1, 1: 3, 2: 5},
    ...                    'C': {0: 2, 1: 4, 2: 6}})
    >>> df
       A  B  C
    0  a  1  2
    1  b  3  4
    2  c  5  6

    >>> %(caller)sid_vars=['A'], value_vars=['B'])
       A variable  value
    0  a        B      1
    1  b        B      3
    2  c        B      5

    >>> %(caller)sid_vars=['A'], value_vars=['B', 'C'])
       A variable  value
    0  a        B      1
    1  b        B      3
    2  c        B      5
    3  a        C      2
    4  b        C      4
    5  c        C      6

    The names of 'variable' and 'value' columns can be customized:

    >>> %(caller)sid_vars=['A'], value_vars=['B'],
    ...         var_name='myVarname', value_name='myValname')
       A myVarname  myValname
    0  a         B          1
    1  b         B          3
    2  c         B          5

    If you have multi-index columns:

    >>> df.columns = [list('ABC'), list('DEF')]
    >>> df
       A  B  C
       D  E  F
    0  a  1  2
    1  b  3  4
    2  c  5  6

    >>> %(caller)scol_level=0, id_vars=['A'], value_vars=['B'])
       A variable  value
    0  a        B      1
    1  b        B      3
    2  c        B      5

    >>> %(caller)sid_vars=[('A', 'D')], value_vars=[('B', 'E')])
      (A, D) variable_0 variable_1  value
    0      a          B          E      1
    1      b          B          E      3
    2      c          B          E      5
    """)

    @Appender(_shared_docs['melt'] %
              dict(caller='df.melt(',
                   versionadded='.. versionadded:: 0.20.0\n',
                   other='melt'))
    def melt(self, id_vars=None, value_vars=None, var_name=None,
             value_name='value', col_level=None):
        from pandas.core.reshape.melt import melt
        return melt(self, id_vars=id_vars, value_vars=value_vars,
                    var_name=var_name, value_name=value_name,
                    col_level=col_level)

    # ----------------------------------------------------------------------
    # Time series-related

    def diff(self, periods=1, axis=0):
        """
        First discrete difference of element.

        Calculates the difference of a DataFrame element compared with another
        element in the DataFrame (default is the element in the same column
        of the previous row).

        Parameters
        ----------
        periods : int, default 1
            Periods to shift for calculating difference, accepts negative
            values.
        axis : {0 or 'index', 1 or 'columns'}, default 0
            Take difference over rows (0) or columns (1).

            .. versionadded:: 0.16.1.

        Returns
        -------
        DataFrame

        See Also
        --------
        Series.diff: First discrete difference for a Series.
        DataFrame.pct_change: Percent change over given number of periods.
        DataFrame.shift: Shift index by desired number of periods with an
            optional time freq.

        Examples
        --------
        Difference with previous row

        >>> df = pd.DataFrame({'a': [1, 2, 3, 4, 5, 6],
        ...                    'b': [1, 1, 2, 3, 5, 8],
        ...                    'c': [1, 4, 9, 16, 25, 36]})
        >>> df
           a  b   c
        0  1  1   1
        1  2  1   4
        2  3  2   9
        3  4  3  16
        4  5  5  25
        5  6  8  36

        >>> df.diff()
             a    b     c
        0  NaN  NaN   NaN
        1  1.0  0.0   3.0
        2  1.0  1.0   5.0
        3  1.0  1.0   7.0
        4  1.0  2.0   9.0
        5  1.0  3.0  11.0

        Difference with previous column

        >>> df.diff(axis=1)
            a    b     c
        0 NaN  0.0   0.0
        1 NaN -1.0   3.0
        2 NaN -1.0   7.0
        3 NaN -1.0  13.0
        4 NaN  0.0  20.0
        5 NaN  2.0  28.0

        Difference with 3rd previous row

        >>> df.diff(periods=3)
             a    b     c
        0  NaN  NaN   NaN
        1  NaN  NaN   NaN
        2  NaN  NaN   NaN
        3  3.0  2.0  15.0
        4  3.0  4.0  21.0
        5  3.0  6.0  27.0

        Difference with following row

        >>> df.diff(periods=-1)
             a    b     c
        0 -1.0  0.0  -3.0
        1 -1.0 -1.0  -5.0
        2 -1.0 -1.0  -7.0
        3 -1.0 -2.0  -9.0
        4 -1.0 -3.0 -11.0
        5  NaN  NaN   NaN
        """
        bm_axis = self._get_block_manager_axis(axis)
        new_data = self._data.diff(n=periods, axis=bm_axis)
        return self._constructor(new_data)

    # ----------------------------------------------------------------------
    # Function application

    def _gotitem(self,
                 key: Union[str, List[str]],
                 ndim: int,
                 subset: Optional[Union[Series, ABCDataFrame]] = None,
                 ) -> Union[Series, ABCDataFrame]:
        """
        Sub-classes to define. Return a sliced object.

        Parameters
        ----------
        key : string / list of selections
        ndim : 1,2
            requested ndim of result
        subset : object, default None
            subset to act on
        """
        if subset is None:
            subset = self
        elif subset.ndim == 1:  # is Series
            return subset

        # TODO: _shallow_copy(subset)?
        return subset[key]

    _agg_summary_and_see_also_doc = dedent("""
    The aggregation operations are always performed over an axis, either the
    index (default) or the column axis. This behavior is different from
    `numpy` aggregation functions (`mean`, `median`, `prod`, `sum`, `std`,
    `var`), where the default is to compute the aggregation of the flattened
    array, e.g., ``numpy.mean(arr_2d)`` as opposed to ``numpy.mean(arr_2d,
    axis=0)``.

    `agg` is an alias for `aggregate`. Use the alias.

    See Also
    --------
    DataFrame.apply : Perform any type of operations.
    DataFrame.transform : Perform transformation type operations.
    core.groupby.GroupBy : Perform operations over groups.
    core.resample.Resampler : Perform operations over resampled bins.
    core.window.Rolling : Perform operations over rolling window.
    core.window.Expanding : Perform operations over expanding window.
    core.window.EWM : Perform operation over exponential weighted
        window.
    """)

    _agg_examples_doc = dedent("""
    Examples
    --------
    >>> df = pd.DataFrame([[1, 2, 3],
    ...                    [4, 5, 6],
    ...                    [7, 8, 9],
    ...                    [np.nan, np.nan, np.nan]],
    ...                   columns=['A', 'B', 'C'])

    Aggregate these functions over the rows.

    >>> df.agg(['sum', 'min'])
            A     B     C
    sum  12.0  15.0  18.0
    min   1.0   2.0   3.0

    Different aggregations per column.

    >>> df.agg({'A' : ['sum', 'min'], 'B' : ['min', 'max']})
            A    B
    max   NaN  8.0
    min   1.0  2.0
    sum  12.0  NaN

    Aggregate over the columns.

    >>> df.agg("mean", axis="columns")
    0    2.0
    1    5.0
    2    8.0
    3    NaN
    dtype: float64
    """)

    @Substitution(see_also=_agg_summary_and_see_also_doc,
                  examples=_agg_examples_doc,
                  versionadded='\n.. versionadded:: 0.20.0\n',
                  **_shared_doc_kwargs)
    @Appender(_shared_docs['aggregate'])
    def aggregate(self, func, axis=0, *args, **kwargs):
        axis = self._get_axis_number(axis)

        result = None
        try:
            result, how = self._aggregate(func, axis=axis, *args, **kwargs)
        except TypeError:
            pass
        if result is None:
            return self.apply(func, axis=axis, args=args, **kwargs)
        return result

    def _aggregate(self, arg, axis=0, *args, **kwargs):
        if axis == 1:
            # NDFrame.aggregate returns a tuple, and we need to transpose
            # only result
            result, how = self.T._aggregate(arg, *args, **kwargs)
            result = result.T if result is not None else result
            return result, how
        return super()._aggregate(arg, *args, **kwargs)

    agg = aggregate

    @Appender(_shared_docs['transform'] % _shared_doc_kwargs)
    def transform(self, func, axis=0, *args, **kwargs):
        axis = self._get_axis_number(axis)
        if axis == 1:
            return self.T.transform(func, *args, **kwargs).T
        return super().transform(func, *args, **kwargs)

    def apply(self, func, axis=0, broadcast=None, raw=False, reduce=None,
              result_type=None, args=(), **kwds):
        """
        Apply a function along an axis of the DataFrame.

        Objects passed to the function are Series objects whose index is
        either the DataFrame's index (``axis=0``) or the DataFrame's columns
        (``axis=1``). By default (``result_type=None``), the final return type
        is inferred from the return type of the applied function. Otherwise,
        it depends on the `result_type` argument.

        Parameters
        ----------
        func : function
            Function to apply to each column or row.
        axis : {0 or 'index', 1 or 'columns'}, default 0
            Axis along which the function is applied:

            * 0 or 'index': apply function to each column.
            * 1 or 'columns': apply function to each row.
        broadcast : bool, optional
            Only relevant for aggregation functions:

            * ``False`` or ``None`` : returns a Series whose length is the
              length of the index or the number of columns (based on the
              `axis` parameter)
            * ``True`` : results will be broadcast to the original shape
              of the frame, the original index and columns will be retained.

            .. deprecated:: 0.23.0
               This argument will be removed in a future version, replaced
               by result_type='broadcast'.

        raw : bool, default False
            * ``False`` : passes each row or column as a Series to the
              function.
            * ``True`` : the passed function will receive ndarray objects
              instead.
              If you are just applying a NumPy reduction function this will
              achieve much better performance.
        reduce : bool or None, default None
            Try to apply reduction procedures. If the DataFrame is empty,
            `apply` will use `reduce` to determine whether the result
            should be a Series or a DataFrame. If ``reduce=None`` (the
            default), `apply`'s return value will be guessed by calling
            `func` on an empty Series
            (note: while guessing, exceptions raised by `func` will be
            ignored).
            If ``reduce=True`` a Series will always be returned, and if
            ``reduce=False`` a DataFrame will always be returned.

            .. deprecated:: 0.23.0
               This argument will be removed in a future version, replaced
               by ``result_type='reduce'``.

        result_type : {'expand', 'reduce', 'broadcast', None}, default None
            These only act when ``axis=1`` (columns):

            * 'expand' : list-like results will be turned into columns.
            * 'reduce' : returns a Series if possible rather than expanding
              list-like results. This is the opposite of 'expand'.
            * 'broadcast' : results will be broadcast to the original shape
              of the DataFrame, the original index and columns will be
              retained.

            The default behaviour (None) depends on the return value of the
            applied function: list-like results will be returned as a Series
            of those. However if the apply function returns a Series these
            are expanded to columns.

            .. versionadded:: 0.23.0

        args : tuple
            Positional arguments to pass to `func` in addition to the
            array/series.
        **kwds
            Additional keyword arguments to pass as keywords arguments to
            `func`.

        Returns
        -------
        Series or DataFrame
            Result of applying ``func`` along the given axis of the
            DataFrame.

        See Also
        --------
        DataFrame.applymap: For elementwise operations.
        DataFrame.aggregate: Only perform aggregating type operations.
        DataFrame.transform: Only perform transforming type operations.

        Notes
        -----
        In the current implementation apply calls `func` twice on the
        first column/row to decide whether it can take a fast or slow
        code path. This can lead to unexpected behavior if `func` has
        side-effects, as they will take effect twice for the first
        column/row.

        Examples
        --------

        >>> df = pd.DataFrame([[4, 9]] * 3, columns=['A', 'B'])
        >>> df
           A  B
        0  4  9
        1  4  9
        2  4  9

        Using a numpy universal function (in this case the same as
        ``np.sqrt(df)``):

        >>> df.apply(np.sqrt)
             A    B
        0  2.0  3.0
        1  2.0  3.0
        2  2.0  3.0

        Using a reducing function on either axis

        >>> df.apply(np.sum, axis=0)
        A    12
        B    27
        dtype: int64

        >>> df.apply(np.sum, axis=1)
        0    13
        1    13
        2    13
        dtype: int64

        Retuning a list-like will result in a Series

        >>> df.apply(lambda x: [1, 2], axis=1)
        0    [1, 2]
        1    [1, 2]
        2    [1, 2]
        dtype: object

        Passing result_type='expand' will expand list-like results
        to columns of a Dataframe

        >>> df.apply(lambda x: [1, 2], axis=1, result_type='expand')
           0  1
        0  1  2
        1  1  2
        2  1  2

        Returning a Series inside the function is similar to passing
        ``result_type='expand'``. The resulting column names
        will be the Series index.

        >>> df.apply(lambda x: pd.Series([1, 2], index=['foo', 'bar']), axis=1)
           foo  bar
        0    1    2
        1    1    2
        2    1    2

        Passing ``result_type='broadcast'`` will ensure the same shape
        result, whether list-like or scalar is returned by the function,
        and broadcast it along the axis. The resulting column names will
        be the originals.

        >>> df.apply(lambda x: [1, 2], axis=1, result_type='broadcast')
           A  B
        0  1  2
        1  1  2
        2  1  2
        """
        from pandas.core.apply import frame_apply
        op = frame_apply(self,
                         func=func,
                         axis=axis,
                         broadcast=broadcast,
                         raw=raw,
                         reduce=reduce,
                         result_type=result_type,
                         args=args,
                         kwds=kwds)
        return op.get_result()

    def applymap(self, func):
        """
        Apply a function to a Dataframe elementwise.

        This method applies a function that accepts and returns a scalar
        to every element of a DataFrame.

        Parameters
        ----------
        func : callable
            Python function, returns a single value from a single value.

        Returns
        -------
        DataFrame
            Transformed DataFrame.

        See Also
        --------
        DataFrame.apply : Apply a function along input axis of DataFrame.

        Notes
        -----
        In the current implementation applymap calls `func` twice on the
        first column/row to decide whether it can take a fast or slow
        code path. This can lead to unexpected behavior if `func` has
        side-effects, as they will take effect twice for the first
        column/row.

        Examples
        --------
        >>> df = pd.DataFrame([[1, 2.12], [3.356, 4.567]])
        >>> df
               0      1
        0  1.000  2.120
        1  3.356  4.567

        >>> df.applymap(lambda x: len(str(x)))
           0  1
        0  3  4
        1  5  5

        Note that a vectorized version of `func` often exists, which will
        be much faster. You could square each number elementwise.

        >>> df.applymap(lambda x: x**2)
                   0          1
        0   1.000000   4.494400
        1  11.262736  20.857489

        But it's better to avoid applymap in that case.

        >>> df ** 2
                   0          1
        0   1.000000   4.494400
        1  11.262736  20.857489
        """

        # if we have a dtype == 'M8[ns]', provide boxed values
        def infer(x):
            if x.empty:
                return lib.map_infer(x, func)
            return lib.map_infer(x.astype(object).values, func)

        return self.apply(infer)

    # ----------------------------------------------------------------------
    # Merging / joining methods

    def append(self, other, ignore_index=False,
               verify_integrity=False, sort=None):
        """
        Append rows of `other` to the end of caller, returning a new object.

        Columns in `other` that are not in the caller are added as new columns.

        Parameters
        ----------
        other : DataFrame or Series/dict-like object, or list of these
            The data to append.
        ignore_index : boolean, default False
            If True, do not use the index labels.
        verify_integrity : boolean, default False
            If True, raise ValueError on creating index with duplicates.
        sort : boolean, default None
            Sort columns if the columns of `self` and `other` are not aligned.
            The default sorting is deprecated and will change to not-sorting
            in a future version of pandas. Explicitly pass ``sort=True`` to
            silence the warning and sort. Explicitly pass ``sort=False`` to
            silence the warning and not sort.

            .. versionadded:: 0.23.0

        Returns
        -------
        DataFrame

        See Also
        --------
        concat : General function to concatenate DataFrame or Series objects.

        Notes
        -----
        If a list of dict/series is passed and the keys are all contained in
        the DataFrame's index, the order of the columns in the resulting
        DataFrame will be unchanged.

        Iteratively appending rows to a DataFrame can be more computationally
        intensive than a single concatenate. A better solution is to append
        those rows to a list and then concatenate the list with the original
        DataFrame all at once.

        Examples
        --------

        >>> df = pd.DataFrame([[1, 2], [3, 4]], columns=list('AB'))
        >>> df
           A  B
        0  1  2
        1  3  4
        >>> df2 = pd.DataFrame([[5, 6], [7, 8]], columns=list('AB'))
        >>> df.append(df2)
           A  B
        0  1  2
        1  3  4
        0  5  6
        1  7  8

        With `ignore_index` set to True:

        >>> df.append(df2, ignore_index=True)
           A  B
        0  1  2
        1  3  4
        2  5  6
        3  7  8

        The following, while not recommended methods for generating DataFrames,
        show two ways to generate a DataFrame from multiple data sources.

        Less efficient:

        >>> df = pd.DataFrame(columns=['A'])
        >>> for i in range(5):
        ...     df = df.append({'A': i}, ignore_index=True)
        >>> df
           A
        0  0
        1  1
        2  2
        3  3
        4  4

        More efficient:

        >>> pd.concat([pd.DataFrame([i], columns=['A']) for i in range(5)],
        ...           ignore_index=True)
           A
        0  0
        1  1
        2  2
        3  3
        4  4
        """
        if isinstance(other, (Series, dict)):
            if isinstance(other, dict):
                other = Series(other)
            if other.name is None and not ignore_index:
                raise TypeError('Can only append a Series if ignore_index=True'
                                ' or if the Series has a name')

            if other.name is None:
                index = None
            else:
                # other must have the same index name as self, otherwise
                # index name will be reset
                index = Index([other.name], name=self.index.name)

            idx_diff = other.index.difference(self.columns)
            try:
                combined_columns = self.columns.append(idx_diff)
            except TypeError:
                combined_columns = self.columns.astype(object).append(idx_diff)
            other = other.reindex(combined_columns, copy=False)
            other = DataFrame(other.values.reshape((1, len(other))),
                              index=index,
                              columns=combined_columns)
            other = other._convert(datetime=True, timedelta=True)
            if not self.columns.equals(combined_columns):
                self = self.reindex(columns=combined_columns)
        elif isinstance(other, list) and not isinstance(other[0], DataFrame):
            other = DataFrame(other)
            if (self.columns.get_indexer(other.columns) >= 0).all():
                other = other.reindex(columns=self.columns)

        from pandas.core.reshape.concat import concat
        if isinstance(other, (list, tuple)):
            to_concat = [self] + other
        else:
            to_concat = [self, other]
        return concat(to_concat, ignore_index=ignore_index,
                      verify_integrity=verify_integrity,
                      sort=sort)

    def join(self, other, on=None, how='left', lsuffix='', rsuffix='',
             sort=False):
        """
        Join columns of another DataFrame.

        Join columns with `other` DataFrame either on index or on a key
        column. Efficiently join multiple DataFrame objects by index at once by
        passing a list.

        Parameters
        ----------
        other : DataFrame, Series, or list of DataFrame
            Index should be similar to one of the columns in this one. If a
            Series is passed, its name attribute must be set, and that will be
            used as the column name in the resulting joined DataFrame.
        on : str, list of str, or array-like, optional
            Column or index level name(s) in the caller to join on the index
            in `other`, otherwise joins index-on-index. If multiple
            values given, the `other` DataFrame must have a MultiIndex. Can
            pass an array as the join key if it is not already contained in
            the calling DataFrame. Like an Excel VLOOKUP operation.
        how : {'left', 'right', 'outer', 'inner'}, default 'left'
            How to handle the operation of the two objects.

            * left: use calling frame's index (or column if on is specified)
            * right: use `other`'s index.
            * outer: form union of calling frame's index (or column if on is
              specified) with `other`'s index, and sort it.
              lexicographically.
            * inner: form intersection of calling frame's index (or column if
              on is specified) with `other`'s index, preserving the order
              of the calling's one.
        lsuffix : str, default ''
            Suffix to use from left frame's overlapping columns.
        rsuffix : str, default ''
            Suffix to use from right frame's overlapping columns.
        sort : bool, default False
            Order result DataFrame lexicographically by the join key. If False,
            the order of the join key depends on the join type (how keyword).

        Returns
        -------
        DataFrame
            A dataframe containing columns from both the caller and `other`.

        See Also
        --------
        DataFrame.merge : For column(s)-on-columns(s) operations.

        Notes
        -----
        Parameters `on`, `lsuffix`, and `rsuffix` are not supported when
        passing a list of `DataFrame` objects.

        Support for specifying index levels as the `on` parameter was added
        in version 0.23.0.

        Examples
        --------
        >>> df = pd.DataFrame({'key': ['K0', 'K1', 'K2', 'K3', 'K4', 'K5'],
        ...                    'A': ['A0', 'A1', 'A2', 'A3', 'A4', 'A5']})

        >>> df
          key   A
        0  K0  A0
        1  K1  A1
        2  K2  A2
        3  K3  A3
        4  K4  A4
        5  K5  A5

        >>> other = pd.DataFrame({'key': ['K0', 'K1', 'K2'],
        ...                       'B': ['B0', 'B1', 'B2']})

        >>> other
          key   B
        0  K0  B0
        1  K1  B1
        2  K2  B2

        Join DataFrames using their indexes.

        >>> df.join(other, lsuffix='_caller', rsuffix='_other')
          key_caller   A key_other    B
        0         K0  A0        K0   B0
        1         K1  A1        K1   B1
        2         K2  A2        K2   B2
        3         K3  A3       NaN  NaN
        4         K4  A4       NaN  NaN
        5         K5  A5       NaN  NaN

        If we want to join using the key columns, we need to set key to be
        the index in both `df` and `other`. The joined DataFrame will have
        key as its index.

        >>> df.set_index('key').join(other.set_index('key'))
              A    B
        key
        K0   A0   B0
        K1   A1   B1
        K2   A2   B2
        K3   A3  NaN
        K4   A4  NaN
        K5   A5  NaN

        Another option to join using the key columns is to use the `on`
        parameter. DataFrame.join always uses `other`'s index but we can use
        any column in `df`. This method preserves the original DataFrame's
        index in the result.

        >>> df.join(other.set_index('key'), on='key')
          key   A    B
        0  K0  A0   B0
        1  K1  A1   B1
        2  K2  A2   B2
        3  K3  A3  NaN
        4  K4  A4  NaN
        5  K5  A5  NaN
        """
        # For SparseDataFrame's benefit
        return self._join_compat(other, on=on, how=how, lsuffix=lsuffix,
                                 rsuffix=rsuffix, sort=sort)

    def _join_compat(self, other, on=None, how='left', lsuffix='', rsuffix='',
                     sort=False):
        from pandas.core.reshape.merge import merge
        from pandas.core.reshape.concat import concat

        if isinstance(other, Series):
            if other.name is None:
                raise ValueError('Other Series must have a name')
            other = DataFrame({other.name: other})

        if isinstance(other, DataFrame):
            return merge(self, other, left_on=on, how=how,
                         left_index=on is None, right_index=True,
                         suffixes=(lsuffix, rsuffix), sort=sort)
        else:
            if on is not None:
                raise ValueError('Joining multiple DataFrames only supported'
                                 ' for joining on index')

            frames = [self] + list(other)

            can_concat = all(df.index.is_unique for df in frames)

            # join indexes only using concat
            if can_concat:
                if how == 'left':
                    how = 'outer'
                    join_axes = [self.index]
                else:
                    join_axes = None
                return concat(frames, axis=1, join=how, join_axes=join_axes,
                              verify_integrity=True)

            joined = frames[0]

            for frame in frames[1:]:
                joined = merge(joined, frame, how=how, left_index=True,
                               right_index=True)

            return joined

    @Substitution('')
    @Appender(_merge_doc, indents=2)
    def merge(self, right, how='inner', on=None, left_on=None, right_on=None,
              left_index=False, right_index=False, sort=False,
              suffixes=('_x', '_y'), copy=True, indicator=False,
              validate=None):
        from pandas.core.reshape.merge import merge
        return merge(self, right, how=how, on=on, left_on=left_on,
                     right_on=right_on, left_index=left_index,
                     right_index=right_index, sort=sort, suffixes=suffixes,
                     copy=copy, indicator=indicator, validate=validate)

    def round(self, decimals=0, *args, **kwargs):
        """
        Round a DataFrame to a variable number of decimal places.

        Parameters
        ----------
        decimals : int, dict, Series
            Number of decimal places to round each column to. If an int is
            given, round each column to the same number of places.
            Otherwise dict and Series round to variable numbers of places.
            Column names should be in the keys if `decimals` is a
            dict-like, or in the index if `decimals` is a Series. Any
            columns not included in `decimals` will be left as is. Elements
            of `decimals` which are not columns of the input will be
            ignored.
        *args
            Additional keywords have no effect but might be accepted for
            compatibility with numpy.
        **kwargs
            Additional keywords have no effect but might be accepted for
            compatibility with numpy.

        Returns
        -------
        DataFrame
            A DataFrame with the affected columns rounded to the specified
            number of decimal places.

        See Also
        --------
        numpy.around : Round a numpy array to the given number of decimals.
        Series.round : Round a Series to the given number of decimals.

        Examples
        --------
        >>> df = pd.DataFrame([(.21, .32), (.01, .67), (.66, .03), (.21, .18)],
        ...                   columns=['dogs', 'cats'])
        >>> df
            dogs  cats
        0  0.21  0.32
        1  0.01  0.67
        2  0.66  0.03
        3  0.21  0.18

        By providing an integer each column is rounded to the same number
        of decimal places

        >>> df.round(1)
            dogs  cats
        0   0.2   0.3
        1   0.0   0.7
        2   0.7   0.0
        3   0.2   0.2

        With a dict, the number of places for specific columns can be
        specfified with the column names as key and the number of decimal
        places as value

        >>> df.round({'dogs': 1, 'cats': 0})
            dogs  cats
        0   0.2   0.0
        1   0.0   1.0
        2   0.7   0.0
        3   0.2   0.0

        Using a Series, the number of places for specific columns can be
        specfified with the column names as index and the number of
        decimal places as value

        >>> decimals = pd.Series([0, 1], index=['cats', 'dogs'])
        >>> df.round(decimals)
            dogs  cats
        0   0.2   0.0
        1   0.0   1.0
        2   0.7   0.0
        3   0.2   0.0
        """
        from pandas.core.reshape.concat import concat

        def _dict_round(df, decimals):
            for col, vals in df.iteritems():
                try:
                    yield _series_round(vals, decimals[col])
                except KeyError:
                    yield vals

        def _series_round(s, decimals):
            if is_integer_dtype(s) or is_float_dtype(s):
                return s.round(decimals)
            return s

        nv.validate_round(args, kwargs)

        if isinstance(decimals, (dict, Series)):
            if isinstance(decimals, Series):
                if not decimals.index.is_unique:
                    raise ValueError("Index of decimals must be unique")
            new_cols = [col for col in _dict_round(self, decimals)]
        elif is_integer(decimals):
            # Dispatch to Series.round
            new_cols = [_series_round(v, decimals)
                        for _, v in self.iteritems()]
        else:
            raise TypeError("decimals must be an integer, a dict-like or a "
                            "Series")

        if len(new_cols) > 0:
            return self._constructor(concat(new_cols, axis=1),
                                     index=self.index,
                                     columns=self.columns)
        else:
            return self

    # ----------------------------------------------------------------------
    # Statistical methods, etc.

    def corr(self, method='pearson', min_periods=1):
        """
        Compute pairwise correlation of columns, excluding NA/null values.

        Parameters
        ----------
        method : {'pearson', 'kendall', 'spearman'} or callable
            * pearson : standard correlation coefficient
            * kendall : Kendall Tau correlation coefficient
            * spearman : Spearman rank correlation
            * callable: callable with input two 1d ndarrays
                and returning a float. Note that the returned matrix from corr
                will have 1 along the diagonals and will be symmetric
                regardless of the callable's behavior
                .. versionadded:: 0.24.0

        min_periods : int, optional
            Minimum number of observations required per pair of columns
            to have a valid result. Currently only available for Pearson
            and Spearman correlation.

        Returns
        -------
        DataFrame
            Correlation matrix.

        See Also
        --------
        DataFrame.corrwith
        Series.corr

        Examples
        --------
        >>> def histogram_intersection(a, b):
        ...     v = np.minimum(a, b).sum().round(decimals=1)
        ...     return v
        >>> df = pd.DataFrame([(.2, .3), (.0, .6), (.6, .0), (.2, .1)],
        ...                   columns=['dogs', 'cats'])
        >>> df.corr(method=histogram_intersection)
              dogs  cats
        dogs   1.0   0.3
        cats   0.3   1.0
        """
        numeric_df = self._get_numeric_data()
        cols = numeric_df.columns
        idx = cols.copy()
        mat = numeric_df.values

        if method == 'pearson':
            correl = libalgos.nancorr(ensure_float64(mat), minp=min_periods)
        elif method == 'spearman':
            correl = libalgos.nancorr_spearman(ensure_float64(mat),
                                               minp=min_periods)
        elif method == 'kendall' or callable(method):
            if min_periods is None:
                min_periods = 1
            mat = ensure_float64(mat).T
            corrf = nanops.get_corr_func(method)
            K = len(cols)
            correl = np.empty((K, K), dtype=float)
            mask = np.isfinite(mat)
            for i, ac in enumerate(mat):
                for j, bc in enumerate(mat):
                    if i > j:
                        continue

                    valid = mask[i] & mask[j]
                    if valid.sum() < min_periods:
                        c = np.nan
                    elif i == j:
                        c = 1.
                    elif not valid.all():
                        c = corrf(ac[valid], bc[valid])
                    else:
                        c = corrf(ac, bc)
                    correl[i, j] = c
                    correl[j, i] = c
        else:
            raise ValueError("method must be either 'pearson', "
                             "'spearman', 'kendall', or a callable, "
                             "'{method}' was supplied".format(method=method))

        return self._constructor(correl, index=idx, columns=cols)

    def cov(self, min_periods=None):
        """
        Compute pairwise covariance of columns, excluding NA/null values.

        Compute the pairwise covariance among the series of a DataFrame.
        The returned data frame is the `covariance matrix
        <https://en.wikipedia.org/wiki/Covariance_matrix>`__ of the columns
        of the DataFrame.

        Both NA and null values are automatically excluded from the
        calculation. (See the note below about bias from missing values.)
        A threshold can be set for the minimum number of
        observations for each value created. Comparisons with observations
        below this threshold will be returned as ``NaN``.

        This method is generally used for the analysis of time series data to
        understand the relationship between different measures
        across time.

        Parameters
        ----------
        min_periods : int, optional
            Minimum number of observations required per pair of columns
            to have a valid result.

        Returns
        -------
        DataFrame
            The covariance matrix of the series of the DataFrame.

        See Also
        --------
        Series.cov : Compute covariance with another Series.
        core.window.EWM.cov: Exponential weighted sample covariance.
        core.window.Expanding.cov : Expanding sample covariance.
        core.window.Rolling.cov : Rolling sample covariance.

        Notes
        -----
        Returns the covariance matrix of the DataFrame's time series.
        The covariance is normalized by N-1.

        For DataFrames that have Series that are missing data (assuming that
        data is `missing at random
        <https://en.wikipedia.org/wiki/Missing_data#Missing_at_random>`__)
        the returned covariance matrix will be an unbiased estimate
        of the variance and covariance between the member Series.

        However, for many applications this estimate may not be acceptable
        because the estimate covariance matrix is not guaranteed to be positive
        semi-definite. This could lead to estimate correlations having
        absolute values which are greater than one, and/or a non-invertible
        covariance matrix. See `Estimation of covariance matrices
        <http://en.wikipedia.org/w/index.php?title=Estimation_of_covariance_
        matrices>`__ for more details.

        Examples
        --------
        >>> df = pd.DataFrame([(1, 2), (0, 3), (2, 0), (1, 1)],
        ...                   columns=['dogs', 'cats'])
        >>> df.cov()
                  dogs      cats
        dogs  0.666667 -1.000000
        cats -1.000000  1.666667

        >>> np.random.seed(42)
        >>> df = pd.DataFrame(np.random.randn(1000, 5),
        ...                   columns=['a', 'b', 'c', 'd', 'e'])
        >>> df.cov()
                  a         b         c         d         e
        a  0.998438 -0.020161  0.059277 -0.008943  0.014144
        b -0.020161  1.059352 -0.008543 -0.024738  0.009826
        c  0.059277 -0.008543  1.010670 -0.001486 -0.000271
        d -0.008943 -0.024738 -0.001486  0.921297 -0.013692
        e  0.014144  0.009826 -0.000271 -0.013692  0.977795

        **Minimum number of periods**

        This method also supports an optional ``min_periods`` keyword
        that specifies the required minimum number of non-NA observations for
        each column pair in order to have a valid result:

        >>> np.random.seed(42)
        >>> df = pd.DataFrame(np.random.randn(20, 3),
        ...                   columns=['a', 'b', 'c'])
        >>> df.loc[df.index[:5], 'a'] = np.nan
        >>> df.loc[df.index[5:10], 'b'] = np.nan
        >>> df.cov(min_periods=12)
                  a         b         c
        a  0.316741       NaN -0.150812
        b       NaN  1.248003  0.191417
        c -0.150812  0.191417  0.895202
        """
        numeric_df = self._get_numeric_data()
        cols = numeric_df.columns
        idx = cols.copy()
        mat = numeric_df.values

        if notna(mat).all():
            if min_periods is not None and min_periods > len(mat):
                baseCov = np.empty((mat.shape[1], mat.shape[1]))
                baseCov.fill(np.nan)
            else:
                baseCov = np.cov(mat.T)
            baseCov = baseCov.reshape((len(cols), len(cols)))
        else:
            baseCov = libalgos.nancorr(ensure_float64(mat), cov=True,
                                       minp=min_periods)

        return self._constructor(baseCov, index=idx, columns=cols)

    def corrwith(self, other, axis=0, drop=False, method='pearson'):
        """
        Compute pairwise correlation between rows or columns of DataFrame
        with rows or columns of Series or DataFrame.  DataFrames are first
        aligned along both axes before computing the correlations.

        Parameters
        ----------
        other : DataFrame, Series
            Object with which to compute correlations.
        axis : {0 or 'index', 1 or 'columns'}, default 0
            0 or 'index' to compute column-wise, 1 or 'columns' for row-wise.
        drop : bool, default False
            Drop missing indices from result.
        method : {'pearson', 'kendall', 'spearman'} or callable
            * pearson : standard correlation coefficient
            * kendall : Kendall Tau correlation coefficient
            * spearman : Spearman rank correlation
            * callable: callable with input two 1d ndarrays
                and returning a float

            .. versionadded:: 0.24.0

        Returns
        -------
        Series
            Pairwise correlations.

        See Also
        --------
        DataFrame.corr
        """
        axis = self._get_axis_number(axis)
        this = self._get_numeric_data()

        if isinstance(other, Series):
            return this.apply(lambda x: other.corr(x, method=method),
                              axis=axis)

        other = other._get_numeric_data()
        left, right = this.align(other, join='inner', copy=False)

        if axis == 1:
            left = left.T
            right = right.T

        if method == 'pearson':
            # mask missing values
            left = left + right * 0
            right = right + left * 0

            # demeaned data
            ldem = left - left.mean()
            rdem = right - right.mean()

            num = (ldem * rdem).sum()
            dom = (left.count() - 1) * left.std() * right.std()

            correl = num / dom

        elif method in ['kendall', 'spearman'] or callable(method):
            def c(x):
                return nanops.nancorr(x[0], x[1], method=method)

            correl = Series(map(c,
                                zip(left.values.T, right.values.T)),
                            index=left.columns)

        else:
            raise ValueError("Invalid method {method} was passed, "
                             "valid methods are: 'pearson', 'kendall', "
                             "'spearman', or callable".
                             format(method=method))

        if not drop:
            # Find non-matching labels along the given axis
            # and append missing correlations (GH 22375)
            raxis = 1 if axis == 0 else 0
            result_index = (this._get_axis(raxis).
                            union(other._get_axis(raxis)))
            idx_diff = result_index.difference(correl.index)

            if len(idx_diff) > 0:
                correl = correl.append(Series([np.nan] * len(idx_diff),
                                              index=idx_diff))

        return correl

    # ----------------------------------------------------------------------
    # ndarray-like stats methods

    def count(self, axis=0, level=None, numeric_only=False):
        """
        Count non-NA cells for each column or row.

        The values `None`, `NaN`, `NaT`, and optionally `numpy.inf` (depending
        on `pandas.options.mode.use_inf_as_na`) are considered NA.

        Parameters
        ----------
        axis : {0 or 'index', 1 or 'columns'}, default 0
            If 0 or 'index' counts are generated for each column.
            If 1 or 'columns' counts are generated for each **row**.
        level : int or str, optional
            If the axis is a `MultiIndex` (hierarchical), count along a
            particular `level`, collapsing into a `DataFrame`.
            A `str` specifies the level name.
        numeric_only : bool, default False
            Include only `float`, `int` or `boolean` data.

        Returns
        -------
        Series or DataFrame
            For each column/row the number of non-NA/null entries.
            If `level` is specified returns a `DataFrame`.

        See Also
        --------
        Series.count: Number of non-NA elements in a Series.
        DataFrame.shape: Number of DataFrame rows and columns (including NA
            elements).
        DataFrame.isna: Boolean same-sized DataFrame showing places of NA
            elements.

        Examples
        --------
        Constructing DataFrame from a dictionary:

        >>> df = pd.DataFrame({"Person":
        ...                    ["John", "Myla", "Lewis", "John", "Myla"],
        ...                    "Age": [24., np.nan, 21., 33, 26],
        ...                    "Single": [False, True, True, True, False]})
        >>> df
           Person   Age  Single
        0    John  24.0   False
        1    Myla   NaN    True
        2   Lewis  21.0    True
        3    John  33.0    True
        4    Myla  26.0   False

        Notice the uncounted NA values:

        >>> df.count()
        Person    5
        Age       4
        Single    5
        dtype: int64

        Counts for each **row**:

        >>> df.count(axis='columns')
        0    3
        1    2
        2    3
        3    3
        4    3
        dtype: int64

        Counts for one level of a `MultiIndex`:

        >>> df.set_index(["Person", "Single"]).count(level="Person")
                Age
        Person
        John      2
        Lewis     1
        Myla      1
        """
        axis = self._get_axis_number(axis)
        if level is not None:
            return self._count_level(level, axis=axis,
                                     numeric_only=numeric_only)

        if numeric_only:
            frame = self._get_numeric_data()
        else:
            frame = self

        # GH #423
        if len(frame._get_axis(axis)) == 0:
            result = Series(0, index=frame._get_agg_axis(axis))
        else:
            if frame._is_mixed_type or frame._data.any_extension_types:
                # the or any_extension_types is really only hit for single-
                # column frames with an extension array
                result = notna(frame).sum(axis=axis)
            else:
                # GH13407
                series_counts = notna(frame).sum(axis=axis)
                counts = series_counts.values
                result = Series(counts, index=frame._get_agg_axis(axis))

        return result.astype('int64')

    def _count_level(self, level, axis=0, numeric_only=False):
        if numeric_only:
            frame = self._get_numeric_data()
        else:
            frame = self

        count_axis = frame._get_axis(axis)
        agg_axis = frame._get_agg_axis(axis)

        if not isinstance(count_axis, MultiIndex):
            raise TypeError("Can only count levels on hierarchical "
                            "{ax}.".format(ax=self._get_axis_name(axis)))

        if frame._is_mixed_type:
            # Since we have mixed types, calling notna(frame.values) might
            # upcast everything to object
            mask = notna(frame).values
        else:
            # But use the speedup when we have homogeneous dtypes
            mask = notna(frame.values)

        if axis == 1:
            # We're transposing the mask rather than frame to avoid potential
            # upcasts to object, which induces a ~20x slowdown
            mask = mask.T

        if isinstance(level, str):
            level = count_axis._get_level_number(level)

        level_index = count_axis.levels[level]
        level_codes = ensure_int64(count_axis.codes[level])
        counts = lib.count_level_2d(mask, level_codes, len(level_index),
                                    axis=0)

        result = DataFrame(counts, index=level_index, columns=agg_axis)

        if axis == 1:
            # Undo our earlier transpose
            return result.T
        else:
            return result

    def _reduce(self, op, name, axis=0, skipna=True, numeric_only=None,
                filter_type=None, **kwds):
        if axis is None and filter_type == 'bool':
            labels = None
            constructor = None
        else:
            # TODO: Make other agg func handle axis=None properly
            axis = self._get_axis_number(axis)
            labels = self._get_agg_axis(axis)
            constructor = self._constructor

        def f(x):
            return op(x, axis=axis, skipna=skipna, **kwds)

        # exclude timedelta/datetime unless we are uniform types
        if (axis == 1 and self._is_datelike_mixed_type
                and (not self._is_homogeneous_type
                     and not is_datetime64tz_dtype(self.dtypes[0]))):
            numeric_only = True

        if numeric_only is None:
            try:
                values = self.values
                result = f(values)

                if (filter_type == 'bool' and is_object_dtype(values) and
                        axis is None):
                    # work around https://github.com/numpy/numpy/issues/10489
                    # TODO: combine with hasattr(result, 'dtype') further down
                    # hard since we don't have `values` down there.
                    result = np.bool_(result)
            except Exception as e:

                # try by-column first
                if filter_type is None and axis == 0:
                    try:

                        # this can end up with a non-reduction
                        # but not always. if the types are mixed
                        # with datelike then need to make sure a series

                        # we only end up here if we have not specified
                        # numeric_only and yet we have tried a
                        # column-by-column reduction, where we have mixed type.
                        # So let's just do what we can
                        from pandas.core.apply import frame_apply
                        opa = frame_apply(self,
                                          func=f,
                                          result_type='expand',
                                          ignore_failures=True)
                        result = opa.get_result()
                        if result.ndim == self.ndim:
                            result = result.iloc[0]
                        return result
                    except Exception:
                        pass

                if filter_type is None or filter_type == 'numeric':
                    data = self._get_numeric_data()
                elif filter_type == 'bool':
                    data = self._get_bool_data()
                else:  # pragma: no cover
                    e = NotImplementedError(
                        "Handling exception with filter_type {f} not"
                        "implemented.".format(f=filter_type))
                    raise_with_traceback(e)
                with np.errstate(all='ignore'):
                    result = f(data.values)
                labels = data._get_agg_axis(axis)
        else:
            if numeric_only:
                if filter_type is None or filter_type == 'numeric':
                    data = self._get_numeric_data()
                elif filter_type == 'bool':
                    # GH 25101, # GH 24434
                    data = self._get_bool_data() if axis == 0 else self
                else:  # pragma: no cover
                    msg = ("Generating numeric_only data with filter_type {f}"
                           "not supported.".format(f=filter_type))
                    raise NotImplementedError(msg)
                values = data.values
                labels = data._get_agg_axis(axis)
            else:
                values = self.values
            result = f(values)

        if hasattr(result, 'dtype') and is_object_dtype(result.dtype):
            try:
                if filter_type is None or filter_type == 'numeric':
                    result = result.astype(np.float64)
                elif filter_type == 'bool' and notna(result).all():
                    result = result.astype(np.bool_)
            except (ValueError, TypeError):

                # try to coerce to the original dtypes item by item if we can
                if axis == 0:
                    result = coerce_to_dtypes(result, self.dtypes)

        if constructor is not None:
            result = Series(result, index=labels)
        return result

    def nunique(self, axis=0, dropna=True):
        """
        Count distinct observations over requested axis.

        Return Series with number of distinct observations. Can ignore NaN
        values.

        .. versionadded:: 0.20.0

        Parameters
        ----------
        axis : {0 or 'index', 1 or 'columns'}, default 0
            The axis to use. 0 or 'index' for row-wise, 1 or 'columns' for
            column-wise.
        dropna : bool, default True
            Don't include NaN in the counts.

        Returns
        -------
        Series

        See Also
        --------
        Series.nunique: Method nunique for Series.
        DataFrame.count: Count non-NA cells for each column or row.

        Examples
        --------
        >>> df = pd.DataFrame({'A': [1, 2, 3], 'B': [1, 1, 1]})
        >>> df.nunique()
        A    3
        B    1
        dtype: int64

        >>> df.nunique(axis=1)
        0    1
        1    2
        2    2
        dtype: int64
        """
        return self.apply(Series.nunique, axis=axis, dropna=dropna)

    def idxmin(self, axis=0, skipna=True):
        """
        Return index of first occurrence of minimum over requested axis.
        NA/null values are excluded.

        Parameters
        ----------
        axis : {0 or 'index', 1 or 'columns'}, default 0
            0 or 'index' for row-wise, 1 or 'columns' for column-wise
        skipna : boolean, default True
            Exclude NA/null values. If an entire row/column is NA, the result
            will be NA.

        Returns
        -------
        Series
            Indexes of minima along the specified axis.

        Raises
        ------
        ValueError
            * If the row/column is empty

        See Also
        --------
        Series.idxmin

        Notes
        -----
        This method is the DataFrame version of ``ndarray.argmin``.
        """
        axis = self._get_axis_number(axis)
        indices = nanops.nanargmin(self.values, axis=axis, skipna=skipna)
        index = self._get_axis(axis)
        result = [index[i] if i >= 0 else np.nan for i in indices]
        return Series(result, index=self._get_agg_axis(axis))

    def idxmax(self, axis=0, skipna=True):
        """
        Return index of first occurrence of maximum over requested axis.
        NA/null values are excluded.

        Parameters
        ----------
        axis : {0 or 'index', 1 or 'columns'}, default 0
            0 or 'index' for row-wise, 1 or 'columns' for column-wise
        skipna : boolean, default True
            Exclude NA/null values. If an entire row/column is NA, the result
            will be NA.

        Returns
        -------
        Series
            Indexes of maxima along the specified axis.

        Raises
        ------
        ValueError
            * If the row/column is empty

        See Also
        --------
        Series.idxmax

        Notes
        -----
        This method is the DataFrame version of ``ndarray.argmax``.
        """
        axis = self._get_axis_number(axis)
        indices = nanops.nanargmax(self.values, axis=axis, skipna=skipna)
        index = self._get_axis(axis)
        result = [index[i] if i >= 0 else np.nan for i in indices]
        return Series(result, index=self._get_agg_axis(axis))

    def _get_agg_axis(self, axis_num):
        """
        Let's be explicit about this.
        """
        if axis_num == 0:
            return self.columns
        elif axis_num == 1:
            return self.index
        else:
            raise ValueError('Axis must be 0 or 1 (got %r)' % axis_num)

    def mode(self, axis=0, numeric_only=False, dropna=True):
        """
        Get the mode(s) of each element along the selected axis.

        The mode of a set of values is the value that appears most often.
        It can be multiple values.

        Parameters
        ----------
        axis : {0 or 'index', 1 or 'columns'}, default 0
            The axis to iterate over while searching for the mode:

            * 0 or 'index' : get mode of each column
            * 1 or 'columns' : get mode of each row
        numeric_only : bool, default False
            If True, only apply to numeric columns.
        dropna : bool, default True
            Don't consider counts of NaN/NaT.

            .. versionadded:: 0.24.0

        Returns
        -------
        DataFrame
            The modes of each column or row.

        See Also
        --------
        Series.mode : Return the highest frequency value in a Series.
        Series.value_counts : Return the counts of values in a Series.

        Examples
        --------
        >>> df = pd.DataFrame([('bird', 2, 2),
        ...                    ('mammal', 4, np.nan),
        ...                    ('arthropod', 8, 0),
        ...                    ('bird', 2, np.nan)],
        ...                   index=('falcon', 'horse', 'spider', 'ostrich'),
        ...                   columns=('species', 'legs', 'wings'))
        >>> df
                   species  legs  wings
        falcon        bird     2    2.0
        horse       mammal     4    NaN
        spider   arthropod     8    0.0
        ostrich       bird     2    NaN

        By default, missing values are not considered, and the mode of wings
        are both 0 and 2. The second row of species and legs contains ``NaN``,
        because they have only one mode, but the DataFrame has two rows.

        >>> df.mode()
          species  legs  wings
        0    bird   2.0    0.0
        1     NaN   NaN    2.0

        Setting ``dropna=False`` ``NaN`` values are considered and they can be
        the mode (like for wings).

        >>> df.mode(dropna=False)
          species  legs  wings
        0    bird     2    NaN

        Setting ``numeric_only=True``, only the mode of numeric columns is
        computed, and columns of other types are ignored.

        >>> df.mode(numeric_only=True)
           legs  wings
        0   2.0    0.0
        1   NaN    2.0

        To compute the mode over columns and not rows, use the axis parameter:

        >>> df.mode(axis='columns', numeric_only=True)
                   0    1
        falcon   2.0  NaN
        horse    4.0  NaN
        spider   0.0  8.0
        ostrich  2.0  NaN
        """
        data = self if not numeric_only else self._get_numeric_data()

        def f(s):
            return s.mode(dropna=dropna)

        return data.apply(f, axis=axis)

    def quantile(self, q=0.5, axis=0, numeric_only=True,
                 interpolation='linear'):
        """
        Return values at the given quantile over requested axis.

        Parameters
        ----------
        q : float or array-like, default 0.5 (50% quantile)
            Value between 0 <= q <= 1, the quantile(s) to compute.
        axis : {0, 1, 'index', 'columns'} (default 0)
            Equals 0 or 'index' for row-wise, 1 or 'columns' for column-wise.
        numeric_only : bool, default True
            If False, the quantile of datetime and timedelta data will be
            computed as well.
        interpolation : {'linear', 'lower', 'higher', 'midpoint', 'nearest'}
            This optional parameter specifies the interpolation method to use,
            when the desired quantile lies between two data points `i` and `j`:

            * linear: `i + (j - i) * fraction`, where `fraction` is the
              fractional part of the index surrounded by `i` and `j`.
            * lower: `i`.
            * higher: `j`.
            * nearest: `i` or `j` whichever is nearest.
            * midpoint: (`i` + `j`) / 2.

            .. versionadded:: 0.18.0

        Returns
        -------
        Series or DataFrame

            If ``q`` is an array, a DataFrame will be returned where the
              index is ``q``, the columns are the columns of self, and the
              values are the quantiles.
            If ``q`` is a float, a Series will be returned where the
              index is the columns of self and the values are the quantiles.

        See Also
        --------
        core.window.Rolling.quantile: Rolling quantile.
        numpy.percentile: Numpy function to compute the percentile.

        Examples
        --------
        >>> df = pd.DataFrame(np.array([[1, 1], [2, 10], [3, 100], [4, 100]]),
        ...                   columns=['a', 'b'])
        >>> df.quantile(.1)
        a    1.3
        b    3.7
        Name: 0.1, dtype: float64
        >>> df.quantile([.1, .5])
               a     b
        0.1  1.3   3.7
        0.5  2.5  55.0

        Specifying `numeric_only=False` will also compute the quantile of
        datetime and timedelta data.

        >>> df = pd.DataFrame({'A': [1, 2],
        ...                    'B': [pd.Timestamp('2010'),
        ...                          pd.Timestamp('2011')],
        ...                    'C': [pd.Timedelta('1 days'),
        ...                          pd.Timedelta('2 days')]})
        >>> df.quantile(0.5, numeric_only=False)
        A                    1.5
        B    2010-07-02 12:00:00
        C        1 days 12:00:00
        Name: 0.5, dtype: object
        """
        self._check_percentile(q)

        data = self._get_numeric_data() if numeric_only else self
        axis = self._get_axis_number(axis)
        is_transposed = axis == 1

        if is_transposed:
            data = data.T

        result = data._data.quantile(qs=q,
                                     axis=1,
                                     interpolation=interpolation,
                                     transposed=is_transposed)

        if result.ndim == 2:
            result = self._constructor(result)
        else:
            result = self._constructor_sliced(result, name=q)

        if is_transposed:
            result = result.T

        return result

    def to_timestamp(self, freq=None, how='start', axis=0, copy=True):
        """
        Cast to DatetimeIndex of timestamps, at *beginning* of period.

        Parameters
        ----------
        freq : str, default frequency of PeriodIndex
            Desired frequency.
        how : {'s', 'e', 'start', 'end'}
            Convention for converting period to timestamp; start of period
            vs. end.
        axis : {0 or 'index', 1 or 'columns'}, default 0
            The axis to convert (the index by default).
        copy : bool, default True
            If False then underlying input data is not copied.

        Returns
        -------
        DataFrame with DatetimeIndex
        """
        new_data = self._data
        if copy:
            new_data = new_data.copy()

        axis = self._get_axis_number(axis)
        if axis == 0:
            new_data.set_axis(1, self.index.to_timestamp(freq=freq, how=how))
        elif axis == 1:
            new_data.set_axis(0, self.columns.to_timestamp(freq=freq, how=how))
        else:  # pragma: no cover
            raise AssertionError('Axis must be 0 or 1. Got {ax!s}'.format(
                ax=axis))

        return self._constructor(new_data)

    def to_period(self, freq=None, axis=0, copy=True):
        """
        Convert DataFrame from DatetimeIndex to PeriodIndex with desired
        frequency (inferred from index if not passed).

        Parameters
        ----------
        freq : str, default
            Frequency of the PeriodIndex.
        axis : {0 or 'index', 1 or 'columns'}, default 0
            The axis to convert (the index by default).
        copy : bool, default True
            If False then underlying input data is not copied.

        Returns
        -------
        TimeSeries with PeriodIndex
        """
        new_data = self._data
        if copy:
            new_data = new_data.copy()

        axis = self._get_axis_number(axis)
        if axis == 0:
            new_data.set_axis(1, self.index.to_period(freq=freq))
        elif axis == 1:
            new_data.set_axis(0, self.columns.to_period(freq=freq))
        else:  # pragma: no cover
            raise AssertionError('Axis must be 0 or 1. Got {ax!s}'.format(
                ax=axis))

        return self._constructor(new_data)

    def isin(self, values):
        """
        Whether each element in the DataFrame is contained in values.

        Parameters
        ----------
        values : iterable, Series, DataFrame or dict
            The result will only be true at a location if all the
            labels match. If `values` is a Series, that's the index. If
            `values` is a dict, the keys must be the column names,
            which must match. If `values` is a DataFrame,
            then both the index and column labels must match.

        Returns
        -------
        DataFrame
            DataFrame of booleans showing whether each element in the DataFrame
            is contained in values.

        See Also
        --------
        DataFrame.eq: Equality test for DataFrame.
        Series.isin: Equivalent method on Series.
        Series.str.contains: Test if pattern or regex is contained within a
            string of a Series or Index.

        Examples
        --------

        >>> df = pd.DataFrame({'num_legs': [2, 4], 'num_wings': [2, 0]},
        ...                   index=['falcon', 'dog'])
        >>> df
                num_legs  num_wings
        falcon         2          2
        dog            4          0

        When ``values`` is a list check whether every value in the DataFrame
        is present in the list (which animals have 0 or 2 legs or wings)

        >>> df.isin([0, 2])
                num_legs  num_wings
        falcon      True       True
        dog        False       True

        When ``values`` is a dict, we can pass values to check for each
        column separately:

        >>> df.isin({'num_wings': [0, 3]})
                num_legs  num_wings
        falcon     False      False
        dog        False       True

        When ``values`` is a Series or DataFrame the index and column must
        match. Note that 'falcon' does not match based on the number of legs
        in df2.

        >>> other = pd.DataFrame({'num_legs': [8, 2], 'num_wings': [0, 2]},
        ...                      index=['spider', 'falcon'])
        >>> df.isin(other)
                num_legs  num_wings
        falcon      True       True
        dog        False      False
        """
        if isinstance(values, dict):
            from pandas.core.reshape.concat import concat
            values = collections.defaultdict(list, values)
            return concat((self.iloc[:, [i]].isin(values[col])
                           for i, col in enumerate(self.columns)), axis=1)
        elif isinstance(values, Series):
            if not values.index.is_unique:
                raise ValueError("cannot compute isin with "
                                 "a duplicate axis.")
            return self.eq(values.reindex_like(self), axis='index')
        elif isinstance(values, DataFrame):
            if not (values.columns.is_unique and values.index.is_unique):
                raise ValueError("cannot compute isin with "
                                 "a duplicate axis.")
            return self.eq(values.reindex_like(self))
        else:
            if not is_list_like(values):
                raise TypeError("only list-like or dict-like objects are "
                                "allowed to be passed to DataFrame.isin(), "
                                "you passed a "
                                "{0!r}".format(type(values).__name__))
            return DataFrame(
                algorithms.isin(self.values.ravel(),
                                values).reshape(self.shape), self.index,
                self.columns)

    # ----------------------------------------------------------------------
    # Add plotting methods to DataFrame
    plot = CachedAccessor("plot", gfx.FramePlotMethods)
    hist = gfx.hist_frame
    boxplot = gfx.boxplot_frame


DataFrame._setup_axes(['index', 'columns'], info_axis=1, stat_axis=0,
                      axes_are_reversed=True, aliases={'rows': 0},
                      docs={
                          'index': 'The index (row labels) of the DataFrame.',
                          'columns': 'The column labels of the DataFrame.'})
DataFrame._add_numeric_operations()
DataFrame._add_series_or_dataframe_operations()

ops.add_flex_arithmetic_methods(DataFrame)
ops.add_special_arithmetic_methods(DataFrame)


def _from_nested_dict(data):
    # TODO: this should be seriously cythonized
    new_data = OrderedDict()
    for index, s in data.items():
        for col, v in s.items():
            new_data[col] = new_data.get(col, OrderedDict())
            new_data[col][index] = v
    return new_data


def _put_str(s, space):
    return '{s}'.format(s=s)[:space].ljust(space)<|MERGE_RESOLUTION|>--- conflicted
+++ resolved
@@ -839,21 +839,12 @@
             The name of the returned namedtuples or None to return regular
             tuples.
 
-<<<<<<< HEAD
-        Yields
-        ------
-        collections.namedtuple
-            Yields a namedtuple for each row in the DataFrame with the first
-            field possibly being the index and following fields being the
-            column values.
-=======
         Returns
         -------
         iterator
             An object to iterate over namedtuples for each row in the
             DataFrame with the first field possibly being the index and
             following fields being the column values.
->>>>>>> 7bd7fab1
 
         See Also
         --------
