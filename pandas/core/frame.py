"""
DataFrame
---------
An efficient 2D container for potentially mixed-type time series or other
labeled data series.

Similar to its R counterpart, data.frame, except providing automatic data
alignment and a host of useful data manipulation methods having to do with the
labeling information
"""
from __future__ import annotations

import collections
from collections import abc
import datetime
from io import StringIO
import itertools
import mmap
from textwrap import dedent
from typing import (
    IO,
    TYPE_CHECKING,
    Any,
    AnyStr,
    Dict,
    FrozenSet,
    Hashable,
    Iterable,
    Iterator,
    List,
    Optional,
    Sequence,
    Set,
    Tuple,
    Type,
    Union,
    cast,
    overload,
)
import warnings

import numpy as np
import numpy.ma as ma

from pandas._config import get_option

from pandas._libs import algos as libalgos, lib, properties
from pandas._libs.lib import no_default
from pandas._typing import (
    AggFuncType,
    ArrayLike,
    Axes,
    Axis,
    CompressionOptions,
    Dtype,
    FilePathOrBuffer,
    FrameOrSeriesUnion,
    IndexKeyFunc,
    Label,
    Level,
    Renamer,
    StorageOptions,
    ValueKeyFunc,
)
from pandas.compat._optional import import_optional_dependency
from pandas.compat.numpy import function as nv
from pandas.util._decorators import (
    Appender,
    Substitution,
    deprecate_kwarg,
    doc,
    rewrite_axis_style_signature,
)
from pandas.util._validators import (
    validate_axis_style_args,
    validate_bool_kwarg,
    validate_percentile,
)

from pandas.core.dtypes.cast import (
    cast_scalar_to_array,
    coerce_to_dtypes,
    construct_1d_arraylike_from_scalar,
    find_common_type,
    infer_dtype_from_scalar,
    invalidate_string_dtypes,
    maybe_box_datetimelike,
    maybe_cast_to_datetime,
    maybe_casted_values,
    maybe_convert_platform,
    maybe_downcast_to_dtype,
    maybe_infer_to_datetimelike,
    maybe_upcast,
    validate_numeric_casting,
)
from pandas.core.dtypes.common import (
    ensure_int64,
    ensure_platform_int,
    infer_dtype_from_object,
    is_bool_dtype,
    is_dataclass,
    is_datetime64_any_dtype,
    is_dict_like,
    is_dtype_equal,
    is_extension_array_dtype,
    is_float,
    is_float_dtype,
    is_hashable,
    is_integer,
    is_integer_dtype,
    is_iterator,
    is_list_like,
    is_named_tuple,
    is_object_dtype,
    is_scalar,
    is_sequence,
<<<<<<< HEAD
    needs_i8_conversion,
    np_issubclass_compat,
=======
>>>>>>> 5fdf6423
    pandas_dtype,
)
from pandas.core.dtypes.missing import isna, notna

from pandas.core import algorithms, common as com, generic, nanops, ops
from pandas.core.accessor import CachedAccessor
from pandas.core.aggregation import (
    aggregate,
    reconstruct_func,
    relabel_result,
    transform,
)
from pandas.core.arraylike import OpsMixin
from pandas.core.arrays import Categorical, ExtensionArray
from pandas.core.arrays.sparse import SparseFrameAccessor
from pandas.core.construction import extract_array
from pandas.core.generic import NDFrame, _shared_docs
from pandas.core.indexes import base as ibase
from pandas.core.indexes.api import (
    DatetimeIndex,
    Index,
    PeriodIndex,
    ensure_index,
    ensure_index_from_sequences,
)
from pandas.core.indexes.multi import MultiIndex, maybe_droplevels
from pandas.core.indexing import check_bool_indexer, convert_to_index_sliceable
from pandas.core.internals import BlockManager
from pandas.core.internals.construction import (
    arrays_to_mgr,
    dataclasses_to_dicts,
    get_names_from_index,
    init_dict,
    init_ndarray,
    masked_rec_array_to_mgr,
    reorder_arrays,
    sanitize_index,
    to_arrays,
)
from pandas.core.reshape.melt import melt
from pandas.core.series import Series
from pandas.core.sorting import get_group_index, lexsort_indexer, nargsort

from pandas.io.common import get_handle
from pandas.io.formats import console, format as fmt
from pandas.io.formats.info import BaseInfo, DataFrameInfo
import pandas.plotting

if TYPE_CHECKING:
    from typing import Literal

    from pandas.core.groupby.generic import DataFrameGroupBy

    from pandas.io.formats.style import Styler

# ---------------------------------------------------------------------
# Docstring templates

_shared_doc_kwargs = {
    "axes": "index, columns",
    "klass": "DataFrame",
    "axes_single_arg": "{0 or 'index', 1 or 'columns'}",
    "axis": """axis : {0 or 'index', 1 or 'columns'}, default 0
        If 0 or 'index': apply function to each column.
        If 1 or 'columns': apply function to each row.""",
    "optional_by": """
        by : str or list of str
            Name or list of names to sort by.

            - if `axis` is 0 or `'index'` then `by` may contain index
              levels and/or column labels.
            - if `axis` is 1 or `'columns'` then `by` may contain column
              levels and/or index labels.""",
    "optional_labels": """labels : array-like, optional
            New labels / index to conform the axis specified by 'axis' to.""",
    "optional_axis": """axis : int or str, optional
            Axis to target. Can be either the axis name ('index', 'columns')
            or number (0, 1).""",
}

_numeric_only_doc = """numeric_only : boolean, default None
    Include only float, int, boolean data. If None, will attempt to use
    everything, then use only numeric data
"""

_merge_doc = """
Merge DataFrame or named Series objects with a database-style join.

The join is done on columns or indexes. If joining columns on
columns, the DataFrame indexes *will be ignored*. Otherwise if joining indexes
on indexes or indexes on a column or columns, the index will be passed on.
When performing a cross merge, no column specifications to merge on are
allowed.

Parameters
----------%s
right : DataFrame or named Series
    Object to merge with.
how : {'left', 'right', 'outer', 'inner', 'cross'}, default 'inner'
    Type of merge to be performed.

    * left: use only keys from left frame, similar to a SQL left outer join;
      preserve key order.
    * right: use only keys from right frame, similar to a SQL right outer join;
      preserve key order.
    * outer: use union of keys from both frames, similar to a SQL full outer
      join; sort keys lexicographically.
    * inner: use intersection of keys from both frames, similar to a SQL inner
      join; preserve the order of the left keys.
    * cross: creates the cartesian product from both frames, preserves the order
      of the left keys.

      .. versionadded:: 1.2.0

on : label or list
    Column or index level names to join on. These must be found in both
    DataFrames. If `on` is None and not merging on indexes then this defaults
    to the intersection of the columns in both DataFrames.
left_on : label or list, or array-like
    Column or index level names to join on in the left DataFrame. Can also
    be an array or list of arrays of the length of the left DataFrame.
    These arrays are treated as if they are columns.
right_on : label or list, or array-like
    Column or index level names to join on in the right DataFrame. Can also
    be an array or list of arrays of the length of the right DataFrame.
    These arrays are treated as if they are columns.
left_index : bool, default False
    Use the index from the left DataFrame as the join key(s). If it is a
    MultiIndex, the number of keys in the other DataFrame (either the index
    or a number of columns) must match the number of levels.
right_index : bool, default False
    Use the index from the right DataFrame as the join key. Same caveats as
    left_index.
sort : bool, default False
    Sort the join keys lexicographically in the result DataFrame. If False,
    the order of the join keys depends on the join type (how keyword).
suffixes : list-like, default is ("_x", "_y")
    A length-2 sequence where each element is optionally a string
    indicating the suffix to add to overlapping column names in
    `left` and `right` respectively. Pass a value of `None` instead
    of a string to indicate that the column name from `left` or
    `right` should be left as-is, with no suffix. At least one of the
    values must not be None.
copy : bool, default True
    If False, avoid copy if possible.
indicator : bool or str, default False
    If True, adds a column to the output DataFrame called "_merge" with
    information on the source of each row. The column can be given a different
    name by providing a string argument. The column will have a Categorical
    type with the value of "left_only" for observations whose merge key only
    appears in the left DataFrame, "right_only" for observations
    whose merge key only appears in the right DataFrame, and "both"
    if the observation's merge key is found in both DataFrames.

validate : str, optional
    If specified, checks if merge is of specified type.

    * "one_to_one" or "1:1": check if merge keys are unique in both
      left and right datasets.
    * "one_to_many" or "1:m": check if merge keys are unique in left
      dataset.
    * "many_to_one" or "m:1": check if merge keys are unique in right
      dataset.
    * "many_to_many" or "m:m": allowed, but does not result in checks.

Returns
-------
DataFrame
    A DataFrame of the two merged objects.

See Also
--------
merge_ordered : Merge with optional filling/interpolation.
merge_asof : Merge on nearest keys.
DataFrame.join : Similar method using indices.

Notes
-----
Support for specifying index levels as the `on`, `left_on`, and
`right_on` parameters was added in version 0.23.0
Support for merging named Series objects was added in version 0.24.0

Examples
--------
>>> df1 = pd.DataFrame({'lkey': ['foo', 'bar', 'baz', 'foo'],
...                     'value': [1, 2, 3, 5]})
>>> df2 = pd.DataFrame({'rkey': ['foo', 'bar', 'baz', 'foo'],
...                     'value': [5, 6, 7, 8]})
>>> df1
    lkey value
0   foo      1
1   bar      2
2   baz      3
3   foo      5
>>> df2
    rkey value
0   foo      5
1   bar      6
2   baz      7
3   foo      8

Merge df1 and df2 on the lkey and rkey columns. The value columns have
the default suffixes, _x and _y, appended.

>>> df1.merge(df2, left_on='lkey', right_on='rkey')
  lkey  value_x rkey  value_y
0  foo        1  foo        5
1  foo        1  foo        8
2  foo        5  foo        5
3  foo        5  foo        8
4  bar        2  bar        6
5  baz        3  baz        7

Merge DataFrames df1 and df2 with specified left and right suffixes
appended to any overlapping columns.

>>> df1.merge(df2, left_on='lkey', right_on='rkey',
...           suffixes=('_left', '_right'))
  lkey  value_left rkey  value_right
0  foo           1  foo            5
1  foo           1  foo            8
2  foo           5  foo            5
3  foo           5  foo            8
4  bar           2  bar            6
5  baz           3  baz            7

Merge DataFrames df1 and df2, but raise an exception if the DataFrames have
any overlapping columns.

>>> df1.merge(df2, left_on='lkey', right_on='rkey', suffixes=(False, False))
Traceback (most recent call last):
...
ValueError: columns overlap but no suffix specified:
    Index(['value'], dtype='object')

>>> df1 = pd.DataFrame({'a': ['foo', 'bar'], 'b': [1, 2]})
>>> df2 = pd.DataFrame({'a': ['foo', 'baz'], 'c': [3, 4]})
>>> df1
      a  b
0   foo  1
1   bar  2
>>> df2
      a  c
0   foo  3
1   baz  4

>>> df1.merge(df2, how='inner', on='a')
      a  b  c
0   foo  1  3

>>> df1.merge(df2, how='left', on='a')
      a  b  c
0   foo  1  3.0
1   bar  2  NaN

>>> df1 = pd.DataFrame({'left': ['foo', 'bar']})
>>> df2 = pd.DataFrame({'right': [7, 8]})
>>> df1
    left
0   foo
1   bar
>>> df2
    right
0   7
1   8

>>> df1.merge(df2, how='cross')
   left  right
0   foo      7
1   foo      8
2   bar      7
3   bar      8
"""


# -----------------------------------------------------------------------
# DataFrame class


class DataFrame(NDFrame, OpsMixin):
    """
    Two-dimensional, size-mutable, potentially heterogeneous tabular data.

    Data structure also contains labeled axes (rows and columns).
    Arithmetic operations align on both row and column labels. Can be
    thought of as a dict-like container for Series objects. The primary
    pandas data structure.

    Parameters
    ----------
    data : ndarray (structured or homogeneous), Iterable, dict, or DataFrame
        Dict can contain Series, arrays, constants, dataclass or list-like objects. If
        data is a dict, column order follows insertion-order.

        .. versionchanged:: 0.25.0
           If data is a list of dicts, column order follows insertion-order.

    index : Index or array-like
        Index to use for resulting frame. Will default to RangeIndex if
        no indexing information part of input data and no index provided.
    columns : Index or array-like
        Column labels to use for resulting frame. Will default to
        RangeIndex (0, 1, 2, ..., n) if no column labels are provided.
    dtype : dtype, default None
        Data type to force. Only a single dtype is allowed. If None, infer.
    copy : bool, default False
        Copy data from inputs. Only affects DataFrame / 2d ndarray input.

    See Also
    --------
    DataFrame.from_records : Constructor from tuples, also record arrays.
    DataFrame.from_dict : From dicts of Series, arrays, or dicts.
    read_csv : Read a comma-separated values (csv) file into DataFrame.
    read_table : Read general delimited file into DataFrame.
    read_clipboard : Read text from clipboard into DataFrame.

    Examples
    --------
    Constructing DataFrame from a dictionary.

    >>> d = {'col1': [1, 2], 'col2': [3, 4]}
    >>> df = pd.DataFrame(data=d)
    >>> df
       col1  col2
    0     1     3
    1     2     4

    Notice that the inferred dtype is int64.

    >>> df.dtypes
    col1    int64
    col2    int64
    dtype: object

    To enforce a single dtype:

    >>> df = pd.DataFrame(data=d, dtype=np.int8)
    >>> df.dtypes
    col1    int8
    col2    int8
    dtype: object

    Constructing DataFrame from numpy ndarray:

    >>> df2 = pd.DataFrame(np.array([[1, 2, 3], [4, 5, 6], [7, 8, 9]]),
    ...                    columns=['a', 'b', 'c'])
    >>> df2
       a  b  c
    0  1  2  3
    1  4  5  6
    2  7  8  9

    Constructing DataFrame from dataclass:

    >>> from dataclasses import make_dataclass
    >>> Point = make_dataclass("Point", [("x", int), ("y", int)])
    >>> pd.DataFrame([Point(0, 0), Point(0, 3), Point(2, 3)])
        x  y
    0  0  0
    1  0  3
    2  2  3
    """

    _internal_names_set = {"columns", "index"} | NDFrame._internal_names_set
    _typ = "dataframe"
    _HANDLED_TYPES = (Series, Index, ExtensionArray, np.ndarray)

    @property
    def _constructor(self) -> Type[DataFrame]:
        return DataFrame

    _constructor_sliced: Type[Series] = Series
    _hidden_attrs: FrozenSet[str] = NDFrame._hidden_attrs | frozenset([])
    _accessors: Set[str] = {"sparse"}

    @property
    def _constructor_expanddim(self):
        # GH#31549 raising NotImplementedError on a property causes trouble
        #  for `inspect`
        def constructor(*args, **kwargs):
            raise NotImplementedError("Not supported for DataFrames!")

        return constructor

    # ----------------------------------------------------------------------
    # Constructors

    def __init__(
        self,
        data=None,
        index: Optional[Axes] = None,
        columns: Optional[Axes] = None,
        dtype: Optional[Dtype] = None,
        copy: bool = False,
    ):
        if data is None:
            data = {}
        if dtype is not None:
            dtype = self._validate_dtype(dtype)

        if isinstance(data, DataFrame):
            data = data._mgr

        if isinstance(data, BlockManager):
            if index is None and columns is None and dtype is None and copy is False:
                # GH#33357 fastpath
                NDFrame.__init__(self, data)
                return

            mgr = self._init_mgr(
                data, axes={"index": index, "columns": columns}, dtype=dtype, copy=copy
            )

        elif isinstance(data, dict):
            mgr = init_dict(data, index, columns, dtype=dtype)
        elif isinstance(data, ma.MaskedArray):
            import numpy.ma.mrecords as mrecords

            # masked recarray
            if isinstance(data, mrecords.MaskedRecords):
                mgr = masked_rec_array_to_mgr(data, index, columns, dtype, copy)

            # a masked array
            else:
                mask = ma.getmaskarray(data)
                if mask.any():
                    data, fill_value = maybe_upcast(data, copy=True)
                    data.soften_mask()  # set hardmask False if it was True
                    data[mask] = fill_value
                else:
                    data = data.copy()
                mgr = init_ndarray(data, index, columns, dtype=dtype, copy=copy)

        elif isinstance(data, (np.ndarray, Series, Index)):
            if data.dtype.names:
                data_columns = list(data.dtype.names)
                data = {k: data[k] for k in data_columns}
                if columns is None:
                    columns = data_columns
                mgr = init_dict(data, index, columns, dtype=dtype)
            elif getattr(data, "name", None) is not None:
                mgr = init_dict({data.name: data}, index, columns, dtype=dtype)
            else:
                mgr = init_ndarray(data, index, columns, dtype=dtype, copy=copy)

        # For data is list-like, or Iterable (will consume into list)
        elif isinstance(data, abc.Iterable) and not isinstance(data, (str, bytes)):
            if not isinstance(data, (abc.Sequence, ExtensionArray)):
                data = list(data)
            if len(data) > 0:
                if is_dataclass(data[0]):
                    data = dataclasses_to_dicts(data)
                if is_list_like(data[0]) and getattr(data[0], "ndim", 1) == 1:
                    if is_named_tuple(data[0]) and columns is None:
                        columns = data[0]._fields
                    arrays, columns = to_arrays(data, columns, dtype=dtype)
                    columns = ensure_index(columns)

                    # set the index
                    if index is None:
                        if isinstance(data[0], Series):
                            index = get_names_from_index(data)
                        elif isinstance(data[0], Categorical):
                            index = ibase.default_index(len(data[0]))
                        else:
                            index = ibase.default_index(len(data))

                    mgr = arrays_to_mgr(arrays, columns, index, columns, dtype=dtype)
                else:
                    mgr = init_ndarray(data, index, columns, dtype=dtype, copy=copy)
            else:
                mgr = init_dict({}, index, columns, dtype=dtype)
        # For data is scalar
        else:
            if index is None or columns is None:
                raise ValueError("DataFrame constructor not properly called!")

            if not dtype:
                dtype, _ = infer_dtype_from_scalar(data, pandas_dtype=True)

            # For data is a scalar extension dtype
            if is_extension_array_dtype(dtype):

                values = [
                    construct_1d_arraylike_from_scalar(data, len(index), dtype)
                    for _ in range(len(columns))
                ]
                mgr = arrays_to_mgr(values, columns, index, columns, dtype=None)
            else:
                # Attempt to coerce to a numpy array
                try:
                    arr = np.array(data, dtype=dtype, copy=copy)
                except (ValueError, TypeError) as err:
                    exc = TypeError(
                        "DataFrame constructor called with "
                        f"incompatible data and dtype: {err}"
                    )
                    raise exc from err

                if arr.ndim != 0:
                    raise ValueError("DataFrame constructor not properly called!")

                values = cast_scalar_to_array(
                    (len(index), len(columns)), data, dtype=dtype
                )

                mgr = init_ndarray(
                    values, index, columns, dtype=values.dtype, copy=False
                )

        NDFrame.__init__(self, mgr)

    # ----------------------------------------------------------------------

    @property
    def axes(self) -> List[Index]:
        """
        Return a list representing the axes of the DataFrame.

        It has the row axis labels and column axis labels as the only members.
        They are returned in that order.

        Examples
        --------
        >>> df = pd.DataFrame({'col1': [1, 2], 'col2': [3, 4]})
        >>> df.axes
        [RangeIndex(start=0, stop=2, step=1), Index(['col1', 'col2'],
        dtype='object')]
        """
        return [self.index, self.columns]

    @property
    def shape(self) -> Tuple[int, int]:
        """
        Return a tuple representing the dimensionality of the DataFrame.

        See Also
        --------
        ndarray.shape : Tuple of array dimensions.

        Examples
        --------
        >>> df = pd.DataFrame({'col1': [1, 2], 'col2': [3, 4]})
        >>> df.shape
        (2, 2)

        >>> df = pd.DataFrame({'col1': [1, 2], 'col2': [3, 4],
        ...                    'col3': [5, 6]})
        >>> df.shape
        (2, 3)
        """
        return len(self.index), len(self.columns)

    @property
    def _is_homogeneous_type(self) -> bool:
        """
        Whether all the columns in a DataFrame have the same type.

        Returns
        -------
        bool

        See Also
        --------
        Index._is_homogeneous_type : Whether the object has a single
            dtype.
        MultiIndex._is_homogeneous_type : Whether all the levels of a
            MultiIndex have the same dtype.

        Examples
        --------
        >>> DataFrame({"A": [1, 2], "B": [3, 4]})._is_homogeneous_type
        True
        >>> DataFrame({"A": [1, 2], "B": [3.0, 4.0]})._is_homogeneous_type
        False

        Items with the same type but different sizes are considered
        different types.

        >>> DataFrame({
        ...    "A": np.array([1, 2], dtype=np.int32),
        ...    "B": np.array([1, 2], dtype=np.int64)})._is_homogeneous_type
        False
        """
        if self._mgr.any_extension_types:
            return len({block.dtype for block in self._mgr.blocks}) == 1
        else:
            return not self._is_mixed_type

    @property
    def _can_fast_transpose(self) -> bool:
        """
        Can we transpose this DataFrame without creating any new array objects.
        """
        if self._mgr.any_extension_types:
            # TODO(EA2D) special case would be unnecessary with 2D EAs
            return False
        return len(self._mgr.blocks) == 1

    # ----------------------------------------------------------------------
    # Rendering Methods

    def _repr_fits_vertical_(self) -> bool:
        """
        Check length against max_rows.
        """
        max_rows = get_option("display.max_rows")
        return len(self) <= max_rows

    def _repr_fits_horizontal_(self, ignore_width: bool = False) -> bool:
        """
        Check if full repr fits in horizontal boundaries imposed by the display
        options width and max_columns.

        In case of non-interactive session, no boundaries apply.

        `ignore_width` is here so ipynb+HTML output can behave the way
        users expect. display.max_columns remains in effect.
        GH3541, GH3573
        """
        width, height = console.get_console_size()
        max_columns = get_option("display.max_columns")
        nb_columns = len(self.columns)

        # exceed max columns
        if (max_columns and nb_columns > max_columns) or (
            (not ignore_width) and width and nb_columns > (width // 2)
        ):
            return False

        # used by repr_html under IPython notebook or scripts ignore terminal
        # dims
        if ignore_width or not console.in_interactive_session():
            return True

        if get_option("display.width") is not None or console.in_ipython_frontend():
            # check at least the column row for excessive width
            max_rows = 1
        else:
            max_rows = get_option("display.max_rows")

        # when auto-detecting, so width=None and not in ipython front end
        # check whether repr fits horizontal by actually checking
        # the width of the rendered repr
        buf = StringIO()

        # only care about the stuff we'll actually print out
        # and to_string on entire frame may be expensive
        d = self

        if not (max_rows is None):  # unlimited rows
            # min of two, where one may be None
            d = d.iloc[: min(max_rows, len(d))]
        else:
            return True

        d.to_string(buf=buf)
        value = buf.getvalue()
        repr_width = max(len(line) for line in value.split("\n"))

        return repr_width < width

    def _info_repr(self) -> bool:
        """
        True if the repr should show the info view.
        """
        info_repr_option = get_option("display.large_repr") == "info"
        return info_repr_option and not (
            self._repr_fits_horizontal_() and self._repr_fits_vertical_()
        )

    def __repr__(self) -> str:
        """
        Return a string representation for a particular DataFrame.
        """
        buf = StringIO("")
        if self._info_repr():
            self.info(buf=buf)
            return buf.getvalue()

        max_rows = get_option("display.max_rows")
        min_rows = get_option("display.min_rows")
        max_cols = get_option("display.max_columns")
        max_colwidth = get_option("display.max_colwidth")
        show_dimensions = get_option("display.show_dimensions")
        if get_option("display.expand_frame_repr"):
            width, _ = console.get_console_size()
        else:
            width = None
        self.to_string(
            buf=buf,
            max_rows=max_rows,
            min_rows=min_rows,
            max_cols=max_cols,
            line_width=width,
            max_colwidth=max_colwidth,
            show_dimensions=show_dimensions,
        )

        return buf.getvalue()

    def _repr_html_(self) -> Optional[str]:
        """
        Return a html representation for a particular DataFrame.

        Mainly for IPython notebook.
        """
        if self._info_repr():
            buf = StringIO("")
            self.info(buf=buf)
            # need to escape the <class>, should be the first line.
            val = buf.getvalue().replace("<", r"&lt;", 1)
            val = val.replace(">", r"&gt;", 1)
            return "<pre>" + val + "</pre>"

        if get_option("display.notebook_repr_html"):
            max_rows = get_option("display.max_rows")
            min_rows = get_option("display.min_rows")
            max_cols = get_option("display.max_columns")
            show_dimensions = get_option("display.show_dimensions")

            formatter = fmt.DataFrameFormatter(
                self,
                columns=None,
                col_space=None,
                na_rep="NaN",
                formatters=None,
                float_format=None,
                sparsify=None,
                justify=None,
                index_names=True,
                header=True,
                index=True,
                bold_rows=True,
                escape=True,
                max_rows=max_rows,
                min_rows=min_rows,
                max_cols=max_cols,
                show_dimensions=show_dimensions,
                decimal=".",
            )
            return fmt.DataFrameRenderer(formatter).to_html(notebook=True)
        else:
            return None

    @Substitution(
        header_type="bool or sequence",
        header="Write out the column names. If a list of strings "
        "is given, it is assumed to be aliases for the "
        "column names",
        col_space_type="int, list or dict of int",
        col_space="The minimum width of each column",
    )
    @Substitution(shared_params=fmt.common_docstring, returns=fmt.return_docstring)
    def to_string(
        self,
        buf: Optional[FilePathOrBuffer[str]] = None,
        columns: Optional[Sequence[str]] = None,
        col_space: Optional[int] = None,
        header: Union[bool, Sequence[str]] = True,
        index: bool = True,
        na_rep: str = "NaN",
        formatters: Optional[fmt.FormattersType] = None,
        float_format: Optional[fmt.FloatFormatType] = None,
        sparsify: Optional[bool] = None,
        index_names: bool = True,
        justify: Optional[str] = None,
        max_rows: Optional[int] = None,
        min_rows: Optional[int] = None,
        max_cols: Optional[int] = None,
        show_dimensions: bool = False,
        decimal: str = ".",
        line_width: Optional[int] = None,
        max_colwidth: Optional[int] = None,
        encoding: Optional[str] = None,
    ) -> Optional[str]:
        """
        Render a DataFrame to a console-friendly tabular output.
        %(shared_params)s
        line_width : int, optional
            Width to wrap a line in characters.
        max_colwidth : int, optional
            Max width to truncate each column in characters. By default, no limit.

            .. versionadded:: 1.0.0
        encoding : str, default "utf-8"
            Set character encoding.

            .. versionadded:: 1.0
        %(returns)s
        See Also
        --------
        to_html : Convert DataFrame to HTML.

        Examples
        --------
        >>> d = {'col1': [1, 2, 3], 'col2': [4, 5, 6]}
        >>> df = pd.DataFrame(d)
        >>> print(df.to_string())
           col1  col2
        0     1     4
        1     2     5
        2     3     6
        """
        from pandas import option_context

        with option_context("display.max_colwidth", max_colwidth):
            formatter = fmt.DataFrameFormatter(
                self,
                columns=columns,
                col_space=col_space,
                na_rep=na_rep,
                formatters=formatters,
                float_format=float_format,
                sparsify=sparsify,
                justify=justify,
                index_names=index_names,
                header=header,
                index=index,
                min_rows=min_rows,
                max_rows=max_rows,
                max_cols=max_cols,
                show_dimensions=show_dimensions,
                decimal=decimal,
            )
            return fmt.DataFrameRenderer(formatter).to_string(
                buf=buf,
                encoding=encoding,
                line_width=line_width,
            )

    # ----------------------------------------------------------------------

    @property
    def style(self) -> Styler:
        """
        Returns a Styler object.

        Contains methods for building a styled HTML representation of the DataFrame.

        See Also
        --------
        io.formats.style.Styler : Helps style a DataFrame or Series according to the
            data with HTML and CSS.
        """
        from pandas.io.formats.style import Styler

        return Styler(self)

    _shared_docs[
        "items"
    ] = r"""
        Iterate over (column name, Series) pairs.

        Iterates over the DataFrame columns, returning a tuple with
        the column name and the content as a Series.

        Yields
        ------
        label : object
            The column names for the DataFrame being iterated over.
        content : Series
            The column entries belonging to each label, as a Series.

        See Also
        --------
        DataFrame.iterrows : Iterate over DataFrame rows as
            (index, Series) pairs.
        DataFrame.itertuples : Iterate over DataFrame rows as namedtuples
            of the values.

        Examples
        --------
        >>> df = pd.DataFrame({'species': ['bear', 'bear', 'marsupial'],
        ...                   'population': [1864, 22000, 80000]},
        ...                   index=['panda', 'polar', 'koala'])
        >>> df
                species   population
        panda   bear      1864
        polar   bear      22000
        koala   marsupial 80000
        >>> for label, content in df.items():
        ...     print(f'label: {label}')
        ...     print(f'content: {content}', sep='\n')
        ...
        label: species
        content:
        panda         bear
        polar         bear
        koala    marsupial
        Name: species, dtype: object
        label: population
        content:
        panda     1864
        polar    22000
        koala    80000
        Name: population, dtype: int64
        """

    @Appender(_shared_docs["items"])
    def items(self) -> Iterable[Tuple[Label, Series]]:
        if self.columns.is_unique and hasattr(self, "_item_cache"):
            for k in self.columns:
                yield k, self._get_item_cache(k)
        else:
            for i, k in enumerate(self.columns):
                yield k, self._ixs(i, axis=1)

    @Appender(_shared_docs["items"])
    def iteritems(self) -> Iterable[Tuple[Label, Series]]:
        yield from self.items()

    def iterrows(self) -> Iterable[Tuple[Label, Series]]:
        """
        Iterate over DataFrame rows as (index, Series) pairs.

        Yields
        ------
        index : label or tuple of label
            The index of the row. A tuple for a `MultiIndex`.
        data : Series
            The data of the row as a Series.

        See Also
        --------
        DataFrame.itertuples : Iterate over DataFrame rows as namedtuples of the values.
        DataFrame.items : Iterate over (column name, Series) pairs.

        Notes
        -----
        1. Because ``iterrows`` returns a Series for each row,
           it does **not** preserve dtypes across the rows (dtypes are
           preserved across columns for DataFrames). For example,

           >>> df = pd.DataFrame([[1, 1.5]], columns=['int', 'float'])
           >>> row = next(df.iterrows())[1]
           >>> row
           int      1.0
           float    1.5
           Name: 0, dtype: float64
           >>> print(row['int'].dtype)
           float64
           >>> print(df['int'].dtype)
           int64

           To preserve dtypes while iterating over the rows, it is better
           to use :meth:`itertuples` which returns namedtuples of the values
           and which is generally faster than ``iterrows``.

        2. You should **never modify** something you are iterating over.
           This is not guaranteed to work in all cases. Depending on the
           data types, the iterator returns a copy and not a view, and writing
           to it will have no effect.
        """
        columns = self.columns
        klass = self._constructor_sliced
        for k, v in zip(self.index, self.values):
            s = klass(v, index=columns, name=k)
            yield k, s

    def itertuples(self, index: bool = True, name: Optional[str] = "Pandas"):
        """
        Iterate over DataFrame rows as namedtuples.

        Parameters
        ----------
        index : bool, default True
            If True, return the index as the first element of the tuple.
        name : str or None, default "Pandas"
            The name of the returned namedtuples or None to return regular
            tuples.

        Returns
        -------
        iterator
            An object to iterate over namedtuples for each row in the
            DataFrame with the first field possibly being the index and
            following fields being the column values.

        See Also
        --------
        DataFrame.iterrows : Iterate over DataFrame rows as (index, Series)
            pairs.
        DataFrame.items : Iterate over (column name, Series) pairs.

        Notes
        -----
        The column names will be renamed to positional names if they are
        invalid Python identifiers, repeated, or start with an underscore.
        On python versions < 3.7 regular tuples are returned for DataFrames
        with a large number of columns (>254).

        Examples
        --------
        >>> df = pd.DataFrame({'num_legs': [4, 2], 'num_wings': [0, 2]},
        ...                   index=['dog', 'hawk'])
        >>> df
              num_legs  num_wings
        dog          4          0
        hawk         2          2
        >>> for row in df.itertuples():
        ...     print(row)
        ...
        Pandas(Index='dog', num_legs=4, num_wings=0)
        Pandas(Index='hawk', num_legs=2, num_wings=2)

        By setting the `index` parameter to False we can remove the index
        as the first element of the tuple:

        >>> for row in df.itertuples(index=False):
        ...     print(row)
        ...
        Pandas(num_legs=4, num_wings=0)
        Pandas(num_legs=2, num_wings=2)

        With the `name` parameter set we set a custom name for the yielded
        namedtuples:

        >>> for row in df.itertuples(name='Animal'):
        ...     print(row)
        ...
        Animal(Index='dog', num_legs=4, num_wings=0)
        Animal(Index='hawk', num_legs=2, num_wings=2)
        """
        arrays = []
        fields = list(self.columns)
        if index:
            arrays.append(self.index)
            fields.insert(0, "Index")

        # use integer indexing because of possible duplicate column names
        arrays.extend(self.iloc[:, k] for k in range(len(self.columns)))

        if name is not None:
            # https://github.com/python/mypy/issues/9046
            # error: namedtuple() expects a string literal as the first argument
            itertuple = collections.namedtuple(  # type: ignore[misc]
                name, fields, rename=True
            )
            return map(itertuple._make, zip(*arrays))

        # fallback to regular tuples
        return zip(*arrays)

    def __len__(self) -> int:
        """
        Returns length of info axis, but here we use the index.
        """
        return len(self.index)

    def dot(self, other):
        """
        Compute the matrix multiplication between the DataFrame and other.

        This method computes the matrix product between the DataFrame and the
        values of an other Series, DataFrame or a numpy array.

        It can also be called using ``self @ other`` in Python >= 3.5.

        Parameters
        ----------
        other : Series, DataFrame or array-like
            The other object to compute the matrix product with.

        Returns
        -------
        Series or DataFrame
            If other is a Series, return the matrix product between self and
            other as a Series. If other is a DataFrame or a numpy.array, return
            the matrix product of self and other in a DataFrame of a np.array.

        See Also
        --------
        Series.dot: Similar method for Series.

        Notes
        -----
        The dimensions of DataFrame and other must be compatible in order to
        compute the matrix multiplication. In addition, the column names of
        DataFrame and the index of other must contain the same values, as they
        will be aligned prior to the multiplication.

        The dot method for Series computes the inner product, instead of the
        matrix product here.

        Examples
        --------
        Here we multiply a DataFrame with a Series.

        >>> df = pd.DataFrame([[0, 1, -2, -1], [1, 1, 1, 1]])
        >>> s = pd.Series([1, 1, 2, 1])
        >>> df.dot(s)
        0    -4
        1     5
        dtype: int64

        Here we multiply a DataFrame with another DataFrame.

        >>> other = pd.DataFrame([[0, 1], [1, 2], [-1, -1], [2, 0]])
        >>> df.dot(other)
            0   1
        0   1   4
        1   2   2

        Note that the dot method give the same result as @

        >>> df @ other
            0   1
        0   1   4
        1   2   2

        The dot method works also if other is an np.array.

        >>> arr = np.array([[0, 1], [1, 2], [-1, -1], [2, 0]])
        >>> df.dot(arr)
            0   1
        0   1   4
        1   2   2

        Note how shuffling of the objects does not change the result.

        >>> s2 = s.reindex([1, 0, 2, 3])
        >>> df.dot(s2)
        0    -4
        1     5
        dtype: int64
        """
        if isinstance(other, (Series, DataFrame)):
            common = self.columns.union(other.index)
            if len(common) > len(self.columns) or len(common) > len(other.index):
                raise ValueError("matrices are not aligned")

            left = self.reindex(columns=common, copy=False)
            right = other.reindex(index=common, copy=False)
            lvals = left.values
            rvals = right._values
        else:
            left = self
            lvals = self.values
            rvals = np.asarray(other)
            if lvals.shape[1] != rvals.shape[0]:
                raise ValueError(
                    f"Dot product shape mismatch, {lvals.shape} vs {rvals.shape}"
                )

        if isinstance(other, DataFrame):
            return self._constructor(
                np.dot(lvals, rvals), index=left.index, columns=other.columns
            )
        elif isinstance(other, Series):
            return self._constructor_sliced(np.dot(lvals, rvals), index=left.index)
        elif isinstance(rvals, (np.ndarray, Index)):
            result = np.dot(lvals, rvals)
            if result.ndim == 2:
                return self._constructor(result, index=left.index)
            else:
                return self._constructor_sliced(result, index=left.index)
        else:  # pragma: no cover
            raise TypeError(f"unsupported type: {type(other)}")

    def __matmul__(self, other):
        """
        Matrix multiplication using binary `@` operator in Python>=3.5.
        """
        return self.dot(other)

    def __rmatmul__(self, other):
        """
        Matrix multiplication using binary `@` operator in Python>=3.5.
        """
        try:
            return self.T.dot(np.transpose(other)).T
        except ValueError as err:
            if "shape mismatch" not in str(err):
                raise
            # GH#21581 give exception message for original shapes
            msg = f"shapes {np.shape(other)} and {self.shape} not aligned"
            raise ValueError(msg) from err

    # ----------------------------------------------------------------------
    # IO methods (to / from other formats)

    @classmethod
    def from_dict(cls, data, orient="columns", dtype=None, columns=None) -> DataFrame:
        """
        Construct DataFrame from dict of array-like or dicts.

        Creates DataFrame object from dictionary by columns or by index
        allowing dtype specification.

        Parameters
        ----------
        data : dict
            Of the form {field : array-like} or {field : dict}.
        orient : {'columns', 'index'}, default 'columns'
            The "orientation" of the data. If the keys of the passed dict
            should be the columns of the resulting DataFrame, pass 'columns'
            (default). Otherwise if the keys should be rows, pass 'index'.
        dtype : dtype, default None
            Data type to force, otherwise infer.
        columns : list, default None
            Column labels to use when ``orient='index'``. Raises a ValueError
            if used with ``orient='columns'``.

        Returns
        -------
        DataFrame

        See Also
        --------
        DataFrame.from_records : DataFrame from structured ndarray, sequence
            of tuples or dicts, or DataFrame.
        DataFrame : DataFrame object creation using constructor.

        Examples
        --------
        By default the keys of the dict become the DataFrame columns:

        >>> data = {'col_1': [3, 2, 1, 0], 'col_2': ['a', 'b', 'c', 'd']}
        >>> pd.DataFrame.from_dict(data)
           col_1 col_2
        0      3     a
        1      2     b
        2      1     c
        3      0     d

        Specify ``orient='index'`` to create the DataFrame using dictionary
        keys as rows:

        >>> data = {'row_1': [3, 2, 1, 0], 'row_2': ['a', 'b', 'c', 'd']}
        >>> pd.DataFrame.from_dict(data, orient='index')
               0  1  2  3
        row_1  3  2  1  0
        row_2  a  b  c  d

        When using the 'index' orientation, the column names can be
        specified manually:

        >>> pd.DataFrame.from_dict(data, orient='index',
        ...                        columns=['A', 'B', 'C', 'D'])
               A  B  C  D
        row_1  3  2  1  0
        row_2  a  b  c  d
        """
        index = None
        orient = orient.lower()
        if orient == "index":
            if len(data) > 0:
                # TODO speed up Series case
                if isinstance(list(data.values())[0], (Series, dict)):
                    data = _from_nested_dict(data)
                else:
                    data, index = list(data.values()), list(data.keys())
        elif orient == "columns":
            if columns is not None:
                raise ValueError("cannot use columns parameter with orient='columns'")
        else:  # pragma: no cover
            raise ValueError("only recognize index or columns for orient")

        return cls(data, index=index, columns=columns, dtype=dtype)

    def to_numpy(
        self, dtype=None, copy: bool = False, na_value=lib.no_default
    ) -> np.ndarray:
        """
        Convert the DataFrame to a NumPy array.

        .. versionadded:: 0.24.0

        By default, the dtype of the returned array will be the common NumPy
        dtype of all types in the DataFrame. For example, if the dtypes are
        ``float16`` and ``float32``, the results dtype will be ``float32``.
        This may require copying data and coercing values, which may be
        expensive.

        Parameters
        ----------
        dtype : str or numpy.dtype, optional
            The dtype to pass to :meth:`numpy.asarray`.
        copy : bool, default False
            Whether to ensure that the returned value is not a view on
            another array. Note that ``copy=False`` does not *ensure* that
            ``to_numpy()`` is no-copy. Rather, ``copy=True`` ensure that
            a copy is made, even if not strictly necessary.
        na_value : Any, optional
            The value to use for missing values. The default value depends
            on `dtype` and the dtypes of the DataFrame columns.

            .. versionadded:: 1.1.0

        Returns
        -------
        numpy.ndarray

        See Also
        --------
        Series.to_numpy : Similar method for Series.

        Examples
        --------
        >>> pd.DataFrame({"A": [1, 2], "B": [3, 4]}).to_numpy()
        array([[1, 3],
               [2, 4]])

        With heterogeneous data, the lowest common type will have to
        be used.

        >>> df = pd.DataFrame({"A": [1, 2], "B": [3.0, 4.5]})
        >>> df.to_numpy()
        array([[1. , 3. ],
               [2. , 4.5]])

        For a mix of numeric and non-numeric types, the output array will
        have object dtype.

        >>> df['C'] = pd.date_range('2000', periods=2)
        >>> df.to_numpy()
        array([[1, 3.0, Timestamp('2000-01-01 00:00:00')],
               [2, 4.5, Timestamp('2000-01-02 00:00:00')]], dtype=object)
        """
        self._consolidate_inplace()
        result = self._mgr.as_array(
            transpose=self._AXIS_REVERSED, dtype=dtype, copy=copy, na_value=na_value
        )
        if result.dtype is not dtype:
            result = np.array(result, dtype=dtype, copy=False)

        return result

    def to_dict(self, orient="dict", into=dict):
        """
        Convert the DataFrame to a dictionary.

        The type of the key-value pairs can be customized with the parameters
        (see below).

        Parameters
        ----------
        orient : str {'dict', 'list', 'series', 'split', 'records', 'index'}
            Determines the type of the values of the dictionary.

            - 'dict' (default) : dict like {column -> {index -> value}}
            - 'list' : dict like {column -> [values]}
            - 'series' : dict like {column -> Series(values)}
            - 'split' : dict like
              {'index' -> [index], 'columns' -> [columns], 'data' -> [values]}
            - 'records' : list like
              [{column -> value}, ... , {column -> value}]
            - 'index' : dict like {index -> {column -> value}}

            Abbreviations are allowed. `s` indicates `series` and `sp`
            indicates `split`.

        into : class, default dict
            The collections.abc.Mapping subclass used for all Mappings
            in the return value.  Can be the actual class or an empty
            instance of the mapping type you want.  If you want a
            collections.defaultdict, you must pass it initialized.

        Returns
        -------
        dict, list or collections.abc.Mapping
            Return a collections.abc.Mapping object representing the DataFrame.
            The resulting transformation depends on the `orient` parameter.

        See Also
        --------
        DataFrame.from_dict: Create a DataFrame from a dictionary.
        DataFrame.to_json: Convert a DataFrame to JSON format.

        Examples
        --------
        >>> df = pd.DataFrame({'col1': [1, 2],
        ...                    'col2': [0.5, 0.75]},
        ...                   index=['row1', 'row2'])
        >>> df
              col1  col2
        row1     1  0.50
        row2     2  0.75
        >>> df.to_dict()
        {'col1': {'row1': 1, 'row2': 2}, 'col2': {'row1': 0.5, 'row2': 0.75}}

        You can specify the return orientation.

        >>> df.to_dict('series')
        {'col1': row1    1
                 row2    2
        Name: col1, dtype: int64,
        'col2': row1    0.50
                row2    0.75
        Name: col2, dtype: float64}

        >>> df.to_dict('split')
        {'index': ['row1', 'row2'], 'columns': ['col1', 'col2'],
         'data': [[1, 0.5], [2, 0.75]]}

        >>> df.to_dict('records')
        [{'col1': 1, 'col2': 0.5}, {'col1': 2, 'col2': 0.75}]

        >>> df.to_dict('index')
        {'row1': {'col1': 1, 'col2': 0.5}, 'row2': {'col1': 2, 'col2': 0.75}}

        You can also specify the mapping type.

        >>> from collections import OrderedDict, defaultdict
        >>> df.to_dict(into=OrderedDict)
        OrderedDict([('col1', OrderedDict([('row1', 1), ('row2', 2)])),
                     ('col2', OrderedDict([('row1', 0.5), ('row2', 0.75)]))])

        If you want a `defaultdict`, you need to initialize it:

        >>> dd = defaultdict(list)
        >>> df.to_dict('records', into=dd)
        [defaultdict(<class 'list'>, {'col1': 1, 'col2': 0.5}),
         defaultdict(<class 'list'>, {'col1': 2, 'col2': 0.75})]
        """
        if not self.columns.is_unique:
            warnings.warn(
                "DataFrame columns are not unique, some columns will be omitted.",
                UserWarning,
                stacklevel=2,
            )
        # GH16122
        into_c = com.standardize_mapping(into)

        orient = orient.lower()
        # GH32515
        if orient.startswith(("d", "l", "s", "r", "i")) and orient not in {
            "dict",
            "list",
            "series",
            "split",
            "records",
            "index",
        }:
            warnings.warn(
                "Using short name for 'orient' is deprecated. Only the "
                "options: ('dict', list, 'series', 'split', 'records', 'index') "
                "will be used in a future version. Use one of the above "
                "to silence this warning.",
                FutureWarning,
            )

            if orient.startswith("d"):
                orient = "dict"
            elif orient.startswith("l"):
                orient = "list"
            elif orient.startswith("sp"):
                orient = "split"
            elif orient.startswith("s"):
                orient = "series"
            elif orient.startswith("r"):
                orient = "records"
            elif orient.startswith("i"):
                orient = "index"

        if orient == "dict":
            return into_c((k, v.to_dict(into)) for k, v in self.items())

        elif orient == "list":
            return into_c((k, v.tolist()) for k, v in self.items())

        elif orient == "split":
            return into_c(
                (
                    ("index", self.index.tolist()),
                    ("columns", self.columns.tolist()),
                    (
                        "data",
                        [
                            list(map(maybe_box_datetimelike, t))
                            for t in self.itertuples(index=False, name=None)
                        ],
                    ),
                )
            )

        elif orient == "series":
            return into_c((k, maybe_box_datetimelike(v)) for k, v in self.items())

        elif orient == "records":
            columns = self.columns.tolist()
            rows = (
                dict(zip(columns, row))
                for row in self.itertuples(index=False, name=None)
            )
            return [
                into_c((k, maybe_box_datetimelike(v)) for k, v in row.items())
                for row in rows
            ]

        elif orient == "index":
            if not self.index.is_unique:
                raise ValueError("DataFrame index must be unique for orient='index'.")
            return into_c(
                (t[0], dict(zip(self.columns, t[1:])))
                for t in self.itertuples(name=None)
            )

        else:
            raise ValueError(f"orient '{orient}' not understood")

    def to_gbq(
        self,
        destination_table,
        project_id=None,
        chunksize=None,
        reauth=False,
        if_exists="fail",
        auth_local_webserver=False,
        table_schema=None,
        location=None,
        progress_bar=True,
        credentials=None,
    ) -> None:
        """
        Write a DataFrame to a Google BigQuery table.

        This function requires the `pandas-gbq package
        <https://pandas-gbq.readthedocs.io>`__.

        See the `How to authenticate with Google BigQuery
        <https://pandas-gbq.readthedocs.io/en/latest/howto/authentication.html>`__
        guide for authentication instructions.

        Parameters
        ----------
        destination_table : str
            Name of table to be written, in the form ``dataset.tablename``.
        project_id : str, optional
            Google BigQuery Account project ID. Optional when available from
            the environment.
        chunksize : int, optional
            Number of rows to be inserted in each chunk from the dataframe.
            Set to ``None`` to load the whole dataframe at once.
        reauth : bool, default False
            Force Google BigQuery to re-authenticate the user. This is useful
            if multiple accounts are used.
        if_exists : str, default 'fail'
            Behavior when the destination table exists. Value can be one of:

            ``'fail'``
                If table exists raise pandas_gbq.gbq.TableCreationError.
            ``'replace'``
                If table exists, drop it, recreate it, and insert data.
            ``'append'``
                If table exists, insert data. Create if does not exist.
        auth_local_webserver : bool, default False
            Use the `local webserver flow`_ instead of the `console flow`_
            when getting user credentials.

            .. _local webserver flow:
                https://google-auth-oauthlib.readthedocs.io/en/latest/reference/google_auth_oauthlib.flow.html#google_auth_oauthlib.flow.InstalledAppFlow.run_local_server
            .. _console flow:
                https://google-auth-oauthlib.readthedocs.io/en/latest/reference/google_auth_oauthlib.flow.html#google_auth_oauthlib.flow.InstalledAppFlow.run_console

            *New in version 0.2.0 of pandas-gbq*.
        table_schema : list of dicts, optional
            List of BigQuery table fields to which according DataFrame
            columns conform to, e.g. ``[{'name': 'col1', 'type':
            'STRING'},...]``. If schema is not provided, it will be
            generated according to dtypes of DataFrame columns. See
            BigQuery API documentation on available names of a field.

            *New in version 0.3.1 of pandas-gbq*.
        location : str, optional
            Location where the load job should run. See the `BigQuery locations
            documentation
            <https://cloud.google.com/bigquery/docs/dataset-locations>`__ for a
            list of available locations. The location must match that of the
            target dataset.

            *New in version 0.5.0 of pandas-gbq*.
        progress_bar : bool, default True
            Use the library `tqdm` to show the progress bar for the upload,
            chunk by chunk.

            *New in version 0.5.0 of pandas-gbq*.
        credentials : google.auth.credentials.Credentials, optional
            Credentials for accessing Google APIs. Use this parameter to
            override default credentials, such as to use Compute Engine
            :class:`google.auth.compute_engine.Credentials` or Service
            Account :class:`google.oauth2.service_account.Credentials`
            directly.

            *New in version 0.8.0 of pandas-gbq*.

            .. versionadded:: 0.24.0

        See Also
        --------
        pandas_gbq.to_gbq : This function in the pandas-gbq library.
        read_gbq : Read a DataFrame from Google BigQuery.
        """
        from pandas.io import gbq

        gbq.to_gbq(
            self,
            destination_table,
            project_id=project_id,
            chunksize=chunksize,
            reauth=reauth,
            if_exists=if_exists,
            auth_local_webserver=auth_local_webserver,
            table_schema=table_schema,
            location=location,
            progress_bar=progress_bar,
            credentials=credentials,
        )

    @classmethod
    def from_records(
        cls,
        data,
        index=None,
        exclude=None,
        columns=None,
        coerce_float=False,
        nrows=None,
    ) -> DataFrame:
        """
        Convert structured or record ndarray to DataFrame.

        Creates a DataFrame object from a structured ndarray, sequence of
        tuples or dicts, or DataFrame.

        Parameters
        ----------
        data : structured ndarray, sequence of tuples or dicts, or DataFrame
            Structured input data.
        index : str, list of fields, array-like
            Field of array to use as the index, alternately a specific set of
            input labels to use.
        exclude : sequence, default None
            Columns or fields to exclude.
        columns : sequence, default None
            Column names to use. If the passed data do not have names
            associated with them, this argument provides names for the
            columns. Otherwise this argument indicates the order of the columns
            in the result (any names not found in the data will become all-NA
            columns).
        coerce_float : bool, default False
            Attempt to convert values of non-string, non-numeric objects (like
            decimal.Decimal) to floating point, useful for SQL result sets.
        nrows : int, default None
            Number of rows to read if data is an iterator.

        Returns
        -------
        DataFrame

        See Also
        --------
        DataFrame.from_dict : DataFrame from dict of array-like or dicts.
        DataFrame : DataFrame object creation using constructor.

        Examples
        --------
        Data can be provided as a structured ndarray:

        >>> data = np.array([(3, 'a'), (2, 'b'), (1, 'c'), (0, 'd')],
        ...                 dtype=[('col_1', 'i4'), ('col_2', 'U1')])
        >>> pd.DataFrame.from_records(data)
           col_1 col_2
        0      3     a
        1      2     b
        2      1     c
        3      0     d

        Data can be provided as a list of dicts:

        >>> data = [{'col_1': 3, 'col_2': 'a'},
        ...         {'col_1': 2, 'col_2': 'b'},
        ...         {'col_1': 1, 'col_2': 'c'},
        ...         {'col_1': 0, 'col_2': 'd'}]
        >>> pd.DataFrame.from_records(data)
           col_1 col_2
        0      3     a
        1      2     b
        2      1     c
        3      0     d

        Data can be provided as a list of tuples with corresponding columns:

        >>> data = [(3, 'a'), (2, 'b'), (1, 'c'), (0, 'd')]
        >>> pd.DataFrame.from_records(data, columns=['col_1', 'col_2'])
           col_1 col_2
        0      3     a
        1      2     b
        2      1     c
        3      0     d
        """
        # Make a copy of the input columns so we can modify it
        if columns is not None:
            columns = ensure_index(columns)

        if is_iterator(data):
            if nrows == 0:
                return cls()

            try:
                first_row = next(data)
            except StopIteration:
                return cls(index=index, columns=columns)

            dtype = None
            if hasattr(first_row, "dtype") and first_row.dtype.names:
                dtype = first_row.dtype

            values = [first_row]

            if nrows is None:
                values += data
            else:
                values.extend(itertools.islice(data, nrows - 1))

            if dtype is not None:
                data = np.array(values, dtype=dtype)
            else:
                data = values

        if isinstance(data, dict):
            if columns is None:
                columns = arr_columns = ensure_index(sorted(data))
                arrays = [data[k] for k in columns]
            else:
                arrays = []
                arr_columns_list = []
                for k, v in data.items():
                    if k in columns:
                        arr_columns_list.append(k)
                        arrays.append(v)

                arrays, arr_columns = reorder_arrays(arrays, arr_columns_list, columns)

        elif isinstance(data, (np.ndarray, DataFrame)):
            arrays, columns = to_arrays(data, columns)
            if columns is not None:
                columns = ensure_index(columns)
            arr_columns = columns
        else:
            arrays, arr_columns = to_arrays(data, columns, coerce_float=coerce_float)

            arr_columns = ensure_index(arr_columns)
            if columns is not None:
                columns = ensure_index(columns)
            else:
                columns = arr_columns

        if exclude is None:
            exclude = set()
        else:
            exclude = set(exclude)

        result_index = None
        if index is not None:
            if isinstance(index, str) or not hasattr(index, "__iter__"):
                i = columns.get_loc(index)
                exclude.add(index)
                if len(arrays) > 0:
                    result_index = Index(arrays[i], name=index)
                else:
                    result_index = Index([], name=index)
            else:
                try:
                    index_data = [arrays[arr_columns.get_loc(field)] for field in index]
                except (KeyError, TypeError):
                    # raised by get_loc, see GH#29258
                    result_index = index
                else:
                    result_index = ensure_index_from_sequences(index_data, names=index)
                    exclude.update(index)

        if any(exclude):
            arr_exclude = [x for x in exclude if x in arr_columns]
            to_remove = [arr_columns.get_loc(col) for col in arr_exclude]
            arrays = [v for i, v in enumerate(arrays) if i not in to_remove]

            arr_columns = arr_columns.drop(arr_exclude)
            columns = columns.drop(exclude)

        mgr = arrays_to_mgr(arrays, arr_columns, result_index, columns)

        return cls(mgr)

    def to_records(
        self, index=True, column_dtypes=None, index_dtypes=None
    ) -> np.recarray:
        """
        Convert DataFrame to a NumPy record array.

        Index will be included as the first field of the record array if
        requested.

        Parameters
        ----------
        index : bool, default True
            Include index in resulting record array, stored in 'index'
            field or using the index label, if set.
        column_dtypes : str, type, dict, default None
            .. versionadded:: 0.24.0

            If a string or type, the data type to store all columns. If
            a dictionary, a mapping of column names and indices (zero-indexed)
            to specific data types.
        index_dtypes : str, type, dict, default None
            .. versionadded:: 0.24.0

            If a string or type, the data type to store all index levels. If
            a dictionary, a mapping of index level names and indices
            (zero-indexed) to specific data types.

            This mapping is applied only if `index=True`.

        Returns
        -------
        numpy.recarray
            NumPy ndarray with the DataFrame labels as fields and each row
            of the DataFrame as entries.

        See Also
        --------
        DataFrame.from_records: Convert structured or record ndarray
            to DataFrame.
        numpy.recarray: An ndarray that allows field access using
            attributes, analogous to typed columns in a
            spreadsheet.

        Examples
        --------
        >>> df = pd.DataFrame({'A': [1, 2], 'B': [0.5, 0.75]},
        ...                   index=['a', 'b'])
        >>> df
           A     B
        a  1  0.50
        b  2  0.75
        >>> df.to_records()
        rec.array([('a', 1, 0.5 ), ('b', 2, 0.75)],
                  dtype=[('index', 'O'), ('A', '<i8'), ('B', '<f8')])

        If the DataFrame index has no label then the recarray field name
        is set to 'index'. If the index has a label then this is used as the
        field name:

        >>> df.index = df.index.rename("I")
        >>> df.to_records()
        rec.array([('a', 1, 0.5 ), ('b', 2, 0.75)],
                  dtype=[('I', 'O'), ('A', '<i8'), ('B', '<f8')])

        The index can be excluded from the record array:

        >>> df.to_records(index=False)
        rec.array([(1, 0.5 ), (2, 0.75)],
                  dtype=[('A', '<i8'), ('B', '<f8')])

        Data types can be specified for the columns:

        >>> df.to_records(column_dtypes={"A": "int32"})
        rec.array([('a', 1, 0.5 ), ('b', 2, 0.75)],
                  dtype=[('I', 'O'), ('A', '<i4'), ('B', '<f8')])

        As well as for the index:

        >>> df.to_records(index_dtypes="<S2")
        rec.array([(b'a', 1, 0.5 ), (b'b', 2, 0.75)],
                  dtype=[('I', 'S2'), ('A', '<i8'), ('B', '<f8')])

        >>> index_dtypes = f"<S{df.index.str.len().max()}"
        >>> df.to_records(index_dtypes=index_dtypes)
        rec.array([(b'a', 1, 0.5 ), (b'b', 2, 0.75)],
                  dtype=[('I', 'S1'), ('A', '<i8'), ('B', '<f8')])
        """
        if index:
            if isinstance(self.index, MultiIndex):
                # array of tuples to numpy cols. copy copy copy
                ix_vals = list(map(np.array, zip(*self.index._values)))
            else:
                ix_vals = [self.index.values]

            arrays = ix_vals + [
                np.asarray(self.iloc[:, i]) for i in range(len(self.columns))
            ]

            count = 0
            index_names = list(self.index.names)

            if isinstance(self.index, MultiIndex):
                for i, n in enumerate(index_names):
                    if n is None:
                        index_names[i] = f"level_{count}"
                        count += 1
            elif index_names[0] is None:
                index_names = ["index"]

            names = [str(name) for name in itertools.chain(index_names, self.columns)]
        else:
            arrays = [np.asarray(self.iloc[:, i]) for i in range(len(self.columns))]
            names = [str(c) for c in self.columns]
            index_names = []

        index_len = len(index_names)
        formats = []

        for i, v in enumerate(arrays):
            index = i

            # When the names and arrays are collected, we
            # first collect those in the DataFrame's index,
            # followed by those in its columns.
            #
            # Thus, the total length of the array is:
            # len(index_names) + len(DataFrame.columns).
            #
            # This check allows us to see whether we are
            # handling a name / array in the index or column.
            if index < index_len:
                dtype_mapping = index_dtypes
                name = index_names[index]
            else:
                index -= index_len
                dtype_mapping = column_dtypes
                name = self.columns[index]

            # We have a dictionary, so we get the data type
            # associated with the index or column (which can
            # be denoted by its name in the DataFrame or its
            # position in DataFrame's array of indices or
            # columns, whichever is applicable.
            if is_dict_like(dtype_mapping):
                if name in dtype_mapping:
                    dtype_mapping = dtype_mapping[name]
                elif index in dtype_mapping:
                    dtype_mapping = dtype_mapping[index]
                else:
                    dtype_mapping = None

            # If no mapping can be found, use the array's
            # dtype attribute for formatting.
            #
            # A valid dtype must either be a type or
            # string naming a type.
            if dtype_mapping is None:
                formats.append(v.dtype)
            elif isinstance(dtype_mapping, (type, np.dtype, str)):
                formats.append(dtype_mapping)
            else:
                element = "row" if i < index_len else "column"
                msg = f"Invalid dtype {dtype_mapping} specified for {element} {name}"
                raise ValueError(msg)

        return np.rec.fromarrays(arrays, dtype={"names": names, "formats": formats})

    @classmethod
    def _from_arrays(
        cls,
        arrays,
        columns,
        index,
        dtype: Optional[Dtype] = None,
        verify_integrity: bool = True,
    ) -> DataFrame:
        """
        Create DataFrame from a list of arrays corresponding to the columns.

        Parameters
        ----------
        arrays : list-like of arrays
            Each array in the list corresponds to one column, in order.
        columns : list-like, Index
            The column names for the resulting DataFrame.
        index : list-like, Index
            The rows labels for the resulting DataFrame.
        dtype : dtype, optional
            Optional dtype to enforce for all arrays.
        verify_integrity : bool, default True
            Validate and homogenize all input. If set to False, it is assumed
            that all elements of `arrays` are actual arrays how they will be
            stored in a block (numpy ndarray or ExtensionArray), have the same
            length as and are aligned with the index, and that `columns` and
            `index` are ensured to be an Index object.

        Returns
        -------
        DataFrame
        """
        if dtype is not None:
            dtype = pandas_dtype(dtype)

        mgr = arrays_to_mgr(
            arrays,
            columns,
            index,
            columns,
            dtype=dtype,
            verify_integrity=verify_integrity,
        )
        return cls(mgr)

    @doc(storage_options=generic._shared_docs["storage_options"])
    @deprecate_kwarg(old_arg_name="fname", new_arg_name="path")
    def to_stata(
        self,
        path: FilePathOrBuffer,
        convert_dates: Optional[Dict[Label, str]] = None,
        write_index: bool = True,
        byteorder: Optional[str] = None,
        time_stamp: Optional[datetime.datetime] = None,
        data_label: Optional[str] = None,
        variable_labels: Optional[Dict[Label, str]] = None,
        version: Optional[int] = 114,
        convert_strl: Optional[Sequence[Label]] = None,
        compression: CompressionOptions = "infer",
        storage_options: StorageOptions = None,
    ) -> None:
        """
        Export DataFrame object to Stata dta format.

        Writes the DataFrame to a Stata dataset file.
        "dta" files contain a Stata dataset.

        Parameters
        ----------
        path : str, buffer or path object
            String, path object (pathlib.Path or py._path.local.LocalPath) or
            object implementing a binary write() function. If using a buffer
            then the buffer will not be automatically closed after the file
            data has been written.

            .. versionchanged:: 1.0.0

            Previously this was "fname"

        convert_dates : dict
            Dictionary mapping columns containing datetime types to stata
            internal format to use when writing the dates. Options are 'tc',
            'td', 'tm', 'tw', 'th', 'tq', 'ty'. Column can be either an integer
            or a name. Datetime columns that do not have a conversion type
            specified will be converted to 'tc'. Raises NotImplementedError if
            a datetime column has timezone information.
        write_index : bool
            Write the index to Stata dataset.
        byteorder : str
            Can be ">", "<", "little", or "big". default is `sys.byteorder`.
        time_stamp : datetime
            A datetime to use as file creation date.  Default is the current
            time.
        data_label : str, optional
            A label for the data set.  Must be 80 characters or smaller.
        variable_labels : dict
            Dictionary containing columns as keys and variable labels as
            values. Each label must be 80 characters or smaller.
        version : {{114, 117, 118, 119, None}}, default 114
            Version to use in the output dta file. Set to None to let pandas
            decide between 118 or 119 formats depending on the number of
            columns in the frame. Version 114 can be read by Stata 10 and
            later. Version 117 can be read by Stata 13 or later. Version 118
            is supported in Stata 14 and later. Version 119 is supported in
            Stata 15 and later. Version 114 limits string variables to 244
            characters or fewer while versions 117 and later allow strings
            with lengths up to 2,000,000 characters. Versions 118 and 119
            support Unicode characters, and version 119 supports more than
            32,767 variables.

            Version 119 should usually only be used when the number of
            variables exceeds the capacity of dta format 118. Exporting
            smaller datasets in format 119 may have unintended consequences,
            and, as of November 2020, Stata SE cannot read version 119 files.

            .. versionchanged:: 1.0.0

                Added support for formats 118 and 119.

        convert_strl : list, optional
            List of column names to convert to string columns to Stata StrL
            format. Only available if version is 117.  Storing strings in the
            StrL format can produce smaller dta files if strings have more than
            8 characters and values are repeated.
        compression : str or dict, default 'infer'
            For on-the-fly compression of the output dta. If string, specifies
            compression mode. If dict, value at key 'method' specifies
            compression mode. Compression mode must be one of {{'infer', 'gzip',
            'bz2', 'zip', 'xz', None}}. If compression mode is 'infer' and
            `fname` is path-like, then detect compression from the following
            extensions: '.gz', '.bz2', '.zip', or '.xz' (otherwise no
            compression). If dict and compression mode is one of {{'zip',
            'gzip', 'bz2'}}, or inferred as one of the above, other entries
            passed as additional compression options.

            .. versionadded:: 1.1.0

        {storage_options}

            .. versionadded:: 1.2.0

        Raises
        ------
        NotImplementedError
            * If datetimes contain timezone information
            * Column dtype is not representable in Stata
        ValueError
            * Columns listed in convert_dates are neither datetime64[ns]
              or datetime.datetime
            * Column listed in convert_dates is not in DataFrame
            * Categorical label contains more than 32,000 characters

        See Also
        --------
        read_stata : Import Stata data files.
        io.stata.StataWriter : Low-level writer for Stata data files.
        io.stata.StataWriter117 : Low-level writer for version 117 files.

        Examples
        --------
        >>> df = pd.DataFrame({{'animal': ['falcon', 'parrot', 'falcon',
        ...                               'parrot'],
        ...                    'speed': [350, 18, 361, 15]}})
        >>> df.to_stata('animals.dta')  # doctest: +SKIP
        """
        if version not in (114, 117, 118, 119, None):
            raise ValueError("Only formats 114, 117, 118 and 119 are supported.")
        if version == 114:
            if convert_strl is not None:
                raise ValueError("strl is not supported in format 114")
            from pandas.io.stata import StataWriter as statawriter
        elif version == 117:
            # mypy: Name 'statawriter' already defined (possibly by an import)
            from pandas.io.stata import (  # type: ignore[no-redef]
                StataWriter117 as statawriter,
            )
        else:  # versions 118 and 119
            # mypy: Name 'statawriter' already defined (possibly by an import)
            from pandas.io.stata import (  # type: ignore[no-redef]
                StataWriterUTF8 as statawriter,
            )

        kwargs: Dict[str, Any] = {}
        if version is None or version >= 117:
            # strl conversion is only supported >= 117
            kwargs["convert_strl"] = convert_strl
        if version is None or version >= 118:
            # Specifying the version is only supported for UTF8 (118 or 119)
            kwargs["version"] = version

        # mypy: Too many arguments for "StataWriter"
        writer = statawriter(  # type: ignore[call-arg]
            path,
            self,
            convert_dates=convert_dates,
            byteorder=byteorder,
            time_stamp=time_stamp,
            data_label=data_label,
            write_index=write_index,
            variable_labels=variable_labels,
            compression=compression,
            storage_options=storage_options,
            **kwargs,
        )
        writer.write_file()

    @deprecate_kwarg(old_arg_name="fname", new_arg_name="path")
    def to_feather(self, path: FilePathOrBuffer[AnyStr], **kwargs) -> None:
        """
        Write a DataFrame to the binary Feather format.

        Parameters
        ----------
        path : str or file-like object
            If a string, it will be used as Root Directory path.
        **kwargs :
            Additional keywords passed to :func:`pyarrow.feather.write_feather`.
            Starting with pyarrow 0.17, this includes the `compression`,
            `compression_level`, `chunksize` and `version` keywords.

            .. versionadded:: 1.1.0
        """
        from pandas.io.feather_format import to_feather

        to_feather(self, path, **kwargs)

    @doc(
        Series.to_markdown,
        klass=_shared_doc_kwargs["klass"],
        storage_options=_shared_docs["storage_options"],
        examples="""Examples
        --------
        >>> df = pd.DataFrame(
        ...     data={"animal_1": ["elk", "pig"], "animal_2": ["dog", "quetzal"]}
        ... )
        >>> print(df.to_markdown())
        |    | animal_1   | animal_2   |
        |---:|:-----------|:-----------|
        |  0 | elk        | dog        |
        |  1 | pig        | quetzal    |

        Output markdown with a tabulate option.

        >>> print(df.to_markdown(tablefmt="grid"))
        +----+------------+------------+
        |    | animal_1   | animal_2   |
        +====+============+============+
        |  0 | elk        | dog        |
        +----+------------+------------+
        |  1 | pig        | quetzal    |
        +----+------------+------------+
        """,
    )
    def to_markdown(
        self,
        buf: Optional[Union[IO[str], str]] = None,
        mode: str = "wt",
        index: bool = True,
        storage_options: StorageOptions = None,
        **kwargs,
    ) -> Optional[str]:
        if "showindex" in kwargs:
            warnings.warn(
                "'showindex' is deprecated. Only 'index' will be used "
                "in a future version. Use 'index' to silence this warning.",
                FutureWarning,
                stacklevel=2,
            )

        kwargs.setdefault("headers", "keys")
        kwargs.setdefault("tablefmt", "pipe")
        kwargs.setdefault("showindex", index)
        tabulate = import_optional_dependency("tabulate")
        result = tabulate.tabulate(self, **kwargs)
        if buf is None:
            return result

        with get_handle(buf, mode, storage_options=storage_options) as handles:
            assert not isinstance(handles.handle, (str, mmap.mmap))
            handles.handle.writelines(result)
        return None

    @doc(storage_options=generic._shared_docs["storage_options"])
    @deprecate_kwarg(old_arg_name="fname", new_arg_name="path")
    def to_parquet(
        self,
        path: Optional[FilePathOrBuffer] = None,
        engine: str = "auto",
        compression: Optional[str] = "snappy",
        index: Optional[bool] = None,
        partition_cols: Optional[List[str]] = None,
        storage_options: StorageOptions = None,
        **kwargs,
    ) -> Optional[bytes]:
        """
        Write a DataFrame to the binary parquet format.

        This function writes the dataframe as a `parquet file
        <https://parquet.apache.org/>`_. You can choose different parquet
        backends, and have the option of compression. See
        :ref:`the user guide <io.parquet>` for more details.

        Parameters
        ----------
        path : str or file-like object, default None
            If a string, it will be used as Root Directory path
            when writing a partitioned dataset. By file-like object,
            we refer to objects with a write() method, such as a file handle
            (e.g. via builtin open function) or io.BytesIO. The engine
            fastparquet does not accept file-like objects. If path is None,
            a bytes object is returned.

            .. versionchanged:: 1.2.0

            Previously this was "fname"

        engine : {{'auto', 'pyarrow', 'fastparquet'}}, default 'auto'
            Parquet library to use. If 'auto', then the option
            ``io.parquet.engine`` is used. The default ``io.parquet.engine``
            behavior is to try 'pyarrow', falling back to 'fastparquet' if
            'pyarrow' is unavailable.
        compression : {{'snappy', 'gzip', 'brotli', None}}, default 'snappy'
            Name of the compression to use. Use ``None`` for no compression.
        index : bool, default None
            If ``True``, include the dataframe's index(es) in the file output.
            If ``False``, they will not be written to the file.
            If ``None``, similar to ``True`` the dataframe's index(es)
            will be saved. However, instead of being saved as values,
            the RangeIndex will be stored as a range in the metadata so it
            doesn't require much space and is faster. Other indexes will
            be included as columns in the file output.

            .. versionadded:: 0.24.0

        partition_cols : list, optional, default None
            Column names by which to partition the dataset.
            Columns are partitioned in the order they are given.
            Must be None if path is not a string.

            .. versionadded:: 0.24.0

        {storage_options}

            .. versionadded:: 1.2.0

        **kwargs
            Additional arguments passed to the parquet library. See
            :ref:`pandas io <io.parquet>` for more details.

        Returns
        -------
        bytes if no path argument is provided else None

        See Also
        --------
        read_parquet : Read a parquet file.
        DataFrame.to_csv : Write a csv file.
        DataFrame.to_sql : Write to a sql table.
        DataFrame.to_hdf : Write to hdf.

        Notes
        -----
        This function requires either the `fastparquet
        <https://pypi.org/project/fastparquet>`_ or `pyarrow
        <https://arrow.apache.org/docs/python/>`_ library.

        Examples
        --------
        >>> df = pd.DataFrame(data={{'col1': [1, 2], 'col2': [3, 4]}})
        >>> df.to_parquet('df.parquet.gzip',
        ...               compression='gzip')  # doctest: +SKIP
        >>> pd.read_parquet('df.parquet.gzip')  # doctest: +SKIP
           col1  col2
        0     1     3
        1     2     4

        If you want to get a buffer to the parquet content you can use a io.BytesIO
        object, as long as you don't use partition_cols, which creates multiple files.

        >>> import io
        >>> f = io.BytesIO()
        >>> df.to_parquet(f)
        >>> f.seek(0)
        0
        >>> content = f.read()
        """
        from pandas.io.parquet import to_parquet

        return to_parquet(
            self,
            path,
            engine,
            compression=compression,
            index=index,
            partition_cols=partition_cols,
            storage_options=storage_options,
            **kwargs,
        )

    @Substitution(
        header_type="bool",
        header="Whether to print column labels, default True",
        col_space_type="str or int, list or dict of int or str",
        col_space="The minimum width of each column in CSS length "
        "units.  An int is assumed to be px units.\n\n"
        "            .. versionadded:: 0.25.0\n"
        "                Ability to use str",
    )
    @Substitution(shared_params=fmt.common_docstring, returns=fmt.return_docstring)
    def to_html(
        self,
        buf=None,
        columns=None,
        col_space=None,
        header=True,
        index=True,
        na_rep="NaN",
        formatters=None,
        float_format=None,
        sparsify=None,
        index_names=True,
        justify=None,
        max_rows=None,
        max_cols=None,
        show_dimensions=False,
        decimal=".",
        bold_rows=True,
        classes=None,
        escape=True,
        notebook=False,
        border=None,
        table_id=None,
        render_links=False,
        encoding=None,
    ):
        """
        Render a DataFrame as an HTML table.
        %(shared_params)s
        bold_rows : bool, default True
            Make the row labels bold in the output.
        classes : str or list or tuple, default None
            CSS class(es) to apply to the resulting html table.
        escape : bool, default True
            Convert the characters <, >, and & to HTML-safe sequences.
        notebook : {True, False}, default False
            Whether the generated HTML is for IPython Notebook.
        border : int
            A ``border=border`` attribute is included in the opening
            `<table>` tag. Default ``pd.options.display.html.border``.
        encoding : str, default "utf-8"
            Set character encoding.

            .. versionadded:: 1.0

        table_id : str, optional
            A css id is included in the opening `<table>` tag if specified.
        render_links : bool, default False
            Convert URLs to HTML links.

            .. versionadded:: 0.24.0
        %(returns)s
        See Also
        --------
        to_string : Convert DataFrame to a string.
        """
        if justify is not None and justify not in fmt._VALID_JUSTIFY_PARAMETERS:
            raise ValueError("Invalid value for justify parameter")

        formatter = fmt.DataFrameFormatter(
            self,
            columns=columns,
            col_space=col_space,
            na_rep=na_rep,
            header=header,
            index=index,
            formatters=formatters,
            float_format=float_format,
            bold_rows=bold_rows,
            sparsify=sparsify,
            justify=justify,
            index_names=index_names,
            escape=escape,
            decimal=decimal,
            max_rows=max_rows,
            max_cols=max_cols,
            show_dimensions=show_dimensions,
        )
        # TODO: a generic formatter wld b in DataFrameFormatter
        return fmt.DataFrameRenderer(formatter).to_html(
            buf=buf,
            classes=classes,
            notebook=notebook,
            border=border,
            encoding=encoding,
            table_id=table_id,
            render_links=render_links,
        )

    # ----------------------------------------------------------------------
    @Substitution(
        klass="DataFrame",
        type_sub=" and columns",
        max_cols_sub=dedent(
            """\
            max_cols : int, optional
                When to switch from the verbose to the truncated output. If the
                DataFrame has more than `max_cols` columns, the truncated output
                is used. By default, the setting in
                ``pandas.options.display.max_info_columns`` is used."""
        ),
        show_counts_sub=dedent(
            """\
            show_counts : bool, optional
                Whether to show the non-null counts. By default, this is shown
                only if the DataFrame is smaller than
                ``pandas.options.display.max_info_rows`` and
                ``pandas.options.display.max_info_columns``. A value of True always
                shows the counts, and False never shows the counts.
            null_counts : bool, optional
                .. deprecated:: 1.2.0
                    Use show_counts instead."""
        ),
        examples_sub=dedent(
            """\
            >>> int_values = [1, 2, 3, 4, 5]
            >>> text_values = ['alpha', 'beta', 'gamma', 'delta', 'epsilon']
            >>> float_values = [0.0, 0.25, 0.5, 0.75, 1.0]
            >>> df = pd.DataFrame({"int_col": int_values, "text_col": text_values,
            ...                   "float_col": float_values})
            >>> df
                int_col text_col  float_col
            0        1    alpha       0.00
            1        2     beta       0.25
            2        3    gamma       0.50
            3        4    delta       0.75
            4        5  epsilon       1.00

            Prints information of all columns:

            >>> df.info(verbose=True)
            <class 'pandas.core.frame.DataFrame'>
            RangeIndex: 5 entries, 0 to 4
            Data columns (total 3 columns):
             #   Column     Non-Null Count  Dtype
            ---  ------     --------------  -----
             0   int_col    5 non-null      int64
             1   text_col   5 non-null      object
             2   float_col  5 non-null      float64
            dtypes: float64(1), int64(1), object(1)
            memory usage: 248.0+ bytes

            Prints a summary of columns count and its dtypes but not per column
            information:

            >>> df.info(verbose=False)
            <class 'pandas.core.frame.DataFrame'>
            RangeIndex: 5 entries, 0 to 4
            Columns: 3 entries, int_col to float_col
            dtypes: float64(1), int64(1), object(1)
            memory usage: 248.0+ bytes

            Pipe output of DataFrame.info to buffer instead of sys.stdout, get
            buffer content and writes to a text file:

            >>> import io
            >>> buffer = io.StringIO()
            >>> df.info(buf=buffer)
            >>> s = buffer.getvalue()
            >>> with open("df_info.txt", "w",
            ...           encoding="utf-8") as f:  # doctest: +SKIP
            ...     f.write(s)
            260

            The `memory_usage` parameter allows deep introspection mode, specially
            useful for big DataFrames and fine-tune memory optimization:

            >>> random_strings_array = np.random.choice(['a', 'b', 'c'], 10 ** 6)
            >>> df = pd.DataFrame({
            ...     'column_1': np.random.choice(['a', 'b', 'c'], 10 ** 6),
            ...     'column_2': np.random.choice(['a', 'b', 'c'], 10 ** 6),
            ...     'column_3': np.random.choice(['a', 'b', 'c'], 10 ** 6)
            ... })
            >>> df.info()
            <class 'pandas.core.frame.DataFrame'>
            RangeIndex: 1000000 entries, 0 to 999999
            Data columns (total 3 columns):
             #   Column    Non-Null Count    Dtype
            ---  ------    --------------    -----
             0   column_1  1000000 non-null  object
             1   column_2  1000000 non-null  object
             2   column_3  1000000 non-null  object
            dtypes: object(3)
            memory usage: 22.9+ MB

            >>> df.info(memory_usage='deep')
            <class 'pandas.core.frame.DataFrame'>
            RangeIndex: 1000000 entries, 0 to 999999
            Data columns (total 3 columns):
             #   Column    Non-Null Count    Dtype
            ---  ------    --------------    -----
             0   column_1  1000000 non-null  object
             1   column_2  1000000 non-null  object
             2   column_3  1000000 non-null  object
            dtypes: object(3)
            memory usage: 165.9 MB"""
        ),
        see_also_sub=dedent(
            """\
            DataFrame.describe: Generate descriptive statistics of DataFrame
                columns.
            DataFrame.memory_usage: Memory usage of DataFrame columns."""
        ),
        version_added_sub="",
    )
    @doc(BaseInfo.render)
    def info(
        self,
        verbose: Optional[bool] = None,
        buf: Optional[IO[str]] = None,
        max_cols: Optional[int] = None,
        memory_usage: Optional[Union[bool, str]] = None,
        show_counts: Optional[bool] = None,
        null_counts: Optional[bool] = None,
    ) -> None:
        if null_counts is not None:
            if show_counts is not None:
                raise ValueError("null_counts used with show_counts. Use show_counts.")
            warnings.warn(
                "null_counts is deprecated. Use show_counts instead",
                FutureWarning,
                stacklevel=2,
            )
            show_counts = null_counts
        info = DataFrameInfo(
            data=self,
            memory_usage=memory_usage,
        )
        info.render(
            buf=buf,
            max_cols=max_cols,
            verbose=verbose,
            show_counts=show_counts,
        )

    def memory_usage(self, index=True, deep=False) -> Series:
        """
        Return the memory usage of each column in bytes.

        The memory usage can optionally include the contribution of
        the index and elements of `object` dtype.

        This value is displayed in `DataFrame.info` by default. This can be
        suppressed by setting ``pandas.options.display.memory_usage`` to False.

        Parameters
        ----------
        index : bool, default True
            Specifies whether to include the memory usage of the DataFrame's
            index in returned Series. If ``index=True``, the memory usage of
            the index is the first item in the output.
        deep : bool, default False
            If True, introspect the data deeply by interrogating
            `object` dtypes for system-level memory consumption, and include
            it in the returned values.

        Returns
        -------
        Series
            A Series whose index is the original column names and whose values
            is the memory usage of each column in bytes.

        See Also
        --------
        numpy.ndarray.nbytes : Total bytes consumed by the elements of an
            ndarray.
        Series.memory_usage : Bytes consumed by a Series.
        Categorical : Memory-efficient array for string values with
            many repeated values.
        DataFrame.info : Concise summary of a DataFrame.

        Examples
        --------
        >>> dtypes = ['int64', 'float64', 'complex128', 'object', 'bool']
        >>> data = dict([(t, np.ones(shape=5000, dtype=int).astype(t))
        ...              for t in dtypes])
        >>> df = pd.DataFrame(data)
        >>> df.head()
           int64  float64            complex128  object  bool
        0      1      1.0              1.0+0.0j       1  True
        1      1      1.0              1.0+0.0j       1  True
        2      1      1.0              1.0+0.0j       1  True
        3      1      1.0              1.0+0.0j       1  True
        4      1      1.0              1.0+0.0j       1  True

        >>> df.memory_usage()
        Index           128
        int64         40000
        float64       40000
        complex128    80000
        object        40000
        bool           5000
        dtype: int64

        >>> df.memory_usage(index=False)
        int64         40000
        float64       40000
        complex128    80000
        object        40000
        bool           5000
        dtype: int64

        The memory footprint of `object` dtype columns is ignored by default:

        >>> df.memory_usage(deep=True)
        Index            128
        int64          40000
        float64        40000
        complex128     80000
        object        180000
        bool            5000
        dtype: int64

        Use a Categorical for efficient storage of an object-dtype column with
        many repeated values.

        >>> df['object'].astype('category').memory_usage(deep=True)
        5244
        """
        result = self._constructor_sliced(
            [c.memory_usage(index=False, deep=deep) for col, c in self.items()],
            index=self.columns,
        )
        if index:
            result = self._constructor_sliced(
                self.index.memory_usage(deep=deep), index=["Index"]
            ).append(result)
        return result

    def transpose(self, *args, copy: bool = False) -> DataFrame:
        """
        Transpose index and columns.

        Reflect the DataFrame over its main diagonal by writing rows as columns
        and vice-versa. The property :attr:`.T` is an accessor to the method
        :meth:`transpose`.

        Parameters
        ----------
        *args : tuple, optional
            Accepted for compatibility with NumPy.
        copy : bool, default False
            Whether to copy the data after transposing, even for DataFrames
            with a single dtype.

            Note that a copy is always required for mixed dtype DataFrames,
            or for DataFrames with any extension types.

        Returns
        -------
        DataFrame
            The transposed DataFrame.

        See Also
        --------
        numpy.transpose : Permute the dimensions of a given array.

        Notes
        -----
        Transposing a DataFrame with mixed dtypes will result in a homogeneous
        DataFrame with the `object` dtype. In such a case, a copy of the data
        is always made.

        Examples
        --------
        **Square DataFrame with homogeneous dtype**

        >>> d1 = {'col1': [1, 2], 'col2': [3, 4]}
        >>> df1 = pd.DataFrame(data=d1)
        >>> df1
           col1  col2
        0     1     3
        1     2     4

        >>> df1_transposed = df1.T # or df1.transpose()
        >>> df1_transposed
              0  1
        col1  1  2
        col2  3  4

        When the dtype is homogeneous in the original DataFrame, we get a
        transposed DataFrame with the same dtype:

        >>> df1.dtypes
        col1    int64
        col2    int64
        dtype: object
        >>> df1_transposed.dtypes
        0    int64
        1    int64
        dtype: object

        **Non-square DataFrame with mixed dtypes**

        >>> d2 = {'name': ['Alice', 'Bob'],
        ...       'score': [9.5, 8],
        ...       'employed': [False, True],
        ...       'kids': [0, 0]}
        >>> df2 = pd.DataFrame(data=d2)
        >>> df2
            name  score  employed  kids
        0  Alice    9.5     False     0
        1    Bob    8.0      True     0

        >>> df2_transposed = df2.T # or df2.transpose()
        >>> df2_transposed
                      0     1
        name      Alice   Bob
        score       9.5   8.0
        employed  False  True
        kids          0     0

        When the DataFrame has mixed dtypes, we get a transposed DataFrame with
        the `object` dtype:

        >>> df2.dtypes
        name         object
        score       float64
        employed       bool
        kids          int64
        dtype: object
        >>> df2_transposed.dtypes
        0    object
        1    object
        dtype: object
        """
        nv.validate_transpose(args, {})
        # construct the args

        dtypes = list(self.dtypes)
        if self._is_homogeneous_type and dtypes and is_extension_array_dtype(dtypes[0]):
            # We have EAs with the same dtype. We can preserve that dtype in transpose.
            dtype = dtypes[0]
            arr_type = dtype.construct_array_type()
            values = self.values

            new_values = [arr_type._from_sequence(row, dtype=dtype) for row in values]
            result = self._constructor(
                dict(zip(self.index, new_values)), index=self.columns
            )

        else:
            new_values = self.values.T
            if copy:
                new_values = new_values.copy()
            result = self._constructor(
                new_values, index=self.columns, columns=self.index
            )

        return result.__finalize__(self, method="transpose")

    @property
    def T(self) -> DataFrame:
        return self.transpose()

    # ----------------------------------------------------------------------
    # Indexing Methods

    def _ixs(self, i: int, axis: int = 0):
        """
        Parameters
        ----------
        i : int
        axis : int

        Notes
        -----
        If slice passed, the resulting data will be a view.
        """
        # irow
        if axis == 0:
            new_values = self._mgr.fast_xs(i)

            # if we are a copy, mark as such
            copy = isinstance(new_values, np.ndarray) and new_values.base is None
            result = self._constructor_sliced(
                new_values,
                index=self.columns,
                name=self.index[i],
                dtype=new_values.dtype,
            )
            result._set_is_copy(self, copy=copy)
            return result

        # icol
        else:
            label = self.columns[i]

            values = self._mgr.iget(i)
            result = self._box_col_values(values, i)

            # this is a cached value, mark it so
            result._set_as_cached(label, self)

            return result

    def _get_column_array(self, i: int) -> ArrayLike:
        """
        Get the values of the i'th column (ndarray or ExtensionArray, as stored
        in the Block)
        """
        return self._mgr.iget_values(i)

    def _iter_column_arrays(self) -> Iterator[ArrayLike]:
        """
        Iterate over the arrays of all columns in order.
        This returns the values as stored in the Block (ndarray or ExtensionArray).
        """
        for i in range(len(self.columns)):
            yield self._get_column_array(i)

    def __getitem__(self, key):
        key = lib.item_from_zerodim(key)
        key = com.apply_if_callable(key, self)

        if is_hashable(key):
            # shortcut if the key is in columns
            if self.columns.is_unique and key in self.columns:
                if isinstance(self.columns, MultiIndex):
                    return self._getitem_multilevel(key)
                return self._get_item_cache(key)

        # Do we have a slicer (on rows)?
        indexer = convert_to_index_sliceable(self, key)
        if indexer is not None:
            if isinstance(indexer, np.ndarray):
                indexer = lib.maybe_indices_to_slice(
                    indexer.astype(np.intp, copy=False), len(self)
                )
            # either we have a slice or we have a string that can be converted
            #  to a slice for partial-string date indexing
            return self._slice(indexer, axis=0)

        # Do we have a (boolean) DataFrame?
        if isinstance(key, DataFrame):
            return self.where(key)

        # Do we have a (boolean) 1d indexer?
        if com.is_bool_indexer(key):
            return self._getitem_bool_array(key)

        # We are left with two options: a single key, and a collection of keys,
        # We interpret tuples as collections only for non-MultiIndex
        is_single_key = isinstance(key, tuple) or not is_list_like(key)

        if is_single_key:
            if self.columns.nlevels > 1:
                return self._getitem_multilevel(key)
            indexer = self.columns.get_loc(key)
            if is_integer(indexer):
                indexer = [indexer]
        else:
            if is_iterator(key):
                key = list(key)
            indexer = self.loc._get_listlike_indexer(key, axis=1, raise_missing=True)[1]

        # take() does not accept boolean indexers
        if getattr(indexer, "dtype", None) == bool:
            indexer = np.where(indexer)[0]

        data = self._take_with_is_copy(indexer, axis=1)

        if is_single_key:
            # What does looking for a single key in a non-unique index return?
            # The behavior is inconsistent. It returns a Series, except when
            # - the key itself is repeated (test on data.shape, #9519), or
            # - we have a MultiIndex on columns (test on self.columns, #21309)
            if data.shape[1] == 1 and not isinstance(self.columns, MultiIndex):
                # GH#26490 using data[key] can cause RecursionError
                data = data._get_item_cache(key)

        return data

    def _getitem_bool_array(self, key):
        # also raises Exception if object array with NA values
        # warning here just in case -- previously __setitem__ was
        # reindexing but __getitem__ was not; it seems more reasonable to
        # go with the __setitem__ behavior since that is more consistent
        # with all other indexing behavior
        if isinstance(key, Series) and not key.index.equals(self.index):
            warnings.warn(
                "Boolean Series key will be reindexed to match DataFrame index.",
                UserWarning,
                stacklevel=3,
            )
        elif len(key) != len(self.index):
            raise ValueError(
                f"Item wrong length {len(key)} instead of {len(self.index)}."
            )

        # check_bool_indexer will throw exception if Series key cannot
        # be reindexed to match DataFrame rows
        key = check_bool_indexer(self.index, key)
        indexer = key.nonzero()[0]
        return self._take_with_is_copy(indexer, axis=0)

    def _getitem_multilevel(self, key):
        # self.columns is a MultiIndex
        loc = self.columns.get_loc(key)
        if isinstance(loc, (slice, np.ndarray)):
            new_columns = self.columns[loc]
            result_columns = maybe_droplevels(new_columns, key)
            if self._is_mixed_type:
                result = self.reindex(columns=new_columns)
                result.columns = result_columns
            else:
                new_values = self.values[:, loc]
                result = self._constructor(
                    new_values, index=self.index, columns=result_columns
                )
                result = result.__finalize__(self)

            # If there is only one column being returned, and its name is
            # either an empty string, or a tuple with an empty string as its
            # first element, then treat the empty string as a placeholder
            # and return the column as if the user had provided that empty
            # string in the key. If the result is a Series, exclude the
            # implied empty string from its name.
            if len(result.columns) == 1:
                top = result.columns[0]
                if isinstance(top, tuple):
                    top = top[0]
                if top == "":
                    result = result[""]
                    if isinstance(result, Series):
                        result = self._constructor_sliced(
                            result, index=self.index, name=key
                        )

            result._set_is_copy(self)
            return result
        else:
            # loc is neither a slice nor ndarray, so must be an int
            return self._ixs(loc, axis=1)

    def _get_value(self, index, col, takeable: bool = False):
        """
        Quickly retrieve single value at passed column and index.

        Parameters
        ----------
        index : row label
        col : column label
        takeable : interpret the index/col as indexers, default False

        Returns
        -------
        scalar
        """
        if takeable:
            series = self._ixs(col, axis=1)
            return series._values[index]

        series = self._get_item_cache(col)
        engine = self.index._engine

        try:
            loc = engine.get_loc(index)
            return series._values[loc]
        except KeyError:
            # GH 20629
            if self.index.nlevels > 1:
                # partial indexing forbidden
                raise

        # we cannot handle direct indexing
        # use positional
        col = self.columns.get_loc(col)
        index = self.index.get_loc(index)
        return self._get_value(index, col, takeable=True)

    def __setitem__(self, key, value):
        key = com.apply_if_callable(key, self)

        # see if we can slice the rows
        indexer = convert_to_index_sliceable(self, key)
        if indexer is not None:
            # either we have a slice or we have a string that can be converted
            #  to a slice for partial-string date indexing
            return self._setitem_slice(indexer, value)

        if isinstance(key, DataFrame) or getattr(key, "ndim", None) == 2:
            self._setitem_frame(key, value)
        elif isinstance(key, (Series, np.ndarray, list, Index)):
            self._setitem_array(key, value)
        else:
            # set column
            self._set_item(key, value)

    def _setitem_slice(self, key: slice, value):
        # NB: we can't just use self.loc[key] = value because that
        #  operates on labels and we need to operate positional for
        #  backwards-compat, xref GH#31469
        self._check_setitem_copy()
        self.iloc._setitem_with_indexer(key, value)

    def _setitem_array(self, key, value):
        # also raises Exception if object array with NA values
        if com.is_bool_indexer(key):
            if len(key) != len(self.index):
                raise ValueError(
                    f"Item wrong length {len(key)} instead of {len(self.index)}!"
                )
            key = check_bool_indexer(self.index, key)
            indexer = key.nonzero()[0]
            self._check_setitem_copy()
            self.iloc._setitem_with_indexer(indexer, value)
        else:
            if isinstance(value, DataFrame):
                if len(value.columns) != len(key):
                    raise ValueError("Columns must be same length as key")
                for k1, k2 in zip(key, value.columns):
                    self[k1] = value[k2]
            else:
                self.loc._ensure_listlike_indexer(key, axis=1, value=value)
                indexer = self.loc._get_listlike_indexer(
                    key, axis=1, raise_missing=False
                )[1]
                self._check_setitem_copy()
                self.iloc._setitem_with_indexer((slice(None), indexer), value)

    def _setitem_frame(self, key, value):
        # support boolean setting with DataFrame input, e.g.
        # df[df > df2] = 0
        if isinstance(key, np.ndarray):
            if key.shape != self.shape:
                raise ValueError("Array conditional must be same shape as self")
            key = self._constructor(key, **self._construct_axes_dict())

        if key.size and not is_bool_dtype(key.values):
            raise TypeError(
                "Must pass DataFrame or 2-d ndarray with boolean values only"
            )

        self._check_inplace_setting(value)
        self._check_setitem_copy()
        self._where(-key, value, inplace=True)

    def _iset_item(self, loc: int, value):
        self._ensure_valid_index(value)

        # technically _sanitize_column expects a label, not a position,
        #  but the behavior is the same as long as we pass broadcast=False
        value = self._sanitize_column(loc, value, broadcast=False)
        NDFrame._iset_item(self, loc, value)

        # check if we are modifying a copy
        # try to set first as we want an invalid
        # value exception to occur first
        if len(self):
            self._check_setitem_copy()

    def _set_item(self, key, value):
        """
        Add series to DataFrame in specified column.

        If series is a numpy-array (not a Series/TimeSeries), it must be the
        same length as the DataFrames index or an error will be thrown.

        Series/TimeSeries will be conformed to the DataFrames index to
        ensure homogeneity.
        """
        self._ensure_valid_index(value)
        value = self._sanitize_column(key, value)
        NDFrame._set_item(self, key, value)

        # check if we are modifying a copy
        # try to set first as we want an invalid
        # value exception to occur first
        if len(self):
            self._check_setitem_copy()

    def _set_value(self, index, col, value, takeable: bool = False):
        """
        Put single value at passed column and index.

        Parameters
        ----------
        index : row label
        col : column label
        value : scalar
        takeable : interpret the index/col as indexers, default False
        """
        try:
            if takeable is True:
                series = self._ixs(col, axis=1)
                series._set_value(index, value, takeable=True)
                return

            series = self._get_item_cache(col)
            engine = self.index._engine
            loc = engine.get_loc(index)
            validate_numeric_casting(series.dtype, value)

            series._values[loc] = value
            # Note: trying to use series._set_value breaks tests in
            #  tests.frame.indexing.test_indexing and tests.indexing.test_partial
        except (KeyError, TypeError):
            # set using a non-recursive method & reset the cache
            if takeable:
                self.iloc[index, col] = value
            else:
                self.loc[index, col] = value
            self._item_cache.pop(col, None)

    def _ensure_valid_index(self, value):
        """
        Ensure that if we don't have an index, that we can create one from the
        passed value.
        """
        # GH5632, make sure that we are a Series convertible
        if not len(self.index) and is_list_like(value) and len(value):
            try:
                value = Series(value)
            except (ValueError, NotImplementedError, TypeError) as err:
                raise ValueError(
                    "Cannot set a frame with no defined index "
                    "and a value that cannot be converted to a Series"
                ) from err

            # GH31368 preserve name of index
            index_copy = value.index.copy()
            if self.index.name is not None:
                index_copy.name = self.index.name

            self._mgr = self._mgr.reindex_axis(index_copy, axis=1, fill_value=np.nan)

    def _box_col_values(self, values, loc: int) -> Series:
        """
        Provide boxed values for a column.
        """
        # Lookup in columns so that if e.g. a str datetime was passed
        #  we attach the Timestamp object as the name.
        name = self.columns[loc]
        klass = self._constructor_sliced
        return klass(values, index=self.index, name=name, fastpath=True)

    # ----------------------------------------------------------------------
    # Unsorted

    def query(self, expr, inplace=False, **kwargs):
        """
        Query the columns of a DataFrame with a boolean expression.

        Parameters
        ----------
        expr : str
            The query string to evaluate.

            You can refer to variables
            in the environment by prefixing them with an '@' character like
            ``@a + b``.

            You can refer to column names that are not valid Python variable names
            by surrounding them in backticks. Thus, column names containing spaces
            or punctuations (besides underscores) or starting with digits must be
            surrounded by backticks. (For example, a column named "Area (cm^2) would
            be referenced as `Area (cm^2)`). Column names which are Python keywords
            (like "list", "for", "import", etc) cannot be used.

            For example, if one of your columns is called ``a a`` and you want
            to sum it with ``b``, your query should be ```a a` + b``.

            .. versionadded:: 0.25.0
                Backtick quoting introduced.

            .. versionadded:: 1.0.0
                Expanding functionality of backtick quoting for more than only spaces.

        inplace : bool
            Whether the query should modify the data in place or return
            a modified copy.
        **kwargs
            See the documentation for :func:`eval` for complete details
            on the keyword arguments accepted by :meth:`DataFrame.query`.

        Returns
        -------
        DataFrame or None
            DataFrame resulting from the provided query expression or
            None if ``inplace=True``.

        See Also
        --------
        eval : Evaluate a string describing operations on
            DataFrame columns.
        DataFrame.eval : Evaluate a string describing operations on
            DataFrame columns.

        Notes
        -----
        The result of the evaluation of this expression is first passed to
        :attr:`DataFrame.loc` and if that fails because of a
        multidimensional key (e.g., a DataFrame) then the result will be passed
        to :meth:`DataFrame.__getitem__`.

        This method uses the top-level :func:`eval` function to
        evaluate the passed query.

        The :meth:`~pandas.DataFrame.query` method uses a slightly
        modified Python syntax by default. For example, the ``&`` and ``|``
        (bitwise) operators have the precedence of their boolean cousins,
        :keyword:`and` and :keyword:`or`. This *is* syntactically valid Python,
        however the semantics are different.

        You can change the semantics of the expression by passing the keyword
        argument ``parser='python'``. This enforces the same semantics as
        evaluation in Python space. Likewise, you can pass ``engine='python'``
        to evaluate an expression using Python itself as a backend. This is not
        recommended as it is inefficient compared to using ``numexpr`` as the
        engine.

        The :attr:`DataFrame.index` and
        :attr:`DataFrame.columns` attributes of the
        :class:`~pandas.DataFrame` instance are placed in the query namespace
        by default, which allows you to treat both the index and columns of the
        frame as a column in the frame.
        The identifier ``index`` is used for the frame index; you can also
        use the name of the index to identify it in a query. Please note that
        Python keywords may not be used as identifiers.

        For further details and examples see the ``query`` documentation in
        :ref:`indexing <indexing.query>`.

        *Backtick quoted variables*

        Backtick quoted variables are parsed as literal Python code and
        are converted internally to a Python valid identifier.
        This can lead to the following problems.

        During parsing a number of disallowed characters inside the backtick
        quoted string are replaced by strings that are allowed as a Python identifier.
        These characters include all operators in Python, the space character, the
        question mark, the exclamation mark, the dollar sign, and the euro sign.
        For other characters that fall outside the ASCII range (U+0001..U+007F)
        and those that are not further specified in PEP 3131,
        the query parser will raise an error.
        This excludes whitespace different than the space character,
        but also the hashtag (as it is used for comments) and the backtick
        itself (backtick can also not be escaped).

        In a special case, quotes that make a pair around a backtick can
        confuse the parser.
        For example, ```it's` > `that's``` will raise an error,
        as it forms a quoted string (``'s > `that'``) with a backtick inside.

        See also the Python documentation about lexical analysis
        (https://docs.python.org/3/reference/lexical_analysis.html)
        in combination with the source code in :mod:`pandas.core.computation.parsing`.

        Examples
        --------
        >>> df = pd.DataFrame({'A': range(1, 6),
        ...                    'B': range(10, 0, -2),
        ...                    'C C': range(10, 5, -1)})
        >>> df
           A   B  C C
        0  1  10   10
        1  2   8    9
        2  3   6    8
        3  4   4    7
        4  5   2    6
        >>> df.query('A > B')
           A  B  C C
        4  5  2    6

        The previous expression is equivalent to

        >>> df[df.A > df.B]
           A  B  C C
        4  5  2    6

        For columns with spaces in their name, you can use backtick quoting.

        >>> df.query('B == `C C`')
           A   B  C C
        0  1  10   10

        The previous expression is equivalent to

        >>> df[df.B == df['C C']]
           A   B  C C
        0  1  10   10
        """
        inplace = validate_bool_kwarg(inplace, "inplace")
        if not isinstance(expr, str):
            msg = f"expr must be a string to be evaluated, {type(expr)} given"
            raise ValueError(msg)
        kwargs["level"] = kwargs.pop("level", 0) + 1
        kwargs["target"] = None
        res = self.eval(expr, **kwargs)

        try:
            result = self.loc[res]
        except ValueError:
            # when res is multi-dimensional loc raises, but this is sometimes a
            # valid query
            result = self[res]

        if inplace:
            self._update_inplace(result)
        else:
            return result

    def eval(self, expr, inplace=False, **kwargs):
        """
        Evaluate a string describing operations on DataFrame columns.

        Operates on columns only, not specific rows or elements.  This allows
        `eval` to run arbitrary code, which can make you vulnerable to code
        injection if you pass user input to this function.

        Parameters
        ----------
        expr : str
            The expression string to evaluate.
        inplace : bool, default False
            If the expression contains an assignment, whether to perform the
            operation inplace and mutate the existing DataFrame. Otherwise,
            a new DataFrame is returned.
        **kwargs
            See the documentation for :func:`eval` for complete details
            on the keyword arguments accepted by
            :meth:`~pandas.DataFrame.query`.

        Returns
        -------
        ndarray, scalar, pandas object, or None
            The result of the evaluation or None if ``inplace=True``.

        See Also
        --------
        DataFrame.query : Evaluates a boolean expression to query the columns
            of a frame.
        DataFrame.assign : Can evaluate an expression or function to create new
            values for a column.
        eval : Evaluate a Python expression as a string using various
            backends.

        Notes
        -----
        For more details see the API documentation for :func:`~eval`.
        For detailed examples see :ref:`enhancing performance with eval
        <enhancingperf.eval>`.

        Examples
        --------
        >>> df = pd.DataFrame({'A': range(1, 6), 'B': range(10, 0, -2)})
        >>> df
           A   B
        0  1  10
        1  2   8
        2  3   6
        3  4   4
        4  5   2
        >>> df.eval('A + B')
        0    11
        1    10
        2     9
        3     8
        4     7
        dtype: int64

        Assignment is allowed though by default the original DataFrame is not
        modified.

        >>> df.eval('C = A + B')
           A   B   C
        0  1  10  11
        1  2   8  10
        2  3   6   9
        3  4   4   8
        4  5   2   7
        >>> df
           A   B
        0  1  10
        1  2   8
        2  3   6
        3  4   4
        4  5   2

        Use ``inplace=True`` to modify the original DataFrame.

        >>> df.eval('C = A + B', inplace=True)
        >>> df
           A   B   C
        0  1  10  11
        1  2   8  10
        2  3   6   9
        3  4   4   8
        4  5   2   7

        Multiple columns can be assigned to using multi-line expressions:

        >>> df.eval(
        ...     '''
        ... C = A + B
        ... D = A - B
        ... '''
        ... )
           A   B   C  D
        0  1  10  11 -9
        1  2   8  10 -6
        2  3   6   9 -3
        3  4   4   8  0
        4  5   2   7  3
        """
        from pandas.core.computation.eval import eval as _eval

        inplace = validate_bool_kwarg(inplace, "inplace")
        resolvers = kwargs.pop("resolvers", None)
        kwargs["level"] = kwargs.pop("level", 0) + 1
        if resolvers is None:
            index_resolvers = self._get_index_resolvers()
            column_resolvers = self._get_cleaned_column_resolvers()
            resolvers = column_resolvers, index_resolvers
        if "target" not in kwargs:
            kwargs["target"] = self
        kwargs["resolvers"] = kwargs.get("resolvers", ()) + tuple(resolvers)

        return _eval(expr, inplace=inplace, **kwargs)

    def select_dtypes(self, include=None, exclude=None) -> DataFrame:
        """
        Return a subset of the DataFrame's columns based on the column dtypes.

        Parameters
        ----------
        include, exclude : scalar or list-like
            A selection of dtypes or strings to be included/excluded. At least
            one of these parameters must be supplied.

        Returns
        -------
        DataFrame
            The subset of the frame including the dtypes in ``include`` and
            excluding the dtypes in ``exclude``.

        Raises
        ------
        ValueError
            * If both of ``include`` and ``exclude`` are empty
            * If ``include`` and ``exclude`` have overlapping elements
            * If any kind of string dtype is passed in.

        See Also
        --------
        DataFrame.dtypes: Return Series with the data type of each column.

        Notes
        -----
        * To select all *numeric* types, use ``np.number`` or ``'number'``
        * To select strings you must use the ``object`` dtype, but note that
          this will return *all* object dtype columns
        * See the `numpy dtype hierarchy
          <https://numpy.org/doc/stable/reference/arrays.scalars.html>`__
        * To select datetimes, use ``np.datetime64``, ``'datetime'`` or
          ``'datetime64'``
        * To select timedeltas, use ``np.timedelta64``, ``'timedelta'`` or
          ``'timedelta64'``
        * To select Pandas categorical dtypes, use ``'category'``
        * To select Pandas datetimetz dtypes, use ``'datetimetz'`` (new in
          0.20.0) or ``'datetime64[ns, tz]'``

        Examples
        --------
        >>> df = pd.DataFrame({'a': [1, 2] * 3,
        ...                    'b': [True, False] * 3,
        ...                    'c': [1.0, 2.0] * 3})
        >>> df
                a      b  c
        0       1   True  1.0
        1       2  False  2.0
        2       1   True  1.0
        3       2  False  2.0
        4       1   True  1.0
        5       2  False  2.0

        >>> df.select_dtypes(include='bool')
           b
        0  True
        1  False
        2  True
        3  False
        4  True
        5  False

        >>> df.select_dtypes(include=['float64'])
           c
        0  1.0
        1  2.0
        2  1.0
        3  2.0
        4  1.0
        5  2.0

        >>> df.select_dtypes(exclude=['int64'])
               b    c
        0   True  1.0
        1  False  2.0
        2   True  1.0
        3  False  2.0
        4   True  1.0
        5  False  2.0
        """

        if not is_list_like(include):
            include = (include,) if include is not None else ()
        if not is_list_like(exclude):
            exclude = (exclude,) if exclude is not None else ()

        selection = (frozenset(include), frozenset(exclude))

        if not any(selection):
            raise ValueError("at least one of include or exclude must be nonempty")

        # convert the myriad valid dtypes object to a single representation
        include = frozenset(infer_dtype_from_object(x) for x in include)
        exclude = frozenset(infer_dtype_from_object(x) for x in exclude)
        for dtypes in (include, exclude):
            invalidate_string_dtypes(dtypes)

        # can't both include AND exclude!
        if not include.isdisjoint(exclude):
            raise ValueError(f"include and exclude overlap on {(include & exclude)}")

        # We raise when both include and exclude are empty
        # Hence, we can just shrink the columns we want to keep
        keep_these = np.full(self.shape[1], True)

        def extract_unique_dtypes_from_dtypes_set(
            dtypes_set: FrozenSet[Dtype], unique_dtypes: np.ndarray
        ) -> List[Dtype]:
            extracted_dtypes = [
                unique_dtype
                for unique_dtype in unique_dtypes
                if np_issubclass_compat(unique_dtype, dtypes_set)
            ]
            return extracted_dtypes

        unique_dtypes = self.dtypes.unique()

        if include:
            included_dtypes = extract_unique_dtypes_from_dtypes_set(
                include, unique_dtypes
            )
            keep_these &= self.dtypes.isin(included_dtypes)

        if exclude:
            excluded_dtypes = extract_unique_dtypes_from_dtypes_set(
                exclude, unique_dtypes
            )
            keep_these &= ~self.dtypes.isin(excluded_dtypes)

        return self.iloc[:, keep_these.values]

    def insert(self, loc, column, value, allow_duplicates=False) -> None:
        """
        Insert column into DataFrame at specified location.

        Raises a ValueError if `column` is already contained in the DataFrame,
        unless `allow_duplicates` is set to True.

        Parameters
        ----------
        loc : int
            Insertion index. Must verify 0 <= loc <= len(columns).
        column : str, number, or hashable object
            Label of the inserted column.
        value : int, Series, or array-like
        allow_duplicates : bool, optional
        """
        if allow_duplicates and not self.flags.allows_duplicate_labels:
            raise ValueError(
                "Cannot specify 'allow_duplicates=True' when "
                "'self.flags.allows_duplicate_labels' is False."
            )
        self._ensure_valid_index(value)
        value = self._sanitize_column(column, value, broadcast=False)
        self._mgr.insert(loc, column, value, allow_duplicates=allow_duplicates)

    def assign(self, **kwargs) -> DataFrame:
        r"""
        Assign new columns to a DataFrame.

        Returns a new object with all original columns in addition to new ones.
        Existing columns that are re-assigned will be overwritten.

        Parameters
        ----------
        **kwargs : dict of {str: callable or Series}
            The column names are keywords. If the values are
            callable, they are computed on the DataFrame and
            assigned to the new columns. The callable must not
            change input DataFrame (though pandas doesn't check it).
            If the values are not callable, (e.g. a Series, scalar, or array),
            they are simply assigned.

        Returns
        -------
        DataFrame
            A new DataFrame with the new columns in addition to
            all the existing columns.

        Notes
        -----
        Assigning multiple columns within the same ``assign`` is possible.
        Later items in '\*\*kwargs' may refer to newly created or modified
        columns in 'df'; items are computed and assigned into 'df' in order.

        Examples
        --------
        >>> df = pd.DataFrame({'temp_c': [17.0, 25.0]},
        ...                   index=['Portland', 'Berkeley'])
        >>> df
                  temp_c
        Portland    17.0
        Berkeley    25.0

        Where the value is a callable, evaluated on `df`:

        >>> df.assign(temp_f=lambda x: x.temp_c * 9 / 5 + 32)
                  temp_c  temp_f
        Portland    17.0    62.6
        Berkeley    25.0    77.0

        Alternatively, the same behavior can be achieved by directly
        referencing an existing Series or sequence:

        >>> df.assign(temp_f=df['temp_c'] * 9 / 5 + 32)
                  temp_c  temp_f
        Portland    17.0    62.6
        Berkeley    25.0    77.0

        You can create multiple columns within the same assign where one
        of the columns depends on another one defined within the same assign:

        >>> df.assign(temp_f=lambda x: x['temp_c'] * 9 / 5 + 32,
        ...           temp_k=lambda x: (x['temp_f'] +  459.67) * 5 / 9)
                  temp_c  temp_f  temp_k
        Portland    17.0    62.6  290.15
        Berkeley    25.0    77.0  298.15
        """
        data = self.copy()

        for k, v in kwargs.items():
            data[k] = com.apply_if_callable(v, data)
        return data

    def _sanitize_column(self, key, value, broadcast=True):
        """
        Ensures new columns (which go into the BlockManager as new blocks) are
        always copied and converted into an array.

        Parameters
        ----------
        key : object
        value : scalar, Series, or array-like
        broadcast : bool, default True
            If ``key`` matches multiple duplicate column names in the
            DataFrame, this parameter indicates whether ``value`` should be
            tiled so that the returned array contains a (duplicated) column for
            each occurrence of the key. If False, ``value`` will not be tiled.

        Returns
        -------
        numpy.ndarray
        """

        def reindexer(value):
            # reindex if necessary

            if value.index.equals(self.index) or not len(self.index):
                value = value._values.copy()
            else:

                # GH 4107
                try:
                    value = value.reindex(self.index)._values
                except ValueError as err:
                    # raised in MultiIndex.from_tuples, see test_insert_error_msmgs
                    if not value.index.is_unique:
                        # duplicate axis
                        raise err

                    # other
                    raise TypeError(
                        "incompatible index of inserted column with frame index"
                    ) from err
            return value

        if isinstance(value, Series):
            value = reindexer(value)

        elif isinstance(value, DataFrame):
            # align right-hand-side columns if self.columns
            # is multi-index and self[key] is a sub-frame
            if isinstance(self.columns, MultiIndex) and key in self.columns:
                loc = self.columns.get_loc(key)
                if isinstance(loc, (slice, Series, np.ndarray, Index)):
                    cols = maybe_droplevels(self.columns[loc], key)
                    if len(cols) and not cols.equals(value.columns):
                        value = value.reindex(cols, axis=1)
            # now align rows
            value = reindexer(value).T

        elif isinstance(value, ExtensionArray):
            # Explicitly copy here, instead of in sanitize_index,
            # as sanitize_index won't copy an EA, even with copy=True
            value = value.copy()
            value = sanitize_index(value, self.index)

        elif isinstance(value, Index) or is_sequence(value):

            # turn me into an ndarray
            value = sanitize_index(value, self.index)
            if not isinstance(value, (np.ndarray, Index)):
                if isinstance(value, list) and len(value) > 0:
                    value = maybe_convert_platform(value)
                else:
                    value = com.asarray_tuplesafe(value)
            elif value.ndim == 2:
                value = value.copy().T
            elif isinstance(value, Index):
                value = value.copy(deep=True)
            else:
                value = value.copy()

            # possibly infer to datetimelike
            if is_object_dtype(value.dtype):
                value = maybe_infer_to_datetimelike(value)

        else:
            # cast ignores pandas dtypes. so save the dtype first
            infer_dtype, _ = infer_dtype_from_scalar(value, pandas_dtype=True)

            # upcast
            if is_extension_array_dtype(infer_dtype):
                value = construct_1d_arraylike_from_scalar(
                    value, len(self.index), infer_dtype
                )
            else:
                # pandas\core\frame.py:3827: error: Argument 1 to
                # "cast_scalar_to_array" has incompatible type "int"; expected
                # "Tuple[Any, ...]"  [arg-type]
                value = cast_scalar_to_array(
                    len(self.index), value  # type: ignore[arg-type]
                )

            value = maybe_cast_to_datetime(value, infer_dtype)

        # return internal types directly
        if is_extension_array_dtype(value):
            return value

        # broadcast across multiple columns if necessary
        if broadcast and key in self.columns and value.ndim == 1:
            if not self.columns.is_unique or isinstance(self.columns, MultiIndex):
                existing_piece = self[key]
                if isinstance(existing_piece, DataFrame):
                    value = np.tile(value, (len(existing_piece.columns), 1))

        return np.atleast_2d(np.asarray(value))

    @property
    def _series(self):
        return {
            item: Series(
                self._mgr.iget(idx), index=self.index, name=item, fastpath=True
            )
            for idx, item in enumerate(self.columns)
        }

    def lookup(self, row_labels, col_labels) -> np.ndarray:
        """
        Label-based "fancy indexing" function for DataFrame.
        Given equal-length arrays of row and column labels, return an
        array of the values corresponding to each (row, col) pair.

        .. deprecated:: 1.2.0
            DataFrame.lookup is deprecated,
            use DataFrame.melt and DataFrame.loc instead.
            For an example see :meth:`~pandas.DataFrame.lookup`
            in the user guide.

        Parameters
        ----------
        row_labels : sequence
            The row labels to use for lookup.
        col_labels : sequence
            The column labels to use for lookup.

        Returns
        -------
        numpy.ndarray
            The found values.
        """
        msg = (
            "The 'lookup' method is deprecated and will be"
            "removed in a future version."
            "You can use DataFrame.melt and DataFrame.loc"
            "as a substitute."
        )
        warnings.warn(msg, FutureWarning, stacklevel=2)

        n = len(row_labels)
        if n != len(col_labels):
            raise ValueError("Row labels must have same size as column labels")
        if not (self.index.is_unique and self.columns.is_unique):
            # GH#33041
            raise ValueError("DataFrame.lookup requires unique index and columns")

        thresh = 1000
        if not self._is_mixed_type or n > thresh:
            values = self.values
            ridx = self.index.get_indexer(row_labels)
            cidx = self.columns.get_indexer(col_labels)
            if (ridx == -1).any():
                raise KeyError("One or more row labels was not found")
            if (cidx == -1).any():
                raise KeyError("One or more column labels was not found")
            flat_index = ridx * len(self.columns) + cidx
            result = values.flat[flat_index]
        else:
            result = np.empty(n, dtype="O")
            for i, (r, c) in enumerate(zip(row_labels, col_labels)):
                result[i] = self._get_value(r, c)

        if is_object_dtype(result):
            result = lib.maybe_convert_objects(result)

        return result

    # ----------------------------------------------------------------------
    # Reindexing and alignment

    def _reindex_axes(self, axes, level, limit, tolerance, method, fill_value, copy):
        frame = self

        columns = axes["columns"]
        if columns is not None:
            frame = frame._reindex_columns(
                columns, method, copy, level, fill_value, limit, tolerance
            )

        index = axes["index"]
        if index is not None:
            frame = frame._reindex_index(
                index, method, copy, level, fill_value, limit, tolerance
            )

        return frame

    def _reindex_index(
        self,
        new_index,
        method,
        copy,
        level,
        fill_value=np.nan,
        limit=None,
        tolerance=None,
    ):
        new_index, indexer = self.index.reindex(
            new_index, method=method, level=level, limit=limit, tolerance=tolerance
        )
        return self._reindex_with_indexers(
            {0: [new_index, indexer]},
            copy=copy,
            fill_value=fill_value,
            allow_dups=False,
        )

    def _reindex_columns(
        self,
        new_columns,
        method,
        copy,
        level,
        fill_value=None,
        limit=None,
        tolerance=None,
    ):
        new_columns, indexer = self.columns.reindex(
            new_columns, method=method, level=level, limit=limit, tolerance=tolerance
        )
        return self._reindex_with_indexers(
            {1: [new_columns, indexer]},
            copy=copy,
            fill_value=fill_value,
            allow_dups=False,
        )

    def _reindex_multi(self, axes, copy, fill_value) -> DataFrame:
        """
        We are guaranteed non-Nones in the axes.
        """
        new_index, row_indexer = self.index.reindex(axes["index"])
        new_columns, col_indexer = self.columns.reindex(axes["columns"])

        if row_indexer is not None and col_indexer is not None:
            indexer = row_indexer, col_indexer
            new_values = algorithms.take_2d_multi(
                self.values, indexer, fill_value=fill_value
            )
            return self._constructor(new_values, index=new_index, columns=new_columns)
        else:
            return self._reindex_with_indexers(
                {0: [new_index, row_indexer], 1: [new_columns, col_indexer]},
                copy=copy,
                fill_value=fill_value,
            )

    @doc(NDFrame.align, **_shared_doc_kwargs)
    def align(
        self,
        other,
        join="outer",
        axis=None,
        level=None,
        copy=True,
        fill_value=None,
        method=None,
        limit=None,
        fill_axis=0,
        broadcast_axis=None,
    ) -> DataFrame:
        return super().align(
            other,
            join=join,
            axis=axis,
            level=level,
            copy=copy,
            fill_value=fill_value,
            method=method,
            limit=limit,
            fill_axis=fill_axis,
            broadcast_axis=broadcast_axis,
        )

    @Appender(
        """
        Examples
        --------
        >>> df = pd.DataFrame({"A": [1, 2, 3], "B": [4, 5, 6]})

        Change the row labels.

        >>> df.set_axis(['a', 'b', 'c'], axis='index')
           A  B
        a  1  4
        b  2  5
        c  3  6

        Change the column labels.

        >>> df.set_axis(['I', 'II'], axis='columns')
           I  II
        0  1   4
        1  2   5
        2  3   6

        Now, update the labels inplace.

        >>> df.set_axis(['i', 'ii'], axis='columns', inplace=True)
        >>> df
           i  ii
        0  1   4
        1  2   5
        2  3   6
        """
    )
    @Substitution(
        **_shared_doc_kwargs,
        extended_summary_sub=" column or",
        axis_description_sub=", and 1 identifies the columns",
        see_also_sub=" or columns",
    )
    @Appender(NDFrame.set_axis.__doc__)
    def set_axis(self, labels, axis: Axis = 0, inplace: bool = False):
        return super().set_axis(labels, axis=axis, inplace=inplace)

    @Substitution(**_shared_doc_kwargs)
    @Appender(NDFrame.reindex.__doc__)
    @rewrite_axis_style_signature(
        "labels",
        [
            ("method", None),
            ("copy", True),
            ("level", None),
            ("fill_value", np.nan),
            ("limit", None),
            ("tolerance", None),
        ],
    )
    def reindex(self, *args, **kwargs) -> DataFrame:
        axes = validate_axis_style_args(self, args, kwargs, "labels", "reindex")
        kwargs.update(axes)
        # Pop these, since the values are in `kwargs` under different names
        kwargs.pop("axis", None)
        kwargs.pop("labels", None)
        return super().reindex(**kwargs)

    def drop(
        self,
        labels=None,
        axis=0,
        index=None,
        columns=None,
        level=None,
        inplace=False,
        errors="raise",
    ):
        """
        Drop specified labels from rows or columns.

        Remove rows or columns by specifying label names and corresponding
        axis, or by specifying directly index or column names. When using a
        multi-index, labels on different levels can be removed by specifying
        the level.

        Parameters
        ----------
        labels : single label or list-like
            Index or column labels to drop.
        axis : {0 or 'index', 1 or 'columns'}, default 0
            Whether to drop labels from the index (0 or 'index') or
            columns (1 or 'columns').
        index : single label or list-like
            Alternative to specifying axis (``labels, axis=0``
            is equivalent to ``index=labels``).
        columns : single label or list-like
            Alternative to specifying axis (``labels, axis=1``
            is equivalent to ``columns=labels``).
        level : int or level name, optional
            For MultiIndex, level from which the labels will be removed.
        inplace : bool, default False
            If False, return a copy. Otherwise, do operation
            inplace and return None.
        errors : {'ignore', 'raise'}, default 'raise'
            If 'ignore', suppress error and only existing labels are
            dropped.

        Returns
        -------
        DataFrame or None
            DataFrame without the removed index or column labels or
            None if ``inplace=True``.

        Raises
        ------
        KeyError
            If any of the labels is not found in the selected axis.

        See Also
        --------
        DataFrame.loc : Label-location based indexer for selection by label.
        DataFrame.dropna : Return DataFrame with labels on given axis omitted
            where (all or any) data are missing.
        DataFrame.drop_duplicates : Return DataFrame with duplicate rows
            removed, optionally only considering certain columns.
        Series.drop : Return Series with specified index labels removed.

        Examples
        --------
        >>> df = pd.DataFrame(np.arange(12).reshape(3, 4),
        ...                   columns=['A', 'B', 'C', 'D'])
        >>> df
           A  B   C   D
        0  0  1   2   3
        1  4  5   6   7
        2  8  9  10  11

        Drop columns

        >>> df.drop(['B', 'C'], axis=1)
           A   D
        0  0   3
        1  4   7
        2  8  11

        >>> df.drop(columns=['B', 'C'])
           A   D
        0  0   3
        1  4   7
        2  8  11

        Drop a row by index

        >>> df.drop([0, 1])
           A  B   C   D
        2  8  9  10  11

        Drop columns and/or rows of MultiIndex DataFrame

        >>> midx = pd.MultiIndex(levels=[['lama', 'cow', 'falcon'],
        ...                              ['speed', 'weight', 'length']],
        ...                      codes=[[0, 0, 0, 1, 1, 1, 2, 2, 2],
        ...                             [0, 1, 2, 0, 1, 2, 0, 1, 2]])
        >>> df = pd.DataFrame(index=midx, columns=['big', 'small'],
        ...                   data=[[45, 30], [200, 100], [1.5, 1], [30, 20],
        ...                         [250, 150], [1.5, 0.8], [320, 250],
        ...                         [1, 0.8], [0.3, 0.2]])
        >>> df
                        big     small
        lama    speed   45.0    30.0
                weight  200.0   100.0
                length  1.5     1.0
        cow     speed   30.0    20.0
                weight  250.0   150.0
                length  1.5     0.8
        falcon  speed   320.0   250.0
                weight  1.0     0.8
                length  0.3     0.2

        >>> df.drop(index='cow', columns='small')
                        big
        lama    speed   45.0
                weight  200.0
                length  1.5
        falcon  speed   320.0
                weight  1.0
                length  0.3

        >>> df.drop(index='length', level=1)
                        big     small
        lama    speed   45.0    30.0
                weight  200.0   100.0
        cow     speed   30.0    20.0
                weight  250.0   150.0
        falcon  speed   320.0   250.0
                weight  1.0     0.8
        """
        return super().drop(
            labels=labels,
            axis=axis,
            index=index,
            columns=columns,
            level=level,
            inplace=inplace,
            errors=errors,
        )

    @rewrite_axis_style_signature(
        "mapper",
        [("copy", True), ("inplace", False), ("level", None), ("errors", "ignore")],
    )
    def rename(
        self,
        mapper: Optional[Renamer] = None,
        *,
        index: Optional[Renamer] = None,
        columns: Optional[Renamer] = None,
        axis: Optional[Axis] = None,
        copy: bool = True,
        inplace: bool = False,
        level: Optional[Level] = None,
        errors: str = "ignore",
    ) -> Optional[DataFrame]:
        """
        Alter axes labels.

        Function / dict values must be unique (1-to-1). Labels not contained in
        a dict / Series will be left as-is. Extra labels listed don't throw an
        error.

        See the :ref:`user guide <basics.rename>` for more.

        Parameters
        ----------
        mapper : dict-like or function
            Dict-like or function transformations to apply to
            that axis' values. Use either ``mapper`` and ``axis`` to
            specify the axis to target with ``mapper``, or ``index`` and
            ``columns``.
        index : dict-like or function
            Alternative to specifying axis (``mapper, axis=0``
            is equivalent to ``index=mapper``).
        columns : dict-like or function
            Alternative to specifying axis (``mapper, axis=1``
            is equivalent to ``columns=mapper``).
        axis : {0 or 'index', 1 or 'columns'}, default 0
            Axis to target with ``mapper``. Can be either the axis name
            ('index', 'columns') or number (0, 1). The default is 'index'.
        copy : bool, default True
            Also copy underlying data.
        inplace : bool, default False
            Whether to return a new DataFrame. If True then value of copy is
            ignored.
        level : int or level name, default None
            In case of a MultiIndex, only rename labels in the specified
            level.
        errors : {'ignore', 'raise'}, default 'ignore'
            If 'raise', raise a `KeyError` when a dict-like `mapper`, `index`,
            or `columns` contains labels that are not present in the Index
            being transformed.
            If 'ignore', existing keys will be renamed and extra keys will be
            ignored.

        Returns
        -------
        DataFrame or None
            DataFrame with the renamed axis labels or None if ``inplace=True``.

        Raises
        ------
        KeyError
            If any of the labels is not found in the selected axis and
            "errors='raise'".

        See Also
        --------
        DataFrame.rename_axis : Set the name of the axis.

        Examples
        --------
        ``DataFrame.rename`` supports two calling conventions

        * ``(index=index_mapper, columns=columns_mapper, ...)``
        * ``(mapper, axis={'index', 'columns'}, ...)``

        We *highly* recommend using keyword arguments to clarify your
        intent.

        Rename columns using a mapping:

        >>> df = pd.DataFrame({"A": [1, 2, 3], "B": [4, 5, 6]})
        >>> df.rename(columns={"A": "a", "B": "c"})
           a  c
        0  1  4
        1  2  5
        2  3  6

        Rename index using a mapping:

        >>> df.rename(index={0: "x", 1: "y", 2: "z"})
           A  B
        x  1  4
        y  2  5
        z  3  6

        Cast index labels to a different type:

        >>> df.index
        RangeIndex(start=0, stop=3, step=1)
        >>> df.rename(index=str).index
        Index(['0', '1', '2'], dtype='object')

        >>> df.rename(columns={"A": "a", "B": "b", "C": "c"}, errors="raise")
        Traceback (most recent call last):
        KeyError: ['C'] not found in axis

        Using axis-style parameters:

        >>> df.rename(str.lower, axis='columns')
           a  b
        0  1  4
        1  2  5
        2  3  6

        >>> df.rename({1: 2, 2: 4}, axis='index')
           A  B
        0  1  4
        2  2  5
        4  3  6
        """
        return super().rename(
            mapper=mapper,
            index=index,
            columns=columns,
            axis=axis,
            copy=copy,
            inplace=inplace,
            level=level,
            errors=errors,
        )

    @doc(NDFrame.fillna, **_shared_doc_kwargs)
    def fillna(
        self,
        value=None,
        method=None,
        axis=None,
        inplace=False,
        limit=None,
        downcast=None,
    ) -> Optional[DataFrame]:
        return super().fillna(
            value=value,
            method=method,
            axis=axis,
            inplace=inplace,
            limit=limit,
            downcast=downcast,
        )

    def pop(self, item: Label) -> Series:
        """
        Return item and drop from frame. Raise KeyError if not found.

        Parameters
        ----------
        item : label
            Label of column to be popped.

        Returns
        -------
        Series

        Examples
        --------
        >>> df = pd.DataFrame([('falcon', 'bird', 389.0),
        ...                    ('parrot', 'bird', 24.0),
        ...                    ('lion', 'mammal', 80.5),
        ...                    ('monkey', 'mammal', np.nan)],
        ...                   columns=('name', 'class', 'max_speed'))
        >>> df
             name   class  max_speed
        0  falcon    bird      389.0
        1  parrot    bird       24.0
        2    lion  mammal       80.5
        3  monkey  mammal        NaN

        >>> df.pop('class')
        0      bird
        1      bird
        2    mammal
        3    mammal
        Name: class, dtype: object

        >>> df
             name  max_speed
        0  falcon      389.0
        1  parrot       24.0
        2    lion       80.5
        3  monkey        NaN
        """
        return super().pop(item=item)

    @doc(NDFrame.replace, **_shared_doc_kwargs)
    def replace(
        self,
        to_replace=None,
        value=None,
        inplace=False,
        limit=None,
        regex=False,
        method="pad",
    ):
        return super().replace(
            to_replace=to_replace,
            value=value,
            inplace=inplace,
            limit=limit,
            regex=regex,
            method=method,
        )

    def _replace_columnwise(
        self, mapping: Dict[Label, Tuple[Any, Any]], inplace: bool, regex
    ):
        """
        Dispatch to Series.replace column-wise.


        Parameters
        ----------
        mapping : dict
            of the form {col: (target, value)}
        inplace : bool
        regex : bool or same types as `to_replace` in DataFrame.replace

        Returns
        -------
        DataFrame or None
        """
        # Operate column-wise
        res = self if inplace else self.copy()
        ax = self.columns

        for i in range(len(ax)):
            if ax[i] in mapping:
                ser = self.iloc[:, i]

                target, value = mapping[ax[i]]
                newobj = ser.replace(target, value, regex=regex)

                res.iloc[:, i] = newobj

        if inplace:
            return
        return res.__finalize__(self)

    @doc(NDFrame.shift, klass=_shared_doc_kwargs["klass"])
    def shift(
        self, periods=1, freq=None, axis=0, fill_value=lib.no_default
    ) -> DataFrame:
        axis = self._get_axis_number(axis)

        ncols = len(self.columns)
        if axis == 1 and periods != 0 and fill_value is lib.no_default and ncols > 0:
            # We will infer fill_value to match the closest column

            if periods > 0:
                result = self.iloc[:, :-periods]
                for col in range(min(ncols, abs(periods))):
                    # TODO(EA2D): doing this in a loop unnecessary with 2D EAs
                    # Define filler inside loop so we get a copy
                    filler = self.iloc[:, 0].shift(len(self))
                    result.insert(0, col, filler, allow_duplicates=True)
            else:
                result = self.iloc[:, -periods:]
                for col in range(min(ncols, abs(periods))):
                    # Define filler inside loop so we get a copy
                    filler = self.iloc[:, -1].shift(len(self))
                    result.insert(
                        len(result.columns), col, filler, allow_duplicates=True
                    )

            result.columns = self.columns.copy()
            return result

        return super().shift(
            periods=periods, freq=freq, axis=axis, fill_value=fill_value
        )

    def set_index(
        self, keys, drop=True, append=False, inplace=False, verify_integrity=False
    ):
        """
        Set the DataFrame index using existing columns.

        Set the DataFrame index (row labels) using one or more existing
        columns or arrays (of the correct length). The index can replace the
        existing index or expand on it.

        Parameters
        ----------
        keys : label or array-like or list of labels/arrays
            This parameter can be either a single column key, a single array of
            the same length as the calling DataFrame, or a list containing an
            arbitrary combination of column keys and arrays. Here, "array"
            encompasses :class:`Series`, :class:`Index`, ``np.ndarray``, and
            instances of :class:`~collections.abc.Iterator`.
        drop : bool, default True
            Delete columns to be used as the new index.
        append : bool, default False
            Whether to append columns to existing index.
        inplace : bool, default False
            If True, modifies the DataFrame in place (do not create a new object).
        verify_integrity : bool, default False
            Check the new index for duplicates. Otherwise defer the check until
            necessary. Setting to False will improve the performance of this
            method.

        Returns
        -------
        DataFrame or None
            Changed row labels or None if ``inplace=True``.

        See Also
        --------
        DataFrame.reset_index : Opposite of set_index.
        DataFrame.reindex : Change to new indices or expand indices.
        DataFrame.reindex_like : Change to same indices as other DataFrame.

        Examples
        --------
        >>> df = pd.DataFrame({'month': [1, 4, 7, 10],
        ...                    'year': [2012, 2014, 2013, 2014],
        ...                    'sale': [55, 40, 84, 31]})
        >>> df
           month  year  sale
        0      1  2012    55
        1      4  2014    40
        2      7  2013    84
        3     10  2014    31

        Set the index to become the 'month' column:

        >>> df.set_index('month')
               year  sale
        month
        1      2012    55
        4      2014    40
        7      2013    84
        10     2014    31

        Create a MultiIndex using columns 'year' and 'month':

        >>> df.set_index(['year', 'month'])
                    sale
        year  month
        2012  1     55
        2014  4     40
        2013  7     84
        2014  10    31

        Create a MultiIndex using an Index and a column:

        >>> df.set_index([pd.Index([1, 2, 3, 4]), 'year'])
                 month  sale
           year
        1  2012  1      55
        2  2014  4      40
        3  2013  7      84
        4  2014  10     31

        Create a MultiIndex using two Series:

        >>> s = pd.Series([1, 2, 3, 4])
        >>> df.set_index([s, s**2])
              month  year  sale
        1 1       1  2012    55
        2 4       4  2014    40
        3 9       7  2013    84
        4 16     10  2014    31
        """
        inplace = validate_bool_kwarg(inplace, "inplace")
        self._check_inplace_and_allows_duplicate_labels(inplace)
        if not isinstance(keys, list):
            keys = [keys]

        err_msg = (
            'The parameter "keys" may be a column key, one-dimensional '
            "array, or a list containing only valid column keys and "
            "one-dimensional arrays."
        )

        missing: List[Label] = []
        for col in keys:
            if isinstance(col, (Index, Series, np.ndarray, list, abc.Iterator)):
                # arrays are fine as long as they are one-dimensional
                # iterators get converted to list below
                if getattr(col, "ndim", 1) != 1:
                    raise ValueError(err_msg)
            else:
                # everything else gets tried as a key; see GH 24969
                try:
                    found = col in self.columns
                except TypeError as err:
                    raise TypeError(
                        f"{err_msg}. Received column of type {type(col)}"
                    ) from err
                else:
                    if not found:
                        missing.append(col)

        if missing:
            raise KeyError(f"None of {missing} are in the columns")

        if inplace:
            frame = self
        else:
            frame = self.copy()

        arrays = []
        names: List[Label] = []
        if append:
            names = list(self.index.names)
            if isinstance(self.index, MultiIndex):
                for i in range(self.index.nlevels):
                    arrays.append(self.index._get_level_values(i))
            else:
                arrays.append(self.index)

        to_remove: List[Label] = []
        for col in keys:
            if isinstance(col, MultiIndex):
                for n in range(col.nlevels):
                    arrays.append(col._get_level_values(n))
                names.extend(col.names)
            elif isinstance(col, (Index, Series)):
                # if Index then not MultiIndex (treated above)
                arrays.append(col)
                names.append(col.name)
            elif isinstance(col, (list, np.ndarray)):
                arrays.append(col)
                names.append(None)
            elif isinstance(col, abc.Iterator):
                arrays.append(list(col))
                names.append(None)
            # from here, col can only be a column label
            else:
                arrays.append(frame[col]._values)
                names.append(col)
                if drop:
                    to_remove.append(col)

            if len(arrays[-1]) != len(self):
                # check newest element against length of calling frame, since
                # ensure_index_from_sequences would not raise for append=False.
                raise ValueError(
                    f"Length mismatch: Expected {len(self)} rows, "
                    f"received array of length {len(arrays[-1])}"
                )

        index = ensure_index_from_sequences(arrays, names)

        if verify_integrity and not index.is_unique:
            duplicates = index[index.duplicated()].unique()
            raise ValueError(f"Index has duplicate keys: {duplicates}")

        # use set to handle duplicate column names gracefully in case of drop
        for c in set(to_remove):
            del frame[c]

        # clear up memory usage
        index._cleanup()

        frame.index = index

        if not inplace:
            return frame

    @overload
    # https://github.com/python/mypy/issues/6580
    # Overloaded function signatures 1 and 2 overlap with incompatible return types
    def reset_index(  # type: ignore[misc]
        self,
        level: Optional[Union[Hashable, Sequence[Hashable]]] = ...,
        drop: bool = ...,
        inplace: Literal[False] = ...,
        col_level: Hashable = ...,
        col_fill: Label = ...,
    ) -> DataFrame:
        ...

    @overload
    def reset_index(
        self,
        level: Optional[Union[Hashable, Sequence[Hashable]]] = ...,
        drop: bool = ...,
        inplace: Literal[True] = ...,
        col_level: Hashable = ...,
        col_fill: Label = ...,
    ) -> None:
        ...

    def reset_index(
        self,
        level: Optional[Union[Hashable, Sequence[Hashable]]] = None,
        drop: bool = False,
        inplace: bool = False,
        col_level: Hashable = 0,
        col_fill: Label = "",
    ) -> Optional[DataFrame]:
        """
        Reset the index, or a level of it.

        Reset the index of the DataFrame, and use the default one instead.
        If the DataFrame has a MultiIndex, this method can remove one or more
        levels.

        Parameters
        ----------
        level : int, str, tuple, or list, default None
            Only remove the given levels from the index. Removes all levels by
            default.
        drop : bool, default False
            Do not try to insert index into dataframe columns. This resets
            the index to the default integer index.
        inplace : bool, default False
            Modify the DataFrame in place (do not create a new object).
        col_level : int or str, default 0
            If the columns have multiple levels, determines which level the
            labels are inserted into. By default it is inserted into the first
            level.
        col_fill : object, default ''
            If the columns have multiple levels, determines how the other
            levels are named. If None then the index name is repeated.

        Returns
        -------
        DataFrame or None
            DataFrame with the new index or None if ``inplace=True``.

        See Also
        --------
        DataFrame.set_index : Opposite of reset_index.
        DataFrame.reindex : Change to new indices or expand indices.
        DataFrame.reindex_like : Change to same indices as other DataFrame.

        Examples
        --------
        >>> df = pd.DataFrame([('bird', 389.0),
        ...                    ('bird', 24.0),
        ...                    ('mammal', 80.5),
        ...                    ('mammal', np.nan)],
        ...                   index=['falcon', 'parrot', 'lion', 'monkey'],
        ...                   columns=('class', 'max_speed'))
        >>> df
                 class  max_speed
        falcon    bird      389.0
        parrot    bird       24.0
        lion    mammal       80.5
        monkey  mammal        NaN

        When we reset the index, the old index is added as a column, and a
        new sequential index is used:

        >>> df.reset_index()
            index   class  max_speed
        0  falcon    bird      389.0
        1  parrot    bird       24.0
        2    lion  mammal       80.5
        3  monkey  mammal        NaN

        We can use the `drop` parameter to avoid the old index being added as
        a column:

        >>> df.reset_index(drop=True)
            class  max_speed
        0    bird      389.0
        1    bird       24.0
        2  mammal       80.5
        3  mammal        NaN

        You can also use `reset_index` with `MultiIndex`.

        >>> index = pd.MultiIndex.from_tuples([('bird', 'falcon'),
        ...                                    ('bird', 'parrot'),
        ...                                    ('mammal', 'lion'),
        ...                                    ('mammal', 'monkey')],
        ...                                   names=['class', 'name'])
        >>> columns = pd.MultiIndex.from_tuples([('speed', 'max'),
        ...                                      ('species', 'type')])
        >>> df = pd.DataFrame([(389.0, 'fly'),
        ...                    ( 24.0, 'fly'),
        ...                    ( 80.5, 'run'),
        ...                    (np.nan, 'jump')],
        ...                   index=index,
        ...                   columns=columns)
        >>> df
                       speed species
                         max    type
        class  name
        bird   falcon  389.0     fly
               parrot   24.0     fly
        mammal lion     80.5     run
               monkey    NaN    jump

        If the index has multiple levels, we can reset a subset of them:

        >>> df.reset_index(level='class')
                 class  speed species
                          max    type
        name
        falcon    bird  389.0     fly
        parrot    bird   24.0     fly
        lion    mammal   80.5     run
        monkey  mammal    NaN    jump

        If we are not dropping the index, by default, it is placed in the top
        level. We can place it in another level:

        >>> df.reset_index(level='class', col_level=1)
                        speed species
                 class    max    type
        name
        falcon    bird  389.0     fly
        parrot    bird   24.0     fly
        lion    mammal   80.5     run
        monkey  mammal    NaN    jump

        When the index is inserted under another level, we can specify under
        which one with the parameter `col_fill`:

        >>> df.reset_index(level='class', col_level=1, col_fill='species')
                      species  speed species
                        class    max    type
        name
        falcon           bird  389.0     fly
        parrot           bird   24.0     fly
        lion           mammal   80.5     run
        monkey         mammal    NaN    jump

        If we specify a nonexistent level for `col_fill`, it is created:

        >>> df.reset_index(level='class', col_level=1, col_fill='genus')
                        genus  speed species
                        class    max    type
        name
        falcon           bird  389.0     fly
        parrot           bird   24.0     fly
        lion           mammal   80.5     run
        monkey         mammal    NaN    jump
        """
        inplace = validate_bool_kwarg(inplace, "inplace")
        self._check_inplace_and_allows_duplicate_labels(inplace)
        if inplace:
            new_obj = self
        else:
            new_obj = self.copy()

        new_index = ibase.default_index(len(new_obj))
        if level is not None:
            if not isinstance(level, (tuple, list)):
                level = [level]
            level = [self.index._get_level_number(lev) for lev in level]
            if len(level) < self.index.nlevels:
                new_index = self.index.droplevel(level)

        if not drop:
            to_insert: Iterable[Tuple[Any, Optional[Any]]]
            if isinstance(self.index, MultiIndex):
                names = [
                    (n if n is not None else f"level_{i}")
                    for i, n in enumerate(self.index.names)
                ]
                to_insert = zip(self.index.levels, self.index.codes)
            else:
                default = "index" if "index" not in self else "level_0"
                names = [default] if self.index.name is None else [self.index.name]
                to_insert = ((self.index, None),)

            multi_col = isinstance(self.columns, MultiIndex)
            for i, (lev, lab) in reversed(list(enumerate(to_insert))):
                if not (level is None or i in level):
                    continue
                name = names[i]
                if multi_col:
                    col_name = list(name) if isinstance(name, tuple) else [name]
                    if col_fill is None:
                        if len(col_name) not in (1, self.columns.nlevels):
                            raise ValueError(
                                "col_fill=None is incompatible "
                                f"with incomplete column name {name}"
                            )
                        col_fill = col_name[0]

                    lev_num = self.columns._get_level_number(col_level)
                    name_lst = [col_fill] * lev_num + col_name
                    missing = self.columns.nlevels - len(name_lst)
                    name_lst += [col_fill] * missing
                    name = tuple(name_lst)
                # to ndarray and maybe infer different dtype
                level_values = maybe_casted_values(lev, lab)
                new_obj.insert(0, name, level_values)

        new_obj.index = new_index
        if not inplace:
            return new_obj

        return None

    # ----------------------------------------------------------------------
    # Reindex-based selection methods

    @doc(NDFrame.isna, klass=_shared_doc_kwargs["klass"])
    def isna(self) -> DataFrame:
        result = self._constructor(self._mgr.isna(func=isna))
        return result.__finalize__(self, method="isna")

    @doc(NDFrame.isna, klass=_shared_doc_kwargs["klass"])
    def isnull(self) -> DataFrame:
        return self.isna()

    @doc(NDFrame.notna, klass=_shared_doc_kwargs["klass"])
    def notna(self) -> DataFrame:
        return ~self.isna()

    @doc(NDFrame.notna, klass=_shared_doc_kwargs["klass"])
    def notnull(self) -> DataFrame:
        return ~self.isna()

    def dropna(self, axis=0, how="any", thresh=None, subset=None, inplace=False):
        """
        Remove missing values.

        See the :ref:`User Guide <missing_data>` for more on which values are
        considered missing, and how to work with missing data.

        Parameters
        ----------
        axis : {0 or 'index', 1 or 'columns'}, default 0
            Determine if rows or columns which contain missing values are
            removed.

            * 0, or 'index' : Drop rows which contain missing values.
            * 1, or 'columns' : Drop columns which contain missing value.

            .. versionchanged:: 1.0.0

               Pass tuple or list to drop on multiple axes.
               Only a single axis is allowed.

        how : {'any', 'all'}, default 'any'
            Determine if row or column is removed from DataFrame, when we have
            at least one NA or all NA.

            * 'any' : If any NA values are present, drop that row or column.
            * 'all' : If all values are NA, drop that row or column.

        thresh : int, optional
            Require that many non-NA values.
        subset : array-like, optional
            Labels along other axis to consider, e.g. if you are dropping rows
            these would be a list of columns to include.
        inplace : bool, default False
            If True, do operation inplace and return None.

        Returns
        -------
        DataFrame or None
            DataFrame with NA entries dropped from it or None if ``inplace=True``.

        See Also
        --------
        DataFrame.isna: Indicate missing values.
        DataFrame.notna : Indicate existing (non-missing) values.
        DataFrame.fillna : Replace missing values.
        Series.dropna : Drop missing values.
        Index.dropna : Drop missing indices.

        Examples
        --------
        >>> df = pd.DataFrame({"name": ['Alfred', 'Batman', 'Catwoman'],
        ...                    "toy": [np.nan, 'Batmobile', 'Bullwhip'],
        ...                    "born": [pd.NaT, pd.Timestamp("1940-04-25"),
        ...                             pd.NaT]})
        >>> df
               name        toy       born
        0    Alfred        NaN        NaT
        1    Batman  Batmobile 1940-04-25
        2  Catwoman   Bullwhip        NaT

        Drop the rows where at least one element is missing.

        >>> df.dropna()
             name        toy       born
        1  Batman  Batmobile 1940-04-25

        Drop the columns where at least one element is missing.

        >>> df.dropna(axis='columns')
               name
        0    Alfred
        1    Batman
        2  Catwoman

        Drop the rows where all elements are missing.

        >>> df.dropna(how='all')
               name        toy       born
        0    Alfred        NaN        NaT
        1    Batman  Batmobile 1940-04-25
        2  Catwoman   Bullwhip        NaT

        Keep only the rows with at least 2 non-NA values.

        >>> df.dropna(thresh=2)
               name        toy       born
        1    Batman  Batmobile 1940-04-25
        2  Catwoman   Bullwhip        NaT

        Define in which columns to look for missing values.

        >>> df.dropna(subset=['name', 'toy'])
               name        toy       born
        1    Batman  Batmobile 1940-04-25
        2  Catwoman   Bullwhip        NaT

        Keep the DataFrame with valid entries in the same variable.

        >>> df.dropna(inplace=True)
        >>> df
             name        toy       born
        1  Batman  Batmobile 1940-04-25
        """
        inplace = validate_bool_kwarg(inplace, "inplace")
        if isinstance(axis, (tuple, list)):
            # GH20987
            raise TypeError("supplying multiple axes to axis is no longer supported.")

        axis = self._get_axis_number(axis)
        agg_axis = 1 - axis

        agg_obj = self
        if subset is not None:
            ax = self._get_axis(agg_axis)
            indices = ax.get_indexer_for(subset)
            check = indices == -1
            if check.any():
                raise KeyError(list(np.compress(check, subset)))
            agg_obj = self.take(indices, axis=agg_axis)

        count = agg_obj.count(axis=agg_axis)

        if thresh is not None:
            mask = count >= thresh
        elif how == "any":
            mask = count == len(agg_obj._get_axis(agg_axis))
        elif how == "all":
            mask = count > 0
        else:
            if how is not None:
                raise ValueError(f"invalid how option: {how}")
            else:
                raise TypeError("must specify how or thresh")

        result = self.loc(axis=axis)[mask]

        if inplace:
            self._update_inplace(result)
        else:
            return result

    def drop_duplicates(
        self,
        subset: Optional[Union[Hashable, Sequence[Hashable]]] = None,
        keep: Union[str, bool] = "first",
        inplace: bool = False,
        ignore_index: bool = False,
    ) -> Optional[DataFrame]:
        """
        Return DataFrame with duplicate rows removed.

        Considering certain columns is optional. Indexes, including time indexes
        are ignored.

        Parameters
        ----------
        subset : column label or sequence of labels, optional
            Only consider certain columns for identifying duplicates, by
            default use all of the columns.
        keep : {'first', 'last', False}, default 'first'
            Determines which duplicates (if any) to keep.
            - ``first`` : Drop duplicates except for the first occurrence.
            - ``last`` : Drop duplicates except for the last occurrence.
            - False : Drop all duplicates.
        inplace : bool, default False
            Whether to drop duplicates in place or to return a copy.
        ignore_index : bool, default False
            If True, the resulting axis will be labeled 0, 1, …, n - 1.

            .. versionadded:: 1.0.0

        Returns
        -------
        DataFrame or None
            DataFrame with duplicates removed or None if ``inplace=True``.

        See Also
        --------
        DataFrame.value_counts: Count unique combinations of columns.

        Examples
        --------
        Consider dataset containing ramen rating.

        >>> df = pd.DataFrame({
        ...     'brand': ['Yum Yum', 'Yum Yum', 'Indomie', 'Indomie', 'Indomie'],
        ...     'style': ['cup', 'cup', 'cup', 'pack', 'pack'],
        ...     'rating': [4, 4, 3.5, 15, 5]
        ... })
        >>> df
            brand style  rating
        0  Yum Yum   cup     4.0
        1  Yum Yum   cup     4.0
        2  Indomie   cup     3.5
        3  Indomie  pack    15.0
        4  Indomie  pack     5.0

        By default, it removes duplicate rows based on all columns.

        >>> df.drop_duplicates()
            brand style  rating
        0  Yum Yum   cup     4.0
        2  Indomie   cup     3.5
        3  Indomie  pack    15.0
        4  Indomie  pack     5.0

        To remove duplicates on specific column(s), use ``subset``.

        >>> df.drop_duplicates(subset=['brand'])
            brand style  rating
        0  Yum Yum   cup     4.0
        2  Indomie   cup     3.5

        To remove duplicates and keep last occurrences, use ``keep``.

        >>> df.drop_duplicates(subset=['brand', 'style'], keep='last')
            brand style  rating
        1  Yum Yum   cup     4.0
        2  Indomie   cup     3.5
        4  Indomie  pack     5.0
        """
        if self.empty:
            return self.copy()

        inplace = validate_bool_kwarg(inplace, "inplace")
        duplicated = self.duplicated(subset, keep=keep)

        result = self[-duplicated]
        if ignore_index:
            result.index = ibase.default_index(len(result))

        if inplace:
            self._update_inplace(result)
            return None
        else:
            return result

    def duplicated(
        self,
        subset: Optional[Union[Hashable, Sequence[Hashable]]] = None,
        keep: Union[str, bool] = "first",
    ) -> Series:
        """
        Return boolean Series denoting duplicate rows.

        Considering certain columns is optional.

        Parameters
        ----------
        subset : column label or sequence of labels, optional
            Only consider certain columns for identifying duplicates, by
            default use all of the columns.
        keep : {'first', 'last', False}, default 'first'
            Determines which duplicates (if any) to mark.

            - ``first`` : Mark duplicates as ``True`` except for the first occurrence.
            - ``last`` : Mark duplicates as ``True`` except for the last occurrence.
            - False : Mark all duplicates as ``True``.

        Returns
        -------
        Series
            Boolean series for each duplicated rows.

        See Also
        --------
        Index.duplicated : Equivalent method on index.
        Series.duplicated : Equivalent method on Series.
        Series.drop_duplicates : Remove duplicate values from Series.
        DataFrame.drop_duplicates : Remove duplicate values from DataFrame.

        Examples
        --------
        Consider dataset containing ramen rating.

        >>> df = pd.DataFrame({
        ...     'brand': ['Yum Yum', 'Yum Yum', 'Indomie', 'Indomie', 'Indomie'],
        ...     'style': ['cup', 'cup', 'cup', 'pack', 'pack'],
        ...     'rating': [4, 4, 3.5, 15, 5]
        ... })
        >>> df
            brand style  rating
        0  Yum Yum   cup     4.0
        1  Yum Yum   cup     4.0
        2  Indomie   cup     3.5
        3  Indomie  pack    15.0
        4  Indomie  pack     5.0

        By default, for each set of duplicated values, the first occurrence
        is set on False and all others on True.

        >>> df.duplicated()
        0    False
        1     True
        2    False
        3    False
        4    False
        dtype: bool

        By using 'last', the last occurrence of each set of duplicated values
        is set on False and all others on True.

        >>> df.duplicated(keep='last')
        0     True
        1    False
        2    False
        3    False
        4    False
        dtype: bool

        By setting ``keep`` on False, all duplicates are True.

        >>> df.duplicated(keep=False)
        0     True
        1     True
        2    False
        3    False
        4    False
        dtype: bool

        To find duplicates on specific column(s), use ``subset``.

        >>> df.duplicated(subset=['brand'])
        0    False
        1     True
        2    False
        3     True
        4     True
        dtype: bool
        """
        from pandas._libs.hashtable import SIZE_HINT_LIMIT, duplicated_int64

        if self.empty:
            return self._constructor_sliced(dtype=bool)

        def f(vals):
            labels, shape = algorithms.factorize(
                vals, size_hint=min(len(self), SIZE_HINT_LIMIT)
            )
            return labels.astype("i8", copy=False), len(shape)

        if subset is None:
            subset = self.columns
        elif (
            not np.iterable(subset)
            or isinstance(subset, str)
            or isinstance(subset, tuple)
            and subset in self.columns
        ):
            subset = (subset,)

        #  needed for mypy since can't narrow types using np.iterable
        subset = cast(Iterable, subset)

        # Verify all columns in subset exist in the queried dataframe
        # Otherwise, raise a KeyError, same as if you try to __getitem__ with a
        # key that doesn't exist.
        diff = Index(subset).difference(self.columns)
        if not diff.empty:
            raise KeyError(diff)

        vals = (col.values for name, col in self.items() if name in subset)
        labels, shape = map(list, zip(*map(f, vals)))

        ids = get_group_index(labels, shape, sort=False, xnull=False)
        result = self._constructor_sliced(duplicated_int64(ids, keep), index=self.index)
        return result.__finalize__(self, method="duplicated")

    # ----------------------------------------------------------------------
    # Sorting
    # TODO: Just move the sort_values doc here.
    @Substitution(**_shared_doc_kwargs)
    @Appender(NDFrame.sort_values.__doc__)
    # error: Signature of "sort_values" incompatible with supertype "NDFrame"
    def sort_values(  # type: ignore[override]
        self,
        by,
        axis=0,
        ascending=True,
        inplace=False,
        kind="quicksort",
        na_position="last",
        ignore_index=False,
        key: ValueKeyFunc = None,
    ):
        inplace = validate_bool_kwarg(inplace, "inplace")
        axis = self._get_axis_number(axis)

        if not isinstance(by, list):
            by = [by]
        if is_sequence(ascending) and len(by) != len(ascending):
            raise ValueError(
                f"Length of ascending ({len(ascending)}) != length of by ({len(by)})"
            )
        if len(by) > 1:

            keys = [self._get_label_or_level_values(x, axis=axis) for x in by]

            # need to rewrap columns in Series to apply key function
            if key is not None:
                keys = [Series(k, name=name) for (k, name) in zip(keys, by)]

            indexer = lexsort_indexer(
                keys, orders=ascending, na_position=na_position, key=key
            )
            indexer = ensure_platform_int(indexer)
        else:

            by = by[0]
            k = self._get_label_or_level_values(by, axis=axis)

            # need to rewrap column in Series to apply key function
            if key is not None:
                k = Series(k, name=by)

            if isinstance(ascending, (tuple, list)):
                ascending = ascending[0]

            indexer = nargsort(
                k, kind=kind, ascending=ascending, na_position=na_position, key=key
            )

        new_data = self._mgr.take(
            indexer, axis=self._get_block_manager_axis(axis), verify=False
        )

        if ignore_index:
            new_data.axes[1] = ibase.default_index(len(indexer))

        result = self._constructor(new_data)
        if inplace:
            return self._update_inplace(result)
        else:
            return result.__finalize__(self, method="sort_values")

    def sort_index(
        self,
        axis=0,
        level=None,
        ascending: bool = True,
        inplace: bool = False,
        kind: str = "quicksort",
        na_position: str = "last",
        sort_remaining: bool = True,
        ignore_index: bool = False,
        key: IndexKeyFunc = None,
    ):
        """
        Sort object by labels (along an axis).

        Returns a new DataFrame sorted by label if `inplace` argument is
        ``False``, otherwise updates the original DataFrame and returns None.

        Parameters
        ----------
        axis : {0 or 'index', 1 or 'columns'}, default 0
            The axis along which to sort.  The value 0 identifies the rows,
            and 1 identifies the columns.
        level : int or level name or list of ints or list of level names
            If not None, sort on values in specified index level(s).
        ascending : bool or list of bools, default True
            Sort ascending vs. descending. When the index is a MultiIndex the
            sort direction can be controlled for each level individually.
        inplace : bool, default False
            If True, perform operation in-place.
        kind : {'quicksort', 'mergesort', 'heapsort'}, default 'quicksort'
            Choice of sorting algorithm. See also ndarray.np.sort for more
            information.  `mergesort` is the only stable algorithm. For
            DataFrames, this option is only applied when sorting on a single
            column or label.
        na_position : {'first', 'last'}, default 'last'
            Puts NaNs at the beginning if `first`; `last` puts NaNs at the end.
            Not implemented for MultiIndex.
        sort_remaining : bool, default True
            If True and sorting by level and index is multilevel, sort by other
            levels too (in order) after sorting by specified level.
        ignore_index : bool, default False
            If True, the resulting axis will be labeled 0, 1, …, n - 1.

            .. versionadded:: 1.0.0

        key : callable, optional
            If not None, apply the key function to the index values
            before sorting. This is similar to the `key` argument in the
            builtin :meth:`sorted` function, with the notable difference that
            this `key` function should be *vectorized*. It should expect an
            ``Index`` and return an ``Index`` of the same shape. For MultiIndex
            inputs, the key is applied *per level*.

            .. versionadded:: 1.1.0

        Returns
        -------
        DataFrame or None
            The original DataFrame sorted by the labels or None if ``inplace=True``.

        See Also
        --------
        Series.sort_index : Sort Series by the index.
        DataFrame.sort_values : Sort DataFrame by the value.
        Series.sort_values : Sort Series by the value.

        Examples
        --------
        >>> df = pd.DataFrame([1, 2, 3, 4, 5], index=[100, 29, 234, 1, 150],
        ...                   columns=['A'])
        >>> df.sort_index()
             A
        1    4
        29   2
        100  1
        150  5
        234  3

        By default, it sorts in ascending order, to sort in descending order,
        use ``ascending=False``

        >>> df.sort_index(ascending=False)
             A
        234  3
        150  5
        100  1
        29   2
        1    4

        A key function can be specified which is applied to the index before
        sorting. For a ``MultiIndex`` this is applied to each level separately.

        >>> df = pd.DataFrame({"a": [1, 2, 3, 4]}, index=['A', 'b', 'C', 'd'])
        >>> df.sort_index(key=lambda x: x.str.lower())
           a
        A  1
        b  2
        C  3
        d  4
        """
        return super().sort_index(
            axis,
            level,
            ascending,
            inplace,
            kind,
            na_position,
            sort_remaining,
            ignore_index,
            key,
        )

    def value_counts(
        self,
        subset: Optional[Sequence[Label]] = None,
        normalize: bool = False,
        sort: bool = True,
        ascending: bool = False,
    ):
        """
        Return a Series containing counts of unique rows in the DataFrame.

        .. versionadded:: 1.1.0

        Parameters
        ----------
        subset : list-like, optional
            Columns to use when counting unique combinations.
        normalize : bool, default False
            Return proportions rather than frequencies.
        sort : bool, default True
            Sort by frequencies.
        ascending : bool, default False
            Sort in ascending order.

        Returns
        -------
        Series

        See Also
        --------
        Series.value_counts: Equivalent method on Series.

        Notes
        -----
        The returned Series will have a MultiIndex with one level per input
        column. By default, rows that contain any NA values are omitted from
        the result. By default, the resulting Series will be in descending
        order so that the first element is the most frequently-occurring row.

        Examples
        --------
        >>> df = pd.DataFrame({'num_legs': [2, 4, 4, 6],
        ...                    'num_wings': [2, 0, 0, 0]},
        ...                   index=['falcon', 'dog', 'cat', 'ant'])
        >>> df
                num_legs  num_wings
        falcon         2          2
        dog            4          0
        cat            4          0
        ant            6          0

        >>> df.value_counts()
        num_legs  num_wings
        4         0            2
        2         2            1
        6         0            1
        dtype: int64

        >>> df.value_counts(sort=False)
        num_legs  num_wings
        2         2            1
        4         0            2
        6         0            1
        dtype: int64

        >>> df.value_counts(ascending=True)
        num_legs  num_wings
        2         2            1
        6         0            1
        4         0            2
        dtype: int64

        >>> df.value_counts(normalize=True)
        num_legs  num_wings
        4         0            0.50
        2         2            0.25
        6         0            0.25
        dtype: float64
        """
        if subset is None:
            subset = self.columns.tolist()

        counts = self.groupby(subset).grouper.size()

        if sort:
            counts = counts.sort_values(ascending=ascending)
        if normalize:
            counts /= counts.sum()

        # Force MultiIndex for single column
        if len(subset) == 1:
            counts.index = MultiIndex.from_arrays(
                [counts.index], names=[counts.index.name]
            )

        return counts

    def nlargest(self, n, columns, keep="first") -> DataFrame:
        """
        Return the first `n` rows ordered by `columns` in descending order.

        Return the first `n` rows with the largest values in `columns`, in
        descending order. The columns that are not specified are returned as
        well, but not used for ordering.

        This method is equivalent to
        ``df.sort_values(columns, ascending=False).head(n)``, but more
        performant.

        Parameters
        ----------
        n : int
            Number of rows to return.
        columns : label or list of labels
            Column label(s) to order by.
        keep : {'first', 'last', 'all'}, default 'first'
            Where there are duplicate values:

            - `first` : prioritize the first occurrence(s)
            - `last` : prioritize the last occurrence(s)
            - ``all`` : do not drop any duplicates, even it means
                        selecting more than `n` items.

            .. versionadded:: 0.24.0

        Returns
        -------
        DataFrame
            The first `n` rows ordered by the given columns in descending
            order.

        See Also
        --------
        DataFrame.nsmallest : Return the first `n` rows ordered by `columns` in
            ascending order.
        DataFrame.sort_values : Sort DataFrame by the values.
        DataFrame.head : Return the first `n` rows without re-ordering.

        Notes
        -----
        This function cannot be used with all column types. For example, when
        specifying columns with `object` or `category` dtypes, ``TypeError`` is
        raised.

        Examples
        --------
        >>> df = pd.DataFrame({'population': [59000000, 65000000, 434000,
        ...                                   434000, 434000, 337000, 11300,
        ...                                   11300, 11300],
        ...                    'GDP': [1937894, 2583560 , 12011, 4520, 12128,
        ...                            17036, 182, 38, 311],
        ...                    'alpha-2': ["IT", "FR", "MT", "MV", "BN",
        ...                                "IS", "NR", "TV", "AI"]},
        ...                   index=["Italy", "France", "Malta",
        ...                          "Maldives", "Brunei", "Iceland",
        ...                          "Nauru", "Tuvalu", "Anguilla"])
        >>> df
                  population      GDP alpha-2
        Italy       59000000  1937894      IT
        France      65000000  2583560      FR
        Malta         434000    12011      MT
        Maldives      434000     4520      MV
        Brunei        434000    12128      BN
        Iceland       337000    17036      IS
        Nauru          11300      182      NR
        Tuvalu         11300       38      TV
        Anguilla       11300      311      AI

        In the following example, we will use ``nlargest`` to select the three
        rows having the largest values in column "population".

        >>> df.nlargest(3, 'population')
                population      GDP alpha-2
        France    65000000  2583560      FR
        Italy     59000000  1937894      IT
        Malta       434000    12011      MT

        When using ``keep='last'``, ties are resolved in reverse order:

        >>> df.nlargest(3, 'population', keep='last')
                population      GDP alpha-2
        France    65000000  2583560      FR
        Italy     59000000  1937894      IT
        Brunei      434000    12128      BN

        When using ``keep='all'``, all duplicate items are maintained:

        >>> df.nlargest(3, 'population', keep='all')
                  population      GDP alpha-2
        France      65000000  2583560      FR
        Italy       59000000  1937894      IT
        Malta         434000    12011      MT
        Maldives      434000     4520      MV
        Brunei        434000    12128      BN

        To order by the largest values in column "population" and then "GDP",
        we can specify multiple columns like in the next example.

        >>> df.nlargest(3, ['population', 'GDP'])
                population      GDP alpha-2
        France    65000000  2583560      FR
        Italy     59000000  1937894      IT
        Brunei      434000    12128      BN
        """
        return algorithms.SelectNFrame(self, n=n, keep=keep, columns=columns).nlargest()

    def nsmallest(self, n, columns, keep="first") -> DataFrame:
        """
        Return the first `n` rows ordered by `columns` in ascending order.

        Return the first `n` rows with the smallest values in `columns`, in
        ascending order. The columns that are not specified are returned as
        well, but not used for ordering.

        This method is equivalent to
        ``df.sort_values(columns, ascending=True).head(n)``, but more
        performant.

        Parameters
        ----------
        n : int
            Number of items to retrieve.
        columns : list or str
            Column name or names to order by.
        keep : {'first', 'last', 'all'}, default 'first'
            Where there are duplicate values:

            - ``first`` : take the first occurrence.
            - ``last`` : take the last occurrence.
            - ``all`` : do not drop any duplicates, even it means
              selecting more than `n` items.

            .. versionadded:: 0.24.0

        Returns
        -------
        DataFrame

        See Also
        --------
        DataFrame.nlargest : Return the first `n` rows ordered by `columns` in
            descending order.
        DataFrame.sort_values : Sort DataFrame by the values.
        DataFrame.head : Return the first `n` rows without re-ordering.

        Examples
        --------
        >>> df = pd.DataFrame({'population': [59000000, 65000000, 434000,
        ...                                   434000, 434000, 337000, 337000,
        ...                                   11300, 11300],
        ...                    'GDP': [1937894, 2583560 , 12011, 4520, 12128,
        ...                            17036, 182, 38, 311],
        ...                    'alpha-2': ["IT", "FR", "MT", "MV", "BN",
        ...                                "IS", "NR", "TV", "AI"]},
        ...                   index=["Italy", "France", "Malta",
        ...                          "Maldives", "Brunei", "Iceland",
        ...                          "Nauru", "Tuvalu", "Anguilla"])
        >>> df
                  population      GDP alpha-2
        Italy       59000000  1937894      IT
        France      65000000  2583560      FR
        Malta         434000    12011      MT
        Maldives      434000     4520      MV
        Brunei        434000    12128      BN
        Iceland       337000    17036      IS
        Nauru         337000      182      NR
        Tuvalu         11300       38      TV
        Anguilla       11300      311      AI

        In the following example, we will use ``nsmallest`` to select the
        three rows having the smallest values in column "population".

        >>> df.nsmallest(3, 'population')
                  population    GDP alpha-2
        Tuvalu         11300     38      TV
        Anguilla       11300    311      AI
        Iceland       337000  17036      IS

        When using ``keep='last'``, ties are resolved in reverse order:

        >>> df.nsmallest(3, 'population', keep='last')
                  population  GDP alpha-2
        Anguilla       11300  311      AI
        Tuvalu         11300   38      TV
        Nauru         337000  182      NR

        When using ``keep='all'``, all duplicate items are maintained:

        >>> df.nsmallest(3, 'population', keep='all')
                  population    GDP alpha-2
        Tuvalu         11300     38      TV
        Anguilla       11300    311      AI
        Iceland       337000  17036      IS
        Nauru         337000    182      NR

        To order by the smallest values in column "population" and then "GDP", we can
        specify multiple columns like in the next example.

        >>> df.nsmallest(3, ['population', 'GDP'])
                  population  GDP alpha-2
        Tuvalu         11300   38      TV
        Anguilla       11300  311      AI
        Nauru         337000  182      NR
        """
        return algorithms.SelectNFrame(
            self, n=n, keep=keep, columns=columns
        ).nsmallest()

    def swaplevel(self, i=-2, j=-1, axis=0) -> DataFrame:
        """
        Swap levels i and j in a MultiIndex on a particular axis.

        Parameters
        ----------
        i, j : int or str
            Levels of the indices to be swapped. Can pass level name as string.
        axis : {0 or 'index', 1 or 'columns'}, default 0
            The axis to swap levels on. 0 or 'index' for row-wise, 1 or
            'columns' for column-wise.

        Returns
        -------
        DataFrame
        """
        result = self.copy()

        axis = self._get_axis_number(axis)

        if not isinstance(result._get_axis(axis), MultiIndex):  # pragma: no cover
            raise TypeError("Can only swap levels on a hierarchical axis.")

        if axis == 0:
            assert isinstance(result.index, MultiIndex)
            result.index = result.index.swaplevel(i, j)
        else:
            assert isinstance(result.columns, MultiIndex)
            result.columns = result.columns.swaplevel(i, j)
        return result

    def reorder_levels(self, order, axis=0) -> DataFrame:
        """
        Rearrange index levels using input order. May not drop or duplicate levels.

        Parameters
        ----------
        order : list of int or list of str
            List representing new level order. Reference level by number
            (position) or by key (label).
        axis : {0 or 'index', 1 or 'columns'}, default 0
            Where to reorder levels.

        Returns
        -------
        DataFrame
        """
        axis = self._get_axis_number(axis)
        if not isinstance(self._get_axis(axis), MultiIndex):  # pragma: no cover
            raise TypeError("Can only reorder levels on a hierarchical axis.")

        result = self.copy()

        if axis == 0:
            assert isinstance(result.index, MultiIndex)
            result.index = result.index.reorder_levels(order)
        else:
            assert isinstance(result.columns, MultiIndex)
            result.columns = result.columns.reorder_levels(order)
        return result

    # ----------------------------------------------------------------------
    # Arithmetic Methods

    def _cmp_method(self, other, op):
        axis = 1  # only relevant for Series other case

        self, other = ops.align_method_FRAME(self, other, axis, flex=False, level=None)

        # See GH#4537 for discussion of scalar op behavior
        new_data = self._dispatch_frame_op(other, op, axis=axis)
        return self._construct_result(new_data)

    def _arith_method(self, other, op):
        if ops.should_reindex_frame_op(self, other, op, 1, 1, None, None):
            return ops.frame_arith_method_with_reindex(self, other, op)

        axis = 1  # only relevant for Series other case

        self, other = ops.align_method_FRAME(self, other, axis, flex=True, level=None)

        new_data = self._dispatch_frame_op(other, op, axis=axis)
        return self._construct_result(new_data)

    _logical_method = _arith_method

    def _dispatch_frame_op(self, right, func, axis: Optional[int] = None):
        """
        Evaluate the frame operation func(left, right) by evaluating
        column-by-column, dispatching to the Series implementation.

        Parameters
        ----------
        right : scalar, Series, or DataFrame
        func : arithmetic or comparison operator
        axis : {None, 0, 1}

        Returns
        -------
        DataFrame
        """
        # Get the appropriate array-op to apply to each column/block's values.
        array_op = ops.get_array_op(func)

        right = lib.item_from_zerodim(right)
        if not is_list_like(right):
            # i.e. scalar, faster than checking np.ndim(right) == 0
            bm = self._mgr.apply(array_op, right=right)
            return type(self)(bm)

        elif isinstance(right, DataFrame):
            assert self.index.equals(right.index)
            assert self.columns.equals(right.columns)
            # TODO: The previous assertion `assert right._indexed_same(self)`
            #  fails in cases with empty columns reached via
            #  _frame_arith_method_with_reindex

            bm = self._mgr.operate_blockwise(right._mgr, array_op)
            return type(self)(bm)

        elif isinstance(right, Series) and axis == 1:
            # axis=1 means we want to operate row-by-row
            assert right.index.equals(self.columns)

            right = right._values
            # maybe_align_as_frame ensures we do not have an ndarray here
            assert not isinstance(right, np.ndarray)

            arrays = [
                array_op(_left, _right)
                for _left, _right in zip(self._iter_column_arrays(), right)
            ]

        elif isinstance(right, Series):
            assert right.index.equals(self.index)  # Handle other cases later
            right = right._values

            arrays = [array_op(left, right) for left in self._iter_column_arrays()]

        else:
            # Remaining cases have less-obvious dispatch rules
            raise NotImplementedError(right)

        return type(self)._from_arrays(
            arrays, self.columns, self.index, verify_integrity=False
        )

    def _combine_frame(self, other: DataFrame, func, fill_value=None):
        # at this point we have `self._indexed_same(other)`

        if fill_value is None:
            # since _arith_op may be called in a loop, avoid function call
            #  overhead if possible by doing this check once
            _arith_op = func

        else:

            def _arith_op(left, right):
                # for the mixed_type case where we iterate over columns,
                # _arith_op(left, right) is equivalent to
                # left._binop(right, func, fill_value=fill_value)
                left, right = ops.fill_binop(left, right, fill_value)
                return func(left, right)

        new_data = self._dispatch_frame_op(other, _arith_op)
        return new_data

    def _construct_result(self, result) -> DataFrame:
        """
        Wrap the result of an arithmetic, comparison, or logical operation.

        Parameters
        ----------
        result : DataFrame

        Returns
        -------
        DataFrame
        """
        out = self._constructor(result, copy=False)
        # Pin columns instead of passing to constructor for compat with
        #  non-unique columns case
        out.columns = self.columns
        out.index = self.index
        return out

    def __divmod__(self, other) -> Tuple[DataFrame, DataFrame]:
        # Naive implementation, room for optimization
        div = self // other
        mod = self - div * other
        return div, mod

    def __rdivmod__(self, other) -> Tuple[DataFrame, DataFrame]:
        # Naive implementation, room for optimization
        div = other // self
        mod = other - div * self
        return div, mod

    # ----------------------------------------------------------------------
    # Combination-Related

    @doc(
        _shared_docs["compare"],
        """
Returns
-------
DataFrame
    DataFrame that shows the differences stacked side by side.

    The resulting index will be a MultiIndex with 'self' and 'other'
    stacked alternately at the inner level.

Raises
------
ValueError
    When the two DataFrames don't have identical labels or shape.

See Also
--------
Series.compare : Compare with another Series and show differences.
DataFrame.equals : Test whether two objects contain the same elements.

Notes
-----
Matching NaNs will not appear as a difference.

Can only compare identically-labeled
(i.e. same shape, identical row and column labels) DataFrames

Examples
--------
>>> df = pd.DataFrame(
...     {{
...         "col1": ["a", "a", "b", "b", "a"],
...         "col2": [1.0, 2.0, 3.0, np.nan, 5.0],
...         "col3": [1.0, 2.0, 3.0, 4.0, 5.0]
...     }},
...     columns=["col1", "col2", "col3"],
... )
>>> df
  col1  col2  col3
0    a   1.0   1.0
1    a   2.0   2.0
2    b   3.0   3.0
3    b   NaN   4.0
4    a   5.0   5.0

>>> df2 = df.copy()
>>> df2.loc[0, 'col1'] = 'c'
>>> df2.loc[2, 'col3'] = 4.0
>>> df2
  col1  col2  col3
0    c   1.0   1.0
1    a   2.0   2.0
2    b   3.0   4.0
3    b   NaN   4.0
4    a   5.0   5.0

Align the differences on columns

>>> df.compare(df2)
  col1       col3
  self other self other
0    a     c  NaN   NaN
2  NaN   NaN  3.0   4.0

Stack the differences on rows

>>> df.compare(df2, align_axis=0)
        col1  col3
0 self     a   NaN
  other    c   NaN
2 self   NaN   3.0
  other  NaN   4.0

Keep the equal values

>>> df.compare(df2, keep_equal=True)
  col1       col3
  self other self other
0    a     c  1.0   1.0
2    b     b  3.0   4.0

Keep all original rows and columns

>>> df.compare(df2, keep_shape=True)
  col1       col2       col3
  self other self other self other
0    a     c  NaN   NaN  NaN   NaN
1  NaN   NaN  NaN   NaN  NaN   NaN
2  NaN   NaN  NaN   NaN  3.0   4.0
3  NaN   NaN  NaN   NaN  NaN   NaN
4  NaN   NaN  NaN   NaN  NaN   NaN

Keep all original rows and columns and also all original values

>>> df.compare(df2, keep_shape=True, keep_equal=True)
  col1       col2       col3
  self other self other self other
0    a     c  1.0   1.0  1.0   1.0
1    a     a  2.0   2.0  2.0   2.0
2    b     b  3.0   3.0  3.0   4.0
3    b     b  NaN   NaN  4.0   4.0
4    a     a  5.0   5.0  5.0   5.0
""",
        klass=_shared_doc_kwargs["klass"],
    )
    def compare(
        self,
        other: DataFrame,
        align_axis: Axis = 1,
        keep_shape: bool = False,
        keep_equal: bool = False,
    ) -> DataFrame:
        return super().compare(
            other=other,
            align_axis=align_axis,
            keep_shape=keep_shape,
            keep_equal=keep_equal,
        )

    def combine(
        self, other: DataFrame, func, fill_value=None, overwrite=True
    ) -> DataFrame:
        """
        Perform column-wise combine with another DataFrame.

        Combines a DataFrame with `other` DataFrame using `func`
        to element-wise combine columns. The row and column indexes of the
        resulting DataFrame will be the union of the two.

        Parameters
        ----------
        other : DataFrame
            The DataFrame to merge column-wise.
        func : function
            Function that takes two series as inputs and return a Series or a
            scalar. Used to merge the two dataframes column by columns.
        fill_value : scalar value, default None
            The value to fill NaNs with prior to passing any column to the
            merge func.
        overwrite : bool, default True
            If True, columns in `self` that do not exist in `other` will be
            overwritten with NaNs.

        Returns
        -------
        DataFrame
            Combination of the provided DataFrames.

        See Also
        --------
        DataFrame.combine_first : Combine two DataFrame objects and default to
            non-null values in frame calling the method.

        Examples
        --------
        Combine using a simple function that chooses the smaller column.

        >>> df1 = pd.DataFrame({'A': [0, 0], 'B': [4, 4]})
        >>> df2 = pd.DataFrame({'A': [1, 1], 'B': [3, 3]})
        >>> take_smaller = lambda s1, s2: s1 if s1.sum() < s2.sum() else s2
        >>> df1.combine(df2, take_smaller)
           A  B
        0  0  3
        1  0  3

        Example using a true element-wise combine function.

        >>> df1 = pd.DataFrame({'A': [5, 0], 'B': [2, 4]})
        >>> df2 = pd.DataFrame({'A': [1, 1], 'B': [3, 3]})
        >>> df1.combine(df2, np.minimum)
           A  B
        0  1  2
        1  0  3

        Using `fill_value` fills Nones prior to passing the column to the
        merge function.

        >>> df1 = pd.DataFrame({'A': [0, 0], 'B': [None, 4]})
        >>> df2 = pd.DataFrame({'A': [1, 1], 'B': [3, 3]})
        >>> df1.combine(df2, take_smaller, fill_value=-5)
           A    B
        0  0 -5.0
        1  0  4.0

        However, if the same element in both dataframes is None, that None
        is preserved

        >>> df1 = pd.DataFrame({'A': [0, 0], 'B': [None, 4]})
        >>> df2 = pd.DataFrame({'A': [1, 1], 'B': [None, 3]})
        >>> df1.combine(df2, take_smaller, fill_value=-5)
            A    B
        0  0 -5.0
        1  0  3.0

        Example that demonstrates the use of `overwrite` and behavior when
        the axis differ between the dataframes.

        >>> df1 = pd.DataFrame({'A': [0, 0], 'B': [4, 4]})
        >>> df2 = pd.DataFrame({'B': [3, 3], 'C': [-10, 1], }, index=[1, 2])
        >>> df1.combine(df2, take_smaller)
             A    B     C
        0  NaN  NaN   NaN
        1  NaN  3.0 -10.0
        2  NaN  3.0   1.0

        >>> df1.combine(df2, take_smaller, overwrite=False)
             A    B     C
        0  0.0  NaN   NaN
        1  0.0  3.0 -10.0
        2  NaN  3.0   1.0

        Demonstrating the preference of the passed in dataframe.

        >>> df2 = pd.DataFrame({'B': [3, 3], 'C': [1, 1], }, index=[1, 2])
        >>> df2.combine(df1, take_smaller)
           A    B   C
        0  0.0  NaN NaN
        1  0.0  3.0 NaN
        2  NaN  3.0 NaN

        >>> df2.combine(df1, take_smaller, overwrite=False)
             A    B   C
        0  0.0  NaN NaN
        1  0.0  3.0 1.0
        2  NaN  3.0 1.0
        """
        other_idxlen = len(other.index)  # save for compare

        this, other = self.align(other, copy=False)
        new_index = this.index

        if other.empty and len(new_index) == len(self.index):
            return self.copy()

        if self.empty and len(other) == other_idxlen:
            return other.copy()

        # sorts if possible
        new_columns = this.columns.union(other.columns)
        do_fill = fill_value is not None
        result = {}
        for col in new_columns:
            series = this[col]
            otherSeries = other[col]

            this_dtype = series.dtype
            other_dtype = otherSeries.dtype

            this_mask = isna(series)
            other_mask = isna(otherSeries)

            # don't overwrite columns unnecessarily
            # DO propagate if this column is not in the intersection
            if not overwrite and other_mask.all():
                result[col] = this[col].copy()
                continue

            if do_fill:
                series = series.copy()
                otherSeries = otherSeries.copy()
                series[this_mask] = fill_value
                otherSeries[other_mask] = fill_value

            if col not in self.columns:
                # If self DataFrame does not have col in other DataFrame,
                # try to promote series, which is all NaN, as other_dtype.
                new_dtype = other_dtype
                try:
                    series = series.astype(new_dtype, copy=False)
                except ValueError:
                    # e.g. new_dtype is integer types
                    pass
            else:
                # if we have different dtypes, possibly promote
                new_dtype = find_common_type([this_dtype, other_dtype])
                if not is_dtype_equal(this_dtype, new_dtype):
                    series = series.astype(new_dtype)
                if not is_dtype_equal(other_dtype, new_dtype):
                    otherSeries = otherSeries.astype(new_dtype)

            arr = func(series, otherSeries)
            arr = maybe_downcast_to_dtype(arr, new_dtype)

            result[col] = arr

        # convert_objects just in case
        return self._constructor(result, index=new_index, columns=new_columns)

    def combine_first(self, other: DataFrame) -> DataFrame:
        """
        Update null elements with value in the same location in `other`.

        Combine two DataFrame objects by filling null values in one DataFrame
        with non-null values from other DataFrame. The row and column indexes
        of the resulting DataFrame will be the union of the two.

        Parameters
        ----------
        other : DataFrame
            Provided DataFrame to use to fill null values.

        Returns
        -------
        DataFrame

        See Also
        --------
        DataFrame.combine : Perform series-wise operation on two DataFrames
            using a given function.

        Examples
        --------
        >>> df1 = pd.DataFrame({'A': [None, 0], 'B': [None, 4]})
        >>> df2 = pd.DataFrame({'A': [1, 1], 'B': [3, 3]})
        >>> df1.combine_first(df2)
             A    B
        0  1.0  3.0
        1  0.0  4.0

        Null values still persist if the location of that null value
        does not exist in `other`

        >>> df1 = pd.DataFrame({'A': [None, 0], 'B': [4, None]})
        >>> df2 = pd.DataFrame({'B': [3, 3], 'C': [1, 1]}, index=[1, 2])
        >>> df1.combine_first(df2)
             A    B    C
        0  NaN  4.0  NaN
        1  0.0  3.0  1.0
        2  NaN  3.0  1.0
        """
        import pandas.core.computation.expressions as expressions

        def combiner(x, y):
            mask = extract_array(isna(x))

            x_values = extract_array(x, extract_numpy=True)
            y_values = extract_array(y, extract_numpy=True)

            # If the column y in other DataFrame is not in first DataFrame,
            # just return y_values.
            if y.name not in self.columns:
                return y_values

            return expressions.where(mask, y_values, x_values)

        return self.combine(other, combiner, overwrite=False)

    def update(
        self, other, join="left", overwrite=True, filter_func=None, errors="ignore"
    ) -> None:
        """
        Modify in place using non-NA values from another DataFrame.

        Aligns on indices. There is no return value.

        Parameters
        ----------
        other : DataFrame, or object coercible into a DataFrame
            Should have at least one matching index/column label
            with the original DataFrame. If a Series is passed,
            its name attribute must be set, and that will be
            used as the column name to align with the original DataFrame.
        join : {'left'}, default 'left'
            Only left join is implemented, keeping the index and columns of the
            original object.
        overwrite : bool, default True
            How to handle non-NA values for overlapping keys:

            * True: overwrite original DataFrame's values
              with values from `other`.
            * False: only update values that are NA in
              the original DataFrame.

        filter_func : callable(1d-array) -> bool 1d-array, optional
            Can choose to replace values other than NA. Return True for values
            that should be updated.
        errors : {'raise', 'ignore'}, default 'ignore'
            If 'raise', will raise a ValueError if the DataFrame and `other`
            both contain non-NA data in the same place.

            .. versionchanged:: 0.24.0
               Changed from `raise_conflict=False|True`
               to `errors='ignore'|'raise'`.

        Returns
        -------
        None : method directly changes calling object

        Raises
        ------
        ValueError
            * When `errors='raise'` and there's overlapping non-NA data.
            * When `errors` is not either `'ignore'` or `'raise'`
        NotImplementedError
            * If `join != 'left'`

        See Also
        --------
        dict.update : Similar method for dictionaries.
        DataFrame.merge : For column(s)-on-column(s) operations.

        Examples
        --------
        >>> df = pd.DataFrame({'A': [1, 2, 3],
        ...                    'B': [400, 500, 600]})
        >>> new_df = pd.DataFrame({'B': [4, 5, 6],
        ...                        'C': [7, 8, 9]})
        >>> df.update(new_df)
        >>> df
           A  B
        0  1  4
        1  2  5
        2  3  6

        The DataFrame's length does not increase as a result of the update,
        only values at matching index/column labels are updated.

        >>> df = pd.DataFrame({'A': ['a', 'b', 'c'],
        ...                    'B': ['x', 'y', 'z']})
        >>> new_df = pd.DataFrame({'B': ['d', 'e', 'f', 'g', 'h', 'i']})
        >>> df.update(new_df)
        >>> df
           A  B
        0  a  d
        1  b  e
        2  c  f

        For Series, its name attribute must be set.

        >>> df = pd.DataFrame({'A': ['a', 'b', 'c'],
        ...                    'B': ['x', 'y', 'z']})
        >>> new_column = pd.Series(['d', 'e'], name='B', index=[0, 2])
        >>> df.update(new_column)
        >>> df
           A  B
        0  a  d
        1  b  y
        2  c  e
        >>> df = pd.DataFrame({'A': ['a', 'b', 'c'],
        ...                    'B': ['x', 'y', 'z']})
        >>> new_df = pd.DataFrame({'B': ['d', 'e']}, index=[1, 2])
        >>> df.update(new_df)
        >>> df
           A  B
        0  a  x
        1  b  d
        2  c  e

        If `other` contains NaNs the corresponding values are not updated
        in the original dataframe.

        >>> df = pd.DataFrame({'A': [1, 2, 3],
        ...                    'B': [400, 500, 600]})
        >>> new_df = pd.DataFrame({'B': [4, np.nan, 6]})
        >>> df.update(new_df)
        >>> df
           A      B
        0  1    4.0
        1  2  500.0
        2  3    6.0
        """
        import pandas.core.computation.expressions as expressions

        # TODO: Support other joins
        if join != "left":  # pragma: no cover
            raise NotImplementedError("Only left join is supported")
        if errors not in ["ignore", "raise"]:
            raise ValueError("The parameter errors must be either 'ignore' or 'raise'")

        if not isinstance(other, DataFrame):
            other = DataFrame(other)

        other = other.reindex_like(self)

        for col in self.columns:
            this = self[col]._values
            that = other[col]._values
            if filter_func is not None:
                with np.errstate(all="ignore"):
                    mask = ~filter_func(this) | isna(that)
            else:
                if errors == "raise":
                    mask_this = notna(that)
                    mask_that = notna(this)
                    if any(mask_this & mask_that):
                        raise ValueError("Data overlaps.")

                if overwrite:
                    mask = isna(that)
                else:
                    mask = notna(this)

            # don't overwrite columns unnecessarily
            if mask.all():
                continue

            self[col] = expressions.where(mask, this, that)

    # ----------------------------------------------------------------------
    # Data reshaping
    @Appender(
        """
Examples
--------
>>> df = pd.DataFrame({'Animal': ['Falcon', 'Falcon',
...                               'Parrot', 'Parrot'],
...                    'Max Speed': [380., 370., 24., 26.]})
>>> df
   Animal  Max Speed
0  Falcon      380.0
1  Falcon      370.0
2  Parrot       24.0
3  Parrot       26.0
>>> df.groupby(['Animal']).mean()
        Max Speed
Animal
Falcon      375.0
Parrot       25.0

**Hierarchical Indexes**

We can groupby different levels of a hierarchical index
using the `level` parameter:

>>> arrays = [['Falcon', 'Falcon', 'Parrot', 'Parrot'],
...           ['Captive', 'Wild', 'Captive', 'Wild']]
>>> index = pd.MultiIndex.from_arrays(arrays, names=('Animal', 'Type'))
>>> df = pd.DataFrame({'Max Speed': [390., 350., 30., 20.]},
...                   index=index)
>>> df
                Max Speed
Animal Type
Falcon Captive      390.0
       Wild         350.0
Parrot Captive       30.0
       Wild          20.0
>>> df.groupby(level=0).mean()
        Max Speed
Animal
Falcon      370.0
Parrot       25.0
>>> df.groupby(level="Type").mean()
         Max Speed
Type
Captive      210.0
Wild         185.0

We can also choose to include NA in group keys or not by setting
`dropna` parameter, the default setting is `True`:

>>> l = [[1, 2, 3], [1, None, 4], [2, 1, 3], [1, 2, 2]]
>>> df = pd.DataFrame(l, columns=["a", "b", "c"])

>>> df.groupby(by=["b"]).sum()
    a   c
b
1.0 2   3
2.0 2   5

>>> df.groupby(by=["b"], dropna=False).sum()
    a   c
b
1.0 2   3
2.0 2   5
NaN 1   4

>>> l = [["a", 12, 12], [None, 12.3, 33.], ["b", 12.3, 123], ["a", 1, 1]]
>>> df = pd.DataFrame(l, columns=["a", "b", "c"])

>>> df.groupby(by="a").sum()
    b     c
a
a   13.0   13.0
b   12.3  123.0

>>> df.groupby(by="a", dropna=False).sum()
    b     c
a
a   13.0   13.0
b   12.3  123.0
NaN 12.3   33.0
"""
    )
    @Appender(_shared_docs["groupby"] % _shared_doc_kwargs)
    def groupby(
        self,
        by=None,
        axis=0,
        level=None,
        as_index: bool = True,
        sort: bool = True,
        group_keys: bool = True,
        squeeze: bool = no_default,
        observed: bool = False,
        dropna: bool = True,
    ) -> DataFrameGroupBy:
        from pandas.core.groupby.generic import DataFrameGroupBy

        if squeeze is not no_default:
            warnings.warn(
                (
                    "The `squeeze` parameter is deprecated and "
                    "will be removed in a future version."
                ),
                FutureWarning,
                stacklevel=2,
            )
        else:
            squeeze = False

        if level is None and by is None:
            raise TypeError("You have to supply one of 'by' and 'level'")
        axis = self._get_axis_number(axis)

        return DataFrameGroupBy(
            obj=self,
            keys=by,
            axis=axis,
            level=level,
            as_index=as_index,
            sort=sort,
            group_keys=group_keys,
            squeeze=squeeze,
            observed=observed,
            dropna=dropna,
        )

    _shared_docs[
        "pivot"
    ] = """
        Return reshaped DataFrame organized by given index / column values.

        Reshape data (produce a "pivot" table) based on column values. Uses
        unique values from specified `index` / `columns` to form axes of the
        resulting DataFrame. This function does not support data
        aggregation, multiple values will result in a MultiIndex in the
        columns. See the :ref:`User Guide <reshaping>` for more on reshaping.

        Parameters
        ----------%s
        index : str or object or a list of str, optional
            Column to use to make new frame's index. If None, uses
            existing index.

            .. versionchanged:: 1.1.0
               Also accept list of index names.

        columns : str or object or a list of str
            Column to use to make new frame's columns.

            .. versionchanged:: 1.1.0
               Also accept list of columns names.

        values : str, object or a list of the previous, optional
            Column(s) to use for populating new frame's values. If not
            specified, all remaining columns will be used and the result will
            have hierarchically indexed columns.

        Returns
        -------
        DataFrame
            Returns reshaped DataFrame.

        Raises
        ------
        ValueError:
            When there are any `index`, `columns` combinations with multiple
            values. `DataFrame.pivot_table` when you need to aggregate.

        See Also
        --------
        DataFrame.pivot_table : Generalization of pivot that can handle
            duplicate values for one index/column pair.
        DataFrame.unstack : Pivot based on the index values instead of a
            column.
        wide_to_long : Wide panel to long format. Less flexible but more
            user-friendly than melt.

        Notes
        -----
        For finer-tuned control, see hierarchical indexing documentation along
        with the related stack/unstack methods.

        Examples
        --------
        >>> df = pd.DataFrame({'foo': ['one', 'one', 'one', 'two', 'two',
        ...                            'two'],
        ...                    'bar': ['A', 'B', 'C', 'A', 'B', 'C'],
        ...                    'baz': [1, 2, 3, 4, 5, 6],
        ...                    'zoo': ['x', 'y', 'z', 'q', 'w', 't']})
        >>> df
            foo   bar  baz  zoo
        0   one   A    1    x
        1   one   B    2    y
        2   one   C    3    z
        3   two   A    4    q
        4   two   B    5    w
        5   two   C    6    t

        >>> df.pivot(index='foo', columns='bar', values='baz')
        bar  A   B   C
        foo
        one  1   2   3
        two  4   5   6

        >>> df.pivot(index='foo', columns='bar')['baz']
        bar  A   B   C
        foo
        one  1   2   3
        two  4   5   6

        >>> df.pivot(index='foo', columns='bar', values=['baz', 'zoo'])
              baz       zoo
        bar   A  B  C   A  B  C
        foo
        one   1  2  3   x  y  z
        two   4  5  6   q  w  t

        You could also assign a list of column names or a list of index names.

        >>> df = pd.DataFrame({
        ...        "lev1": [1, 1, 1, 2, 2, 2],
        ...        "lev2": [1, 1, 2, 1, 1, 2],
        ...        "lev3": [1, 2, 1, 2, 1, 2],
        ...        "lev4": [1, 2, 3, 4, 5, 6],
        ...        "values": [0, 1, 2, 3, 4, 5]})
        >>> df
            lev1 lev2 lev3 lev4 values
        0   1    1    1    1    0
        1   1    1    2    2    1
        2   1    2    1    3    2
        3   2    1    2    4    3
        4   2    1    1    5    4
        5   2    2    2    6    5

        >>> df.pivot(index="lev1", columns=["lev2", "lev3"],values="values")
        lev2    1         2
        lev3    1    2    1    2
        lev1
        1     0.0  1.0  2.0  NaN
        2     4.0  3.0  NaN  5.0

        >>> df.pivot(index=["lev1", "lev2"], columns=["lev3"],values="values")
              lev3    1    2
        lev1  lev2
           1     1  0.0  1.0
                 2  2.0  NaN
           2     1  4.0  3.0
                 2  NaN  5.0

        A ValueError is raised if there are any duplicates.

        >>> df = pd.DataFrame({"foo": ['one', 'one', 'two', 'two'],
        ...                    "bar": ['A', 'A', 'B', 'C'],
        ...                    "baz": [1, 2, 3, 4]})
        >>> df
           foo bar  baz
        0  one   A    1
        1  one   A    2
        2  two   B    3
        3  two   C    4

        Notice that the first two rows are the same for our `index`
        and `columns` arguments.

        >>> df.pivot(index='foo', columns='bar', values='baz')
        Traceback (most recent call last):
           ...
        ValueError: Index contains duplicate entries, cannot reshape
        """

    @Substitution("")
    @Appender(_shared_docs["pivot"])
    def pivot(self, index=None, columns=None, values=None) -> DataFrame:
        from pandas.core.reshape.pivot import pivot

        return pivot(self, index=index, columns=columns, values=values)

    _shared_docs[
        "pivot_table"
    ] = """
        Create a spreadsheet-style pivot table as a DataFrame.

        The levels in the pivot table will be stored in MultiIndex objects
        (hierarchical indexes) on the index and columns of the result DataFrame.

        Parameters
        ----------%s
        values : column to aggregate, optional
        index : column, Grouper, array, or list of the previous
            If an array is passed, it must be the same length as the data. The
            list can contain any of the other types (except list).
            Keys to group by on the pivot table index.  If an array is passed,
            it is being used as the same manner as column values.
        columns : column, Grouper, array, or list of the previous
            If an array is passed, it must be the same length as the data. The
            list can contain any of the other types (except list).
            Keys to group by on the pivot table column.  If an array is passed,
            it is being used as the same manner as column values.
        aggfunc : function, list of functions, dict, default numpy.mean
            If list of functions passed, the resulting pivot table will have
            hierarchical columns whose top level are the function names
            (inferred from the function objects themselves)
            If dict is passed, the key is column to aggregate and value
            is function or list of functions.
        fill_value : scalar, default None
            Value to replace missing values with (in the resulting pivot table,
            after aggregation).
        margins : bool, default False
            Add all row / columns (e.g. for subtotal / grand totals).
        dropna : bool, default True
            Do not include columns whose entries are all NaN.
        margins_name : str, default 'All'
            Name of the row / column that will contain the totals
            when margins is True.
        observed : bool, default False
            This only applies if any of the groupers are Categoricals.
            If True: only show observed values for categorical groupers.
            If False: show all values for categorical groupers.

            .. versionchanged:: 0.25.0

        Returns
        -------
        DataFrame
            An Excel style pivot table.

        See Also
        --------
        DataFrame.pivot : Pivot without aggregation that can handle
            non-numeric data.
        DataFrame.melt: Unpivot a DataFrame from wide to long format,
            optionally leaving identifiers set.
        wide_to_long : Wide panel to long format. Less flexible but more
            user-friendly than melt.

        Examples
        --------
        >>> df = pd.DataFrame({"A": ["foo", "foo", "foo", "foo", "foo",
        ...                          "bar", "bar", "bar", "bar"],
        ...                    "B": ["one", "one", "one", "two", "two",
        ...                          "one", "one", "two", "two"],
        ...                    "C": ["small", "large", "large", "small",
        ...                          "small", "large", "small", "small",
        ...                          "large"],
        ...                    "D": [1, 2, 2, 3, 3, 4, 5, 6, 7],
        ...                    "E": [2, 4, 5, 5, 6, 6, 8, 9, 9]})
        >>> df
             A    B      C  D  E
        0  foo  one  small  1  2
        1  foo  one  large  2  4
        2  foo  one  large  2  5
        3  foo  two  small  3  5
        4  foo  two  small  3  6
        5  bar  one  large  4  6
        6  bar  one  small  5  8
        7  bar  two  small  6  9
        8  bar  two  large  7  9

        This first example aggregates values by taking the sum.

        >>> table = pd.pivot_table(df, values='D', index=['A', 'B'],
        ...                     columns=['C'], aggfunc=np.sum)
        >>> table
        C        large  small
        A   B
        bar one    4.0    5.0
            two    7.0    6.0
        foo one    4.0    1.0
            two    NaN    6.0

        We can also fill missing values using the `fill_value` parameter.

        >>> table = pd.pivot_table(df, values='D', index=['A', 'B'],
        ...                     columns=['C'], aggfunc=np.sum, fill_value=0)
        >>> table
        C        large  small
        A   B
        bar one      4      5
            two      7      6
        foo one      4      1
            two      0      6

        The next example aggregates by taking the mean across multiple columns.

        >>> table = pd.pivot_table(df, values=['D', 'E'], index=['A', 'C'],
        ...                     aggfunc={'D': np.mean,
        ...                              'E': np.mean})
        >>> table
                        D         E
        A   C
        bar large  5.500000  7.500000
            small  5.500000  8.500000
        foo large  2.000000  4.500000
            small  2.333333  4.333333

        We can also calculate multiple types of aggregations for any given
        value column.

        >>> table = pd.pivot_table(df, values=['D', 'E'], index=['A', 'C'],
        ...                     aggfunc={'D': np.mean,
        ...                              'E': [min, max, np.mean]})
        >>> table
                        D    E
                    mean  max      mean  min
        A   C
        bar large  5.500000  9.0  7.500000  6.0
            small  5.500000  9.0  8.500000  8.0
        foo large  2.000000  5.0  4.500000  4.0
            small  2.333333  6.0  4.333333  2.0
        """

    @Substitution("")
    @Appender(_shared_docs["pivot_table"])
    def pivot_table(
        self,
        values=None,
        index=None,
        columns=None,
        aggfunc="mean",
        fill_value=None,
        margins=False,
        dropna=True,
        margins_name="All",
        observed=False,
    ) -> DataFrame:
        from pandas.core.reshape.pivot import pivot_table

        return pivot_table(
            self,
            values=values,
            index=index,
            columns=columns,
            aggfunc=aggfunc,
            fill_value=fill_value,
            margins=margins,
            dropna=dropna,
            margins_name=margins_name,
            observed=observed,
        )

    def stack(self, level=-1, dropna=True):
        """
        Stack the prescribed level(s) from columns to index.

        Return a reshaped DataFrame or Series having a multi-level
        index with one or more new inner-most levels compared to the current
        DataFrame. The new inner-most levels are created by pivoting the
        columns of the current dataframe:

          - if the columns have a single level, the output is a Series;
          - if the columns have multiple levels, the new index
            level(s) is (are) taken from the prescribed level(s) and
            the output is a DataFrame.

        Parameters
        ----------
        level : int, str, list, default -1
            Level(s) to stack from the column axis onto the index
            axis, defined as one index or label, or a list of indices
            or labels.
        dropna : bool, default True
            Whether to drop rows in the resulting Frame/Series with
            missing values. Stacking a column level onto the index
            axis can create combinations of index and column values
            that are missing from the original dataframe. See Examples
            section.

        Returns
        -------
        DataFrame or Series
            Stacked dataframe or series.

        See Also
        --------
        DataFrame.unstack : Unstack prescribed level(s) from index axis
             onto column axis.
        DataFrame.pivot : Reshape dataframe from long format to wide
             format.
        DataFrame.pivot_table : Create a spreadsheet-style pivot table
             as a DataFrame.

        Notes
        -----
        The function is named by analogy with a collection of books
        being reorganized from being side by side on a horizontal
        position (the columns of the dataframe) to being stacked
        vertically on top of each other (in the index of the
        dataframe).

        Examples
        --------
        **Single level columns**

        >>> df_single_level_cols = pd.DataFrame([[0, 1], [2, 3]],
        ...                                     index=['cat', 'dog'],
        ...                                     columns=['weight', 'height'])

        Stacking a dataframe with a single level column axis returns a Series:

        >>> df_single_level_cols
             weight height
        cat       0      1
        dog       2      3
        >>> df_single_level_cols.stack()
        cat  weight    0
             height    1
        dog  weight    2
             height    3
        dtype: int64

        **Multi level columns: simple case**

        >>> multicol1 = pd.MultiIndex.from_tuples([('weight', 'kg'),
        ...                                        ('weight', 'pounds')])
        >>> df_multi_level_cols1 = pd.DataFrame([[1, 2], [2, 4]],
        ...                                     index=['cat', 'dog'],
        ...                                     columns=multicol1)

        Stacking a dataframe with a multi-level column axis:

        >>> df_multi_level_cols1
             weight
                 kg    pounds
        cat       1        2
        dog       2        4
        >>> df_multi_level_cols1.stack()
                    weight
        cat kg           1
            pounds       2
        dog kg           2
            pounds       4

        **Missing values**

        >>> multicol2 = pd.MultiIndex.from_tuples([('weight', 'kg'),
        ...                                        ('height', 'm')])
        >>> df_multi_level_cols2 = pd.DataFrame([[1.0, 2.0], [3.0, 4.0]],
        ...                                     index=['cat', 'dog'],
        ...                                     columns=multicol2)

        It is common to have missing values when stacking a dataframe
        with multi-level columns, as the stacked dataframe typically
        has more values than the original dataframe. Missing values
        are filled with NaNs:

        >>> df_multi_level_cols2
            weight height
                kg      m
        cat    1.0    2.0
        dog    3.0    4.0
        >>> df_multi_level_cols2.stack()
                height  weight
        cat kg     NaN     1.0
            m      2.0     NaN
        dog kg     NaN     3.0
            m      4.0     NaN

        **Prescribing the level(s) to be stacked**

        The first parameter controls which level or levels are stacked:

        >>> df_multi_level_cols2.stack(0)
                     kg    m
        cat height  NaN  2.0
            weight  1.0  NaN
        dog height  NaN  4.0
            weight  3.0  NaN
        >>> df_multi_level_cols2.stack([0, 1])
        cat  height  m     2.0
             weight  kg    1.0
        dog  height  m     4.0
             weight  kg    3.0
        dtype: float64

        **Dropping missing values**

        >>> df_multi_level_cols3 = pd.DataFrame([[None, 1.0], [2.0, 3.0]],
        ...                                     index=['cat', 'dog'],
        ...                                     columns=multicol2)

        Note that rows where all values are missing are dropped by
        default but this behaviour can be controlled via the dropna
        keyword parameter:

        >>> df_multi_level_cols3
            weight height
                kg      m
        cat    NaN    1.0
        dog    2.0    3.0
        >>> df_multi_level_cols3.stack(dropna=False)
                height  weight
        cat kg     NaN     NaN
            m      1.0     NaN
        dog kg     NaN     2.0
            m      3.0     NaN
        >>> df_multi_level_cols3.stack(dropna=True)
                height  weight
        cat m      1.0     NaN
        dog kg     NaN     2.0
            m      3.0     NaN
        """
        from pandas.core.reshape.reshape import stack, stack_multiple

        if isinstance(level, (tuple, list)):
            result = stack_multiple(self, level, dropna=dropna)
        else:
            result = stack(self, level, dropna=dropna)

        return result.__finalize__(self, method="stack")

    def explode(
        self, column: Union[str, Tuple], ignore_index: bool = False
    ) -> DataFrame:
        """
        Transform each element of a list-like to a row, replicating index values.

        .. versionadded:: 0.25.0

        Parameters
        ----------
        column : str or tuple
            Column to explode.
        ignore_index : bool, default False
            If True, the resulting index will be labeled 0, 1, …, n - 1.

            .. versionadded:: 1.1.0

        Returns
        -------
        DataFrame
            Exploded lists to rows of the subset columns;
            index will be duplicated for these rows.

        Raises
        ------
        ValueError :
            if columns of the frame are not unique.

        See Also
        --------
        DataFrame.unstack : Pivot a level of the (necessarily hierarchical)
            index labels.
        DataFrame.melt : Unpivot a DataFrame from wide format to long format.
        Series.explode : Explode a DataFrame from list-like columns to long format.

        Notes
        -----
        This routine will explode list-likes including lists, tuples, sets,
        Series, and np.ndarray. The result dtype of the subset rows will
        be object. Scalars will be returned unchanged, and empty list-likes will
        result in a np.nan for that row. In addition, the ordering of rows in the
        output will be non-deterministic when exploding sets.

        Examples
        --------
        >>> df = pd.DataFrame({'A': [[1, 2, 3], 'foo', [], [3, 4]], 'B': 1})
        >>> df
                   A  B
        0  [1, 2, 3]  1
        1        foo  1
        2         []  1
        3     [3, 4]  1

        >>> df.explode('A')
             A  B
        0    1  1
        0    2  1
        0    3  1
        1  foo  1
        2  NaN  1
        3    3  1
        3    4  1
        """
        if not (is_scalar(column) or isinstance(column, tuple)):
            raise ValueError("column must be a scalar")
        if not self.columns.is_unique:
            raise ValueError("columns must be unique")

        df = self.reset_index(drop=True)
        result = df[column].explode()
        result = df.drop([column], axis=1).join(result)
        if ignore_index:
            result.index = ibase.default_index(len(result))
        else:
            result.index = self.index.take(result.index)
        result = result.reindex(columns=self.columns, copy=False)

        return result

    def unstack(self, level=-1, fill_value=None):
        """
        Pivot a level of the (necessarily hierarchical) index labels.

        Returns a DataFrame having a new level of column labels whose inner-most level
        consists of the pivoted index labels.

        If the index is not a MultiIndex, the output will be a Series
        (the analogue of stack when the columns are not a MultiIndex).

        Parameters
        ----------
        level : int, str, or list of these, default -1 (last level)
            Level(s) of index to unstack, can pass level name.
        fill_value : int, str or dict
            Replace NaN with this value if the unstack produces missing values.

        Returns
        -------
        Series or DataFrame

        See Also
        --------
        DataFrame.pivot : Pivot a table based on column values.
        DataFrame.stack : Pivot a level of the column labels (inverse operation
            from `unstack`).

        Examples
        --------
        >>> index = pd.MultiIndex.from_tuples([('one', 'a'), ('one', 'b'),
        ...                                    ('two', 'a'), ('two', 'b')])
        >>> s = pd.Series(np.arange(1.0, 5.0), index=index)
        >>> s
        one  a   1.0
             b   2.0
        two  a   3.0
             b   4.0
        dtype: float64

        >>> s.unstack(level=-1)
             a   b
        one  1.0  2.0
        two  3.0  4.0

        >>> s.unstack(level=0)
           one  two
        a  1.0   3.0
        b  2.0   4.0

        >>> df = s.unstack(level=0)
        >>> df.unstack()
        one  a  1.0
             b  2.0
        two  a  3.0
             b  4.0
        dtype: float64
        """
        from pandas.core.reshape.reshape import unstack

        result = unstack(self, level, fill_value)

        return result.__finalize__(self, method="unstack")

    @Appender(_shared_docs["melt"] % {"caller": "df.melt(", "other": "melt"})
    def melt(
        self,
        id_vars=None,
        value_vars=None,
        var_name=None,
        value_name="value",
        col_level=None,
        ignore_index=True,
    ) -> DataFrame:

        return melt(
            self,
            id_vars=id_vars,
            value_vars=value_vars,
            var_name=var_name,
            value_name=value_name,
            col_level=col_level,
            ignore_index=ignore_index,
        )

    # ----------------------------------------------------------------------
    # Time series-related

    @doc(
        Series.diff,
        klass="Dataframe",
        extra_params="axis : {0 or 'index', 1 or 'columns'}, default 0\n    "
        "Take difference over rows (0) or columns (1).\n",
        other_klass="Series",
        examples=dedent(
            """
        Difference with previous row

        >>> df = pd.DataFrame({'a': [1, 2, 3, 4, 5, 6],
        ...                    'b': [1, 1, 2, 3, 5, 8],
        ...                    'c': [1, 4, 9, 16, 25, 36]})
        >>> df
           a  b   c
        0  1  1   1
        1  2  1   4
        2  3  2   9
        3  4  3  16
        4  5  5  25
        5  6  8  36

        >>> df.diff()
             a    b     c
        0  NaN  NaN   NaN
        1  1.0  0.0   3.0
        2  1.0  1.0   5.0
        3  1.0  1.0   7.0
        4  1.0  2.0   9.0
        5  1.0  3.0  11.0

        Difference with previous column

        >>> df.diff(axis=1)
            a  b   c
        0 NaN  0   0
        1 NaN -1   3
        2 NaN -1   7
        3 NaN -1  13
        4 NaN  0  20
        5 NaN  2  28

        Difference with 3rd previous row

        >>> df.diff(periods=3)
             a    b     c
        0  NaN  NaN   NaN
        1  NaN  NaN   NaN
        2  NaN  NaN   NaN
        3  3.0  2.0  15.0
        4  3.0  4.0  21.0
        5  3.0  6.0  27.0

        Difference with following row

        >>> df.diff(periods=-1)
             a    b     c
        0 -1.0  0.0  -3.0
        1 -1.0 -1.0  -5.0
        2 -1.0 -1.0  -7.0
        3 -1.0 -2.0  -9.0
        4 -1.0 -3.0 -11.0
        5  NaN  NaN   NaN

        Overflow in input dtype

        >>> df = pd.DataFrame({'a': [1, 0]}, dtype=np.uint8)
        >>> df.diff()
               a
        0    NaN
        1  255.0"""
        ),
    )
    def diff(self, periods: int = 1, axis: Axis = 0) -> DataFrame:
        if not isinstance(periods, int):
            if not (is_float(periods) and periods.is_integer()):
                raise ValueError("periods must be an integer")
            periods = int(periods)

        bm_axis = self._get_block_manager_axis(axis)

        if bm_axis == 0 and periods != 0:
            return self - self.shift(periods, axis=axis)

        new_data = self._mgr.diff(n=periods, axis=bm_axis)
        return self._constructor(new_data).__finalize__(self, "diff")

    # ----------------------------------------------------------------------
    # Function application

    def _gotitem(
        self,
        key: Union[Label, List[Label]],
        ndim: int,
        subset: Optional[FrameOrSeriesUnion] = None,
    ) -> FrameOrSeriesUnion:
        """
        Sub-classes to define. Return a sliced object.

        Parameters
        ----------
        key : string / list of selections
        ndim : 1,2
            requested ndim of result
        subset : object, default None
            subset to act on
        """
        if subset is None:
            subset = self
        elif subset.ndim == 1:  # is Series
            return subset

        # TODO: _shallow_copy(subset)?
        return subset[key]

    _agg_summary_and_see_also_doc = dedent(
        """
    The aggregation operations are always performed over an axis, either the
    index (default) or the column axis. This behavior is different from
    `numpy` aggregation functions (`mean`, `median`, `prod`, `sum`, `std`,
    `var`), where the default is to compute the aggregation of the flattened
    array, e.g., ``numpy.mean(arr_2d)`` as opposed to
    ``numpy.mean(arr_2d, axis=0)``.

    `agg` is an alias for `aggregate`. Use the alias.

    See Also
    --------
    DataFrame.apply : Perform any type of operations.
    DataFrame.transform : Perform transformation type operations.
    core.groupby.GroupBy : Perform operations over groups.
    core.resample.Resampler : Perform operations over resampled bins.
    core.window.Rolling : Perform operations over rolling window.
    core.window.Expanding : Perform operations over expanding window.
    core.window.ExponentialMovingWindow : Perform operation over exponential weighted
        window.
    """
    )

    _agg_examples_doc = dedent(
        """
    Examples
    --------
    >>> df = pd.DataFrame([[1, 2, 3],
    ...                    [4, 5, 6],
    ...                    [7, 8, 9],
    ...                    [np.nan, np.nan, np.nan]],
    ...                   columns=['A', 'B', 'C'])

    Aggregate these functions over the rows.

    >>> df.agg(['sum', 'min'])
            A     B     C
    sum  12.0  15.0  18.0
    min   1.0   2.0   3.0

    Different aggregations per column.

    >>> df.agg({'A' : ['sum', 'min'], 'B' : ['min', 'max']})
            A    B
    sum  12.0  NaN
    min   1.0  2.0
    max   NaN  8.0

    Aggregate different functions over the columns and rename the index of the resulting
    DataFrame.

    >>> df.agg(x=('A', max), y=('B', 'min'), z=('C', np.mean))
         A    B    C
    x  7.0  NaN  NaN
    y  NaN  2.0  NaN
    z  NaN  NaN  6.0

    Aggregate over the columns.

    >>> df.agg("mean", axis="columns")
    0    2.0
    1    5.0
    2    8.0
    3    NaN
    dtype: float64
    """
    )

    @doc(
        _shared_docs["aggregate"],
        klass=_shared_doc_kwargs["klass"],
        axis=_shared_doc_kwargs["axis"],
        see_also=_agg_summary_and_see_also_doc,
        examples=_agg_examples_doc,
    )
    def aggregate(self, func=None, axis=0, *args, **kwargs):
        axis = self._get_axis_number(axis)

        relabeling, func, columns, order = reconstruct_func(func, **kwargs)

        result = None
        try:
            result, how = self._aggregate(func, axis, *args, **kwargs)
        except TypeError as err:
            exc = TypeError(
                "DataFrame constructor called with "
                f"incompatible data and dtype: {err}"
            )
            raise exc from err
        if result is None:
            return self.apply(func, axis=axis, args=args, **kwargs)

        if relabeling:
            # This is to keep the order to columns occurrence unchanged, and also
            # keep the order of new columns occurrence unchanged

            # For the return values of reconstruct_func, if relabeling is
            # False, columns and order will be None.
            assert columns is not None
            assert order is not None

            result_in_dict = relabel_result(result, func, columns, order)
            result = DataFrame(result_in_dict, index=columns)

        return result

    def _aggregate(self, arg, axis=0, *args, **kwargs):
        if axis == 1:
            # NDFrame.aggregate returns a tuple, and we need to transpose
            # only result
            result, how = aggregate(self.T, arg, *args, **kwargs)
            result = result.T if result is not None else result
            return result, how
        return aggregate(self, arg, *args, **kwargs)

    agg = aggregate

    @doc(
        _shared_docs["transform"],
        klass=_shared_doc_kwargs["klass"],
        axis=_shared_doc_kwargs["axis"],
    )
    def transform(
        self, func: AggFuncType, axis: Axis = 0, *args, **kwargs
    ) -> DataFrame:
        result = transform(self, func, axis, *args, **kwargs)
        assert isinstance(result, DataFrame)
        return result

    def apply(self, func, axis=0, raw=False, result_type=None, args=(), **kwds):
        """
        Apply a function along an axis of the DataFrame.

        Objects passed to the function are Series objects whose index is
        either the DataFrame's index (``axis=0``) or the DataFrame's columns
        (``axis=1``). By default (``result_type=None``), the final return type
        is inferred from the return type of the applied function. Otherwise,
        it depends on the `result_type` argument.

        Parameters
        ----------
        func : function
            Function to apply to each column or row.
        axis : {0 or 'index', 1 or 'columns'}, default 0
            Axis along which the function is applied:

            * 0 or 'index': apply function to each column.
            * 1 or 'columns': apply function to each row.

        raw : bool, default False
            Determines if row or column is passed as a Series or ndarray object:

            * ``False`` : passes each row or column as a Series to the
              function.
            * ``True`` : the passed function will receive ndarray objects
              instead.
              If you are just applying a NumPy reduction function this will
              achieve much better performance.

        result_type : {'expand', 'reduce', 'broadcast', None}, default None
            These only act when ``axis=1`` (columns):

            * 'expand' : list-like results will be turned into columns.
            * 'reduce' : returns a Series if possible rather than expanding
              list-like results. This is the opposite of 'expand'.
            * 'broadcast' : results will be broadcast to the original shape
              of the DataFrame, the original index and columns will be
              retained.

            The default behaviour (None) depends on the return value of the
            applied function: list-like results will be returned as a Series
            of those. However if the apply function returns a Series these
            are expanded to columns.
        args : tuple
            Positional arguments to pass to `func` in addition to the
            array/series.
        **kwds
            Additional keyword arguments to pass as keywords arguments to
            `func`.

        Returns
        -------
        Series or DataFrame
            Result of applying ``func`` along the given axis of the
            DataFrame.

        See Also
        --------
        DataFrame.applymap: For elementwise operations.
        DataFrame.aggregate: Only perform aggregating type operations.
        DataFrame.transform: Only perform transforming type operations.

        Examples
        --------
        >>> df = pd.DataFrame([[4, 9]] * 3, columns=['A', 'B'])
        >>> df
           A  B
        0  4  9
        1  4  9
        2  4  9

        Using a numpy universal function (in this case the same as
        ``np.sqrt(df)``):

        >>> df.apply(np.sqrt)
             A    B
        0  2.0  3.0
        1  2.0  3.0
        2  2.0  3.0

        Using a reducing function on either axis

        >>> df.apply(np.sum, axis=0)
        A    12
        B    27
        dtype: int64

        >>> df.apply(np.sum, axis=1)
        0    13
        1    13
        2    13
        dtype: int64

        Returning a list-like will result in a Series

        >>> df.apply(lambda x: [1, 2], axis=1)
        0    [1, 2]
        1    [1, 2]
        2    [1, 2]
        dtype: object

        Passing ``result_type='expand'`` will expand list-like results
        to columns of a Dataframe

        >>> df.apply(lambda x: [1, 2], axis=1, result_type='expand')
           0  1
        0  1  2
        1  1  2
        2  1  2

        Returning a Series inside the function is similar to passing
        ``result_type='expand'``. The resulting column names
        will be the Series index.

        >>> df.apply(lambda x: pd.Series([1, 2], index=['foo', 'bar']), axis=1)
           foo  bar
        0    1    2
        1    1    2
        2    1    2

        Passing ``result_type='broadcast'`` will ensure the same shape
        result, whether list-like or scalar is returned by the function,
        and broadcast it along the axis. The resulting column names will
        be the originals.

        >>> df.apply(lambda x: [1, 2], axis=1, result_type='broadcast')
           A  B
        0  1  2
        1  1  2
        2  1  2
        """
        from pandas.core.apply import frame_apply

        op = frame_apply(
            self,
            func=func,
            axis=axis,
            raw=raw,
            result_type=result_type,
            args=args,
            kwds=kwds,
        )
        return op.get_result()

    def applymap(self, func, na_action: Optional[str] = None) -> DataFrame:
        """
        Apply a function to a Dataframe elementwise.

        This method applies a function that accepts and returns a scalar
        to every element of a DataFrame.

        Parameters
        ----------
        func : callable
            Python function, returns a single value from a single value.
        na_action : {None, 'ignore'}, default None
            If ‘ignore’, propagate NaN values, without passing them to func.

            .. versionadded:: 1.2

        Returns
        -------
        DataFrame
            Transformed DataFrame.

        See Also
        --------
        DataFrame.apply : Apply a function along input axis of DataFrame.

        Examples
        --------
        >>> df = pd.DataFrame([[1, 2.12], [3.356, 4.567]])
        >>> df
               0      1
        0  1.000  2.120
        1  3.356  4.567

        >>> df.applymap(lambda x: len(str(x)))
           0  1
        0  3  4
        1  5  5

        Like Series.map, NA values can be ignored:

        >>> df_copy = df.copy()
        >>> df_copy.iloc[0, 0] = pd.NA
        >>> df_copy.applymap(lambda x: len(str(x)), na_action='ignore')
              0  1
        0  <NA>  4
        1     5  5

        Note that a vectorized version of `func` often exists, which will
        be much faster. You could square each number elementwise.

        >>> df.applymap(lambda x: x**2)
                   0          1
        0   1.000000   4.494400
        1  11.262736  20.857489

        But it's better to avoid applymap in that case.

        >>> df ** 2
                   0          1
        0   1.000000   4.494400
        1  11.262736  20.857489
        """
        if na_action not in {"ignore", None}:
            raise ValueError(
                f"na_action must be 'ignore' or None. Got {repr(na_action)}"
            )
        ignore_na = na_action == "ignore"

        # if we have a dtype == 'M8[ns]', provide boxed values
        def infer(x):
            if x.empty:
                return lib.map_infer(x, func, ignore_na=ignore_na)
            return lib.map_infer(x.astype(object)._values, func, ignore_na=ignore_na)

        return self.apply(infer).__finalize__(self, "applymap")

    # ----------------------------------------------------------------------
    # Merging / joining methods

    def append(
        self, other, ignore_index=False, verify_integrity=False, sort=False
    ) -> DataFrame:
        """
        Append rows of `other` to the end of caller, returning a new object.

        Columns in `other` that are not in the caller are added as new columns.

        Parameters
        ----------
        other : DataFrame or Series/dict-like object, or list of these
            The data to append.
        ignore_index : bool, default False
            If True, the resulting axis will be labeled 0, 1, …, n - 1.
        verify_integrity : bool, default False
            If True, raise ValueError on creating index with duplicates.
        sort : bool, default False
            Sort columns if the columns of `self` and `other` are not aligned.

            .. versionchanged:: 1.0.0

                Changed to not sort by default.

        Returns
        -------
        DataFrame

        See Also
        --------
        concat : General function to concatenate DataFrame or Series objects.

        Notes
        -----
        If a list of dict/series is passed and the keys are all contained in
        the DataFrame's index, the order of the columns in the resulting
        DataFrame will be unchanged.

        Iteratively appending rows to a DataFrame can be more computationally
        intensive than a single concatenate. A better solution is to append
        those rows to a list and then concatenate the list with the original
        DataFrame all at once.

        Examples
        --------
        >>> df = pd.DataFrame([[1, 2], [3, 4]], columns=list('AB'))
        >>> df
           A  B
        0  1  2
        1  3  4
        >>> df2 = pd.DataFrame([[5, 6], [7, 8]], columns=list('AB'))
        >>> df.append(df2)
           A  B
        0  1  2
        1  3  4
        0  5  6
        1  7  8

        With `ignore_index` set to True:

        >>> df.append(df2, ignore_index=True)
           A  B
        0  1  2
        1  3  4
        2  5  6
        3  7  8

        The following, while not recommended methods for generating DataFrames,
        show two ways to generate a DataFrame from multiple data sources.

        Less efficient:

        >>> df = pd.DataFrame(columns=['A'])
        >>> for i in range(5):
        ...     df = df.append({'A': i}, ignore_index=True)
        >>> df
           A
        0  0
        1  1
        2  2
        3  3
        4  4

        More efficient:

        >>> pd.concat([pd.DataFrame([i], columns=['A']) for i in range(5)],
        ...           ignore_index=True)
           A
        0  0
        1  1
        2  2
        3  3
        4  4
        """
        if isinstance(other, (Series, dict)):
            if isinstance(other, dict):
                if not ignore_index:
                    raise TypeError("Can only append a dict if ignore_index=True")
                other = Series(other)
            if other.name is None and not ignore_index:
                raise TypeError(
                    "Can only append a Series if ignore_index=True "
                    "or if the Series has a name"
                )

            index = Index([other.name], name=self.index.name)
            idx_diff = other.index.difference(self.columns)
            try:
                combined_columns = self.columns.append(idx_diff)
            except TypeError:
                combined_columns = self.columns.astype(object).append(idx_diff)
            other = (
                other.reindex(combined_columns, copy=False)
                .to_frame()
                .T.infer_objects()
                .rename_axis(index.names, copy=False)
            )
            if not self.columns.equals(combined_columns):
                self = self.reindex(columns=combined_columns)
        elif isinstance(other, list):
            if not other:
                pass
            elif not isinstance(other[0], DataFrame):
                other = DataFrame(other)
                if (self.columns.get_indexer(other.columns) >= 0).all():
                    other = other.reindex(columns=self.columns)

        from pandas.core.reshape.concat import concat

        if isinstance(other, (list, tuple)):
            to_concat = [self, *other]
        else:
            to_concat = [self, other]
        return (
            concat(
                to_concat,
                ignore_index=ignore_index,
                verify_integrity=verify_integrity,
                sort=sort,
            )
        ).__finalize__(self, method="append")

    def join(
        self, other, on=None, how="left", lsuffix="", rsuffix="", sort=False
    ) -> DataFrame:
        """
        Join columns of another DataFrame.

        Join columns with `other` DataFrame either on index or on a key
        column. Efficiently join multiple DataFrame objects by index at once by
        passing a list.

        Parameters
        ----------
        other : DataFrame, Series, or list of DataFrame
            Index should be similar to one of the columns in this one. If a
            Series is passed, its name attribute must be set, and that will be
            used as the column name in the resulting joined DataFrame.
        on : str, list of str, or array-like, optional
            Column or index level name(s) in the caller to join on the index
            in `other`, otherwise joins index-on-index. If multiple
            values given, the `other` DataFrame must have a MultiIndex. Can
            pass an array as the join key if it is not already contained in
            the calling DataFrame. Like an Excel VLOOKUP operation.
        how : {'left', 'right', 'outer', 'inner'}, default 'left'
            How to handle the operation of the two objects.

            * left: use calling frame's index (or column if on is specified)
            * right: use `other`'s index.
            * outer: form union of calling frame's index (or column if on is
              specified) with `other`'s index, and sort it.
              lexicographically.
            * inner: form intersection of calling frame's index (or column if
              on is specified) with `other`'s index, preserving the order
              of the calling's one.
        lsuffix : str, default ''
            Suffix to use from left frame's overlapping columns.
        rsuffix : str, default ''
            Suffix to use from right frame's overlapping columns.
        sort : bool, default False
            Order result DataFrame lexicographically by the join key. If False,
            the order of the join key depends on the join type (how keyword).

        Returns
        -------
        DataFrame
            A dataframe containing columns from both the caller and `other`.

        See Also
        --------
        DataFrame.merge : For column(s)-on-column(s) operations.

        Notes
        -----
        Parameters `on`, `lsuffix`, and `rsuffix` are not supported when
        passing a list of `DataFrame` objects.

        Support for specifying index levels as the `on` parameter was added
        in version 0.23.0.

        Examples
        --------
        >>> df = pd.DataFrame({'key': ['K0', 'K1', 'K2', 'K3', 'K4', 'K5'],
        ...                    'A': ['A0', 'A1', 'A2', 'A3', 'A4', 'A5']})

        >>> df
          key   A
        0  K0  A0
        1  K1  A1
        2  K2  A2
        3  K3  A3
        4  K4  A4
        5  K5  A5

        >>> other = pd.DataFrame({'key': ['K0', 'K1', 'K2'],
        ...                       'B': ['B0', 'B1', 'B2']})

        >>> other
          key   B
        0  K0  B0
        1  K1  B1
        2  K2  B2

        Join DataFrames using their indexes.

        >>> df.join(other, lsuffix='_caller', rsuffix='_other')
          key_caller   A key_other    B
        0         K0  A0        K0   B0
        1         K1  A1        K1   B1
        2         K2  A2        K2   B2
        3         K3  A3       NaN  NaN
        4         K4  A4       NaN  NaN
        5         K5  A5       NaN  NaN

        If we want to join using the key columns, we need to set key to be
        the index in both `df` and `other`. The joined DataFrame will have
        key as its index.

        >>> df.set_index('key').join(other.set_index('key'))
              A    B
        key
        K0   A0   B0
        K1   A1   B1
        K2   A2   B2
        K3   A3  NaN
        K4   A4  NaN
        K5   A5  NaN

        Another option to join using the key columns is to use the `on`
        parameter. DataFrame.join always uses `other`'s index but we can use
        any column in `df`. This method preserves the original DataFrame's
        index in the result.

        >>> df.join(other.set_index('key'), on='key')
          key   A    B
        0  K0  A0   B0
        1  K1  A1   B1
        2  K2  A2   B2
        3  K3  A3  NaN
        4  K4  A4  NaN
        5  K5  A5  NaN
        """
        return self._join_compat(
            other, on=on, how=how, lsuffix=lsuffix, rsuffix=rsuffix, sort=sort
        )

    def _join_compat(
        self, other, on=None, how="left", lsuffix="", rsuffix="", sort=False
    ):
        from pandas.core.reshape.concat import concat
        from pandas.core.reshape.merge import merge

        if isinstance(other, Series):
            if other.name is None:
                raise ValueError("Other Series must have a name")
            other = DataFrame({other.name: other})

        if isinstance(other, DataFrame):
            if how == "cross":
                return merge(
                    self,
                    other,
                    how=how,
                    on=on,
                    suffixes=(lsuffix, rsuffix),
                    sort=sort,
                )
            return merge(
                self,
                other,
                left_on=on,
                how=how,
                left_index=on is None,
                right_index=True,
                suffixes=(lsuffix, rsuffix),
                sort=sort,
            )
        else:
            if on is not None:
                raise ValueError(
                    "Joining multiple DataFrames only supported for joining on index"
                )

            frames = [self] + list(other)

            can_concat = all(df.index.is_unique for df in frames)

            # join indexes only using concat
            if can_concat:
                if how == "left":
                    res = concat(
                        frames, axis=1, join="outer", verify_integrity=True, sort=sort
                    )
                    return res.reindex(self.index, copy=False)
                else:
                    return concat(
                        frames, axis=1, join=how, verify_integrity=True, sort=sort
                    )

            joined = frames[0]

            for frame in frames[1:]:
                joined = merge(
                    joined, frame, how=how, left_index=True, right_index=True
                )

            return joined

    @Substitution("")
    @Appender(_merge_doc, indents=2)
    def merge(
        self,
        right,
        how="inner",
        on=None,
        left_on=None,
        right_on=None,
        left_index=False,
        right_index=False,
        sort=False,
        suffixes=("_x", "_y"),
        copy=True,
        indicator=False,
        validate=None,
    ) -> DataFrame:
        from pandas.core.reshape.merge import merge

        return merge(
            self,
            right,
            how=how,
            on=on,
            left_on=left_on,
            right_on=right_on,
            left_index=left_index,
            right_index=right_index,
            sort=sort,
            suffixes=suffixes,
            copy=copy,
            indicator=indicator,
            validate=validate,
        )

    def round(self, decimals=0, *args, **kwargs) -> DataFrame:
        """
        Round a DataFrame to a variable number of decimal places.

        Parameters
        ----------
        decimals : int, dict, Series
            Number of decimal places to round each column to. If an int is
            given, round each column to the same number of places.
            Otherwise dict and Series round to variable numbers of places.
            Column names should be in the keys if `decimals` is a
            dict-like, or in the index if `decimals` is a Series. Any
            columns not included in `decimals` will be left as is. Elements
            of `decimals` which are not columns of the input will be
            ignored.
        *args
            Additional keywords have no effect but might be accepted for
            compatibility with numpy.
        **kwargs
            Additional keywords have no effect but might be accepted for
            compatibility with numpy.

        Returns
        -------
        DataFrame
            A DataFrame with the affected columns rounded to the specified
            number of decimal places.

        See Also
        --------
        numpy.around : Round a numpy array to the given number of decimals.
        Series.round : Round a Series to the given number of decimals.

        Examples
        --------
        >>> df = pd.DataFrame([(.21, .32), (.01, .67), (.66, .03), (.21, .18)],
        ...                   columns=['dogs', 'cats'])
        >>> df
            dogs  cats
        0  0.21  0.32
        1  0.01  0.67
        2  0.66  0.03
        3  0.21  0.18

        By providing an integer each column is rounded to the same number
        of decimal places

        >>> df.round(1)
            dogs  cats
        0   0.2   0.3
        1   0.0   0.7
        2   0.7   0.0
        3   0.2   0.2

        With a dict, the number of places for specific columns can be
        specified with the column names as key and the number of decimal
        places as value

        >>> df.round({'dogs': 1, 'cats': 0})
            dogs  cats
        0   0.2   0.0
        1   0.0   1.0
        2   0.7   0.0
        3   0.2   0.0

        Using a Series, the number of places for specific columns can be
        specified with the column names as index and the number of
        decimal places as value

        >>> decimals = pd.Series([0, 1], index=['cats', 'dogs'])
        >>> df.round(decimals)
            dogs  cats
        0   0.2   0.0
        1   0.0   1.0
        2   0.7   0.0
        3   0.2   0.0
        """
        from pandas.core.reshape.concat import concat

        def _dict_round(df, decimals):
            for col, vals in df.items():
                try:
                    yield _series_round(vals, decimals[col])
                except KeyError:
                    yield vals

        def _series_round(s, decimals):
            if is_integer_dtype(s) or is_float_dtype(s):
                return s.round(decimals)
            return s

        nv.validate_round(args, kwargs)

        if isinstance(decimals, (dict, Series)):
            if isinstance(decimals, Series):
                if not decimals.index.is_unique:
                    raise ValueError("Index of decimals must be unique")
            new_cols = list(_dict_round(self, decimals))
        elif is_integer(decimals):
            # Dispatch to Series.round
            new_cols = [_series_round(v, decimals) for _, v in self.items()]
        else:
            raise TypeError("decimals must be an integer, a dict-like or a Series")

        if len(new_cols) > 0:
            return self._constructor(
                concat(new_cols, axis=1), index=self.index, columns=self.columns
            )
        else:
            return self

    # ----------------------------------------------------------------------
    # Statistical methods, etc.

    def corr(self, method="pearson", min_periods=1) -> DataFrame:
        """
        Compute pairwise correlation of columns, excluding NA/null values.

        Parameters
        ----------
        method : {'pearson', 'kendall', 'spearman'} or callable
            Method of correlation:

            * pearson : standard correlation coefficient
            * kendall : Kendall Tau correlation coefficient
            * spearman : Spearman rank correlation
            * callable: callable with input two 1d ndarrays
                and returning a float. Note that the returned matrix from corr
                will have 1 along the diagonals and will be symmetric
                regardless of the callable's behavior.

                .. versionadded:: 0.24.0

        min_periods : int, optional
            Minimum number of observations required per pair of columns
            to have a valid result. Currently only available for Pearson
            and Spearman correlation.

        Returns
        -------
        DataFrame
            Correlation matrix.

        See Also
        --------
        DataFrame.corrwith : Compute pairwise correlation with another
            DataFrame or Series.
        Series.corr : Compute the correlation between two Series.

        Examples
        --------
        >>> def histogram_intersection(a, b):
        ...     v = np.minimum(a, b).sum().round(decimals=1)
        ...     return v
        >>> df = pd.DataFrame([(.2, .3), (.0, .6), (.6, .0), (.2, .1)],
        ...                   columns=['dogs', 'cats'])
        >>> df.corr(method=histogram_intersection)
              dogs  cats
        dogs   1.0   0.3
        cats   0.3   1.0
        """
        numeric_df = self._get_numeric_data()
        cols = numeric_df.columns
        idx = cols.copy()
        mat = numeric_df.to_numpy(dtype=float, na_value=np.nan, copy=False)

        if method == "pearson":
            correl = libalgos.nancorr(mat, minp=min_periods)
        elif method == "spearman":
            correl = libalgos.nancorr_spearman(mat, minp=min_periods)
        elif method == "kendall" or callable(method):
            if min_periods is None:
                min_periods = 1
            mat = mat.T
            corrf = nanops.get_corr_func(method)
            K = len(cols)
            correl = np.empty((K, K), dtype=float)
            mask = np.isfinite(mat)
            for i, ac in enumerate(mat):
                for j, bc in enumerate(mat):
                    if i > j:
                        continue

                    valid = mask[i] & mask[j]
                    if valid.sum() < min_periods:
                        c = np.nan
                    elif i == j:
                        c = 1.0
                    elif not valid.all():
                        c = corrf(ac[valid], bc[valid])
                    else:
                        c = corrf(ac, bc)
                    correl[i, j] = c
                    correl[j, i] = c
        else:
            raise ValueError(
                "method must be either 'pearson', "
                "'spearman', 'kendall', or a callable, "
                f"'{method}' was supplied"
            )

        return self._constructor(correl, index=idx, columns=cols)

    def cov(
        self, min_periods: Optional[int] = None, ddof: Optional[int] = 1
    ) -> DataFrame:
        """
        Compute pairwise covariance of columns, excluding NA/null values.

        Compute the pairwise covariance among the series of a DataFrame.
        The returned data frame is the `covariance matrix
        <https://en.wikipedia.org/wiki/Covariance_matrix>`__ of the columns
        of the DataFrame.

        Both NA and null values are automatically excluded from the
        calculation. (See the note below about bias from missing values.)
        A threshold can be set for the minimum number of
        observations for each value created. Comparisons with observations
        below this threshold will be returned as ``NaN``.

        This method is generally used for the analysis of time series data to
        understand the relationship between different measures
        across time.

        Parameters
        ----------
        min_periods : int, optional
            Minimum number of observations required per pair of columns
            to have a valid result.

        ddof : int, default 1
            Delta degrees of freedom.  The divisor used in calculations
            is ``N - ddof``, where ``N`` represents the number of elements.

            .. versionadded:: 1.1.0

        Returns
        -------
        DataFrame
            The covariance matrix of the series of the DataFrame.

        See Also
        --------
        Series.cov : Compute covariance with another Series.
        core.window.ExponentialMovingWindow.cov: Exponential weighted sample covariance.
        core.window.Expanding.cov : Expanding sample covariance.
        core.window.Rolling.cov : Rolling sample covariance.

        Notes
        -----
        Returns the covariance matrix of the DataFrame's time series.
        The covariance is normalized by N-ddof.

        For DataFrames that have Series that are missing data (assuming that
        data is `missing at random
        <https://en.wikipedia.org/wiki/Missing_data#Missing_at_random>`__)
        the returned covariance matrix will be an unbiased estimate
        of the variance and covariance between the member Series.

        However, for many applications this estimate may not be acceptable
        because the estimate covariance matrix is not guaranteed to be positive
        semi-definite. This could lead to estimate correlations having
        absolute values which are greater than one, and/or a non-invertible
        covariance matrix. See `Estimation of covariance matrices
        <https://en.wikipedia.org/w/index.php?title=Estimation_of_covariance_
        matrices>`__ for more details.

        Examples
        --------
        >>> df = pd.DataFrame([(1, 2), (0, 3), (2, 0), (1, 1)],
        ...                   columns=['dogs', 'cats'])
        >>> df.cov()
                  dogs      cats
        dogs  0.666667 -1.000000
        cats -1.000000  1.666667

        >>> np.random.seed(42)
        >>> df = pd.DataFrame(np.random.randn(1000, 5),
        ...                   columns=['a', 'b', 'c', 'd', 'e'])
        >>> df.cov()
                  a         b         c         d         e
        a  0.998438 -0.020161  0.059277 -0.008943  0.014144
        b -0.020161  1.059352 -0.008543 -0.024738  0.009826
        c  0.059277 -0.008543  1.010670 -0.001486 -0.000271
        d -0.008943 -0.024738 -0.001486  0.921297 -0.013692
        e  0.014144  0.009826 -0.000271 -0.013692  0.977795

        **Minimum number of periods**

        This method also supports an optional ``min_periods`` keyword
        that specifies the required minimum number of non-NA observations for
        each column pair in order to have a valid result:

        >>> np.random.seed(42)
        >>> df = pd.DataFrame(np.random.randn(20, 3),
        ...                   columns=['a', 'b', 'c'])
        >>> df.loc[df.index[:5], 'a'] = np.nan
        >>> df.loc[df.index[5:10], 'b'] = np.nan
        >>> df.cov(min_periods=12)
                  a         b         c
        a  0.316741       NaN -0.150812
        b       NaN  1.248003  0.191417
        c -0.150812  0.191417  0.895202
        """
        numeric_df = self._get_numeric_data()
        cols = numeric_df.columns
        idx = cols.copy()
        mat = numeric_df.to_numpy(dtype=float, na_value=np.nan, copy=False)

        if notna(mat).all():
            if min_periods is not None and min_periods > len(mat):
                base_cov = np.empty((mat.shape[1], mat.shape[1]))
                base_cov.fill(np.nan)
            else:
                base_cov = np.cov(mat.T, ddof=ddof)
            base_cov = base_cov.reshape((len(cols), len(cols)))
        else:
            base_cov = libalgos.nancorr(mat, cov=True, minp=min_periods)

        return self._constructor(base_cov, index=idx, columns=cols)

    def corrwith(self, other, axis=0, drop=False, method="pearson") -> Series:
        """
        Compute pairwise correlation.

        Pairwise correlation is computed between rows or columns of
        DataFrame with rows or columns of Series or DataFrame. DataFrames
        are first aligned along both axes before computing the
        correlations.

        Parameters
        ----------
        other : DataFrame, Series
            Object with which to compute correlations.
        axis : {0 or 'index', 1 or 'columns'}, default 0
            The axis to use. 0 or 'index' to compute column-wise, 1 or 'columns' for
            row-wise.
        drop : bool, default False
            Drop missing indices from result.
        method : {'pearson', 'kendall', 'spearman'} or callable
            Method of correlation:

            * pearson : standard correlation coefficient
            * kendall : Kendall Tau correlation coefficient
            * spearman : Spearman rank correlation
            * callable: callable with input two 1d ndarrays
                and returning a float.

            .. versionadded:: 0.24.0

        Returns
        -------
        Series
            Pairwise correlations.

        See Also
        --------
        DataFrame.corr : Compute pairwise correlation of columns.
        """
        axis = self._get_axis_number(axis)
        this = self._get_numeric_data()

        if isinstance(other, Series):
            return this.apply(lambda x: other.corr(x, method=method), axis=axis)

        other = other._get_numeric_data()
        left, right = this.align(other, join="inner", copy=False)

        if axis == 1:
            left = left.T
            right = right.T

        if method == "pearson":
            # mask missing values
            left = left + right * 0
            right = right + left * 0

            # demeaned data
            ldem = left - left.mean()
            rdem = right - right.mean()

            num = (ldem * rdem).sum()
            dom = (left.count() - 1) * left.std() * right.std()

            correl = num / dom

        elif method in ["kendall", "spearman"] or callable(method):

            def c(x):
                return nanops.nancorr(x[0], x[1], method=method)

            correl = self._constructor_sliced(
                map(c, zip(left.values.T, right.values.T)), index=left.columns
            )

        else:
            raise ValueError(
                f"Invalid method {method} was passed, "
                "valid methods are: 'pearson', 'kendall', "
                "'spearman', or callable"
            )

        if not drop:
            # Find non-matching labels along the given axis
            # and append missing correlations (GH 22375)
            raxis = 1 if axis == 0 else 0
            result_index = this._get_axis(raxis).union(other._get_axis(raxis))
            idx_diff = result_index.difference(correl.index)

            if len(idx_diff) > 0:
                correl = correl.append(Series([np.nan] * len(idx_diff), index=idx_diff))

        return correl

    # ----------------------------------------------------------------------
    # ndarray-like stats methods

    def count(self, axis=0, level=None, numeric_only=False):
        """
        Count non-NA cells for each column or row.

        The values `None`, `NaN`, `NaT`, and optionally `numpy.inf` (depending
        on `pandas.options.mode.use_inf_as_na`) are considered NA.

        Parameters
        ----------
        axis : {0 or 'index', 1 or 'columns'}, default 0
            If 0 or 'index' counts are generated for each column.
            If 1 or 'columns' counts are generated for each row.
        level : int or str, optional
            If the axis is a `MultiIndex` (hierarchical), count along a
            particular `level`, collapsing into a `DataFrame`.
            A `str` specifies the level name.
        numeric_only : bool, default False
            Include only `float`, `int` or `boolean` data.

        Returns
        -------
        Series or DataFrame
            For each column/row the number of non-NA/null entries.
            If `level` is specified returns a `DataFrame`.

        See Also
        --------
        Series.count: Number of non-NA elements in a Series.
        DataFrame.value_counts: Count unique combinations of columns.
        DataFrame.shape: Number of DataFrame rows and columns (including NA
            elements).
        DataFrame.isna: Boolean same-sized DataFrame showing places of NA
            elements.

        Examples
        --------
        Constructing DataFrame from a dictionary:

        >>> df = pd.DataFrame({"Person":
        ...                    ["John", "Myla", "Lewis", "John", "Myla"],
        ...                    "Age": [24., np.nan, 21., 33, 26],
        ...                    "Single": [False, True, True, True, False]})
        >>> df
           Person   Age  Single
        0    John  24.0   False
        1    Myla   NaN    True
        2   Lewis  21.0    True
        3    John  33.0    True
        4    Myla  26.0   False

        Notice the uncounted NA values:

        >>> df.count()
        Person    5
        Age       4
        Single    5
        dtype: int64

        Counts for each **row**:

        >>> df.count(axis='columns')
        0    3
        1    2
        2    3
        3    3
        4    3
        dtype: int64

        Counts for one level of a `MultiIndex`:

        >>> df.set_index(["Person", "Single"]).count(level="Person")
                Age
        Person
        John      2
        Lewis     1
        Myla      1
        """
        axis = self._get_axis_number(axis)
        if level is not None:
            return self._count_level(level, axis=axis, numeric_only=numeric_only)

        if numeric_only:
            frame = self._get_numeric_data()
        else:
            frame = self

        # GH #423
        if len(frame._get_axis(axis)) == 0:
            result = self._constructor_sliced(0, index=frame._get_agg_axis(axis))
        else:
            if frame._is_mixed_type or frame._mgr.any_extension_types:
                # the or any_extension_types is really only hit for single-
                # column frames with an extension array
                result = notna(frame).sum(axis=axis)
            else:
                # GH13407
                series_counts = notna(frame).sum(axis=axis)
                counts = series_counts.values
                result = self._constructor_sliced(
                    counts, index=frame._get_agg_axis(axis)
                )

        return result.astype("int64")

    def _count_level(self, level, axis=0, numeric_only=False):
        if numeric_only:
            frame = self._get_numeric_data()
        else:
            frame = self

        count_axis = frame._get_axis(axis)
        agg_axis = frame._get_agg_axis(axis)

        if not isinstance(count_axis, MultiIndex):
            raise TypeError(
                f"Can only count levels on hierarchical {self._get_axis_name(axis)}."
            )

        # Mask NaNs: Mask rows or columns where the index level is NaN, and all
        # values in the DataFrame that are NaN
        if frame._is_mixed_type:
            # Since we have mixed types, calling notna(frame.values) might
            # upcast everything to object
            values_mask = notna(frame).values
        else:
            # But use the speedup when we have homogeneous dtypes
            values_mask = notna(frame.values)

        index_mask = notna(count_axis.get_level_values(level=level))
        if axis == 1:
            mask = index_mask & values_mask
        else:
            mask = index_mask.reshape(-1, 1) & values_mask

        if isinstance(level, str):
            level = count_axis._get_level_number(level)

        level_name = count_axis._names[level]
        level_index = count_axis.levels[level]._shallow_copy(name=level_name)
        level_codes = ensure_int64(count_axis.codes[level])
        counts = lib.count_level_2d(mask, level_codes, len(level_index), axis=axis)

        if axis == 1:
            result = self._constructor(counts, index=agg_axis, columns=level_index)
        else:
            result = self._constructor(counts, index=level_index, columns=agg_axis)

        return result

    def _reduce(
        self,
        op,
        name: str,
        *,
        axis=0,
        skipna=True,
        numeric_only=None,
        filter_type=None,
        **kwds,
    ):

        assert filter_type is None or filter_type == "bool", filter_type
        out_dtype = "bool" if filter_type == "bool" else None

        own_dtypes = [arr.dtype for arr in self._iter_column_arrays()]

        dtype_is_dt = np.array(
            [is_datetime64_any_dtype(dtype) for dtype in own_dtypes],
            dtype=bool,
        )
        if numeric_only is None and name in ["mean", "median"] and dtype_is_dt.any():
            warnings.warn(
                "DataFrame.mean and DataFrame.median with numeric_only=None "
                "will include datetime64 and datetime64tz columns in a "
                "future version.",
                FutureWarning,
                stacklevel=5,
            )
            cols = self.columns[~dtype_is_dt]
            self = self[cols]

        # TODO: Make other agg func handle axis=None properly GH#21597
        axis = self._get_axis_number(axis)
        labels = self._get_agg_axis(axis)
        assert axis in [0, 1]

        def func(values):
            if is_extension_array_dtype(values.dtype):
                return extract_array(values)._reduce(name, skipna=skipna, **kwds)
            else:
                return op(values, axis=axis, skipna=skipna, **kwds)

        def blk_func(values):
            if isinstance(values, ExtensionArray):
                return values._reduce(name, skipna=skipna, **kwds)
            else:
                return op(values, axis=1, skipna=skipna, **kwds)

        def _get_data() -> DataFrame:
            if filter_type is None:
                data = self._get_numeric_data()
            else:
                # GH#25101, GH#24434
                assert filter_type == "bool"
                data = self._get_bool_data()
            return data

        if numeric_only is not None or axis == 0:
            # For numeric_only non-None and axis non-None, we know
            #  which blocks to use and no try/except is needed.
            #  For numeric_only=None only the case with axis==0 and no object
            #  dtypes are unambiguous can be handled with BlockManager.reduce
            # Case with EAs see GH#35881
            df = self
            if numeric_only is True:
                df = _get_data()
            if axis == 1:
                df = df.T
                axis = 0

            ignore_failures = numeric_only is None

            # After possibly _get_data and transposing, we are now in the
            #  simple case where we can use BlockManager.reduce
            res, indexer = df._mgr.reduce(blk_func, ignore_failures=ignore_failures)
            out = df._constructor(res).iloc[0]
            if out_dtype is not None:
                out = out.astype(out_dtype)
            if axis == 0 and is_object_dtype(out.dtype):
                # GH#35865 careful to cast explicitly to object
                nvs = coerce_to_dtypes(out.values, df.dtypes.iloc[np.sort(indexer)])
                out[:] = np.array(nvs, dtype=object)
            if axis == 0 and len(self) == 0 and name in ["sum", "prod"]:
                # Even if we are object dtype, follow numpy and return
                #  float64, see test_apply_funcs_over_empty
                out = out.astype(np.float64)
            return out

        assert numeric_only is None

        data = self
        values = data.values

        try:
            result = func(values)

        except TypeError:
            # e.g. in nanops trying to convert strs to float

            data = _get_data()
            labels = data._get_agg_axis(axis)

            values = data.values
            with np.errstate(all="ignore"):
                result = func(values)

        if filter_type == "bool" and notna(result).all():
            result = result.astype(np.bool_)
        elif filter_type is None and is_object_dtype(result.dtype):
            try:
                result = result.astype(np.float64)
            except (ValueError, TypeError):
                # try to coerce to the original dtypes item by item if we can
                if axis == 0:
                    result = coerce_to_dtypes(result, data.dtypes)

        result = self._constructor_sliced(result, index=labels)
        return result

    def nunique(self, axis=0, dropna=True) -> Series:
        """
        Count distinct observations over requested axis.

        Return Series with number of distinct observations. Can ignore NaN
        values.

        Parameters
        ----------
        axis : {0 or 'index', 1 or 'columns'}, default 0
            The axis to use. 0 or 'index' for row-wise, 1 or 'columns' for
            column-wise.
        dropna : bool, default True
            Don't include NaN in the counts.

        Returns
        -------
        Series

        See Also
        --------
        Series.nunique: Method nunique for Series.
        DataFrame.count: Count non-NA cells for each column or row.

        Examples
        --------
        >>> df = pd.DataFrame({'A': [1, 2, 3], 'B': [1, 1, 1]})
        >>> df.nunique()
        A    3
        B    1
        dtype: int64

        >>> df.nunique(axis=1)
        0    1
        1    2
        2    2
        dtype: int64
        """
        return self.apply(Series.nunique, axis=axis, dropna=dropna)

    def idxmin(self, axis=0, skipna=True) -> Series:
        """
        Return index of first occurrence of minimum over requested axis.

        NA/null values are excluded.

        Parameters
        ----------
        axis : {0 or 'index', 1 or 'columns'}, default 0
            The axis to use. 0 or 'index' for row-wise, 1 or 'columns' for column-wise.
        skipna : bool, default True
            Exclude NA/null values. If an entire row/column is NA, the result
            will be NA.

        Returns
        -------
        Series
            Indexes of minima along the specified axis.

        Raises
        ------
        ValueError
            * If the row/column is empty

        See Also
        --------
        Series.idxmin : Return index of the minimum element.

        Notes
        -----
        This method is the DataFrame version of ``ndarray.argmin``.

        Examples
        --------
        Consider a dataset containing food consumption in Argentina.

        >>> df = pd.DataFrame({'consumption': [10.51, 103.11, 55.48],
        ...                    'co2_emissions': [37.2, 19.66, 1712]},
        ...                    index=['Pork', 'Wheat Products', 'Beef'])

        >>> df
                        consumption  co2_emissions
        Pork                  10.51         37.20
        Wheat Products       103.11         19.66
        Beef                  55.48       1712.00

        By default, it returns the index for the minimum value in each column.

        >>> df.idxmin()
        consumption                Pork
        co2_emissions    Wheat Products
        dtype: object

        To return the index for the minimum value in each row, use ``axis="columns"``.

        >>> df.idxmin(axis="columns")
        Pork                consumption
        Wheat Products    co2_emissions
        Beef                consumption
        dtype: object
        """
        axis = self._get_axis_number(axis)

        res = self._reduce(
            nanops.nanargmin, "argmin", axis=axis, skipna=skipna, numeric_only=False
        )
        indices = res._values

        # indices will always be np.ndarray since axis is not None and
        # values is a 2d array for DataFrame
        # error: Item "int" of "Union[int, Any]" has no attribute "__iter__"
        assert isinstance(indices, np.ndarray)  # for mypy

        index = self._get_axis(axis)
        result = [index[i] if i >= 0 else np.nan for i in indices]
        return self._constructor_sliced(result, index=self._get_agg_axis(axis))

    def idxmax(self, axis=0, skipna=True) -> Series:
        """
        Return index of first occurrence of maximum over requested axis.

        NA/null values are excluded.

        Parameters
        ----------
        axis : {0 or 'index', 1 or 'columns'}, default 0
            The axis to use. 0 or 'index' for row-wise, 1 or 'columns' for column-wise.
        skipna : bool, default True
            Exclude NA/null values. If an entire row/column is NA, the result
            will be NA.

        Returns
        -------
        Series
            Indexes of maxima along the specified axis.

        Raises
        ------
        ValueError
            * If the row/column is empty

        See Also
        --------
        Series.idxmax : Return index of the maximum element.

        Notes
        -----
        This method is the DataFrame version of ``ndarray.argmax``.

        Examples
        --------
        Consider a dataset containing food consumption in Argentina.

        >>> df = pd.DataFrame({'consumption': [10.51, 103.11, 55.48],
        ...                    'co2_emissions': [37.2, 19.66, 1712]},
        ...                    index=['Pork', 'Wheat Products', 'Beef'])

        >>> df
                        consumption  co2_emissions
        Pork                  10.51         37.20
        Wheat Products       103.11         19.66
        Beef                  55.48       1712.00

        By default, it returns the index for the maximum value in each column.

        >>> df.idxmax()
        consumption     Wheat Products
        co2_emissions             Beef
        dtype: object

        To return the index for the maximum value in each row, use ``axis="columns"``.

        >>> df.idxmax(axis="columns")
        Pork              co2_emissions
        Wheat Products     consumption
        Beef              co2_emissions
        dtype: object
        """
        axis = self._get_axis_number(axis)

        res = self._reduce(
            nanops.nanargmax, "argmax", axis=axis, skipna=skipna, numeric_only=False
        )
        indices = res._values

        # indices will always be np.ndarray since axis is not None and
        # values is a 2d array for DataFrame
        # error: Item "int" of "Union[int, Any]" has no attribute "__iter__"
        assert isinstance(indices, np.ndarray)  # for mypy

        index = self._get_axis(axis)
        result = [index[i] if i >= 0 else np.nan for i in indices]
        return self._constructor_sliced(result, index=self._get_agg_axis(axis))

    def _get_agg_axis(self, axis_num: int) -> Index:
        """
        Let's be explicit about this.
        """
        if axis_num == 0:
            return self.columns
        elif axis_num == 1:
            return self.index
        else:
            raise ValueError(f"Axis must be 0 or 1 (got {repr(axis_num)})")

    def mode(self, axis=0, numeric_only=False, dropna=True) -> DataFrame:
        """
        Get the mode(s) of each element along the selected axis.

        The mode of a set of values is the value that appears most often.
        It can be multiple values.

        Parameters
        ----------
        axis : {0 or 'index', 1 or 'columns'}, default 0
            The axis to iterate over while searching for the mode:

            * 0 or 'index' : get mode of each column
            * 1 or 'columns' : get mode of each row.

        numeric_only : bool, default False
            If True, only apply to numeric columns.
        dropna : bool, default True
            Don't consider counts of NaN/NaT.

            .. versionadded:: 0.24.0

        Returns
        -------
        DataFrame
            The modes of each column or row.

        See Also
        --------
        Series.mode : Return the highest frequency value in a Series.
        Series.value_counts : Return the counts of values in a Series.

        Examples
        --------
        >>> df = pd.DataFrame([('bird', 2, 2),
        ...                    ('mammal', 4, np.nan),
        ...                    ('arthropod', 8, 0),
        ...                    ('bird', 2, np.nan)],
        ...                   index=('falcon', 'horse', 'spider', 'ostrich'),
        ...                   columns=('species', 'legs', 'wings'))
        >>> df
                   species  legs  wings
        falcon        bird     2    2.0
        horse       mammal     4    NaN
        spider   arthropod     8    0.0
        ostrich       bird     2    NaN

        By default, missing values are not considered, and the mode of wings
        are both 0 and 2. Because the resulting DataFrame has two rows,
        the second row of ``species`` and ``legs`` contains ``NaN``.

        >>> df.mode()
          species  legs  wings
        0    bird   2.0    0.0
        1     NaN   NaN    2.0

        Setting ``dropna=False`` ``NaN`` values are considered and they can be
        the mode (like for wings).

        >>> df.mode(dropna=False)
          species  legs  wings
        0    bird     2    NaN

        Setting ``numeric_only=True``, only the mode of numeric columns is
        computed, and columns of other types are ignored.

        >>> df.mode(numeric_only=True)
           legs  wings
        0   2.0    0.0
        1   NaN    2.0

        To compute the mode over columns and not rows, use the axis parameter:

        >>> df.mode(axis='columns', numeric_only=True)
                   0    1
        falcon   2.0  NaN
        horse    4.0  NaN
        spider   0.0  8.0
        ostrich  2.0  NaN
        """
        data = self if not numeric_only else self._get_numeric_data()

        def f(s):
            return s.mode(dropna=dropna)

        return data.apply(f, axis=axis)

    def quantile(self, q=0.5, axis=0, numeric_only=True, interpolation="linear"):
        """
        Return values at the given quantile over requested axis.

        Parameters
        ----------
        q : float or array-like, default 0.5 (50% quantile)
            Value between 0 <= q <= 1, the quantile(s) to compute.
        axis : {0, 1, 'index', 'columns'}, default 0
            Equals 0 or 'index' for row-wise, 1 or 'columns' for column-wise.
        numeric_only : bool, default True
            If False, the quantile of datetime and timedelta data will be
            computed as well.
        interpolation : {'linear', 'lower', 'higher', 'midpoint', 'nearest'}
            This optional parameter specifies the interpolation method to use,
            when the desired quantile lies between two data points `i` and `j`:

            * linear: `i + (j - i) * fraction`, where `fraction` is the
              fractional part of the index surrounded by `i` and `j`.
            * lower: `i`.
            * higher: `j`.
            * nearest: `i` or `j` whichever is nearest.
            * midpoint: (`i` + `j`) / 2.

        Returns
        -------
        Series or DataFrame

            If ``q`` is an array, a DataFrame will be returned where the
              index is ``q``, the columns are the columns of self, and the
              values are the quantiles.
            If ``q`` is a float, a Series will be returned where the
              index is the columns of self and the values are the quantiles.

        See Also
        --------
        core.window.Rolling.quantile: Rolling quantile.
        numpy.percentile: Numpy function to compute the percentile.

        Examples
        --------
        >>> df = pd.DataFrame(np.array([[1, 1], [2, 10], [3, 100], [4, 100]]),
        ...                   columns=['a', 'b'])
        >>> df.quantile(.1)
        a    1.3
        b    3.7
        Name: 0.1, dtype: float64
        >>> df.quantile([.1, .5])
               a     b
        0.1  1.3   3.7
        0.5  2.5  55.0

        Specifying `numeric_only=False` will also compute the quantile of
        datetime and timedelta data.

        >>> df = pd.DataFrame({'A': [1, 2],
        ...                    'B': [pd.Timestamp('2010'),
        ...                          pd.Timestamp('2011')],
        ...                    'C': [pd.Timedelta('1 days'),
        ...                          pd.Timedelta('2 days')]})
        >>> df.quantile(0.5, numeric_only=False)
        A                    1.5
        B    2010-07-02 12:00:00
        C        1 days 12:00:00
        Name: 0.5, dtype: object
        """
        validate_percentile(q)

        data = self._get_numeric_data() if numeric_only else self
        axis = self._get_axis_number(axis)
        is_transposed = axis == 1

        if is_transposed:
            data = data.T

        if len(data.columns) == 0:
            # GH#23925 _get_numeric_data may have dropped all columns
            cols = Index([], name=self.columns.name)
            if is_list_like(q):
                return self._constructor([], index=q, columns=cols)
            return self._constructor_sliced([], index=cols, name=q, dtype=np.float64)

        result = data._mgr.quantile(
            qs=q, axis=1, interpolation=interpolation, transposed=is_transposed
        )

        if result.ndim == 2:
            result = self._constructor(result)
        else:
            result = self._constructor_sliced(result, name=q)

        if is_transposed:
            result = result.T

        return result

    def to_timestamp(
        self, freq=None, how: str = "start", axis: Axis = 0, copy: bool = True
    ) -> DataFrame:
        """
        Cast to DatetimeIndex of timestamps, at *beginning* of period.

        Parameters
        ----------
        freq : str, default frequency of PeriodIndex
            Desired frequency.
        how : {'s', 'e', 'start', 'end'}
            Convention for converting period to timestamp; start of period
            vs. end.
        axis : {0 or 'index', 1 or 'columns'}, default 0
            The axis to convert (the index by default).
        copy : bool, default True
            If False then underlying input data is not copied.

        Returns
        -------
        DataFrame with DatetimeIndex
        """
        new_obj = self.copy(deep=copy)

        axis_name = self._get_axis_name(axis)
        old_ax = getattr(self, axis_name)
        if not isinstance(old_ax, PeriodIndex):
            raise TypeError(f"unsupported Type {type(old_ax).__name__}")

        new_ax = old_ax.to_timestamp(freq=freq, how=how)

        setattr(new_obj, axis_name, new_ax)
        return new_obj

    def to_period(self, freq=None, axis: Axis = 0, copy: bool = True) -> DataFrame:
        """
        Convert DataFrame from DatetimeIndex to PeriodIndex.

        Convert DataFrame from DatetimeIndex to PeriodIndex with desired
        frequency (inferred from index if not passed).

        Parameters
        ----------
        freq : str, default
            Frequency of the PeriodIndex.
        axis : {0 or 'index', 1 or 'columns'}, default 0
            The axis to convert (the index by default).
        copy : bool, default True
            If False then underlying input data is not copied.

        Returns
        -------
        DataFrame with PeriodIndex
        """
        new_obj = self.copy(deep=copy)

        axis_name = self._get_axis_name(axis)
        old_ax = getattr(self, axis_name)
        if not isinstance(old_ax, DatetimeIndex):
            raise TypeError(f"unsupported Type {type(old_ax).__name__}")

        new_ax = old_ax.to_period(freq=freq)

        setattr(new_obj, axis_name, new_ax)
        return new_obj

    def isin(self, values) -> DataFrame:
        """
        Whether each element in the DataFrame is contained in values.

        Parameters
        ----------
        values : iterable, Series, DataFrame or dict
            The result will only be true at a location if all the
            labels match. If `values` is a Series, that's the index. If
            `values` is a dict, the keys must be the column names,
            which must match. If `values` is a DataFrame,
            then both the index and column labels must match.

        Returns
        -------
        DataFrame
            DataFrame of booleans showing whether each element in the DataFrame
            is contained in values.

        See Also
        --------
        DataFrame.eq: Equality test for DataFrame.
        Series.isin: Equivalent method on Series.
        Series.str.contains: Test if pattern or regex is contained within a
            string of a Series or Index.

        Examples
        --------
        >>> df = pd.DataFrame({'num_legs': [2, 4], 'num_wings': [2, 0]},
        ...                   index=['falcon', 'dog'])
        >>> df
                num_legs  num_wings
        falcon         2          2
        dog            4          0

        When ``values`` is a list check whether every value in the DataFrame
        is present in the list (which animals have 0 or 2 legs or wings)

        >>> df.isin([0, 2])
                num_legs  num_wings
        falcon      True       True
        dog        False       True

        When ``values`` is a dict, we can pass values to check for each
        column separately:

        >>> df.isin({'num_wings': [0, 3]})
                num_legs  num_wings
        falcon     False      False
        dog        False       True

        When ``values`` is a Series or DataFrame the index and column must
        match. Note that 'falcon' does not match based on the number of legs
        in df2.

        >>> other = pd.DataFrame({'num_legs': [8, 2], 'num_wings': [0, 2]},
        ...                      index=['spider', 'falcon'])
        >>> df.isin(other)
                num_legs  num_wings
        falcon      True       True
        dog        False      False
        """
        if isinstance(values, dict):
            from pandas.core.reshape.concat import concat

            values = collections.defaultdict(list, values)
            return concat(
                (
                    self.iloc[:, [i]].isin(values[col])
                    for i, col in enumerate(self.columns)
                ),
                axis=1,
            )
        elif isinstance(values, Series):
            if not values.index.is_unique:
                raise ValueError("cannot compute isin with a duplicate axis.")
            return self.eq(values.reindex_like(self), axis="index")
        elif isinstance(values, DataFrame):
            if not (values.columns.is_unique and values.index.is_unique):
                raise ValueError("cannot compute isin with a duplicate axis.")
            return self.eq(values.reindex_like(self))
        else:
            if not is_list_like(values):
                raise TypeError(
                    "only list-like or dict-like objects are allowed "
                    "to be passed to DataFrame.isin(), "
                    f"you passed a '{type(values).__name__}'"
                )
            return self._constructor(
                algorithms.isin(self.values.ravel(), values).reshape(self.shape),
                self.index,
                self.columns,
            )

    # ----------------------------------------------------------------------
    # Add index and columns
    _AXIS_ORDERS = ["index", "columns"]
    _AXIS_TO_AXIS_NUMBER: Dict[Axis, int] = {
        **NDFrame._AXIS_TO_AXIS_NUMBER,
        1: 1,
        "columns": 1,
    }
    _AXIS_REVERSED = True
    _AXIS_LEN = len(_AXIS_ORDERS)
    _info_axis_number = 1
    _info_axis_name = "columns"

    index: Index = properties.AxisProperty(
        axis=1, doc="The index (row labels) of the DataFrame."
    )
    columns: Index = properties.AxisProperty(
        axis=0, doc="The column labels of the DataFrame."
    )

    @property
    def _AXIS_NUMBERS(self) -> Dict[str, int]:
        """.. deprecated:: 1.1.0"""
        super()._AXIS_NUMBERS
        return {"index": 0, "columns": 1}

    @property
    def _AXIS_NAMES(self) -> Dict[int, str]:
        """.. deprecated:: 1.1.0"""
        super()._AXIS_NAMES
        return {0: "index", 1: "columns"}

    # ----------------------------------------------------------------------
    # Add plotting methods to DataFrame
    plot = CachedAccessor("plot", pandas.plotting.PlotAccessor)
    hist = pandas.plotting.hist_frame
    boxplot = pandas.plotting.boxplot_frame
    sparse = CachedAccessor("sparse", SparseFrameAccessor)


DataFrame._add_numeric_operations()

ops.add_flex_arithmetic_methods(DataFrame)


def _from_nested_dict(data) -> collections.defaultdict:
    new_data: collections.defaultdict = collections.defaultdict(dict)
    for index, s in data.items():
        for col, v in s.items():
            new_data[col][index] = v
    return new_data<|MERGE_RESOLUTION|>--- conflicted
+++ resolved
@@ -114,11 +114,8 @@
     is_object_dtype,
     is_scalar,
     is_sequence,
-<<<<<<< HEAD
     needs_i8_conversion,
     np_issubclass_compat,
-=======
->>>>>>> 5fdf6423
     pandas_dtype,
 )
 from pandas.core.dtypes.missing import isna, notna
