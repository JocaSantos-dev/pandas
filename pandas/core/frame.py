"""
DataFrame
---------
An efficient 2D container for potentially mixed-type time series or other
labeled data series.

Similar to its R counterpart, data.frame, except providing automatic data
alignment and a host of useful data manipulation methods having to do with the
labeling information
"""

import collections
from collections import abc
import datetime
from io import StringIO
import itertools
from textwrap import dedent
from typing import (
    IO,
    TYPE_CHECKING,
    Any,
    Dict,
    FrozenSet,
    Hashable,
    Iterable,
    Iterator,
    List,
    Optional,
    Sequence,
    Set,
    Tuple,
    Type,
    Union,
    cast,
)
import warnings

import numpy as np
import numpy.ma as ma

from pandas._config import get_option

from pandas._libs import algos as libalgos, lib, properties
<<<<<<< HEAD
from pandas._libs.lib import no_default
from pandas._typing import Axes, Axis, Dtype, FilePathOrBuffer, Label, Level, Renamer
=======
from pandas._typing import (
    ArrayLike,
    Axes,
    Axis,
    Dtype,
    FilePathOrBuffer,
    Label,
    Level,
    Renamer,
)
>>>>>>> 4071c3b8
from pandas.compat import PY37
from pandas.compat._optional import import_optional_dependency
from pandas.compat.numpy import function as nv
from pandas.util._decorators import (
    Appender,
    Substitution,
    deprecate_kwarg,
    doc,
    rewrite_axis_style_signature,
)
from pandas.util._validators import (
    validate_axis_style_args,
    validate_bool_kwarg,
    validate_percentile,
)

from pandas.core.dtypes.cast import (
    cast_scalar_to_array,
    coerce_to_dtypes,
    find_common_type,
    infer_dtype_from_scalar,
    invalidate_string_dtypes,
    maybe_cast_to_datetime,
    maybe_convert_platform,
    maybe_downcast_to_dtype,
    maybe_infer_to_datetimelike,
    maybe_upcast,
    maybe_upcast_putmask,
    validate_numeric_casting,
)
from pandas.core.dtypes.common import (
    ensure_float64,
    ensure_int64,
    ensure_platform_int,
    infer_dtype_from_object,
    is_bool_dtype,
    is_dataclass,
    is_datetime64_any_dtype,
    is_dict_like,
    is_dtype_equal,
    is_extension_array_dtype,
    is_float_dtype,
    is_hashable,
    is_integer,
    is_integer_dtype,
    is_iterator,
    is_list_like,
    is_named_tuple,
    is_object_dtype,
    is_period_dtype,
    is_scalar,
    is_sequence,
    needs_i8_conversion,
)
from pandas.core.dtypes.generic import (
    ABCDataFrame,
    ABCIndexClass,
    ABCMultiIndex,
    ABCSeries,
)
from pandas.core.dtypes.missing import isna, notna

from pandas.core import algorithms, common as com, nanops, ops
from pandas.core.accessor import CachedAccessor
from pandas.core.arrays import Categorical, ExtensionArray
from pandas.core.arrays.datetimelike import DatetimeLikeArrayMixin as DatetimeLikeArray
from pandas.core.arrays.sparse import SparseFrameAccessor
from pandas.core.generic import NDFrame, _shared_docs
from pandas.core.indexes import base as ibase
from pandas.core.indexes.api import Index, ensure_index, ensure_index_from_sequences
from pandas.core.indexes.datetimes import DatetimeIndex
from pandas.core.indexes.multi import MultiIndex, maybe_droplevels
from pandas.core.indexes.period import PeriodIndex
from pandas.core.indexing import check_bool_indexer, convert_to_index_sliceable
from pandas.core.internals import BlockManager
from pandas.core.internals.construction import (
    arrays_to_mgr,
    dataclasses_to_dicts,
    get_names_from_index,
    init_dict,
    init_ndarray,
    masked_rec_array_to_mgr,
    reorder_arrays,
    sanitize_index,
    to_arrays,
)
from pandas.core.ops.missing import dispatch_fill_zeros
from pandas.core.series import Series

from pandas.io.common import get_filepath_or_buffer
from pandas.io.formats import console, format as fmt
from pandas.io.formats.info import info
import pandas.plotting

if TYPE_CHECKING:
    from pandas.core.groupby.generic import DataFrameGroupBy
    from pandas.io.formats.style import Styler

# ---------------------------------------------------------------------
# Docstring templates

_shared_doc_kwargs = dict(
    axes="index, columns",
    klass="DataFrame",
    axes_single_arg="{0 or 'index', 1 or 'columns'}",
    axis="""axis : {0 or 'index', 1 or 'columns'}, default 0
        If 0 or 'index': apply function to each column.
        If 1 or 'columns': apply function to each row.""",
    optional_by="""
        by : str or list of str
            Name or list of names to sort by.

            - if `axis` is 0 or `'index'` then `by` may contain index
              levels and/or column labels.
            - if `axis` is 1 or `'columns'` then `by` may contain column
              levels and/or index labels.

            .. versionchanged:: 0.23.0

               Allow specifying index or column level names.""",
    versionadded_to_excel="",
    optional_labels="""labels : array-like, optional
            New labels / index to conform the axis specified by 'axis' to.""",
    optional_axis="""axis : int or str, optional
            Axis to target. Can be either the axis name ('index', 'columns')
            or number (0, 1).""",
)

_numeric_only_doc = """numeric_only : boolean, default None
    Include only float, int, boolean data. If None, will attempt to use
    everything, then use only numeric data
"""

_merge_doc = """
Merge DataFrame or named Series objects with a database-style join.

The join is done on columns or indexes. If joining columns on
columns, the DataFrame indexes *will be ignored*. Otherwise if joining indexes
on indexes or indexes on a column or columns, the index will be passed on.

Parameters
----------%s
right : DataFrame or named Series
    Object to merge with.
how : {'left', 'right', 'outer', 'inner'}, default 'inner'
    Type of merge to be performed.

    * left: use only keys from left frame, similar to a SQL left outer join;
      preserve key order.
    * right: use only keys from right frame, similar to a SQL right outer join;
      preserve key order.
    * outer: use union of keys from both frames, similar to a SQL full outer
      join; sort keys lexicographically.
    * inner: use intersection of keys from both frames, similar to a SQL inner
      join; preserve the order of the left keys.
on : label or list
    Column or index level names to join on. These must be found in both
    DataFrames. If `on` is None and not merging on indexes then this defaults
    to the intersection of the columns in both DataFrames.
left_on : label or list, or array-like
    Column or index level names to join on in the left DataFrame. Can also
    be an array or list of arrays of the length of the left DataFrame.
    These arrays are treated as if they are columns.
right_on : label or list, or array-like
    Column or index level names to join on in the right DataFrame. Can also
    be an array or list of arrays of the length of the right DataFrame.
    These arrays are treated as if they are columns.
left_index : bool, default False
    Use the index from the left DataFrame as the join key(s). If it is a
    MultiIndex, the number of keys in the other DataFrame (either the index
    or a number of columns) must match the number of levels.
right_index : bool, default False
    Use the index from the right DataFrame as the join key. Same caveats as
    left_index.
sort : bool, default False
    Sort the join keys lexicographically in the result DataFrame. If False,
    the order of the join keys depends on the join type (how keyword).
suffixes : tuple of (str, str), default ('_x', '_y')
    Suffix to apply to overlapping column names in the left and right
    side, respectively. To raise an exception on overlapping columns use
    (False, False).
copy : bool, default True
    If False, avoid copy if possible.
indicator : bool or str, default False
    If True, adds a column to output DataFrame called "_merge" with
    information on the source of each row.
    If string, column with information on source of each row will be added to
    output DataFrame, and column will be named value of string.
    Information column is Categorical-type and takes on a value of "left_only"
    for observations whose merge key only appears in 'left' DataFrame,
    "right_only" for observations whose merge key only appears in 'right'
    DataFrame, and "both" if the observation's merge key is found in both.

validate : str, optional
    If specified, checks if merge is of specified type.

    * "one_to_one" or "1:1": check if merge keys are unique in both
      left and right datasets.
    * "one_to_many" or "1:m": check if merge keys are unique in left
      dataset.
    * "many_to_one" or "m:1": check if merge keys are unique in right
      dataset.
    * "many_to_many" or "m:m": allowed, but does not result in checks.

Returns
-------
DataFrame
    A DataFrame of the two merged objects.

See Also
--------
merge_ordered : Merge with optional filling/interpolation.
merge_asof : Merge on nearest keys.
DataFrame.join : Similar method using indices.

Notes
-----
Support for specifying index levels as the `on`, `left_on`, and
`right_on` parameters was added in version 0.23.0
Support for merging named Series objects was added in version 0.24.0

Examples
--------
>>> df1 = pd.DataFrame({'lkey': ['foo', 'bar', 'baz', 'foo'],
...                     'value': [1, 2, 3, 5]})
>>> df2 = pd.DataFrame({'rkey': ['foo', 'bar', 'baz', 'foo'],
...                     'value': [5, 6, 7, 8]})
>>> df1
    lkey value
0   foo      1
1   bar      2
2   baz      3
3   foo      5
>>> df2
    rkey value
0   foo      5
1   bar      6
2   baz      7
3   foo      8

Merge df1 and df2 on the lkey and rkey columns. The value columns have
the default suffixes, _x and _y, appended.

>>> df1.merge(df2, left_on='lkey', right_on='rkey')
  lkey  value_x rkey  value_y
0  foo        1  foo        5
1  foo        1  foo        8
2  foo        5  foo        5
3  foo        5  foo        8
4  bar        2  bar        6
5  baz        3  baz        7

Merge DataFrames df1 and df2 with specified left and right suffixes
appended to any overlapping columns.

>>> df1.merge(df2, left_on='lkey', right_on='rkey',
...           suffixes=('_left', '_right'))
  lkey  value_left rkey  value_right
0  foo           1  foo            5
1  foo           1  foo            8
2  foo           5  foo            5
3  foo           5  foo            8
4  bar           2  bar            6
5  baz           3  baz            7

Merge DataFrames df1 and df2, but raise an exception if the DataFrames have
any overlapping columns.

>>> df1.merge(df2, left_on='lkey', right_on='rkey', suffixes=(False, False))
Traceback (most recent call last):
...
ValueError: columns overlap but no suffix specified:
    Index(['value'], dtype='object')
"""


# -----------------------------------------------------------------------
# DataFrame class


class DataFrame(NDFrame):
    """
    Two-dimensional, size-mutable, potentially heterogeneous tabular data.

    Data structure also contains labeled axes (rows and columns).
    Arithmetic operations align on both row and column labels. Can be
    thought of as a dict-like container for Series objects. The primary
    pandas data structure.

    Parameters
    ----------
    data : ndarray (structured or homogeneous), Iterable, dict, or DataFrame
        Dict can contain Series, arrays, constants, or list-like objects.

        .. versionchanged:: 0.23.0
           If data is a dict, column order follows insertion-order for
           Python 3.6 and later.

        .. versionchanged:: 0.25.0
           If data is a list of dicts, column order follows insertion-order
           for Python 3.6 and later.

    index : Index or array-like
        Index to use for resulting frame. Will default to RangeIndex if
        no indexing information part of input data and no index provided.
    columns : Index or array-like
        Column labels to use for resulting frame. Will default to
        RangeIndex (0, 1, 2, ..., n) if no column labels are provided.
    dtype : dtype, default None
        Data type to force. Only a single dtype is allowed. If None, infer.
    copy : bool, default False
        Copy data from inputs. Only affects DataFrame / 2d ndarray input.

    See Also
    --------
    DataFrame.from_records : Constructor from tuples, also record arrays.
    DataFrame.from_dict : From dicts of Series, arrays, or dicts.
    read_csv : Read a comma-separated values (csv) file into DataFrame.
    read_table : Read general delimited file into DataFrame.
    read_clipboard : Read text from clipboard into DataFrame.

    Examples
    --------
    Constructing DataFrame from a dictionary.

    >>> d = {'col1': [1, 2], 'col2': [3, 4]}
    >>> df = pd.DataFrame(data=d)
    >>> df
       col1  col2
    0     1     3
    1     2     4

    Notice that the inferred dtype is int64.

    >>> df.dtypes
    col1    int64
    col2    int64
    dtype: object

    To enforce a single dtype:

    >>> df = pd.DataFrame(data=d, dtype=np.int8)
    >>> df.dtypes
    col1    int8
    col2    int8
    dtype: object

    Constructing DataFrame from numpy ndarray:

    >>> df2 = pd.DataFrame(np.array([[1, 2, 3], [4, 5, 6], [7, 8, 9]]),
    ...                    columns=['a', 'b', 'c'])
    >>> df2
       a  b  c
    0  1  2  3
    1  4  5  6
    2  7  8  9
    """

    _internal_names_set = {"columns", "index"} | NDFrame._internal_names_set
    _typ = "dataframe"

    @property
    def _constructor(self) -> Type["DataFrame"]:
        return DataFrame

    _constructor_sliced: Type[Series] = Series
    _deprecations: FrozenSet[str] = NDFrame._deprecations | frozenset([])
    _accessors: Set[str] = {"sparse"}

    @property
    def _constructor_expanddim(self):
        raise NotImplementedError("Not supported for DataFrames!")

    # ----------------------------------------------------------------------
    # Constructors

    def __init__(
        self,
        data=None,
        index: Optional[Axes] = None,
        columns: Optional[Axes] = None,
        dtype: Optional[Dtype] = None,
        copy: bool = False,
    ):
        if data is None:
            data = {}
        if dtype is not None:
            dtype = self._validate_dtype(dtype)

        if isinstance(data, DataFrame):
            data = data._mgr

        if isinstance(data, BlockManager):
            if index is None and columns is None and dtype is None and copy is False:
                # GH#33357 fastpath
                NDFrame.__init__(self, data)
                return

            mgr = self._init_mgr(
                data, axes=dict(index=index, columns=columns), dtype=dtype, copy=copy
            )
        elif isinstance(data, dict):
            mgr = init_dict(data, index, columns, dtype=dtype)
        elif isinstance(data, ma.MaskedArray):
            import numpy.ma.mrecords as mrecords

            # masked recarray
            if isinstance(data, mrecords.MaskedRecords):
                mgr = masked_rec_array_to_mgr(data, index, columns, dtype, copy)

            # a masked array
            else:
                mask = ma.getmaskarray(data)
                if mask.any():
                    data, fill_value = maybe_upcast(data, copy=True)
                    data.soften_mask()  # set hardmask False if it was True
                    data[mask] = fill_value
                else:
                    data = data.copy()
                mgr = init_ndarray(data, index, columns, dtype=dtype, copy=copy)

        elif isinstance(data, (np.ndarray, Series, Index)):
            if data.dtype.names:
                data_columns = list(data.dtype.names)
                data = {k: data[k] for k in data_columns}
                if columns is None:
                    columns = data_columns
                mgr = init_dict(data, index, columns, dtype=dtype)
            elif getattr(data, "name", None) is not None:
                mgr = init_dict({data.name: data}, index, columns, dtype=dtype)
            else:
                mgr = init_ndarray(data, index, columns, dtype=dtype, copy=copy)

        # For data is list-like, or Iterable (will consume into list)
        elif isinstance(data, abc.Iterable) and not isinstance(data, (str, bytes)):
            if not isinstance(data, (abc.Sequence, ExtensionArray)):
                data = list(data)
            if len(data) > 0:
                if is_dataclass(data[0]):
                    data = dataclasses_to_dicts(data)
                if is_list_like(data[0]) and getattr(data[0], "ndim", 1) == 1:
                    if is_named_tuple(data[0]) and columns is None:
                        columns = data[0]._fields
                    arrays, columns = to_arrays(data, columns, dtype=dtype)
                    columns = ensure_index(columns)

                    # set the index
                    if index is None:
                        if isinstance(data[0], Series):
                            index = get_names_from_index(data)
                        elif isinstance(data[0], Categorical):
                            index = ibase.default_index(len(data[0]))
                        else:
                            index = ibase.default_index(len(data))

                    mgr = arrays_to_mgr(arrays, columns, index, columns, dtype=dtype)
                else:
                    mgr = init_ndarray(data, index, columns, dtype=dtype, copy=copy)
            else:
                mgr = init_dict({}, index, columns, dtype=dtype)
        else:
            try:
                arr = np.array(data, dtype=dtype, copy=copy)
            except (ValueError, TypeError) as err:
                exc = TypeError(
                    "DataFrame constructor called with "
                    f"incompatible data and dtype: {err}"
                )
                raise exc from err

            if arr.ndim == 0 and index is not None and columns is not None:
                values = cast_scalar_to_array(
                    (len(index), len(columns)), data, dtype=dtype
                )
                mgr = init_ndarray(
                    values, index, columns, dtype=values.dtype, copy=False
                )
            else:
                raise ValueError("DataFrame constructor not properly called!")

        NDFrame.__init__(self, mgr)

    # ----------------------------------------------------------------------

    @property
    def axes(self) -> List[Index]:
        """
        Return a list representing the axes of the DataFrame.

        It has the row axis labels and column axis labels as the only members.
        They are returned in that order.

        Examples
        --------
        >>> df = pd.DataFrame({'col1': [1, 2], 'col2': [3, 4]})
        >>> df.axes
        [RangeIndex(start=0, stop=2, step=1), Index(['col1', 'col2'],
        dtype='object')]
        """
        return [self.index, self.columns]

    @property
    def shape(self) -> Tuple[int, int]:
        """
        Return a tuple representing the dimensionality of the DataFrame.

        See Also
        --------
        ndarray.shape

        Examples
        --------
        >>> df = pd.DataFrame({'col1': [1, 2], 'col2': [3, 4]})
        >>> df.shape
        (2, 2)

        >>> df = pd.DataFrame({'col1': [1, 2], 'col2': [3, 4],
        ...                    'col3': [5, 6]})
        >>> df.shape
        (2, 3)
        """
        return len(self.index), len(self.columns)

    @property
    def _is_homogeneous_type(self) -> bool:
        """
        Whether all the columns in a DataFrame have the same type.

        Returns
        -------
        bool

        See Also
        --------
        Index._is_homogeneous_type : Whether the object has a single
            dtype.
        MultiIndex._is_homogeneous_type : Whether all the levels of a
            MultiIndex have the same dtype.

        Examples
        --------
        >>> DataFrame({"A": [1, 2], "B": [3, 4]})._is_homogeneous_type
        True
        >>> DataFrame({"A": [1, 2], "B": [3.0, 4.0]})._is_homogeneous_type
        False

        Items with the same type but different sizes are considered
        different types.

        >>> DataFrame({
        ...    "A": np.array([1, 2], dtype=np.int32),
        ...    "B": np.array([1, 2], dtype=np.int64)})._is_homogeneous_type
        False
        """
        if self._mgr.any_extension_types:
            return len({block.dtype for block in self._mgr.blocks}) == 1
        else:
            return not self._mgr.is_mixed_type

    @property
    def _can_fast_transpose(self) -> bool:
        """
        Can we transpose this DataFrame without creating any new array objects.
        """
        if self._data.any_extension_types:
            # TODO(EA2D) special case would be unnecessary with 2D EAs
            return False
        return len(self._data.blocks) == 1

    # ----------------------------------------------------------------------
    # Rendering Methods

    def _repr_fits_vertical_(self) -> bool:
        """
        Check length against max_rows.
        """
        max_rows = get_option("display.max_rows")
        return len(self) <= max_rows

    def _repr_fits_horizontal_(self, ignore_width: bool = False) -> bool:
        """
        Check if full repr fits in horizontal boundaries imposed by the display
        options width and max_columns.

        In case of non-interactive session, no boundaries apply.

        `ignore_width` is here so ipnb+HTML output can behave the way
        users expect. display.max_columns remains in effect.
        GH3541, GH3573
        """
        width, height = console.get_console_size()
        max_columns = get_option("display.max_columns")
        nb_columns = len(self.columns)

        # exceed max columns
        if (max_columns and nb_columns > max_columns) or (
            (not ignore_width) and width and nb_columns > (width // 2)
        ):
            return False

        # used by repr_html under IPython notebook or scripts ignore terminal
        # dims
        if ignore_width or not console.in_interactive_session():
            return True

        if get_option("display.width") is not None or console.in_ipython_frontend():
            # check at least the column row for excessive width
            max_rows = 1
        else:
            max_rows = get_option("display.max_rows")

        # when auto-detecting, so width=None and not in ipython front end
        # check whether repr fits horizontal by actually checking
        # the width of the rendered repr
        buf = StringIO()

        # only care about the stuff we'll actually print out
        # and to_string on entire frame may be expensive
        d = self

        if not (max_rows is None):  # unlimited rows
            # min of two, where one may be None
            d = d.iloc[: min(max_rows, len(d))]
        else:
            return True

        d.to_string(buf=buf)
        value = buf.getvalue()
        repr_width = max(len(l) for l in value.split("\n"))

        return repr_width < width

    def _info_repr(self) -> bool:
        """
        True if the repr should show the info view.
        """
        info_repr_option = get_option("display.large_repr") == "info"
        return info_repr_option and not (
            self._repr_fits_horizontal_() and self._repr_fits_vertical_()
        )

    def __repr__(self) -> str:
        """
        Return a string representation for a particular DataFrame.
        """
        buf = StringIO("")
        if self._info_repr():
            self.info(buf=buf)
            return buf.getvalue()

        max_rows = get_option("display.max_rows")
        min_rows = get_option("display.min_rows")
        max_cols = get_option("display.max_columns")
        max_colwidth = get_option("display.max_colwidth")
        show_dimensions = get_option("display.show_dimensions")
        if get_option("display.expand_frame_repr"):
            width, _ = console.get_console_size()
        else:
            width = None
        self.to_string(
            buf=buf,
            max_rows=max_rows,
            min_rows=min_rows,
            max_cols=max_cols,
            line_width=width,
            max_colwidth=max_colwidth,
            show_dimensions=show_dimensions,
        )

        return buf.getvalue()

    def _repr_html_(self) -> Optional[str]:
        """
        Return a html representation for a particular DataFrame.

        Mainly for IPython notebook.
        """
        if self._info_repr():
            buf = StringIO("")
            self.info(buf=buf)
            # need to escape the <class>, should be the first line.
            val = buf.getvalue().replace("<", r"&lt;", 1)
            val = val.replace(">", r"&gt;", 1)
            return "<pre>" + val + "</pre>"

        if get_option("display.notebook_repr_html"):
            max_rows = get_option("display.max_rows")
            min_rows = get_option("display.min_rows")
            max_cols = get_option("display.max_columns")
            show_dimensions = get_option("display.show_dimensions")

            formatter = fmt.DataFrameFormatter(
                self,
                columns=None,
                col_space=None,
                na_rep="NaN",
                formatters=None,
                float_format=None,
                sparsify=None,
                justify=None,
                index_names=True,
                header=True,
                index=True,
                bold_rows=True,
                escape=True,
                max_rows=max_rows,
                min_rows=min_rows,
                max_cols=max_cols,
                show_dimensions=show_dimensions,
                decimal=".",
                table_id=None,
                render_links=False,
            )
            return formatter.to_html(notebook=True)
        else:
            return None

    @Substitution(
        header_type="bool or sequence",
        header="Write out the column names. If a list of strings "
        "is given, it is assumed to be aliases for the "
        "column names",
        col_space_type="int",
        col_space="The minimum width of each column",
    )
    @Substitution(shared_params=fmt.common_docstring, returns=fmt.return_docstring)
    def to_string(
        self,
        buf: Optional[FilePathOrBuffer[str]] = None,
        columns: Optional[Sequence[str]] = None,
        col_space: Optional[int] = None,
        header: Union[bool, Sequence[str]] = True,
        index: bool = True,
        na_rep: str = "NaN",
        formatters: Optional[fmt.FormattersType] = None,
        float_format: Optional[fmt.FloatFormatType] = None,
        sparsify: Optional[bool] = None,
        index_names: bool = True,
        justify: Optional[str] = None,
        max_rows: Optional[int] = None,
        min_rows: Optional[int] = None,
        max_cols: Optional[int] = None,
        show_dimensions: bool = False,
        decimal: str = ".",
        line_width: Optional[int] = None,
        max_colwidth: Optional[int] = None,
        encoding: Optional[str] = None,
    ) -> Optional[str]:
        """
        Render a DataFrame to a console-friendly tabular output.
        %(shared_params)s
        line_width : int, optional
            Width to wrap a line in characters.
        max_colwidth : int, optional
            Max width to truncate each column in characters. By default, no limit.

            .. versionadded:: 1.0.0
        encoding : str, default "utf-8"
            Set character encoding.

            .. versionadded:: 1.0
        %(returns)s
        See Also
        --------
        to_html : Convert DataFrame to HTML.

        Examples
        --------
        >>> d = {'col1': [1, 2, 3], 'col2': [4, 5, 6]}
        >>> df = pd.DataFrame(d)
        >>> print(df.to_string())
           col1  col2
        0     1     4
        1     2     5
        2     3     6
        """
        from pandas import option_context

        with option_context("display.max_colwidth", max_colwidth):
            formatter = fmt.DataFrameFormatter(
                self,
                columns=columns,
                col_space=col_space,
                na_rep=na_rep,
                formatters=formatters,
                float_format=float_format,
                sparsify=sparsify,
                justify=justify,
                index_names=index_names,
                header=header,
                index=index,
                min_rows=min_rows,
                max_rows=max_rows,
                max_cols=max_cols,
                show_dimensions=show_dimensions,
                decimal=decimal,
                line_width=line_width,
            )
            return formatter.to_string(buf=buf, encoding=encoding)

    # ----------------------------------------------------------------------

    @property
    def style(self) -> "Styler":
        """
        Returns a Styler object.

        Contains methods for building a styled HTML representation of the DataFrame.

        See Also
        --------
        io.formats.style.Styler : Helps style a DataFrame or Series according to the
            data with HTML and CSS.
        """
        from pandas.io.formats.style import Styler

        return Styler(self)

    _shared_docs[
        "items"
    ] = r"""
        Iterate over (column name, Series) pairs.

        Iterates over the DataFrame columns, returning a tuple with
        the column name and the content as a Series.

        Yields
        ------
        label : object
            The column names for the DataFrame being iterated over.
        content : Series
            The column entries belonging to each label, as a Series.

        See Also
        --------
        DataFrame.iterrows : Iterate over DataFrame rows as
            (index, Series) pairs.
        DataFrame.itertuples : Iterate over DataFrame rows as namedtuples
            of the values.

        Examples
        --------
        >>> df = pd.DataFrame({'species': ['bear', 'bear', 'marsupial'],
        ...                   'population': [1864, 22000, 80000]},
        ...                   index=['panda', 'polar', 'koala'])
        >>> df
                species   population
        panda   bear      1864
        polar   bear      22000
        koala   marsupial 80000
        >>> for label, content in df.items():
        ...     print(f'label: {label}')
        ...     print(f'content: {content}', sep='\n')
        ...
        label: species
        content:
        panda         bear
        polar         bear
        koala    marsupial
        Name: species, dtype: object
        label: population
        content:
        panda     1864
        polar    22000
        koala    80000
        Name: population, dtype: int64
        """

    @Appender(_shared_docs["items"])
    def items(self) -> Iterable[Tuple[Label, Series]]:
        if self.columns.is_unique and hasattr(self, "_item_cache"):
            for k in self.columns:
                yield k, self._get_item_cache(k)
        else:
            for i, k in enumerate(self.columns):
                yield k, self._ixs(i, axis=1)

    @Appender(_shared_docs["items"])
    def iteritems(self) -> Iterable[Tuple[Label, Series]]:
        yield from self.items()

    def iterrows(self) -> Iterable[Tuple[Label, Series]]:
        """
        Iterate over DataFrame rows as (index, Series) pairs.

        Yields
        ------
        index : label or tuple of label
            The index of the row. A tuple for a `MultiIndex`.
        data : Series
            The data of the row as a Series.

        it : generator
            A generator that iterates over the rows of the frame.

        See Also
        --------
        DataFrame.itertuples : Iterate over DataFrame rows as namedtuples of the values.
        DataFrame.items : Iterate over (column name, Series) pairs.

        Notes
        -----
        1. Because ``iterrows`` returns a Series for each row,
           it does **not** preserve dtypes across the rows (dtypes are
           preserved across columns for DataFrames). For example,

           >>> df = pd.DataFrame([[1, 1.5]], columns=['int', 'float'])
           >>> row = next(df.iterrows())[1]
           >>> row
           int      1.0
           float    1.5
           Name: 0, dtype: float64
           >>> print(row['int'].dtype)
           float64
           >>> print(df['int'].dtype)
           int64

           To preserve dtypes while iterating over the rows, it is better
           to use :meth:`itertuples` which returns namedtuples of the values
           and which is generally faster than ``iterrows``.

        2. You should **never modify** something you are iterating over.
           This is not guaranteed to work in all cases. Depending on the
           data types, the iterator returns a copy and not a view, and writing
           to it will have no effect.
        """
        columns = self.columns
        klass = self._constructor_sliced
        for k, v in zip(self.index, self.values):
            s = klass(v, index=columns, name=k)
            yield k, s

    def itertuples(self, index=True, name="Pandas"):
        """
        Iterate over DataFrame rows as namedtuples.

        Parameters
        ----------
        index : bool, default True
            If True, return the index as the first element of the tuple.
        name : str or None, default "Pandas"
            The name of the returned namedtuples or None to return regular
            tuples.

        Returns
        -------
        iterator
            An object to iterate over namedtuples for each row in the
            DataFrame with the first field possibly being the index and
            following fields being the column values.

        See Also
        --------
        DataFrame.iterrows : Iterate over DataFrame rows as (index, Series)
            pairs.
        DataFrame.items : Iterate over (column name, Series) pairs.

        Notes
        -----
        The column names will be renamed to positional names if they are
        invalid Python identifiers, repeated, or start with an underscore.
        On python versions < 3.7 regular tuples are returned for DataFrames
        with a large number of columns (>254).

        Examples
        --------
        >>> df = pd.DataFrame({'num_legs': [4, 2], 'num_wings': [0, 2]},
        ...                   index=['dog', 'hawk'])
        >>> df
              num_legs  num_wings
        dog          4          0
        hawk         2          2
        >>> for row in df.itertuples():
        ...     print(row)
        ...
        Pandas(Index='dog', num_legs=4, num_wings=0)
        Pandas(Index='hawk', num_legs=2, num_wings=2)

        By setting the `index` parameter to False we can remove the index
        as the first element of the tuple:

        >>> for row in df.itertuples(index=False):
        ...     print(row)
        ...
        Pandas(num_legs=4, num_wings=0)
        Pandas(num_legs=2, num_wings=2)

        With the `name` parameter set we set a custom name for the yielded
        namedtuples:

        >>> for row in df.itertuples(name='Animal'):
        ...     print(row)
        ...
        Animal(Index='dog', num_legs=4, num_wings=0)
        Animal(Index='hawk', num_legs=2, num_wings=2)
        """
        arrays = []
        fields = list(self.columns)
        if index:
            arrays.append(self.index)
            fields.insert(0, "Index")

        # use integer indexing because of possible duplicate column names
        arrays.extend(self.iloc[:, k] for k in range(len(self.columns)))

        # Python versions before 3.7 support at most 255 arguments to constructors
        can_return_named_tuples = PY37 or len(self.columns) + index < 255
        if name is not None and can_return_named_tuples:
            itertuple = collections.namedtuple(name, fields, rename=True)
            return map(itertuple._make, zip(*arrays))

        # fallback to regular tuples
        return zip(*arrays)

    def __len__(self) -> int:
        """
        Returns length of info axis, but here we use the index.
        """
        return len(self.index)

    def dot(self, other):
        """
        Compute the matrix multiplication between the DataFrame and other.

        This method computes the matrix product between the DataFrame and the
        values of an other Series, DataFrame or a numpy array.

        It can also be called using ``self @ other`` in Python >= 3.5.

        Parameters
        ----------
        other : Series, DataFrame or array-like
            The other object to compute the matrix product with.

        Returns
        -------
        Series or DataFrame
            If other is a Series, return the matrix product between self and
            other as a Series. If other is a DataFrame or a numpy.array, return
            the matrix product of self and other in a DataFrame of a np.array.

        See Also
        --------
        Series.dot: Similar method for Series.

        Notes
        -----
        The dimensions of DataFrame and other must be compatible in order to
        compute the matrix multiplication. In addition, the column names of
        DataFrame and the index of other must contain the same values, as they
        will be aligned prior to the multiplication.

        The dot method for Series computes the inner product, instead of the
        matrix product here.

        Examples
        --------
        Here we multiply a DataFrame with a Series.

        >>> df = pd.DataFrame([[0, 1, -2, -1], [1, 1, 1, 1]])
        >>> s = pd.Series([1, 1, 2, 1])
        >>> df.dot(s)
        0    -4
        1     5
        dtype: int64

        Here we multiply a DataFrame with another DataFrame.

        >>> other = pd.DataFrame([[0, 1], [1, 2], [-1, -1], [2, 0]])
        >>> df.dot(other)
            0   1
        0   1   4
        1   2   2

        Note that the dot method give the same result as @

        >>> df @ other
            0   1
        0   1   4
        1   2   2

        The dot method works also if other is an np.array.

        >>> arr = np.array([[0, 1], [1, 2], [-1, -1], [2, 0]])
        >>> df.dot(arr)
            0   1
        0   1   4
        1   2   2

        Note how shuffling of the objects does not change the result.

        >>> s2 = s.reindex([1, 0, 2, 3])
        >>> df.dot(s2)
        0    -4
        1     5
        dtype: int64
        """
        if isinstance(other, (Series, DataFrame)):
            common = self.columns.union(other.index)
            if len(common) > len(self.columns) or len(common) > len(other.index):
                raise ValueError("matrices are not aligned")

            left = self.reindex(columns=common, copy=False)
            right = other.reindex(index=common, copy=False)
            lvals = left.values
            rvals = right.values
        else:
            left = self
            lvals = self.values
            rvals = np.asarray(other)
            if lvals.shape[1] != rvals.shape[0]:
                raise ValueError(
                    f"Dot product shape mismatch, {lvals.shape} vs {rvals.shape}"
                )

        if isinstance(other, DataFrame):
            return self._constructor(
                np.dot(lvals, rvals), index=left.index, columns=other.columns
            )
        elif isinstance(other, Series):
            return Series(np.dot(lvals, rvals), index=left.index)
        elif isinstance(rvals, (np.ndarray, Index)):
            result = np.dot(lvals, rvals)
            if result.ndim == 2:
                return self._constructor(result, index=left.index)
            else:
                return Series(result, index=left.index)
        else:  # pragma: no cover
            raise TypeError(f"unsupported type: {type(other)}")

    def __matmul__(self, other):
        """
        Matrix multiplication using binary `@` operator in Python>=3.5.
        """
        return self.dot(other)

    def __rmatmul__(self, other):
        """
        Matrix multiplication using binary `@` operator in Python>=3.5.
        """
        return self.T.dot(np.transpose(other)).T

    # ----------------------------------------------------------------------
    # IO methods (to / from other formats)

    @classmethod
    def from_dict(cls, data, orient="columns", dtype=None, columns=None) -> "DataFrame":
        """
        Construct DataFrame from dict of array-like or dicts.

        Creates DataFrame object from dictionary by columns or by index
        allowing dtype specification.

        Parameters
        ----------
        data : dict
            Of the form {field : array-like} or {field : dict}.
        orient : {'columns', 'index'}, default 'columns'
            The "orientation" of the data. If the keys of the passed dict
            should be the columns of the resulting DataFrame, pass 'columns'
            (default). Otherwise if the keys should be rows, pass 'index'.
        dtype : dtype, default None
            Data type to force, otherwise infer.
        columns : list, default None
            Column labels to use when ``orient='index'``. Raises a ValueError
            if used with ``orient='columns'``.

            .. versionadded:: 0.23.0

        Returns
        -------
        DataFrame

        See Also
        --------
        DataFrame.from_records : DataFrame from ndarray (structured
            dtype), list of tuples, dict, or DataFrame.
        DataFrame : DataFrame object creation using constructor.

        Examples
        --------
        By default the keys of the dict become the DataFrame columns:

        >>> data = {'col_1': [3, 2, 1, 0], 'col_2': ['a', 'b', 'c', 'd']}
        >>> pd.DataFrame.from_dict(data)
           col_1 col_2
        0      3     a
        1      2     b
        2      1     c
        3      0     d

        Specify ``orient='index'`` to create the DataFrame using dictionary
        keys as rows:

        >>> data = {'row_1': [3, 2, 1, 0], 'row_2': ['a', 'b', 'c', 'd']}
        >>> pd.DataFrame.from_dict(data, orient='index')
               0  1  2  3
        row_1  3  2  1  0
        row_2  a  b  c  d

        When using the 'index' orientation, the column names can be
        specified manually:

        >>> pd.DataFrame.from_dict(data, orient='index',
        ...                        columns=['A', 'B', 'C', 'D'])
               A  B  C  D
        row_1  3  2  1  0
        row_2  a  b  c  d
        """
        index = None
        orient = orient.lower()
        if orient == "index":
            if len(data) > 0:
                # TODO speed up Series case
                if isinstance(list(data.values())[0], (Series, dict)):
                    data = _from_nested_dict(data)
                else:
                    data, index = list(data.values()), list(data.keys())
        elif orient == "columns":
            if columns is not None:
                raise ValueError("cannot use columns parameter with orient='columns'")
        else:  # pragma: no cover
            raise ValueError("only recognize index or columns for orient")

        return cls(data, index=index, columns=columns, dtype=dtype)

    def to_numpy(self, dtype=None, copy: bool = False) -> np.ndarray:
        """
        Convert the DataFrame to a NumPy array.

        .. versionadded:: 0.24.0

        By default, the dtype of the returned array will be the common NumPy
        dtype of all types in the DataFrame. For example, if the dtypes are
        ``float16`` and ``float32``, the results dtype will be ``float32``.
        This may require copying data and coercing values, which may be
        expensive.

        Parameters
        ----------
        dtype : str or numpy.dtype, optional
            The dtype to pass to :meth:`numpy.asarray`.
        copy : bool, default False
            Whether to ensure that the returned value is a not a view on
            another array. Note that ``copy=False`` does not *ensure* that
            ``to_numpy()`` is no-copy. Rather, ``copy=True`` ensure that
            a copy is made, even if not strictly necessary.

        Returns
        -------
        numpy.ndarray

        See Also
        --------
        Series.to_numpy : Similar method for Series.

        Examples
        --------
        >>> pd.DataFrame({"A": [1, 2], "B": [3, 4]}).to_numpy()
        array([[1, 3],
               [2, 4]])

        With heterogeneous data, the lowest common type will have to
        be used.

        >>> df = pd.DataFrame({"A": [1, 2], "B": [3.0, 4.5]})
        >>> df.to_numpy()
        array([[1. , 3. ],
               [2. , 4.5]])

        For a mix of numeric and non-numeric types, the output array will
        have object dtype.

        >>> df['C'] = pd.date_range('2000', periods=2)
        >>> df.to_numpy()
        array([[1, 3.0, Timestamp('2000-01-01 00:00:00')],
               [2, 4.5, Timestamp('2000-01-02 00:00:00')]], dtype=object)
        """
        result = np.array(self.values, dtype=dtype, copy=copy)
        return result

    def to_dict(self, orient="dict", into=dict):
        """
        Convert the DataFrame to a dictionary.

        The type of the key-value pairs can be customized with the parameters
        (see below).

        Parameters
        ----------
        orient : str {'dict', 'list', 'series', 'split', 'records', 'index'}
            Determines the type of the values of the dictionary.

            - 'dict' (default) : dict like {column -> {index -> value}}
            - 'list' : dict like {column -> [values]}
            - 'series' : dict like {column -> Series(values)}
            - 'split' : dict like
              {'index' -> [index], 'columns' -> [columns], 'data' -> [values]}
            - 'records' : list like
              [{column -> value}, ... , {column -> value}]
            - 'index' : dict like {index -> {column -> value}}

            Abbreviations are allowed. `s` indicates `series` and `sp`
            indicates `split`.

        into : class, default dict
            The collections.abc.Mapping subclass used for all Mappings
            in the return value.  Can be the actual class or an empty
            instance of the mapping type you want.  If you want a
            collections.defaultdict, you must pass it initialized.

        Returns
        -------
        dict, list or collections.abc.Mapping
            Return a collections.abc.Mapping object representing the DataFrame.
            The resulting transformation depends on the `orient` parameter.

        See Also
        --------
        DataFrame.from_dict: Create a DataFrame from a dictionary.
        DataFrame.to_json: Convert a DataFrame to JSON format.

        Examples
        --------
        >>> df = pd.DataFrame({'col1': [1, 2],
        ...                    'col2': [0.5, 0.75]},
        ...                   index=['row1', 'row2'])
        >>> df
              col1  col2
        row1     1  0.50
        row2     2  0.75
        >>> df.to_dict()
        {'col1': {'row1': 1, 'row2': 2}, 'col2': {'row1': 0.5, 'row2': 0.75}}

        You can specify the return orientation.

        >>> df.to_dict('series')
        {'col1': row1    1
                 row2    2
        Name: col1, dtype: int64,
        'col2': row1    0.50
                row2    0.75
        Name: col2, dtype: float64}

        >>> df.to_dict('split')
        {'index': ['row1', 'row2'], 'columns': ['col1', 'col2'],
         'data': [[1, 0.5], [2, 0.75]]}

        >>> df.to_dict('records')
        [{'col1': 1, 'col2': 0.5}, {'col1': 2, 'col2': 0.75}]

        >>> df.to_dict('index')
        {'row1': {'col1': 1, 'col2': 0.5}, 'row2': {'col1': 2, 'col2': 0.75}}

        You can also specify the mapping type.

        >>> from collections import OrderedDict, defaultdict
        >>> df.to_dict(into=OrderedDict)
        OrderedDict([('col1', OrderedDict([('row1', 1), ('row2', 2)])),
                     ('col2', OrderedDict([('row1', 0.5), ('row2', 0.75)]))])

        If you want a `defaultdict`, you need to initialize it:

        >>> dd = defaultdict(list)
        >>> df.to_dict('records', into=dd)
        [defaultdict(<class 'list'>, {'col1': 1, 'col2': 0.5}),
         defaultdict(<class 'list'>, {'col1': 2, 'col2': 0.75})]
        """
        if not self.columns.is_unique:
            warnings.warn(
                "DataFrame columns are not unique, some columns will be omitted.",
                UserWarning,
                stacklevel=2,
            )
        # GH16122
        into_c = com.standardize_mapping(into)

        orient = orient.lower()
        # GH32515
        if orient.startswith(("d", "l", "s", "r", "i")) and orient not in {
            "dict",
            "list",
            "series",
            "split",
            "records",
            "index",
        }:
            warnings.warn(
                "Using short name for 'orient' is deprecated. Only the "
                "options: ('dict', list, 'series', 'split', 'records', 'index') "
                "will be used in a future version. Use one of the above "
                "to silence this warning.",
                FutureWarning,
            )

            if orient.startswith("d"):
                orient = "dict"
            elif orient.startswith("l"):
                orient = "list"
            elif orient.startswith("sp"):
                orient = "split"
            elif orient.startswith("s"):
                orient = "series"
            elif orient.startswith("r"):
                orient = "records"
            elif orient.startswith("i"):
                orient = "index"

        if orient == "dict":
            return into_c((k, v.to_dict(into)) for k, v in self.items())

        elif orient == "list":
            return into_c((k, v.tolist()) for k, v in self.items())

        elif orient == "split":
            return into_c(
                (
                    ("index", self.index.tolist()),
                    ("columns", self.columns.tolist()),
                    (
                        "data",
                        [
                            list(map(com.maybe_box_datetimelike, t))
                            for t in self.itertuples(index=False, name=None)
                        ],
                    ),
                )
            )

        elif orient == "series":
            return into_c((k, com.maybe_box_datetimelike(v)) for k, v in self.items())

        elif orient == "records":
            columns = self.columns.tolist()
            rows = (
                dict(zip(columns, row))
                for row in self.itertuples(index=False, name=None)
            )
            return [
                into_c((k, com.maybe_box_datetimelike(v)) for k, v in row.items())
                for row in rows
            ]

        elif orient == "index":
            if not self.index.is_unique:
                raise ValueError("DataFrame index must be unique for orient='index'.")
            return into_c(
                (t[0], dict(zip(self.columns, t[1:])))
                for t in self.itertuples(name=None)
            )

        else:
            raise ValueError(f"orient '{orient}' not understood")

    def to_gbq(
        self,
        destination_table,
        project_id=None,
        chunksize=None,
        reauth=False,
        if_exists="fail",
        auth_local_webserver=False,
        table_schema=None,
        location=None,
        progress_bar=True,
        credentials=None,
    ) -> None:
        """
        Write a DataFrame to a Google BigQuery table.

        This function requires the `pandas-gbq package
        <https://pandas-gbq.readthedocs.io>`__.

        See the `How to authenticate with Google BigQuery
        <https://pandas-gbq.readthedocs.io/en/latest/howto/authentication.html>`__
        guide for authentication instructions.

        Parameters
        ----------
        destination_table : str
            Name of table to be written, in the form ``dataset.tablename``.
        project_id : str, optional
            Google BigQuery Account project ID. Optional when available from
            the environment.
        chunksize : int, optional
            Number of rows to be inserted in each chunk from the dataframe.
            Set to ``None`` to load the whole dataframe at once.
        reauth : bool, default False
            Force Google BigQuery to re-authenticate the user. This is useful
            if multiple accounts are used.
        if_exists : str, default 'fail'
            Behavior when the destination table exists. Value can be one of:

            ``'fail'``
                If table exists raise pandas_gbq.gbq.TableCreationError.
            ``'replace'``
                If table exists, drop it, recreate it, and insert data.
            ``'append'``
                If table exists, insert data. Create if does not exist.
        auth_local_webserver : bool, default False
            Use the `local webserver flow`_ instead of the `console flow`_
            when getting user credentials.

            .. _local webserver flow:
                https://google-auth-oauthlib.readthedocs.io/en/latest/reference/google_auth_oauthlib.flow.html#google_auth_oauthlib.flow.InstalledAppFlow.run_local_server
            .. _console flow:
                https://google-auth-oauthlib.readthedocs.io/en/latest/reference/google_auth_oauthlib.flow.html#google_auth_oauthlib.flow.InstalledAppFlow.run_console

            *New in version 0.2.0 of pandas-gbq*.
        table_schema : list of dicts, optional
            List of BigQuery table fields to which according DataFrame
            columns conform to, e.g. ``[{'name': 'col1', 'type':
            'STRING'},...]``. If schema is not provided, it will be
            generated according to dtypes of DataFrame columns. See
            BigQuery API documentation on available names of a field.

            *New in version 0.3.1 of pandas-gbq*.
        location : str, optional
            Location where the load job should run. See the `BigQuery locations
            documentation
            <https://cloud.google.com/bigquery/docs/dataset-locations>`__ for a
            list of available locations. The location must match that of the
            target dataset.

            *New in version 0.5.0 of pandas-gbq*.
        progress_bar : bool, default True
            Use the library `tqdm` to show the progress bar for the upload,
            chunk by chunk.

            *New in version 0.5.0 of pandas-gbq*.
        credentials : google.auth.credentials.Credentials, optional
            Credentials for accessing Google APIs. Use this parameter to
            override default credentials, such as to use Compute Engine
            :class:`google.auth.compute_engine.Credentials` or Service
            Account :class:`google.oauth2.service_account.Credentials`
            directly.

            *New in version 0.8.0 of pandas-gbq*.

            .. versionadded:: 0.24.0

        See Also
        --------
        pandas_gbq.to_gbq : This function in the pandas-gbq library.
        read_gbq : Read a DataFrame from Google BigQuery.
        """
        from pandas.io import gbq

        gbq.to_gbq(
            self,
            destination_table,
            project_id=project_id,
            chunksize=chunksize,
            reauth=reauth,
            if_exists=if_exists,
            auth_local_webserver=auth_local_webserver,
            table_schema=table_schema,
            location=location,
            progress_bar=progress_bar,
            credentials=credentials,
        )

    @classmethod
    def from_records(
        cls,
        data,
        index=None,
        exclude=None,
        columns=None,
        coerce_float=False,
        nrows=None,
    ) -> "DataFrame":
        """
        Convert structured or record ndarray to DataFrame.

        Parameters
        ----------
        data : ndarray (structured dtype), list of tuples, dict, or DataFrame
        index : str, list of fields, array-like
            Field of array to use as the index, alternately a specific set of
            input labels to use.
        exclude : sequence, default None
            Columns or fields to exclude.
        columns : sequence, default None
            Column names to use. If the passed data do not have names
            associated with them, this argument provides names for the
            columns. Otherwise this argument indicates the order of the columns
            in the result (any names not found in the data will become all-NA
            columns).
        coerce_float : bool, default False
            Attempt to convert values of non-string, non-numeric objects (like
            decimal.Decimal) to floating point, useful for SQL result sets.
        nrows : int, default None
            Number of rows to read if data is an iterator.

        Returns
        -------
        DataFrame
        """
        # Make a copy of the input columns so we can modify it
        if columns is not None:
            columns = ensure_index(columns)

        if is_iterator(data):
            if nrows == 0:
                return cls()

            try:
                first_row = next(data)
            except StopIteration:
                return cls(index=index, columns=columns)

            dtype = None
            if hasattr(first_row, "dtype") and first_row.dtype.names:
                dtype = first_row.dtype

            values = [first_row]

            if nrows is None:
                values += data
            else:
                values.extend(itertools.islice(data, nrows - 1))

            if dtype is not None:
                data = np.array(values, dtype=dtype)
            else:
                data = values

        if isinstance(data, dict):
            if columns is None:
                columns = arr_columns = ensure_index(sorted(data))
                arrays = [data[k] for k in columns]
            else:
                arrays = []
                arr_columns = []
                for k, v in data.items():
                    if k in columns:
                        arr_columns.append(k)
                        arrays.append(v)

                arrays, arr_columns = reorder_arrays(arrays, arr_columns, columns)

        elif isinstance(data, (np.ndarray, DataFrame)):
            arrays, columns = to_arrays(data, columns)
            if columns is not None:
                columns = ensure_index(columns)
            arr_columns = columns
        else:
            arrays, arr_columns = to_arrays(data, columns, coerce_float=coerce_float)

            arr_columns = ensure_index(arr_columns)
            if columns is not None:
                columns = ensure_index(columns)
            else:
                columns = arr_columns

        if exclude is None:
            exclude = set()
        else:
            exclude = set(exclude)

        result_index = None
        if index is not None:
            if isinstance(index, str) or not hasattr(index, "__iter__"):
                i = columns.get_loc(index)
                exclude.add(index)
                if len(arrays) > 0:
                    result_index = Index(arrays[i], name=index)
                else:
                    result_index = Index([], name=index)
            else:
                try:
                    index_data = [arrays[arr_columns.get_loc(field)] for field in index]
                except (KeyError, TypeError):
                    # raised by get_loc, see GH#29258
                    result_index = index
                else:
                    result_index = ensure_index_from_sequences(index_data, names=index)
                    exclude.update(index)

        if any(exclude):
            arr_exclude = [x for x in exclude if x in arr_columns]
            to_remove = [arr_columns.get_loc(col) for col in arr_exclude]
            arrays = [v for i, v in enumerate(arrays) if i not in to_remove]

            arr_columns = arr_columns.drop(arr_exclude)
            columns = columns.drop(exclude)

        mgr = arrays_to_mgr(arrays, arr_columns, result_index, columns)

        return cls(mgr)

    def to_records(
        self, index=True, column_dtypes=None, index_dtypes=None
    ) -> np.recarray:
        """
        Convert DataFrame to a NumPy record array.

        Index will be included as the first field of the record array if
        requested.

        Parameters
        ----------
        index : bool, default True
            Include index in resulting record array, stored in 'index'
            field or using the index label, if set.
        column_dtypes : str, type, dict, default None
            .. versionadded:: 0.24.0

            If a string or type, the data type to store all columns. If
            a dictionary, a mapping of column names and indices (zero-indexed)
            to specific data types.
        index_dtypes : str, type, dict, default None
            .. versionadded:: 0.24.0

            If a string or type, the data type to store all index levels. If
            a dictionary, a mapping of index level names and indices
            (zero-indexed) to specific data types.

            This mapping is applied only if `index=True`.

        Returns
        -------
        numpy.recarray
            NumPy ndarray with the DataFrame labels as fields and each row
            of the DataFrame as entries.

        See Also
        --------
        DataFrame.from_records: Convert structured or record ndarray
            to DataFrame.
        numpy.recarray: An ndarray that allows field access using
            attributes, analogous to typed columns in a
            spreadsheet.

        Examples
        --------
        >>> df = pd.DataFrame({'A': [1, 2], 'B': [0.5, 0.75]},
        ...                   index=['a', 'b'])
        >>> df
           A     B
        a  1  0.50
        b  2  0.75
        >>> df.to_records()
        rec.array([('a', 1, 0.5 ), ('b', 2, 0.75)],
                  dtype=[('index', 'O'), ('A', '<i8'), ('B', '<f8')])

        If the DataFrame index has no label then the recarray field name
        is set to 'index'. If the index has a label then this is used as the
        field name:

        >>> df.index = df.index.rename("I")
        >>> df.to_records()
        rec.array([('a', 1, 0.5 ), ('b', 2, 0.75)],
                  dtype=[('I', 'O'), ('A', '<i8'), ('B', '<f8')])

        The index can be excluded from the record array:

        >>> df.to_records(index=False)
        rec.array([(1, 0.5 ), (2, 0.75)],
                  dtype=[('A', '<i8'), ('B', '<f8')])

        Data types can be specified for the columns:

        >>> df.to_records(column_dtypes={"A": "int32"})
        rec.array([('a', 1, 0.5 ), ('b', 2, 0.75)],
                  dtype=[('I', 'O'), ('A', '<i4'), ('B', '<f8')])

        As well as for the index:

        >>> df.to_records(index_dtypes="<S2")
        rec.array([(b'a', 1, 0.5 ), (b'b', 2, 0.75)],
                  dtype=[('I', 'S2'), ('A', '<i8'), ('B', '<f8')])

        >>> index_dtypes = f"<S{df.index.str.len().max()}"
        >>> df.to_records(index_dtypes=index_dtypes)
        rec.array([(b'a', 1, 0.5 ), (b'b', 2, 0.75)],
                  dtype=[('I', 'S1'), ('A', '<i8'), ('B', '<f8')])
        """
        if index:
            if isinstance(self.index, ABCMultiIndex):
                # array of tuples to numpy cols. copy copy copy
                ix_vals = list(map(np.array, zip(*self.index.values)))
            else:
                ix_vals = [self.index.values]

            arrays = ix_vals + [
                np.asarray(self.iloc[:, i]) for i in range(len(self.columns))
            ]

            count = 0
            index_names = list(self.index.names)

            if isinstance(self.index, ABCMultiIndex):
                for i, n in enumerate(index_names):
                    if n is None:
                        index_names[i] = f"level_{count}"
                        count += 1
            elif index_names[0] is None:
                index_names = ["index"]

            names = [str(name) for name in itertools.chain(index_names, self.columns)]
        else:
            arrays = [np.asarray(self.iloc[:, i]) for i in range(len(self.columns))]
            names = [str(c) for c in self.columns]
            index_names = []

        index_len = len(index_names)
        formats = []

        for i, v in enumerate(arrays):
            index = i

            # When the names and arrays are collected, we
            # first collect those in the DataFrame's index,
            # followed by those in its columns.
            #
            # Thus, the total length of the array is:
            # len(index_names) + len(DataFrame.columns).
            #
            # This check allows us to see whether we are
            # handling a name / array in the index or column.
            if index < index_len:
                dtype_mapping = index_dtypes
                name = index_names[index]
            else:
                index -= index_len
                dtype_mapping = column_dtypes
                name = self.columns[index]

            # We have a dictionary, so we get the data type
            # associated with the index or column (which can
            # be denoted by its name in the DataFrame or its
            # position in DataFrame's array of indices or
            # columns, whichever is applicable.
            if is_dict_like(dtype_mapping):
                if name in dtype_mapping:
                    dtype_mapping = dtype_mapping[name]
                elif index in dtype_mapping:
                    dtype_mapping = dtype_mapping[index]
                else:
                    dtype_mapping = None

            # If no mapping can be found, use the array's
            # dtype attribute for formatting.
            #
            # A valid dtype must either be a type or
            # string naming a type.
            if dtype_mapping is None:
                formats.append(v.dtype)
            elif isinstance(dtype_mapping, (type, np.dtype, str)):
                formats.append(dtype_mapping)
            else:
                element = "row" if i < index_len else "column"
                msg = f"Invalid dtype {dtype_mapping} specified for {element} {name}"
                raise ValueError(msg)

        return np.rec.fromarrays(arrays, dtype={"names": names, "formats": formats})

    @classmethod
    def _from_arrays(
        cls, arrays, columns, index, dtype=None, verify_integrity=True
    ) -> "DataFrame":
        """
        Create DataFrame from a list of arrays corresponding to the columns.

        Parameters
        ----------
        arrays : list-like of arrays
            Each array in the list corresponds to one column, in order.
        columns : list-like, Index
            The column names for the resulting DataFrame.
        index : list-like, Index
            The rows labels for the resulting DataFrame.
        dtype : dtype, optional
            Optional dtype to enforce for all arrays.
        verify_integrity : bool, default True
            Validate and homogenize all input. If set to False, it is assumed
            that all elements of `arrays` are actual arrays how they will be
            stored in a block (numpy ndarray or ExtensionArray), have the same
            length as and are aligned with the index, and that `columns` and
            `index` are ensured to be an Index object.

        Returns
        -------
        DataFrame
        """
        mgr = arrays_to_mgr(
            arrays,
            columns,
            index,
            columns,
            dtype=dtype,
            verify_integrity=verify_integrity,
        )
        return cls(mgr)

    @deprecate_kwarg(old_arg_name="fname", new_arg_name="path")
    def to_stata(
        self,
        path: FilePathOrBuffer,
        convert_dates: Optional[Dict[Label, str]] = None,
        write_index: bool = True,
        byteorder: Optional[str] = None,
        time_stamp: Optional[datetime.datetime] = None,
        data_label: Optional[str] = None,
        variable_labels: Optional[Dict[Label, str]] = None,
        version: Optional[int] = 114,
        convert_strl: Optional[Sequence[Label]] = None,
    ) -> None:
        """
        Export DataFrame object to Stata dta format.

        Writes the DataFrame to a Stata dataset file.
        "dta" files contain a Stata dataset.

        Parameters
        ----------
        path : str, buffer or path object
            String, path object (pathlib.Path or py._path.local.LocalPath) or
            object implementing a binary write() function. If using a buffer
            then the buffer will not be automatically closed after the file
            data has been written.

            .. versionchanged:: 1.0.0

            Previously this was "fname"

        convert_dates : dict
            Dictionary mapping columns containing datetime types to stata
            internal format to use when writing the dates. Options are 'tc',
            'td', 'tm', 'tw', 'th', 'tq', 'ty'. Column can be either an integer
            or a name. Datetime columns that do not have a conversion type
            specified will be converted to 'tc'. Raises NotImplementedError if
            a datetime column has timezone information.
        write_index : bool
            Write the index to Stata dataset.
        byteorder : str
            Can be ">", "<", "little", or "big". default is `sys.byteorder`.
        time_stamp : datetime
            A datetime to use as file creation date.  Default is the current
            time.
        data_label : str, optional
            A label for the data set.  Must be 80 characters or smaller.
        variable_labels : dict
            Dictionary containing columns as keys and variable labels as
            values. Each label must be 80 characters or smaller.
        version : {114, 117, 118, 119, None}, default 114
            Version to use in the output dta file. Set to None to let pandas
            decide between 118 or 119 formats depending on the number of
            columns in the frame. Version 114 can be read by Stata 10 and
            later. Version 117 can be read by Stata 13 or later. Version 118
            is supported in Stata 14 and later. Version 119 is supported in
            Stata 15 and later. Version 114 limits string variables to 244
            characters or fewer while versions 117 and later allow strings
            with lengths up to 2,000,000 characters. Versions 118 and 119
            support Unicode characters, and version 119 supports more than
            32,767 variables.

            .. versionadded:: 0.23.0
            .. versionchanged:: 1.0.0

                Added support for formats 118 and 119.

        convert_strl : list, optional
            List of column names to convert to string columns to Stata StrL
            format. Only available if version is 117.  Storing strings in the
            StrL format can produce smaller dta files if strings have more than
            8 characters and values are repeated.

            .. versionadded:: 0.23.0

        Raises
        ------
        NotImplementedError
            * If datetimes contain timezone information
            * Column dtype is not representable in Stata
        ValueError
            * Columns listed in convert_dates are neither datetime64[ns]
              or datetime.datetime
            * Column listed in convert_dates is not in DataFrame
            * Categorical label contains more than 32,000 characters

        See Also
        --------
        read_stata : Import Stata data files.
        io.stata.StataWriter : Low-level writer for Stata data files.
        io.stata.StataWriter117 : Low-level writer for version 117 files.

        Examples
        --------
        >>> df = pd.DataFrame({'animal': ['falcon', 'parrot', 'falcon',
        ...                               'parrot'],
        ...                    'speed': [350, 18, 361, 15]})
        >>> df.to_stata('animals.dta')  # doctest: +SKIP
        """
        if version not in (114, 117, 118, 119, None):
            raise ValueError("Only formats 114, 117, 118 and 119 are supported.")
        if version == 114:
            if convert_strl is not None:
                raise ValueError("strl is not supported in format 114")
            from pandas.io.stata import StataWriter as statawriter
        elif version == 117:
            # mypy: Name 'statawriter' already defined (possibly by an import)
            from pandas.io.stata import StataWriter117 as statawriter  # type: ignore
        else:  # versions 118 and 119
            # mypy: Name 'statawriter' already defined (possibly by an import)
            from pandas.io.stata import StataWriterUTF8 as statawriter  # type:ignore

        kwargs: Dict[str, Any] = {}
        if version is None or version >= 117:
            # strl conversion is only supported >= 117
            kwargs["convert_strl"] = convert_strl
        if version is None or version >= 118:
            # Specifying the version is only supported for UTF8 (118 or 119)
            kwargs["version"] = version

        # mypy: Too many arguments for "StataWriter"
        writer = statawriter(  # type: ignore
            path,
            self,
            convert_dates=convert_dates,
            byteorder=byteorder,
            time_stamp=time_stamp,
            data_label=data_label,
            write_index=write_index,
            variable_labels=variable_labels,
            **kwargs,
        )
        writer.write_file()

    @deprecate_kwarg(old_arg_name="fname", new_arg_name="path")
    def to_feather(self, path, **kwargs) -> None:
        """
        Write a DataFrame to the binary Feather format.

        Parameters
        ----------
        path : str
            String file path.
        **kwargs :
            Additional keywords passed to :func:`pyarrow.feather.write_feather`.
            Starting with pyarrow 0.17, this includes the `compression`,
            `compression_level`, `chunksize` and `version` keywords.

            .. versionadded:: 1.1.0
        """
        from pandas.io.feather_format import to_feather

        to_feather(self, path, **kwargs)

    @Appender(
        """
        Examples
        --------
        >>> df = pd.DataFrame(
        ...     data={"animal_1": ["elk", "pig"], "animal_2": ["dog", "quetzal"]}
        ... )
        >>> print(df.to_markdown())
        |    | animal_1   | animal_2   |
        |---:|:-----------|:-----------|
        |  0 | elk        | dog        |
        |  1 | pig        | quetzal    |
        """
    )
    @Substitution(klass="DataFrame")
    @Appender(_shared_docs["to_markdown"])
    def to_markdown(
        self, buf: Optional[IO[str]] = None, mode: Optional[str] = None, **kwargs
    ) -> Optional[str]:
        kwargs.setdefault("headers", "keys")
        kwargs.setdefault("tablefmt", "pipe")
        tabulate = import_optional_dependency("tabulate")
        result = tabulate.tabulate(self, **kwargs)
        if buf is None:
            return result
        buf, _, _, _ = get_filepath_or_buffer(buf, mode=mode)
        assert buf is not None  # Help mypy.
        buf.writelines(result)
        return None

    @deprecate_kwarg(old_arg_name="fname", new_arg_name="path")
    def to_parquet(
        self,
        path,
        engine="auto",
        compression="snappy",
        index=None,
        partition_cols=None,
        **kwargs,
    ) -> None:
        """
        Write a DataFrame to the binary parquet format.

        This function writes the dataframe as a `parquet file
        <https://parquet.apache.org/>`_. You can choose different parquet
        backends, and have the option of compression. See
        :ref:`the user guide <io.parquet>` for more details.

        Parameters
        ----------
        path : str
            File path or Root Directory path. Will be used as Root Directory
            path while writing a partitioned dataset.

            .. versionchanged:: 1.0.0

            Previously this was "fname"

        engine : {'auto', 'pyarrow', 'fastparquet'}, default 'auto'
            Parquet library to use. If 'auto', then the option
            ``io.parquet.engine`` is used. The default ``io.parquet.engine``
            behavior is to try 'pyarrow', falling back to 'fastparquet' if
            'pyarrow' is unavailable.
        compression : {'snappy', 'gzip', 'brotli', None}, default 'snappy'
            Name of the compression to use. Use ``None`` for no compression.
        index : bool, default None
            If ``True``, include the dataframe's index(es) in the file output.
            If ``False``, they will not be written to the file.
            If ``None``, similar to ``True`` the dataframe's index(es)
            will be saved. However, instead of being saved as values,
            the RangeIndex will be stored as a range in the metadata so it
            doesn't require much space and is faster. Other indexes will
            be included as columns in the file output.

            .. versionadded:: 0.24.0

        partition_cols : list, optional, default None
            Column names by which to partition the dataset.
            Columns are partitioned in the order they are given.

            .. versionadded:: 0.24.0

        **kwargs
            Additional arguments passed to the parquet library. See
            :ref:`pandas io <io.parquet>` for more details.

        See Also
        --------
        read_parquet : Read a parquet file.
        DataFrame.to_csv : Write a csv file.
        DataFrame.to_sql : Write to a sql table.
        DataFrame.to_hdf : Write to hdf.

        Notes
        -----
        This function requires either the `fastparquet
        <https://pypi.org/project/fastparquet>`_ or `pyarrow
        <https://arrow.apache.org/docs/python/>`_ library.

        Examples
        --------
        >>> df = pd.DataFrame(data={'col1': [1, 2], 'col2': [3, 4]})
        >>> df.to_parquet('df.parquet.gzip',
        ...               compression='gzip')  # doctest: +SKIP
        >>> pd.read_parquet('df.parquet.gzip')  # doctest: +SKIP
           col1  col2
        0     1     3
        1     2     4
        """
        from pandas.io.parquet import to_parquet

        to_parquet(
            self,
            path,
            engine,
            compression=compression,
            index=index,
            partition_cols=partition_cols,
            **kwargs,
        )

    @Substitution(
        header_type="bool",
        header="Whether to print column labels, default True",
        col_space_type="str or int",
        col_space="The minimum width of each column in CSS length "
        "units.  An int is assumed to be px units.\n\n"
        "            .. versionadded:: 0.25.0\n"
        "                Ability to use str",
    )
    @Substitution(shared_params=fmt.common_docstring, returns=fmt.return_docstring)
    def to_html(
        self,
        buf=None,
        columns=None,
        col_space=None,
        header=True,
        index=True,
        na_rep="NaN",
        formatters=None,
        float_format=None,
        sparsify=None,
        index_names=True,
        justify=None,
        max_rows=None,
        max_cols=None,
        show_dimensions=False,
        decimal=".",
        bold_rows=True,
        classes=None,
        escape=True,
        notebook=False,
        border=None,
        table_id=None,
        render_links=False,
        encoding=None,
    ):
        """
        Render a DataFrame as an HTML table.
        %(shared_params)s
        bold_rows : bool, default True
            Make the row labels bold in the output.
        classes : str or list or tuple, default None
            CSS class(es) to apply to the resulting html table.
        escape : bool, default True
            Convert the characters <, >, and & to HTML-safe sequences.
        notebook : {True, False}, default False
            Whether the generated HTML is for IPython Notebook.
        border : int
            A ``border=border`` attribute is included in the opening
            `<table>` tag. Default ``pd.options.display.html.border``.
        encoding : str, default "utf-8"
            Set character encoding.

            .. versionadded:: 1.0

        table_id : str, optional
            A css id is included in the opening `<table>` tag if specified.

            .. versionadded:: 0.23.0

        render_links : bool, default False
            Convert URLs to HTML links.

            .. versionadded:: 0.24.0
        %(returns)s
        See Also
        --------
        to_string : Convert DataFrame to a string.
        """
        if justify is not None and justify not in fmt._VALID_JUSTIFY_PARAMETERS:
            raise ValueError("Invalid value for justify parameter")

        formatter = fmt.DataFrameFormatter(
            self,
            columns=columns,
            col_space=col_space,
            na_rep=na_rep,
            formatters=formatters,
            float_format=float_format,
            sparsify=sparsify,
            justify=justify,
            index_names=index_names,
            header=header,
            index=index,
            bold_rows=bold_rows,
            escape=escape,
            max_rows=max_rows,
            max_cols=max_cols,
            show_dimensions=show_dimensions,
            decimal=decimal,
            table_id=table_id,
            render_links=render_links,
        )
        # TODO: a generic formatter wld b in DataFrameFormatter
        return formatter.to_html(
            buf=buf,
            classes=classes,
            notebook=notebook,
            border=border,
            encoding=encoding,
        )

    # ----------------------------------------------------------------------
    @doc(info)
    def info(
        self, verbose=None, buf=None, max_cols=None, memory_usage=None, null_counts=None
    ) -> None:
        return info(self, verbose, buf, max_cols, memory_usage, null_counts)

    def memory_usage(self, index=True, deep=False) -> Series:
        """
        Return the memory usage of each column in bytes.

        The memory usage can optionally include the contribution of
        the index and elements of `object` dtype.

        This value is displayed in `DataFrame.info` by default. This can be
        suppressed by setting ``pandas.options.display.memory_usage`` to False.

        Parameters
        ----------
        index : bool, default True
            Specifies whether to include the memory usage of the DataFrame's
            index in returned Series. If ``index=True``, the memory usage of
            the index is the first item in the output.
        deep : bool, default False
            If True, introspect the data deeply by interrogating
            `object` dtypes for system-level memory consumption, and include
            it in the returned values.

        Returns
        -------
        Series
            A Series whose index is the original column names and whose values
            is the memory usage of each column in bytes.

        See Also
        --------
        numpy.ndarray.nbytes : Total bytes consumed by the elements of an
            ndarray.
        Series.memory_usage : Bytes consumed by a Series.
        Categorical : Memory-efficient array for string values with
            many repeated values.
        DataFrame.info : Concise summary of a DataFrame.

        Examples
        --------
        >>> dtypes = ['int64', 'float64', 'complex128', 'object', 'bool']
        >>> data = dict([(t, np.ones(shape=5000).astype(t))
        ...              for t in dtypes])
        >>> df = pd.DataFrame(data)
        >>> df.head()
           int64  float64            complex128  object  bool
        0      1      1.0    1.000000+0.000000j       1  True
        1      1      1.0    1.000000+0.000000j       1  True
        2      1      1.0    1.000000+0.000000j       1  True
        3      1      1.0    1.000000+0.000000j       1  True
        4      1      1.0    1.000000+0.000000j       1  True

        >>> df.memory_usage()
        Index           128
        int64         40000
        float64       40000
        complex128    80000
        object        40000
        bool           5000
        dtype: int64

        >>> df.memory_usage(index=False)
        int64         40000
        float64       40000
        complex128    80000
        object        40000
        bool           5000
        dtype: int64

        The memory footprint of `object` dtype columns is ignored by default:

        >>> df.memory_usage(deep=True)
        Index            128
        int64          40000
        float64        40000
        complex128     80000
        object        160000
        bool            5000
        dtype: int64

        Use a Categorical for efficient storage of an object-dtype column with
        many repeated values.

        >>> df['object'].astype('category').memory_usage(deep=True)
        5216
        """
        result = Series(
            [c.memory_usage(index=False, deep=deep) for col, c in self.items()],
            index=self.columns,
        )
        if index:
            result = Series(self.index.memory_usage(deep=deep), index=["Index"]).append(
                result
            )
        return result

    def transpose(self, *args, copy: bool = False) -> "DataFrame":
        """
        Transpose index and columns.

        Reflect the DataFrame over its main diagonal by writing rows as columns
        and vice-versa. The property :attr:`.T` is an accessor to the method
        :meth:`transpose`.

        Parameters
        ----------
        *args : tuple, optional
            Accepted for compatibility with NumPy.
        copy : bool, default False
            Whether to copy the data after transposing, even for DataFrames
            with a single dtype.

            Note that a copy is always required for mixed dtype DataFrames,
            or for DataFrames with any extension types.

        Returns
        -------
        DataFrame
            The transposed DataFrame.

        See Also
        --------
        numpy.transpose : Permute the dimensions of a given array.

        Notes
        -----
        Transposing a DataFrame with mixed dtypes will result in a homogeneous
        DataFrame with the `object` dtype. In such a case, a copy of the data
        is always made.

        Examples
        --------
        **Square DataFrame with homogeneous dtype**

        >>> d1 = {'col1': [1, 2], 'col2': [3, 4]}
        >>> df1 = pd.DataFrame(data=d1)
        >>> df1
           col1  col2
        0     1     3
        1     2     4

        >>> df1_transposed = df1.T # or df1.transpose()
        >>> df1_transposed
              0  1
        col1  1  2
        col2  3  4

        When the dtype is homogeneous in the original DataFrame, we get a
        transposed DataFrame with the same dtype:

        >>> df1.dtypes
        col1    int64
        col2    int64
        dtype: object
        >>> df1_transposed.dtypes
        0    int64
        1    int64
        dtype: object

        **Non-square DataFrame with mixed dtypes**

        >>> d2 = {'name': ['Alice', 'Bob'],
        ...       'score': [9.5, 8],
        ...       'employed': [False, True],
        ...       'kids': [0, 0]}
        >>> df2 = pd.DataFrame(data=d2)
        >>> df2
            name  score  employed  kids
        0  Alice    9.5     False     0
        1    Bob    8.0      True     0

        >>> df2_transposed = df2.T # or df2.transpose()
        >>> df2_transposed
                      0     1
        name      Alice   Bob
        score       9.5     8
        employed  False  True
        kids          0     0

        When the DataFrame has mixed dtypes, we get a transposed DataFrame with
        the `object` dtype:

        >>> df2.dtypes
        name         object
        score       float64
        employed       bool
        kids          int64
        dtype: object
        >>> df2_transposed.dtypes
        0    object
        1    object
        dtype: object
        """
        nv.validate_transpose(args, dict())
        # construct the args

        dtypes = list(self.dtypes)
        if self._is_homogeneous_type and dtypes and is_extension_array_dtype(dtypes[0]):
            # We have EAs with the same dtype. We can preserve that dtype in transpose.
            dtype = dtypes[0]
            arr_type = dtype.construct_array_type()
            values = self.values

            new_values = [arr_type._from_sequence(row, dtype=dtype) for row in values]
            result = self._constructor(
                dict(zip(self.index, new_values)), index=self.columns
            )

        else:
            new_values = self.values.T
            if copy:
                new_values = new_values.copy()
            result = self._constructor(
                new_values, index=self.columns, columns=self.index
            )

        return result.__finalize__(self, method="transpose")

    @property
    def T(self) -> "DataFrame":
        return self.transpose()

    # ----------------------------------------------------------------------
    # Indexing Methods

    def _ixs(self, i: int, axis: int = 0):
        """
        Parameters
        ----------
        i : int
        axis : int

        Notes
        -----
        If slice passed, the resulting data will be a view.
        """
        # irow
        if axis == 0:
            new_values = self._mgr.fast_xs(i)

            # if we are a copy, mark as such
            copy = isinstance(new_values, np.ndarray) and new_values.base is None
            result = self._constructor_sliced(
                new_values,
                index=self.columns,
                name=self.index[i],
                dtype=new_values.dtype,
            )
            result._set_is_copy(self, copy=copy)
            return result

        # icol
        else:
            label = self.columns[i]

            values = self._mgr.iget(i)
            result = self._box_col_values(values, i)

            # this is a cached value, mark it so
            result._set_as_cached(label, self)

            return result

    def _get_column_array(self, i: int) -> ArrayLike:
        """
        Get the values of the i'th column (ndarray or ExtensionArray, as stored
        in the Block)
        """
        return self._data.iget_values(i)

    def _iter_column_arrays(self) -> Iterator[ArrayLike]:
        """
        Iterate over the arrays of all columns in order.
        This returns the values as stored in the Block (ndarray or ExtensionArray).
        """
        for i in range(len(self.columns)):
            yield self._get_column_array(i)

    def __getitem__(self, key):
        key = lib.item_from_zerodim(key)
        key = com.apply_if_callable(key, self)

        if is_hashable(key):
            # shortcut if the key is in columns
            if self.columns.is_unique and key in self.columns:
                if self.columns.nlevels > 1:
                    return self._getitem_multilevel(key)
                return self._get_item_cache(key)

        # Do we have a slicer (on rows)?
        indexer = convert_to_index_sliceable(self, key)
        if indexer is not None:
            # either we have a slice or we have a string that can be converted
            #  to a slice for partial-string date indexing
            return self._slice(indexer, axis=0)

        # Do we have a (boolean) DataFrame?
        if isinstance(key, DataFrame):
            return self.where(key)

        # Do we have a (boolean) 1d indexer?
        if com.is_bool_indexer(key):
            return self._getitem_bool_array(key)

        # We are left with two options: a single key, and a collection of keys,
        # We interpret tuples as collections only for non-MultiIndex
        is_single_key = isinstance(key, tuple) or not is_list_like(key)

        if is_single_key:
            if self.columns.nlevels > 1:
                return self._getitem_multilevel(key)
            indexer = self.columns.get_loc(key)
            if is_integer(indexer):
                indexer = [indexer]
        else:
            if is_iterator(key):
                key = list(key)
            indexer = self.loc._get_listlike_indexer(key, axis=1, raise_missing=True)[1]

        # take() does not accept boolean indexers
        if getattr(indexer, "dtype", None) == bool:
            indexer = np.where(indexer)[0]

        data = self._take_with_is_copy(indexer, axis=1)

        if is_single_key:
            # What does looking for a single key in a non-unique index return?
            # The behavior is inconsistent. It returns a Series, except when
            # - the key itself is repeated (test on data.shape, #9519), or
            # - we have a MultiIndex on columns (test on self.columns, #21309)
            if data.shape[1] == 1 and not isinstance(self.columns, ABCMultiIndex):
                data = data[key]

        return data

    def _getitem_bool_array(self, key):
        # also raises Exception if object array with NA values
        # warning here just in case -- previously __setitem__ was
        # reindexing but __getitem__ was not; it seems more reasonable to
        # go with the __setitem__ behavior since that is more consistent
        # with all other indexing behavior
        if isinstance(key, Series) and not key.index.equals(self.index):
            warnings.warn(
                "Boolean Series key will be reindexed to match DataFrame index.",
                UserWarning,
                stacklevel=3,
            )
        elif len(key) != len(self.index):
            raise ValueError(
                f"Item wrong length {len(key)} instead of {len(self.index)}."
            )

        # check_bool_indexer will throw exception if Series key cannot
        # be reindexed to match DataFrame rows
        key = check_bool_indexer(self.index, key)
        indexer = key.nonzero()[0]
        return self._take_with_is_copy(indexer, axis=0)

    def _getitem_multilevel(self, key):
        # self.columns is a MultiIndex
        loc = self.columns.get_loc(key)
        if isinstance(loc, (slice, np.ndarray)):
            new_columns = self.columns[loc]
            result_columns = maybe_droplevels(new_columns, key)
            if self._is_mixed_type:
                result = self.reindex(columns=new_columns)
                result.columns = result_columns
            else:
                new_values = self.values[:, loc]
                result = self._constructor(
                    new_values, index=self.index, columns=result_columns
                )
                result = result.__finalize__(self)

            # If there is only one column being returned, and its name is
            # either an empty string, or a tuple with an empty string as its
            # first element, then treat the empty string as a placeholder
            # and return the column as if the user had provided that empty
            # string in the key. If the result is a Series, exclude the
            # implied empty string from its name.
            if len(result.columns) == 1:
                top = result.columns[0]
                if isinstance(top, tuple):
                    top = top[0]
                if top == "":
                    result = result[""]
                    if isinstance(result, Series):
                        result = self._constructor_sliced(
                            result, index=self.index, name=key
                        )

            result._set_is_copy(self)
            return result
        else:
            # loc is neither a slice nor ndarray, so must be an int
            return self._ixs(loc, axis=1)

    def _get_value(self, index, col, takeable: bool = False):
        """
        Quickly retrieve single value at passed column and index.

        Parameters
        ----------
        index : row label
        col : column label
        takeable : interpret the index/col as indexers, default False

        Returns
        -------
        scalar
        """
        if takeable:
            series = self._ixs(col, axis=1)
            return series._values[index]

        series = self._get_item_cache(col)
        engine = self.index._engine

        try:
            loc = engine.get_loc(index)
            return series._values[loc]
        except KeyError:
            # GH 20629
            if self.index.nlevels > 1:
                # partial indexing forbidden
                raise

        # we cannot handle direct indexing
        # use positional
        col = self.columns.get_loc(col)
        index = self.index.get_loc(index)
        return self._get_value(index, col, takeable=True)

    def __setitem__(self, key, value):
        key = com.apply_if_callable(key, self)

        # see if we can slice the rows
        indexer = convert_to_index_sliceable(self, key)
        if indexer is not None:
            # either we have a slice or we have a string that can be converted
            #  to a slice for partial-string date indexing
            return self._setitem_slice(indexer, value)

        if isinstance(key, DataFrame) or getattr(key, "ndim", None) == 2:
            self._setitem_frame(key, value)
        elif isinstance(key, (Series, np.ndarray, list, Index)):
            self._setitem_array(key, value)
        else:
            # set column
            self._set_item(key, value)

    def _setitem_slice(self, key: slice, value):
        # NB: we can't just use self.loc[key] = value because that
        #  operates on labels and we need to operate positional for
        #  backwards-compat, xref GH#31469
        self._check_setitem_copy()
        self.iloc._setitem_with_indexer(key, value)

    def _setitem_array(self, key, value):
        # also raises Exception if object array with NA values
        if com.is_bool_indexer(key):
            if len(key) != len(self.index):
                raise ValueError(
                    f"Item wrong length {len(key)} instead of {len(self.index)}!"
                )
            key = check_bool_indexer(self.index, key)
            indexer = key.nonzero()[0]
            self._check_setitem_copy()
            self.iloc._setitem_with_indexer(indexer, value)
        else:
            if isinstance(value, DataFrame):
                if len(value.columns) != len(key):
                    raise ValueError("Columns must be same length as key")
                for k1, k2 in zip(key, value.columns):
                    self[k1] = value[k2]
            else:
                self.loc._ensure_listlike_indexer(key, axis=1)
                indexer = self.loc._get_listlike_indexer(
                    key, axis=1, raise_missing=False
                )[1]
                self._check_setitem_copy()
                self.iloc._setitem_with_indexer((slice(None), indexer), value)

    def _setitem_frame(self, key, value):
        # support boolean setting with DataFrame input, e.g.
        # df[df > df2] = 0
        if isinstance(key, np.ndarray):
            if key.shape != self.shape:
                raise ValueError("Array conditional must be same shape as self")
            key = self._constructor(key, **self._construct_axes_dict())

        if key.values.size and not is_bool_dtype(key.values):
            raise TypeError(
                "Must pass DataFrame or 2-d ndarray with boolean values only"
            )

        self._check_inplace_setting(value)
        self._check_setitem_copy()
        self._where(-key, value, inplace=True)

    def _iset_item(self, loc: int, value):
        self._ensure_valid_index(value)

        # technically _sanitize_column expects a label, not a position,
        #  but the behavior is the same as long as we pass broadcast=False
        value = self._sanitize_column(loc, value, broadcast=False)
        NDFrame._iset_item(self, loc, value)

        # check if we are modifying a copy
        # try to set first as we want an invalid
        # value exception to occur first
        if len(self):
            self._check_setitem_copy()

    def _set_item(self, key, value):
        """
        Add series to DataFrame in specified column.

        If series is a numpy-array (not a Series/TimeSeries), it must be the
        same length as the DataFrames index or an error will be thrown.

        Series/TimeSeries will be conformed to the DataFrames index to
        ensure homogeneity.
        """
        self._ensure_valid_index(value)
        value = self._sanitize_column(key, value)
        NDFrame._set_item(self, key, value)

        # check if we are modifying a copy
        # try to set first as we want an invalid
        # value exception to occur first
        if len(self):
            self._check_setitem_copy()

    def _set_value(self, index, col, value, takeable: bool = False):
        """
        Put single value at passed column and index.

        Parameters
        ----------
        index : row label
        col : column label
        value : scalar
        takeable : interpret the index/col as indexers, default False
        """
        try:
            if takeable is True:
                series = self._ixs(col, axis=1)
                series._set_value(index, value, takeable=True)
                return

            series = self._get_item_cache(col)
            engine = self.index._engine
            loc = engine.get_loc(index)
            validate_numeric_casting(series.dtype, value)

            series._values[loc] = value
            # Note: trying to use series._set_value breaks tests in
            #  tests.frame.indexing.test_indexing and tests.indexing.test_partial
        except (KeyError, TypeError):
            # set using a non-recursive method & reset the cache
            if takeable:
                self.iloc[index, col] = value
            else:
                self.loc[index, col] = value
            self._item_cache.pop(col, None)

    def _ensure_valid_index(self, value):
        """
        Ensure that if we don't have an index, that we can create one from the
        passed value.
        """
        # GH5632, make sure that we are a Series convertible
        if not len(self.index) and is_list_like(value) and len(value):
            try:
                value = Series(value)
            except (ValueError, NotImplementedError, TypeError) as err:
                raise ValueError(
                    "Cannot set a frame with no defined index "
                    "and a value that cannot be converted to a Series"
                ) from err

            self._mgr = self._mgr.reindex_axis(
                value.index.copy(), axis=1, fill_value=np.nan
            )

    def _box_col_values(self, values, loc: int) -> Series:
        """
        Provide boxed values for a column.
        """
        # Lookup in columns so that if e.g. a str datetime was passed
        #  we attach the Timestamp object as the name.
        name = self.columns[loc]
        klass = self._constructor_sliced
        return klass(values, index=self.index, name=name, fastpath=True)

    # ----------------------------------------------------------------------
    # Unsorted

    def query(self, expr, inplace=False, **kwargs):
        """
        Query the columns of a DataFrame with a boolean expression.

        Parameters
        ----------
        expr : str
            The query string to evaluate.

            You can refer to variables
            in the environment by prefixing them with an '@' character like
            ``@a + b``.

            You can refer to column names that contain spaces or operators by
            surrounding them in backticks. This way you can also escape
            names that start with a digit, or those that  are a Python keyword.
            Basically when it is not valid Python identifier. See notes down
            for more details.

            For example, if one of your columns is called ``a a`` and you want
            to sum it with ``b``, your query should be ```a a` + b``.

            .. versionadded:: 0.25.0
                Backtick quoting introduced.

            .. versionadded:: 1.0.0
                Expanding functionality of backtick quoting for more than only spaces.

        inplace : bool
            Whether the query should modify the data in place or return
            a modified copy.
        **kwargs
            See the documentation for :func:`eval` for complete details
            on the keyword arguments accepted by :meth:`DataFrame.query`.

        Returns
        -------
        DataFrame
            DataFrame resulting from the provided query expression.

        See Also
        --------
        eval : Evaluate a string describing operations on
            DataFrame columns.
        DataFrame.eval : Evaluate a string describing operations on
            DataFrame columns.

        Notes
        -----
        The result of the evaluation of this expression is first passed to
        :attr:`DataFrame.loc` and if that fails because of a
        multidimensional key (e.g., a DataFrame) then the result will be passed
        to :meth:`DataFrame.__getitem__`.

        This method uses the top-level :func:`eval` function to
        evaluate the passed query.

        The :meth:`~pandas.DataFrame.query` method uses a slightly
        modified Python syntax by default. For example, the ``&`` and ``|``
        (bitwise) operators have the precedence of their boolean cousins,
        :keyword:`and` and :keyword:`or`. This *is* syntactically valid Python,
        however the semantics are different.

        You can change the semantics of the expression by passing the keyword
        argument ``parser='python'``. This enforces the same semantics as
        evaluation in Python space. Likewise, you can pass ``engine='python'``
        to evaluate an expression using Python itself as a backend. This is not
        recommended as it is inefficient compared to using ``numexpr`` as the
        engine.

        The :attr:`DataFrame.index` and
        :attr:`DataFrame.columns` attributes of the
        :class:`~pandas.DataFrame` instance are placed in the query namespace
        by default, which allows you to treat both the index and columns of the
        frame as a column in the frame.
        The identifier ``index`` is used for the frame index; you can also
        use the name of the index to identify it in a query. Please note that
        Python keywords may not be used as identifiers.

        For further details and examples see the ``query`` documentation in
        :ref:`indexing <indexing.query>`.

        *Backtick quoted variables*

        Backtick quoted variables are parsed as literal Python code and
        are converted internally to a Python valid identifier.
        This can lead to the following problems.

        During parsing a number of disallowed characters inside the backtick
        quoted string are replaced by strings that are allowed as a Python identifier.
        These characters include all operators in Python, the space character, the
        question mark, the exclamation mark, the dollar sign, and the euro sign.
        For other characters that fall outside the ASCII range (U+0001..U+007F)
        and those that are not further specified in PEP 3131,
        the query parser will raise an error.
        This excludes whitespace different than the space character,
        but also the hashtag (as it is used for comments) and the backtick
        itself (backtick can also not be escaped).

        In a special case, quotes that make a pair around a backtick can
        confuse the parser.
        For example, ```it's` > `that's``` will raise an error,
        as it forms a quoted string (``'s > `that'``) with a backtick inside.

        See also the Python documentation about lexical analysis
        (https://docs.python.org/3/reference/lexical_analysis.html)
        in combination with the source code in :mod:`pandas.core.computation.parsing`.

        Examples
        --------
        >>> df = pd.DataFrame({'A': range(1, 6),
        ...                    'B': range(10, 0, -2),
        ...                    'C C': range(10, 5, -1)})
        >>> df
           A   B  C C
        0  1  10   10
        1  2   8    9
        2  3   6    8
        3  4   4    7
        4  5   2    6
        >>> df.query('A > B')
           A  B  C C
        4  5  2    6

        The previous expression is equivalent to

        >>> df[df.A > df.B]
           A  B  C C
        4  5  2    6

        For columns with spaces in their name, you can use backtick quoting.

        >>> df.query('B == `C C`')
           A   B  C C
        0  1  10   10

        The previous expression is equivalent to

        >>> df[df.B == df['C C']]
           A   B  C C
        0  1  10   10
        """
        inplace = validate_bool_kwarg(inplace, "inplace")
        if not isinstance(expr, str):
            msg = f"expr must be a string to be evaluated, {type(expr)} given"
            raise ValueError(msg)
        kwargs["level"] = kwargs.pop("level", 0) + 1
        kwargs["target"] = None
        res = self.eval(expr, **kwargs)

        try:
            result = self.loc[res]
        except ValueError:
            # when res is multi-dimensional loc raises, but this is sometimes a
            # valid query
            result = self[res]

        if inplace:
            self._update_inplace(result)
        else:
            return result

    def eval(self, expr, inplace=False, **kwargs):
        """
        Evaluate a string describing operations on DataFrame columns.

        Operates on columns only, not specific rows or elements.  This allows
        `eval` to run arbitrary code, which can make you vulnerable to code
        injection if you pass user input to this function.

        Parameters
        ----------
        expr : str
            The expression string to evaluate.
        inplace : bool, default False
            If the expression contains an assignment, whether to perform the
            operation inplace and mutate the existing DataFrame. Otherwise,
            a new DataFrame is returned.
        **kwargs
            See the documentation for :func:`eval` for complete details
            on the keyword arguments accepted by
            :meth:`~pandas.DataFrame.query`.

        Returns
        -------
        ndarray, scalar, or pandas object
            The result of the evaluation.

        See Also
        --------
        DataFrame.query : Evaluates a boolean expression to query the columns
            of a frame.
        DataFrame.assign : Can evaluate an expression or function to create new
            values for a column.
        eval : Evaluate a Python expression as a string using various
            backends.

        Notes
        -----
        For more details see the API documentation for :func:`~eval`.
        For detailed examples see :ref:`enhancing performance with eval
        <enhancingperf.eval>`.

        Examples
        --------
        >>> df = pd.DataFrame({'A': range(1, 6), 'B': range(10, 0, -2)})
        >>> df
           A   B
        0  1  10
        1  2   8
        2  3   6
        3  4   4
        4  5   2
        >>> df.eval('A + B')
        0    11
        1    10
        2     9
        3     8
        4     7
        dtype: int64

        Assignment is allowed though by default the original DataFrame is not
        modified.

        >>> df.eval('C = A + B')
           A   B   C
        0  1  10  11
        1  2   8  10
        2  3   6   9
        3  4   4   8
        4  5   2   7
        >>> df
           A   B
        0  1  10
        1  2   8
        2  3   6
        3  4   4
        4  5   2

        Use ``inplace=True`` to modify the original DataFrame.

        >>> df.eval('C = A + B', inplace=True)
        >>> df
           A   B   C
        0  1  10  11
        1  2   8  10
        2  3   6   9
        3  4   4   8
        4  5   2   7

        Multiple columns can be assigned to using multi-line expressions:

        >>> df.eval(
        ...     '''
        ... C = A + B
        ... D = A - B
        ... '''
        ... )
           A   B   C  D
        0  1  10  11 -9
        1  2   8  10 -6
        2  3   6   9 -3
        3  4   4   8  0
        4  5   2   7  3
        """
        from pandas.core.computation.eval import eval as _eval

        inplace = validate_bool_kwarg(inplace, "inplace")
        resolvers = kwargs.pop("resolvers", None)
        kwargs["level"] = kwargs.pop("level", 0) + 1
        if resolvers is None:
            index_resolvers = self._get_index_resolvers()
            column_resolvers = self._get_cleaned_column_resolvers()
            resolvers = column_resolvers, index_resolvers
        if "target" not in kwargs:
            kwargs["target"] = self
        kwargs["resolvers"] = kwargs.get("resolvers", ()) + tuple(resolvers)

        return _eval(expr, inplace=inplace, **kwargs)

    def select_dtypes(self, include=None, exclude=None) -> "DataFrame":
        """
        Return a subset of the DataFrame's columns based on the column dtypes.

        Parameters
        ----------
        include, exclude : scalar or list-like
            A selection of dtypes or strings to be included/excluded. At least
            one of these parameters must be supplied.

        Returns
        -------
        DataFrame
            The subset of the frame including the dtypes in ``include`` and
            excluding the dtypes in ``exclude``.

        Raises
        ------
        ValueError
            * If both of ``include`` and ``exclude`` are empty
            * If ``include`` and ``exclude`` have overlapping elements
            * If any kind of string dtype is passed in.

        Notes
        -----
        * To select all *numeric* types, use ``np.number`` or ``'number'``
        * To select strings you must use the ``object`` dtype, but note that
          this will return *all* object dtype columns
        * See the `numpy dtype hierarchy
          <https://docs.scipy.org/doc/numpy/reference/arrays.scalars.html>`__
        * To select datetimes, use ``np.datetime64``, ``'datetime'`` or
          ``'datetime64'``
        * To select timedeltas, use ``np.timedelta64``, ``'timedelta'`` or
          ``'timedelta64'``
        * To select Pandas categorical dtypes, use ``'category'``
        * To select Pandas datetimetz dtypes, use ``'datetimetz'`` (new in
          0.20.0) or ``'datetime64[ns, tz]'``

        Examples
        --------
        >>> df = pd.DataFrame({'a': [1, 2] * 3,
        ...                    'b': [True, False] * 3,
        ...                    'c': [1.0, 2.0] * 3})
        >>> df
                a      b  c
        0       1   True  1.0
        1       2  False  2.0
        2       1   True  1.0
        3       2  False  2.0
        4       1   True  1.0
        5       2  False  2.0

        >>> df.select_dtypes(include='bool')
           b
        0  True
        1  False
        2  True
        3  False
        4  True
        5  False

        >>> df.select_dtypes(include=['float64'])
           c
        0  1.0
        1  2.0
        2  1.0
        3  2.0
        4  1.0
        5  2.0

        >>> df.select_dtypes(exclude=['int'])
               b    c
        0   True  1.0
        1  False  2.0
        2   True  1.0
        3  False  2.0
        4   True  1.0
        5  False  2.0
        """
        if not is_list_like(include):
            include = (include,) if include is not None else ()
        if not is_list_like(exclude):
            exclude = (exclude,) if exclude is not None else ()

        selection = (frozenset(include), frozenset(exclude))

        if not any(selection):
            raise ValueError("at least one of include or exclude must be nonempty")

        # convert the myriad valid dtypes object to a single representation
        include = frozenset(infer_dtype_from_object(x) for x in include)
        exclude = frozenset(infer_dtype_from_object(x) for x in exclude)
        for dtypes in (include, exclude):
            invalidate_string_dtypes(dtypes)

        # can't both include AND exclude!
        if not include.isdisjoint(exclude):
            raise ValueError(f"include and exclude overlap on {(include & exclude)}")

        # We raise when both include and exclude are empty
        # Hence, we can just shrink the columns we want to keep
        keep_these = np.full(self.shape[1], True)

        def extract_unique_dtypes_from_dtypes_set(
            dtypes_set: FrozenSet[Dtype], unique_dtypes: np.ndarray
        ) -> List[Dtype]:
            extracted_dtypes = [
                unique_dtype
                for unique_dtype in unique_dtypes
                if issubclass(unique_dtype.type, tuple(dtypes_set))  # type: ignore
            ]
            return extracted_dtypes

        unique_dtypes = self.dtypes.unique()

        if include:
            included_dtypes = extract_unique_dtypes_from_dtypes_set(
                include, unique_dtypes
            )
            keep_these &= self.dtypes.isin(included_dtypes)

        if exclude:
            excluded_dtypes = extract_unique_dtypes_from_dtypes_set(
                exclude, unique_dtypes
            )
            keep_these &= ~self.dtypes.isin(excluded_dtypes)

        return self.iloc[:, keep_these.values]

    def insert(self, loc, column, value, allow_duplicates=False) -> None:
        """
        Insert column into DataFrame at specified location.

        Raises a ValueError if `column` is already contained in the DataFrame,
        unless `allow_duplicates` is set to True.

        Parameters
        ----------
        loc : int
            Insertion index. Must verify 0 <= loc <= len(columns).
        column : str, number, or hashable object
            Label of the inserted column.
        value : int, Series, or array-like
        allow_duplicates : bool, optional
        """
        self._ensure_valid_index(value)
        value = self._sanitize_column(column, value, broadcast=False)
        self._mgr.insert(loc, column, value, allow_duplicates=allow_duplicates)

    def assign(self, **kwargs) -> "DataFrame":
        r"""
        Assign new columns to a DataFrame.

        Returns a new object with all original columns in addition to new ones.
        Existing columns that are re-assigned will be overwritten.

        Parameters
        ----------
        **kwargs : dict of {str: callable or Series}
            The column names are keywords. If the values are
            callable, they are computed on the DataFrame and
            assigned to the new columns. The callable must not
            change input DataFrame (though pandas doesn't check it).
            If the values are not callable, (e.g. a Series, scalar, or array),
            they are simply assigned.

        Returns
        -------
        DataFrame
            A new DataFrame with the new columns in addition to
            all the existing columns.

        Notes
        -----
        Assigning multiple columns within the same ``assign`` is possible.
        Later items in '\*\*kwargs' may refer to newly created or modified
        columns in 'df'; items are computed and assigned into 'df' in order.

        .. versionchanged:: 0.23.0

           Keyword argument order is maintained.

        Examples
        --------
        >>> df = pd.DataFrame({'temp_c': [17.0, 25.0]},
        ...                   index=['Portland', 'Berkeley'])
        >>> df
                  temp_c
        Portland    17.0
        Berkeley    25.0

        Where the value is a callable, evaluated on `df`:

        >>> df.assign(temp_f=lambda x: x.temp_c * 9 / 5 + 32)
                  temp_c  temp_f
        Portland    17.0    62.6
        Berkeley    25.0    77.0

        Alternatively, the same behavior can be achieved by directly
        referencing an existing Series or sequence:

        >>> df.assign(temp_f=df['temp_c'] * 9 / 5 + 32)
                  temp_c  temp_f
        Portland    17.0    62.6
        Berkeley    25.0    77.0

        You can create multiple columns within the same assign where one
        of the columns depends on another one defined within the same assign:

        >>> df.assign(temp_f=lambda x: x['temp_c'] * 9 / 5 + 32,
        ...           temp_k=lambda x: (x['temp_f'] +  459.67) * 5 / 9)
                  temp_c  temp_f  temp_k
        Portland    17.0    62.6  290.15
        Berkeley    25.0    77.0  298.15
        """
        data = self.copy()

        for k, v in kwargs.items():
            data[k] = com.apply_if_callable(v, data)
        return data

    def _sanitize_column(self, key, value, broadcast=True):
        """
        Ensures new columns (which go into the BlockManager as new blocks) are
        always copied and converted into an array.

        Parameters
        ----------
        key : object
        value : scalar, Series, or array-like
        broadcast : bool, default True
            If ``key`` matches multiple duplicate column names in the
            DataFrame, this parameter indicates whether ``value`` should be
            tiled so that the returned array contains a (duplicated) column for
            each occurrence of the key. If False, ``value`` will not be tiled.

        Returns
        -------
        numpy.ndarray
        """

        def reindexer(value):
            # reindex if necessary

            if value.index.equals(self.index) or not len(self.index):
                value = value._values.copy()
            else:

                # GH 4107
                try:
                    value = value.reindex(self.index)._values
                except ValueError as err:
                    # raised in MultiIndex.from_tuples, see test_insert_error_msmgs
                    if not value.index.is_unique:
                        # duplicate axis
                        raise err

                    # other
                    raise TypeError(
                        "incompatible index of inserted column with frame index"
                    ) from err
            return value

        if isinstance(value, Series):
            value = reindexer(value)

        elif isinstance(value, DataFrame):
            # align right-hand-side columns if self.columns
            # is multi-index and self[key] is a sub-frame
            if isinstance(self.columns, ABCMultiIndex) and key in self.columns:
                loc = self.columns.get_loc(key)
                if isinstance(loc, (slice, Series, np.ndarray, Index)):
                    cols = maybe_droplevels(self.columns[loc], key)
                    if len(cols) and not cols.equals(value.columns):
                        value = value.reindex(cols, axis=1)
            # now align rows
            value = reindexer(value).T

        elif isinstance(value, ExtensionArray):
            # Explicitly copy here, instead of in sanitize_index,
            # as sanitize_index won't copy an EA, even with copy=True
            value = value.copy()
            value = sanitize_index(value, self.index)

        elif isinstance(value, Index) or is_sequence(value):

            # turn me into an ndarray
            value = sanitize_index(value, self.index)
            if not isinstance(value, (np.ndarray, Index)):
                if isinstance(value, list) and len(value) > 0:
                    value = maybe_convert_platform(value)
                else:
                    value = com.asarray_tuplesafe(value)
            elif value.ndim == 2:
                value = value.copy().T
            elif isinstance(value, Index):
                value = value.copy(deep=True)
            else:
                value = value.copy()

            # possibly infer to datetimelike
            if is_object_dtype(value.dtype):
                value = maybe_infer_to_datetimelike(value)

        else:
            # cast ignores pandas dtypes. so save the dtype first
            infer_dtype, _ = infer_dtype_from_scalar(value, pandas_dtype=True)

            # upcast
            value = cast_scalar_to_array(len(self.index), value)
            value = maybe_cast_to_datetime(value, infer_dtype)

        # return internal types directly
        if is_extension_array_dtype(value):
            return value

        # broadcast across multiple columns if necessary
        if broadcast and key in self.columns and value.ndim == 1:
            if not self.columns.is_unique or isinstance(self.columns, ABCMultiIndex):
                existing_piece = self[key]
                if isinstance(existing_piece, DataFrame):
                    value = np.tile(value, (len(existing_piece.columns), 1))

        return np.atleast_2d(np.asarray(value))

    @property
    def _series(self):
        return {
            item: Series(self._mgr.iget(idx), index=self.index, name=item)
            for idx, item in enumerate(self.columns)
        }

    def lookup(self, row_labels, col_labels) -> np.ndarray:
        """
        Label-based "fancy indexing" function for DataFrame.

        Given equal-length arrays of row and column labels, return an
        array of the values corresponding to each (row, col) pair.

        Parameters
        ----------
        row_labels : sequence
            The row labels to use for lookup.
        col_labels : sequence
            The column labels to use for lookup.

        Returns
        -------
        numpy.ndarray
            The found values.
        """
        n = len(row_labels)
        if n != len(col_labels):
            raise ValueError("Row labels must have same size as column labels")
        if not (self.index.is_unique and self.columns.is_unique):
            # GH#33041
            raise ValueError("DataFrame.lookup requires unique index and columns")

        thresh = 1000
        if not self._is_mixed_type or n > thresh:
            values = self.values
            ridx = self.index.get_indexer(row_labels)
            cidx = self.columns.get_indexer(col_labels)
            if (ridx == -1).any():
                raise KeyError("One or more row labels was not found")
            if (cidx == -1).any():
                raise KeyError("One or more column labels was not found")
            flat_index = ridx * len(self.columns) + cidx
            result = values.flat[flat_index]
        else:
            result = np.empty(n, dtype="O")
            for i, (r, c) in enumerate(zip(row_labels, col_labels)):
                result[i] = self._get_value(r, c)

        if is_object_dtype(result):
            result = lib.maybe_convert_objects(result)

        return result

    # ----------------------------------------------------------------------
    # Reindexing and alignment

    def _reindex_axes(self, axes, level, limit, tolerance, method, fill_value, copy):
        frame = self

        columns = axes["columns"]
        if columns is not None:
            frame = frame._reindex_columns(
                columns, method, copy, level, fill_value, limit, tolerance
            )

        index = axes["index"]
        if index is not None:
            frame = frame._reindex_index(
                index, method, copy, level, fill_value, limit, tolerance
            )

        return frame

    def _reindex_index(
        self,
        new_index,
        method,
        copy,
        level,
        fill_value=np.nan,
        limit=None,
        tolerance=None,
    ):
        new_index, indexer = self.index.reindex(
            new_index, method=method, level=level, limit=limit, tolerance=tolerance
        )
        return self._reindex_with_indexers(
            {0: [new_index, indexer]},
            copy=copy,
            fill_value=fill_value,
            allow_dups=False,
        )

    def _reindex_columns(
        self,
        new_columns,
        method,
        copy,
        level,
        fill_value=None,
        limit=None,
        tolerance=None,
    ):
        new_columns, indexer = self.columns.reindex(
            new_columns, method=method, level=level, limit=limit, tolerance=tolerance
        )
        return self._reindex_with_indexers(
            {1: [new_columns, indexer]},
            copy=copy,
            fill_value=fill_value,
            allow_dups=False,
        )

    def _reindex_multi(self, axes, copy, fill_value) -> "DataFrame":
        """
        We are guaranteed non-Nones in the axes.
        """
        new_index, row_indexer = self.index.reindex(axes["index"])
        new_columns, col_indexer = self.columns.reindex(axes["columns"])

        if row_indexer is not None and col_indexer is not None:
            indexer = row_indexer, col_indexer
            new_values = algorithms.take_2d_multi(
                self.values, indexer, fill_value=fill_value
            )
            return self._constructor(new_values, index=new_index, columns=new_columns)
        else:
            return self._reindex_with_indexers(
                {0: [new_index, row_indexer], 1: [new_columns, col_indexer]},
                copy=copy,
                fill_value=fill_value,
            )

    @doc(NDFrame.align, **_shared_doc_kwargs)
    def align(
        self,
        other,
        join="outer",
        axis=None,
        level=None,
        copy=True,
        fill_value=None,
        method=None,
        limit=None,
        fill_axis=0,
        broadcast_axis=None,
    ) -> "DataFrame":
        return super().align(
            other,
            join=join,
            axis=axis,
            level=level,
            copy=copy,
            fill_value=fill_value,
            method=method,
            limit=limit,
            fill_axis=fill_axis,
            broadcast_axis=broadcast_axis,
        )

    @Appender(
        """
        Examples
        --------
        >>> df = pd.DataFrame({"A": [1, 2, 3], "B": [4, 5, 6]})

        Change the row labels.

        >>> df.set_axis(['a', 'b', 'c'], axis='index')
           A  B
        a  1  4
        b  2  5
        c  3  6

        Change the column labels.

        >>> df.set_axis(['I', 'II'], axis='columns')
           I  II
        0  1   4
        1  2   5
        2  3   6

        Now, update the labels inplace.

        >>> df.set_axis(['i', 'ii'], axis='columns', inplace=True)
        >>> df
           i  ii
        0  1   4
        1  2   5
        2  3   6
        """
    )
    @Substitution(
        **_shared_doc_kwargs,
        extended_summary_sub=" column or",
        axis_description_sub=", and 1 identifies the columns",
        see_also_sub=" or columns",
    )
    @Appender(NDFrame.set_axis.__doc__)
    def set_axis(self, labels, axis: Axis = 0, inplace: bool = False):
        return super().set_axis(labels, axis=axis, inplace=inplace)

    @Substitution(**_shared_doc_kwargs)
    @Appender(NDFrame.reindex.__doc__)
    @rewrite_axis_style_signature(
        "labels",
        [
            ("method", None),
            ("copy", True),
            ("level", None),
            ("fill_value", np.nan),
            ("limit", None),
            ("tolerance", None),
        ],
    )
    def reindex(self, *args, **kwargs) -> "DataFrame":
        axes = validate_axis_style_args(self, args, kwargs, "labels", "reindex")
        kwargs.update(axes)
        # Pop these, since the values are in `kwargs` under different names
        kwargs.pop("axis", None)
        kwargs.pop("labels", None)
        return super().reindex(**kwargs)

    def drop(
        self,
        labels=None,
        axis=0,
        index=None,
        columns=None,
        level=None,
        inplace=False,
        errors="raise",
    ):
        """
        Drop specified labels from rows or columns.

        Remove rows or columns by specifying label names and corresponding
        axis, or by specifying directly index or column names. When using a
        multi-index, labels on different levels can be removed by specifying
        the level.

        Parameters
        ----------
        labels : single label or list-like
            Index or column labels to drop.
        axis : {0 or 'index', 1 or 'columns'}, default 0
            Whether to drop labels from the index (0 or 'index') or
            columns (1 or 'columns').
        index : single label or list-like
            Alternative to specifying axis (``labels, axis=0``
            is equivalent to ``index=labels``).
        columns : single label or list-like
            Alternative to specifying axis (``labels, axis=1``
            is equivalent to ``columns=labels``).
        level : int or level name, optional
            For MultiIndex, level from which the labels will be removed.
        inplace : bool, default False
            If True, do operation inplace and return None.
        errors : {'ignore', 'raise'}, default 'raise'
            If 'ignore', suppress error and only existing labels are
            dropped.

        Returns
        -------
        DataFrame
            DataFrame without the removed index or column labels.

        Raises
        ------
        KeyError
            If any of the labels is not found in the selected axis.

        See Also
        --------
        DataFrame.loc : Label-location based indexer for selection by label.
        DataFrame.dropna : Return DataFrame with labels on given axis omitted
            where (all or any) data are missing.
        DataFrame.drop_duplicates : Return DataFrame with duplicate rows
            removed, optionally only considering certain columns.
        Series.drop : Return Series with specified index labels removed.

        Examples
        --------
        >>> df = pd.DataFrame(np.arange(12).reshape(3, 4),
        ...                   columns=['A', 'B', 'C', 'D'])
        >>> df
           A  B   C   D
        0  0  1   2   3
        1  4  5   6   7
        2  8  9  10  11

        Drop columns

        >>> df.drop(['B', 'C'], axis=1)
           A   D
        0  0   3
        1  4   7
        2  8  11

        >>> df.drop(columns=['B', 'C'])
           A   D
        0  0   3
        1  4   7
        2  8  11

        Drop a row by index

        >>> df.drop([0, 1])
           A  B   C   D
        2  8  9  10  11

        Drop columns and/or rows of MultiIndex DataFrame

        >>> midx = pd.MultiIndex(levels=[['lama', 'cow', 'falcon'],
        ...                              ['speed', 'weight', 'length']],
        ...                      codes=[[0, 0, 0, 1, 1, 1, 2, 2, 2],
        ...                             [0, 1, 2, 0, 1, 2, 0, 1, 2]])
        >>> df = pd.DataFrame(index=midx, columns=['big', 'small'],
        ...                   data=[[45, 30], [200, 100], [1.5, 1], [30, 20],
        ...                         [250, 150], [1.5, 0.8], [320, 250],
        ...                         [1, 0.8], [0.3, 0.2]])
        >>> df
                        big     small
        lama    speed   45.0    30.0
                weight  200.0   100.0
                length  1.5     1.0
        cow     speed   30.0    20.0
                weight  250.0   150.0
                length  1.5     0.8
        falcon  speed   320.0   250.0
                weight  1.0     0.8
                length  0.3     0.2

        >>> df.drop(index='cow', columns='small')
                        big
        lama    speed   45.0
                weight  200.0
                length  1.5
        falcon  speed   320.0
                weight  1.0
                length  0.3

        >>> df.drop(index='length', level=1)
                        big     small
        lama    speed   45.0    30.0
                weight  200.0   100.0
        cow     speed   30.0    20.0
                weight  250.0   150.0
        falcon  speed   320.0   250.0
                weight  1.0     0.8
        """
        return super().drop(
            labels=labels,
            axis=axis,
            index=index,
            columns=columns,
            level=level,
            inplace=inplace,
            errors=errors,
        )

    @rewrite_axis_style_signature(
        "mapper",
        [("copy", True), ("inplace", False), ("level", None), ("errors", "ignore")],
    )
    def rename(
        self,
        mapper: Optional[Renamer] = None,
        *,
        index: Optional[Renamer] = None,
        columns: Optional[Renamer] = None,
        axis: Optional[Axis] = None,
        copy: bool = True,
        inplace: bool = False,
        level: Optional[Level] = None,
        errors: str = "ignore",
    ) -> Optional["DataFrame"]:
        """
        Alter axes labels.

        Function / dict values must be unique (1-to-1). Labels not contained in
        a dict / Series will be left as-is. Extra labels listed don't throw an
        error.

        See the :ref:`user guide <basics.rename>` for more.

        Parameters
        ----------
        mapper : dict-like or function
            Dict-like or functions transformations to apply to
            that axis' values. Use either ``mapper`` and ``axis`` to
            specify the axis to target with ``mapper``, or ``index`` and
            ``columns``.
        index : dict-like or function
            Alternative to specifying axis (``mapper, axis=0``
            is equivalent to ``index=mapper``).
        columns : dict-like or function
            Alternative to specifying axis (``mapper, axis=1``
            is equivalent to ``columns=mapper``).
        axis : {0 or 'index', 1 or 'columns'}, default 0
            Axis to target with ``mapper``. Can be either the axis name
            ('index', 'columns') or number (0, 1). The default is 'index'.
        copy : bool, default True
            Also copy underlying data.
        inplace : bool, default False
            Whether to return a new DataFrame. If True then value of copy is
            ignored.
        level : int or level name, default None
            In case of a MultiIndex, only rename labels in the specified
            level.
        errors : {'ignore', 'raise'}, default 'ignore'
            If 'raise', raise a `KeyError` when a dict-like `mapper`, `index`,
            or `columns` contains labels that are not present in the Index
            being transformed.
            If 'ignore', existing keys will be renamed and extra keys will be
            ignored.

        Returns
        -------
        DataFrame
            DataFrame with the renamed axis labels.

        Raises
        ------
        KeyError
            If any of the labels is not found in the selected axis and
            "errors='raise'".

        See Also
        --------
        DataFrame.rename_axis : Set the name of the axis.

        Examples
        --------
        ``DataFrame.rename`` supports two calling conventions

        * ``(index=index_mapper, columns=columns_mapper, ...)``
        * ``(mapper, axis={'index', 'columns'}, ...)``

        We *highly* recommend using keyword arguments to clarify your
        intent.

        Rename columns using a mapping:

        >>> df = pd.DataFrame({"A": [1, 2, 3], "B": [4, 5, 6]})
        >>> df.rename(columns={"A": "a", "B": "c"})
           a  c
        0  1  4
        1  2  5
        2  3  6

        Rename index using a mapping:

        >>> df.rename(index={0: "x", 1: "y", 2: "z"})
           A  B
        x  1  4
        y  2  5
        z  3  6

        Cast index labels to a different type:

        >>> df.index
        RangeIndex(start=0, stop=3, step=1)
        >>> df.rename(index=str).index
        Index(['0', '1', '2'], dtype='object')

        >>> df.rename(columns={"A": "a", "B": "b", "C": "c"}, errors="raise")
        Traceback (most recent call last):
        KeyError: ['C'] not found in axis

        Using axis-style parameters

        >>> df.rename(str.lower, axis='columns')
           a  b
        0  1  4
        1  2  5
        2  3  6

        >>> df.rename({1: 2, 2: 4}, axis='index')
           A  B
        0  1  4
        2  2  5
        4  3  6
        """
        return super().rename(
            mapper=mapper,
            index=index,
            columns=columns,
            axis=axis,
            copy=copy,
            inplace=inplace,
            level=level,
            errors=errors,
        )

    @doc(NDFrame.fillna, **_shared_doc_kwargs)
    def fillna(
        self,
        value=None,
        method=None,
        axis=None,
        inplace=False,
        limit=None,
        downcast=None,
    ) -> Optional["DataFrame"]:
        return super().fillna(
            value=value,
            method=method,
            axis=axis,
            inplace=inplace,
            limit=limit,
            downcast=downcast,
        )

    @doc(NDFrame.replace, **_shared_doc_kwargs)
    def replace(
        self,
        to_replace=None,
        value=None,
        inplace=False,
        limit=None,
        regex=False,
        method="pad",
    ):
        return super().replace(
            to_replace=to_replace,
            value=value,
            inplace=inplace,
            limit=limit,
            regex=regex,
            method=method,
        )

    def _replace_columnwise(
        self, mapping: Dict[Label, Tuple[Any, Any]], inplace: bool, regex
    ):
        """
        Dispatch to Series.replace column-wise.


        Parameters
        ----------
        mapping : dict
            of the form {col: (target, value)}
        inplace : bool
        regex : bool or same types as `to_replace` in DataFrame.replace

        Returns
        -------
        DataFrame or None
        """
        # Operate column-wise
        res = self if inplace else self.copy()
        ax = self.columns

        for i in range(len(ax)):
            if ax[i] in mapping:
                ser = self.iloc[:, i]

                target, value = mapping[ax[i]]
                newobj = ser.replace(target, value, regex=regex)

                res.iloc[:, i] = newobj

        if inplace:
            return
        return res.__finalize__(self)

    @doc(NDFrame.shift, klass=_shared_doc_kwargs["klass"])
    def shift(self, periods=1, freq=None, axis=0, fill_value=None) -> "DataFrame":
        return super().shift(
            periods=periods, freq=freq, axis=axis, fill_value=fill_value
        )

    def set_index(
        self, keys, drop=True, append=False, inplace=False, verify_integrity=False
    ):
        """
        Set the DataFrame index using existing columns.

        Set the DataFrame index (row labels) using one or more existing
        columns or arrays (of the correct length). The index can replace the
        existing index or expand on it.

        Parameters
        ----------
        keys : label or array-like or list of labels/arrays
            This parameter can be either a single column key, a single array of
            the same length as the calling DataFrame, or a list containing an
            arbitrary combination of column keys and arrays. Here, "array"
            encompasses :class:`Series`, :class:`Index`, ``np.ndarray``, and
            instances of :class:`~collections.abc.Iterator`.
        drop : bool, default True
            Delete columns to be used as the new index.
        append : bool, default False
            Whether to append columns to existing index.
        inplace : bool, default False
            Modify the DataFrame in place (do not create a new object).
        verify_integrity : bool, default False
            Check the new index for duplicates. Otherwise defer the check until
            necessary. Setting to False will improve the performance of this
            method.

        Returns
        -------
        DataFrame
            Changed row labels.

        See Also
        --------
        DataFrame.reset_index : Opposite of set_index.
        DataFrame.reindex : Change to new indices or expand indices.
        DataFrame.reindex_like : Change to same indices as other DataFrame.

        Examples
        --------
        >>> df = pd.DataFrame({'month': [1, 4, 7, 10],
        ...                    'year': [2012, 2014, 2013, 2014],
        ...                    'sale': [55, 40, 84, 31]})
        >>> df
           month  year  sale
        0      1  2012    55
        1      4  2014    40
        2      7  2013    84
        3     10  2014    31

        Set the index to become the 'month' column:

        >>> df.set_index('month')
               year  sale
        month
        1      2012    55
        4      2014    40
        7      2013    84
        10     2014    31

        Create a MultiIndex using columns 'year' and 'month':

        >>> df.set_index(['year', 'month'])
                    sale
        year  month
        2012  1     55
        2014  4     40
        2013  7     84
        2014  10    31

        Create a MultiIndex using an Index and a column:

        >>> df.set_index([pd.Index([1, 2, 3, 4]), 'year'])
                 month  sale
           year
        1  2012  1      55
        2  2014  4      40
        3  2013  7      84
        4  2014  10     31

        Create a MultiIndex using two Series:

        >>> s = pd.Series([1, 2, 3, 4])
        >>> df.set_index([s, s**2])
              month  year  sale
        1 1       1  2012    55
        2 4       4  2014    40
        3 9       7  2013    84
        4 16     10  2014    31
        """
        inplace = validate_bool_kwarg(inplace, "inplace")
        if not isinstance(keys, list):
            keys = [keys]

        err_msg = (
            'The parameter "keys" may be a column key, one-dimensional '
            "array, or a list containing only valid column keys and "
            "one-dimensional arrays."
        )

        missing: List[Label] = []
        for col in keys:
            if isinstance(
                col, (ABCIndexClass, ABCSeries, np.ndarray, list, abc.Iterator)
            ):
                # arrays are fine as long as they are one-dimensional
                # iterators get converted to list below
                if getattr(col, "ndim", 1) != 1:
                    raise ValueError(err_msg)
            else:
                # everything else gets tried as a key; see GH 24969
                try:
                    found = col in self.columns
                except TypeError as err:
                    raise TypeError(
                        f"{err_msg}. Received column of type {type(col)}"
                    ) from err
                else:
                    if not found:
                        missing.append(col)

        if missing:
            raise KeyError(f"None of {missing} are in the columns")

        if inplace:
            frame = self
        else:
            frame = self.copy()

        arrays = []
        names = []
        if append:
            names = list(self.index.names)
            if isinstance(self.index, ABCMultiIndex):
                for i in range(self.index.nlevels):
                    arrays.append(self.index._get_level_values(i))
            else:
                arrays.append(self.index)

        to_remove: List[Label] = []
        for col in keys:
            if isinstance(col, ABCMultiIndex):
                for n in range(col.nlevels):
                    arrays.append(col._get_level_values(n))
                names.extend(col.names)
            elif isinstance(col, (ABCIndexClass, ABCSeries)):
                # if Index then not MultiIndex (treated above)
                arrays.append(col)
                names.append(col.name)
            elif isinstance(col, (list, np.ndarray)):
                arrays.append(col)
                names.append(None)
            elif isinstance(col, abc.Iterator):
                arrays.append(list(col))
                names.append(None)
            # from here, col can only be a column label
            else:
                arrays.append(frame[col]._values)
                names.append(col)
                if drop:
                    to_remove.append(col)

            if len(arrays[-1]) != len(self):
                # check newest element against length of calling frame, since
                # ensure_index_from_sequences would not raise for append=False.
                raise ValueError(
                    f"Length mismatch: Expected {len(self)} rows, "
                    f"received array of length {len(arrays[-1])}"
                )

        index = ensure_index_from_sequences(arrays, names)

        if verify_integrity and not index.is_unique:
            duplicates = index[index.duplicated()].unique()
            raise ValueError(f"Index has duplicate keys: {duplicates}")

        # use set to handle duplicate column names gracefully in case of drop
        for c in set(to_remove):
            del frame[c]

        # clear up memory usage
        index._cleanup()

        frame.index = index

        if not inplace:
            return frame

    def reset_index(
        self,
        level: Optional[Union[Hashable, Sequence[Hashable]]] = None,
        drop: bool = False,
        inplace: bool = False,
        col_level: Hashable = 0,
        col_fill: Label = "",
    ) -> Optional["DataFrame"]:
        """
        Reset the index, or a level of it.

        Reset the index of the DataFrame, and use the default one instead.
        If the DataFrame has a MultiIndex, this method can remove one or more
        levels.

        Parameters
        ----------
        level : int, str, tuple, or list, default None
            Only remove the given levels from the index. Removes all levels by
            default.
        drop : bool, default False
            Do not try to insert index into dataframe columns. This resets
            the index to the default integer index.
        inplace : bool, default False
            Modify the DataFrame in place (do not create a new object).
        col_level : int or str, default 0
            If the columns have multiple levels, determines which level the
            labels are inserted into. By default it is inserted into the first
            level.
        col_fill : object, default ''
            If the columns have multiple levels, determines how the other
            levels are named. If None then the index name is repeated.

        Returns
        -------
        DataFrame or None
            DataFrame with the new index or None if ``inplace=True``.

        See Also
        --------
        DataFrame.set_index : Opposite of reset_index.
        DataFrame.reindex : Change to new indices or expand indices.
        DataFrame.reindex_like : Change to same indices as other DataFrame.

        Examples
        --------
        >>> df = pd.DataFrame([('bird', 389.0),
        ...                    ('bird', 24.0),
        ...                    ('mammal', 80.5),
        ...                    ('mammal', np.nan)],
        ...                   index=['falcon', 'parrot', 'lion', 'monkey'],
        ...                   columns=('class', 'max_speed'))
        >>> df
                 class  max_speed
        falcon    bird      389.0
        parrot    bird       24.0
        lion    mammal       80.5
        monkey  mammal        NaN

        When we reset the index, the old index is added as a column, and a
        new sequential index is used:

        >>> df.reset_index()
            index   class  max_speed
        0  falcon    bird      389.0
        1  parrot    bird       24.0
        2    lion  mammal       80.5
        3  monkey  mammal        NaN

        We can use the `drop` parameter to avoid the old index being added as
        a column:

        >>> df.reset_index(drop=True)
            class  max_speed
        0    bird      389.0
        1    bird       24.0
        2  mammal       80.5
        3  mammal        NaN

        You can also use `reset_index` with `MultiIndex`.

        >>> index = pd.MultiIndex.from_tuples([('bird', 'falcon'),
        ...                                    ('bird', 'parrot'),
        ...                                    ('mammal', 'lion'),
        ...                                    ('mammal', 'monkey')],
        ...                                   names=['class', 'name'])
        >>> columns = pd.MultiIndex.from_tuples([('speed', 'max'),
        ...                                      ('species', 'type')])
        >>> df = pd.DataFrame([(389.0, 'fly'),
        ...                    ( 24.0, 'fly'),
        ...                    ( 80.5, 'run'),
        ...                    (np.nan, 'jump')],
        ...                   index=index,
        ...                   columns=columns)
        >>> df
                       speed species
                         max    type
        class  name
        bird   falcon  389.0     fly
               parrot   24.0     fly
        mammal lion     80.5     run
               monkey    NaN    jump

        If the index has multiple levels, we can reset a subset of them:

        >>> df.reset_index(level='class')
                 class  speed species
                          max    type
        name
        falcon    bird  389.0     fly
        parrot    bird   24.0     fly
        lion    mammal   80.5     run
        monkey  mammal    NaN    jump

        If we are not dropping the index, by default, it is placed in the top
        level. We can place it in another level:

        >>> df.reset_index(level='class', col_level=1)
                        speed species
                 class    max    type
        name
        falcon    bird  389.0     fly
        parrot    bird   24.0     fly
        lion    mammal   80.5     run
        monkey  mammal    NaN    jump

        When the index is inserted under another level, we can specify under
        which one with the parameter `col_fill`:

        >>> df.reset_index(level='class', col_level=1, col_fill='species')
                      species  speed species
                        class    max    type
        name
        falcon           bird  389.0     fly
        parrot           bird   24.0     fly
        lion           mammal   80.5     run
        monkey         mammal    NaN    jump

        If we specify a nonexistent level for `col_fill`, it is created:

        >>> df.reset_index(level='class', col_level=1, col_fill='genus')
                        genus  speed species
                        class    max    type
        name
        falcon           bird  389.0     fly
        parrot           bird   24.0     fly
        lion           mammal   80.5     run
        monkey         mammal    NaN    jump
        """
        inplace = validate_bool_kwarg(inplace, "inplace")
        if inplace:
            new_obj = self
        else:
            new_obj = self.copy()

        def _maybe_casted_values(index, labels=None):
            values = index._values
            if not isinstance(index, (PeriodIndex, DatetimeIndex)):
                if values.dtype == np.object_:
                    values = lib.maybe_convert_objects(values)

            # if we have the labels, extract the values with a mask
            if labels is not None:
                mask = labels == -1

                # we can have situations where the whole mask is -1,
                # meaning there is nothing found in labels, so make all nan's
                if mask.all():
                    values = np.empty(len(mask))
                    values.fill(np.nan)
                else:
                    values = values.take(labels)

                    # TODO(https://github.com/pandas-dev/pandas/issues/24206)
                    # Push this into maybe_upcast_putmask?
                    # We can't pass EAs there right now. Looks a bit
                    # complicated.
                    # So we unbox the ndarray_values, op, re-box.
                    values_type = type(values)
                    values_dtype = values.dtype

                    if issubclass(values_type, DatetimeLikeArray):
                        values = values._data  # TODO: can we de-kludge yet?

                    if mask.any():
                        values, _ = maybe_upcast_putmask(values, mask, np.nan)

                    if issubclass(values_type, DatetimeLikeArray):
                        values = values_type(values, dtype=values_dtype)

            return values

        new_index = ibase.default_index(len(new_obj))
        if level is not None:
            if not isinstance(level, (tuple, list)):
                level = [level]
            level = [self.index._get_level_number(lev) for lev in level]
            if len(level) < self.index.nlevels:
                new_index = self.index.droplevel(level)

        if not drop:
            to_insert: Iterable[Tuple[Any, Optional[Any]]]
            if isinstance(self.index, ABCMultiIndex):
                names = [
                    (n if n is not None else f"level_{i}")
                    for i, n in enumerate(self.index.names)
                ]
                to_insert = zip(self.index.levels, self.index.codes)
            else:
                default = "index" if "index" not in self else "level_0"
                names = [default] if self.index.name is None else [self.index.name]
                to_insert = ((self.index, None),)

            multi_col = isinstance(self.columns, ABCMultiIndex)
            for i, (lev, lab) in reversed(list(enumerate(to_insert))):
                if not (level is None or i in level):
                    continue
                name = names[i]
                if multi_col:
                    col_name = list(name) if isinstance(name, tuple) else [name]
                    if col_fill is None:
                        if len(col_name) not in (1, self.columns.nlevels):
                            raise ValueError(
                                "col_fill=None is incompatible "
                                f"with incomplete column name {name}"
                            )
                        col_fill = col_name[0]

                    lev_num = self.columns._get_level_number(col_level)
                    name_lst = [col_fill] * lev_num + col_name
                    missing = self.columns.nlevels - len(name_lst)
                    name_lst += [col_fill] * missing
                    name = tuple(name_lst)
                # to ndarray and maybe infer different dtype
                level_values = _maybe_casted_values(lev, lab)
                new_obj.insert(0, name, level_values)

        new_obj.index = new_index
        if not inplace:
            return new_obj

        return None

    # ----------------------------------------------------------------------
    # Reindex-based selection methods

    @Appender(_shared_docs["isna"] % _shared_doc_kwargs)
    def isna(self) -> "DataFrame":
        result = self._constructor(self._data.isna(func=isna))
        return result.__finalize__(self, method="isna")

    @Appender(_shared_docs["isna"] % _shared_doc_kwargs)
    def isnull(self) -> "DataFrame":
        return self.isna()

    @Appender(_shared_docs["notna"] % _shared_doc_kwargs)
    def notna(self) -> "DataFrame":
        return ~self.isna()

    @Appender(_shared_docs["notna"] % _shared_doc_kwargs)
    def notnull(self) -> "DataFrame":
        return ~self.isna()

    def dropna(self, axis=0, how="any", thresh=None, subset=None, inplace=False):
        """
        Remove missing values.

        See the :ref:`User Guide <missing_data>` for more on which values are
        considered missing, and how to work with missing data.

        Parameters
        ----------
        axis : {0 or 'index', 1 or 'columns'}, default 0
            Determine if rows or columns which contain missing values are
            removed.

            * 0, or 'index' : Drop rows which contain missing values.
            * 1, or 'columns' : Drop columns which contain missing value.

            .. versionchanged:: 1.0.0

               Pass tuple or list to drop on multiple axes.
               Only a single axis is allowed.

        how : {'any', 'all'}, default 'any'
            Determine if row or column is removed from DataFrame, when we have
            at least one NA or all NA.

            * 'any' : If any NA values are present, drop that row or column.
            * 'all' : If all values are NA, drop that row or column.

        thresh : int, optional
            Require that many non-NA values.
        subset : array-like, optional
            Labels along other axis to consider, e.g. if you are dropping rows
            these would be a list of columns to include.
        inplace : bool, default False
            If True, do operation inplace and return None.

        Returns
        -------
        DataFrame
            DataFrame with NA entries dropped from it.

        See Also
        --------
        DataFrame.isna: Indicate missing values.
        DataFrame.notna : Indicate existing (non-missing) values.
        DataFrame.fillna : Replace missing values.
        Series.dropna : Drop missing values.
        Index.dropna : Drop missing indices.

        Examples
        --------
        >>> df = pd.DataFrame({"name": ['Alfred', 'Batman', 'Catwoman'],
        ...                    "toy": [np.nan, 'Batmobile', 'Bullwhip'],
        ...                    "born": [pd.NaT, pd.Timestamp("1940-04-25"),
        ...                             pd.NaT]})
        >>> df
               name        toy       born
        0    Alfred        NaN        NaT
        1    Batman  Batmobile 1940-04-25
        2  Catwoman   Bullwhip        NaT

        Drop the rows where at least one element is missing.

        >>> df.dropna()
             name        toy       born
        1  Batman  Batmobile 1940-04-25

        Drop the columns where at least one element is missing.

        >>> df.dropna(axis='columns')
               name
        0    Alfred
        1    Batman
        2  Catwoman

        Drop the rows where all elements are missing.

        >>> df.dropna(how='all')
               name        toy       born
        0    Alfred        NaN        NaT
        1    Batman  Batmobile 1940-04-25
        2  Catwoman   Bullwhip        NaT

        Keep only the rows with at least 2 non-NA values.

        >>> df.dropna(thresh=2)
               name        toy       born
        1    Batman  Batmobile 1940-04-25
        2  Catwoman   Bullwhip        NaT

        Define in which columns to look for missing values.

        >>> df.dropna(subset=['name', 'born'])
               name        toy       born
        1    Batman  Batmobile 1940-04-25

        Keep the DataFrame with valid entries in the same variable.

        >>> df.dropna(inplace=True)
        >>> df
             name        toy       born
        1  Batman  Batmobile 1940-04-25
        """
        inplace = validate_bool_kwarg(inplace, "inplace")
        if isinstance(axis, (tuple, list)):
            # GH20987
            raise TypeError("supplying multiple axes to axis is no longer supported.")

        axis = self._get_axis_number(axis)
        agg_axis = 1 - axis

        agg_obj = self
        if subset is not None:
            ax = self._get_axis(agg_axis)
            indices = ax.get_indexer_for(subset)
            check = indices == -1
            if check.any():
                raise KeyError(list(np.compress(check, subset)))
            agg_obj = self.take(indices, axis=agg_axis)

        count = agg_obj.count(axis=agg_axis)

        if thresh is not None:
            mask = count >= thresh
        elif how == "any":
            mask = count == len(agg_obj._get_axis(agg_axis))
        elif how == "all":
            mask = count > 0
        else:
            if how is not None:
                raise ValueError(f"invalid how option: {how}")
            else:
                raise TypeError("must specify how or thresh")

        result = self.loc(axis=axis)[mask]

        if inplace:
            self._update_inplace(result)
        else:
            return result

    def drop_duplicates(
        self,
        subset: Optional[Union[Hashable, Sequence[Hashable]]] = None,
        keep: Union[str, bool] = "first",
        inplace: bool = False,
        ignore_index: bool = False,
    ) -> Optional["DataFrame"]:
        """
        Return DataFrame with duplicate rows removed.

        Considering certain columns is optional. Indexes, including time indexes
        are ignored.

        Parameters
        ----------
        subset : column label or sequence of labels, optional
            Only consider certain columns for identifying duplicates, by
            default use all of the columns.
        keep : {'first', 'last', False}, default 'first'
            Determines which duplicates (if any) to keep.
            - ``first`` : Drop duplicates except for the first occurrence.
            - ``last`` : Drop duplicates except for the last occurrence.
            - False : Drop all duplicates.
        inplace : bool, default False
            Whether to drop duplicates in place or to return a copy.
        ignore_index : bool, default False
            If True, the resulting axis will be labeled 0, 1, …, n - 1.

            .. versionadded:: 1.0.0

        Returns
        -------
        DataFrame
            DataFrame with duplicates removed or None if ``inplace=True``.

        See Also
        --------
        DataFrame.value_counts: Count unique combinations of columns.

        Examples
        --------
        Consider dataset containing ramen rating.

        >>> df = pd.DataFrame({
        ...     'brand': ['Yum Yum', 'Yum Yum', 'Indomie', 'Indomie', 'Indomie'],
        ...     'style': ['cup', 'cup', 'cup', 'pack', 'pack'],
        ...     'rating': [4, 4, 3.5, 15, 5]
        ... })
        >>> df
            brand style  rating
        0  Yum Yum   cup     4.0
        1  Yum Yum   cup     4.0
        2  Indomie   cup     3.5
        3  Indomie  pack    15.0
        4  Indomie  pack     5.0

        By default, it removes duplicate rows based on all columns.

        >>> df.drop_duplicates()
            brand style  rating
        0  Yum Yum   cup     4.0
        2  Indomie   cup     3.5
        3  Indomie  pack    15.0
        4  Indomie  pack     5.0

        To remove duplicates on specific column(s), use ``subset``.

        >>> df.drop_duplicates(subset=['brand'])
            brand style  rating
        0  Yum Yum   cup     4.0
        2  Indomie   cup     3.5

        To remove duplicates and keep last occurences, use ``keep``.

        >>> df.drop_duplicates(subset=['brand', 'style'], keep='last')
            brand style  rating
        1  Yum Yum   cup     4.0
        2  Indomie   cup     3.5
        4  Indomie  pack     5.0
        """
        if self.empty:
            return self.copy()

        inplace = validate_bool_kwarg(inplace, "inplace")
        duplicated = self.duplicated(subset, keep=keep)

        result = self[-duplicated]
        if ignore_index:
            result.index = ibase.default_index(len(result))

        if inplace:
            self._update_inplace(result)
            return None
        else:
            return result

    def duplicated(
        self,
        subset: Optional[Union[Hashable, Sequence[Hashable]]] = None,
        keep: Union[str, bool] = "first",
    ) -> "Series":
        """
        Return boolean Series denoting duplicate rows.

        Considering certain columns is optional.

        Parameters
        ----------
        subset : column label or sequence of labels, optional
            Only consider certain columns for identifying duplicates, by
            default use all of the columns.
        keep : {'first', 'last', False}, default 'first'
            Determines which duplicates (if any) to mark.

            - ``first`` : Mark duplicates as ``True`` except for the first occurrence.
            - ``last`` : Mark duplicates as ``True`` except for the last occurrence.
            - False : Mark all duplicates as ``True``.

        Returns
        -------
        Series
            Boolean series for each duplicated rows.

        See Also
        --------
        Index.duplicated : Equivalent method on index.
        Series.duplicated : Equivalent method on Series.
        Series.drop_duplicates : Remove duplicate values from Series.
        DataFrame.drop_duplicates : Remove duplicate values from DataFrame.

        Examples
        --------
        Consider dataset containing ramen rating.

        >>> df = pd.DataFrame({
        ...     'brand': ['Yum Yum', 'Yum Yum', 'Indomie', 'Indomie', 'Indomie'],
        ...     'style': ['cup', 'cup', 'cup', 'pack', 'pack'],
        ...     'rating': [4, 4, 3.5, 15, 5]
        ... })
        >>> df
            brand style  rating
        0  Yum Yum   cup     4.0
        1  Yum Yum   cup     4.0
        2  Indomie   cup     3.5
        3  Indomie  pack    15.0
        4  Indomie  pack     5.0

        By default, for each set of duplicated values, the first occurrence
        is set on False and all others on True.

        >>> df.duplicated()
        0    False
        1     True
        2    False
        3    False
        4    False
        dtype: bool

        By using 'last', the last occurrence of each set of duplicated values
        is set on False and all others on True.

        >>> df.duplicated(keep='last')
        0     True
        1    False
        2    False
        3    False
        4    False
        dtype: bool

        By setting ``keep`` on False, all duplicates are True.

        >>> df.duplicated(keep=False)
        0     True
        1     True
        2    False
        3    False
        4    False
        dtype: bool

        To find duplicates on specific column(s), use ``subset``.

        >>> df.duplicated(subset=['brand'])
        0    False
        1     True
        2    False
        3     True
        4     True
        dtype: bool
        """
        from pandas.core.sorting import get_group_index
        from pandas._libs.hashtable import duplicated_int64, _SIZE_HINT_LIMIT

        if self.empty:
            return Series(dtype=bool)

        def f(vals):
            labels, shape = algorithms.factorize(
                vals, size_hint=min(len(self), _SIZE_HINT_LIMIT)
            )
            return labels.astype("i8", copy=False), len(shape)

        if subset is None:
            subset = self.columns
        elif (
            not np.iterable(subset)
            or isinstance(subset, str)
            or isinstance(subset, tuple)
            and subset in self.columns
        ):
            subset = (subset,)

        #  needed for mypy since can't narrow types using np.iterable
        subset = cast(Iterable, subset)

        # Verify all columns in subset exist in the queried dataframe
        # Otherwise, raise a KeyError, same as if you try to __getitem__ with a
        # key that doesn't exist.
        diff = Index(subset).difference(self.columns)
        if not diff.empty:
            raise KeyError(diff)

        vals = (col.values for name, col in self.items() if name in subset)
        labels, shape = map(list, zip(*map(f, vals)))

        ids = get_group_index(labels, shape, sort=False, xnull=False)
        return Series(duplicated_int64(ids, keep), index=self.index)

    # ----------------------------------------------------------------------
    # Sorting

    @Substitution(**_shared_doc_kwargs)
    @Appender(NDFrame.sort_values.__doc__)
    def sort_values(
        self,
        by,
        axis=0,
        ascending=True,
        inplace=False,
        kind="quicksort",
        na_position="last",
        ignore_index=False,
    ):
        inplace = validate_bool_kwarg(inplace, "inplace")
        axis = self._get_axis_number(axis)

        if not isinstance(by, list):
            by = [by]
        if is_sequence(ascending) and len(by) != len(ascending):
            raise ValueError(
                f"Length of ascending ({len(ascending)}) != length of by ({len(by)})"
            )
        if len(by) > 1:
            from pandas.core.sorting import lexsort_indexer

            keys = [self._get_label_or_level_values(x, axis=axis) for x in by]
            indexer = lexsort_indexer(keys, orders=ascending, na_position=na_position)
            indexer = ensure_platform_int(indexer)
        else:
            from pandas.core.sorting import nargsort

            by = by[0]
            k = self._get_label_or_level_values(by, axis=axis)

            if isinstance(ascending, (tuple, list)):
                ascending = ascending[0]

            indexer = nargsort(
                k, kind=kind, ascending=ascending, na_position=na_position
            )

        new_data = self._mgr.take(
            indexer, axis=self._get_block_manager_axis(axis), verify=False
        )

        if ignore_index:
            new_data.axes[1] = ibase.default_index(len(indexer))

        result = self._constructor(new_data)
        if inplace:
            return self._update_inplace(result)
        else:
            return result.__finalize__(self, method="sort_values")

    def sort_index(
        self,
        axis=0,
        level=None,
        ascending: bool = True,
        inplace: bool = False,
        kind: str = "quicksort",
        na_position: str = "last",
        sort_remaining: bool = True,
        ignore_index: bool = False,
    ):
        """
        Sort object by labels (along an axis).

        Returns a new DataFrame sorted by label if `inplace` argument is
        ``False``, otherwise updates the original DataFrame and returns None.

        Parameters
        ----------
        axis : {0 or 'index', 1 or 'columns'}, default 0
            The axis along which to sort.  The value 0 identifies the rows,
            and 1 identifies the columns.
        level : int or level name or list of ints or list of level names
            If not None, sort on values in specified index level(s).
        ascending : bool or list of bools, default True
            Sort ascending vs. descending. When the index is a MultiIndex the
            sort direction can be controlled for each level individually.
        inplace : bool, default False
            If True, perform operation in-place.
        kind : {'quicksort', 'mergesort', 'heapsort'}, default 'quicksort'
            Choice of sorting algorithm. See also ndarray.np.sort for more
            information.  `mergesort` is the only stable algorithm. For
            DataFrames, this option is only applied when sorting on a single
            column or label.
        na_position : {'first', 'last'}, default 'last'
            Puts NaNs at the beginning if `first`; `last` puts NaNs at the end.
            Not implemented for MultiIndex.
        sort_remaining : bool, default True
            If True and sorting by level and index is multilevel, sort by other
            levels too (in order) after sorting by specified level.
        ignore_index : bool, default False
            If True, the resulting axis will be labeled 0, 1, …, n - 1.

            .. versionadded:: 1.0.0

        Returns
        -------
        DataFrame
            The original DataFrame sorted by the labels.

        See Also
        --------
        Series.sort_index : Sort Series by the index.
        DataFrame.sort_values : Sort DataFrame by the value.
        Series.sort_values : Sort Series by the value.

        Examples
        --------
        >>> df = pd.DataFrame([1, 2, 3, 4, 5], index=[100, 29, 234, 1, 150],
        ...                   columns=['A'])
        >>> df.sort_index()
             A
        1    4
        29   2
        100  1
        150  5
        234  3

        By default, it sorts in ascending order, to sort in descending order,
        use ``ascending=False``

        >>> df.sort_index(ascending=False)
             A
        234  3
        150  5
        100  1
        29   2
        1    4
        """
        # TODO: this can be combined with Series.sort_index impl as
        # almost identical

        inplace = validate_bool_kwarg(inplace, "inplace")

        axis = self._get_axis_number(axis)
        labels = self._get_axis(axis)

        # make sure that the axis is lexsorted to start
        # if not we need to reconstruct to get the correct indexer
        labels = labels._sort_levels_monotonic()
        if level is not None:

            new_axis, indexer = labels.sortlevel(
                level, ascending=ascending, sort_remaining=sort_remaining
            )

        elif isinstance(labels, ABCMultiIndex):
            from pandas.core.sorting import lexsort_indexer

            indexer = lexsort_indexer(
                labels._get_codes_for_sorting(),
                orders=ascending,
                na_position=na_position,
            )
        else:
            from pandas.core.sorting import nargsort

            # Check monotonic-ness before sort an index
            # GH11080
            if (ascending and labels.is_monotonic_increasing) or (
                not ascending and labels.is_monotonic_decreasing
            ):
                if inplace:
                    return
                else:
                    return self.copy()

            indexer = nargsort(
                labels, kind=kind, ascending=ascending, na_position=na_position
            )

        baxis = self._get_block_manager_axis(axis)
        new_data = self._mgr.take(indexer, axis=baxis, verify=False)

        # reconstruct axis if needed
        new_data.axes[baxis] = new_data.axes[baxis]._sort_levels_monotonic()

        if ignore_index:
            new_data.axes[1] = ibase.default_index(len(indexer))

        result = self._constructor(new_data)
        if inplace:
            return self._update_inplace(result)
        else:
            return result.__finalize__(self, method="sort_index")

    def value_counts(
        self,
        subset: Optional[Sequence[Label]] = None,
        normalize: bool = False,
        sort: bool = True,
        ascending: bool = False,
    ):
        """
        Return a Series containing counts of unique rows in the DataFrame.

        .. versionadded:: 1.1.0

        Parameters
        ----------
        subset : list-like, optional
            Columns to use when counting unique combinations.
        normalize : bool, default False
            Return proportions rather than frequencies.
        sort : bool, default True
            Sort by frequencies.
        ascending : bool, default False
            Sort in ascending order.

        Returns
        -------
        Series

        See Also
        --------
        Series.value_counts: Equivalent method on Series.

        Notes
        -----
        The returned Series will have a MultiIndex with one level per input
        column. By default, rows that contain any NA values are omitted from
        the result. By default, the resulting Series will be in descending
        order so that the first element is the most frequently-occurring row.

        Examples
        --------
        >>> df = pd.DataFrame({'num_legs': [2, 4, 4, 6],
        ...                    'num_wings': [2, 0, 0, 0]},
        ...                   index=['falcon', 'dog', 'cat', 'ant'])
        >>> df
                num_legs  num_wings
        falcon         2          2
        dog            4          0
        cat            4          0
        ant            6          0

        >>> df.value_counts()
        num_legs  num_wings
        4         0            2
        6         0            1
        2         2            1
        dtype: int64

        >>> df.value_counts(sort=False)
        num_legs  num_wings
        2         2            1
        4         0            2
        6         0            1
        dtype: int64

        >>> df.value_counts(ascending=True)
        num_legs  num_wings
        2         2            1
        6         0            1
        4         0            2
        dtype: int64

        >>> df.value_counts(normalize=True)
        num_legs  num_wings
        4         0            0.50
        6         0            0.25
        2         2            0.25
        dtype: float64
        """
        if subset is None:
            subset = self.columns.tolist()

        counts = self.groupby(subset).size()

        if sort:
            counts = counts.sort_values(ascending=ascending)
        if normalize:
            counts /= counts.sum()

        # Force MultiIndex for single column
        if len(subset) == 1:
            counts.index = MultiIndex.from_arrays(
                [counts.index], names=[counts.index.name]
            )

        return counts

    def nlargest(self, n, columns, keep="first") -> "DataFrame":
        """
        Return the first `n` rows ordered by `columns` in descending order.

        Return the first `n` rows with the largest values in `columns`, in
        descending order. The columns that are not specified are returned as
        well, but not used for ordering.

        This method is equivalent to
        ``df.sort_values(columns, ascending=False).head(n)``, but more
        performant.

        Parameters
        ----------
        n : int
            Number of rows to return.
        columns : label or list of labels
            Column label(s) to order by.
        keep : {'first', 'last', 'all'}, default 'first'
            Where there are duplicate values:

            - `first` : prioritize the first occurrence(s)
            - `last` : prioritize the last occurrence(s)
            - ``all`` : do not drop any duplicates, even it means
                        selecting more than `n` items.

            .. versionadded:: 0.24.0

        Returns
        -------
        DataFrame
            The first `n` rows ordered by the given columns in descending
            order.

        See Also
        --------
        DataFrame.nsmallest : Return the first `n` rows ordered by `columns` in
            ascending order.
        DataFrame.sort_values : Sort DataFrame by the values.
        DataFrame.head : Return the first `n` rows without re-ordering.

        Notes
        -----
        This function cannot be used with all column types. For example, when
        specifying columns with `object` or `category` dtypes, ``TypeError`` is
        raised.

        Examples
        --------
        >>> df = pd.DataFrame({'population': [59000000, 65000000, 434000,
        ...                                   434000, 434000, 337000, 11300,
        ...                                   11300, 11300],
        ...                    'GDP': [1937894, 2583560 , 12011, 4520, 12128,
        ...                            17036, 182, 38, 311],
        ...                    'alpha-2': ["IT", "FR", "MT", "MV", "BN",
        ...                                "IS", "NR", "TV", "AI"]},
        ...                   index=["Italy", "France", "Malta",
        ...                          "Maldives", "Brunei", "Iceland",
        ...                          "Nauru", "Tuvalu", "Anguilla"])
        >>> df
                  population      GDP alpha-2
        Italy       59000000  1937894      IT
        France      65000000  2583560      FR
        Malta         434000    12011      MT
        Maldives      434000     4520      MV
        Brunei        434000    12128      BN
        Iceland       337000    17036      IS
        Nauru          11300      182      NR
        Tuvalu         11300       38      TV
        Anguilla       11300      311      AI

        In the following example, we will use ``nlargest`` to select the three
        rows having the largest values in column "population".

        >>> df.nlargest(3, 'population')
                population      GDP alpha-2
        France    65000000  2583560      FR
        Italy     59000000  1937894      IT
        Malta       434000    12011      MT

        When using ``keep='last'``, ties are resolved in reverse order:

        >>> df.nlargest(3, 'population', keep='last')
                population      GDP alpha-2
        France    65000000  2583560      FR
        Italy     59000000  1937894      IT
        Brunei      434000    12128      BN

        When using ``keep='all'``, all duplicate items are maintained:

        >>> df.nlargest(3, 'population', keep='all')
                  population      GDP alpha-2
        France      65000000  2583560      FR
        Italy       59000000  1937894      IT
        Malta         434000    12011      MT
        Maldives      434000     4520      MV
        Brunei        434000    12128      BN

        To order by the largest values in column "population" and then "GDP",
        we can specify multiple columns like in the next example.

        >>> df.nlargest(3, ['population', 'GDP'])
                population      GDP alpha-2
        France    65000000  2583560      FR
        Italy     59000000  1937894      IT
        Brunei      434000    12128      BN
        """
        return algorithms.SelectNFrame(self, n=n, keep=keep, columns=columns).nlargest()

    def nsmallest(self, n, columns, keep="first") -> "DataFrame":
        """
        Return the first `n` rows ordered by `columns` in ascending order.

        Return the first `n` rows with the smallest values in `columns`, in
        ascending order. The columns that are not specified are returned as
        well, but not used for ordering.

        This method is equivalent to
        ``df.sort_values(columns, ascending=True).head(n)``, but more
        performant.

        Parameters
        ----------
        n : int
            Number of items to retrieve.
        columns : list or str
            Column name or names to order by.
        keep : {'first', 'last', 'all'}, default 'first'
            Where there are duplicate values:

            - ``first`` : take the first occurrence.
            - ``last`` : take the last occurrence.
            - ``all`` : do not drop any duplicates, even it means
              selecting more than `n` items.

            .. versionadded:: 0.24.0

        Returns
        -------
        DataFrame

        See Also
        --------
        DataFrame.nlargest : Return the first `n` rows ordered by `columns` in
            descending order.
        DataFrame.sort_values : Sort DataFrame by the values.
        DataFrame.head : Return the first `n` rows without re-ordering.

        Examples
        --------
        >>> df = pd.DataFrame({'population': [59000000, 65000000, 434000,
        ...                                   434000, 434000, 337000, 337000,
        ...                                   11300, 11300],
        ...                    'GDP': [1937894, 2583560 , 12011, 4520, 12128,
        ...                            17036, 182, 38, 311],
        ...                    'alpha-2': ["IT", "FR", "MT", "MV", "BN",
        ...                                "IS", "NR", "TV", "AI"]},
        ...                   index=["Italy", "France", "Malta",
        ...                          "Maldives", "Brunei", "Iceland",
        ...                          "Nauru", "Tuvalu", "Anguilla"])
        >>> df
                  population      GDP alpha-2
        Italy       59000000  1937894      IT
        France      65000000  2583560      FR
        Malta         434000    12011      MT
        Maldives      434000     4520      MV
        Brunei        434000    12128      BN
        Iceland       337000    17036      IS
        Nauru         337000      182      NR
        Tuvalu         11300       38      TV
        Anguilla       11300      311      AI

        In the following example, we will use ``nsmallest`` to select the
        three rows having the smallest values in column "population".

        >>> df.nsmallest(3, 'population')
                  population    GDP alpha-2
        Tuvalu         11300     38      TV
        Anguilla       11300    311      AI
        Iceland       337000  17036	     IS

        When using ``keep='last'``, ties are resolved in reverse order:

        >>> df.nsmallest(3, 'population', keep='last')
                  population  GDP alpha-2
        Anguilla       11300  311      AI
        Tuvalu         11300   38      TV
        Nauru         337000  182      NR

        When using ``keep='all'``, all duplicate items are maintained:

        >>> df.nsmallest(3, 'population', keep='all')
                  population    GDP alpha-2
        Tuvalu         11300     38      TV
        Anguilla       11300    311      AI
        Iceland       337000  17036      IS
        Nauru         337000    182      NR

        To order by the smallest values in column "population" and then "GDP", we can
        specify multiple columns like in the next example.

        >>> df.nsmallest(3, ['population', 'GDP'])
                  population  GDP alpha-2
        Tuvalu         11300   38      TV
        Anguilla       11300  311      AI
        Nauru         337000  182      NR
        """
        return algorithms.SelectNFrame(
            self, n=n, keep=keep, columns=columns
        ).nsmallest()

    def swaplevel(self, i=-2, j=-1, axis=0) -> "DataFrame":
        """
        Swap levels i and j in a MultiIndex on a particular axis.

        Parameters
        ----------
        i, j : int or str
            Levels of the indices to be swapped. Can pass level name as string.
        axis : {0 or 'index', 1 or 'columns'}, default 0
            The axis to swap levels on. 0 or 'index' for row-wise, 1 or
            'columns' for column-wise.

        Returns
        -------
        DataFrame
        """
        result = self.copy()

        axis = self._get_axis_number(axis)

        if not isinstance(result._get_axis(axis), ABCMultiIndex):  # pragma: no cover
            raise TypeError("Can only swap levels on a hierarchical axis.")

        if axis == 0:
            assert isinstance(result.index, ABCMultiIndex)
            result.index = result.index.swaplevel(i, j)
        else:
            assert isinstance(result.columns, ABCMultiIndex)
            result.columns = result.columns.swaplevel(i, j)
        return result

    def reorder_levels(self, order, axis=0) -> "DataFrame":
        """
        Rearrange index levels using input order. May not drop or duplicate levels.

        Parameters
        ----------
        order : list of int or list of str
            List representing new level order. Reference level by number
            (position) or by key (label).
        axis : {0 or 'index', 1 or 'columns'}, default 0
            Where to reorder levels.

        Returns
        -------
        DataFrame
        """
        axis = self._get_axis_number(axis)
        if not isinstance(self._get_axis(axis), ABCMultiIndex):  # pragma: no cover
            raise TypeError("Can only reorder levels on a hierarchical axis.")

        result = self.copy()

        if axis == 0:
            assert isinstance(result.index, ABCMultiIndex)
            result.index = result.index.reorder_levels(order)
        else:
            assert isinstance(result.columns, ABCMultiIndex)
            result.columns = result.columns.reorder_levels(order)
        return result

    # ----------------------------------------------------------------------
    # Arithmetic / combination related

    def _combine_frame(self, other: "DataFrame", func, fill_value=None):
        # at this point we have `self._indexed_same(other)`

        if fill_value is None:
            # since _arith_op may be called in a loop, avoid function call
            #  overhead if possible by doing this check once
            _arith_op = func

        else:

            def _arith_op(left, right):
                # for the mixed_type case where we iterate over columns,
                # _arith_op(left, right) is equivalent to
                # left._binop(right, func, fill_value=fill_value)
                left, right = ops.fill_binop(left, right, fill_value)
                return func(left, right)

        if ops.should_series_dispatch(self, other, func):
            # iterate over columns
            new_data = ops.dispatch_to_series(self, other, _arith_op)
        else:
            with np.errstate(all="ignore"):
                res_values = _arith_op(self.values, other.values)
            new_data = dispatch_fill_zeros(func, self.values, other.values, res_values)

        return new_data

    def _construct_result(self, result) -> "DataFrame":
        """
        Wrap the result of an arithmetic, comparison, or logical operation.

        Parameters
        ----------
        result : DataFrame

        Returns
        -------
        DataFrame
        """
        out = self._constructor(result, index=self.index, copy=False)
        # Pin columns instead of passing to constructor for compat with
        #  non-unique columns case
        out.columns = self.columns
        return out

    def combine(
        self, other: "DataFrame", func, fill_value=None, overwrite=True
    ) -> "DataFrame":
        """
        Perform column-wise combine with another DataFrame.

        Combines a DataFrame with `other` DataFrame using `func`
        to element-wise combine columns. The row and column indexes of the
        resulting DataFrame will be the union of the two.

        Parameters
        ----------
        other : DataFrame
            The DataFrame to merge column-wise.
        func : function
            Function that takes two series as inputs and return a Series or a
            scalar. Used to merge the two dataframes column by columns.
        fill_value : scalar value, default None
            The value to fill NaNs with prior to passing any column to the
            merge func.
        overwrite : bool, default True
            If True, columns in `self` that do not exist in `other` will be
            overwritten with NaNs.

        Returns
        -------
        DataFrame
            Combination of the provided DataFrames.

        See Also
        --------
        DataFrame.combine_first : Combine two DataFrame objects and default to
            non-null values in frame calling the method.

        Examples
        --------
        Combine using a simple function that chooses the smaller column.

        >>> df1 = pd.DataFrame({'A': [0, 0], 'B': [4, 4]})
        >>> df2 = pd.DataFrame({'A': [1, 1], 'B': [3, 3]})
        >>> take_smaller = lambda s1, s2: s1 if s1.sum() < s2.sum() else s2
        >>> df1.combine(df2, take_smaller)
           A  B
        0  0  3
        1  0  3

        Example using a true element-wise combine function.

        >>> df1 = pd.DataFrame({'A': [5, 0], 'B': [2, 4]})
        >>> df2 = pd.DataFrame({'A': [1, 1], 'B': [3, 3]})
        >>> df1.combine(df2, np.minimum)
           A  B
        0  1  2
        1  0  3

        Using `fill_value` fills Nones prior to passing the column to the
        merge function.

        >>> df1 = pd.DataFrame({'A': [0, 0], 'B': [None, 4]})
        >>> df2 = pd.DataFrame({'A': [1, 1], 'B': [3, 3]})
        >>> df1.combine(df2, take_smaller, fill_value=-5)
           A    B
        0  0 -5.0
        1  0  4.0

        However, if the same element in both dataframes is None, that None
        is preserved

        >>> df1 = pd.DataFrame({'A': [0, 0], 'B': [None, 4]})
        >>> df2 = pd.DataFrame({'A': [1, 1], 'B': [None, 3]})
        >>> df1.combine(df2, take_smaller, fill_value=-5)
            A    B
        0  0 -5.0
        1  0  3.0

        Example that demonstrates the use of `overwrite` and behavior when
        the axis differ between the dataframes.

        >>> df1 = pd.DataFrame({'A': [0, 0], 'B': [4, 4]})
        >>> df2 = pd.DataFrame({'B': [3, 3], 'C': [-10, 1], }, index=[1, 2])
        >>> df1.combine(df2, take_smaller)
             A    B     C
        0  NaN  NaN   NaN
        1  NaN  3.0 -10.0
        2  NaN  3.0   1.0

        >>> df1.combine(df2, take_smaller, overwrite=False)
             A    B     C
        0  0.0  NaN   NaN
        1  0.0  3.0 -10.0
        2  NaN  3.0   1.0

        Demonstrating the preference of the passed in dataframe.

        >>> df2 = pd.DataFrame({'B': [3, 3], 'C': [1, 1], }, index=[1, 2])
        >>> df2.combine(df1, take_smaller)
           A    B   C
        0  0.0  NaN NaN
        1  0.0  3.0 NaN
        2  NaN  3.0 NaN

        >>> df2.combine(df1, take_smaller, overwrite=False)
             A    B   C
        0  0.0  NaN NaN
        1  0.0  3.0 1.0
        2  NaN  3.0 1.0
        """
        other_idxlen = len(other.index)  # save for compare

        this, other = self.align(other, copy=False)
        new_index = this.index

        if other.empty and len(new_index) == len(self.index):
            return self.copy()

        if self.empty and len(other) == other_idxlen:
            return other.copy()

        # sorts if possible
        new_columns = this.columns.union(other.columns)
        do_fill = fill_value is not None
        result = {}
        for col in new_columns:
            series = this[col]
            otherSeries = other[col]

            this_dtype = series.dtype
            other_dtype = otherSeries.dtype

            this_mask = isna(series)
            other_mask = isna(otherSeries)

            # don't overwrite columns unnecessarily
            # DO propagate if this column is not in the intersection
            if not overwrite and other_mask.all():
                result[col] = this[col].copy()
                continue

            if do_fill:
                series = series.copy()
                otherSeries = otherSeries.copy()
                series[this_mask] = fill_value
                otherSeries[other_mask] = fill_value

            if col not in self.columns:
                # If self DataFrame does not have col in other DataFrame,
                # try to promote series, which is all NaN, as other_dtype.
                new_dtype = other_dtype
                try:
                    series = series.astype(new_dtype, copy=False)
                except ValueError:
                    # e.g. new_dtype is integer types
                    pass
            else:
                # if we have different dtypes, possibly promote
                new_dtype = find_common_type([this_dtype, other_dtype])
                if not is_dtype_equal(this_dtype, new_dtype):
                    series = series.astype(new_dtype)
                if not is_dtype_equal(other_dtype, new_dtype):
                    otherSeries = otherSeries.astype(new_dtype)

            arr = func(series, otherSeries)
            arr = maybe_downcast_to_dtype(arr, this_dtype)

            result[col] = arr

        # convert_objects just in case
        return self._constructor(result, index=new_index, columns=new_columns)

    def combine_first(self, other: "DataFrame") -> "DataFrame":
        """
        Update null elements with value in the same location in `other`.

        Combine two DataFrame objects by filling null values in one DataFrame
        with non-null values from other DataFrame. The row and column indexes
        of the resulting DataFrame will be the union of the two.

        Parameters
        ----------
        other : DataFrame
            Provided DataFrame to use to fill null values.

        Returns
        -------
        DataFrame

        See Also
        --------
        DataFrame.combine : Perform series-wise operation on two DataFrames
            using a given function.

        Examples
        --------
        >>> df1 = pd.DataFrame({'A': [None, 0], 'B': [None, 4]})
        >>> df2 = pd.DataFrame({'A': [1, 1], 'B': [3, 3]})
        >>> df1.combine_first(df2)
             A    B
        0  1.0  3.0
        1  0.0  4.0

        Null values still persist if the location of that null value
        does not exist in `other`

        >>> df1 = pd.DataFrame({'A': [None, 0], 'B': [4, None]})
        >>> df2 = pd.DataFrame({'B': [3, 3], 'C': [1, 1]}, index=[1, 2])
        >>> df1.combine_first(df2)
             A    B    C
        0  NaN  4.0  NaN
        1  0.0  3.0  1.0
        2  NaN  3.0  1.0
        """
        import pandas.core.computation.expressions as expressions

        def extract_values(arr):
            # Does two things:
            # 1. maybe gets the values from the Series / Index
            # 2. convert datelike to i8
            if isinstance(arr, (ABCIndexClass, ABCSeries)):
                arr = arr._values

            if needs_i8_conversion(arr):
                if is_extension_array_dtype(arr.dtype):
                    arr = arr.asi8
                else:
                    arr = arr.view("i8")
            return arr

        def combiner(x, y):
            mask = isna(x)
            if isinstance(mask, (ABCIndexClass, ABCSeries)):
                mask = mask._values

            x_values = extract_values(x)
            y_values = extract_values(y)

            # If the column y in other DataFrame is not in first DataFrame,
            # just return y_values.
            if y.name not in self.columns:
                return y_values

            return expressions.where(mask, y_values, x_values)

        return self.combine(other, combiner, overwrite=False)

    def update(
        self, other, join="left", overwrite=True, filter_func=None, errors="ignore"
    ) -> None:
        """
        Modify in place using non-NA values from another DataFrame.

        Aligns on indices. There is no return value.

        Parameters
        ----------
        other : DataFrame, or object coercible into a DataFrame
            Should have at least one matching index/column label
            with the original DataFrame. If a Series is passed,
            its name attribute must be set, and that will be
            used as the column name to align with the original DataFrame.
        join : {'left'}, default 'left'
            Only left join is implemented, keeping the index and columns of the
            original object.
        overwrite : bool, default True
            How to handle non-NA values for overlapping keys:

            * True: overwrite original DataFrame's values
              with values from `other`.
            * False: only update values that are NA in
              the original DataFrame.

        filter_func : callable(1d-array) -> bool 1d-array, optional
            Can choose to replace values other than NA. Return True for values
            that should be updated.
        errors : {'raise', 'ignore'}, default 'ignore'
            If 'raise', will raise a ValueError if the DataFrame and `other`
            both contain non-NA data in the same place.

            .. versionchanged:: 0.24.0
               Changed from `raise_conflict=False|True`
               to `errors='ignore'|'raise'`.

        Returns
        -------
        None : method directly changes calling object

        Raises
        ------
        ValueError
            * When `errors='raise'` and there's overlapping non-NA data.
            * When `errors` is not either `'ignore'` or `'raise'`
        NotImplementedError
            * If `join != 'left'`

        See Also
        --------
        dict.update : Similar method for dictionaries.
        DataFrame.merge : For column(s)-on-columns(s) operations.

        Examples
        --------
        >>> df = pd.DataFrame({'A': [1, 2, 3],
        ...                    'B': [400, 500, 600]})
        >>> new_df = pd.DataFrame({'B': [4, 5, 6],
        ...                        'C': [7, 8, 9]})
        >>> df.update(new_df)
        >>> df
           A  B
        0  1  4
        1  2  5
        2  3  6

        The DataFrame's length does not increase as a result of the update,
        only values at matching index/column labels are updated.

        >>> df = pd.DataFrame({'A': ['a', 'b', 'c'],
        ...                    'B': ['x', 'y', 'z']})
        >>> new_df = pd.DataFrame({'B': ['d', 'e', 'f', 'g', 'h', 'i']})
        >>> df.update(new_df)
        >>> df
           A  B
        0  a  d
        1  b  e
        2  c  f

        For Series, it's name attribute must be set.

        >>> df = pd.DataFrame({'A': ['a', 'b', 'c'],
        ...                    'B': ['x', 'y', 'z']})
        >>> new_column = pd.Series(['d', 'e'], name='B', index=[0, 2])
        >>> df.update(new_column)
        >>> df
           A  B
        0  a  d
        1  b  y
        2  c  e
        >>> df = pd.DataFrame({'A': ['a', 'b', 'c'],
        ...                    'B': ['x', 'y', 'z']})
        >>> new_df = pd.DataFrame({'B': ['d', 'e']}, index=[1, 2])
        >>> df.update(new_df)
        >>> df
           A  B
        0  a  x
        1  b  d
        2  c  e

        If `other` contains NaNs the corresponding values are not updated
        in the original dataframe.

        >>> df = pd.DataFrame({'A': [1, 2, 3],
        ...                    'B': [400, 500, 600]})
        >>> new_df = pd.DataFrame({'B': [4, np.nan, 6]})
        >>> df.update(new_df)
        >>> df
           A      B
        0  1    4.0
        1  2  500.0
        2  3    6.0
        """
        import pandas.core.computation.expressions as expressions

        # TODO: Support other joins
        if join != "left":  # pragma: no cover
            raise NotImplementedError("Only left join is supported")
        if errors not in ["ignore", "raise"]:
            raise ValueError("The parameter errors must be either 'ignore' or 'raise'")

        if not isinstance(other, DataFrame):
            other = DataFrame(other)

        other = other.reindex_like(self)

        for col in self.columns:
            this = self[col]._values
            that = other[col]._values
            if filter_func is not None:
                with np.errstate(all="ignore"):
                    mask = ~filter_func(this) | isna(that)
            else:
                if errors == "raise":
                    mask_this = notna(that)
                    mask_that = notna(this)
                    if any(mask_this & mask_that):
                        raise ValueError("Data overlaps.")

                if overwrite:
                    mask = isna(that)
                else:
                    mask = notna(this)

            # don't overwrite columns unnecessarily
            if mask.all():
                continue

            self[col] = expressions.where(mask, this, that)

    # ----------------------------------------------------------------------
    # Data reshaping
    @Appender(
        """
Examples
--------
>>> df = pd.DataFrame({'Animal': ['Falcon', 'Falcon',
...                               'Parrot', 'Parrot'],
...                    'Max Speed': [380., 370., 24., 26.]})
>>> df
   Animal  Max Speed
0  Falcon      380.0
1  Falcon      370.0
2  Parrot       24.0
3  Parrot       26.0
>>> df.groupby(['Animal']).mean()
        Max Speed
Animal
Falcon      375.0
Parrot       25.0

**Hierarchical Indexes**

We can groupby different levels of a hierarchical index
using the `level` parameter:

>>> arrays = [['Falcon', 'Falcon', 'Parrot', 'Parrot'],
...           ['Captive', 'Wild', 'Captive', 'Wild']]
>>> index = pd.MultiIndex.from_arrays(arrays, names=('Animal', 'Type'))
>>> df = pd.DataFrame({'Max Speed': [390., 350., 30., 20.]},
...                   index=index)
>>> df
                Max Speed
Animal Type
Falcon Captive      390.0
       Wild         350.0
Parrot Captive       30.0
       Wild          20.0
>>> df.groupby(level=0).mean()
        Max Speed
Animal
Falcon      370.0
Parrot       25.0
>>> df.groupby(level="Type").mean()
         Max Speed
Type
Captive      210.0
Wild         185.0
"""
    )
    @Appender(_shared_docs["groupby"] % _shared_doc_kwargs)
    def groupby(
        self,
        by=None,
        axis=0,
        level=None,
        as_index: bool = True,
        sort: bool = True,
        group_keys: bool = True,
        squeeze: bool = no_default,
        observed: bool = False,
    ) -> "DataFrameGroupBy":
        from pandas.core.groupby.generic import DataFrameGroupBy

        if squeeze is not no_default:
            warnings.warn(
                (
                    "The `squeeze` parameter is deprecated and "
                    "will be removed in a future version."
                ),
                FutureWarning,
                stacklevel=2,
            )
        else:
            squeeze = False

        if level is None and by is None:
            raise TypeError("You have to supply one of 'by' and 'level'")
        axis = self._get_axis_number(axis)

        return DataFrameGroupBy(
            obj=self,
            keys=by,
            axis=axis,
            level=level,
            as_index=as_index,
            sort=sort,
            group_keys=group_keys,
            squeeze=squeeze,
            observed=observed,
        )

    _shared_docs[
        "pivot"
    ] = """
        Return reshaped DataFrame organized by given index / column values.

        Reshape data (produce a "pivot" table) based on column values. Uses
        unique values from specified `index` / `columns` to form axes of the
        resulting DataFrame. This function does not support data
        aggregation, multiple values will result in a MultiIndex in the
        columns. See the :ref:`User Guide <reshaping>` for more on reshaping.

        Parameters
        ----------%s
        index : str or object or a list of str, optional
            Column to use to make new frame's index. If None, uses
            existing index.

            .. versionchanged:: 1.1.0
               Also accept list of index names.

        columns : str or object or a list of str
            Column to use to make new frame's columns.

            .. versionchanged:: 1.1.0
               Also accept list of columns names.

        values : str, object or a list of the previous, optional
            Column(s) to use for populating new frame's values. If not
            specified, all remaining columns will be used and the result will
            have hierarchically indexed columns.

            .. versionchanged:: 0.23.0
               Also accept list of column names.

        Returns
        -------
        DataFrame
            Returns reshaped DataFrame.

        Raises
        ------
        ValueError:
            When there are any `index`, `columns` combinations with multiple
            values. `DataFrame.pivot_table` when you need to aggregate.

        See Also
        --------
        DataFrame.pivot_table : Generalization of pivot that can handle
            duplicate values for one index/column pair.
        DataFrame.unstack : Pivot based on the index values instead of a
            column.

        Notes
        -----
        For finer-tuned control, see hierarchical indexing documentation along
        with the related stack/unstack methods.

        Examples
        --------
        >>> df = pd.DataFrame({'foo': ['one', 'one', 'one', 'two', 'two',
        ...                            'two'],
        ...                    'bar': ['A', 'B', 'C', 'A', 'B', 'C'],
        ...                    'baz': [1, 2, 3, 4, 5, 6],
        ...                    'zoo': ['x', 'y', 'z', 'q', 'w', 't']})
        >>> df
            foo   bar  baz  zoo
        0   one   A    1    x
        1   one   B    2    y
        2   one   C    3    z
        3   two   A    4    q
        4   two   B    5    w
        5   two   C    6    t

        >>> df.pivot(index='foo', columns='bar', values='baz')
        bar  A   B   C
        foo
        one  1   2   3
        two  4   5   6

        >>> df.pivot(index='foo', columns='bar')['baz']
        bar  A   B   C
        foo
        one  1   2   3
        two  4   5   6

        >>> df.pivot(index='foo', columns='bar', values=['baz', 'zoo'])
              baz       zoo
        bar   A  B  C   A  B  C
        foo
        one   1  2  3   x  y  z
        two   4  5  6   q  w  t

        You could also assign a list of column names or a list of index names.

        >>> df = pd.DataFrame({
        ...        "lev1": [1, 1, 1, 2, 2, 2],
        ...        "lev2": [1, 1, 2, 1, 1, 2],
        ...        "lev3": [1, 2, 1, 2, 1, 2],
        ...        "lev4": [1, 2, 3, 4, 5, 6],
        ...        "values": [0, 1, 2, 3, 4, 5]})
        >>> df
            lev1 lev2 lev3 lev4 values
        0   1    1    1    1    0
        1   1    1    2    2    1
        2   1    2    1    3    2
        3   2    1    2    4    3
        4   2    1    1    5    4
        5   2    2    2    6    5

        >>> df.pivot(index="lev1", columns=["lev2", "lev3"],values="values")
        lev2    1         2
        lev3    1    2    1    2
        lev1
        1     0.0  1.0  2.0  NaN
        2     4.0  3.0  NaN  5.0

        >>> df.pivot(index=["lev1", "lev2"], columns=["lev3"],values="values")
              lev3    1    2
        lev1  lev2
           1     1  0.0  1.0
                 2  2.0  NaN
           2     1  4.0  3.0
                 2  NaN  5.0

        A ValueError is raised if there are any duplicates.

        >>> df = pd.DataFrame({"foo": ['one', 'one', 'two', 'two'],
        ...                    "bar": ['A', 'A', 'B', 'C'],
        ...                    "baz": [1, 2, 3, 4]})
        >>> df
           foo bar  baz
        0  one   A    1
        1  one   A    2
        2  two   B    3
        3  two   C    4

        Notice that the first two rows are the same for our `index`
        and `columns` arguments.

        >>> df.pivot(index='foo', columns='bar', values='baz')
        Traceback (most recent call last):
           ...
        ValueError: Index contains duplicate entries, cannot reshape
        """

    @Substitution("")
    @Appender(_shared_docs["pivot"])
    def pivot(self, index=None, columns=None, values=None) -> "DataFrame":
        from pandas.core.reshape.pivot import pivot

        return pivot(self, index=index, columns=columns, values=values)

    _shared_docs[
        "pivot_table"
    ] = """
        Create a spreadsheet-style pivot table as a DataFrame.

        The levels in the pivot table will be stored in MultiIndex objects
        (hierarchical indexes) on the index and columns of the result DataFrame.

        Parameters
        ----------%s
        values : column to aggregate, optional
        index : column, Grouper, array, or list of the previous
            If an array is passed, it must be the same length as the data. The
            list can contain any of the other types (except list).
            Keys to group by on the pivot table index.  If an array is passed,
            it is being used as the same manner as column values.
        columns : column, Grouper, array, or list of the previous
            If an array is passed, it must be the same length as the data. The
            list can contain any of the other types (except list).
            Keys to group by on the pivot table column.  If an array is passed,
            it is being used as the same manner as column values.
        aggfunc : function, list of functions, dict, default numpy.mean
            If list of functions passed, the resulting pivot table will have
            hierarchical columns whose top level are the function names
            (inferred from the function objects themselves)
            If dict is passed, the key is column to aggregate and value
            is function or list of functions.
        fill_value : scalar, default None
            Value to replace missing values with (in the resulting pivot table,
            after aggregation).
        margins : bool, default False
            Add all row / columns (e.g. for subtotal / grand totals).
        dropna : bool, default True
            Do not include columns whose entries are all NaN.
        margins_name : str, default 'All'
            Name of the row / column that will contain the totals
            when margins is True.
        observed : bool, default False
            This only applies if any of the groupers are Categoricals.
            If True: only show observed values for categorical groupers.
            If False: show all values for categorical groupers.

            .. versionchanged:: 0.25.0

        Returns
        -------
        DataFrame
            An Excel style pivot table.

        See Also
        --------
        DataFrame.pivot : Pivot without aggregation that can handle
            non-numeric data.

        Examples
        --------
        >>> df = pd.DataFrame({"A": ["foo", "foo", "foo", "foo", "foo",
        ...                          "bar", "bar", "bar", "bar"],
        ...                    "B": ["one", "one", "one", "two", "two",
        ...                          "one", "one", "two", "two"],
        ...                    "C": ["small", "large", "large", "small",
        ...                          "small", "large", "small", "small",
        ...                          "large"],
        ...                    "D": [1, 2, 2, 3, 3, 4, 5, 6, 7],
        ...                    "E": [2, 4, 5, 5, 6, 6, 8, 9, 9]})
        >>> df
             A    B      C  D  E
        0  foo  one  small  1  2
        1  foo  one  large  2  4
        2  foo  one  large  2  5
        3  foo  two  small  3  5
        4  foo  two  small  3  6
        5  bar  one  large  4  6
        6  bar  one  small  5  8
        7  bar  two  small  6  9
        8  bar  two  large  7  9

        This first example aggregates values by taking the sum.

        >>> table = pd.pivot_table(df, values='D', index=['A', 'B'],
        ...                     columns=['C'], aggfunc=np.sum)
        >>> table
        C        large  small
        A   B
        bar one    4.0    5.0
            two    7.0    6.0
        foo one    4.0    1.0
            two    NaN    6.0

        We can also fill missing values using the `fill_value` parameter.

        >>> table = pd.pivot_table(df, values='D', index=['A', 'B'],
        ...                     columns=['C'], aggfunc=np.sum, fill_value=0)
        >>> table
        C        large  small
        A   B
        bar one      4      5
            two      7      6
        foo one      4      1
            two      0      6

        The next example aggregates by taking the mean across multiple columns.

        >>> table = pd.pivot_table(df, values=['D', 'E'], index=['A', 'C'],
        ...                     aggfunc={'D': np.mean,
        ...                              'E': np.mean})
        >>> table
                        D         E
        A   C
        bar large  5.500000  7.500000
            small  5.500000  8.500000
        foo large  2.000000  4.500000
            small  2.333333  4.333333

        We can also calculate multiple types of aggregations for any given
        value column.

        >>> table = pd.pivot_table(df, values=['D', 'E'], index=['A', 'C'],
        ...                     aggfunc={'D': np.mean,
        ...                              'E': [min, max, np.mean]})
        >>> table
                        D    E
                    mean  max      mean  min
        A   C
        bar large  5.500000  9.0  7.500000  6.0
            small  5.500000  9.0  8.500000  8.0
        foo large  2.000000  5.0  4.500000  4.0
            small  2.333333  6.0  4.333333  2.0
        """

    @Substitution("")
    @Appender(_shared_docs["pivot_table"])
    def pivot_table(
        self,
        values=None,
        index=None,
        columns=None,
        aggfunc="mean",
        fill_value=None,
        margins=False,
        dropna=True,
        margins_name="All",
        observed=False,
    ) -> "DataFrame":
        from pandas.core.reshape.pivot import pivot_table

        return pivot_table(
            self,
            values=values,
            index=index,
            columns=columns,
            aggfunc=aggfunc,
            fill_value=fill_value,
            margins=margins,
            dropna=dropna,
            margins_name=margins_name,
            observed=observed,
        )

    def stack(self, level=-1, dropna=True):
        """
        Stack the prescribed level(s) from columns to index.

        Return a reshaped DataFrame or Series having a multi-level
        index with one or more new inner-most levels compared to the current
        DataFrame. The new inner-most levels are created by pivoting the
        columns of the current dataframe:

          - if the columns have a single level, the output is a Series;
          - if the columns have multiple levels, the new index
            level(s) is (are) taken from the prescribed level(s) and
            the output is a DataFrame.

        The new index levels are sorted.

        Parameters
        ----------
        level : int, str, list, default -1
            Level(s) to stack from the column axis onto the index
            axis, defined as one index or label, or a list of indices
            or labels.
        dropna : bool, default True
            Whether to drop rows in the resulting Frame/Series with
            missing values. Stacking a column level onto the index
            axis can create combinations of index and column values
            that are missing from the original dataframe. See Examples
            section.

        Returns
        -------
        DataFrame or Series
            Stacked dataframe or series.

        See Also
        --------
        DataFrame.unstack : Unstack prescribed level(s) from index axis
             onto column axis.
        DataFrame.pivot : Reshape dataframe from long format to wide
             format.
        DataFrame.pivot_table : Create a spreadsheet-style pivot table
             as a DataFrame.

        Notes
        -----
        The function is named by analogy with a collection of books
        being reorganized from being side by side on a horizontal
        position (the columns of the dataframe) to being stacked
        vertically on top of each other (in the index of the
        dataframe).

        Examples
        --------
        **Single level columns**

        >>> df_single_level_cols = pd.DataFrame([[0, 1], [2, 3]],
        ...                                     index=['cat', 'dog'],
        ...                                     columns=['weight', 'height'])

        Stacking a dataframe with a single level column axis returns a Series:

        >>> df_single_level_cols
             weight height
        cat       0      1
        dog       2      3
        >>> df_single_level_cols.stack()
        cat  weight    0
             height    1
        dog  weight    2
             height    3
        dtype: int64

        **Multi level columns: simple case**

        >>> multicol1 = pd.MultiIndex.from_tuples([('weight', 'kg'),
        ...                                        ('weight', 'pounds')])
        >>> df_multi_level_cols1 = pd.DataFrame([[1, 2], [2, 4]],
        ...                                     index=['cat', 'dog'],
        ...                                     columns=multicol1)

        Stacking a dataframe with a multi-level column axis:

        >>> df_multi_level_cols1
             weight
                 kg    pounds
        cat       1        2
        dog       2        4
        >>> df_multi_level_cols1.stack()
                    weight
        cat kg           1
            pounds       2
        dog kg           2
            pounds       4

        **Missing values**

        >>> multicol2 = pd.MultiIndex.from_tuples([('weight', 'kg'),
        ...                                        ('height', 'm')])
        >>> df_multi_level_cols2 = pd.DataFrame([[1.0, 2.0], [3.0, 4.0]],
        ...                                     index=['cat', 'dog'],
        ...                                     columns=multicol2)

        It is common to have missing values when stacking a dataframe
        with multi-level columns, as the stacked dataframe typically
        has more values than the original dataframe. Missing values
        are filled with NaNs:

        >>> df_multi_level_cols2
            weight height
                kg      m
        cat    1.0    2.0
        dog    3.0    4.0
        >>> df_multi_level_cols2.stack()
                height  weight
        cat kg     NaN     1.0
            m      2.0     NaN
        dog kg     NaN     3.0
            m      4.0     NaN

        **Prescribing the level(s) to be stacked**

        The first parameter controls which level or levels are stacked:

        >>> df_multi_level_cols2.stack(0)
                     kg    m
        cat height  NaN  2.0
            weight  1.0  NaN
        dog height  NaN  4.0
            weight  3.0  NaN
        >>> df_multi_level_cols2.stack([0, 1])
        cat  height  m     2.0
             weight  kg    1.0
        dog  height  m     4.0
             weight  kg    3.0
        dtype: float64

        **Dropping missing values**

        >>> df_multi_level_cols3 = pd.DataFrame([[None, 1.0], [2.0, 3.0]],
        ...                                     index=['cat', 'dog'],
        ...                                     columns=multicol2)

        Note that rows where all values are missing are dropped by
        default but this behaviour can be controlled via the dropna
        keyword parameter:

        >>> df_multi_level_cols3
            weight height
                kg      m
        cat    NaN    1.0
        dog    2.0    3.0
        >>> df_multi_level_cols3.stack(dropna=False)
                height  weight
        cat kg     NaN     NaN
            m      1.0     NaN
        dog kg     NaN     2.0
            m      3.0     NaN
        >>> df_multi_level_cols3.stack(dropna=True)
                height  weight
        cat m      1.0     NaN
        dog kg     NaN     2.0
            m      3.0     NaN
        """
        from pandas.core.reshape.reshape import stack, stack_multiple

        if isinstance(level, (tuple, list)):
            return stack_multiple(self, level, dropna=dropna)
        else:
            return stack(self, level, dropna=dropna)

    def explode(self, column: Union[str, Tuple]) -> "DataFrame":
        """
        Transform each element of a list-like to a row, replicating index values.

        .. versionadded:: 0.25.0

        Parameters
        ----------
        column : str or tuple
            Column to explode.

        Returns
        -------
        DataFrame
            Exploded lists to rows of the subset columns;
            index will be duplicated for these rows.

        Raises
        ------
        ValueError :
            if columns of the frame are not unique.

        See Also
        --------
        DataFrame.unstack : Pivot a level of the (necessarily hierarchical)
            index labels.
        DataFrame.melt : Unpivot a DataFrame from wide format to long format.
        Series.explode : Explode a DataFrame from list-like columns to long format.

        Notes
        -----
        This routine will explode list-likes including lists, tuples,
        Series, and np.ndarray. The result dtype of the subset rows will
        be object. Scalars will be returned unchanged. Empty list-likes will
        result in a np.nan for that row.

        Examples
        --------
        >>> df = pd.DataFrame({'A': [[1, 2, 3], 'foo', [], [3, 4]], 'B': 1})
        >>> df
                   A  B
        0  [1, 2, 3]  1
        1        foo  1
        2         []  1
        3     [3, 4]  1

        >>> df.explode('A')
             A  B
        0    1  1
        0    2  1
        0    3  1
        1  foo  1
        2  NaN  1
        3    3  1
        3    4  1
        """
        if not (is_scalar(column) or isinstance(column, tuple)):
            raise ValueError("column must be a scalar")
        if not self.columns.is_unique:
            raise ValueError("columns must be unique")

        df = self.reset_index(drop=True)
        # TODO: use overload to refine return type of reset_index
        assert df is not None  # needed for mypy
        result = df[column].explode()
        result = df.drop([column], axis=1).join(result)
        result.index = self.index.take(result.index)
        result = result.reindex(columns=self.columns, copy=False)

        return result

    def unstack(self, level=-1, fill_value=None):
        """
        Pivot a level of the (necessarily hierarchical) index labels.

        Returns a DataFrame having a new level of column labels whose inner-most level
        consists of the pivoted index labels.

        If the index is not a MultiIndex, the output will be a Series
        (the analogue of stack when the columns are not a MultiIndex).

        The level involved will automatically get sorted.

        Parameters
        ----------
        level : int, str, or list of these, default -1 (last level)
            Level(s) of index to unstack, can pass level name.
        fill_value : int, str or dict
            Replace NaN with this value if the unstack produces missing values.

        Returns
        -------
        Series or DataFrame

        See Also
        --------
        DataFrame.pivot : Pivot a table based on column values.
        DataFrame.stack : Pivot a level of the column labels (inverse operation
            from `unstack`).

        Examples
        --------
        >>> index = pd.MultiIndex.from_tuples([('one', 'a'), ('one', 'b'),
        ...                                    ('two', 'a'), ('two', 'b')])
        >>> s = pd.Series(np.arange(1.0, 5.0), index=index)
        >>> s
        one  a   1.0
             b   2.0
        two  a   3.0
             b   4.0
        dtype: float64

        >>> s.unstack(level=-1)
             a   b
        one  1.0  2.0
        two  3.0  4.0

        >>> s.unstack(level=0)
           one  two
        a  1.0   3.0
        b  2.0   4.0

        >>> df = s.unstack(level=0)
        >>> df.unstack()
        one  a  1.0
             b  2.0
        two  a  3.0
             b  4.0
        dtype: float64
        """
        from pandas.core.reshape.reshape import unstack

        return unstack(self, level, fill_value)

    _shared_docs[
        "melt"
    ] = """
    Unpivot a DataFrame from wide to long format, optionally leaving identifiers set.

    This function is useful to massage a DataFrame into a format where one
    or more columns are identifier variables (`id_vars`), while all other
    columns, considered measured variables (`value_vars`), are "unpivoted" to
    the row axis, leaving just two non-identifier columns, 'variable' and
    'value'.
    %(versionadded)s
    Parameters
    ----------
    id_vars : tuple, list, or ndarray, optional
        Column(s) to use as identifier variables.
    value_vars : tuple, list, or ndarray, optional
        Column(s) to unpivot. If not specified, uses all columns that
        are not set as `id_vars`.
    var_name : scalar
        Name to use for the 'variable' column. If None it uses
        ``frame.columns.name`` or 'variable'.
    value_name : scalar, default 'value'
        Name to use for the 'value' column.
    col_level : int or str, optional
        If columns are a MultiIndex then use this level to melt.

    Returns
    -------
    DataFrame
        Unpivoted DataFrame.

    See Also
    --------
    %(other)s : Identical method.
    pivot_table : Create a spreadsheet-style pivot table as a DataFrame.
    DataFrame.pivot : Return reshaped DataFrame organized
        by given index / column values.
    DataFrame.explode : Explode a DataFrame from list-like
            columns to long format.

    Examples
    --------
    >>> df = pd.DataFrame({'A': {0: 'a', 1: 'b', 2: 'c'},
    ...                    'B': {0: 1, 1: 3, 2: 5},
    ...                    'C': {0: 2, 1: 4, 2: 6}})
    >>> df
       A  B  C
    0  a  1  2
    1  b  3  4
    2  c  5  6

    >>> %(caller)sid_vars=['A'], value_vars=['B'])
       A variable  value
    0  a        B      1
    1  b        B      3
    2  c        B      5

    >>> %(caller)sid_vars=['A'], value_vars=['B', 'C'])
       A variable  value
    0  a        B      1
    1  b        B      3
    2  c        B      5
    3  a        C      2
    4  b        C      4
    5  c        C      6

    The names of 'variable' and 'value' columns can be customized:

    >>> %(caller)sid_vars=['A'], value_vars=['B'],
    ...         var_name='myVarname', value_name='myValname')
       A myVarname  myValname
    0  a         B          1
    1  b         B          3
    2  c         B          5

    If you have multi-index columns:

    >>> df.columns = [list('ABC'), list('DEF')]
    >>> df
       A  B  C
       D  E  F
    0  a  1  2
    1  b  3  4
    2  c  5  6

    >>> %(caller)scol_level=0, id_vars=['A'], value_vars=['B'])
       A variable  value
    0  a        B      1
    1  b        B      3
    2  c        B      5

    >>> %(caller)sid_vars=[('A', 'D')], value_vars=[('B', 'E')])
      (A, D) variable_0 variable_1  value
    0      a          B          E      1
    1      b          B          E      3
    2      c          B          E      5
    """

    @Appender(
        _shared_docs["melt"]
        % dict(
            caller="df.melt(",
            versionadded="\n    .. versionadded:: 0.20.0\n",
            other="melt",
        )
    )
    def melt(
        self,
        id_vars=None,
        value_vars=None,
        var_name=None,
        value_name="value",
        col_level=None,
    ) -> "DataFrame":
        from pandas.core.reshape.melt import melt

        return melt(
            self,
            id_vars=id_vars,
            value_vars=value_vars,
            var_name=var_name,
            value_name=value_name,
            col_level=col_level,
        )

    # ----------------------------------------------------------------------
    # Time series-related

    def diff(self, periods: int = 1, axis: Axis = 0) -> "DataFrame":
        """
        First discrete difference of element.

        Calculates the difference of a DataFrame element compared with another
        element in the DataFrame (default is the element in the same column
        of the previous row).

        Parameters
        ----------
        periods : int, default 1
            Periods to shift for calculating difference, accepts negative
            values.
        axis : {0 or 'index', 1 or 'columns'}, default 0
            Take difference over rows (0) or columns (1).

        Returns
        -------
        DataFrame

        See Also
        --------
        Series.diff: First discrete difference for a Series.
        DataFrame.pct_change: Percent change over given number of periods.
        DataFrame.shift: Shift index by desired number of periods with an
            optional time freq.

        Notes
        -----
        For boolean dtypes, this uses :meth:`operator.xor` rather than
        :meth:`operator.sub`.

        Examples
        --------
        Difference with previous row

        >>> df = pd.DataFrame({'a': [1, 2, 3, 4, 5, 6],
        ...                    'b': [1, 1, 2, 3, 5, 8],
        ...                    'c': [1, 4, 9, 16, 25, 36]})
        >>> df
           a  b   c
        0  1  1   1
        1  2  1   4
        2  3  2   9
        3  4  3  16
        4  5  5  25
        5  6  8  36

        >>> df.diff()
             a    b     c
        0  NaN  NaN   NaN
        1  1.0  0.0   3.0
        2  1.0  1.0   5.0
        3  1.0  1.0   7.0
        4  1.0  2.0   9.0
        5  1.0  3.0  11.0

        Difference with previous column

        >>> df.diff(axis=1)
            a    b     c
        0 NaN  0.0   0.0
        1 NaN -1.0   3.0
        2 NaN -1.0   7.0
        3 NaN -1.0  13.0
        4 NaN  0.0  20.0
        5 NaN  2.0  28.0

        Difference with 3rd previous row

        >>> df.diff(periods=3)
             a    b     c
        0  NaN  NaN   NaN
        1  NaN  NaN   NaN
        2  NaN  NaN   NaN
        3  3.0  2.0  15.0
        4  3.0  4.0  21.0
        5  3.0  6.0  27.0

        Difference with following row

        >>> df.diff(periods=-1)
             a    b     c
        0 -1.0  0.0  -3.0
        1 -1.0 -1.0  -5.0
        2 -1.0 -1.0  -7.0
        3 -1.0 -2.0  -9.0
        4 -1.0 -3.0 -11.0
        5  NaN  NaN   NaN
        """
        bm_axis = self._get_block_manager_axis(axis)
        self._consolidate_inplace()

        if bm_axis == 0 and periods != 0:
            return self.T.diff(periods, axis=0).T

        new_data = self._mgr.diff(n=periods, axis=bm_axis)
        return self._constructor(new_data)

    # ----------------------------------------------------------------------
    # Function application

    def _gotitem(
        self,
        key: Union[str, List[str]],
        ndim: int,
        subset: Optional[Union[Series, ABCDataFrame]] = None,
    ) -> Union[Series, ABCDataFrame]:
        """
        Sub-classes to define. Return a sliced object.

        Parameters
        ----------
        key : string / list of selections
        ndim : 1,2
            requested ndim of result
        subset : object, default None
            subset to act on
        """
        if subset is None:
            subset = self
        elif subset.ndim == 1:  # is Series
            return subset

        # TODO: _shallow_copy(subset)?
        return subset[key]

    _agg_summary_and_see_also_doc = dedent(
        """
    The aggregation operations are always performed over an axis, either the
    index (default) or the column axis. This behavior is different from
    `numpy` aggregation functions (`mean`, `median`, `prod`, `sum`, `std`,
    `var`), where the default is to compute the aggregation of the flattened
    array, e.g., ``numpy.mean(arr_2d)`` as opposed to
    ``numpy.mean(arr_2d, axis=0)``.

    `agg` is an alias for `aggregate`. Use the alias.

    See Also
    --------
    DataFrame.apply : Perform any type of operations.
    DataFrame.transform : Perform transformation type operations.
    core.groupby.GroupBy : Perform operations over groups.
    core.resample.Resampler : Perform operations over resampled bins.
    core.window.Rolling : Perform operations over rolling window.
    core.window.Expanding : Perform operations over expanding window.
    core.window.EWM : Perform operation over exponential weighted
        window.
    """
    )

    _agg_examples_doc = dedent(
        """
    Examples
    --------
    >>> df = pd.DataFrame([[1, 2, 3],
    ...                    [4, 5, 6],
    ...                    [7, 8, 9],
    ...                    [np.nan, np.nan, np.nan]],
    ...                   columns=['A', 'B', 'C'])

    Aggregate these functions over the rows.

    >>> df.agg(['sum', 'min'])
            A     B     C
    sum  12.0  15.0  18.0
    min   1.0   2.0   3.0

    Different aggregations per column.

    >>> df.agg({'A' : ['sum', 'min'], 'B' : ['min', 'max']})
            A    B
    max   NaN  8.0
    min   1.0  2.0
    sum  12.0  NaN

    Aggregate over the columns.

    >>> df.agg("mean", axis="columns")
    0    2.0
    1    5.0
    2    8.0
    3    NaN
    dtype: float64
    """
    )

    @Substitution(
        see_also=_agg_summary_and_see_also_doc,
        examples=_agg_examples_doc,
        versionadded="\n.. versionadded:: 0.20.0\n",
        **_shared_doc_kwargs,
    )
    @Appender(_shared_docs["aggregate"])
    def aggregate(self, func, axis=0, *args, **kwargs):
        axis = self._get_axis_number(axis)

        result = None
        try:
            result, how = self._aggregate(func, axis=axis, *args, **kwargs)
        except TypeError:
            pass
        if result is None:
            return self.apply(func, axis=axis, args=args, **kwargs)
        return result

    def _aggregate(self, arg, axis=0, *args, **kwargs):
        if axis == 1:
            # NDFrame.aggregate returns a tuple, and we need to transpose
            # only result
            result, how = self.T._aggregate(arg, *args, **kwargs)
            result = result.T if result is not None else result
            return result, how
        return super()._aggregate(arg, *args, **kwargs)

    agg = aggregate

    @Appender(_shared_docs["transform"] % _shared_doc_kwargs)
    def transform(self, func, axis=0, *args, **kwargs) -> "DataFrame":
        axis = self._get_axis_number(axis)
        if axis == 1:
            return self.T.transform(func, *args, **kwargs).T
        return super().transform(func, *args, **kwargs)

    def apply(self, func, axis=0, raw=False, result_type=None, args=(), **kwds):
        """
        Apply a function along an axis of the DataFrame.

        Objects passed to the function are Series objects whose index is
        either the DataFrame's index (``axis=0``) or the DataFrame's columns
        (``axis=1``). By default (``result_type=None``), the final return type
        is inferred from the return type of the applied function. Otherwise,
        it depends on the `result_type` argument.

        Parameters
        ----------
        func : function
            Function to apply to each column or row.
        axis : {0 or 'index', 1 or 'columns'}, default 0
            Axis along which the function is applied:

            * 0 or 'index': apply function to each column.
            * 1 or 'columns': apply function to each row.

        raw : bool, default False
            Determines if row or column is passed as a Series or ndarray object:

            * ``False`` : passes each row or column as a Series to the
              function.
            * ``True`` : the passed function will receive ndarray objects
              instead.
              If you are just applying a NumPy reduction function this will
              achieve much better performance.

        result_type : {'expand', 'reduce', 'broadcast', None}, default None
            These only act when ``axis=1`` (columns):

            * 'expand' : list-like results will be turned into columns.
            * 'reduce' : returns a Series if possible rather than expanding
              list-like results. This is the opposite of 'expand'.
            * 'broadcast' : results will be broadcast to the original shape
              of the DataFrame, the original index and columns will be
              retained.

            The default behaviour (None) depends on the return value of the
            applied function: list-like results will be returned as a Series
            of those. However if the apply function returns a Series these
            are expanded to columns.

            .. versionadded:: 0.23.0

        args : tuple
            Positional arguments to pass to `func` in addition to the
            array/series.
        **kwds
            Additional keyword arguments to pass as keywords arguments to
            `func`.

        Returns
        -------
        Series or DataFrame
            Result of applying ``func`` along the given axis of the
            DataFrame.

        See Also
        --------
        DataFrame.applymap: For elementwise operations.
        DataFrame.aggregate: Only perform aggregating type operations.
        DataFrame.transform: Only perform transforming type operations.

        Examples
        --------
        >>> df = pd.DataFrame([[4, 9]] * 3, columns=['A', 'B'])
        >>> df
           A  B
        0  4  9
        1  4  9
        2  4  9

        Using a numpy universal function (in this case the same as
        ``np.sqrt(df)``):

        >>> df.apply(np.sqrt)
             A    B
        0  2.0  3.0
        1  2.0  3.0
        2  2.0  3.0

        Using a reducing function on either axis

        >>> df.apply(np.sum, axis=0)
        A    12
        B    27
        dtype: int64

        >>> df.apply(np.sum, axis=1)
        0    13
        1    13
        2    13
        dtype: int64

        Returning a list-like will result in a Series

        >>> df.apply(lambda x: [1, 2], axis=1)
        0    [1, 2]
        1    [1, 2]
        2    [1, 2]
        dtype: object

        Passing ``result_type='expand'`` will expand list-like results
        to columns of a Dataframe

        >>> df.apply(lambda x: [1, 2], axis=1, result_type='expand')
           0  1
        0  1  2
        1  1  2
        2  1  2

        Returning a Series inside the function is similar to passing
        ``result_type='expand'``. The resulting column names
        will be the Series index.

        >>> df.apply(lambda x: pd.Series([1, 2], index=['foo', 'bar']), axis=1)
           foo  bar
        0    1    2
        1    1    2
        2    1    2

        Passing ``result_type='broadcast'`` will ensure the same shape
        result, whether list-like or scalar is returned by the function,
        and broadcast it along the axis. The resulting column names will
        be the originals.

        >>> df.apply(lambda x: [1, 2], axis=1, result_type='broadcast')
           A  B
        0  1  2
        1  1  2
        2  1  2
        """
        from pandas.core.apply import frame_apply

        op = frame_apply(
            self,
            func=func,
            axis=axis,
            raw=raw,
            result_type=result_type,
            args=args,
            kwds=kwds,
        )
        return op.get_result()

    def applymap(self, func) -> "DataFrame":
        """
        Apply a function to a Dataframe elementwise.

        This method applies a function that accepts and returns a scalar
        to every element of a DataFrame.

        Parameters
        ----------
        func : callable
            Python function, returns a single value from a single value.

        Returns
        -------
        DataFrame
            Transformed DataFrame.

        See Also
        --------
        DataFrame.apply : Apply a function along input axis of DataFrame.

        Notes
        -----
        In the current implementation applymap calls `func` twice on the
        first column/row to decide whether it can take a fast or slow
        code path. This can lead to unexpected behavior if `func` has
        side-effects, as they will take effect twice for the first
        column/row.

        Examples
        --------
        >>> df = pd.DataFrame([[1, 2.12], [3.356, 4.567]])
        >>> df
               0      1
        0  1.000  2.120
        1  3.356  4.567

        >>> df.applymap(lambda x: len(str(x)))
           0  1
        0  3  4
        1  5  5

        Note that a vectorized version of `func` often exists, which will
        be much faster. You could square each number elementwise.

        >>> df.applymap(lambda x: x**2)
                   0          1
        0   1.000000   4.494400
        1  11.262736  20.857489

        But it's better to avoid applymap in that case.

        >>> df ** 2
                   0          1
        0   1.000000   4.494400
        1  11.262736  20.857489
        """
        # if we have a dtype == 'M8[ns]', provide boxed values
        def infer(x):
            if x.empty:
                return lib.map_infer(x, func)
            return lib.map_infer(x.astype(object).values, func)

        return self.apply(infer)

    # ----------------------------------------------------------------------
    # Merging / joining methods

    def append(
        self, other, ignore_index=False, verify_integrity=False, sort=False
    ) -> "DataFrame":
        """
        Append rows of `other` to the end of caller, returning a new object.

        Columns in `other` that are not in the caller are added as new columns.

        Parameters
        ----------
        other : DataFrame or Series/dict-like object, or list of these
            The data to append.
        ignore_index : bool, default False
            If True, do not use the index labels.
        verify_integrity : bool, default False
            If True, raise ValueError on creating index with duplicates.
        sort : bool, default False
            Sort columns if the columns of `self` and `other` are not aligned.

            .. versionadded:: 0.23.0
            .. versionchanged:: 1.0.0

                Changed to not sort by default.

        Returns
        -------
        DataFrame

        See Also
        --------
        concat : General function to concatenate DataFrame or Series objects.

        Notes
        -----
        If a list of dict/series is passed and the keys are all contained in
        the DataFrame's index, the order of the columns in the resulting
        DataFrame will be unchanged.

        Iteratively appending rows to a DataFrame can be more computationally
        intensive than a single concatenate. A better solution is to append
        those rows to a list and then concatenate the list with the original
        DataFrame all at once.

        Examples
        --------
        >>> df = pd.DataFrame([[1, 2], [3, 4]], columns=list('AB'))
        >>> df
           A  B
        0  1  2
        1  3  4
        >>> df2 = pd.DataFrame([[5, 6], [7, 8]], columns=list('AB'))
        >>> df.append(df2)
           A  B
        0  1  2
        1  3  4
        0  5  6
        1  7  8

        With `ignore_index` set to True:

        >>> df.append(df2, ignore_index=True)
           A  B
        0  1  2
        1  3  4
        2  5  6
        3  7  8

        The following, while not recommended methods for generating DataFrames,
        show two ways to generate a DataFrame from multiple data sources.

        Less efficient:

        >>> df = pd.DataFrame(columns=['A'])
        >>> for i in range(5):
        ...     df = df.append({'A': i}, ignore_index=True)
        >>> df
           A
        0  0
        1  1
        2  2
        3  3
        4  4

        More efficient:

        >>> pd.concat([pd.DataFrame([i], columns=['A']) for i in range(5)],
        ...           ignore_index=True)
           A
        0  0
        1  1
        2  2
        3  3
        4  4
        """
        if isinstance(other, (Series, dict)):
            if isinstance(other, dict):
                if not ignore_index:
                    raise TypeError("Can only append a dict if ignore_index=True")
                other = Series(other)
            if other.name is None and not ignore_index:
                raise TypeError(
                    "Can only append a Series if ignore_index=True "
                    "or if the Series has a name"
                )

            index = Index([other.name], name=self.index.name)
            idx_diff = other.index.difference(self.columns)
            try:
                combined_columns = self.columns.append(idx_diff)
            except TypeError:
                combined_columns = self.columns.astype(object).append(idx_diff)
            other = (
                other.reindex(combined_columns, copy=False)
                .to_frame()
                .T.infer_objects()
                .rename_axis(index.names, copy=False)
            )
            if not self.columns.equals(combined_columns):
                self = self.reindex(columns=combined_columns)
        elif isinstance(other, list):
            if not other:
                pass
            elif not isinstance(other[0], DataFrame):
                other = DataFrame(other)
                if (self.columns.get_indexer(other.columns) >= 0).all():
                    other = other.reindex(columns=self.columns)

        from pandas.core.reshape.concat import concat

        if isinstance(other, (list, tuple)):
            to_concat = [self, *other]
        else:
            to_concat = [self, other]
        return concat(
            to_concat,
            ignore_index=ignore_index,
            verify_integrity=verify_integrity,
            sort=sort,
        )

    def join(
        self, other, on=None, how="left", lsuffix="", rsuffix="", sort=False
    ) -> "DataFrame":
        """
        Join columns of another DataFrame.

        Join columns with `other` DataFrame either on index or on a key
        column. Efficiently join multiple DataFrame objects by index at once by
        passing a list.

        Parameters
        ----------
        other : DataFrame, Series, or list of DataFrame
            Index should be similar to one of the columns in this one. If a
            Series is passed, its name attribute must be set, and that will be
            used as the column name in the resulting joined DataFrame.
        on : str, list of str, or array-like, optional
            Column or index level name(s) in the caller to join on the index
            in `other`, otherwise joins index-on-index. If multiple
            values given, the `other` DataFrame must have a MultiIndex. Can
            pass an array as the join key if it is not already contained in
            the calling DataFrame. Like an Excel VLOOKUP operation.
        how : {'left', 'right', 'outer', 'inner'}, default 'left'
            How to handle the operation of the two objects.

            * left: use calling frame's index (or column if on is specified)
            * right: use `other`'s index.
            * outer: form union of calling frame's index (or column if on is
              specified) with `other`'s index, and sort it.
              lexicographically.
            * inner: form intersection of calling frame's index (or column if
              on is specified) with `other`'s index, preserving the order
              of the calling's one.
        lsuffix : str, default ''
            Suffix to use from left frame's overlapping columns.
        rsuffix : str, default ''
            Suffix to use from right frame's overlapping columns.
        sort : bool, default False
            Order result DataFrame lexicographically by the join key. If False,
            the order of the join key depends on the join type (how keyword).

        Returns
        -------
        DataFrame
            A dataframe containing columns from both the caller and `other`.

        See Also
        --------
        DataFrame.merge : For column(s)-on-columns(s) operations.

        Notes
        -----
        Parameters `on`, `lsuffix`, and `rsuffix` are not supported when
        passing a list of `DataFrame` objects.

        Support for specifying index levels as the `on` parameter was added
        in version 0.23.0.

        Examples
        --------
        >>> df = pd.DataFrame({'key': ['K0', 'K1', 'K2', 'K3', 'K4', 'K5'],
        ...                    'A': ['A0', 'A1', 'A2', 'A3', 'A4', 'A5']})

        >>> df
          key   A
        0  K0  A0
        1  K1  A1
        2  K2  A2
        3  K3  A3
        4  K4  A4
        5  K5  A5

        >>> other = pd.DataFrame({'key': ['K0', 'K1', 'K2'],
        ...                       'B': ['B0', 'B1', 'B2']})

        >>> other
          key   B
        0  K0  B0
        1  K1  B1
        2  K2  B2

        Join DataFrames using their indexes.

        >>> df.join(other, lsuffix='_caller', rsuffix='_other')
          key_caller   A key_other    B
        0         K0  A0        K0   B0
        1         K1  A1        K1   B1
        2         K2  A2        K2   B2
        3         K3  A3       NaN  NaN
        4         K4  A4       NaN  NaN
        5         K5  A5       NaN  NaN

        If we want to join using the key columns, we need to set key to be
        the index in both `df` and `other`. The joined DataFrame will have
        key as its index.

        >>> df.set_index('key').join(other.set_index('key'))
              A    B
        key
        K0   A0   B0
        K1   A1   B1
        K2   A2   B2
        K3   A3  NaN
        K4   A4  NaN
        K5   A5  NaN

        Another option to join using the key columns is to use the `on`
        parameter. DataFrame.join always uses `other`'s index but we can use
        any column in `df`. This method preserves the original DataFrame's
        index in the result.

        >>> df.join(other.set_index('key'), on='key')
          key   A    B
        0  K0  A0   B0
        1  K1  A1   B1
        2  K2  A2   B2
        3  K3  A3  NaN
        4  K4  A4  NaN
        5  K5  A5  NaN
        """
        return self._join_compat(
            other, on=on, how=how, lsuffix=lsuffix, rsuffix=rsuffix, sort=sort
        )

    def _join_compat(
        self, other, on=None, how="left", lsuffix="", rsuffix="", sort=False
    ):
        from pandas.core.reshape.merge import merge
        from pandas.core.reshape.concat import concat

        if isinstance(other, Series):
            if other.name is None:
                raise ValueError("Other Series must have a name")
            other = DataFrame({other.name: other})

        if isinstance(other, DataFrame):
            return merge(
                self,
                other,
                left_on=on,
                how=how,
                left_index=on is None,
                right_index=True,
                suffixes=(lsuffix, rsuffix),
                sort=sort,
            )
        else:
            if on is not None:
                raise ValueError(
                    "Joining multiple DataFrames only supported for joining on index"
                )

            frames = [self] + list(other)

            can_concat = all(df.index.is_unique for df in frames)

            # join indexes only using concat
            if can_concat:
                if how == "left":
                    res = concat(
                        frames, axis=1, join="outer", verify_integrity=True, sort=sort
                    )
                    return res.reindex(self.index, copy=False)
                else:
                    return concat(
                        frames, axis=1, join=how, verify_integrity=True, sort=sort
                    )

            joined = frames[0]

            for frame in frames[1:]:
                joined = merge(
                    joined, frame, how=how, left_index=True, right_index=True
                )

            return joined

    @Substitution("")
    @Appender(_merge_doc, indents=2)
    def merge(
        self,
        right,
        how="inner",
        on=None,
        left_on=None,
        right_on=None,
        left_index=False,
        right_index=False,
        sort=False,
        suffixes=("_x", "_y"),
        copy=True,
        indicator=False,
        validate=None,
    ) -> "DataFrame":
        from pandas.core.reshape.merge import merge

        return merge(
            self,
            right,
            how=how,
            on=on,
            left_on=left_on,
            right_on=right_on,
            left_index=left_index,
            right_index=right_index,
            sort=sort,
            suffixes=suffixes,
            copy=copy,
            indicator=indicator,
            validate=validate,
        )

    def round(self, decimals=0, *args, **kwargs) -> "DataFrame":
        """
        Round a DataFrame to a variable number of decimal places.

        Parameters
        ----------
        decimals : int, dict, Series
            Number of decimal places to round each column to. If an int is
            given, round each column to the same number of places.
            Otherwise dict and Series round to variable numbers of places.
            Column names should be in the keys if `decimals` is a
            dict-like, or in the index if `decimals` is a Series. Any
            columns not included in `decimals` will be left as is. Elements
            of `decimals` which are not columns of the input will be
            ignored.
        *args
            Additional keywords have no effect but might be accepted for
            compatibility with numpy.
        **kwargs
            Additional keywords have no effect but might be accepted for
            compatibility with numpy.

        Returns
        -------
        DataFrame
            A DataFrame with the affected columns rounded to the specified
            number of decimal places.

        See Also
        --------
        numpy.around : Round a numpy array to the given number of decimals.
        Series.round : Round a Series to the given number of decimals.

        Examples
        --------
        >>> df = pd.DataFrame([(.21, .32), (.01, .67), (.66, .03), (.21, .18)],
        ...                   columns=['dogs', 'cats'])
        >>> df
            dogs  cats
        0  0.21  0.32
        1  0.01  0.67
        2  0.66  0.03
        3  0.21  0.18

        By providing an integer each column is rounded to the same number
        of decimal places

        >>> df.round(1)
            dogs  cats
        0   0.2   0.3
        1   0.0   0.7
        2   0.7   0.0
        3   0.2   0.2

        With a dict, the number of places for specific columns can be
        specified with the column names as key and the number of decimal
        places as value

        >>> df.round({'dogs': 1, 'cats': 0})
            dogs  cats
        0   0.2   0.0
        1   0.0   1.0
        2   0.7   0.0
        3   0.2   0.0

        Using a Series, the number of places for specific columns can be
        specified with the column names as index and the number of
        decimal places as value

        >>> decimals = pd.Series([0, 1], index=['cats', 'dogs'])
        >>> df.round(decimals)
            dogs  cats
        0   0.2   0.0
        1   0.0   1.0
        2   0.7   0.0
        3   0.2   0.0
        """
        from pandas.core.reshape.concat import concat

        def _dict_round(df, decimals):
            for col, vals in df.items():
                try:
                    yield _series_round(vals, decimals[col])
                except KeyError:
                    yield vals

        def _series_round(s, decimals):
            if is_integer_dtype(s) or is_float_dtype(s):
                return s.round(decimals)
            return s

        nv.validate_round(args, kwargs)

        if isinstance(decimals, (dict, Series)):
            if isinstance(decimals, Series):
                if not decimals.index.is_unique:
                    raise ValueError("Index of decimals must be unique")
            new_cols = list(_dict_round(self, decimals))
        elif is_integer(decimals):
            # Dispatch to Series.round
            new_cols = [_series_round(v, decimals) for _, v in self.items()]
        else:
            raise TypeError("decimals must be an integer, a dict-like or a Series")

        if len(new_cols) > 0:
            return self._constructor(
                concat(new_cols, axis=1), index=self.index, columns=self.columns
            )
        else:
            return self

    # ----------------------------------------------------------------------
    # Statistical methods, etc.

    def corr(self, method="pearson", min_periods=1) -> "DataFrame":
        """
        Compute pairwise correlation of columns, excluding NA/null values.

        Parameters
        ----------
        method : {'pearson', 'kendall', 'spearman'} or callable
            Method of correlation:

            * pearson : standard correlation coefficient
            * kendall : Kendall Tau correlation coefficient
            * spearman : Spearman rank correlation
            * callable: callable with input two 1d ndarrays
                and returning a float. Note that the returned matrix from corr
                will have 1 along the diagonals and will be symmetric
                regardless of the callable's behavior.

                .. versionadded:: 0.24.0

        min_periods : int, optional
            Minimum number of observations required per pair of columns
            to have a valid result. Currently only available for Pearson
            and Spearman correlation.

        Returns
        -------
        DataFrame
            Correlation matrix.

        See Also
        --------
        DataFrame.corrwith : Compute pairwise correlation with another
            DataFrame or Series.
        Series.corr : Compute the correlation between two Series.

        Examples
        --------
        >>> def histogram_intersection(a, b):
        ...     v = np.minimum(a, b).sum().round(decimals=1)
        ...     return v
        >>> df = pd.DataFrame([(.2, .3), (.0, .6), (.6, .0), (.2, .1)],
        ...                   columns=['dogs', 'cats'])
        >>> df.corr(method=histogram_intersection)
              dogs  cats
        dogs   1.0   0.3
        cats   0.3   1.0
        """
        numeric_df = self._get_numeric_data()
        cols = numeric_df.columns
        idx = cols.copy()
        mat = numeric_df.values

        if method == "pearson":
            correl = libalgos.nancorr(ensure_float64(mat), minp=min_periods)
        elif method == "spearman":
            correl = libalgos.nancorr_spearman(ensure_float64(mat), minp=min_periods)
        elif method == "kendall" or callable(method):
            if min_periods is None:
                min_periods = 1
            mat = ensure_float64(mat).T
            corrf = nanops.get_corr_func(method)
            K = len(cols)
            correl = np.empty((K, K), dtype=float)
            mask = np.isfinite(mat)
            for i, ac in enumerate(mat):
                for j, bc in enumerate(mat):
                    if i > j:
                        continue

                    valid = mask[i] & mask[j]
                    if valid.sum() < min_periods:
                        c = np.nan
                    elif i == j:
                        c = 1.0
                    elif not valid.all():
                        c = corrf(ac[valid], bc[valid])
                    else:
                        c = corrf(ac, bc)
                    correl[i, j] = c
                    correl[j, i] = c
        else:
            raise ValueError(
                "method must be either 'pearson', "
                "'spearman', 'kendall', or a callable, "
                f"'{method}' was supplied"
            )

        return self._constructor(correl, index=idx, columns=cols)

    def cov(self, min_periods=None) -> "DataFrame":
        """
        Compute pairwise covariance of columns, excluding NA/null values.

        Compute the pairwise covariance among the series of a DataFrame.
        The returned data frame is the `covariance matrix
        <https://en.wikipedia.org/wiki/Covariance_matrix>`__ of the columns
        of the DataFrame.

        Both NA and null values are automatically excluded from the
        calculation. (See the note below about bias from missing values.)
        A threshold can be set for the minimum number of
        observations for each value created. Comparisons with observations
        below this threshold will be returned as ``NaN``.

        This method is generally used for the analysis of time series data to
        understand the relationship between different measures
        across time.

        Parameters
        ----------
        min_periods : int, optional
            Minimum number of observations required per pair of columns
            to have a valid result.

        Returns
        -------
        DataFrame
            The covariance matrix of the series of the DataFrame.

        See Also
        --------
        Series.cov : Compute covariance with another Series.
        core.window.EWM.cov: Exponential weighted sample covariance.
        core.window.Expanding.cov : Expanding sample covariance.
        core.window.Rolling.cov : Rolling sample covariance.

        Notes
        -----
        Returns the covariance matrix of the DataFrame's time series.
        The covariance is normalized by N-1.

        For DataFrames that have Series that are missing data (assuming that
        data is `missing at random
        <https://en.wikipedia.org/wiki/Missing_data#Missing_at_random>`__)
        the returned covariance matrix will be an unbiased estimate
        of the variance and covariance between the member Series.

        However, for many applications this estimate may not be acceptable
        because the estimate covariance matrix is not guaranteed to be positive
        semi-definite. This could lead to estimate correlations having
        absolute values which are greater than one, and/or a non-invertible
        covariance matrix. See `Estimation of covariance matrices
        <https://en.wikipedia.org/w/index.php?title=Estimation_of_covariance_
        matrices>`__ for more details.

        Examples
        --------
        >>> df = pd.DataFrame([(1, 2), (0, 3), (2, 0), (1, 1)],
        ...                   columns=['dogs', 'cats'])
        >>> df.cov()
                  dogs      cats
        dogs  0.666667 -1.000000
        cats -1.000000  1.666667

        >>> np.random.seed(42)
        >>> df = pd.DataFrame(np.random.randn(1000, 5),
        ...                   columns=['a', 'b', 'c', 'd', 'e'])
        >>> df.cov()
                  a         b         c         d         e
        a  0.998438 -0.020161  0.059277 -0.008943  0.014144
        b -0.020161  1.059352 -0.008543 -0.024738  0.009826
        c  0.059277 -0.008543  1.010670 -0.001486 -0.000271
        d -0.008943 -0.024738 -0.001486  0.921297 -0.013692
        e  0.014144  0.009826 -0.000271 -0.013692  0.977795

        **Minimum number of periods**

        This method also supports an optional ``min_periods`` keyword
        that specifies the required minimum number of non-NA observations for
        each column pair in order to have a valid result:

        >>> np.random.seed(42)
        >>> df = pd.DataFrame(np.random.randn(20, 3),
        ...                   columns=['a', 'b', 'c'])
        >>> df.loc[df.index[:5], 'a'] = np.nan
        >>> df.loc[df.index[5:10], 'b'] = np.nan
        >>> df.cov(min_periods=12)
                  a         b         c
        a  0.316741       NaN -0.150812
        b       NaN  1.248003  0.191417
        c -0.150812  0.191417  0.895202
        """
        numeric_df = self._get_numeric_data()
        cols = numeric_df.columns
        idx = cols.copy()
        mat = numeric_df.values

        if notna(mat).all():
            if min_periods is not None and min_periods > len(mat):
                baseCov = np.empty((mat.shape[1], mat.shape[1]))
                baseCov.fill(np.nan)
            else:
                baseCov = np.cov(mat.T)
            baseCov = baseCov.reshape((len(cols), len(cols)))
        else:
            baseCov = libalgos.nancorr(ensure_float64(mat), cov=True, minp=min_periods)

        return self._constructor(baseCov, index=idx, columns=cols)

    def corrwith(self, other, axis=0, drop=False, method="pearson") -> Series:
        """
        Compute pairwise correlation.

        Pairwise correlation is computed between rows or columns of
        DataFrame with rows or columns of Series or DataFrame. DataFrames
        are first aligned along both axes before computing the
        correlations.

        Parameters
        ----------
        other : DataFrame, Series
            Object with which to compute correlations.
        axis : {0 or 'index', 1 or 'columns'}, default 0
            The axis to use. 0 or 'index' to compute column-wise, 1 or 'columns' for
            row-wise.
        drop : bool, default False
            Drop missing indices from result.
        method : {'pearson', 'kendall', 'spearman'} or callable
            Method of correlation:

            * pearson : standard correlation coefficient
            * kendall : Kendall Tau correlation coefficient
            * spearman : Spearman rank correlation
            * callable: callable with input two 1d ndarrays
                and returning a float.

            .. versionadded:: 0.24.0

        Returns
        -------
        Series
            Pairwise correlations.

        See Also
        --------
        DataFrame.corr : Compute pairwise correlation of columns.
        """
        axis = self._get_axis_number(axis)
        this = self._get_numeric_data()

        if isinstance(other, Series):
            return this.apply(lambda x: other.corr(x, method=method), axis=axis)

        other = other._get_numeric_data()
        left, right = this.align(other, join="inner", copy=False)

        if axis == 1:
            left = left.T
            right = right.T

        if method == "pearson":
            # mask missing values
            left = left + right * 0
            right = right + left * 0

            # demeaned data
            ldem = left - left.mean()
            rdem = right - right.mean()

            num = (ldem * rdem).sum()
            dom = (left.count() - 1) * left.std() * right.std()

            correl = num / dom

        elif method in ["kendall", "spearman"] or callable(method):

            def c(x):
                return nanops.nancorr(x[0], x[1], method=method)

            correl = Series(
                map(c, zip(left.values.T, right.values.T)), index=left.columns
            )

        else:
            raise ValueError(
                f"Invalid method {method} was passed, "
                "valid methods are: 'pearson', 'kendall', "
                "'spearman', or callable"
            )

        if not drop:
            # Find non-matching labels along the given axis
            # and append missing correlations (GH 22375)
            raxis = 1 if axis == 0 else 0
            result_index = this._get_axis(raxis).union(other._get_axis(raxis))
            idx_diff = result_index.difference(correl.index)

            if len(idx_diff) > 0:
                correl = correl.append(Series([np.nan] * len(idx_diff), index=idx_diff))

        return correl

    # ----------------------------------------------------------------------
    # ndarray-like stats methods

    def count(self, axis=0, level=None, numeric_only=False):
        """
        Count non-NA cells for each column or row.

        The values `None`, `NaN`, `NaT`, and optionally `numpy.inf` (depending
        on `pandas.options.mode.use_inf_as_na`) are considered NA.

        Parameters
        ----------
        axis : {0 or 'index', 1 or 'columns'}, default 0
            If 0 or 'index' counts are generated for each column.
            If 1 or 'columns' counts are generated for each row.
        level : int or str, optional
            If the axis is a `MultiIndex` (hierarchical), count along a
            particular `level`, collapsing into a `DataFrame`.
            A `str` specifies the level name.
        numeric_only : bool, default False
            Include only `float`, `int` or `boolean` data.

        Returns
        -------
        Series or DataFrame
            For each column/row the number of non-NA/null entries.
            If `level` is specified returns a `DataFrame`.

        See Also
        --------
        Series.count: Number of non-NA elements in a Series.
        DataFrame.shape: Number of DataFrame rows and columns (including NA
            elements).
        DataFrame.isna: Boolean same-sized DataFrame showing places of NA
            elements.

        Examples
        --------
        Constructing DataFrame from a dictionary:

        >>> df = pd.DataFrame({"Person":
        ...                    ["John", "Myla", "Lewis", "John", "Myla"],
        ...                    "Age": [24., np.nan, 21., 33, 26],
        ...                    "Single": [False, True, True, True, False]})
        >>> df
           Person   Age  Single
        0    John  24.0   False
        1    Myla   NaN    True
        2   Lewis  21.0    True
        3    John  33.0    True
        4    Myla  26.0   False

        Notice the uncounted NA values:

        >>> df.count()
        Person    5
        Age       4
        Single    5
        dtype: int64

        Counts for each **row**:

        >>> df.count(axis='columns')
        0    3
        1    2
        2    3
        3    3
        4    3
        dtype: int64

        Counts for one level of a `MultiIndex`:

        >>> df.set_index(["Person", "Single"]).count(level="Person")
                Age
        Person
        John      2
        Lewis     1
        Myla      1
        """
        axis = self._get_axis_number(axis)
        if level is not None:
            return self._count_level(level, axis=axis, numeric_only=numeric_only)

        if numeric_only:
            frame = self._get_numeric_data()
        else:
            frame = self

        # GH #423
        if len(frame._get_axis(axis)) == 0:
            result = Series(0, index=frame._get_agg_axis(axis))
        else:
            if frame._is_mixed_type or frame._mgr.any_extension_types:
                # the or any_extension_types is really only hit for single-
                # column frames with an extension array
                result = notna(frame).sum(axis=axis)
            else:
                # GH13407
                series_counts = notna(frame).sum(axis=axis)
                counts = series_counts.values
                result = Series(counts, index=frame._get_agg_axis(axis))

        return result.astype("int64")

    def _count_level(self, level, axis=0, numeric_only=False):
        if numeric_only:
            frame = self._get_numeric_data()
        else:
            frame = self

        count_axis = frame._get_axis(axis)
        agg_axis = frame._get_agg_axis(axis)

        if not isinstance(count_axis, ABCMultiIndex):
            raise TypeError(
                f"Can only count levels on hierarchical {self._get_axis_name(axis)}."
            )

        # Mask NaNs: Mask rows or columns where the index level is NaN, and all
        # values in the DataFrame that are NaN
        if frame._is_mixed_type:
            # Since we have mixed types, calling notna(frame.values) might
            # upcast everything to object
            values_mask = notna(frame).values
        else:
            # But use the speedup when we have homogeneous dtypes
            values_mask = notna(frame.values)

        index_mask = notna(count_axis.get_level_values(level=level))
        if axis == 1:
            mask = index_mask & values_mask
        else:
            mask = index_mask.reshape(-1, 1) & values_mask

        if isinstance(level, str):
            level = count_axis._get_level_number(level)

        level_name = count_axis._names[level]
        level_index = count_axis.levels[level]._shallow_copy(name=level_name)
        level_codes = ensure_int64(count_axis.codes[level])
        counts = lib.count_level_2d(mask, level_codes, len(level_index), axis=axis)

        if axis == 1:
            result = DataFrame(counts, index=agg_axis, columns=level_index)
        else:
            result = DataFrame(counts, index=level_index, columns=agg_axis)

        return result

    def _reduce(
        self, op, name, axis=0, skipna=True, numeric_only=None, filter_type=None, **kwds
    ):

        assert filter_type is None or filter_type == "bool", filter_type

        dtype_is_dt = np.array(
            [
                is_datetime64_any_dtype(values.dtype) or is_period_dtype(values.dtype)
                for values in self._iter_column_arrays()
            ],
            dtype=bool,
        )
        if numeric_only is None and name in ["mean", "median"] and dtype_is_dt.any():
            warnings.warn(
                "DataFrame.mean and DataFrame.median with numeric_only=None "
                "will include datetime64, datetime64tz, and PeriodDtype columns in a "
                "future version.",
                FutureWarning,
                stacklevel=3,
            )
            cols = self.columns[~dtype_is_dt]
            self = self[cols]

        if axis is None and filter_type == "bool":
            labels = None
            constructor = None
        else:
            # TODO: Make other agg func handle axis=None properly
            axis = self._get_axis_number(axis)
            labels = self._get_agg_axis(axis)
            constructor = self._constructor

        def f(x):
            return op(x, axis=axis, skipna=skipna, **kwds)

        def _get_data(axis_matters):
            if filter_type is None:
                data = self._get_numeric_data()
            elif filter_type == "bool":
                if axis_matters:
                    # GH#25101, GH#24434
                    data = self._get_bool_data() if axis == 0 else self
                else:
                    data = self._get_bool_data()
            else:  # pragma: no cover
                msg = (
                    f"Generating numeric_only data with filter_type {filter_type} "
                    "not supported."
                )
                raise NotImplementedError(msg)
            return data

        if numeric_only is not None and axis in [0, 1]:
            df = self
            if numeric_only is True:
                df = _get_data(axis_matters=True)
            if axis == 1:
                df = df.T
                axis = 0

            out_dtype = "bool" if filter_type == "bool" else None

            def blk_func(values):
                if values.ndim == 1 and not isinstance(values, np.ndarray):
                    # we can't pass axis=1
                    return op(values, axis=0, skipna=skipna, **kwds)
                return op(values, axis=1, skipna=skipna, **kwds)

            # After possibly _get_data and transposing, we are now in the
            #  simple case where we can use BlockManager._reduce
            res = df._mgr.reduce(blk_func)
            assert isinstance(res, dict)
            if len(res):
                assert len(res) == max(list(res.keys())) + 1, res.keys()
            out = df._constructor_sliced(res, index=range(len(res)), dtype=out_dtype)
            out.index = df.columns
            if axis == 0 and df.dtypes.apply(needs_i8_conversion).any():
                # FIXME: needs_i8_conversion check is kludge, not sure
                #  why it is necessary in this case and this case alone
                out[:] = coerce_to_dtypes(out.values, df.dtypes)
            return out

        if not self._is_homogeneous_type:
            # try to avoid self.values call

            if filter_type is None and axis == 0 and len(self) > 0:
                # operate column-wise

                # numeric_only must be None here, as other cases caught above
                # require len(self) > 0 bc frame_apply messes up empty prod/sum

                # this can end up with a non-reduction
                # but not always. if the types are mixed
                # with datelike then need to make sure a series

                # we only end up here if we have not specified
                # numeric_only and yet we have tried a
                # column-by-column reduction, where we have mixed type.
                # So let's just do what we can
                from pandas.core.apply import frame_apply

                opa = frame_apply(
                    self, func=f, result_type="expand", ignore_failures=True
                )
                result = opa.get_result()
                if result.ndim == self.ndim:
                    result = result.iloc[0].rename(None)
                return result

        data = self
        if numeric_only is None:
            data = self
            values = data.values

            try:
                result = f(values)

            except TypeError:
                # e.g. in nanops trying to convert strs to float

                # TODO: why doesnt axis matter here?
                data = _get_data(axis_matters=False)
                labels = data._get_agg_axis(axis)

                values = data.values
                with np.errstate(all="ignore"):
                    result = f(values)

        else:
            if numeric_only:
                data = _get_data(axis_matters=True)
                labels = data._get_agg_axis(axis)

                values = data.values
            else:
                data = self
                values = data.values
            result = f(values)

        if filter_type == "bool" and is_object_dtype(values) and axis is None:
            # work around https://github.com/numpy/numpy/issues/10489
            # TODO: can we de-duplicate parts of this with the next blocK?
            result = np.bool_(result)
        elif hasattr(result, "dtype") and is_object_dtype(result.dtype):
            try:
                if filter_type is None:
                    result = result.astype(np.float64)
                elif filter_type == "bool" and notna(result).all():
                    result = result.astype(np.bool_)
            except (ValueError, TypeError):
                # try to coerce to the original dtypes item by item if we can
                if axis == 0:
                    result = coerce_to_dtypes(result, data.dtypes)

        if constructor is not None:
            result = self._constructor_sliced(result, index=labels)
        return result

    def nunique(self, axis=0, dropna=True) -> Series:
        """
        Count distinct observations over requested axis.

        Return Series with number of distinct observations. Can ignore NaN
        values.

        Parameters
        ----------
        axis : {0 or 'index', 1 or 'columns'}, default 0
            The axis to use. 0 or 'index' for row-wise, 1 or 'columns' for
            column-wise.
        dropna : bool, default True
            Don't include NaN in the counts.

        Returns
        -------
        Series

        See Also
        --------
        Series.nunique: Method nunique for Series.
        DataFrame.count: Count non-NA cells for each column or row.

        Examples
        --------
        >>> df = pd.DataFrame({'A': [1, 2, 3], 'B': [1, 1, 1]})
        >>> df.nunique()
        A    3
        B    1
        dtype: int64

        >>> df.nunique(axis=1)
        0    1
        1    2
        2    2
        dtype: int64
        """
        return self.apply(Series.nunique, axis=axis, dropna=dropna)

    def idxmin(self, axis=0, skipna=True) -> Series:
        """
        Return index of first occurrence of minimum over requested axis.

        NA/null values are excluded.

        Parameters
        ----------
        axis : {0 or 'index', 1 or 'columns'}, default 0
            The axis to use. 0 or 'index' for row-wise, 1 or 'columns' for column-wise.
        skipna : bool, default True
            Exclude NA/null values. If an entire row/column is NA, the result
            will be NA.

        Returns
        -------
        Series
            Indexes of minima along the specified axis.

        Raises
        ------
        ValueError
            * If the row/column is empty

        See Also
        --------
        Series.idxmin : Return index of the minimum element.

        Notes
        -----
        This method is the DataFrame version of ``ndarray.argmin``.

        Examples
        --------
        Consider a dataset containing food consumption in Argentina.

        >>> df = pd.DataFrame({'consumption': [10.51, 103.11, 55.48],
        ...                    'co2_emissions': [37.2, 19.66, 1712]},
        ...                    index=['Pork', 'Wheat Products', 'Beef'])

        >>> df
                        consumption  co2_emissions
        Pork                  10.51         37.20
        Wheat Products       103.11         19.66
        Beef                  55.48       1712.00

        By default, it returns the index for the minimum value in each column.

        >>> df.idxmin()
        consumption                Pork
        co2_emissions    Wheat Products
        dtype: object

        To return the index for the minimum value in each row, use ``axis="columns"``.

        >>> df.idxmin(axis="columns")
        Pork                consumption
        Wheat Products    co2_emissions
        Beef                consumption
        dtype: object
        """
        axis = self._get_axis_number(axis)
        indices = nanops.nanargmin(self.values, axis=axis, skipna=skipna)
        index = self._get_axis(axis)
        result = [index[i] if i >= 0 else np.nan for i in indices]
        return Series(result, index=self._get_agg_axis(axis))

    def idxmax(self, axis=0, skipna=True) -> Series:
        """
        Return index of first occurrence of maximum over requested axis.

        NA/null values are excluded.

        Parameters
        ----------
        axis : {0 or 'index', 1 or 'columns'}, default 0
            The axis to use. 0 or 'index' for row-wise, 1 or 'columns' for column-wise.
        skipna : bool, default True
            Exclude NA/null values. If an entire row/column is NA, the result
            will be NA.

        Returns
        -------
        Series
            Indexes of maxima along the specified axis.

        Raises
        ------
        ValueError
            * If the row/column is empty

        See Also
        --------
        Series.idxmax : Return index of the maximum element.

        Notes
        -----
        This method is the DataFrame version of ``ndarray.argmax``.

        Examples
        --------
        Consider a dataset containing food consumption in Argentina.

        >>> df = pd.DataFrame({'consumption': [10.51, 103.11, 55.48],
        ...                    'co2_emissions': [37.2, 19.66, 1712]},
        ...                    index=['Pork', 'Wheat Products', 'Beef'])

        >>> df
                        consumption  co2_emissions
        Pork                  10.51         37.20
        Wheat Products       103.11         19.66
        Beef                  55.48       1712.00

        By default, it returns the index for the maximum value in each column.

        >>> df.idxmax()
        consumption     Wheat Products
        co2_emissions             Beef
        dtype: object

        To return the index for the maximum value in each row, use ``axis="columns"``.

        >>> df.idxmax(axis="columns")
        Pork              co2_emissions
        Wheat Products     consumption
        Beef              co2_emissions
        dtype: object
        """
        axis = self._get_axis_number(axis)
        indices = nanops.nanargmax(self.values, axis=axis, skipna=skipna)
        index = self._get_axis(axis)
        result = [index[i] if i >= 0 else np.nan for i in indices]
        return Series(result, index=self._get_agg_axis(axis))

    def _get_agg_axis(self, axis_num):
        """
        Let's be explicit about this.
        """
        if axis_num == 0:
            return self.columns
        elif axis_num == 1:
            return self.index
        else:
            raise ValueError(f"Axis must be 0 or 1 (got {repr(axis_num)})")

    def mode(self, axis=0, numeric_only=False, dropna=True) -> "DataFrame":
        """
        Get the mode(s) of each element along the selected axis.

        The mode of a set of values is the value that appears most often.
        It can be multiple values.

        Parameters
        ----------
        axis : {0 or 'index', 1 or 'columns'}, default 0
            The axis to iterate over while searching for the mode:

            * 0 or 'index' : get mode of each column
            * 1 or 'columns' : get mode of each row.

        numeric_only : bool, default False
            If True, only apply to numeric columns.
        dropna : bool, default True
            Don't consider counts of NaN/NaT.

            .. versionadded:: 0.24.0

        Returns
        -------
        DataFrame
            The modes of each column or row.

        See Also
        --------
        Series.mode : Return the highest frequency value in a Series.
        Series.value_counts : Return the counts of values in a Series.

        Examples
        --------
        >>> df = pd.DataFrame([('bird', 2, 2),
        ...                    ('mammal', 4, np.nan),
        ...                    ('arthropod', 8, 0),
        ...                    ('bird', 2, np.nan)],
        ...                   index=('falcon', 'horse', 'spider', 'ostrich'),
        ...                   columns=('species', 'legs', 'wings'))
        >>> df
                   species  legs  wings
        falcon        bird     2    2.0
        horse       mammal     4    NaN
        spider   arthropod     8    0.0
        ostrich       bird     2    NaN

        By default, missing values are not considered, and the mode of wings
        are both 0 and 2. The second row of species and legs contains ``NaN``,
        because they have only one mode, but the DataFrame has two rows.

        >>> df.mode()
          species  legs  wings
        0    bird   2.0    0.0
        1     NaN   NaN    2.0

        Setting ``dropna=False`` ``NaN`` values are considered and they can be
        the mode (like for wings).

        >>> df.mode(dropna=False)
          species  legs  wings
        0    bird     2    NaN

        Setting ``numeric_only=True``, only the mode of numeric columns is
        computed, and columns of other types are ignored.

        >>> df.mode(numeric_only=True)
           legs  wings
        0   2.0    0.0
        1   NaN    2.0

        To compute the mode over columns and not rows, use the axis parameter:

        >>> df.mode(axis='columns', numeric_only=True)
                   0    1
        falcon   2.0  NaN
        horse    4.0  NaN
        spider   0.0  8.0
        ostrich  2.0  NaN
        """
        data = self if not numeric_only else self._get_numeric_data()

        def f(s):
            return s.mode(dropna=dropna)

        return data.apply(f, axis=axis)

    def quantile(self, q=0.5, axis=0, numeric_only=True, interpolation="linear"):
        """
        Return values at the given quantile over requested axis.

        Parameters
        ----------
        q : float or array-like, default 0.5 (50% quantile)
            Value between 0 <= q <= 1, the quantile(s) to compute.
        axis : {0, 1, 'index', 'columns'}, default 0
            Equals 0 or 'index' for row-wise, 1 or 'columns' for column-wise.
        numeric_only : bool, default True
            If False, the quantile of datetime and timedelta data will be
            computed as well.
        interpolation : {'linear', 'lower', 'higher', 'midpoint', 'nearest'}
            This optional parameter specifies the interpolation method to use,
            when the desired quantile lies between two data points `i` and `j`:

            * linear: `i + (j - i) * fraction`, where `fraction` is the
              fractional part of the index surrounded by `i` and `j`.
            * lower: `i`.
            * higher: `j`.
            * nearest: `i` or `j` whichever is nearest.
            * midpoint: (`i` + `j`) / 2.

        Returns
        -------
        Series or DataFrame

            If ``q`` is an array, a DataFrame will be returned where the
              index is ``q``, the columns are the columns of self, and the
              values are the quantiles.
            If ``q`` is a float, a Series will be returned where the
              index is the columns of self and the values are the quantiles.

        See Also
        --------
        core.window.Rolling.quantile: Rolling quantile.
        numpy.percentile: Numpy function to compute the percentile.

        Examples
        --------
        >>> df = pd.DataFrame(np.array([[1, 1], [2, 10], [3, 100], [4, 100]]),
        ...                   columns=['a', 'b'])
        >>> df.quantile(.1)
        a    1.3
        b    3.7
        Name: 0.1, dtype: float64
        >>> df.quantile([.1, .5])
               a     b
        0.1  1.3   3.7
        0.5  2.5  55.0

        Specifying `numeric_only=False` will also compute the quantile of
        datetime and timedelta data.

        >>> df = pd.DataFrame({'A': [1, 2],
        ...                    'B': [pd.Timestamp('2010'),
        ...                          pd.Timestamp('2011')],
        ...                    'C': [pd.Timedelta('1 days'),
        ...                          pd.Timedelta('2 days')]})
        >>> df.quantile(0.5, numeric_only=False)
        A                    1.5
        B    2010-07-02 12:00:00
        C        1 days 12:00:00
        Name: 0.5, dtype: object
        """
        validate_percentile(q)

        data = self._get_numeric_data() if numeric_only else self
        axis = self._get_axis_number(axis)
        is_transposed = axis == 1

        if is_transposed:
            data = data.T

        if len(data.columns) == 0:
            # GH#23925 _get_numeric_data may have dropped all columns
            cols = Index([], name=self.columns.name)
            if is_list_like(q):
                return self._constructor([], index=q, columns=cols)
            return self._constructor_sliced([], index=cols, name=q, dtype=np.float64)

        result = data._mgr.quantile(
            qs=q, axis=1, interpolation=interpolation, transposed=is_transposed
        )

        if result.ndim == 2:
            result = self._constructor(result)
        else:
            result = self._constructor_sliced(result, name=q)

        if is_transposed:
            result = result.T

        return result

    def to_timestamp(
        self, freq=None, how: str = "start", axis: Axis = 0, copy: bool = True
    ) -> "DataFrame":
        """
        Cast to DatetimeIndex of timestamps, at *beginning* of period.

        Parameters
        ----------
        freq : str, default frequency of PeriodIndex
            Desired frequency.
        how : {'s', 'e', 'start', 'end'}
            Convention for converting period to timestamp; start of period
            vs. end.
        axis : {0 or 'index', 1 or 'columns'}, default 0
            The axis to convert (the index by default).
        copy : bool, default True
            If False then underlying input data is not copied.

        Returns
        -------
        DataFrame with DatetimeIndex
        """
        new_obj = self.copy(deep=copy)

        axis_name = self._get_axis_name(axis)
        old_ax = getattr(self, axis_name)
        new_ax = old_ax.to_timestamp(freq=freq, how=how)

        setattr(new_obj, axis_name, new_ax)
        return new_obj

    def to_period(self, freq=None, axis: Axis = 0, copy: bool = True) -> "DataFrame":
        """
        Convert DataFrame from DatetimeIndex to PeriodIndex.

        Convert DataFrame from DatetimeIndex to PeriodIndex with desired
        frequency (inferred from index if not passed).

        Parameters
        ----------
        freq : str, default
            Frequency of the PeriodIndex.
        axis : {0 or 'index', 1 or 'columns'}, default 0
            The axis to convert (the index by default).
        copy : bool, default True
            If False then underlying input data is not copied.

        Returns
        -------
        DataFrame with PeriodIndex
        """
        new_obj = self.copy(deep=copy)

        axis_name = self._get_axis_name(axis)
        old_ax = getattr(self, axis_name)
        new_ax = old_ax.to_period(freq=freq)

        setattr(new_obj, axis_name, new_ax)
        return new_obj

    def isin(self, values) -> "DataFrame":
        """
        Whether each element in the DataFrame is contained in values.

        Parameters
        ----------
        values : iterable, Series, DataFrame or dict
            The result will only be true at a location if all the
            labels match. If `values` is a Series, that's the index. If
            `values` is a dict, the keys must be the column names,
            which must match. If `values` is a DataFrame,
            then both the index and column labels must match.

        Returns
        -------
        DataFrame
            DataFrame of booleans showing whether each element in the DataFrame
            is contained in values.

        See Also
        --------
        DataFrame.eq: Equality test for DataFrame.
        Series.isin: Equivalent method on Series.
        Series.str.contains: Test if pattern or regex is contained within a
            string of a Series or Index.

        Examples
        --------
        >>> df = pd.DataFrame({'num_legs': [2, 4], 'num_wings': [2, 0]},
        ...                   index=['falcon', 'dog'])
        >>> df
                num_legs  num_wings
        falcon         2          2
        dog            4          0

        When ``values`` is a list check whether every value in the DataFrame
        is present in the list (which animals have 0 or 2 legs or wings)

        >>> df.isin([0, 2])
                num_legs  num_wings
        falcon      True       True
        dog        False       True

        When ``values`` is a dict, we can pass values to check for each
        column separately:

        >>> df.isin({'num_wings': [0, 3]})
                num_legs  num_wings
        falcon     False      False
        dog        False       True

        When ``values`` is a Series or DataFrame the index and column must
        match. Note that 'falcon' does not match based on the number of legs
        in df2.

        >>> other = pd.DataFrame({'num_legs': [8, 2], 'num_wings': [0, 2]},
        ...                      index=['spider', 'falcon'])
        >>> df.isin(other)
                num_legs  num_wings
        falcon      True       True
        dog        False      False
        """
        if isinstance(values, dict):
            from pandas.core.reshape.concat import concat

            values = collections.defaultdict(list, values)
            return concat(
                (
                    self.iloc[:, [i]].isin(values[col])
                    for i, col in enumerate(self.columns)
                ),
                axis=1,
            )
        elif isinstance(values, Series):
            if not values.index.is_unique:
                raise ValueError("cannot compute isin with a duplicate axis.")
            return self.eq(values.reindex_like(self), axis="index")
        elif isinstance(values, DataFrame):
            if not (values.columns.is_unique and values.index.is_unique):
                raise ValueError("cannot compute isin with a duplicate axis.")
            return self.eq(values.reindex_like(self))
        else:
            if not is_list_like(values):
                raise TypeError(
                    "only list-like or dict-like objects are allowed "
                    "to be passed to DataFrame.isin(), "
                    f"you passed a '{type(values).__name__}'"
                )
            return DataFrame(
                algorithms.isin(self.values.ravel(), values).reshape(self.shape),
                self.index,
                self.columns,
            )

    # ----------------------------------------------------------------------
    # Add index and columns
    _AXIS_ORDERS = ["index", "columns"]
    _AXIS_NUMBERS = {"index": 0, "columns": 1}
    _AXIS_NAMES = {0: "index", 1: "columns"}
    _AXIS_REVERSED = True
    _AXIS_LEN = len(_AXIS_ORDERS)
    _info_axis_number = 1
    _info_axis_name = "columns"

    index: "Index" = properties.AxisProperty(
        axis=1, doc="The index (row labels) of the DataFrame."
    )
    columns: "Index" = properties.AxisProperty(
        axis=0, doc="The column labels of the DataFrame."
    )

    # ----------------------------------------------------------------------
    # Add plotting methods to DataFrame
    plot = CachedAccessor("plot", pandas.plotting.PlotAccessor)
    hist = pandas.plotting.hist_frame
    boxplot = pandas.plotting.boxplot_frame
    sparse = CachedAccessor("sparse", SparseFrameAccessor)


DataFrame._add_numeric_operations()
DataFrame._add_series_or_dataframe_operations()

ops.add_flex_arithmetic_methods(DataFrame)
ops.add_special_arithmetic_methods(DataFrame)


def _from_nested_dict(data):
    # TODO: this should be seriously cythonized
    new_data = collections.defaultdict(dict)
    for index, s in data.items():
        for col, v in s.items():
            new_data[col][index] = v
    return new_data<|MERGE_RESOLUTION|>--- conflicted
+++ resolved
@@ -41,10 +41,7 @@
 from pandas._config import get_option
 
 from pandas._libs import algos as libalgos, lib, properties
-<<<<<<< HEAD
 from pandas._libs.lib import no_default
-from pandas._typing import Axes, Axis, Dtype, FilePathOrBuffer, Label, Level, Renamer
-=======
 from pandas._typing import (
     ArrayLike,
     Axes,
@@ -55,7 +52,6 @@
     Level,
     Renamer,
 )
->>>>>>> 4071c3b8
 from pandas.compat import PY37
 from pandas.compat._optional import import_optional_dependency
 from pandas.compat.numpy import function as nv
