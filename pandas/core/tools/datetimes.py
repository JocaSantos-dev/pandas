from __future__ import annotations

from collections import abc
from datetime import datetime
from functools import partial
from itertools import islice
from typing import (
    TYPE_CHECKING,
    Callable,
    Hashable,
    List,
    Tuple,
    TypeVar,
    Union,
    overload,
)
import warnings

import numpy as np

from pandas._libs import tslib
from pandas._libs.tslibs import (
    OutOfBoundsDatetime,
    Timedelta,
    Timestamp,
    conversion,
    iNaT,
    nat_strings,
    parsing,
)
from pandas._libs.tslibs.parsing import (  # noqa:F401
    DateParseError,
    format_is_iso,
    guess_datetime_format,
)
from pandas._libs.tslibs.strptime import array_strptime
from pandas._typing import (
    AnyArrayLike,
    ArrayLike,
    Timezone,
)
from pandas.util._exceptions import find_stack_level

from pandas.core.dtypes.common import (
    ensure_object,
    is_datetime64_dtype,
    is_datetime64_ns_dtype,
    is_datetime64tz_dtype,
    is_float,
    is_integer,
    is_integer_dtype,
    is_list_like,
    is_numeric_dtype,
    is_scalar,
)
from pandas.core.dtypes.generic import (
    ABCDataFrame,
    ABCSeries,
)
from pandas.core.dtypes.missing import notna

from pandas.arrays import (
    DatetimeArray,
    IntegerArray,
)
from pandas.core import algorithms
from pandas.core.algorithms import unique
from pandas.core.arrays.datetimes import (
    maybe_convert_dtype,
    objects_to_datetime64ns,
    tz_to_dtype,
)
from pandas.core.construction import extract_array
from pandas.core.indexes.base import Index
from pandas.core.indexes.datetimes import DatetimeIndex

if TYPE_CHECKING:
    from pandas._libs.tslibs.nattype import NaTType

    from pandas import Series

# ---------------------------------------------------------------------
# types used in annotations

ArrayConvertible = Union[List, Tuple, AnyArrayLike, "Series"]
Scalar = Union[int, float, str]
DatetimeScalar = TypeVar("DatetimeScalar", Scalar, datetime)
DatetimeScalarOrArrayConvertible = Union[DatetimeScalar, ArrayConvertible]
start_caching_at = 50


# ---------------------------------------------------------------------


def _guess_datetime_format_for_array(arr, **kwargs):
    # Try to guess the format based on the first non-NaN element
    non_nan_elements = notna(arr).nonzero()[0]
    if len(non_nan_elements):
        return guess_datetime_format(arr[non_nan_elements[0]], **kwargs)


def should_cache(
    arg: ArrayConvertible, unique_share: float = 0.7, check_count: int | None = None
) -> bool:
    """
    Decides whether to do caching.

    If the percent of unique elements among `check_count` elements less
    than `unique_share * 100` then we can do caching.

    Parameters
    ----------
    arg: listlike, tuple, 1-d array, Series
    unique_share: float, default=0.7, optional
        0 < unique_share < 1
    check_count: int, optional
        0 <= check_count <= len(arg)

    Returns
    -------
    do_caching: bool

    Notes
    -----
    By default for a sequence of less than 50 items in size, we don't do
    caching; for the number of elements less than 5000, we take ten percent of
    all elements to check for a uniqueness share; if the sequence size is more
    than 5000, then we check only the first 500 elements.
    All constants were chosen empirically by.
    """
    do_caching = True

    # default realization
    if check_count is None:
        # in this case, the gain from caching is negligible
        if len(arg) <= start_caching_at:
            return False

        if len(arg) <= 5000:
            check_count = len(arg) // 10
        else:
            check_count = 500
    else:
        assert (
            0 <= check_count <= len(arg)
        ), "check_count must be in next bounds: [0; len(arg)]"
        if check_count == 0:
            return False

    assert 0 < unique_share < 1, "unique_share must be in next bounds: (0; 1)"

    try:
        # We can't cache if the items are not hashable.
        unique_elements = set(islice(arg, check_count))
    except TypeError:
        return False
    if len(unique_elements) > check_count * unique_share:
        do_caching = False
    return do_caching


def _maybe_cache(
    arg: ArrayConvertible,
    format: str | None,
    cache: bool,
    convert_listlike: Callable,
) -> Series:
    """
    Create a cache of unique dates from an array of dates

    Parameters
    ----------
    arg : listlike, tuple, 1-d array, Series
    format : string
        Strftime format to parse time
    cache : bool
        True attempts to create a cache of converted values
    convert_listlike : function
        Conversion function to apply on dates

    Returns
    -------
    cache_array : Series
        Cache of converted, unique dates. Can be empty
    """
    from pandas import Series

    cache_array = Series(dtype=object)

    if cache:
        # Perform a quicker unique check
        if not should_cache(arg):
            return cache_array

        unique_dates = unique(arg)
        if len(unique_dates) < len(arg):
            cache_dates = convert_listlike(unique_dates, format)
            cache_array = Series(cache_dates, index=unique_dates)
            # GH#39882 and GH#35888 in case of None and NaT we get duplicates
            if not cache_array.index.is_unique:
                cache_array = cache_array[~cache_array.index.duplicated()]
    return cache_array


def _box_as_indexlike(
    dt_array: ArrayLike, utc: bool | None = None, name: Hashable = None
) -> Index:
    """
    Properly boxes the ndarray of datetimes to DatetimeIndex
    if it is possible or to generic Index instead

    Parameters
    ----------
    dt_array: 1-d array
        Array of datetimes to be wrapped in an Index.
    tz : object
        None or 'utc'
    name : string, default None
        Name for a resulting index

    Returns
    -------
    result : datetime of converted dates
        - DatetimeIndex if convertible to sole datetime64 type
        - general Index otherwise
    """

    if is_datetime64_dtype(dt_array):
        tz = "utc" if utc else None
        return DatetimeIndex(dt_array, tz=tz, name=name)
    return Index(dt_array, name=name, dtype=dt_array.dtype)


def _convert_and_box_cache(
    arg: DatetimeScalarOrArrayConvertible,
    cache_array: Series,
    name: str | None = None,
) -> Index:
    """
    Convert array of dates with a cache and wrap the result in an Index.

    Parameters
    ----------
    arg : integer, float, string, datetime, list, tuple, 1-d array, Series
    cache_array : Series
        Cache of converted, unique dates
    name : string, default None
        Name for a DatetimeIndex

    Returns
    -------
    result : Index-like of converted dates
    """
    from pandas import Series

    result = Series(arg).map(cache_array)
    return _box_as_indexlike(result._values, utc=None, name=name)


def _return_parsed_timezone_results(result: np.ndarray, timezones, tz, name) -> Index:
    """
    Return results from array_strptime if a %z or %Z directive was passed.

    Parameters
    ----------
    result : ndarray[int64]
        int64 date representations of the dates
    timezones : ndarray
        pytz timezone objects
    tz : object
        None or pytz timezone object
    name : string, default None
        Name for a DatetimeIndex

    Returns
    -------
    tz_result : Index-like of parsed dates with timezone
    """
    tz_results = np.array(
        [Timestamp(res).tz_localize(zone) for res, zone in zip(result, timezones)]
    )
    if tz is not None:
        # Convert to the same tz
        tz_results = np.array([tz_result.tz_convert(tz) for tz_result in tz_results])

    return Index(tz_results, name=name)


def _convert_listlike_datetimes(
    arg,
    format: str | None,
    name: Hashable = None,
    tz: Timezone | None = None,
    unit: str | None = None,
    errors: str = "raise",
    infer_datetime_format: bool = False,
    dayfirst: bool | None = None,
    yearfirst: bool | None = None,
    exact: bool = True,
):
    """
    Helper function for to_datetime. Performs the conversions of 1D listlike
    of dates

    Parameters
    ----------
    arg : list, tuple, ndarray, Series, Index
        date to be parsed
    name : object
        None or string for the Index name
    tz : object
        None or 'utc'
    unit : str
        None or string of the frequency of the passed data
    errors : str
        error handing behaviors from to_datetime, 'raise', 'coerce', 'ignore'
    infer_datetime_format : bool, default False
        inferring format behavior from to_datetime
    dayfirst : bool
        dayfirst parsing behavior from to_datetime
    yearfirst : bool
        yearfirst parsing behavior from to_datetime
    exact : bool, default True
        exact format matching behavior from to_datetime

    Returns
    -------
    Index-like of parsed dates
    """
    if isinstance(arg, (list, tuple)):
        arg = np.array(arg, dtype="O")

    arg_dtype = getattr(arg, "dtype", None)
    # these are shortcutable
    if is_datetime64tz_dtype(arg_dtype):
        if not isinstance(arg, (DatetimeArray, DatetimeIndex)):
            return DatetimeIndex(arg, tz=tz, name=name)
        if tz == "utc":
            arg = arg.tz_convert(None).tz_localize(tz)
        return arg

    elif is_datetime64_ns_dtype(arg_dtype):
        if not isinstance(arg, (DatetimeArray, DatetimeIndex)):
            try:
                return DatetimeIndex(arg, tz=tz, name=name)
            except ValueError:
                pass
        elif tz:
            # DatetimeArray, DatetimeIndex
            return arg.tz_localize(tz)

        return arg

    elif unit is not None:
        if format is not None:
            raise ValueError("cannot specify both format and unit")
        return _to_datetime_with_unit(arg, unit, name, tz, errors)
    elif getattr(arg, "ndim", 1) > 1:
        raise TypeError(
            "arg must be a string, datetime, list, tuple, 1-d array, or Series"
        )

    # warn if passing timedelta64, raise for PeriodDtype
    # NB: this must come after unit transformation
    orig_arg = arg
    try:
        arg, _ = maybe_convert_dtype(arg, copy=False)
    except TypeError:
        if errors == "coerce":
            npvalues = np.array(["NaT"], dtype="datetime64[ns]").repeat(len(arg))
            return DatetimeIndex(npvalues, name=name)
        elif errors == "ignore":
            idx = Index(arg, name=name)
            return idx
        raise

    arg = ensure_object(arg)
    require_iso8601 = False

    if infer_datetime_format and format is None:
        format = _guess_datetime_format_for_array(arg, dayfirst=dayfirst)

    if format is not None:
        # There is a special fast-path for iso8601 formatted
        # datetime strings, so in those cases don't use the inferred
        # format because this path makes process slower in this
        # special case
        format_is_iso8601 = format_is_iso(format)
        if format_is_iso8601:
            require_iso8601 = not infer_datetime_format
            format = None

    if format is not None:
        res = _to_datetime_with_format(
            arg, orig_arg, name, tz, format, exact, errors, infer_datetime_format
        )
        if res is not None:
            return res

    assert format is None or infer_datetime_format
    utc = tz == "utc"
    result, tz_parsed = objects_to_datetime64ns(
        arg,
        dayfirst=dayfirst,
        yearfirst=yearfirst,
        utc=utc,
        errors=errors,
        require_iso8601=require_iso8601,
        allow_object=True,
    )

    if tz_parsed is not None:
        # We can take a shortcut since the datetime64 numpy array
        # is in UTC
        dta = DatetimeArray(result, dtype=tz_to_dtype(tz_parsed))
        return DatetimeIndex._simple_new(dta, name=name)

    utc = tz == "utc"
    return _box_as_indexlike(result, utc=utc, name=name)


def _array_strptime_with_fallback(
    arg,
    name,
    tz,
    fmt: str,
    exact: bool,
    errors: str,
    infer_datetime_format: bool,
) -> Index | None:
    """
    Call array_strptime, with fallback behavior depending on 'errors'.
    """
    utc = tz == "utc"

    try:
        result, timezones = array_strptime(arg, fmt, exact=exact, errors=errors)
        if "%Z" in fmt or "%z" in fmt:
            return _return_parsed_timezone_results(result, timezones, tz, name)
    except OutOfBoundsDatetime:
        if errors == "raise":
            raise
        elif errors == "coerce":
            result = np.empty(arg.shape, dtype="M8[ns]")
            iresult = result.view("i8")
            iresult.fill(iNaT)
        else:
            result = arg
    except ValueError:
        # if fmt was inferred, try falling back
        # to array_to_datetime - terminate here
        # for specified formats
        if not infer_datetime_format:
            if errors == "raise":
                raise
            elif errors == "coerce":
                result = np.empty(arg.shape, dtype="M8[ns]")
                iresult = result.view("i8")
                iresult.fill(iNaT)
            else:
                result = arg
        else:
            # Indicates to the caller to fallback to objects_to_datetime64ns
            return None

    return _box_as_indexlike(result, utc=utc, name=name)


def _to_datetime_with_format(
    arg,
    orig_arg,
    name,
    tz,
    fmt: str,
    exact: bool,
    errors: str,
    infer_datetime_format: bool,
) -> Index | None:
    """
    Try parsing with the given format, returning None on failure.
    """
    result = None
    try:
        # shortcut formatting here
        if fmt == "%Y%m%d":
            # pass orig_arg as float-dtype may have been converted to
            # datetime64[ns]
            orig_arg = ensure_object(orig_arg)
            try:
                # may return None without raising
                result = _attempt_YYYYMMDD(orig_arg, errors=errors)
            except (ValueError, TypeError, OutOfBoundsDatetime) as err:
                raise ValueError(
                    "cannot convert the input to '%Y%m%d' date format"
                ) from err
            if result is not None:
                utc = tz == "utc"
                return _box_as_indexlike(result, utc=utc, name=name)

        # fallback
        res = _array_strptime_with_fallback(
            arg, name, tz, fmt, exact, errors, infer_datetime_format
        )
        return res

    except ValueError as err:
        # Fallback to try to convert datetime objects if timezone-aware
        #  datetime objects are found without passing `utc=True`
        try:
            values, tz = conversion.datetime_to_datetime64(arg)
            dta = DatetimeArray(values, dtype=tz_to_dtype(tz))
            return DatetimeIndex._simple_new(dta, name=name)
        except (ValueError, TypeError):
            raise err


def _to_datetime_with_unit(arg, unit, name, tz, errors: str) -> Index:
    """
    to_datetime specalized to the case where a 'unit' is passed.
    """
    arg = extract_array(arg, extract_numpy=True)

    # GH#30050 pass an ndarray to tslib.array_with_unit_to_datetime
    # because it expects an ndarray argument
    if isinstance(arg, IntegerArray):
        arr = arg.astype(f"datetime64[{unit}]")
        tz_parsed = None
    else:
        arg = np.asarray(arg)
        arr, tz_parsed = tslib.array_with_unit_to_datetime(arg, unit, errors=errors)

    if errors == "ignore":
        # Index constructor _may_ infer to DatetimeIndex
        result = Index._with_infer(arr, name=name)
    else:
        result = DatetimeIndex(arr, name=name)

    if not isinstance(result, DatetimeIndex):
        return result

    # GH#23758: We may still need to localize the result with tz
    # GH#25546: Apply tz_parsed first (from arg), then tz (from caller)
    # result will be naive but in UTC
    result = result.tz_localize("UTC").tz_convert(tz_parsed)

    if tz is not None:
        if result.tz is None:
            result = result.tz_localize(tz)
        else:
            result = result.tz_convert(tz)
    return result


def _adjust_to_origin(arg, origin, unit):
    """
    Helper function for to_datetime.
    Adjust input argument to the specified origin

    Parameters
    ----------
    arg : list, tuple, ndarray, Series, Index
        date to be adjusted
    origin : 'julian' or Timestamp
        origin offset for the arg
    unit : str
        passed unit from to_datetime, must be 'D'

    Returns
    -------
    ndarray or scalar of adjusted date(s)
    """
    if origin == "julian":
        original = arg
        j0 = Timestamp(0).to_julian_date()
        if unit != "D":
            raise ValueError("unit must be 'D' for origin='julian'")
        try:
            arg = arg - j0
        except TypeError as err:
            raise ValueError(
                "incompatible 'arg' type for given 'origin'='julian'"
            ) from err

        # preemptively check this for a nice range
        j_max = Timestamp.max.to_julian_date() - j0
        j_min = Timestamp.min.to_julian_date() - j0
        if np.any(arg > j_max) or np.any(arg < j_min):
            raise OutOfBoundsDatetime(
                f"{original} is Out of Bounds for origin='julian'"
            )
    else:
        # arg must be numeric
        if not (
            (is_scalar(arg) and (is_integer(arg) or is_float(arg)))
            or is_numeric_dtype(np.asarray(arg))
        ):
            raise ValueError(
                f"'{arg}' is not compatible with origin='{origin}'; "
                "it must be numeric with a unit specified"
            )

        # we are going to offset back to unix / epoch time
        try:
            offset = Timestamp(origin)
        except OutOfBoundsDatetime as err:
            raise OutOfBoundsDatetime(f"origin {origin} is Out of Bounds") from err
        except ValueError as err:
            raise ValueError(
                f"origin {origin} cannot be converted to a Timestamp"
            ) from err

        if offset.tz is not None:
            raise ValueError(f"origin offset {offset} must be tz-naive")
        td_offset = offset - Timestamp(0)

        # convert the offset to the unit of the arg
        # this should be lossless in terms of precision
        ioffset = td_offset // Timedelta(1, unit=unit)

        # scalars & ndarray-like can handle the addition
        if is_list_like(arg) and not isinstance(arg, (ABCSeries, Index, np.ndarray)):
            arg = np.asarray(arg)
        arg = arg + ioffset
    return arg


@overload
def to_datetime(
    arg: DatetimeScalar,
    errors: str = ...,
    dayfirst: bool = ...,
    yearfirst: bool = ...,
    utc: bool | None = ...,
    format: str | None = ...,
    exact: bool = ...,
    unit: str | None = ...,
    infer_datetime_format: bool = ...,
    origin=...,
    cache: bool = ...,
) -> DatetimeScalar | NaTType:
    ...


@overload
def to_datetime(
    arg: Series,
    errors: str = ...,
    dayfirst: bool = ...,
    yearfirst: bool = ...,
    utc: bool | None = ...,
    format: str | None = ...,
    exact: bool = ...,
    unit: str | None = ...,
    infer_datetime_format: bool = ...,
    origin=...,
    cache: bool = ...,
) -> Series:
    ...


@overload
def to_datetime(
    arg: list | tuple | np.ndarray,
    errors: str = ...,
    dayfirst: bool = ...,
    yearfirst: bool = ...,
    utc: bool | None = ...,
    format: str | None = ...,
    exact: bool = ...,
    unit: str | None = ...,
    infer_datetime_format: bool = ...,
    origin=...,
    cache: bool = ...,
) -> DatetimeIndex:
    ...


def to_datetime(
    arg: DatetimeScalarOrArrayConvertible,
    errors: str = "raise",
    dayfirst: bool = False,
    yearfirst: bool = False,
    utc: bool | None = None,
    format: str | None = None,
    exact: bool = True,
    unit: str | None = None,
    infer_datetime_format: bool = False,
    origin="unix",
    cache: bool = True,
) -> DatetimeIndex | Series | DatetimeScalar | NaTType | None:
    """
    Convert argument to datetime.

    This function converts a scalar, array-like, :class:`Series` or
    :class:`DataFrame`/dict-like to a pandas datetime object.

    Parameters
    ----------
    arg : int, float, str, datetime, list, tuple, 1-d array, Series, DataFrame/dict-like
        The object to convert to a datetime. If the DataFrame is provided, the method
        expects minimally the following columns: "year", "month", "day".
    errors : {'ignore', 'raise', 'coerce'}, default 'raise'
        - If 'raise', then invalid parsing will raise an exception.
        - If 'coerce', then invalid parsing will be set as NaT.
        - If 'ignore', then invalid parsing will return the input.
    dayfirst : bool, default False
        Specify a date parse order if `arg` is str or its list-likes.
        If True, parses dates with the day first, eg 10/11/12 is parsed as
        2012-11-10.

        .. warning::

            dayfirst=True is not strict, but will prefer to parse
            with day first. If a delimited date string cannot be parsed in
            accordance with the given `dayfirst` option, e.g.
            ``to_datetime(['31-12-2021'])``, then a warning will be shown.

    yearfirst : bool, default False
        Specify a date parse order if `arg` is str or its list-likes.

        - If True parses dates with the year first, eg 10/11/12 is parsed as
          2010-11-12.
        - If both dayfirst and yearfirst are True, yearfirst is preceded (same
          as dateutil).

        .. warning::

            yearfirst=True is not strict, but will prefer to parse
            with year first.

    utc : bool, default None
        Control timezone-related parsing, localization and conversion.

        - If ``True``, the function *always* returns a timezone-aware
          UTC-localized Timestamp, Series or DatetimeIndex. To do this,
          timezone-naive inputs are *localized* as UTC (e.g.
          ``01-01-2020 01:00:00`` becomes ``01-01-2020 01:00:00Z``), while
          timezone-aware inputs are *converted* to UTC (e.g.
          ``01-01-2020 01:00:00+0100`` becomes ``01-01-2020 00:00:00Z``).

        - If ``False`` (default), the result is a "best effort automation",
          with some limitations - in particular for timezones with daylight
          savings. See :ref:`Examples <to_datetime_tz_examples>` section for
          details.

        See also: pandas general documentation about `timezone conversion and
        localization
        <https://pandas.pydata.org/pandas-docs/stable/user_guide/timeseries.html
        #time-zone-handling>`_.

    format : str, default None
        The strftime to parse time, eg "%d/%m/%Y", note that "%f" will parse
        all the way up to nanoseconds. See `strftime documentation
        <https://docs.python.org/3/library/datetime.html
        #strftime-and-strptime-behavior>`_ for more information on choices.
    exact : bool, True by default
        Behaves as:
        - If True, require an exact format match.
        - If False, allow the format to match anywhere in the target string.

    unit : str, default 'ns'
        The unit of the arg (D,s,ms,us,ns) denote the unit, which is an
        integer or float number. This will be based off the origin.
        Example, with unit='ms' and origin='unix' (the default), this
        would calculate the number of milliseconds to the unix epoch start.
    infer_datetime_format : bool, default False
        If True and no `format` is given, attempt to infer the format of the
        datetime strings based on the first non-NaN element,
        and if it can be inferred, switch to a faster method of parsing them.
        In some cases this can increase the parsing speed by ~5-10x.
    origin : scalar, default 'unix'
        Define the reference date. The numeric values would be parsed as number
        of units (defined by `unit`) since this reference date.

        - If 'unix' (or POSIX) time; origin is set to 1970-01-01.
        - If 'julian', unit must be 'D', and origin is set to beginning of
          Julian Calendar. Julian day number 0 is assigned to the day starting
          at noon on January 1, 4713 BC.
        - If Timestamp convertible, origin is set to Timestamp identified by
          origin.
    cache : bool, default True
        If True, use a cache of unique, converted dates to apply the datetime
        conversion. May produce significant speed-up when parsing duplicate
        date strings, especially ones with timezone offsets. The cache is only
        used when there are at least 50 values. The presence of out-of-bounds
        values will render the cache unusable and may slow down parsing.

        .. versionchanged:: 0.25.0
            - changed default value from False to True.

    Returns
    -------
    datetime
        If parsing succeeded.
<<<<<<< HEAD
        Return type depends on input (types in parenthesis correspond to
        timezone or out-of-range timestamp handling issues):

        - scalar: Timestamp (or datetime.datetime)
        - array-like: DatetimeIndex (or Series with object dtype containing
          datetime.datetime)
        - Series or DataFrame: Series of datetime64 dtype (or Series or object
          dtype containing datetime.datetime)

    Raises
    ------
    ParserError
        When parsing a date from string fails.
    ValueError
        When another datetime conversion error happens. For example when one
        of 'year', 'month', day' is missing in a :class:`DataFrame`, or when
        a Timezone-aware datetime.datetime is found in an array-like of mixed
        time offsets, and utc=False.
=======
        Return type depends on input:

        - list-like:
            - DatetimeIndex, if timezone naive or aware with the same timezone
            - Index of object dtype, if timezone aware with mixed time offsets
        - Series: Series of datetime64 dtype
        - DataFrame: Series of datetime64 dtype
        - scalar: Timestamp

        In case when it is not possible to return designated types (e.g. when
        any element of input is before Timestamp.min or after Timestamp.max)
        return will have datetime.datetime type (or corresponding
        array/Series).
>>>>>>> 97b28904

    See Also
    --------
    DataFrame.astype : Cast argument to a specified dtype.
    to_timedelta : Convert argument to timedelta.
    convert_dtypes : Convert dtypes.

    Notes
    -----

    Many input types are supported, and lead to different output types:

    - scalars can be int, float, str, datetime object (from stdlib datetime
      module or numpy). They are converted to :class:`Timestamp` when possible,
      otherwise they are converted to ``datetime.datetime``. None/NaN/null
      scalars are converted to ``NaT``.

    - array-like can contain int, float, str, datetime objects. They are
      converted to :class:`DatetimeIndex` when possible, otherwise they are
      converted to :class:`Index` with object dtype, containing
      ``datetime.datetime``. None/NaN/null entries are converted to ``NaT`` in
      both cases.

    - :class:`Series` are converted to :class:`Series` with datetime64 dtype
      when possible, otherwise they are converted to :class:`Series` with
      object dtype, containing ``datetime.datetime``. None/NaN/null entries
      are converted to ``NaT`` in both cases.

    - :class:`DataFrame`/dict-like are converted to :class:`Series` with
      datetime64 dtype. For each row a datetime is created from assembling
      the various dataframe columns. Column keys can be common abbreviations
      like [‘year’, ‘month’, ‘day’, ‘minute’, ‘second’, ‘ms’, ‘us’, ‘ns’]) or
      plurals of the same.

    The following causes are responsible for datetime.datetime objects being
    returned (possibly inside an Index or a Series with object dtype) instead
    of a proper pandas designated type (Timestamp, DatetimeIndex or Series
    with datetime64 dtype):

    - when any input element is before Timestamp.min or after Timestamp.max,
      see `timestamp limitations
      <https://pandas.pydata.org/pandas-docs/stable/user_guide/timeseries.html
      #timeseries-timestamp-limits>`_.

    - when utc=False (default) and the input is an array-like or Series
      containing mixed naive/aware datetime, or aware with mixed time offsets.
      Note that this happens in the (quite frequent) situation when the
      timezone has a daylight savings policy. In that case you may wish to
      use utc=True.

    Examples
    --------

    **a. Handling various input formats**

    Assembling a datetime from multiple columns of a DataFrame. The keys can be
    common abbreviations like ['year', 'month', 'day', 'minute', 'second',
    'ms', 'us', 'ns']) or plurals of the same

    >>> df = pd.DataFrame({'year': [2015, 2016],
    ...                    'month': [2, 3],
    ...                    'day': [4, 5]})
    >>> pd.to_datetime(df)
    0   2015-02-04
    1   2016-03-05
    dtype: datetime64[ns]

    Passing ``infer_datetime_format=True`` can often-times speedup a parsing
    if its not an ISO8601 format exactly, but in a regular format.

    >>> s = pd.Series(['3/11/2000', '3/12/2000', '3/13/2000'] * 1000)
    >>> s.head()
    0    3/11/2000
    1    3/12/2000
    2    3/13/2000
    3    3/11/2000
    4    3/12/2000
    dtype: object

    >>> %timeit pd.to_datetime(s, infer_datetime_format=True)  # doctest: +SKIP
    100 loops, best of 3: 10.4 ms per loop

    >>> %timeit pd.to_datetime(s, infer_datetime_format=False)  # doctest: +SKIP
    1 loop, best of 3: 471 ms per loop

    Using a unix epoch time

    >>> pd.to_datetime(1490195805, unit='s')
    Timestamp('2017-03-22 15:16:45')
    >>> pd.to_datetime(1490195805433502912, unit='ns')
    Timestamp('2017-03-22 15:16:45.433502912')

    .. warning:: For float arg, precision rounding might happen. To prevent
        unexpected behavior use a fixed-width exact type.

    Using a non-unix epoch origin

    >>> pd.to_datetime([1, 2, 3], unit='D',
    ...                origin=pd.Timestamp('1960-01-01'))
    DatetimeIndex(['1960-01-02', '1960-01-03', '1960-01-04'],
                  dtype='datetime64[ns]', freq=None)

    **b. Non-convertible date/times**

    If a date does not meet the `timestamp limitations
    <https://pandas.pydata.org/pandas-docs/stable/user_guide/timeseries.html
    #timeseries-timestamp-limits>`_, passing errors='ignore'
    will return the original input instead of raising any exception.

    Passing ``errors='coerce'`` will force an out-of-bounds date to ``NaT``,
    in addition to forcing non-dates (or non-parseable dates) to ``NaT``.

    >>> pd.to_datetime('13000101', format='%Y%m%d', errors='ignore')
    datetime.datetime(1300, 1, 1, 0, 0)
    >>> pd.to_datetime('13000101', format='%Y%m%d', errors='coerce')
    NaT

    .. _to_datetime_tz_examples:

    **c. Timezones and time offsets**

    The default behaviour (``utc=False``) might be confusing concerning timezones:

    - Timezone-naive inputs are converted to timezone-naive ``DatetimeIndex``:

    >>> pd.to_datetime(['2018-10-26 12:00', '2018-10-26 13:00:15'])
    DatetimeIndex(['2018-10-26 12:00:00', '2018-10-26 13:00:15'],
                  dtype='datetime64[ns]', freq=None)

    - Timezone-aware inputs *with constant time offset* are converted to
      timezone-aware ``DatetimeIndex``:

    >>> pd.to_datetime(['2018-10-26 12:00 -0500', '2018-10-26 13:00 -0500'])
    DatetimeIndex(['2018-10-26 12:00:00-05:00', '2018-10-26 13:00:00-05:00'],
                  dtype='datetime64[ns, pytz.FixedOffset(-300)]', freq=None)

    - However, timezone-aware inputs *with mixed time offsets* (for example
      issued from a timezone with daylight savings, such as Europe/Paris)
      are **not successfully converted** to a ``DatetimeIndex``. Instead a
      simple ``Index`` containing ``datetime.datetime`` objects is returned:

    >>> pd.to_datetime(['2020-10-25 02:00 +0200', '2020-10-25 04:00 +0100'])
    Index([2020-10-25 02:00:00+02:00, 2020-10-25 04:00:00+01:00],
          dtype='object')

    - A mix of timezone-aware and timezone-naive inputs is converted to
      a timezone-aware ``DatetimeIndex`` but only if the timezone-naive
      elements are ``datetime.datetime``...

    >>> from datetime import datetime
    >>> pd.to_datetime(["2020-01-01 01:00 -01:00", datetime(2020, 1, 1, 3, 0)])
    DatetimeIndex(['2020-01-01 01:00:00-01:00', '2020-01-01 02:00:00-01:00'],
                  dtype='datetime64[ns, pytz.FixedOffset(-60)]', freq=None)

    - ...and not if the timezone-naive elements are strings

    >>> pd.to_datetime(["2020-01-01 01:00 -01:00", "2020-01-01 03:00"])
    Index([2020-01-01 01:00:00-01:00, 2020-01-01 03:00:00], dtype='object')

    - Finally, mixing timezone-aware strings and ``datetime.datetime`` always
      raises an error, even if the elements all have the same time offset.

    >>> from datetime import datetime, timezone, timedelta
    >>> d = datetime(2020, 1, 1, 18, tzinfo=timezone(-timedelta(hours=1)))
    >>> pd.to_datetime(["2020-01-01 17:00 -0100", d])
    Traceback (most recent call last):
        ...
    ValueError: Tz-aware datetime.datetime cannot be converted to datetime64
                unless utc=True

    |

    Setting ``utc=True`` solves most of the above issues, as timezone-naive
    elements will be localized to UTC, while timezone-aware ones will simply be
    converted to UTC (exact same datetime, but represented differently):

    >>> pd.to_datetime(['2018-10-26 12:00 -0530', '2018-10-26 12:00 -0500'],
    ...                utc=True)
    DatetimeIndex(['2018-10-26 17:30:00+00:00', '2018-10-26 17:00:00+00:00'],
                  dtype='datetime64[ns, UTC]', freq=None)

    >>> pd.to_datetime(['2018-10-26 12:00', '2018-10-26 12:00 -0530',
    ...                datetime(2020, 1, 1, 18),
    ...                datetime(2020, 1, 1, 18,
    ...                tzinfo=timezone(-timedelta(hours=1)))],
    ...                utc=True)
    DatetimeIndex(['2018-10-26 12:00:00+00:00', '2018-10-26 17:30:00+00:00',
                   '2020-01-01 18:00:00+00:00', '2020-01-01 19:00:00+00:00'],
                  dtype='datetime64[ns, UTC]', freq=None)
    """
    if arg is None:
        return None

    if origin != "unix":
        arg = _adjust_to_origin(arg, origin, unit)

    tz = "utc" if utc else None
    convert_listlike = partial(
        _convert_listlike_datetimes,
        tz=tz,
        unit=unit,
        dayfirst=dayfirst,
        yearfirst=yearfirst,
        errors=errors,
        exact=exact,
        infer_datetime_format=infer_datetime_format,
    )

    result: Timestamp | NaTType | Series | Index

    if isinstance(arg, Timestamp):
        result = arg
        if tz is not None:
            if arg.tz is not None:
                result = arg.tz_convert(tz)
            else:
                result = arg.tz_localize(tz)
    elif isinstance(arg, ABCSeries):
        cache_array = _maybe_cache(arg, format, cache, convert_listlike)
        if not cache_array.empty:
            result = arg.map(cache_array)
        else:
            values = convert_listlike(arg._values, format)
            result = arg._constructor(values, index=arg.index, name=arg.name)
    elif isinstance(arg, (ABCDataFrame, abc.MutableMapping)):
        result = _assemble_from_unit_mappings(arg, errors, tz)
    elif isinstance(arg, Index):
        cache_array = _maybe_cache(arg, format, cache, convert_listlike)
        if not cache_array.empty:
            result = _convert_and_box_cache(arg, cache_array, name=arg.name)
        else:
            result = convert_listlike(arg, format, name=arg.name)
    elif is_list_like(arg):
        try:
            cache_array = _maybe_cache(arg, format, cache, convert_listlike)
        except OutOfBoundsDatetime:
            # caching attempts to create a DatetimeIndex, which may raise
            # an OOB. If that's the desired behavior, then just reraise...
            if errors == "raise":
                raise
            # ... otherwise, continue without the cache.
            from pandas import Series

            cache_array = Series([], dtype=object)  # just an empty array
        if not cache_array.empty:
            result = _convert_and_box_cache(arg, cache_array)
        else:
            result = convert_listlike(arg, format)
    else:
        result = convert_listlike(np.array([arg]), format)[0]

    #  error: Incompatible return value type (got "Union[Timestamp, NaTType,
    # Series, Index]", expected "Union[DatetimeIndex, Series, float, str,
    # NaTType, None]")
    return result  # type: ignore[return-value]


# mappings for assembling units
_unit_map = {
    "year": "year",
    "years": "year",
    "month": "month",
    "months": "month",
    "day": "day",
    "days": "day",
    "hour": "h",
    "hours": "h",
    "minute": "m",
    "minutes": "m",
    "second": "s",
    "seconds": "s",
    "ms": "ms",
    "millisecond": "ms",
    "milliseconds": "ms",
    "us": "us",
    "microsecond": "us",
    "microseconds": "us",
    "ns": "ns",
    "nanosecond": "ns",
    "nanoseconds": "ns",
}


def _assemble_from_unit_mappings(arg, errors, tz):
    """
    assemble the unit specified fields from the arg (DataFrame)
    Return a Series for actual parsing

    Parameters
    ----------
    arg : DataFrame
    errors : {'ignore', 'raise', 'coerce'}, default 'raise'

        - If 'raise', then invalid parsing will raise an exception
        - If 'coerce', then invalid parsing will be set as NaT
        - If 'ignore', then invalid parsing will return the input
    tz : None or 'utc'

    Returns
    -------
    Series
    """
    from pandas import (
        DataFrame,
        to_numeric,
        to_timedelta,
    )

    arg = DataFrame(arg)
    if not arg.columns.is_unique:
        raise ValueError("cannot assemble with duplicate keys")

    # replace passed unit with _unit_map
    def f(value):
        if value in _unit_map:
            return _unit_map[value]

        # m is case significant
        if value.lower() in _unit_map:
            return _unit_map[value.lower()]

        return value

    unit = {k: f(k) for k in arg.keys()}
    unit_rev = {v: k for k, v in unit.items()}

    # we require at least Ymd
    required = ["year", "month", "day"]
    req = sorted(set(required) - set(unit_rev.keys()))
    if len(req):
        _required = ",".join(req)
        raise ValueError(
            "to assemble mappings requires at least that "
            f"[year, month, day] be specified: [{_required}] is missing"
        )

    # keys we don't recognize
    excess = sorted(set(unit_rev.keys()) - set(_unit_map.values()))
    if len(excess):
        _excess = ",".join(excess)
        raise ValueError(
            f"extra keys have been passed to the datetime assemblage: [{_excess}]"
        )

    def coerce(values):
        # we allow coercion to if errors allows
        values = to_numeric(values, errors=errors)

        # prevent overflow in case of int8 or int16
        if is_integer_dtype(values):
            values = values.astype("int64", copy=False)
        return values

    values = (
        coerce(arg[unit_rev["year"]]) * 10000
        + coerce(arg[unit_rev["month"]]) * 100
        + coerce(arg[unit_rev["day"]])
    )
    try:
        values = to_datetime(values, format="%Y%m%d", errors=errors, utc=tz)
    except (TypeError, ValueError) as err:
        raise ValueError(f"cannot assemble the datetimes: {err}") from err

    for u in ["h", "m", "s", "ms", "us", "ns"]:
        value = unit_rev.get(u)
        if value is not None and value in arg:
            try:
                values += to_timedelta(coerce(arg[value]), unit=u, errors=errors)
            except (TypeError, ValueError) as err:
                raise ValueError(
                    f"cannot assemble the datetimes [{value}]: {err}"
                ) from err
    return values


def _attempt_YYYYMMDD(arg: np.ndarray, errors: str) -> np.ndarray | None:
    """
    try to parse the YYYYMMDD/%Y%m%d format, try to deal with NaT-like,
    arg is a passed in as an object dtype, but could really be ints/strings
    with nan-like/or floats (e.g. with nan)

    Parameters
    ----------
    arg : np.ndarray[object]
    errors : {'raise','ignore','coerce'}
    """

    def calc(carg):
        # calculate the actual result
        carg = carg.astype(object)
        parsed = parsing.try_parse_year_month_day(
            carg / 10000, carg / 100 % 100, carg % 100
        )
        return tslib.array_to_datetime(parsed, errors=errors)[0]

    def calc_with_mask(carg, mask):
        result = np.empty(carg.shape, dtype="M8[ns]")
        iresult = result.view("i8")
        iresult[~mask] = iNaT

        masked_result = calc(carg[mask].astype(np.float64).astype(np.int64))
        result[mask] = masked_result.astype("M8[ns]")
        return result

    # try intlike / strings that are ints
    try:
        return calc(arg.astype(np.int64))
    except (ValueError, OverflowError, TypeError):
        pass

    # a float with actual np.nan
    try:
        carg = arg.astype(np.float64)
        return calc_with_mask(carg, notna(carg))
    except (ValueError, OverflowError, TypeError):
        pass

    # string with NaN-like
    try:
        # error: Argument 2 to "isin" has incompatible type "List[Any]"; expected
        # "Union[Union[ExtensionArray, ndarray], Index, Series]"
        mask = ~algorithms.isin(arg, list(nat_strings))  # type: ignore[arg-type]
        return calc_with_mask(arg, mask)
    except (ValueError, OverflowError, TypeError):
        pass

    return None


def to_time(arg, format=None, infer_time_format=False, errors="raise"):
    # GH#34145
    warnings.warn(
        "`to_time` has been moved, should be imported from pandas.core.tools.times. "
        "This alias will be removed in a future version.",
        FutureWarning,
        stacklevel=find_stack_level(),
    )
    from pandas.core.tools.times import to_time

    return to_time(arg, format, infer_time_format, errors)<|MERGE_RESOLUTION|>--- conflicted
+++ resolved
@@ -792,7 +792,6 @@
     -------
     datetime
         If parsing succeeded.
-<<<<<<< HEAD
         Return type depends on input (types in parenthesis correspond to
         timezone or out-of-range timestamp handling issues):
 
@@ -811,21 +810,6 @@
         of 'year', 'month', day' is missing in a :class:`DataFrame`, or when
         a Timezone-aware datetime.datetime is found in an array-like of mixed
         time offsets, and utc=False.
-=======
-        Return type depends on input:
-
-        - list-like:
-            - DatetimeIndex, if timezone naive or aware with the same timezone
-            - Index of object dtype, if timezone aware with mixed time offsets
-        - Series: Series of datetime64 dtype
-        - DataFrame: Series of datetime64 dtype
-        - scalar: Timestamp
-
-        In case when it is not possible to return designated types (e.g. when
-        any element of input is before Timestamp.min or after Timestamp.max)
-        return will have datetime.datetime type (or corresponding
-        array/Series).
->>>>>>> 97b28904
 
     See Also
     --------
