--- conflicted
+++ resolved
@@ -4,15 +4,12 @@
 
 from pandas._libs import tslib
 from pandas._libs.tslibs.strptime import array_strptime
-<<<<<<< HEAD
-=======
 from pandas._libs.tslibs.timezones import get_timezone
 from pandas._libs.tslibs import parsing
 from pandas._libs.tslibs.parsing import (  # noqa
     parse_time_string,
     _format_is_iso,
     _guess_datetime_format)
->>>>>>> d3be81ad
 
 from pandas.core.dtypes.common import (
     _ensure_object,
@@ -30,142 +27,6 @@
     ABCDataFrame)
 from pandas.core.dtypes.missing import notna
 from pandas.core import algorithms
-
-
-<<<<<<< HEAD
-def _guess_datetime_format(dt_str, dayfirst=False,
-                           dt_str_parse=compat.parse_date,
-                           dt_str_split=_DATEUTIL_LEXER_SPLIT):
-    """
-    Guess the datetime format of a given datetime string.
-
-    Parameters
-    ----------
-    dt_str : string, datetime string to guess the format of
-    dayfirst : boolean, default False
-        If True parses dates with the day first, eg 20/01/2005
-        Warning: dayfirst=True is not strict, but will prefer to parse
-        with day first (this is a known bug).
-    dt_str_parse : function, defaults to `compat.parse_date` (dateutil)
-        This function should take in a datetime string and return
-        a `datetime.datetime` guess that the datetime string represents
-    dt_str_split : function, defaults to `_DATEUTIL_LEXER_SPLIT` (dateutil)
-        This function should take in a datetime string and return
-        a list of strings, the guess of the various specific parts
-        e.g. '2011/12/30' -> ['2011', '/', '12', '/', '30']
-
-    Returns
-    -------
-    ret : datetime format string (for `strftime` or `strptime`)
-    """
-    if dt_str_parse is None or dt_str_split is None:
-        return None
-
-    if not isinstance(dt_str, compat.string_types):
-        return None
-
-    day_attribute_and_format = (('day',), '%d', 2)
-
-    # attr name, format, padding (if any)
-    datetime_attrs_to_format = [
-        (('year', 'month', 'day'), '%Y%m%d', 0),
-        (('year',), '%Y', 0),
-        (('month',), '%B', 0),
-        (('month',), '%b', 0),
-        (('month',), '%m', 2),
-        day_attribute_and_format,
-        (('hour',), '%H', 2),
-        (('minute',), '%M', 2),
-        (('second',), '%S', 2),
-        (('microsecond',), '%f', 6),
-        (('second', 'microsecond'), '%S.%f', 0),
-    ]
-
-    if dayfirst:
-        datetime_attrs_to_format.remove(day_attribute_and_format)
-        datetime_attrs_to_format.insert(0, day_attribute_and_format)
-
-    try:
-        parsed_datetime = dt_str_parse(dt_str, dayfirst=dayfirst)
-    except:
-        # In case the datetime can't be parsed, its format cannot be guessed
-        return None
-
-    if parsed_datetime is None:
-        return None
-
-    try:
-        tokens = dt_str_split(dt_str)
-    except:
-        # In case the datetime string can't be split, its format cannot
-        # be guessed
-        return None
-
-    format_guess = [None] * len(tokens)
-    found_attrs = set()
-
-    for attrs, attr_format, padding in datetime_attrs_to_format:
-        # If a given attribute has been placed in the format string, skip
-        # over other formats for that same underlying attribute (IE, month
-        # can be represented in multiple different ways)
-        if set(attrs) & found_attrs:
-            continue
-
-        if all(getattr(parsed_datetime, attr) is not None for attr in attrs):
-            for i, token_format in enumerate(format_guess):
-                token_filled = tokens[i].zfill(padding)
-                if (token_format is None and
-                        token_filled == parsed_datetime.strftime(attr_format)):
-                    format_guess[i] = attr_format
-                    tokens[i] = token_filled
-                    found_attrs.update(attrs)
-                    break
-
-    # Only consider it a valid guess if we have a year, month and day
-    if len(set(['year', 'month', 'day']) & found_attrs) != 3:
-        return None
-
-    output_format = []
-    for i, guess in enumerate(format_guess):
-        if guess is not None:
-            # Either fill in the format placeholder (like %Y)
-            output_format.append(guess)
-        else:
-            # Or just the token separate (IE, the dashes in "01-01-2013")
-            try:
-                # If the token is numeric, then we likely didn't parse it
-                # properly, so our guess is wrong
-                float(tokens[i])
-                return None
-            except ValueError:
-                pass
-
-            output_format.append(tokens[i])
-
-    guessed_format = ''.join(output_format)
-
-    # rebuild string, capturing any inferred padding
-    dt_str = ''.join(tokens)
-    if parsed_datetime.strftime(guessed_format) == dt_str:
-        return guessed_format
-=======
-def _infer_tzinfo(start, end):
-    def _infer(a, b):
-        tz = a.tzinfo
-        if b and b.tzinfo:
-            if not (get_timezone(tz) == get_timezone(b.tzinfo)):
-                raise AssertionError('Inputs must both have the same timezone,'
-                                     ' {timezone1} != {timezone2}'
-                                     .format(timezone1=tz, timezone2=b.tzinfo))
-        return tz
-
-    tz = None
-    if start is not None:
-        tz = _infer(start, end)
-    elif end is not None:
-        tz = _infer(end, start)
-    return tz
->>>>>>> d3be81ad
 
 
 def _guess_datetime_format_for_array(arr, **kwargs):
