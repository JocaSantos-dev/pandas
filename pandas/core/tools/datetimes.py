from datetime import datetime, time
from functools import partial

import numpy as np

from pandas._libs import tslib, tslibs
from pandas._libs.tslibs import Timestamp, parsing
from pandas._libs.tslibs.parsing import (  # noqa
    DateParseError, _format_is_iso, _guess_datetime_format, parse_time_string)
from pandas._libs.tslibs.strptime import array_strptime
from pandas.compat import zip

from pandas.core.dtypes.common import (
    ensure_object, is_datetime64_dtype, is_datetime64_ns_dtype,
    is_datetime64tz_dtype, is_float, is_integer, is_integer_dtype,
    is_list_like, is_numeric_dtype, is_object_dtype, is_scalar)
from pandas.core.dtypes.generic import ABCDataFrame, ABCIndexClass, ABCSeries
from pandas.core.dtypes.missing import notna

from pandas import compat
from pandas.core import algorithms


def _guess_datetime_format_for_array(arr, **kwargs):
    # Try to guess the format based on the first non-NaN element
    non_nan_elements = notna(arr).nonzero()[0]
    if len(non_nan_elements):
        return _guess_datetime_format(arr[non_nan_elements[0]], **kwargs)


def _maybe_cache(arg, format, cache, convert_listlike):
    """
    Create a cache of unique dates from an array of dates

    Parameters
    ----------
    arg : integer, float, string, datetime, list, tuple, 1-d array, Series
    format : string
        Strftime format to parse time
    cache : boolean
        True attempts to create a cache of converted values
    convert_listlike : function
        Conversion function to apply on dates

    Returns
    -------
    cache_array : Series
        Cache of converted, unique dates. Can be empty
    """
    from pandas import Series
    cache_array = Series()
    if cache:
        # Perform a quicker unique check
        from pandas import Index
        if not Index(arg).is_unique:
            unique_dates = algorithms.unique(arg)
            cache_dates = convert_listlike(unique_dates, True, format)
            cache_array = Series(cache_dates, index=unique_dates)
    return cache_array


def _convert_and_box_cache(arg, cache_array, box, errors, name=None):
    """
    Convert array of dates with a cache and box the result

    Parameters
    ----------
    arg : integer, float, string, datetime, list, tuple, 1-d array, Series
    cache_array : Series
        Cache of converted, unique dates
    box : boolean
        True boxes result as an Index-like, False returns an ndarray
    errors : string
        'ignore' plus box=True will convert result to Index
    name : string, default None
        Name for a DatetimeIndex

    Returns
    -------
    result : datetime of converted dates
        Returns:

        - Index-like if box=True
        - ndarray if box=False
    """
    from pandas import Series, DatetimeIndex, Index
    result = Series(arg).map(cache_array)
    if box:
        if errors == 'ignore':
            return Index(result, name=name)
        else:
            return DatetimeIndex(result, name=name)
    return result.values


def _return_parsed_timezone_results(result, timezones, box, tz, name):
    """
    Return results from array_strptime if a %z or %Z directive was passed.

    Parameters
    ----------
    result : ndarray
        int64 date representations of the dates
    timezones : ndarray
        pytz timezone objects
    box : boolean
        True boxes result as an Index-like, False returns an ndarray
    tz : object
        None or pytz timezone object
    name : string, default None
        Name for a DatetimeIndex

    Returns
    -------
    tz_result : ndarray of parsed dates with timezone
        Returns:

        - Index-like if box=True
        - ndarray of Timestamps if box=False

    """
    if tz is not None:
        raise ValueError("Cannot pass a tz argument when "
                         "parsing strings with timezone "
                         "information.")
    tz_results = np.array([Timestamp(res).tz_localize(zone) for res, zone
                           in zip(result, timezones)])
    if box:
        from pandas import Index
        return Index(tz_results, name=name)
    return tz_results


def _convert_listlike_datetimes(arg, box, format, name=None, tz=None,
                                unit=None, errors=None,
                                infer_datetime_format=None, dayfirst=None,
                                yearfirst=None, exact=None, allow_object=True):
    """
    Helper function for to_datetime. Performs the conversions of 1D listlike
    of dates

    Parameters
    ----------
    arg : list, tuple, ndarray, Series, Index
        date to be parced
    box : boolean
        True boxes result as an Index-like, False returns an ndarray
    name : object
        None or string for the Index name
    tz : object
        None or 'utc'
    unit : string
        None or string of the frequency of the passed data
    errors : string
        error handing behaviors from to_datetime, 'raise', 'coerce', 'ignore'
    infer_datetime_format : boolean
        inferring format behavior from to_datetime
    dayfirst : boolean
        dayfirst parsing behavior from to_datetime
    yearfirst : boolean
        yearfirst parsing behavior from to_datetime
    exact : boolean
        exact format matching behavior from to_datetime

    Returns
    -------
    ndarray of parsed dates
        Returns:

        - Index-like if box=True
        - ndarray of Timestamps if box=False
    """
    from pandas import DatetimeIndex
    from pandas.core.arrays.datetimes import (
        maybe_convert_dtype, objects_to_datetime64ns)

    if isinstance(arg, (list, tuple)):
        arg = np.array(arg, dtype='O')

    # these are shortcutable
    if is_datetime64tz_dtype(arg):
        if not isinstance(arg, DatetimeIndex):
            return DatetimeIndex(arg, tz=tz, name=name)
        if tz == 'utc':
            arg = arg.tz_convert(None).tz_localize(tz)
        return arg

    elif is_datetime64_ns_dtype(arg):
        if box and not isinstance(arg, DatetimeIndex):
            try:
                return DatetimeIndex(arg, tz=tz, name=name)
            except ValueError:
                pass

        return arg

    elif unit is not None:
        if format is not None:
            raise ValueError("cannot specify both format and unit")
        arg = getattr(arg, 'values', arg)
        result = tslib.array_with_unit_to_datetime(arg, unit,
                                                   errors=errors)
        if box:
            if errors == 'ignore':
                from pandas import Index
                return Index(result, name=name)

            return DatetimeIndex(result, tz=tz, name=name)
        return result
    elif getattr(arg, 'ndim', 1) > 1:
        raise TypeError('arg must be a string, datetime, list, tuple, '
                        '1-d array, or Series')

    # warn if passing timedelta64, raise for PeriodDtype
    # NB: this must come after unit transformation
    orig_arg = arg
    arg, _ = maybe_convert_dtype(arg, copy=False)

    arg = ensure_object(arg)
    require_iso8601 = False

    if infer_datetime_format and format is None:
        format = _guess_datetime_format_for_array(arg, dayfirst=dayfirst)

    if format is not None:
        # There is a special fast-path for iso8601 formatted
        # datetime strings, so in those cases don't use the inferred
        # format because this path makes process slower in this
        # special case
        format_is_iso8601 = _format_is_iso(format)
        if format_is_iso8601:
            require_iso8601 = not infer_datetime_format
            format = None

    tz_parsed = None
    result = None

    if format is not None:
<<<<<<< HEAD
        # shortcut formatting here
        if format == '%Y%m%d':
            try:
                # pass orig_arg as float-dtype may have been converted to
                # datetime64[ns]
                orig_arg = ensure_object(orig_arg)
                result = _attempt_YYYYMMDD(orig_arg, errors=errors)
            except (ValueError, TypeError, tslibs.OutOfBoundsDatetime):
                raise ValueError("cannot convert the input to "
                                 "'%Y%m%d' date format")

        # fallback
        if result is None:
            try:
                result, timezones = array_strptime(
                    arg, format, exact=exact, errors=errors)
                if '%Z' in format or '%z' in format:
                    return _return_parsed_timezone_results(
                        result, timezones, box, tz, name)
            except tslibs.OutOfBoundsDatetime:
                if errors == 'raise':
                    raise
                result = arg
            except ValueError:
                # if format was inferred, try falling back
                # to array_to_datetime - terminate here
                # for specified formats
                if not infer_datetime_format:
                    if errors == 'raise':
                        raise
                    result = arg

    if result is None:
        assert format is None or infer_datetime_format
        result, tz_parsed = tslib.array_to_datetime(
            arg,
            errors=errors,
            utc=tz == 'utc',
            dayfirst=dayfirst,
            yearfirst=yearfirst,
            require_iso8601=require_iso8601
        )
=======
        try:
            # shortcut formatting here
            if format == '%Y%m%d':
                try:
                    # pass orig_arg as float-dtype may have been converted to
                    # datetime64[ns]
                    orig_arg = ensure_object(orig_arg)
                    result = _attempt_YYYYMMDD(orig_arg, errors=errors)
                except (ValueError, TypeError, tslibs.OutOfBoundsDatetime):
                    raise ValueError("cannot convert the input to "
                                     "'%Y%m%d' date format")

            # fallback
            if result is None:
                try:
                    result, timezones = array_strptime(
                        arg, format, exact=exact, errors=errors)
                    if '%Z' in format or '%z' in format:
                        return _return_parsed_timezone_results(
                            result, timezones, box, tz, name)
                except tslibs.OutOfBoundsDatetime:
                    if errors == 'raise':
                        raise
                    result = arg
                except ValueError:
                    # if format was inferred, try falling back
                    # to array_to_datetime - terminate here
                    # for specified formats
                    if not infer_datetime_format:
                        if errors == 'raise':
                            raise
                        result = arg
        except ValueError as e:
            # Fallback to try to convert datetime objects if timezone-aware
            #  datetime objects are found without passing `utc=True`
            try:
                values, tz = conversion.datetime_to_datetime64(arg)
                return DatetimeIndex._simple_new(values, name=name, tz=tz)
            except (ValueError, TypeError):
                raise e

    if result is None:
        assert format is None or infer_datetime_format
        utc = tz == 'utc'
        result, tz_parsed = objects_to_datetime64ns(
            arg, dayfirst=dayfirst, yearfirst=yearfirst,
            utc=utc, errors=errors, require_iso8601=require_iso8601,
            allow_object=True)
>>>>>>> defa8a8e

    if tz_parsed is not None:
        if box:
            # We can take a shortcut since the datetime64 numpy array
            # is in UTC
            return DatetimeIndex._simple_new(result, name=name,
                                             tz=tz_parsed)
        else:
            # Convert the datetime64 numpy array to an numpy array
            # of datetime objects
            result = [Timestamp(ts, tz=tz_parsed).to_pydatetime()
                      for ts in result]
            return np.array(result, dtype=object)

    if box:
        # Ensure we return an Index in all cases where box=True
        if is_datetime64_dtype(result):
            return DatetimeIndex(result, tz=tz, name=name)
        elif is_object_dtype(result):
            # e.g. an Index of datetime objects
            if not allow_object:
                raise ValueError("Mixed timezones (including naive)")
            from pandas import Index
            return Index(result, name=name)
    return result


def _adjust_to_origin(arg, origin, unit):
    """
    Helper function for to_datetime.
    Adjust input argument to the specified origin

    Parameters
    ----------
    arg : list, tuple, ndarray, Series, Index
        date to be adjusted
    origin : 'julian' or Timestamp
        origin offset for the arg
    unit : string
        passed unit from to_datetime, must be 'D'

    Returns
    -------
    ndarray or scalar of adjusted date(s)
    """
    if origin == 'julian':
        original = arg
        j0 = Timestamp(0).to_julian_date()
        if unit != 'D':
            raise ValueError("unit must be 'D' for origin='julian'")
        try:
            arg = arg - j0
        except TypeError:
            raise ValueError("incompatible 'arg' type for given "
                             "'origin'='julian'")

        # premptively check this for a nice range
        j_max = Timestamp.max.to_julian_date() - j0
        j_min = Timestamp.min.to_julian_date() - j0
        if np.any(arg > j_max) or np.any(arg < j_min):
            raise tslibs.OutOfBoundsDatetime(
                "{original} is Out of Bounds for "
                "origin='julian'".format(original=original))
    else:
        # arg must be numeric
        if not ((is_scalar(arg) and (is_integer(arg) or is_float(arg))) or
                is_numeric_dtype(np.asarray(arg))):
            raise ValueError(
                "'{arg}' is not compatible with origin='{origin}'; "
                "it must be numeric with a unit specified ".format(
                    arg=arg,
                    origin=origin))

        # we are going to offset back to unix / epoch time
        try:
            offset = Timestamp(origin)
        except tslibs.OutOfBoundsDatetime:
            raise tslibs.OutOfBoundsDatetime(
                "origin {origin} is Out of Bounds".format(origin=origin))
        except ValueError:
            raise ValueError("origin {origin} cannot be converted "
                             "to a Timestamp".format(origin=origin))

        if offset.tz is not None:
            raise ValueError(
                "origin offset {} must be tz-naive".format(offset))
        offset -= Timestamp(0)

        # convert the offset to the unit of the arg
        # this should be lossless in terms of precision
        offset = offset // tslibs.Timedelta(1, unit=unit)

        # scalars & ndarray-like can handle the addition
        if is_list_like(arg) and not isinstance(
                arg, (ABCSeries, ABCIndexClass, np.ndarray)):
            arg = np.asarray(arg)
        arg = arg + offset
    return arg


def to_datetime(arg, errors='raise', dayfirst=False, yearfirst=False,
                utc=None, box=True, format=None, exact=True,
                unit=None, infer_datetime_format=False, origin='unix',
                cache=False, allow_object=True):
    """
    Convert argument to datetime.

    Parameters
    ----------
    arg : integer, float, string, datetime, list, tuple, 1-d array, Series

        .. versionadded:: 0.18.1

           or DataFrame/dict-like

    errors : {'ignore', 'raise', 'coerce'}, default 'raise'

        - If 'raise', then invalid parsing will raise an exception
        - If 'coerce', then invalid parsing will be set as NaT
        - If 'ignore', then invalid parsing will return the input
    dayfirst : boolean, default False
        Specify a date parse order if `arg` is str or its list-likes.
        If True, parses dates with the day first, eg 10/11/12 is parsed as
        2012-11-10.
        Warning: dayfirst=True is not strict, but will prefer to parse
        with day first (this is a known bug, based on dateutil behavior).
    yearfirst : boolean, default False
        Specify a date parse order if `arg` is str or its list-likes.

        - If True parses dates with the year first, eg 10/11/12 is parsed as
          2010-11-12.
        - If both dayfirst and yearfirst are True, yearfirst is preceded (same
          as dateutil).

        Warning: yearfirst=True is not strict, but will prefer to parse
        with year first (this is a known bug, based on dateutil behavior).

        .. versionadded:: 0.16.1

    utc : boolean, default None
        Return UTC DatetimeIndex if True (converting any tz-aware
        datetime.datetime objects as well).
    box : boolean, default True

        - If True returns a DatetimeIndex or Index-like object
        - If False returns ndarray of values.
    format : string, default None
        strftime to parse time, eg "%d/%m/%Y", note that "%f" will parse
        all the way up to nanoseconds.
    exact : boolean, True by default

        - If True, require an exact format match.
        - If False, allow the format to match anywhere in the target string.

    unit : string, default 'ns'
        unit of the arg (D,s,ms,us,ns) denote the unit, which is an
        integer or float number. This will be based off the origin.
        Example, with unit='ms' and origin='unix' (the default), this
        would calculate the number of milliseconds to the unix epoch start.
    infer_datetime_format : boolean, default False
        If True and no `format` is given, attempt to infer the format of the
        datetime strings, and if it can be inferred, switch to a faster
        method of parsing them. In some cases this can increase the parsing
        speed by ~5-10x.
    origin : scalar, default is 'unix'
        Define the reference date. The numeric values would be parsed as number
        of units (defined by `unit`) since this reference date.

        - If 'unix' (or POSIX) time; origin is set to 1970-01-01.
        - If 'julian', unit must be 'D', and origin is set to beginning of
          Julian Calendar. Julian day number 0 is assigned to the day starting
          at noon on January 1, 4713 BC.
        - If Timestamp convertible, origin is set to Timestamp identified by
          origin.

        .. versionadded:: 0.20.0
    cache : boolean, default False
        If True, use a cache of unique, converted dates to apply the datetime
        conversion. May produce significant speed-up when parsing duplicate
        date strings, especially ones with timezone offsets.

        .. versionadded:: 0.23.0

    Returns
    -------
    ret : datetime if parsing succeeded.
        Return type depends on input:

        - list-like: DatetimeIndex
        - Series: Series of datetime64 dtype
        - scalar: Timestamp

        In case when it is not possible to return designated types (e.g. when
        any element of input is before Timestamp.min or after Timestamp.max)
        return will have datetime.datetime type (or corresponding
        array/Series).

    See Also
    --------
    pandas.DataFrame.astype : Cast argument to a specified dtype.
    pandas.to_timedelta : Convert argument to timedelta.

    Examples
    --------
    Assembling a datetime from multiple columns of a DataFrame. The keys can be
    common abbreviations like ['year', 'month', 'day', 'minute', 'second',
    'ms', 'us', 'ns']) or plurals of the same

    >>> df = pd.DataFrame({'year': [2015, 2016],
                           'month': [2, 3],
                           'day': [4, 5]})
    >>> pd.to_datetime(df)
    0   2015-02-04
    1   2016-03-05
    dtype: datetime64[ns]

    If a date does not meet the `timestamp limitations
    <http://pandas.pydata.org/pandas-docs/stable/timeseries.html
    #timeseries-timestamp-limits>`_, passing errors='ignore'
    will return the original input instead of raising any exception.

    Passing errors='coerce' will force an out-of-bounds date to NaT,
    in addition to forcing non-dates (or non-parseable dates) to NaT.

    >>> pd.to_datetime('13000101', format='%Y%m%d', errors='ignore')
    datetime.datetime(1300, 1, 1, 0, 0)
    >>> pd.to_datetime('13000101', format='%Y%m%d', errors='coerce')
    NaT

    Passing infer_datetime_format=True can often-times speedup a parsing
    if its not an ISO8601 format exactly, but in a regular format.

    >>> s = pd.Series(['3/11/2000', '3/12/2000', '3/13/2000']*1000)

    >>> s.head()
    0    3/11/2000
    1    3/12/2000
    2    3/13/2000
    3    3/11/2000
    4    3/12/2000
    dtype: object

    >>> %timeit pd.to_datetime(s,infer_datetime_format=True)
    100 loops, best of 3: 10.4 ms per loop

    >>> %timeit pd.to_datetime(s,infer_datetime_format=False)
    1 loop, best of 3: 471 ms per loop

    Using a unix epoch time

    >>> pd.to_datetime(1490195805, unit='s')
    Timestamp('2017-03-22 15:16:45')
    >>> pd.to_datetime(1490195805433502912, unit='ns')
    Timestamp('2017-03-22 15:16:45.433502912')

    .. warning:: For float arg, precision rounding might happen. To prevent
        unexpected behavior use a fixed-width exact type.

    Using a non-unix epoch origin

    >>> pd.to_datetime([1, 2, 3], unit='D',
                       origin=pd.Timestamp('1960-01-01'))
    0    1960-01-02
    1    1960-01-03
    2    1960-01-04
    """
    if arg is None:
        return None

    if origin != 'unix':
        arg = _adjust_to_origin(arg, origin, unit)

    tz = 'utc' if utc else None
    convert_listlike = partial(_convert_listlike_datetimes, tz=tz, unit=unit,
                               dayfirst=dayfirst, yearfirst=yearfirst,
                               errors=errors, exact=exact,
                               infer_datetime_format=infer_datetime_format, allow_object=allow_object)

    if isinstance(arg, Timestamp):
        result = arg
    elif isinstance(arg, ABCSeries):
        cache_array = _maybe_cache(arg, format, cache, convert_listlike)
        if not cache_array.empty:
            result = arg.map(cache_array)
        else:
            from pandas import Series
            values = convert_listlike(arg._values, True, format)
            result = Series(values, index=arg.index, name=arg.name)
    elif isinstance(arg, (ABCDataFrame, compat.MutableMapping)):
        result = _assemble_from_unit_mappings(arg, errors=errors)
    elif isinstance(arg, ABCIndexClass):
        cache_array = _maybe_cache(arg, format, cache, convert_listlike)
        if not cache_array.empty:
            result = _convert_and_box_cache(arg, cache_array, box, errors,
                                            name=arg.name)
        else:
            convert_listlike = partial(convert_listlike, name=arg.name)
            result = convert_listlike(arg, box, format)
    elif is_list_like(arg):
        cache_array = _maybe_cache(arg, format, cache, convert_listlike)
        if not cache_array.empty:
            result = _convert_and_box_cache(arg, cache_array, box, errors)
        else:
            result = convert_listlike(arg, box, format)
    else:
        result = convert_listlike(np.array([arg]), box, format)[0]

    return result


# mappings for assembling units
_unit_map = {'year': 'year',
             'years': 'year',
             'month': 'month',
             'months': 'month',
             'day': 'day',
             'days': 'day',
             'hour': 'h',
             'hours': 'h',
             'minute': 'm',
             'minutes': 'm',
             'second': 's',
             'seconds': 's',
             'ms': 'ms',
             'millisecond': 'ms',
             'milliseconds': 'ms',
             'us': 'us',
             'microsecond': 'us',
             'microseconds': 'us',
             'ns': 'ns',
             'nanosecond': 'ns',
             'nanoseconds': 'ns'
             }


def _assemble_from_unit_mappings(arg, errors):
    """
    assemble the unit specified fields from the arg (DataFrame)
    Return a Series for actual parsing

    Parameters
    ----------
    arg : DataFrame
    errors : {'ignore', 'raise', 'coerce'}, default 'raise'

        - If 'raise', then invalid parsing will raise an exception
        - If 'coerce', then invalid parsing will be set as NaT
        - If 'ignore', then invalid parsing will return the input

    Returns
    -------
    Series
    """
    from pandas import to_timedelta, to_numeric, DataFrame
    arg = DataFrame(arg)
    if not arg.columns.is_unique:
        raise ValueError("cannot assemble with duplicate keys")

    # replace passed unit with _unit_map
    def f(value):
        if value in _unit_map:
            return _unit_map[value]

        # m is case significant
        if value.lower() in _unit_map:
            return _unit_map[value.lower()]

        return value

    unit = {k: f(k) for k in arg.keys()}
    unit_rev = {v: k for k, v in unit.items()}

    # we require at least Ymd
    required = ['year', 'month', 'day']
    req = sorted(list(set(required) - set(unit_rev.keys())))
    if len(req):
        raise ValueError("to assemble mappings requires at least that "
                         "[year, month, day] be specified: [{required}] "
                         "is missing".format(required=','.join(req)))

    # keys we don't recognize
    excess = sorted(list(set(unit_rev.keys()) - set(_unit_map.values())))
    if len(excess):
        raise ValueError("extra keys have been passed "
                         "to the datetime assemblage: "
                         "[{excess}]".format(excess=','.join(excess)))

    def coerce(values):
        # we allow coercion to if errors allows
        values = to_numeric(values, errors=errors)

        # prevent overflow in case of int8 or int16
        if is_integer_dtype(values):
            values = values.astype('int64', copy=False)
        return values

    values = (coerce(arg[unit_rev['year']]) * 10000 +
              coerce(arg[unit_rev['month']]) * 100 +
              coerce(arg[unit_rev['day']]))
    try:
        values = to_datetime(values, format='%Y%m%d', errors=errors)
    except (TypeError, ValueError) as e:
        raise ValueError("cannot assemble the "
                         "datetimes: {error}".format(error=e))

    for u in ['h', 'm', 's', 'ms', 'us', 'ns']:
        value = unit_rev.get(u)
        if value is not None and value in arg:
            try:
                values += to_timedelta(coerce(arg[value]),
                                       unit=u,
                                       errors=errors)
            except (TypeError, ValueError) as e:
                raise ValueError("cannot assemble the datetimes [{value}]: "
                                 "{error}".format(value=value, error=e))

    return values


def _attempt_YYYYMMDD(arg, errors):
    """
    try to parse the YYYYMMDD/%Y%m%d format, try to deal with NaT-like,
    arg is a passed in as an object dtype, but could really be ints/strings
    with nan-like/or floats (e.g. with nan)

    Parameters
    ----------
    arg : passed value
    errors : 'raise','ignore','coerce'
    """

    def calc(carg):
        # calculate the actual result
        carg = carg.astype(object)
        parsed = parsing.try_parse_year_month_day(carg / 10000,
                                                  carg / 100 % 100,
                                                  carg % 100)
        return tslib.array_to_datetime(parsed, errors=errors)[0]

    def calc_with_mask(carg, mask):
        result = np.empty(carg.shape, dtype='M8[ns]')
        iresult = result.view('i8')
        iresult[~mask] = tslibs.iNaT

        masked_result = calc(carg[mask].astype(np.float64).astype(np.int64))
        result[mask] = masked_result.astype('M8[ns]')
        return result

    # try intlike / strings that are ints
    try:
        return calc(arg.astype(np.int64))
    except ValueError:
        pass

    # a float with actual np.nan
    try:
        carg = arg.astype(np.float64)
        return calc_with_mask(carg, notna(carg))
    except ValueError:
        pass

    # string with NaN-like
    try:
        mask = ~algorithms.isin(arg, list(tslib.nat_strings))
        return calc_with_mask(arg, mask)
    except ValueError:
        pass

    return None


# Fixed time formats for time parsing
_time_formats = ["%H:%M", "%H%M", "%I:%M%p", "%I%M%p",
                 "%H:%M:%S", "%H%M%S", "%I:%M:%S%p", "%I%M%S%p"]


def _guess_time_format_for_array(arr):
    # Try to guess the format based on the first non-NaN element
    non_nan_elements = notna(arr).nonzero()[0]
    if len(non_nan_elements):
        element = arr[non_nan_elements[0]]
        for time_format in _time_formats:
            try:
                datetime.strptime(element, time_format)
                return time_format
            except ValueError:
                pass

    return None


def to_time(arg, format=None, infer_time_format=False, errors='raise'):
    """
    Parse time strings to time objects using fixed strptime formats ("%H:%M",
    "%H%M", "%I:%M%p", "%I%M%p", "%H:%M:%S", "%H%M%S", "%I:%M:%S%p",
    "%I%M%S%p")

    Use infer_time_format if all the strings are in the same format to speed
    up conversion.

    Parameters
    ----------
    arg : string in time format, datetime.time, list, tuple, 1-d array,  Series
    format : str, default None
        Format used to convert arg into a time object.  If None, fixed formats
        are used.
    infer_time_format: bool, default False
        Infer the time format based on the first non-NaN element.  If all
        strings are in the same format, this will speed up conversion.
    errors : {'ignore', 'raise', 'coerce'}, default 'raise'
        - If 'raise', then invalid parsing will raise an exception
        - If 'coerce', then invalid parsing will be set as None
        - If 'ignore', then invalid parsing will return the input

    Returns
    -------
    datetime.time
    """
    from pandas.core.series import Series

    def _convert_listlike(arg, format):

        if isinstance(arg, (list, tuple)):
            arg = np.array(arg, dtype='O')

        elif getattr(arg, 'ndim', 1) > 1:
            raise TypeError('arg must be a string, datetime, list, tuple, '
                            '1-d array, or Series')

        arg = ensure_object(arg)

        if infer_time_format and format is None:
            format = _guess_time_format_for_array(arg)

        times = []
        if format is not None:
            for element in arg:
                try:
                    times.append(datetime.strptime(element, format).time())
                except (ValueError, TypeError):
                    if errors == 'raise':
                        msg = ("Cannot convert {element} to a time with given "
                               "format {format}").format(element=element,
                                                         format=format)
                        raise ValueError(msg)
                    elif errors == 'ignore':
                        return arg
                    else:
                        times.append(None)
        else:
            formats = _time_formats[:]
            format_found = False
            for element in arg:
                time_object = None
                for time_format in formats:
                    try:
                        time_object = datetime.strptime(element,
                                                        time_format).time()
                        if not format_found:
                            # Put the found format in front
                            fmt = formats.pop(formats.index(time_format))
                            formats.insert(0, fmt)
                            format_found = True
                        break
                    except (ValueError, TypeError):
                        continue

                if time_object is not None:
                    times.append(time_object)
                elif errors == 'raise':
                    raise ValueError("Cannot convert arg {arg} to "
                                     "a time".format(arg=arg))
                elif errors == 'ignore':
                    return arg
                else:
                    times.append(None)

        return times

    if arg is None:
        return arg
    elif isinstance(arg, time):
        return arg
    elif isinstance(arg, Series):
        values = _convert_listlike(arg._values, format)
        return Series(values, index=arg.index, name=arg.name)
    elif isinstance(arg, ABCIndexClass):
        return _convert_listlike(arg, format)
    elif is_list_like(arg):
        return _convert_listlike(arg, format)

    return _convert_listlike(np.array([arg]), format)[0]<|MERGE_RESOLUTION|>--- conflicted
+++ resolved
@@ -236,7 +236,6 @@
     result = None
 
     if format is not None:
-<<<<<<< HEAD
         # shortcut formatting here
         if format == '%Y%m%d':
             try:
@@ -271,64 +270,11 @@
 
     if result is None:
         assert format is None or infer_datetime_format
-        result, tz_parsed = tslib.array_to_datetime(
-            arg,
-            errors=errors,
-            utc=tz == 'utc',
-            dayfirst=dayfirst,
-            yearfirst=yearfirst,
-            require_iso8601=require_iso8601
-        )
-=======
-        try:
-            # shortcut formatting here
-            if format == '%Y%m%d':
-                try:
-                    # pass orig_arg as float-dtype may have been converted to
-                    # datetime64[ns]
-                    orig_arg = ensure_object(orig_arg)
-                    result = _attempt_YYYYMMDD(orig_arg, errors=errors)
-                except (ValueError, TypeError, tslibs.OutOfBoundsDatetime):
-                    raise ValueError("cannot convert the input to "
-                                     "'%Y%m%d' date format")
-
-            # fallback
-            if result is None:
-                try:
-                    result, timezones = array_strptime(
-                        arg, format, exact=exact, errors=errors)
-                    if '%Z' in format or '%z' in format:
-                        return _return_parsed_timezone_results(
-                            result, timezones, box, tz, name)
-                except tslibs.OutOfBoundsDatetime:
-                    if errors == 'raise':
-                        raise
-                    result = arg
-                except ValueError:
-                    # if format was inferred, try falling back
-                    # to array_to_datetime - terminate here
-                    # for specified formats
-                    if not infer_datetime_format:
-                        if errors == 'raise':
-                            raise
-                        result = arg
-        except ValueError as e:
-            # Fallback to try to convert datetime objects if timezone-aware
-            #  datetime objects are found without passing `utc=True`
-            try:
-                values, tz = conversion.datetime_to_datetime64(arg)
-                return DatetimeIndex._simple_new(values, name=name, tz=tz)
-            except (ValueError, TypeError):
-                raise e
-
-    if result is None:
-        assert format is None or infer_datetime_format
         utc = tz == 'utc'
         result, tz_parsed = objects_to_datetime64ns(
             arg, dayfirst=dayfirst, yearfirst=yearfirst,
             utc=utc, errors=errors, require_iso8601=require_iso8601,
             allow_object=True)
->>>>>>> defa8a8e
 
     if tz_parsed is not None:
         if box:
