from __future__ import annotations

from collections import abc
from datetime import datetime
from functools import partial
from itertools import islice
from typing import (
    TYPE_CHECKING,
    Callable,
    Hashable,
    List,
    Optional,
    Tuple,
    TypeVar,
    Union,
    overload,
)
import warnings

import numpy as np

from pandas._libs import tslib
from pandas._libs.tslibs import (
    OutOfBoundsDatetime,
    Timedelta,
    Timestamp,
    conversion,
    iNaT,
    nat_strings,
    parsing,
)
from pandas._libs.tslibs.parsing import (  # noqa
    DateParseError,
    format_is_iso,
    guess_datetime_format,
)
from pandas._libs.tslibs.strptime import array_strptime
from pandas._typing import (
    AnyArrayLike,
    ArrayLike,
    Timezone,
)

from pandas.core.dtypes.common import (
    ensure_object,
    is_datetime64_dtype,
    is_datetime64_ns_dtype,
    is_datetime64tz_dtype,
    is_float,
    is_integer,
    is_integer_dtype,
    is_list_like,
    is_numeric_dtype,
    is_scalar,
)
from pandas.core.dtypes.generic import (
    ABCDataFrame,
    ABCSeries,
)
from pandas.core.dtypes.missing import notna

from pandas.arrays import (
    DatetimeArray,
    IntegerArray,
)
from pandas.core import algorithms
from pandas.core.algorithms import unique
from pandas.core.arrays.datetimes import (
    maybe_convert_dtype,
    objects_to_datetime64ns,
    tz_to_dtype,
)
from pandas.core.indexes.base import Index
from pandas.core.indexes.datetimes import DatetimeIndex

if TYPE_CHECKING:
    from pandas._libs.tslibs.nattype import NaTType

    from pandas import Series

# ---------------------------------------------------------------------
# types used in annotations

ArrayConvertible = Union[List, Tuple, AnyArrayLike, "Series"]
Scalar = Union[int, float, str]
DatetimeScalar = TypeVar("DatetimeScalar", Scalar, datetime)
DatetimeScalarOrArrayConvertible = Union[DatetimeScalar, ArrayConvertible]


# ---------------------------------------------------------------------


def _guess_datetime_format_for_array(arr, **kwargs):
    # Try to guess the format based on the first non-NaN element
    non_nan_elements = notna(arr).nonzero()[0]
    if len(non_nan_elements):
        return guess_datetime_format(arr[non_nan_elements[0]], **kwargs)


def should_cache(
    arg: ArrayConvertible, unique_share: float = 0.7, check_count: Optional[int] = None
) -> bool:
    """
    Decides whether to do caching.

    If the percent of unique elements among `check_count` elements less
    than `unique_share * 100` then we can do caching.

    Parameters
    ----------
    arg: listlike, tuple, 1-d array, Series
    unique_share: float, default=0.7, optional
        0 < unique_share < 1
    check_count: int, optional
        0 <= check_count <= len(arg)

    Returns
    -------
    do_caching: bool

    Notes
    -----
    By default for a sequence of less than 50 items in size, we don't do
    caching; for the number of elements less than 5000, we take ten percent of
    all elements to check for a uniqueness share; if the sequence size is more
    than 5000, then we check only the first 500 elements.
    All constants were chosen empirically by.
    """
    do_caching = True

    # default realization
    if check_count is None:
        # in this case, the gain from caching is negligible
        if len(arg) <= 50:
            return False

        if len(arg) <= 5000:
            check_count = len(arg) // 10
        else:
            check_count = 500
    else:
        assert (
            0 <= check_count <= len(arg)
        ), "check_count must be in next bounds: [0; len(arg)]"
        if check_count == 0:
            return False

    assert 0 < unique_share < 1, "unique_share must be in next bounds: (0; 1)"

    unique_elements = set(islice(arg, check_count))
    if len(unique_elements) > check_count * unique_share:
        do_caching = False
    return do_caching


def _maybe_cache(
    arg: ArrayConvertible,
    format: Optional[str],
    cache: bool,
    convert_listlike: Callable,
) -> Series:
    """
    Create a cache of unique dates from an array of dates

    Parameters
    ----------
    arg : listlike, tuple, 1-d array, Series
    format : string
        Strftime format to parse time
    cache : boolean
        True attempts to create a cache of converted values
    convert_listlike : function
        Conversion function to apply on dates

    Returns
    -------
    cache_array : Series
        Cache of converted, unique dates. Can be empty
    """
    from pandas import Series

    cache_array = Series(dtype=object)

    if cache:
        # Perform a quicker unique check
        if not should_cache(arg):
            return cache_array

        unique_dates = unique(arg)
        if len(unique_dates) < len(arg):
            cache_dates = convert_listlike(unique_dates, format)
            cache_array = Series(cache_dates, index=unique_dates)
    return cache_array


def _box_as_indexlike(
    dt_array: ArrayLike, utc: Optional[bool] = None, name: Hashable = None
) -> Index:
    """
    Properly boxes the ndarray of datetimes to DatetimeIndex
    if it is possible or to generic Index instead

    Parameters
    ----------
    dt_array: 1-d array
        Array of datetimes to be wrapped in an Index.
    tz : object
        None or 'utc'
    name : string, default None
        Name for a resulting index

    Returns
    -------
    result : datetime of converted dates
        - DatetimeIndex if convertible to sole datetime64 type
        - general Index otherwise
    """

    if is_datetime64_dtype(dt_array):
        tz = "utc" if utc else None
        return DatetimeIndex(dt_array, tz=tz, name=name)
    return Index(dt_array, name=name)


def _convert_and_box_cache(
    arg: DatetimeScalarOrArrayConvertible,
    cache_array: Series,
    name: Optional[str] = None,
) -> Index:
    """
    Convert array of dates with a cache and wrap the result in an Index.

    Parameters
    ----------
    arg : integer, float, string, datetime, list, tuple, 1-d array, Series
    cache_array : Series
        Cache of converted, unique dates
    name : string, default None
        Name for a DatetimeIndex

    Returns
    -------
    result : Index-like of converted dates
    """
    from pandas import Series

    result = Series(arg).map(cache_array)
    # error: Value of type variable "ArrayLike" of "_box_as_indexlike" cannot
    # be "Series"
    return _box_as_indexlike(result, utc=None, name=name)  # type: ignore[type-var]


def _return_parsed_timezone_results(result: np.ndarray, timezones, tz, name) -> Index:
    """
    Return results from array_strptime if a %z or %Z directive was passed.

    Parameters
    ----------
    result : ndarray[int64]
        int64 date representations of the dates
    timezones : ndarray
        pytz timezone objects
    tz : object
        None or pytz timezone object
    name : string, default None
        Name for a DatetimeIndex

    Returns
    -------
    tz_result : Index-like of parsed dates with timezone
    """
    tz_results = np.array(
        [Timestamp(res).tz_localize(zone) for res, zone in zip(result, timezones)]
    )
    if tz is not None:
        # Convert to the same tz
        tz_results = np.array([tz_result.tz_convert(tz) for tz_result in tz_results])

    return Index(tz_results, name=name)


def _convert_listlike_datetimes(
    arg,
    format: Optional[str],
    name: Hashable = None,
    tz: Optional[Timezone] = None,
    unit: Optional[str] = None,
    errors: Optional[str] = None,
    infer_datetime_format: bool = False,
    dayfirst: Optional[bool] = None,
    yearfirst: Optional[bool] = None,
    exact: bool = True,
):
    """
    Helper function for to_datetime. Performs the conversions of 1D listlike
    of dates

    Parameters
    ----------
    arg : list, tuple, ndarray, Series, Index
        date to be parsed
    name : object
        None or string for the Index name
    tz : object
        None or 'utc'
    unit : string
        None or string of the frequency of the passed data
    errors : string
        error handing behaviors from to_datetime, 'raise', 'coerce', 'ignore'
    infer_datetime_format : bool, default False
        inferring format behavior from to_datetime
    dayfirst : boolean
        dayfirst parsing behavior from to_datetime
    yearfirst : boolean
        yearfirst parsing behavior from to_datetime
    exact : bool, default True
        exact format matching behavior from to_datetime

    Returns
    -------
    Index-like of parsed dates
    """

    if isinstance(arg, (list, tuple)):
        arg = np.array(arg, dtype="O")

    arg_dtype = getattr(arg, "dtype", None)
    # these are shortcutable
    if is_datetime64tz_dtype(arg_dtype):
        if not isinstance(arg, (DatetimeArray, DatetimeIndex)):
            return DatetimeIndex(arg, tz=tz, name=name)
        if tz == "utc":
            arg = arg.tz_convert(None).tz_localize(tz)
        return arg

    elif is_datetime64_ns_dtype(arg_dtype):
        if not isinstance(arg, (DatetimeArray, DatetimeIndex)):
            try:
                return DatetimeIndex(arg, tz=tz, name=name)
            except ValueError:
                pass
        elif tz:
            # DatetimeArray, DatetimeIndex
            return arg.tz_localize(tz)

        return arg

    elif unit is not None:
        if format is not None:
            raise ValueError("cannot specify both format and unit")
<<<<<<< HEAD
        arg = getattr(arg, "_values", arg)

        # GH 30050 pass an ndarray to tslib.array_with_unit_to_datetime
        # because it expects an ndarray argument
        if isinstance(arg, IntegerArray):
            result = arg.astype(f"datetime64[{unit}]")
            tz_parsed = None
        else:

            result, tz_parsed = tslib.array_with_unit_to_datetime(
                arg, unit, errors=errors
            )

        if errors == "ignore":

            # error: Incompatible types in assignment (expression has type
            # "Index", variable has type "ExtensionArray")
            result = Index(result, name=name)  # type: ignore[assignment]
        else:
            # error: Incompatible types in assignment (expression has type
            # "DatetimeIndex", variable has type "ExtensionArray")
            result = DatetimeIndex(result, name=name)  # type: ignore[assignment]
        # GH 23758: We may still need to localize the result with tz
        # GH 25546: Apply tz_parsed first (from arg), then tz (from caller)
        # result will be naive but in UTC
        try:
            # error: "ExtensionArray" has no attribute "tz_localize"
            result = result.tz_localize("UTC").tz_convert(  # type: ignore[attr-defined]
                tz_parsed
            )
        except AttributeError:
            # Regular Index from 'ignore' path
            return result
        if tz is not None:
            # error: "ExtensionArray" has no attribute "tz"
            if result.tz is None:  # type: ignore[attr-defined]
                # error: "ExtensionArray" has no attribute "tz_localize"
                result = result.tz_localize(tz)  # type: ignore[attr-defined]
            else:
                # error: "ExtensionArray" has no attribute "tz_convert"
                result = result.tz_convert(tz)  # type: ignore[attr-defined]
        return result
=======
        return _to_datetime_with_unit(arg, unit, name, tz, errors)
>>>>>>> e7428207
    elif getattr(arg, "ndim", 1) > 1:
        raise TypeError(
            "arg must be a string, datetime, list, tuple, 1-d array, or Series"
        )

    # warn if passing timedelta64, raise for PeriodDtype
    # NB: this must come after unit transformation
    orig_arg = arg
    try:
        arg, _ = maybe_convert_dtype(arg, copy=False)
    except TypeError:
        if errors == "coerce":
            # error: Incompatible types in assignment (expression has type "ndarray",
            # variable has type "ExtensionArray")
            result = np.array(  # type: ignore[assignment]
                ["NaT"], dtype="datetime64[ns]"
            ).repeat(len(arg))
            return DatetimeIndex(result, name=name)
        elif errors == "ignore":
            # error: Incompatible types in assignment (expression has type
            # "Index", variable has type "ExtensionArray")
            result = Index(arg, name=name)  # type: ignore[assignment]
            return result
        raise

    arg = ensure_object(arg)
    require_iso8601 = False

    if infer_datetime_format and format is None:
        format = _guess_datetime_format_for_array(arg, dayfirst=dayfirst)

    if format is not None:
        # There is a special fast-path for iso8601 formatted
        # datetime strings, so in those cases don't use the inferred
        # format because this path makes process slower in this
        # special case
        format_is_iso8601 = format_is_iso(format)
        if format_is_iso8601:
            require_iso8601 = not infer_datetime_format
            format = None

    # error: Incompatible types in assignment (expression has type "None", variable has
    # type "ExtensionArray")
    result = None  # type: ignore[assignment]

    if format is not None:
        result = _to_datetime_with_format(
            arg, orig_arg, name, tz, format, exact, errors, infer_datetime_format
        )
        if result is not None:
            return result

    if result is None:
        assert format is None or infer_datetime_format
        utc = tz == "utc"
        result, tz_parsed = objects_to_datetime64ns(
            arg,
            dayfirst=dayfirst,
            yearfirst=yearfirst,
            utc=utc,
            errors=errors,
            require_iso8601=require_iso8601,
            allow_object=True,
        )

        if tz_parsed is not None:
            # We can take a shortcut since the datetime64 numpy array
            # is in UTC
            dta = DatetimeArray(result, dtype=tz_to_dtype(tz_parsed))
            return DatetimeIndex._simple_new(dta, name=name)

    utc = tz == "utc"
    return _box_as_indexlike(result, utc=utc, name=name)


def _array_strptime_with_fallback(
    arg,
    name,
    tz,
    fmt: str,
    exact: bool,
    errors: Optional[str],
    infer_datetime_format: bool,
) -> Optional[Index]:
    """
    Call array_strptime, with fallback behavior depending on 'errors'.
    """
    utc = tz == "utc"

    try:
        result, timezones = array_strptime(arg, fmt, exact=exact, errors=errors)
        if "%Z" in fmt or "%z" in fmt:
            return _return_parsed_timezone_results(result, timezones, tz, name)
    except OutOfBoundsDatetime:
        if errors == "raise":
            raise
        elif errors == "coerce":
            result = np.empty(arg.shape, dtype="M8[ns]")
            iresult = result.view("i8")
            iresult.fill(iNaT)
        else:
            result = arg
    except ValueError:
        # if fmt was inferred, try falling back
        # to array_to_datetime - terminate here
        # for specified formats
        if not infer_datetime_format:
            if errors == "raise":
                raise
            elif errors == "coerce":
                result = np.empty(arg.shape, dtype="M8[ns]")
                iresult = result.view("i8")
                iresult.fill(iNaT)
            else:
                result = arg
        else:
            # Indicates to the caller to fallback to objects_to_datetime64ns
            return None

    return _box_as_indexlike(result, utc=utc, name=name)


def _to_datetime_with_format(
    arg,
    orig_arg,
    name,
    tz,
    fmt: str,
    exact: bool,
    errors: Optional[str],
    infer_datetime_format: bool,
) -> Optional[Index]:
    """
    Try parsing with the given format, returning None on failure.
    """
    result = None
    try:
        # shortcut formatting here
        if fmt == "%Y%m%d":
            # pass orig_arg as float-dtype may have been converted to
            # datetime64[ns]
            orig_arg = ensure_object(orig_arg)
            try:
                # may return None without raising
                result = _attempt_YYYYMMDD(orig_arg, errors=errors)
            except (ValueError, TypeError, OutOfBoundsDatetime) as err:
                raise ValueError(
                    "cannot convert the input to '%Y%m%d' date format"
                ) from err
            if result is not None:
                utc = tz == "utc"
                return _box_as_indexlike(result, utc=utc, name=name)

        # fallback
        if result is None:
            result = _array_strptime_with_fallback(
                arg, name, tz, fmt, exact, errors, infer_datetime_format
            )
            if result is not None:
                return result

    except ValueError as e:
        # Fallback to try to convert datetime objects if timezone-aware
        #  datetime objects are found without passing `utc=True`
        try:
            values, tz = conversion.datetime_to_datetime64(arg)
            dta = DatetimeArray(values, dtype=tz_to_dtype(tz))
            return DatetimeIndex._simple_new(dta, name=name)
        except (ValueError, TypeError):
            raise e

    return result


def _to_datetime_with_unit(arg, unit, name, tz, errors: Optional[str]) -> Index:
    """
    to_datetime specalized to the case where a 'unit' is passed.
    """
    arg = getattr(arg, "_values", arg)

    # GH#30050 pass an ndarray to tslib.array_with_unit_to_datetime
    # because it expects an ndarray argument
    if isinstance(arg, IntegerArray):
        result = arg.astype(f"datetime64[{unit}]")
        tz_parsed = None
    else:
        result, tz_parsed = tslib.array_with_unit_to_datetime(arg, unit, errors=errors)

    if errors == "ignore":
        # Index constructor _may_ infer to DatetimeIndex
        result = Index(result, name=name)
    else:
        result = DatetimeIndex(result, name=name)

    if not isinstance(result, DatetimeIndex):
        return result

    # GH#23758: We may still need to localize the result with tz
    # GH#25546: Apply tz_parsed first (from arg), then tz (from caller)
    # result will be naive but in UTC
    result = result.tz_localize("UTC").tz_convert(tz_parsed)

    if tz is not None:
        if result.tz is None:
            result = result.tz_localize(tz)
        else:
            result = result.tz_convert(tz)
    return result


def _adjust_to_origin(arg, origin, unit):
    """
    Helper function for to_datetime.
    Adjust input argument to the specified origin

    Parameters
    ----------
    arg : list, tuple, ndarray, Series, Index
        date to be adjusted
    origin : 'julian' or Timestamp
        origin offset for the arg
    unit : string
        passed unit from to_datetime, must be 'D'

    Returns
    -------
    ndarray or scalar of adjusted date(s)
    """
    if origin == "julian":
        original = arg
        j0 = Timestamp(0).to_julian_date()
        if unit != "D":
            raise ValueError("unit must be 'D' for origin='julian'")
        try:
            arg = arg - j0
        except TypeError as err:
            raise ValueError(
                "incompatible 'arg' type for given 'origin'='julian'"
            ) from err

        # preemptively check this for a nice range
        j_max = Timestamp.max.to_julian_date() - j0
        j_min = Timestamp.min.to_julian_date() - j0
        if np.any(arg > j_max) or np.any(arg < j_min):
            raise OutOfBoundsDatetime(
                f"{original} is Out of Bounds for origin='julian'"
            )
    else:
        # arg must be numeric
        if not (
            (is_scalar(arg) and (is_integer(arg) or is_float(arg)))
            or is_numeric_dtype(np.asarray(arg))
        ):
            raise ValueError(
                f"'{arg}' is not compatible with origin='{origin}'; "
                "it must be numeric with a unit specified"
            )

        # we are going to offset back to unix / epoch time
        try:
            offset = Timestamp(origin)
        except OutOfBoundsDatetime as err:
            raise OutOfBoundsDatetime(f"origin {origin} is Out of Bounds") from err
        except ValueError as err:
            raise ValueError(
                f"origin {origin} cannot be converted to a Timestamp"
            ) from err

        if offset.tz is not None:
            raise ValueError(f"origin offset {offset} must be tz-naive")
        offset -= Timestamp(0)

        # convert the offset to the unit of the arg
        # this should be lossless in terms of precision
        offset = offset // Timedelta(1, unit=unit)

        # scalars & ndarray-like can handle the addition
        if is_list_like(arg) and not isinstance(arg, (ABCSeries, Index, np.ndarray)):
            arg = np.asarray(arg)
        arg = arg + offset
    return arg


@overload
def to_datetime(
    arg: DatetimeScalar,
    errors: str = ...,
    dayfirst: bool = ...,
    yearfirst: bool = ...,
    utc: Optional[bool] = ...,
    format: Optional[str] = ...,
    exact: bool = ...,
    unit: Optional[str] = ...,
    infer_datetime_format: bool = ...,
    origin=...,
    cache: bool = ...,
) -> Union[DatetimeScalar, NaTType]:
    ...


@overload
def to_datetime(
    arg: Series,
    errors: str = ...,
    dayfirst: bool = ...,
    yearfirst: bool = ...,
    utc: Optional[bool] = ...,
    format: Optional[str] = ...,
    exact: bool = ...,
    unit: Optional[str] = ...,
    infer_datetime_format: bool = ...,
    origin=...,
    cache: bool = ...,
) -> Series:
    ...


@overload
def to_datetime(
    arg: Union[List, Tuple],
    errors: str = ...,
    dayfirst: bool = ...,
    yearfirst: bool = ...,
    utc: Optional[bool] = ...,
    format: Optional[str] = ...,
    exact: bool = ...,
    unit: Optional[str] = ...,
    infer_datetime_format: bool = ...,
    origin=...,
    cache: bool = ...,
) -> DatetimeIndex:
    ...


def to_datetime(
    arg: DatetimeScalarOrArrayConvertible,
    errors: str = "raise",
    dayfirst: bool = False,
    yearfirst: bool = False,
    utc: Optional[bool] = None,
    format: Optional[str] = None,
    exact: bool = True,
    unit: Optional[str] = None,
    infer_datetime_format: bool = False,
    origin="unix",
    cache: bool = True,
) -> Union[DatetimeIndex, Series, DatetimeScalar, NaTType]:
    """
    Convert argument to datetime.

    Parameters
    ----------
    arg : int, float, str, datetime, list, tuple, 1-d array, Series, DataFrame/dict-like
        The object to convert to a datetime.
    errors : {'ignore', 'raise', 'coerce'}, default 'raise'
        - If 'raise', then invalid parsing will raise an exception.
        - If 'coerce', then invalid parsing will be set as NaT.
        - If 'ignore', then invalid parsing will return the input.
    dayfirst : bool, default False
        Specify a date parse order if `arg` is str or its list-likes.
        If True, parses dates with the day first, eg 10/11/12 is parsed as
        2012-11-10.
        Warning: dayfirst=True is not strict, but will prefer to parse
        with day first (this is a known bug, based on dateutil behavior).
    yearfirst : bool, default False
        Specify a date parse order if `arg` is str or its list-likes.

        - If True parses dates with the year first, eg 10/11/12 is parsed as
          2010-11-12.
        - If both dayfirst and yearfirst are True, yearfirst is preceded (same
          as dateutil).

        Warning: yearfirst=True is not strict, but will prefer to parse
        with year first (this is a known bug, based on dateutil behavior).
    utc : bool, default None
        Return UTC DatetimeIndex if True (converting any tz-aware
        datetime.datetime objects as well).
    format : str, default None
        The strftime to parse time, eg "%d/%m/%Y", note that "%f" will parse
        all the way up to nanoseconds.
        See strftime documentation for more information on choices:
        https://docs.python.org/3/library/datetime.html#strftime-and-strptime-behavior.
    exact : bool, True by default
        Behaves as:
        - If True, require an exact format match.
        - If False, allow the format to match anywhere in the target string.

    unit : str, default 'ns'
        The unit of the arg (D,s,ms,us,ns) denote the unit, which is an
        integer or float number. This will be based off the origin.
        Example, with unit='ms' and origin='unix' (the default), this
        would calculate the number of milliseconds to the unix epoch start.
    infer_datetime_format : bool, default False
        If True and no `format` is given, attempt to infer the format of the
        datetime strings based on the first non-NaN element,
        and if it can be inferred, switch to a faster method of parsing them.
        In some cases this can increase the parsing speed by ~5-10x.
    origin : scalar, default 'unix'
        Define the reference date. The numeric values would be parsed as number
        of units (defined by `unit`) since this reference date.

        - If 'unix' (or POSIX) time; origin is set to 1970-01-01.
        - If 'julian', unit must be 'D', and origin is set to beginning of
          Julian Calendar. Julian day number 0 is assigned to the day starting
          at noon on January 1, 4713 BC.
        - If Timestamp convertible, origin is set to Timestamp identified by
          origin.
    cache : bool, default True
        If True, use a cache of unique, converted dates to apply the datetime
        conversion. May produce significant speed-up when parsing duplicate
        date strings, especially ones with timezone offsets. The cache is only
        used when there are at least 50 values. The presence of out-of-bounds
        values will render the cache unusable and may slow down parsing.

        .. versionchanged:: 0.25.0
            - changed default value from False to True.

    Returns
    -------
    datetime
        If parsing succeeded.
        Return type depends on input:

        - list-like: DatetimeIndex
        - Series: Series of datetime64 dtype
        - scalar: Timestamp

        In case when it is not possible to return designated types (e.g. when
        any element of input is before Timestamp.min or after Timestamp.max)
        return will have datetime.datetime type (or corresponding
        array/Series).

    See Also
    --------
    DataFrame.astype : Cast argument to a specified dtype.
    to_timedelta : Convert argument to timedelta.
    convert_dtypes : Convert dtypes.

    Examples
    --------
    Assembling a datetime from multiple columns of a DataFrame. The keys can be
    common abbreviations like ['year', 'month', 'day', 'minute', 'second',
    'ms', 'us', 'ns']) or plurals of the same

    >>> df = pd.DataFrame({'year': [2015, 2016],
    ...                    'month': [2, 3],
    ...                    'day': [4, 5]})
    >>> pd.to_datetime(df)
    0   2015-02-04
    1   2016-03-05
    dtype: datetime64[ns]

    If a date does not meet the `timestamp limitations
    <https://pandas.pydata.org/pandas-docs/stable/user_guide/timeseries.html
    #timeseries-timestamp-limits>`_, passing errors='ignore'
    will return the original input instead of raising any exception.

    Passing errors='coerce' will force an out-of-bounds date to NaT,
    in addition to forcing non-dates (or non-parseable dates) to NaT.

    >>> pd.to_datetime('13000101', format='%Y%m%d', errors='ignore')
    datetime.datetime(1300, 1, 1, 0, 0)
    >>> pd.to_datetime('13000101', format='%Y%m%d', errors='coerce')
    NaT

    Passing infer_datetime_format=True can often-times speedup a parsing
    if its not an ISO8601 format exactly, but in a regular format.

    >>> s = pd.Series(['3/11/2000', '3/12/2000', '3/13/2000'] * 1000)
    >>> s.head()
    0    3/11/2000
    1    3/12/2000
    2    3/13/2000
    3    3/11/2000
    4    3/12/2000
    dtype: object

    >>> %timeit pd.to_datetime(s, infer_datetime_format=True)  # doctest: +SKIP
    100 loops, best of 3: 10.4 ms per loop

    >>> %timeit pd.to_datetime(s, infer_datetime_format=False)  # doctest: +SKIP
    1 loop, best of 3: 471 ms per loop

    Using a unix epoch time

    >>> pd.to_datetime(1490195805, unit='s')
    Timestamp('2017-03-22 15:16:45')
    >>> pd.to_datetime(1490195805433502912, unit='ns')
    Timestamp('2017-03-22 15:16:45.433502912')

    .. warning:: For float arg, precision rounding might happen. To prevent
        unexpected behavior use a fixed-width exact type.

    Using a non-unix epoch origin

    >>> pd.to_datetime([1, 2, 3], unit='D',
    ...                origin=pd.Timestamp('1960-01-01'))
    DatetimeIndex(['1960-01-02', '1960-01-03', '1960-01-04'], \
dtype='datetime64[ns]', freq=None)
    """
    if arg is None:
        return None

    if origin != "unix":
        arg = _adjust_to_origin(arg, origin, unit)

    tz = "utc" if utc else None
    convert_listlike = partial(
        _convert_listlike_datetimes,
        tz=tz,
        unit=unit,
        dayfirst=dayfirst,
        yearfirst=yearfirst,
        errors=errors,
        exact=exact,
        infer_datetime_format=infer_datetime_format,
    )

    if isinstance(arg, Timestamp):
        result = arg
        if tz is not None:
            if arg.tz is not None:
                result = result.tz_convert(tz)
            else:
                result = result.tz_localize(tz)
    elif isinstance(arg, ABCSeries):
        cache_array = _maybe_cache(arg, format, cache, convert_listlike)
        if not cache_array.empty:
            result = arg.map(cache_array)
        else:
            values = convert_listlike(arg._values, format)
            result = arg._constructor(values, index=arg.index, name=arg.name)
    elif isinstance(arg, (ABCDataFrame, abc.MutableMapping)):
        result = _assemble_from_unit_mappings(arg, errors, tz)
    elif isinstance(arg, Index):
        cache_array = _maybe_cache(arg, format, cache, convert_listlike)
        if not cache_array.empty:
            result = _convert_and_box_cache(arg, cache_array, name=arg.name)
        else:
            result = convert_listlike(arg, format, name=arg.name)
    elif is_list_like(arg):
        try:
            cache_array = _maybe_cache(arg, format, cache, convert_listlike)
        except OutOfBoundsDatetime:
            # caching attempts to create a DatetimeIndex, which may raise
            # an OOB. If that's the desired behavior, then just reraise...
            if errors == "raise":
                raise
            # ... otherwise, continue without the cache.
            from pandas import Series

            cache_array = Series([], dtype=object)  # just an empty array
        if not cache_array.empty:
            result = _convert_and_box_cache(arg, cache_array)
        else:
            result = convert_listlike(arg, format)
    else:
        result = convert_listlike(np.array([arg]), format)[0]

    return result


# mappings for assembling units
_unit_map = {
    "year": "year",
    "years": "year",
    "month": "month",
    "months": "month",
    "day": "day",
    "days": "day",
    "hour": "h",
    "hours": "h",
    "minute": "m",
    "minutes": "m",
    "second": "s",
    "seconds": "s",
    "ms": "ms",
    "millisecond": "ms",
    "milliseconds": "ms",
    "us": "us",
    "microsecond": "us",
    "microseconds": "us",
    "ns": "ns",
    "nanosecond": "ns",
    "nanoseconds": "ns",
}


def _assemble_from_unit_mappings(arg, errors, tz):
    """
    assemble the unit specified fields from the arg (DataFrame)
    Return a Series for actual parsing

    Parameters
    ----------
    arg : DataFrame
    errors : {'ignore', 'raise', 'coerce'}, default 'raise'

        - If 'raise', then invalid parsing will raise an exception
        - If 'coerce', then invalid parsing will be set as NaT
        - If 'ignore', then invalid parsing will return the input
    tz : None or 'utc'

    Returns
    -------
    Series
    """
    from pandas import (
        DataFrame,
        to_numeric,
        to_timedelta,
    )

    arg = DataFrame(arg)
    if not arg.columns.is_unique:
        raise ValueError("cannot assemble with duplicate keys")

    # replace passed unit with _unit_map
    def f(value):
        if value in _unit_map:
            return _unit_map[value]

        # m is case significant
        if value.lower() in _unit_map:
            return _unit_map[value.lower()]

        return value

    unit = {k: f(k) for k in arg.keys()}
    unit_rev = {v: k for k, v in unit.items()}

    # we require at least Ymd
    required = ["year", "month", "day"]
    req = sorted(set(required) - set(unit_rev.keys()))
    if len(req):
        _required = ",".join(req)
        raise ValueError(
            "to assemble mappings requires at least that "
            f"[year, month, day] be specified: [{_required}] is missing"
        )

    # keys we don't recognize
    excess = sorted(set(unit_rev.keys()) - set(_unit_map.values()))
    if len(excess):
        _excess = ",".join(excess)
        raise ValueError(
            f"extra keys have been passed to the datetime assemblage: [{_excess}]"
        )

    def coerce(values):
        # we allow coercion to if errors allows
        values = to_numeric(values, errors=errors)

        # prevent overflow in case of int8 or int16
        if is_integer_dtype(values):
            values = values.astype("int64", copy=False)
        return values

    values = (
        coerce(arg[unit_rev["year"]]) * 10000
        + coerce(arg[unit_rev["month"]]) * 100
        + coerce(arg[unit_rev["day"]])
    )
    try:
        values = to_datetime(values, format="%Y%m%d", errors=errors, utc=tz)
    except (TypeError, ValueError) as err:
        raise ValueError(f"cannot assemble the datetimes: {err}") from err

    for u in ["h", "m", "s", "ms", "us", "ns"]:
        value = unit_rev.get(u)
        if value is not None and value in arg:
            try:
                values += to_timedelta(coerce(arg[value]), unit=u, errors=errors)
            except (TypeError, ValueError) as err:
                raise ValueError(
                    f"cannot assemble the datetimes [{value}]: {err}"
                ) from err
    return values


def _attempt_YYYYMMDD(arg: np.ndarray, errors: Optional[str]) -> Optional[np.ndarray]:
    """
    try to parse the YYYYMMDD/%Y%m%d format, try to deal with NaT-like,
    arg is a passed in as an object dtype, but could really be ints/strings
    with nan-like/or floats (e.g. with nan)

    Parameters
    ----------
    arg : np.ndarray[object]
    errors : {'raise','ignore','coerce'}
    """

    def calc(carg):
        # calculate the actual result
        carg = carg.astype(object)
        parsed = parsing.try_parse_year_month_day(
            carg / 10000, carg / 100 % 100, carg % 100
        )
        return tslib.array_to_datetime(parsed, errors=errors)[0]

    def calc_with_mask(carg, mask):
        result = np.empty(carg.shape, dtype="M8[ns]")
        iresult = result.view("i8")
        iresult[~mask] = iNaT

        masked_result = calc(carg[mask].astype(np.float64).astype(np.int64))
        result[mask] = masked_result.astype("M8[ns]")
        return result

    # try intlike / strings that are ints
    try:
        return calc(arg.astype(np.int64))
    except (ValueError, OverflowError, TypeError):
        pass

    # a float with actual np.nan
    try:
        carg = arg.astype(np.float64)
        return calc_with_mask(carg, notna(carg))
    except (ValueError, OverflowError, TypeError):
        pass

    # string with NaN-like
    try:
        mask = ~algorithms.isin(arg, list(nat_strings))
        return calc_with_mask(arg, mask)
    except (ValueError, OverflowError, TypeError):
        pass

    return None


def to_time(arg, format=None, infer_time_format=False, errors="raise"):
    # GH#34145
    warnings.warn(
        "`to_time` has been moved, should be imported from pandas.core.tools.times.  "
        "This alias will be removed in a future version.",
        FutureWarning,
        stacklevel=2,
    )
    from pandas.core.tools.times import to_time

    return to_time(arg, format, infer_time_format, errors)<|MERGE_RESOLUTION|>--- conflicted
+++ resolved
@@ -348,52 +348,7 @@
     elif unit is not None:
         if format is not None:
             raise ValueError("cannot specify both format and unit")
-<<<<<<< HEAD
-        arg = getattr(arg, "_values", arg)
-
-        # GH 30050 pass an ndarray to tslib.array_with_unit_to_datetime
-        # because it expects an ndarray argument
-        if isinstance(arg, IntegerArray):
-            result = arg.astype(f"datetime64[{unit}]")
-            tz_parsed = None
-        else:
-
-            result, tz_parsed = tslib.array_with_unit_to_datetime(
-                arg, unit, errors=errors
-            )
-
-        if errors == "ignore":
-
-            # error: Incompatible types in assignment (expression has type
-            # "Index", variable has type "ExtensionArray")
-            result = Index(result, name=name)  # type: ignore[assignment]
-        else:
-            # error: Incompatible types in assignment (expression has type
-            # "DatetimeIndex", variable has type "ExtensionArray")
-            result = DatetimeIndex(result, name=name)  # type: ignore[assignment]
-        # GH 23758: We may still need to localize the result with tz
-        # GH 25546: Apply tz_parsed first (from arg), then tz (from caller)
-        # result will be naive but in UTC
-        try:
-            # error: "ExtensionArray" has no attribute "tz_localize"
-            result = result.tz_localize("UTC").tz_convert(  # type: ignore[attr-defined]
-                tz_parsed
-            )
-        except AttributeError:
-            # Regular Index from 'ignore' path
-            return result
-        if tz is not None:
-            # error: "ExtensionArray" has no attribute "tz"
-            if result.tz is None:  # type: ignore[attr-defined]
-                # error: "ExtensionArray" has no attribute "tz_localize"
-                result = result.tz_localize(tz)  # type: ignore[attr-defined]
-            else:
-                # error: "ExtensionArray" has no attribute "tz_convert"
-                result = result.tz_convert(tz)  # type: ignore[attr-defined]
-        return result
-=======
         return _to_datetime_with_unit(arg, unit, name, tz, errors)
->>>>>>> e7428207
     elif getattr(arg, "ndim", 1) > 1:
         raise TypeError(
             "arg must be a string, datetime, list, tuple, 1-d array, or Series"
