--- conflicted
+++ resolved
@@ -17,13 +17,12 @@
 from pandas.core.dtypes.missing import notna
 
 
-<<<<<<< HEAD
 def to_time(
-    arg, format=None, infer_time_format=False, errors: DateTimeErrorChoices = "raise"
+    arg,
+    format=None,
+    infer_time_format: bool = False,
+    errors: DateTimeErrorChoices = "raise",
 ):
-=======
-def to_time(arg, format=None, infer_time_format: bool = False, errors="raise"):
->>>>>>> 5de24481
     """
     Parse time strings to time objects using fixed strptime formats ("%H:%M",
     "%H%M", "%I:%M%p", "%I%M%p", "%H:%M:%S", "%H%M%S", "%I:%M:%S%p",
