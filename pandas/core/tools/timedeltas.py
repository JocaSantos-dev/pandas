--- conflicted
+++ resolved
@@ -5,15 +5,11 @@
 import numpy as np
 
 from pandas._libs import tslibs
-<<<<<<< HEAD
-from pandas._libs.tslibs.timedeltas import (convert_to_timedelta64,
-                                            array_to_timedelta64,
-                                            parse_timedelta_unit,
-                                            parse_timedelta_string)
-=======
 from pandas._libs.tslibs.timedeltas import (
-    convert_to_timedelta64, parse_timedelta_unit)
->>>>>>> b7294dd3
+    convert_to_timedelta64,
+    parse_timedelta_string,
+    parse_timedelta_unit,
+)
 
 from pandas.core.dtypes.common import is_list_like
 from pandas.core.dtypes.generic import ABCIndexClass, ABCSeries
@@ -150,35 +146,6 @@
     """Convert a list of objects to a timedelta index object."""
 
     if isinstance(arg, (list, tuple)) or not hasattr(arg, 'dtype'):
-<<<<<<< HEAD
-        arg = np.array(list(arg), dtype='O')
-
-    # these are shortcut-able
-    if is_timedelta64_dtype(arg):
-        value = arg.astype('timedelta64[ns]')
-    elif is_integer_dtype(arg):
-        if unit is None:
-            unit = 'ns'
-        value = arg.astype('timedelta64[{unit}]'.format(unit=unit)).astype(
-            'timedelta64[ns]', copy=False)
-    else:
-        try:
-            value = array_to_timedelta64(ensure_object(arg),
-                                         unit=unit, errors=errors)
-            value = value.astype('timedelta64[ns]', copy=False)
-        except ValueError:
-            if errors == 'ignore':
-                return arg
-            else:
-                # This else-block accounts for the cases when errors='raise'
-                # and errors='coerce'. If errors == 'raise', these errors
-                # should be raised. If errors == 'coerce', we shouldn't
-                # expect any errors to be raised, since all parsing errors
-                # cause coercion to pd.NaT. However, if an error / bug is
-                # introduced that causes an Exception to be raised, we would
-                # like to surface it.
-                raise
-=======
         # This is needed only to ensure that in the case where we end up
         #  returning arg (errors == "ignore"), and where the input is a
         #  generator, we return a useful list-like instead of a
@@ -200,7 +167,6 @@
             # introduced that causes an Exception to be raised, we would
             # like to surface it.
             raise
->>>>>>> b7294dd3
 
     if box:
         from pandas import TimedeltaIndex
