--- conflicted
+++ resolved
@@ -93,13 +93,6 @@
 from pandas.core.construction import create_series_with_explicit_dtype
 from pandas.core.flags import Flags
 from pandas.core.indexes import base as ibase
-<<<<<<< HEAD
-from pandas.core.indexes.api import Index, MultiIndex, RangeIndex, ensure_index
-from pandas.core.indexes.datetimes import DatetimeIndex
-from pandas.core.indexes.period import Period, PeriodIndex
-import pandas.core.indexing as indexing
-from pandas.core.internals import ArrayManager, BlockManager
-=======
 from pandas.core.indexes.api import (
     DatetimeIndex,
     Index,
@@ -108,8 +101,7 @@
     RangeIndex,
     ensure_index,
 )
-from pandas.core.internals import BlockManager
->>>>>>> c2a96c64
+from pandas.core.internals import ArrayManager, BlockManager
 from pandas.core.missing import find_valid_index
 from pandas.core.ops import align_method_FRAME
 from pandas.core.shared_docs import _shared_docs
