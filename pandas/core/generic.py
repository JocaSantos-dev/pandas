--- conflicted
+++ resolved
@@ -171,11 +171,7 @@
     ]
     _internal_names_set: Set[str] = set(_internal_names)
     _accessors: Set[str] = set()
-<<<<<<< HEAD
-    _deprecations: FrozenSet[str] = frozenset(["get_values", "ftypes", "ix"])
-=======
-    _deprecations: FrozenSet[str] = frozenset(["get_dtype_counts", "get_values", "ix"])
->>>>>>> 05bb7be9
+    _deprecations: FrozenSet[str] = frozenset(["get_values", "ix"])
     _metadata: List[str] = []
     _is_copy = None
     _data: BlockManager
