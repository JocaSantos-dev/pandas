import collections
from datetime import timedelta
import functools
import gc
import json
import operator
import pickle
import re
from textwrap import dedent
from typing import (
    TYPE_CHECKING,
    Any,
    Callable,
    Dict,
    FrozenSet,
    Hashable,
    List,
    Mapping,
    Optional,
    Sequence,
    Set,
    Tuple,
    Type,
    Union,
)
import warnings
import weakref

import numpy as np

from pandas._config import config

from pandas._libs import Timestamp, lib
from pandas._typing import (
    Axis,
    FilePathOrBuffer,
    FrameOrSeries,
    JSONSerializable,
    Label,
    Level,
    Renamer,
    ValueKeyFunc,
)
from pandas.compat import set_function_name
from pandas.compat._optional import import_optional_dependency
from pandas.compat.numpy import function as nv
from pandas.errors import AbstractMethodError
from pandas.util._decorators import (
    Appender,
    Substitution,
    doc,
    rewrite_axis_style_signature,
)
from pandas.util._validators import (
    validate_bool_kwarg,
    validate_fillna_kwargs,
    validate_percentile,
)

from pandas.core.dtypes.common import (
    ensure_int64,
    ensure_object,
    ensure_str,
    is_bool,
    is_bool_dtype,
    is_datetime64_any_dtype,
    is_datetime64tz_dtype,
    is_dict_like,
    is_extension_array_dtype,
    is_float,
    is_integer,
    is_list_like,
    is_number,
    is_numeric_dtype,
    is_object_dtype,
    is_re_compilable,
    is_scalar,
    is_timedelta64_dtype,
    pandas_dtype,
)
from pandas.core.dtypes.generic import ABCDataFrame, ABCSeries
from pandas.core.dtypes.inference import is_hashable
from pandas.core.dtypes.missing import isna, notna

import pandas as pd
from pandas.core import missing, nanops
import pandas.core.algorithms as algos
from pandas.core.base import PandasObject, SelectionMixin
import pandas.core.common as com
from pandas.core.construction import create_series_with_explicit_dtype
from pandas.core.indexes.api import (
    Index,
    InvalidIndexError,
    MultiIndex,
    RangeIndex,
    ensure_index,
)
from pandas.core.indexes.datetimes import DatetimeIndex
from pandas.core.indexes.period import Period, PeriodIndex
import pandas.core.indexing as indexing
from pandas.core.internals import BlockManager
from pandas.core.missing import find_valid_index
from pandas.core.ops import _align_method_FRAME

from pandas.io.formats import format as fmt
from pandas.io.formats.format import DataFrameFormatter, format_percentiles
from pandas.io.formats.printing import pprint_thing
from pandas.tseries.frequencies import to_offset

if TYPE_CHECKING:
    from pandas.core.resample import Resampler

# goal is to be able to define the docs close to function, while still being
# able to share
_shared_docs: Dict[str, str] = dict()
_shared_doc_kwargs = dict(
    axes="keywords for axes",
    klass="Series/DataFrame",
    axes_single_arg="int or labels for object",
    args_transpose="axes to permute (int or label for object)",
    optional_by="""
        by : str or list of str
            Name or list of names to sort by""",
)


def _single_replace(self, to_replace, method, inplace, limit):
    """
    Replaces values in a Series using the fill method specified when no
    replacement value is given in the replace method
    """
    if self.ndim != 1:
        raise TypeError(
            f"cannot replace {to_replace} with method {method} on a "
            f"{type(self).__name__}"
        )

    orig_dtype = self.dtype
    result = self if inplace else self.copy()
    fill_f = missing.get_fill_func(method)

    mask = missing.mask_missing(result.values, to_replace)
    values = fill_f(result.values, limit=limit, mask=mask)

    if values.dtype == orig_dtype and inplace:
        return

    result = pd.Series(values, index=self.index, dtype=self.dtype).__finalize__(self)

    if inplace:
        self._update_inplace(result)
        return

    return result


bool_t = bool  # Need alias because NDFrame has def bool:


class NDFrame(PandasObject, SelectionMixin, indexing.IndexingMixin):
    """
    N-dimensional analogue of DataFrame. Store multi-dimensional in a
    size-mutable, labeled data structure

    Parameters
    ----------
    data : BlockManager
    axes : list
    copy : bool, default False
    """

    _internal_names: List[str] = [
        "_mgr",
        "_cacher",
        "_item_cache",
        "_cache",
        "_is_copy",
        "_subtyp",
        "_name",
        "_index",
        "_default_kind",
        "_default_fill_value",
        "_metadata",
        "__array_struct__",
        "__array_interface__",
    ]
    _internal_names_set: Set[str] = set(_internal_names)
    _accessors: Set[str] = set()
    _deprecations: FrozenSet[str] = frozenset(["get_values"])
    _metadata: List[str] = []
    _is_copy = None
    _mgr: BlockManager
    _attrs: Dict[Optional[Hashable], Any]
    _typ: str

    # ----------------------------------------------------------------------
    # Constructors

    def __init__(
        self,
        data: BlockManager,
        copy: bool = False,
        attrs: Optional[Mapping[Optional[Hashable], Any]] = None,
    ):
        # copy kwarg is retained for mypy compat, is not used

        object.__setattr__(self, "_is_copy", None)
        object.__setattr__(self, "_mgr", data)
        object.__setattr__(self, "_item_cache", {})
        if attrs is None:
            attrs = {}
        else:
            attrs = dict(attrs)
        object.__setattr__(self, "_attrs", attrs)

    @classmethod
    def _init_mgr(cls, mgr, axes=None, dtype=None, copy=False):
        """ passed a manager and a axes dict """
        for a, axe in axes.items():
            if axe is not None:
                mgr = mgr.reindex_axis(
                    axe, axis=cls._get_block_manager_axis(a), copy=False
                )

        # make a copy if explicitly requested
        if copy:
            mgr = mgr.copy()
        if dtype is not None:
            # avoid further copies if we can
            if len(mgr.blocks) > 1 or mgr.blocks[0].values.dtype != dtype:
                mgr = mgr.astype(dtype=dtype)
        return mgr

    # ----------------------------------------------------------------------

    @property
    def attrs(self) -> Dict[Optional[Hashable], Any]:
        """
        Dictionary of global attributes on this object.

        .. warning::

           attrs is experimental and may change without warning.
        """
        if self._attrs is None:
            self._attrs = {}
        return self._attrs

    @attrs.setter
    def attrs(self, value: Mapping[Optional[Hashable], Any]) -> None:
        self._attrs = dict(value)

    @classmethod
    def _validate_dtype(cls, dtype):
        """ validate the passed dtype """
        if dtype is not None:
            dtype = pandas_dtype(dtype)

            # a compound dtype
            if dtype.kind == "V":
                raise NotImplementedError(
                    "compound dtypes are not implemented "
                    f"in the {cls.__name__} constructor"
                )

        return dtype

    # ----------------------------------------------------------------------
    # Construction

    @property
    def _constructor(self: FrameOrSeries) -> Type[FrameOrSeries]:
        """
        Used when a manipulation result has the same dimensions as the
        original.
        """
        raise AbstractMethodError(self)

    @property
    def _constructor_sliced(self):
        """
        Used when a manipulation result has one lower dimension(s) as the
        original, such as DataFrame single columns slicing.
        """
        raise AbstractMethodError(self)

    @property
    def _constructor_expanddim(self):
        """
        Used when a manipulation result has one higher dimension as the
        original, such as Series.to_frame()
        """
        raise NotImplementedError

    # ----------------------------------------------------------------------
    # Internals

    @property
    def _data(self):
        # GH#33054 retained because some downstream packages uses this,
        #  e.g. fastparquet
        return self._mgr

    # ----------------------------------------------------------------------
    # Axis
    _AXIS_ALIASES = {"rows": 0}
    _AXIS_IALIASES = {0: "rows"}
    _stat_axis_number = 0
    _stat_axis_name = "index"
    _ix = None
    _AXIS_ORDERS: List[str]
    _AXIS_NUMBERS: Dict[str, int]
    _AXIS_NAMES: Dict[int, str]
    _AXIS_REVERSED: bool
    _info_axis_number: int
    _info_axis_name: str
    _AXIS_LEN: int

    def _construct_axes_dict(self, axes=None, **kwargs):
        """Return an axes dictionary for myself."""
        d = {a: self._get_axis(a) for a in (axes or self._AXIS_ORDERS)}
        d.update(kwargs)
        return d

    @classmethod
    def _construct_axes_from_arguments(
        cls, args, kwargs, require_all: bool = False, sentinel=None
    ):
        """
        Construct and returns axes if supplied in args/kwargs.

        If require_all, raise if all axis arguments are not supplied
        return a tuple of (axes, kwargs).

        sentinel specifies the default parameter when an axis is not
        supplied; useful to distinguish when a user explicitly passes None
        in scenarios where None has special meaning.
        """
        # construct the args
        args = list(args)
        for a in cls._AXIS_ORDERS:

            # look for a argument by position
            if a not in kwargs:
                try:
                    kwargs[a] = args.pop(0)
                except IndexError as err:
                    if require_all:
                        raise TypeError(
                            "not enough/duplicate arguments specified!"
                        ) from err

        axes = {a: kwargs.pop(a, sentinel) for a in cls._AXIS_ORDERS}
        return axes, kwargs

    @classmethod
    def _get_axis_number(cls, axis):
        axis = cls._AXIS_ALIASES.get(axis, axis)
        if is_integer(axis):
            if axis in cls._AXIS_NAMES:
                return axis
        else:
            try:
                return cls._AXIS_NUMBERS[axis]
            except KeyError:
                pass
        raise ValueError(f"No axis named {axis} for object type {cls.__name__}")

    @classmethod
    def _get_axis_name(cls, axis):
        axis = cls._AXIS_ALIASES.get(axis, axis)
        if isinstance(axis, str):
            if axis in cls._AXIS_NUMBERS:
                return axis
        else:
            try:
                return cls._AXIS_NAMES[axis]
            except KeyError:
                pass
        raise ValueError(f"No axis named {axis} for object type {cls.__name__}")

    def _get_axis(self, axis):
        name = self._get_axis_name(axis)
        return getattr(self, name)

    @classmethod
    def _get_block_manager_axis(cls, axis):
        """Map the axis to the block_manager axis."""
        axis = cls._get_axis_number(axis)
        if cls._AXIS_REVERSED:
            m = cls._AXIS_LEN - 1
            return m - axis
        return axis

    def _get_axis_resolvers(self, axis: str) -> Dict[str, ABCSeries]:
        # index or columns
        axis_index = getattr(self, axis)
        d = dict()
        prefix = axis[0]

        for i, name in enumerate(axis_index.names):
            if name is not None:
                key = level = name
            else:
                # prefix with 'i' or 'c' depending on the input axis
                # e.g., you must do ilevel_0 for the 0th level of an unnamed
                # multiiindex
                key = f"{prefix}level_{i}"
                level = i

            level_values = axis_index.get_level_values(level)
            s = level_values.to_series()
            s.index = axis_index
            d[key] = s

        # put the index/columns itself in the dict
        if isinstance(axis_index, MultiIndex):
            dindex = axis_index
        else:
            dindex = axis_index.to_series()

        d[axis] = dindex
        return d

    def _get_index_resolvers(self) -> Dict[str, ABCSeries]:
        from pandas.core.computation.parsing import clean_column_name

        d: Dict[str, ABCSeries] = {}
        for axis_name in self._AXIS_ORDERS:
            d.update(self._get_axis_resolvers(axis_name))

        return {clean_column_name(k): v for k, v in d.items() if not isinstance(k, int)}

    def _get_cleaned_column_resolvers(self) -> Dict[str, ABCSeries]:
        """
        Return the special character free column resolvers of a dataframe.

        Column names with special characters are 'cleaned up' so that they can
        be referred to by backtick quoting.
        Used in :meth:`DataFrame.eval`.
        """
        from pandas.core.computation.parsing import clean_column_name

        if isinstance(self, ABCSeries):
            return {clean_column_name(self.name): self}

        return {
            clean_column_name(k): v for k, v in self.items() if not isinstance(k, int)
        }

    @property
    def _info_axis(self):
        return getattr(self, self._info_axis_name)

    @property
    def _stat_axis(self):
        return getattr(self, self._stat_axis_name)

    @property
    def shape(self) -> Tuple[int, ...]:
        """
        Return a tuple of axis dimensions
        """
        return tuple(len(self._get_axis(a)) for a in self._AXIS_ORDERS)

    @property
    def axes(self) -> List[Index]:
        """
        Return index label(s) of the internal NDFrame
        """
        # we do it this way because if we have reversed axes, then
        # the block manager shows then reversed
        return [self._get_axis(a) for a in self._AXIS_ORDERS]

    @property
    def ndim(self) -> int:
        """
        Return an int representing the number of axes / array dimensions.

        Return 1 if Series. Otherwise return 2 if DataFrame.

        See Also
        --------
        ndarray.ndim : Number of array dimensions.

        Examples
        --------
        >>> s = pd.Series({'a': 1, 'b': 2, 'c': 3})
        >>> s.ndim
        1

        >>> df = pd.DataFrame({'col1': [1, 2], 'col2': [3, 4]})
        >>> df.ndim
        2
        """
        return self._mgr.ndim

    @property
    def size(self) -> int:
        """
        Return an int representing the number of elements in this object.

        Return the number of rows if Series. Otherwise return the number of
        rows times number of columns if DataFrame.

        See Also
        --------
        ndarray.size : Number of elements in the array.

        Examples
        --------
        >>> s = pd.Series({'a': 1, 'b': 2, 'c': 3})
        >>> s.size
        3

        >>> df = pd.DataFrame({'col1': [1, 2], 'col2': [3, 4]})
        >>> df.size
        4
        """
        return np.prod(self.shape)

    @property
    def _selected_obj(self: FrameOrSeries) -> FrameOrSeries:
        """ internal compat with SelectionMixin """
        return self

    @property
    def _obj_with_exclusions(self: FrameOrSeries) -> FrameOrSeries:
        """ internal compat with SelectionMixin """
        return self

    def set_axis(self, labels, axis: Axis = 0, inplace: bool = False):
        """
        Assign desired index to given axis.

        Indexes for%(extended_summary_sub)s row labels can be changed by assigning
        a list-like or Index.

        Parameters
        ----------
        labels : list-like, Index
            The values for the new index.

        axis : %(axes_single_arg)s, default 0
            The axis to update. The value 0 identifies the rows%(axis_description_sub)s.

        inplace : bool, default False
            Whether to return a new %(klass)s instance.

        Returns
        -------
        renamed : %(klass)s or None
            An object of type %(klass)s if inplace=False, None otherwise.

        See Also
        --------
        %(klass)s.rename_axis : Alter the name of the index%(see_also_sub)s.
        """
        if inplace:
            setattr(self, self._get_axis_name(axis), labels)
        else:
            obj = self.copy()
            obj.set_axis(labels, axis=axis, inplace=True)
            return obj

    def _set_axis(self, axis: int, labels: Index) -> None:
        labels = ensure_index(labels)
        self._mgr.set_axis(axis, labels)
        self._clear_item_cache()

    def swapaxes(self: FrameOrSeries, axis1, axis2, copy=True) -> FrameOrSeries:
        """
        Interchange axes and swap values axes appropriately.

        Returns
        -------
        y : same as input
        """
        i = self._get_axis_number(axis1)
        j = self._get_axis_number(axis2)

        if i == j:
            if copy:
                return self.copy()
            return self

        mapping = {i: j, j: i}

        new_axes = (self._get_axis(mapping.get(k, k)) for k in range(self._AXIS_LEN))
        new_values = self.values.swapaxes(i, j)
        if copy:
            new_values = new_values.copy()

        return self._constructor(new_values, *new_axes).__finalize__(
            self, method="swapaxes"
        )

    def droplevel(self: FrameOrSeries, level, axis=0) -> FrameOrSeries:
        """
        Return DataFrame with requested index / column level(s) removed.

        .. versionadded:: 0.24.0

        Parameters
        ----------
        level : int, str, or list-like
            If a string is given, must be the name of a level
            If list-like, elements must be names or positional indexes
            of levels.

        axis : {0 or 'index', 1 or 'columns'}, default 0
            Axis along which the level(s) is removed:

            * 0 or 'index': remove level(s) in column.
            * 1 or 'columns': remove level(s) in row.

        Returns
        -------
        DataFrame
            DataFrame with requested index / column level(s) removed.

        Examples
        --------
        >>> df = pd.DataFrame([
        ...     [1, 2, 3, 4],
        ...     [5, 6, 7, 8],
        ...     [9, 10, 11, 12]
        ... ]).set_index([0, 1]).rename_axis(['a', 'b'])

        >>> df.columns = pd.MultiIndex.from_tuples([
        ...     ('c', 'e'), ('d', 'f')
        ... ], names=['level_1', 'level_2'])

        >>> df
        level_1   c   d
        level_2   e   f
        a b
        1 2      3   4
        5 6      7   8
        9 10    11  12

        >>> df.droplevel('a')
        level_1   c   d
        level_2   e   f
        b
        2        3   4
        6        7   8
        10      11  12

        >>> df.droplevel('level_2', axis=1)
        level_1   c   d
        a b
        1 2      3   4
        5 6      7   8
        9 10    11  12
        """
        labels = self._get_axis(axis)
        new_labels = labels.droplevel(level)
        result = self.set_axis(new_labels, axis=axis, inplace=False)
        return result

    def pop(self: FrameOrSeries, item) -> FrameOrSeries:
        """
        Return item and drop from frame. Raise KeyError if not found.

        Parameters
        ----------
        item : str
            Label of column to be popped.

        Returns
        -------
        Series

        Examples
        --------
        >>> df = pd.DataFrame([('falcon', 'bird', 389.0),
        ...                    ('parrot', 'bird', 24.0),
        ...                    ('lion', 'mammal', 80.5),
        ...                    ('monkey', 'mammal', np.nan)],
        ...                   columns=('name', 'class', 'max_speed'))
        >>> df
             name   class  max_speed
        0  falcon    bird      389.0
        1  parrot    bird       24.0
        2    lion  mammal       80.5
        3  monkey  mammal        NaN

        >>> df.pop('class')
        0      bird
        1      bird
        2    mammal
        3    mammal
        Name: class, dtype: object

        >>> df
             name  max_speed
        0  falcon      389.0
        1  parrot       24.0
        2    lion       80.5
        3  monkey        NaN
        """
        result = self[item]
        del self[item]
        try:
            result._reset_cacher()
        except AttributeError:
            pass

        return result

    def squeeze(self, axis=None):
        """
        Squeeze 1 dimensional axis objects into scalars.

        Series or DataFrames with a single element are squeezed to a scalar.
        DataFrames with a single column or a single row are squeezed to a
        Series. Otherwise the object is unchanged.

        This method is most useful when you don't know if your
        object is a Series or DataFrame, but you do know it has just a single
        column. In that case you can safely call `squeeze` to ensure you have a
        Series.

        Parameters
        ----------
        axis : {0 or 'index', 1 or 'columns', None}, default None
            A specific axis to squeeze. By default, all length-1 axes are
            squeezed.

        Returns
        -------
        DataFrame, Series, or scalar
            The projection after squeezing `axis` or all the axes.

        See Also
        --------
        Series.iloc : Integer-location based indexing for selecting scalars.
        DataFrame.iloc : Integer-location based indexing for selecting Series.
        Series.to_frame : Inverse of DataFrame.squeeze for a
            single-column DataFrame.

        Examples
        --------
        >>> primes = pd.Series([2, 3, 5, 7])

        Slicing might produce a Series with a single value:

        >>> even_primes = primes[primes % 2 == 0]
        >>> even_primes
        0    2
        dtype: int64

        >>> even_primes.squeeze()
        2

        Squeezing objects with more than one value in every axis does nothing:

        >>> odd_primes = primes[primes % 2 == 1]
        >>> odd_primes
        1    3
        2    5
        3    7
        dtype: int64

        >>> odd_primes.squeeze()
        1    3
        2    5
        3    7
        dtype: int64

        Squeezing is even more effective when used with DataFrames.

        >>> df = pd.DataFrame([[1, 2], [3, 4]], columns=['a', 'b'])
        >>> df
           a  b
        0  1  2
        1  3  4

        Slicing a single column will produce a DataFrame with the columns
        having only one value:

        >>> df_a = df[['a']]
        >>> df_a
           a
        0  1
        1  3

        So the columns can be squeezed down, resulting in a Series:

        >>> df_a.squeeze('columns')
        0    1
        1    3
        Name: a, dtype: int64

        Slicing a single row from a single column will produce a single
        scalar DataFrame:

        >>> df_0a = df.loc[df.index < 1, ['a']]
        >>> df_0a
           a
        0  1

        Squeezing the rows produces a single scalar Series:

        >>> df_0a.squeeze('rows')
        a    1
        Name: 0, dtype: int64

        Squeezing all axes will project directly into a scalar:

        >>> df_0a.squeeze()
        1
        """
        axis = self._AXIS_NAMES if axis is None else (self._get_axis_number(axis),)
        return self.iloc[
            tuple(
                0 if i in axis and len(a) == 1 else slice(None)
                for i, a in enumerate(self.axes)
            )
        ]

    # ----------------------------------------------------------------------
    # Rename

    def rename(
        self: FrameOrSeries,
        mapper: Optional[Renamer] = None,
        *,
        index: Optional[Renamer] = None,
        columns: Optional[Renamer] = None,
        axis: Optional[Axis] = None,
        copy: bool = True,
        inplace: bool = False,
        level: Optional[Level] = None,
        errors: str = "ignore",
    ) -> Optional[FrameOrSeries]:
        """
        Alter axes input function or functions. Function / dict values must be
        unique (1-to-1). Labels not contained in a dict / Series will be left
        as-is. Extra labels listed don't throw an error. Alternatively, change
        ``Series.name`` with a scalar value (Series only).

        Parameters
        ----------
        %(axes)s : scalar, list-like, dict-like or function, optional
            Scalar or list-like will alter the ``Series.name`` attribute,
            and raise on DataFrame.
            dict-like or functions are transformations to apply to
            that axis' values
        copy : bool, default True
            Also copy underlying data.
        inplace : bool, default False
            Whether to return a new %(klass)s. If True then value of copy is
            ignored.
        level : int or level name, default None
            In case of a MultiIndex, only rename labels in the specified
            level.
        errors : {'ignore', 'raise'}, default 'ignore'
            If 'raise', raise a `KeyError` when a dict-like `mapper`, `index`,
            or `columns` contains labels that are not present in the Index
            being transformed.
            If 'ignore', existing keys will be renamed and extra keys will be
            ignored.

        Returns
        -------
        renamed : %(klass)s (new object)

        Raises
        ------
        KeyError
            If any of the labels is not found in the selected axis and
            "errors='raise'".

        See Also
        --------
        NDFrame.rename_axis

        Examples
        --------
        >>> s = pd.Series([1, 2, 3])
        >>> s
        0    1
        1    2
        2    3
        dtype: int64
        >>> s.rename("my_name") # scalar, changes Series.name
        0    1
        1    2
        2    3
        Name: my_name, dtype: int64
        >>> s.rename(lambda x: x ** 2)  # function, changes labels
        0    1
        1    2
        4    3
        dtype: int64
        >>> s.rename({1: 3, 2: 5})  # mapping, changes labels
        0    1
        3    2
        5    3
        dtype: int64

        Since ``DataFrame`` doesn't have a ``.name`` attribute,
        only mapping-type arguments are allowed.

        >>> df = pd.DataFrame({"A": [1, 2, 3], "B": [4, 5, 6]})
        >>> df.rename(2)
        Traceback (most recent call last):
        ...
        TypeError: 'int' object is not callable

        ``DataFrame.rename`` supports two calling conventions

        * ``(index=index_mapper, columns=columns_mapper, ...)``
        * ``(mapper, axis={'index', 'columns'}, ...)``

        We *highly* recommend using keyword arguments to clarify your
        intent.

        >>> df.rename(index=str, columns={"A": "a", "B": "c"})
           a  c
        0  1  4
        1  2  5
        2  3  6

        >>> df.rename(index=str, columns={"A": "a", "C": "c"})
           a  B
        0  1  4
        1  2  5
        2  3  6

        Using axis-style parameters

        >>> df.rename(str.lower, axis='columns')
           a  b
        0  1  4
        1  2  5
        2  3  6

        >>> df.rename({1: 2, 2: 4}, axis='index')
           A  B
        0  1  4
        2  2  5
        4  3  6

        See the :ref:`user guide <basics.rename>` for more.
        """
        if mapper is None and index is None and columns is None:
            raise TypeError("must pass an index to rename")

        if index is not None or columns is not None:
            if axis is not None:
                raise TypeError(
                    "Cannot specify both 'axis' and any of 'index' or 'columns'"
                )
            elif mapper is not None:
                raise TypeError(
                    "Cannot specify both 'mapper' and any of 'index' or 'columns'"
                )
        else:
            # use the mapper argument
            if axis and self._get_axis_number(axis) == 1:
                columns = mapper
            else:
                index = mapper

        result = self if inplace else self.copy(deep=copy)

        for axis_no, replacements in enumerate((index, columns)):
            if replacements is None:
                continue

            ax = self._get_axis(axis_no)
            f = com.get_rename_function(replacements)

            if level is not None:
                level = ax._get_level_number(level)

            # GH 13473
            if not callable(replacements):
                indexer = ax.get_indexer_for(replacements)
                if errors == "raise" and len(indexer[indexer == -1]):
                    missing_labels = [
                        label
                        for index, label in enumerate(replacements)
                        if indexer[index] == -1
                    ]
                    raise KeyError(f"{missing_labels} not found in axis")

            new_index = ax._transform_index(f, level)
            result.set_axis(new_index, axis=axis_no, inplace=True)
            result._clear_item_cache()

        if inplace:
            self._update_inplace(result)
            return None
        else:
            return result.__finalize__(self, method="rename")

    @rewrite_axis_style_signature("mapper", [("copy", True), ("inplace", False)])
    def rename_axis(self, mapper=lib.no_default, **kwargs):
        """
        Set the name of the axis for the index or columns.

        Parameters
        ----------
        mapper : scalar, list-like, optional
            Value to set the axis name attribute.
        index, columns : scalar, list-like, dict-like or function, optional
            A scalar, list-like, dict-like or functions transformations to
            apply to that axis' values.

            Use either ``mapper`` and ``axis`` to
            specify the axis to target with ``mapper``, or ``index``
            and/or ``columns``.

            .. versionchanged:: 0.24.0

        axis : {0 or 'index', 1 or 'columns'}, default 0
            The axis to rename.
        copy : bool, default True
            Also copy underlying data.
        inplace : bool, default False
            Modifies the object directly, instead of creating a new Series
            or DataFrame.

        Returns
        -------
        Series, DataFrame, or None
            The same type as the caller or None if `inplace` is True.

        See Also
        --------
        Series.rename : Alter Series index labels or name.
        DataFrame.rename : Alter DataFrame index labels or name.
        Index.rename : Set new names on index.

        Notes
        -----
        ``DataFrame.rename_axis`` supports two calling conventions

        * ``(index=index_mapper, columns=columns_mapper, ...)``
        * ``(mapper, axis={'index', 'columns'}, ...)``

        The first calling convention will only modify the names of
        the index and/or the names of the Index object that is the columns.
        In this case, the parameter ``copy`` is ignored.

        The second calling convention will modify the names of the
        the corresponding index if mapper is a list or a scalar.
        However, if mapper is dict-like or a function, it will use the
        deprecated behavior of modifying the axis *labels*.

        We *highly* recommend using keyword arguments to clarify your
        intent.

        Examples
        --------
        **Series**

        >>> s = pd.Series(["dog", "cat", "monkey"])
        >>> s
        0       dog
        1       cat
        2    monkey
        dtype: object
        >>> s.rename_axis("animal")
        animal
        0    dog
        1    cat
        2    monkey
        dtype: object

        **DataFrame**

        >>> df = pd.DataFrame({"num_legs": [4, 4, 2],
        ...                    "num_arms": [0, 0, 2]},
        ...                   ["dog", "cat", "monkey"])
        >>> df
                num_legs  num_arms
        dog            4         0
        cat            4         0
        monkey         2         2
        >>> df = df.rename_axis("animal")
        >>> df
                num_legs  num_arms
        animal
        dog            4         0
        cat            4         0
        monkey         2         2
        >>> df = df.rename_axis("limbs", axis="columns")
        >>> df
        limbs   num_legs  num_arms
        animal
        dog            4         0
        cat            4         0
        monkey         2         2

        **MultiIndex**

        >>> df.index = pd.MultiIndex.from_product([['mammal'],
        ...                                        ['dog', 'cat', 'monkey']],
        ...                                       names=['type', 'name'])
        >>> df
        limbs          num_legs  num_arms
        type   name
        mammal dog            4         0
               cat            4         0
               monkey         2         2

        >>> df.rename_axis(index={'type': 'class'})
        limbs          num_legs  num_arms
        class  name
        mammal dog            4         0
               cat            4         0
               monkey         2         2

        >>> df.rename_axis(columns=str.upper)
        LIMBS          num_legs  num_arms
        type   name
        mammal dog            4         0
               cat            4         0
               monkey         2         2
        """
        axes, kwargs = self._construct_axes_from_arguments(
            (), kwargs, sentinel=lib.no_default
        )
        copy = kwargs.pop("copy", True)
        inplace = kwargs.pop("inplace", False)
        axis = kwargs.pop("axis", 0)
        if axis is not None:
            axis = self._get_axis_number(axis)

        if kwargs:
            raise TypeError(
                "rename_axis() got an unexpected keyword "
                f'argument "{list(kwargs.keys())[0]}"'
            )

        inplace = validate_bool_kwarg(inplace, "inplace")

        if mapper is not lib.no_default:
            # Use v0.23 behavior if a scalar or list
            non_mapper = is_scalar(mapper) or (
                is_list_like(mapper) and not is_dict_like(mapper)
            )
            if non_mapper:
                return self._set_axis_name(mapper, axis=axis, inplace=inplace)
            else:
                raise ValueError("Use `.rename` to alter labels with a mapper.")
        else:
            # Use new behavior.  Means that index and/or columns
            # is specified
            result = self if inplace else self.copy(deep=copy)

            for axis in range(self._AXIS_LEN):
                v = axes.get(self._AXIS_NAMES[axis])
                if v is lib.no_default:
                    continue
                non_mapper = is_scalar(v) or (is_list_like(v) and not is_dict_like(v))
                if non_mapper:
                    newnames = v
                else:
                    f = com.get_rename_function(v)
                    curnames = self._get_axis(axis).names
                    newnames = [f(name) for name in curnames]
                result._set_axis_name(newnames, axis=axis, inplace=True)
            if not inplace:
                return result

    def _set_axis_name(self, name, axis=0, inplace=False):
        """
        Set the name(s) of the axis.

        Parameters
        ----------
        name : str or list of str
            Name(s) to set.
        axis : {0 or 'index', 1 or 'columns'}, default 0
            The axis to set the label. The value 0 or 'index' specifies index,
            and the value 1 or 'columns' specifies columns.
        inplace : bool, default False
            If `True`, do operation inplace and return None.

        Returns
        -------
        Series, DataFrame, or None
            The same type as the caller or `None` if `inplace` is `True`.

        See Also
        --------
        DataFrame.rename : Alter the axis labels of :class:`DataFrame`.
        Series.rename : Alter the index labels or set the index name
            of :class:`Series`.
        Index.rename : Set the name of :class:`Index` or :class:`MultiIndex`.

        Examples
        --------
        >>> df = pd.DataFrame({"num_legs": [4, 4, 2]},
        ...                   ["dog", "cat", "monkey"])
        >>> df
                num_legs
        dog            4
        cat            4
        monkey         2
        >>> df._set_axis_name("animal")
                num_legs
        animal
        dog            4
        cat            4
        monkey         2
        >>> df.index = pd.MultiIndex.from_product(
        ...                [["mammal"], ['dog', 'cat', 'monkey']])
        >>> df._set_axis_name(["type", "name"])
                       num_legs
        type   name
        mammal dog        4
               cat        4
               monkey     2
        """
        axis = self._get_axis_number(axis)
        idx = self._get_axis(axis).set_names(name)

        inplace = validate_bool_kwarg(inplace, "inplace")
        renamed = self if inplace else self.copy()
        renamed.set_axis(idx, axis=axis, inplace=True)
        if not inplace:
            return renamed

    # ----------------------------------------------------------------------
    # Comparison Methods

    def _indexed_same(self, other) -> bool:
        return all(
            self._get_axis(a).equals(other._get_axis(a)) for a in self._AXIS_ORDERS
        )

    def equals(self, other):
        """
        Test whether two objects contain the same elements.

        This function allows two Series or DataFrames to be compared against
        each other to see if they have the same shape and elements. NaNs in
        the same location are considered equal. The column headers do not
        need to have the same type, but the elements within the columns must
        be the same dtype.

        Parameters
        ----------
        other : Series or DataFrame
            The other Series or DataFrame to be compared with the first.

        Returns
        -------
        bool
            True if all elements are the same in both objects, False
            otherwise.

        See Also
        --------
        Series.eq : Compare two Series objects of the same length
            and return a Series where each element is True if the element
            in each Series is equal, False otherwise.
        DataFrame.eq : Compare two DataFrame objects of the same shape and
            return a DataFrame where each element is True if the respective
            element in each DataFrame is equal, False otherwise.
        testing.assert_series_equal : Raises an AssertionError if left and
            right are not equal. Provides an easy interface to ignore
            inequality in dtypes, indexes and precision among others.
        testing.assert_frame_equal : Like assert_series_equal, but targets
            DataFrames.
        numpy.array_equal : Return True if two arrays have the same shape
            and elements, False otherwise.

        Notes
        -----
        This function requires that the elements have the same dtype as their
        respective elements in the other Series or DataFrame. However, the
        column labels do not need to have the same type, as long as they are
        still considered equal.

        Examples
        --------
        >>> df = pd.DataFrame({1: [10], 2: [20]})
        >>> df
            1   2
        0  10  20

        DataFrames df and exactly_equal have the same types and values for
        their elements and column labels, which will return True.

        >>> exactly_equal = pd.DataFrame({1: [10], 2: [20]})
        >>> exactly_equal
            1   2
        0  10  20
        >>> df.equals(exactly_equal)
        True

        DataFrames df and different_column_type have the same element
        types and values, but have different types for the column labels,
        which will still return True.

        >>> different_column_type = pd.DataFrame({1.0: [10], 2.0: [20]})
        >>> different_column_type
           1.0  2.0
        0   10   20
        >>> df.equals(different_column_type)
        True

        DataFrames df and different_data_type have different types for the
        same values for their elements, and will return False even though
        their column labels are the same values and types.

        >>> different_data_type = pd.DataFrame({1: [10.0], 2: [20.0]})
        >>> different_data_type
              1     2
        0  10.0  20.0
        >>> df.equals(different_data_type)
        False
        """
        if not isinstance(other, self._constructor):
            return False
        return self._mgr.equals(other._mgr)

    # -------------------------------------------------------------------------
    # Unary Methods

    def __neg__(self):
        values = self._values
        if is_bool_dtype(values):
            arr = operator.inv(values)
        elif (
            is_numeric_dtype(values)
            or is_timedelta64_dtype(values)
            or is_object_dtype(values)
        ):
            arr = operator.neg(values)
        else:
            raise TypeError(f"Unary negative expects numeric dtype, not {values.dtype}")
        return self.__array_wrap__(arr)

    def __pos__(self):
        values = self._values
        if is_bool_dtype(values):
            arr = values
        elif (
            is_numeric_dtype(values)
            or is_timedelta64_dtype(values)
            or is_object_dtype(values)
        ):
            arr = operator.pos(values)
        else:
            raise TypeError(f"Unary plus expects numeric dtype, not {values.dtype}")
        return self.__array_wrap__(arr)

    def __invert__(self):
        if not self.size:
            # inv fails with 0 len
            return self

        new_data = self._mgr.apply(operator.invert)
        result = self._constructor(new_data).__finalize__(self, method="__invert__")
        return result

    def __nonzero__(self):
        raise ValueError(
            f"The truth value of a {type(self).__name__} is ambiguous. "
            "Use a.empty, a.bool(), a.item(), a.any() or a.all()."
        )

    __bool__ = __nonzero__

    def bool(self):
        """
        Return the bool of a single element PandasObject.

        This must be a boolean scalar value, either True or False.  Raise a
        ValueError if the PandasObject does not have exactly 1 element, or that
        element is not boolean

        Returns
        -------
        bool
            Same single boolean value converted to bool type.
        """
        v = self.squeeze()
        if isinstance(v, (bool, np.bool_)):
            return bool(v)
        elif is_scalar(v):
            raise ValueError(
                "bool cannot act on a non-boolean single element "
                f"{type(self).__name__}"
            )

        self.__nonzero__()

    def __abs__(self: FrameOrSeries) -> FrameOrSeries:
        return self.abs()

    def __round__(self: FrameOrSeries, decimals: int = 0) -> FrameOrSeries:
        return self.round(decimals)

    # -------------------------------------------------------------------------
    # Label or Level Combination Helpers
    #
    # A collection of helper methods for DataFrame/Series operations that
    # accept a combination of column/index labels and levels.  All such
    # operations should utilize/extend these methods when possible so that we
    # have consistent precedence and validation logic throughout the library.

    def _is_level_reference(self, key, axis=0):
        """
        Test whether a key is a level reference for a given axis.

        To be considered a level reference, `key` must be a string that:
          - (axis=0): Matches the name of an index level and does NOT match
            a column label.
          - (axis=1): Matches the name of a column level and does NOT match
            an index label.

        Parameters
        ----------
        key : str
            Potential level name for the given axis
        axis : int, default 0
            Axis that levels are associated with (0 for index, 1 for columns)

        Returns
        -------
        is_level : bool
        """
        axis = self._get_axis_number(axis)

        return (
            key is not None
            and is_hashable(key)
            and key in self.axes[axis].names
            and not self._is_label_reference(key, axis=axis)
        )

    def _is_label_reference(self, key, axis=0) -> bool_t:
        """
        Test whether a key is a label reference for a given axis.

        To be considered a label reference, `key` must be a string that:
          - (axis=0): Matches a column label
          - (axis=1): Matches an index label

        Parameters
        ----------
        key: str
            Potential label name
        axis: int, default 0
            Axis perpendicular to the axis that labels are associated with
            (0 means search for column labels, 1 means search for index labels)

        Returns
        -------
        is_label: bool
        """
        axis = self._get_axis_number(axis)
        other_axes = (ax for ax in range(self._AXIS_LEN) if ax != axis)

        return (
            key is not None
            and is_hashable(key)
            and any(key in self.axes[ax] for ax in other_axes)
        )

    def _is_label_or_level_reference(self, key: str, axis: int = 0) -> bool_t:
        """
        Test whether a key is a label or level reference for a given axis.

        To be considered either a label or a level reference, `key` must be a
        string that:
          - (axis=0): Matches a column label or an index level
          - (axis=1): Matches an index label or a column level

        Parameters
        ----------
        key: str
            Potential label or level name
        axis: int, default 0
            Axis that levels are associated with (0 for index, 1 for columns)

        Returns
        -------
        is_label_or_level: bool
        """
        return self._is_level_reference(key, axis=axis) or self._is_label_reference(
            key, axis=axis
        )

    def _check_label_or_level_ambiguity(self, key, axis: int = 0) -> None:
        """
        Check whether `key` is ambiguous.

        By ambiguous, we mean that it matches both a level of the input
        `axis` and a label of the other axis.

        Parameters
        ----------
        key: str or object
            Label or level name.
        axis: int, default 0
            Axis that levels are associated with (0 for index, 1 for columns).

        Raises
        ------
        ValueError: `key` is ambiguous
        """
        axis = self._get_axis_number(axis)
        other_axes = (ax for ax in range(self._AXIS_LEN) if ax != axis)

        if (
            key is not None
            and is_hashable(key)
            and key in self.axes[axis].names
            and any(key in self.axes[ax] for ax in other_axes)
        ):

            # Build an informative and grammatical warning
            level_article, level_type = (
                ("an", "index") if axis == 0 else ("a", "column")
            )

            label_article, label_type = (
                ("a", "column") if axis == 0 else ("an", "index")
            )

            msg = (
                f"'{key}' is both {level_article} {level_type} level and "
                f"{label_article} {label_type} label, which is ambiguous."
            )
            raise ValueError(msg)

    def _get_label_or_level_values(self, key: str, axis: int = 0) -> np.ndarray:
        """
        Return a 1-D array of values associated with `key`, a label or level
        from the given `axis`.

        Retrieval logic:
          - (axis=0): Return column values if `key` matches a column label.
            Otherwise return index level values if `key` matches an index
            level.
          - (axis=1): Return row values if `key` matches an index label.
            Otherwise return column level values if 'key' matches a column
            level

        Parameters
        ----------
        key: str
            Label or level name.
        axis: int, default 0
            Axis that levels are associated with (0 for index, 1 for columns)

        Returns
        -------
        values: np.ndarray

        Raises
        ------
        KeyError
            if `key` matches neither a label nor a level
        ValueError
            if `key` matches multiple labels
        FutureWarning
            if `key` is ambiguous. This will become an ambiguity error in a
            future version
        """
        axis = self._get_axis_number(axis)
        other_axes = [ax for ax in range(self._AXIS_LEN) if ax != axis]

        if self._is_label_reference(key, axis=axis):
            self._check_label_or_level_ambiguity(key, axis=axis)
            values = self.xs(key, axis=other_axes[0])._values
        elif self._is_level_reference(key, axis=axis):
            values = self.axes[axis].get_level_values(key)._values
        else:
            raise KeyError(key)

        # Check for duplicates
        if values.ndim > 1:

            if other_axes and isinstance(self._get_axis(other_axes[0]), MultiIndex):
                multi_message = (
                    "\n"
                    "For a multi-index, the label must be a "
                    "tuple with elements corresponding to each level."
                )
            else:
                multi_message = ""

            label_axis_name = "column" if axis == 0 else "index"
            raise ValueError(
                (
                    f"The {label_axis_name} label '{key}' "
                    f"is not unique.{multi_message}"
                )
            )

        return values

    def _drop_labels_or_levels(self, keys, axis: int = 0):
        """
        Drop labels and/or levels for the given `axis`.

        For each key in `keys`:
          - (axis=0): If key matches a column label then drop the column.
            Otherwise if key matches an index level then drop the level.
          - (axis=1): If key matches an index label then drop the row.
            Otherwise if key matches a column level then drop the level.

        Parameters
        ----------
        keys: str or list of str
            labels or levels to drop
        axis: int, default 0
            Axis that levels are associated with (0 for index, 1 for columns)

        Returns
        -------
        dropped: DataFrame

        Raises
        ------
        ValueError
            if any `keys` match neither a label nor a level
        """
        axis = self._get_axis_number(axis)

        # Validate keys
        keys = com.maybe_make_list(keys)
        invalid_keys = [
            k for k in keys if not self._is_label_or_level_reference(k, axis=axis)
        ]

        if invalid_keys:
            raise ValueError(
                (
                    "The following keys are not valid labels or "
                    f"levels for axis {axis}: {invalid_keys}"
                )
            )

        # Compute levels and labels to drop
        levels_to_drop = [k for k in keys if self._is_level_reference(k, axis=axis)]

        labels_to_drop = [k for k in keys if not self._is_level_reference(k, axis=axis)]

        # Perform copy upfront and then use inplace operations below.
        # This ensures that we always perform exactly one copy.
        # ``copy`` and/or ``inplace`` options could be added in the future.
        dropped = self.copy()

        if axis == 0:
            # Handle dropping index levels
            if levels_to_drop:
                dropped.reset_index(levels_to_drop, drop=True, inplace=True)

            # Handle dropping columns labels
            if labels_to_drop:
                dropped.drop(labels_to_drop, axis=1, inplace=True)
        else:
            # Handle dropping column levels
            if levels_to_drop:
                if isinstance(dropped.columns, MultiIndex):
                    # Drop the specified levels from the MultiIndex
                    dropped.columns = dropped.columns.droplevel(levels_to_drop)
                else:
                    # Drop the last level of Index by replacing with
                    # a RangeIndex
                    dropped.columns = RangeIndex(dropped.columns.size)

            # Handle dropping index labels
            if labels_to_drop:
                dropped.drop(labels_to_drop, axis=0, inplace=True)

        return dropped

    # ----------------------------------------------------------------------
    # Iteration

    def __hash__(self):
        raise TypeError(
            f"{repr(type(self).__name__)} objects are mutable, "
            f"thus they cannot be hashed"
        )

    def __iter__(self):
        """
        Iterate over info axis.

        Returns
        -------
        iterator
            Info axis as iterator.
        """
        return iter(self._info_axis)

    # can we get a better explanation of this?
    def keys(self):
        """
        Get the 'info axis' (see Indexing for more).

        This is index for Series, columns for DataFrame.

        Returns
        -------
        Index
            Info axis.
        """
        return self._info_axis

    def items(self):
        """
        Iterate over (label, values) on info axis

        This is index for Series and columns for DataFrame.

        Returns
        -------
        Generator
        """
        for h in self._info_axis:
            yield h, self[h]

    @doc(items)
    def iteritems(self):
        return self.items()

    def __len__(self) -> int:
        """Returns length of info axis"""
        return len(self._info_axis)

    def __contains__(self, key) -> bool_t:
        """True if the key is in the info axis"""
        return key in self._info_axis

    @property
    def empty(self) -> bool_t:
        """
        Indicator whether DataFrame is empty.

        True if DataFrame is entirely empty (no items), meaning any of the
        axes are of length 0.

        Returns
        -------
        bool
            If DataFrame is empty, return True, if not return False.

        See Also
        --------
        Series.dropna : Return series without null values.
        DataFrame.dropna : Return DataFrame with labels on given axis omitted
            where (all or any) data are missing.

        Notes
        -----
        If DataFrame contains only NaNs, it is still not considered empty. See
        the example below.

        Examples
        --------
        An example of an actual empty DataFrame. Notice the index is empty:

        >>> df_empty = pd.DataFrame({'A' : []})
        >>> df_empty
        Empty DataFrame
        Columns: [A]
        Index: []
        >>> df_empty.empty
        True

        If we only have NaNs in our DataFrame, it is not considered empty! We
        will need to drop the NaNs to make the DataFrame empty:

        >>> df = pd.DataFrame({'A' : [np.nan]})
        >>> df
            A
        0 NaN
        >>> df.empty
        False
        >>> df.dropna().empty
        True
        """
        return any(len(self._get_axis(a)) == 0 for a in self._AXIS_ORDERS)

    # ----------------------------------------------------------------------
    # Array Interface

    # This is also set in IndexOpsMixin
    # GH#23114 Ensure ndarray.__op__(DataFrame) returns NotImplemented
    __array_priority__ = 1000

    def __array__(self, dtype=None) -> np.ndarray:
        return np.asarray(self._values, dtype=dtype)

    def __array_wrap__(self, result, context=None):
        result = lib.item_from_zerodim(result)
        if is_scalar(result):
            # e.g. we get here with np.ptp(series)
            # ptp also requires the item_from_zerodim
            return result
        d = self._construct_axes_dict(self._AXIS_ORDERS, copy=False)
        return self._constructor(result, **d).__finalize__(
            self, method="__array_wrap__"
        )

    # ideally we would define this to avoid the getattr checks, but
    # is slower
    # @property
    # def __array_interface__(self):
    #    """ provide numpy array interface method """
    #    values = self.values
    #    return dict(typestr=values.dtype.str,shape=values.shape,data=values)

    # ----------------------------------------------------------------------
    # Picklability

    def __getstate__(self) -> Dict[str, Any]:
        meta = {k: getattr(self, k, None) for k in self._metadata}
        return dict(
            _mgr=self._mgr,
            _typ=self._typ,
            _metadata=self._metadata,
            attrs=self.attrs,
            **meta,
        )

    def __setstate__(self, state):

        if isinstance(state, BlockManager):
            self._mgr = state
        elif isinstance(state, dict):
            if "_data" in state and "_mgr" not in state:
                # compat for older pickles
                state["_mgr"] = state.pop("_data")
            typ = state.get("_typ")
            if typ is not None:
                attrs = state.get("_attrs", {})
                object.__setattr__(self, "_attrs", attrs)

                # set in the order of internal names
                # to avoid definitional recursion
                # e.g. say fill_value needing _mgr to be
                # defined
                meta = set(self._internal_names + self._metadata)
                for k in list(meta):
                    if k in state:
                        v = state[k]
                        object.__setattr__(self, k, v)

                for k, v in state.items():
                    if k not in meta:
                        object.__setattr__(self, k, v)

            else:
                raise NotImplementedError("Pre-0.12 pickles are no longer supported")
        elif len(state) == 2:
            raise NotImplementedError("Pre-0.12 pickles are no longer supported")

        self._item_cache = {}

    # ----------------------------------------------------------------------
    # Rendering Methods

    def __repr__(self) -> str:
        # string representation based upon iterating over self
        # (since, by definition, `PandasContainers` are iterable)
        prepr = f"[{','.join(map(pprint_thing, self))}]"
        return f"{type(self).__name__}({prepr})"

    def _repr_latex_(self):
        """
        Returns a LaTeX representation for a particular object.
        Mainly for use with nbconvert (jupyter notebook conversion to pdf).
        """
        if config.get_option("display.latex.repr"):
            return self.to_latex()
        else:
            return None

    def _repr_data_resource_(self):
        """
        Not a real Jupyter special repr method, but we use the same
        naming convention.
        """
        if config.get_option("display.html.table_schema"):
            data = self.head(config.get_option("display.max_rows"))
            payload = json.loads(
                data.to_json(orient="table"), object_pairs_hook=collections.OrderedDict
            )
            return payload

    # ----------------------------------------------------------------------
    # I/O Methods

    _shared_docs[
        "to_markdown"
    ] = """
    Print %(klass)s in Markdown-friendly format.

    .. versionadded:: 1.0.0

    Parameters
    ----------
    buf : str, Path or StringIO-like, optional, default None
        Buffer to write to. If None, the output is returned as a string.
    mode : str, optional
        Mode in which file is opened.
    **kwargs
        These parameters will be passed to `tabulate`.

    Returns
    -------
    str
        %(klass)s in Markdown-friendly format.
    """

    @doc(klass="object")
    def to_excel(
        self,
        excel_writer,
        sheet_name="Sheet1",
        na_rep="",
        float_format=None,
        columns=None,
        header=True,
        index=True,
        index_label=None,
        startrow=0,
        startcol=0,
        engine=None,
        merge_cells=True,
        encoding=None,
        inf_rep="inf",
        verbose=True,
        freeze_panes=None,
    ) -> None:
        """
        Write {klass} to an Excel sheet.

        To write a single {klass} to an Excel .xlsx file it is only necessary to
        specify a target file name. To write to multiple sheets it is necessary to
        create an `ExcelWriter` object with a target file name, and specify a sheet
        in the file to write to.

        Multiple sheets may be written to by specifying unique `sheet_name`.
        With all data written to the file it is necessary to save the changes.
        Note that creating an `ExcelWriter` object with a file name that already
        exists will result in the contents of the existing file being erased.

        Parameters
        ----------
        excel_writer : str or ExcelWriter object
            File path or existing ExcelWriter.
        sheet_name : str, default 'Sheet1'
            Name of sheet which will contain DataFrame.
        na_rep : str, default ''
            Missing data representation.
        float_format : str, optional
            Format string for floating point numbers. For example
            ``float_format="%.2f"`` will format 0.1234 to 0.12.
        columns : sequence or list of str, optional
            Columns to write.
        header : bool or list of str, default True
            Write out the column names. If a list of string is given it is
            assumed to be aliases for the column names.
        index : bool, default True
            Write row names (index).
        index_label : str or sequence, optional
            Column label for index column(s) if desired. If not specified, and
            `header` and `index` are True, then the index names are used. A
            sequence should be given if the DataFrame uses MultiIndex.
        startrow : int, default 0
            Upper left cell row to dump data frame.
        startcol : int, default 0
            Upper left cell column to dump data frame.
        engine : str, optional
            Write engine to use, 'openpyxl' or 'xlsxwriter'. You can also set this
            via the options ``io.excel.xlsx.writer``, ``io.excel.xls.writer``, and
            ``io.excel.xlsm.writer``.
        merge_cells : bool, default True
            Write MultiIndex and Hierarchical Rows as merged cells.
        encoding : str, optional
            Encoding of the resulting excel file. Only necessary for xlwt,
            other writers support unicode natively.
        inf_rep : str, default 'inf'
            Representation for infinity (there is no native representation for
            infinity in Excel).
        verbose : bool, default True
            Display more information in the error logs.
        freeze_panes : tuple of int (length 2), optional
            Specifies the one-based bottommost row and rightmost column that
            is to be frozen.

        See Also
        --------
        to_csv : Write DataFrame to a comma-separated values (csv) file.
        ExcelWriter : Class for writing DataFrame objects into excel sheets.
        read_excel : Read an Excel file into a pandas DataFrame.
        read_csv : Read a comma-separated values (csv) file into DataFrame.

        Notes
        -----
        For compatibility with :meth:`~DataFrame.to_csv`,
        to_excel serializes lists and dicts to strings before writing.

        Once a workbook has been saved it is not possible write further data
        without rewriting the whole workbook.

        Examples
        --------

        Create, write to and save a workbook:

        >>> df1 = pd.DataFrame([['a', 'b'], ['c', 'd']],
        ...                    index=['row 1', 'row 2'],
        ...                    columns=['col 1', 'col 2'])
        >>> df1.to_excel("output.xlsx")  # doctest: +SKIP

        To specify the sheet name:

        >>> df1.to_excel("output.xlsx",
        ...              sheet_name='Sheet_name_1')  # doctest: +SKIP

        If you wish to write to more than one sheet in the workbook, it is
        necessary to specify an ExcelWriter object:

        >>> df2 = df1.copy()
        >>> with pd.ExcelWriter('output.xlsx') as writer:  # doctest: +SKIP
        ...     df1.to_excel(writer, sheet_name='Sheet_name_1')
        ...     df2.to_excel(writer, sheet_name='Sheet_name_2')

        ExcelWriter can also be used to append to an existing Excel file:

        >>> with pd.ExcelWriter('output.xlsx',
        ...                     mode='a') as writer:  # doctest: +SKIP
        ...     df.to_excel(writer, sheet_name='Sheet_name_3')

        To set the library that is used to write the Excel file,
        you can pass the `engine` keyword (the default engine is
        automatically chosen depending on the file extension):

        >>> df1.to_excel('output1.xlsx', engine='xlsxwriter')  # doctest: +SKIP
        """

        df = self if isinstance(self, ABCDataFrame) else self.to_frame()

        from pandas.io.formats.excel import ExcelFormatter

        formatter = ExcelFormatter(
            df,
            na_rep=na_rep,
            cols=columns,
            header=header,
            float_format=float_format,
            index=index,
            index_label=index_label,
            merge_cells=merge_cells,
            inf_rep=inf_rep,
        )
        formatter.write(
            excel_writer,
            sheet_name=sheet_name,
            startrow=startrow,
            startcol=startcol,
            freeze_panes=freeze_panes,
            engine=engine,
        )

    def to_json(
        self,
        path_or_buf: Optional[FilePathOrBuffer] = None,
        orient: Optional[str] = None,
        date_format: Optional[str] = None,
        double_precision: int = 10,
        force_ascii: bool_t = True,
        date_unit: str = "ms",
        default_handler: Optional[Callable[[Any], JSONSerializable]] = None,
        lines: bool_t = False,
        compression: Optional[str] = "infer",
        index: bool_t = True,
        indent: Optional[int] = None,
    ) -> Optional[str]:
        """
        Convert the object to a JSON string.

        Note NaN's and None will be converted to null and datetime objects
        will be converted to UNIX timestamps.

        Parameters
        ----------
        path_or_buf : str or file handle, optional
            File path or object. If not specified, the result is returned as
            a string.
        orient : str
            Indication of expected JSON string format.

            * Series:

                - default is 'index'
                - allowed values are: {'split','records','index','table'}.

            * DataFrame:

                - default is 'columns'
                - allowed values are: {'split', 'records', 'index', 'columns',
                  'values', 'table'}.

            * The format of the JSON string:

                - 'split' : dict like {'index' -> [index], 'columns' -> [columns],
                  'data' -> [values]}
                - 'records' : list like [{column -> value}, ... , {column -> value}]
                - 'index' : dict like {index -> {column -> value}}
                - 'columns' : dict like {column -> {index -> value}}
                - 'values' : just the values array
                - 'table' : dict like {'schema': {schema}, 'data': {data}}

                Describing the data, where data component is like ``orient='records'``.

            .. versionchanged:: 0.20.0

        date_format : {None, 'epoch', 'iso'}
            Type of date conversion. 'epoch' = epoch milliseconds,
            'iso' = ISO8601. The default depends on the `orient`. For
            ``orient='table'``, the default is 'iso'. For all other orients,
            the default is 'epoch'.
        double_precision : int, default 10
            The number of decimal places to use when encoding
            floating point values.
        force_ascii : bool, default True
            Force encoded string to be ASCII.
        date_unit : str, default 'ms' (milliseconds)
            The time unit to encode to, governs timestamp and ISO8601
            precision.  One of 's', 'ms', 'us', 'ns' for second, millisecond,
            microsecond, and nanosecond respectively.
        default_handler : callable, default None
            Handler to call if object cannot otherwise be converted to a
            suitable format for JSON. Should receive a single argument which is
            the object to convert and return a serialisable object.
        lines : bool, default False
            If 'orient' is 'records' write out line delimited json format. Will
            throw ValueError if incorrect 'orient' since others are not list
            like.

        compression : {'infer', 'gzip', 'bz2', 'zip', 'xz', None}

            A string representing the compression to use in the output file,
            only used when the first argument is a filename. By default, the
            compression is inferred from the filename.

            .. versionchanged:: 0.24.0
               'infer' option added and set to default
        index : bool, default True
            Whether to include the index values in the JSON string. Not
            including the index (``index=False``) is only supported when
            orient is 'split' or 'table'.

            .. versionadded:: 0.23.0

        indent : int, optional
           Length of whitespace used to indent each record.

           .. versionadded:: 1.0.0

        Returns
        -------
        None or str
            If path_or_buf is None, returns the resulting json format as a
            string. Otherwise returns None.

        See Also
        --------
        read_json : Convert a JSON string to pandas object.

        Notes
        -----
        The behavior of ``indent=0`` varies from the stdlib, which does not
        indent the output but does insert newlines. Currently, ``indent=0``
        and the default ``indent=None`` are equivalent in pandas, though this
        may change in a future release.

        Examples
        --------
        >>> import json
        >>> df = pd.DataFrame(
        ...     [["a", "b"], ["c", "d"]],
        ...     index=["row 1", "row 2"],
        ...     columns=["col 1", "col 2"],
        ... )

        >>> result = df.to_json(orient="split")
        >>> parsed = json.loads(result)
        >>> json.dumps(parsed, indent=4)  # doctest: +SKIP
        {
            "columns": [
                "col 1",
                "col 2"
            ],
            "index": [
                "row 1",
                "row 2"
            ],
            "data": [
                [
                    "a",
                    "b"
                ],
                [
                    "c",
                    "d"
                ]
            ]
        }

        Encoding/decoding a Dataframe using ``'records'`` formatted JSON.
        Note that index labels are not preserved with this encoding.

        >>> result = df.to_json(orient="records")
        >>> parsed = json.loads(result)
        >>> json.dumps(parsed, indent=4)  # doctest: +SKIP
        [
            {
                "col 1": "a",
                "col 2": "b"
            },
            {
                "col 1": "c",
                "col 2": "d"
            }
        ]

        Encoding/decoding a Dataframe using ``'index'`` formatted JSON:

        >>> result = df.to_json(orient="index")
        >>> parsed = json.loads(result)
        >>> json.dumps(parsed, indent=4)  # doctest: +SKIP
        {
            "row 1": {
                "col 1": "a",
                "col 2": "b"
            },
            "row 2": {
                "col 1": "c",
                "col 2": "d"
            }
        }

        Encoding/decoding a Dataframe using ``'columns'`` formatted JSON:

        >>> result = df.to_json(orient="columns")
        >>> parsed = json.loads(result)
        >>> json.dumps(parsed, indent=4)  # doctest: +SKIP
        {
            "col 1": {
                "row 1": "a",
                "row 2": "c"
            },
            "col 2": {
                "row 1": "b",
                "row 2": "d"
            }
        }

        Encoding/decoding a Dataframe using ``'values'`` formatted JSON:

        >>> result = df.to_json(orient="values")
        >>> parsed = json.loads(result)
        >>> json.dumps(parsed, indent=4)  # doctest: +SKIP
        [
            [
                "a",
                "b"
            ],
            [
                "c",
                "d"
            ]
        ]

        Encoding with Table Schema:

        >>> result = df.to_json(orient="table")
        >>> parsed = json.loads(result)
        >>> json.dumps(parsed, indent=4)  # doctest: +SKIP
        {
            "schema": {
                "fields": [
                    {
                        "name": "index",
                        "type": "string"
                    },
                    {
                        "name": "col 1",
                        "type": "string"
                    },
                    {
                        "name": "col 2",
                        "type": "string"
                    }
                ],
                "primaryKey": [
                    "index"
                ],
                "pandas_version": "0.20.0"
            },
            "data": [
                {
                    "index": "row 1",
                    "col 1": "a",
                    "col 2": "b"
                },
                {
                    "index": "row 2",
                    "col 1": "c",
                    "col 2": "d"
                }
            ]
        }
        """
        from pandas.io import json

        if date_format is None and orient == "table":
            date_format = "iso"
        elif date_format is None:
            date_format = "epoch"

        config.is_nonnegative_int(indent)
        indent = indent or 0

        return json.to_json(
            path_or_buf=path_or_buf,
            obj=self,
            orient=orient,
            date_format=date_format,
            double_precision=double_precision,
            force_ascii=force_ascii,
            date_unit=date_unit,
            default_handler=default_handler,
            lines=lines,
            compression=compression,
            index=index,
            indent=indent,
        )

    def to_hdf(
        self,
        path_or_buf,
        key: str,
        mode: str = "a",
        complevel: Optional[int] = None,
        complib: Optional[str] = None,
        append: bool_t = False,
        format: Optional[str] = None,
        index: bool_t = True,
        min_itemsize: Optional[Union[int, Dict[str, int]]] = None,
        nan_rep=None,
        dropna: Optional[bool_t] = None,
        data_columns: Optional[List[str]] = None,
        errors: str = "strict",
        encoding: str = "UTF-8",
    ) -> None:
        """
        Write the contained data to an HDF5 file using HDFStore.

        Hierarchical Data Format (HDF) is self-describing, allowing an
        application to interpret the structure and contents of a file with
        no outside information. One HDF file can hold a mix of related objects
        which can be accessed as a group or as individual objects.

        In order to add another DataFrame or Series to an existing HDF file
        please use append mode and a different a key.

        For more information see the :ref:`user guide <io.hdf5>`.

        Parameters
        ----------
        path_or_buf : str or pandas.HDFStore
            File path or HDFStore object.
        key : str
            Identifier for the group in the store.
        mode : {'a', 'w', 'r+'}, default 'a'
            Mode to open file:

            - 'w': write, a new file is created (an existing file with
              the same name would be deleted).
            - 'a': append, an existing file is opened for reading and
              writing, and if the file does not exist it is created.
            - 'r+': similar to 'a', but the file must already exist.
        complevel : {0-9}, optional
            Specifies a compression level for data.
            A value of 0 disables compression.
        complib : {'zlib', 'lzo', 'bzip2', 'blosc'}, default 'zlib'
            Specifies the compression library to be used.
            As of v0.20.2 these additional compressors for Blosc are supported
            (default if no compressor specified: 'blosc:blosclz'):
            {'blosc:blosclz', 'blosc:lz4', 'blosc:lz4hc', 'blosc:snappy',
            'blosc:zlib', 'blosc:zstd'}.
            Specifying a compression library which is not available issues
            a ValueError.
        append : bool, default False
            For Table formats, append the input data to the existing.
        format : {'fixed', 'table', None}, default 'fixed'
            Possible values:

            - 'fixed': Fixed format. Fast writing/reading. Not-appendable,
              nor searchable.
            - 'table': Table format. Write as a PyTables Table structure
              which may perform worse but allow more flexible operations
              like searching / selecting subsets of the data.
            - If None, pd.get_option('io.hdf.default_format') is checked,
              followed by fallback to "fixed"
        errors : str, default 'strict'
            Specifies how encoding and decoding errors are to be handled.
            See the errors argument for :func:`open` for a full list
            of options.
        encoding : str, default "UTF-8"
        min_itemsize : dict or int, optional
            Map column names to minimum string sizes for columns.
        nan_rep : Any, optional
            How to represent null values as str.
            Not allowed with append=True.
        data_columns : list of columns or True, optional
            List of columns to create as indexed data columns for on-disk
            queries, or True to use all columns. By default only the axes
            of the object are indexed. See :ref:`io.hdf5-query-data-columns`.
            Applicable only to format='table'.

        See Also
        --------
        DataFrame.read_hdf : Read from HDF file.
        DataFrame.to_parquet : Write a DataFrame to the binary parquet format.
        DataFrame.to_sql : Write to a sql table.
        DataFrame.to_feather : Write out feather-format for DataFrames.
        DataFrame.to_csv : Write out to a csv file.

        Examples
        --------
        >>> df = pd.DataFrame({'A': [1, 2, 3], 'B': [4, 5, 6]},
        ...                   index=['a', 'b', 'c'])
        >>> df.to_hdf('data.h5', key='df', mode='w')

        We can add another object to the same file:

        >>> s = pd.Series([1, 2, 3, 4])
        >>> s.to_hdf('data.h5', key='s')

        Reading from HDF file:

        >>> pd.read_hdf('data.h5', 'df')
        A  B
        a  1  4
        b  2  5
        c  3  6
        >>> pd.read_hdf('data.h5', 's')
        0    1
        1    2
        2    3
        3    4
        dtype: int64

        Deleting file with data:

        >>> import os
        >>> os.remove('data.h5')
        """
        from pandas.io import pytables

        pytables.to_hdf(
            path_or_buf,
            key,
            self,
            mode=mode,
            complevel=complevel,
            complib=complib,
            append=append,
            format=format,
            index=index,
            min_itemsize=min_itemsize,
            nan_rep=nan_rep,
            dropna=dropna,
            data_columns=data_columns,
            errors=errors,
            encoding=encoding,
        )

    def to_sql(
        self,
        name: str,
        con,
        schema=None,
        if_exists: str = "fail",
        index: bool_t = True,
        index_label=None,
        chunksize=None,
        dtype=None,
        method=None,
    ) -> None:
        """
        Write records stored in a DataFrame to a SQL database.

        Databases supported by SQLAlchemy [1]_ are supported. Tables can be
        newly created, appended to, or overwritten.

        Parameters
        ----------
        name : str
            Name of SQL table.
        con : sqlalchemy.engine.Engine or sqlite3.Connection
            Using SQLAlchemy makes it possible to use any DB supported by that
            library. Legacy support is provided for sqlite3.Connection objects. The user
            is responsible for engine disposal and connection closure for the SQLAlchemy
            connectable See `here \
                <https://docs.sqlalchemy.org/en/13/core/connections.html>`_.

        schema : str, optional
            Specify the schema (if database flavor supports this). If None, use
            default schema.
        if_exists : {'fail', 'replace', 'append'}, default 'fail'
            How to behave if the table already exists.

            * fail: Raise a ValueError.
            * replace: Drop the table before inserting new values.
            * append: Insert new values to the existing table.

        index : bool, default True
            Write DataFrame index as a column. Uses `index_label` as the column
            name in the table.
        index_label : str or sequence, default None
            Column label for index column(s). If None is given (default) and
            `index` is True, then the index names are used.
            A sequence should be given if the DataFrame uses MultiIndex.
        chunksize : int, optional
            Specify the number of rows in each batch to be written at a time.
            By default, all rows will be written at once.
        dtype : dict or scalar, optional
            Specifying the datatype for columns. If a dictionary is used, the
            keys should be the column names and the values should be the
            SQLAlchemy types or strings for the sqlite3 legacy mode. If a
            scalar is provided, it will be applied to all columns.
        method : {None, 'multi', callable}, optional
            Controls the SQL insertion clause used:

            * None : Uses standard SQL ``INSERT`` clause (one per row).
            * 'multi': Pass multiple values in a single ``INSERT`` clause.
            * callable with signature ``(pd_table, conn, keys, data_iter)``.

            Details and a sample callable implementation can be found in the
            section :ref:`insert method <io.sql.method>`.

            .. versionadded:: 0.24.0

        Raises
        ------
        ValueError
            When the table already exists and `if_exists` is 'fail' (the
            default).

        See Also
        --------
        read_sql : Read a DataFrame from a table.

        Notes
        -----
        Timezone aware datetime columns will be written as
        ``Timestamp with timezone`` type with SQLAlchemy if supported by the
        database. Otherwise, the datetimes will be stored as timezone unaware
        timestamps local to the original timezone.

        .. versionadded:: 0.24.0

        References
        ----------
        .. [1] https://docs.sqlalchemy.org
        .. [2] https://www.python.org/dev/peps/pep-0249/

        Examples
        --------
        Create an in-memory SQLite database.

        >>> from sqlalchemy import create_engine
        >>> engine = create_engine('sqlite://', echo=False)

        Create a table from scratch with 3 rows.

        >>> df = pd.DataFrame({'name' : ['User 1', 'User 2', 'User 3']})
        >>> df
             name
        0  User 1
        1  User 2
        2  User 3

        >>> df.to_sql('users', con=engine)
        >>> engine.execute("SELECT * FROM users").fetchall()
        [(0, 'User 1'), (1, 'User 2'), (2, 'User 3')]

        >>> df1 = pd.DataFrame({'name' : ['User 4', 'User 5']})
        >>> df1.to_sql('users', con=engine, if_exists='append')
        >>> engine.execute("SELECT * FROM users").fetchall()
        [(0, 'User 1'), (1, 'User 2'), (2, 'User 3'),
         (0, 'User 4'), (1, 'User 5')]

        Overwrite the table with just ``df1``.

        >>> df1.to_sql('users', con=engine, if_exists='replace',
        ...            index_label='id')
        >>> engine.execute("SELECT * FROM users").fetchall()
        [(0, 'User 4'), (1, 'User 5')]

        Specify the dtype (especially useful for integers with missing values).
        Notice that while pandas is forced to store the data as floating point,
        the database supports nullable integers. When fetching the data with
        Python, we get back integer scalars.

        >>> df = pd.DataFrame({"A": [1, None, 2]})
        >>> df
             A
        0  1.0
        1  NaN
        2  2.0

        >>> from sqlalchemy.types import Integer
        >>> df.to_sql('integers', con=engine, index=False,
        ...           dtype={"A": Integer()})

        >>> engine.execute("SELECT * FROM integers").fetchall()
        [(1,), (None,), (2,)]
        """
        from pandas.io import sql

        sql.to_sql(
            self,
            name,
            con,
            schema=schema,
            if_exists=if_exists,
            index=index,
            index_label=index_label,
            chunksize=chunksize,
            dtype=dtype,
            method=method,
        )

    def to_pickle(
        self,
        path,
        compression: Optional[str] = "infer",
        protocol: int = pickle.HIGHEST_PROTOCOL,
    ) -> None:
        """
        Pickle (serialize) object to file.

        Parameters
        ----------
        path : str
            File path where the pickled object will be stored.
        compression : {'infer', 'gzip', 'bz2', 'zip', 'xz', None}, \
        default 'infer'
            A string representing the compression to use in the output file. By
            default, infers from the file extension in specified path.
        protocol : int
            Int which indicates which protocol should be used by the pickler,
            default HIGHEST_PROTOCOL (see [1]_ paragraph 12.1.2). The possible
            values are 0, 1, 2, 3, 4. A negative value for the protocol
            parameter is equivalent to setting its value to HIGHEST_PROTOCOL.

            .. [1] https://docs.python.org/3/library/pickle.html.

        See Also
        --------
        read_pickle : Load pickled pandas object (or any object) from file.
        DataFrame.to_hdf : Write DataFrame to an HDF5 file.
        DataFrame.to_sql : Write DataFrame to a SQL database.
        DataFrame.to_parquet : Write a DataFrame to the binary parquet format.

        Examples
        --------
        >>> original_df = pd.DataFrame({"foo": range(5), "bar": range(5, 10)})
        >>> original_df
           foo  bar
        0    0    5
        1    1    6
        2    2    7
        3    3    8
        4    4    9
        >>> original_df.to_pickle("./dummy.pkl")

        >>> unpickled_df = pd.read_pickle("./dummy.pkl")
        >>> unpickled_df
           foo  bar
        0    0    5
        1    1    6
        2    2    7
        3    3    8
        4    4    9

        >>> import os
        >>> os.remove("./dummy.pkl")
        """
        from pandas.io.pickle import to_pickle

        to_pickle(self, path, compression=compression, protocol=protocol)

    def to_clipboard(
        self, excel: bool_t = True, sep: Optional[str] = None, **kwargs
    ) -> None:
        r"""
        Copy object to the system clipboard.

        Write a text representation of object to the system clipboard.
        This can be pasted into Excel, for example.

        Parameters
        ----------
        excel : bool, default True
            Produce output in a csv format for easy pasting into excel.

            - True, use the provided separator for csv pasting.
            - False, write a string representation of the object to the clipboard.

        sep : str, default ``'\t'``
            Field delimiter.
        **kwargs
            These parameters will be passed to DataFrame.to_csv.

        See Also
        --------
        DataFrame.to_csv : Write a DataFrame to a comma-separated values
            (csv) file.
        read_clipboard : Read text from clipboard and pass to read_table.

        Notes
        -----
        Requirements for your platform.

          - Linux : `xclip`, or `xsel` (with `PyQt4` modules)
          - Windows : none
          - OS X : none

        Examples
        --------
        Copy the contents of a DataFrame to the clipboard.

        >>> df = pd.DataFrame([[1, 2, 3], [4, 5, 6]], columns=['A', 'B', 'C'])

        >>> df.to_clipboard(sep=',')  # doctest: +SKIP
        ... # Wrote the following to the system clipboard:
        ... # ,A,B,C
        ... # 0,1,2,3
        ... # 1,4,5,6

        We can omit the index by passing the keyword `index` and setting
        it to false.

        >>> df.to_clipboard(sep=',', index=False)  # doctest: +SKIP
        ... # Wrote the following to the system clipboard:
        ... # A,B,C
        ... # 1,2,3
        ... # 4,5,6
        """
        from pandas.io import clipboards

        clipboards.to_clipboard(self, excel=excel, sep=sep, **kwargs)

    def to_xarray(self):
        """
        Return an xarray object from the pandas object.

        Returns
        -------
        xarray.DataArray or xarray.Dataset
            Data in the pandas structure converted to Dataset if the object is
            a DataFrame, or a DataArray if the object is a Series.

        See Also
        --------
        DataFrame.to_hdf : Write DataFrame to an HDF5 file.
        DataFrame.to_parquet : Write a DataFrame to the binary parquet format.

        Notes
        -----
        See the `xarray docs <https://xarray.pydata.org/en/stable/>`__

        Examples
        --------
        >>> df = pd.DataFrame([('falcon', 'bird', 389.0, 2),
        ...                    ('parrot', 'bird', 24.0, 2),
        ...                    ('lion', 'mammal', 80.5, 4),
        ...                    ('monkey', 'mammal', np.nan, 4)],
        ...                   columns=['name', 'class', 'max_speed',
        ...                            'num_legs'])
        >>> df
             name   class  max_speed  num_legs
        0  falcon    bird      389.0         2
        1  parrot    bird       24.0         2
        2    lion  mammal       80.5         4
        3  monkey  mammal        NaN         4

        >>> df.to_xarray()
        <xarray.Dataset>
        Dimensions:    (index: 4)
        Coordinates:
          * index      (index) int64 0 1 2 3
        Data variables:
            name       (index) object 'falcon' 'parrot' 'lion' 'monkey'
            class      (index) object 'bird' 'bird' 'mammal' 'mammal'
            max_speed  (index) float64 389.0 24.0 80.5 nan
            num_legs   (index) int64 2 2 4 4

        >>> df['max_speed'].to_xarray()
        <xarray.DataArray 'max_speed' (index: 4)>
        array([389. ,  24. ,  80.5,   nan])
        Coordinates:
          * index    (index) int64 0 1 2 3

        >>> dates = pd.to_datetime(['2018-01-01', '2018-01-01',
        ...                         '2018-01-02', '2018-01-02'])
        >>> df_multiindex = pd.DataFrame({'date': dates,
        ...                               'animal': ['falcon', 'parrot',
        ...                                          'falcon', 'parrot'],
        ...                               'speed': [350, 18, 361, 15]})
        >>> df_multiindex = df_multiindex.set_index(['date', 'animal'])

        >>> df_multiindex
                           speed
        date       animal
        2018-01-01 falcon    350
                   parrot     18
        2018-01-02 falcon    361
                   parrot     15

        >>> df_multiindex.to_xarray()
        <xarray.Dataset>
        Dimensions:  (animal: 2, date: 2)
        Coordinates:
          * date     (date) datetime64[ns] 2018-01-01 2018-01-02
          * animal   (animal) object 'falcon' 'parrot'
        Data variables:
            speed    (date, animal) int64 350 18 361 15
        """
        xarray = import_optional_dependency("xarray")

        if self.ndim == 1:
            return xarray.DataArray.from_series(self)
        else:
            return xarray.Dataset.from_dataframe(self)

    @Substitution(returns=fmt.return_docstring)
    def to_latex(
        self,
        buf=None,
        columns=None,
        col_space=None,
        header=True,
        index=True,
        na_rep="NaN",
        formatters=None,
        float_format=None,
        sparsify=None,
        index_names=True,
        bold_rows=False,
        column_format=None,
        longtable=None,
        escape=None,
        encoding=None,
        decimal=".",
        multicolumn=None,
        multicolumn_format=None,
        multirow=None,
        caption=None,
        label=None,
    ):
        r"""
        Render object to a LaTeX tabular, longtable, or nested table/tabular.

        Requires ``\usepackage{booktabs}``.  The output can be copy/pasted
        into a main LaTeX document or read from an external file
        with ``\input{table.tex}``.

        .. versionchanged:: 0.20.2
           Added to Series.

        .. versionchanged:: 1.0.0
           Added caption and label arguments.

        Parameters
        ----------
        buf : str, Path or StringIO-like, optional, default None
            Buffer to write to. If None, the output is returned as a string.
        columns : list of label, optional
            The subset of columns to write. Writes all columns by default.
        col_space : int, optional
            The minimum width of each column.
        header : bool or list of str, default True
            Write out the column names. If a list of strings is given,
            it is assumed to be aliases for the column names.
        index : bool, default True
            Write row names (index).
        na_rep : str, default 'NaN'
            Missing data representation.
        formatters : list of functions or dict of {str: function}, optional
            Formatter functions to apply to columns' elements by position or
            name. The result of each function must be a unicode string.
            List must be of length equal to the number of columns.
        float_format : one-parameter function or str, optional, default None
            Formatter for floating point numbers. For example
            ``float_format="%%.2f"`` and ``float_format="{:0.2f}".format`` will
            both result in 0.1234 being formatted as 0.12.
        sparsify : bool, optional
            Set to False for a DataFrame with a hierarchical index to print
            every multiindex key at each row. By default, the value will be
            read from the config module.
        index_names : bool, default True
            Prints the names of the indexes.
        bold_rows : bool, default False
            Make the row labels bold in the output.
        column_format : str, optional
            The columns format as specified in `LaTeX table format
            <https://en.wikibooks.org/wiki/LaTeX/Tables>`__ e.g. 'rcl' for 3
            columns. By default, 'l' will be used for all columns except
            columns of numbers, which default to 'r'.
        longtable : bool, optional
            By default, the value will be read from the pandas config
            module. Use a longtable environment instead of tabular. Requires
            adding a \usepackage{longtable} to your LaTeX preamble.
        escape : bool, optional
            By default, the value will be read from the pandas config
            module. When set to False prevents from escaping latex special
            characters in column names.
        encoding : str, optional
            A string representing the encoding to use in the output file,
            defaults to 'utf-8'.
        decimal : str, default '.'
            Character recognized as decimal separator, e.g. ',' in Europe.
        multicolumn : bool, default True
            Use \multicolumn to enhance MultiIndex columns.
            The default will be read from the config module.
        multicolumn_format : str, default 'l'
            The alignment for multicolumns, similar to `column_format`
            The default will be read from the config module.
        multirow : bool, default False
            Use \multirow to enhance MultiIndex rows. Requires adding a
            \usepackage{multirow} to your LaTeX preamble. Will print
            centered labels (instead of top-aligned) across the contained
            rows, separating groups via clines. The default will be read
            from the pandas config module.
        caption : str, optional
            The LaTeX caption to be placed inside ``\caption{}`` in the output.

            .. versionadded:: 1.0.0

        label : str, optional
            The LaTeX label to be placed inside ``\label{}`` in the output.
            This is used with ``\ref{}`` in the main ``.tex`` file.

            .. versionadded:: 1.0.0
        %(returns)s
        See Also
        --------
        DataFrame.to_string : Render a DataFrame to a console-friendly
            tabular output.
        DataFrame.to_html : Render a DataFrame as an HTML table.

        Examples
        --------
        >>> df = pd.DataFrame({'name': ['Raphael', 'Donatello'],
        ...                    'mask': ['red', 'purple'],
        ...                    'weapon': ['sai', 'bo staff']})
        >>> print(df.to_latex(index=False))  # doctest: +NORMALIZE_WHITESPACE
        \begin{tabular}{lll}
         \toprule
               name &    mask &    weapon \\
         \midrule
            Raphael &     red &       sai \\
          Donatello &  purple &  bo staff \\
        \bottomrule
        \end{tabular}
        """
        # Get defaults from the pandas config
        if self.ndim == 1:
            self = self.to_frame()
        if longtable is None:
            longtable = config.get_option("display.latex.longtable")
        if escape is None:
            escape = config.get_option("display.latex.escape")
        if multicolumn is None:
            multicolumn = config.get_option("display.latex.multicolumn")
        if multicolumn_format is None:
            multicolumn_format = config.get_option("display.latex.multicolumn_format")
        if multirow is None:
            multirow = config.get_option("display.latex.multirow")

        formatter = DataFrameFormatter(
            self,
            columns=columns,
            col_space=col_space,
            na_rep=na_rep,
            header=header,
            index=index,
            formatters=formatters,
            float_format=float_format,
            bold_rows=bold_rows,
            sparsify=sparsify,
            index_names=index_names,
            escape=escape,
            decimal=decimal,
        )
        return formatter.to_latex(
            buf=buf,
            column_format=column_format,
            longtable=longtable,
            encoding=encoding,
            multicolumn=multicolumn,
            multicolumn_format=multicolumn_format,
            multirow=multirow,
            caption=caption,
            label=label,
        )

    def to_csv(
        self,
        path_or_buf: Optional[FilePathOrBuffer] = None,
        sep: str = ",",
        na_rep: str = "",
        float_format: Optional[str] = None,
        columns: Optional[Sequence[Label]] = None,
        header: Union[bool_t, List[str]] = True,
        index: bool_t = True,
        index_label: Optional[Union[bool_t, str, Sequence[Label]]] = None,
        mode: str = "w",
        encoding: Optional[str] = None,
        compression: Optional[Union[str, Mapping[str, str]]] = "infer",
        quoting: Optional[int] = None,
        quotechar: str = '"',
        line_terminator: Optional[str] = None,
        chunksize: Optional[int] = None,
        date_format: Optional[str] = None,
        doublequote: bool_t = True,
        escapechar: Optional[str] = None,
        decimal: Optional[str] = ".",
    ) -> Optional[str]:
        r"""
        Write object to a comma-separated values (csv) file.

        .. versionchanged:: 0.24.0
            The order of arguments for Series was changed.

        Parameters
        ----------
        path_or_buf : str or file handle, default None
            File path or object, if None is provided the result is returned as
            a string.  If a file object is passed it should be opened with
            `newline=''`, disabling universal newlines.

            .. versionchanged:: 0.24.0

               Was previously named "path" for Series.

        sep : str, default ','
            String of length 1. Field delimiter for the output file.
        na_rep : str, default ''
            Missing data representation.
        float_format : str, default None
            Format string for floating point numbers.
        columns : sequence, optional
            Columns to write.
        header : bool or list of str, default True
            Write out the column names. If a list of strings is given it is
            assumed to be aliases for the column names.

            .. versionchanged:: 0.24.0

               Previously defaulted to False for Series.

        index : bool, default True
            Write row names (index).
        index_label : str or sequence, or False, default None
            Column label for index column(s) if desired. If None is given, and
            `header` and `index` are True, then the index names are used. A
            sequence should be given if the object uses MultiIndex. If
            False do not print fields for index names. Use index_label=False
            for easier importing in R.
        mode : str
            Python write mode, default 'w'.
        encoding : str, optional
            A string representing the encoding to use in the output file,
            defaults to 'utf-8'.
        compression : str or dict, default 'infer'
            If str, represents compression mode. If dict, value at 'method' is
            the compression mode. Compression mode may be any of the following
            possible values: {'infer', 'gzip', 'bz2', 'zip', 'xz', None}. If
            compression mode is 'infer' and `path_or_buf` is path-like, then
            detect compression mode from the following extensions: '.gz',
            '.bz2', '.zip' or '.xz'. (otherwise no compression). If dict given
            and mode is 'zip' or inferred as 'zip', other entries passed as
            additional compression options.

            .. versionchanged:: 1.0.0

               May now be a dict with key 'method' as compression mode
               and other entries as additional compression options if
               compression mode is 'zip'.

        quoting : optional constant from csv module
            Defaults to csv.QUOTE_MINIMAL. If you have set a `float_format`
            then floats are converted to strings and thus csv.QUOTE_NONNUMERIC
            will treat them as non-numeric.
        quotechar : str, default '\"'
            String of length 1. Character used to quote fields.
        line_terminator : str, optional
            The newline character or character sequence to use in the output
            file. Defaults to `os.linesep`, which depends on the OS in which
            this method is called ('\n' for linux, '\r\n' for Windows, i.e.).

            .. versionchanged:: 0.24.0
        chunksize : int or None
            Rows to write at a time.
        date_format : str, default None
            Format string for datetime objects.
        doublequote : bool, default True
            Control quoting of `quotechar` inside a field.
        escapechar : str, default None
            String of length 1. Character used to escape `sep` and `quotechar`
            when appropriate.
        decimal : str, default '.'
            Character recognized as decimal separator. E.g. use ',' for
            European data.

        Returns
        -------
        None or str
            If path_or_buf is None, returns the resulting csv format as a
            string. Otherwise returns None.

        See Also
        --------
        read_csv : Load a CSV file into a DataFrame.
        to_excel : Write DataFrame to an Excel file.

        Examples
        --------
        >>> df = pd.DataFrame({'name': ['Raphael', 'Donatello'],
        ...                    'mask': ['red', 'purple'],
        ...                    'weapon': ['sai', 'bo staff']})
        >>> df.to_csv(index=False)
        'name,mask,weapon\nRaphael,red,sai\nDonatello,purple,bo staff\n'

        Create 'out.zip' containing 'out.csv'

        >>> compression_opts = dict(method='zip',
        ...                         archive_name='out.csv')  # doctest: +SKIP
        >>> df.to_csv('out.zip', index=False,
        ...           compression=compression_opts)  # doctest: +SKIP
        """
        df = self if isinstance(self, ABCDataFrame) else self.to_frame()

        from pandas.io.formats.csvs import CSVFormatter

        formatter = CSVFormatter(
            df,
            path_or_buf,
            line_terminator=line_terminator,
            sep=sep,
            encoding=encoding,
            compression=compression,
            quoting=quoting,
            na_rep=na_rep,
            float_format=float_format,
            cols=columns,
            header=header,
            index=index,
            index_label=index_label,
            mode=mode,
            chunksize=chunksize,
            quotechar=quotechar,
            date_format=date_format,
            doublequote=doublequote,
            escapechar=escapechar,
            decimal=decimal,
        )
        formatter.save()

        if path_or_buf is None:
            return formatter.path_or_buf.getvalue()

        return None

    # ----------------------------------------------------------------------
    # Lookup Caching

    def _set_as_cached(self, item, cacher) -> None:
        """
        Set the _cacher attribute on the calling object with a weakref to
        cacher.
        """
        self._cacher = (item, weakref.ref(cacher))

    def _reset_cacher(self) -> None:
        """
        Reset the cacher.
        """
        if hasattr(self, "_cacher"):
            del self._cacher

    def _maybe_cache_changed(self, item, value) -> None:
        """
        The object has called back to us saying maybe it has changed.
        """
        self._mgr.set(item, value)

    @property
    def _is_cached(self) -> bool_t:
        """Return boolean indicating if self is cached or not."""
        return getattr(self, "_cacher", None) is not None

    def _get_cacher(self):
        """return my cacher or None"""
        cacher = getattr(self, "_cacher", None)
        if cacher is not None:
            cacher = cacher[1]()
        return cacher

    def _maybe_update_cacher(
        self, clear: bool_t = False, verify_is_copy: bool_t = True
    ) -> None:
        """
        See if we need to update our parent cacher if clear, then clear our
        cache.

        Parameters
        ----------
        clear : bool, default False
            Clear the item cache.
        verify_is_copy : bool, default True
            Provide is_copy checks.
        """
        cacher = getattr(self, "_cacher", None)
        if cacher is not None:
            ref = cacher[1]()

            # we are trying to reference a dead referant, hence
            # a copy
            if ref is None:
                del self._cacher
            else:
                # Note: we need to call ref._maybe_cache_changed even in the
                #  case where it will raise.  (Uh, not clear why)
                try:
                    ref._maybe_cache_changed(cacher[0], self)
                except AssertionError:
                    # ref._mgr.setitem can raise
                    #  AssertionError because of shape mismatch
                    pass

        if verify_is_copy:
            self._check_setitem_copy(stacklevel=5, t="referant")

        if clear:
            self._clear_item_cache()

    def _clear_item_cache(self) -> None:
        self._item_cache.clear()

    # ----------------------------------------------------------------------
    # Indexing Methods

    def take(
        self: FrameOrSeries, indices, axis=0, is_copy: Optional[bool_t] = None, **kwargs
    ) -> FrameOrSeries:
        """
        Return the elements in the given *positional* indices along an axis.

        This means that we are not indexing according to actual values in
        the index attribute of the object. We are indexing according to the
        actual position of the element in the object.

        Parameters
        ----------
        indices : array-like
            An array of ints indicating which positions to take.
        axis : {0 or 'index', 1 or 'columns', None}, default 0
            The axis on which to select elements. ``0`` means that we are
            selecting rows, ``1`` means that we are selecting columns.
        is_copy : bool
            Before pandas 1.0, ``is_copy=False`` can be specified to ensure
            that the return value is an actual copy. Starting with pandas 1.0,
            ``take`` always returns a copy, and the keyword is therefore
            deprecated.

            .. deprecated:: 1.0.0
        **kwargs
            For compatibility with :meth:`numpy.take`. Has no effect on the
            output.

        Returns
        -------
        taken : same type as caller
            An array-like containing the elements taken from the object.

        See Also
        --------
        DataFrame.loc : Select a subset of a DataFrame by labels.
        DataFrame.iloc : Select a subset of a DataFrame by positions.
        numpy.take : Take elements from an array along an axis.

        Examples
        --------
        >>> df = pd.DataFrame([('falcon', 'bird', 389.0),
        ...                    ('parrot', 'bird', 24.0),
        ...                    ('lion', 'mammal', 80.5),
        ...                    ('monkey', 'mammal', np.nan)],
        ...                   columns=['name', 'class', 'max_speed'],
        ...                   index=[0, 2, 3, 1])
        >>> df
             name   class  max_speed
        0  falcon    bird      389.0
        2  parrot    bird       24.0
        3    lion  mammal       80.5
        1  monkey  mammal        NaN

        Take elements at positions 0 and 3 along the axis 0 (default).

        Note how the actual indices selected (0 and 1) do not correspond to
        our selected indices 0 and 3. That's because we are selecting the 0th
        and 3rd rows, not rows whose indices equal 0 and 3.

        >>> df.take([0, 3])
             name   class  max_speed
        0  falcon    bird      389.0
        1  monkey  mammal        NaN

        Take elements at indices 1 and 2 along the axis 1 (column selection).

        >>> df.take([1, 2], axis=1)
            class  max_speed
        0    bird      389.0
        2    bird       24.0
        3  mammal       80.5
        1  mammal        NaN

        We may take elements using negative integers for positive indices,
        starting from the end of the object, just like with Python lists.

        >>> df.take([-1, -2])
             name   class  max_speed
        1  monkey  mammal        NaN
        3    lion  mammal       80.5
        """
        if is_copy is not None:
            warnings.warn(
                "is_copy is deprecated and will be removed in a future version. "
                "'take' always returns a copy, so there is no need to specify this.",
                FutureWarning,
                stacklevel=2,
            )

        nv.validate_take(tuple(), kwargs)

        self._consolidate_inplace()

        new_data = self._mgr.take(
            indices, axis=self._get_block_manager_axis(axis), verify=True
        )
        return self._constructor(new_data).__finalize__(self, method="take")

    def _take_with_is_copy(self: FrameOrSeries, indices, axis=0) -> FrameOrSeries:
        """
        Internal version of the `take` method that sets the `_is_copy`
        attribute to keep track of the parent dataframe (using in indexing
        for the SettingWithCopyWarning).

        See the docstring of `take` for full explanation of the parameters.
        """
        result = self.take(indices=indices, axis=axis)
        # Maybe set copy if we didn't actually change the index.
        if not result._get_axis(axis).equals(self._get_axis(axis)):
            result._set_is_copy(self)
        return result

    def xs(self, key, axis=0, level=None, drop_level: bool_t = True):
        """
        Return cross-section from the Series/DataFrame.

        This method takes a `key` argument to select data at a particular
        level of a MultiIndex.

        Parameters
        ----------
        key : label or tuple of label
            Label contained in the index, or partially in a MultiIndex.
        axis : {0 or 'index', 1 or 'columns'}, default 0
            Axis to retrieve cross-section on.
        level : object, defaults to first n levels (n=1 or len(key))
            In case of a key partially contained in a MultiIndex, indicate
            which levels are used. Levels can be referred by label or position.
        drop_level : bool, default True
            If False, returns object with same levels as self.

        Returns
        -------
        Series or DataFrame
            Cross-section from the original Series or DataFrame
            corresponding to the selected index levels.

        See Also
        --------
        DataFrame.loc : Access a group of rows and columns
            by label(s) or a boolean array.
        DataFrame.iloc : Purely integer-location based indexing
            for selection by position.

        Notes
        -----
        `xs` can not be used to set values.

        MultiIndex Slicers is a generic way to get/set values on
        any level or levels.
        It is a superset of `xs` functionality, see
        :ref:`MultiIndex Slicers <advanced.mi_slicers>`.

        Examples
        --------
        >>> d = {'num_legs': [4, 4, 2, 2],
        ...      'num_wings': [0, 0, 2, 2],
        ...      'class': ['mammal', 'mammal', 'mammal', 'bird'],
        ...      'animal': ['cat', 'dog', 'bat', 'penguin'],
        ...      'locomotion': ['walks', 'walks', 'flies', 'walks']}
        >>> df = pd.DataFrame(data=d)
        >>> df = df.set_index(['class', 'animal', 'locomotion'])
        >>> df
                                   num_legs  num_wings
        class  animal  locomotion
        mammal cat     walks              4          0
               dog     walks              4          0
               bat     flies              2          2
        bird   penguin walks              2          2

        Get values at specified index

        >>> df.xs('mammal')
                           num_legs  num_wings
        animal locomotion
        cat    walks              4          0
        dog    walks              4          0
        bat    flies              2          2

        Get values at several indexes

        >>> df.xs(('mammal', 'dog'))
                    num_legs  num_wings
        locomotion
        walks              4          0

        Get values at specified index and level

        >>> df.xs('cat', level=1)
                           num_legs  num_wings
        class  locomotion
        mammal walks              4          0

        Get values at several indexes and levels

        >>> df.xs(('bird', 'walks'),
        ...       level=[0, 'locomotion'])
                 num_legs  num_wings
        animal
        penguin         2          2

        Get values at specified column and axis

        >>> df.xs('num_wings', axis=1)
        class   animal   locomotion
        mammal  cat      walks         0
                dog      walks         0
                bat      flies         2
        bird    penguin  walks         2
        Name: num_wings, dtype: int64
        """
        axis = self._get_axis_number(axis)
        labels = self._get_axis(axis)
        if level is not None:
            loc, new_ax = labels.get_loc_level(key, level=level, drop_level=drop_level)

            # create the tuple of the indexer
            _indexer = [slice(None)] * self.ndim
            _indexer[axis] = loc
            indexer = tuple(_indexer)

            result = self.iloc[indexer]
            setattr(result, result._get_axis_name(axis), new_ax)
            return result

        if axis == 1:
            return self[key]

        self._consolidate_inplace()

        index = self.index
        if isinstance(index, MultiIndex):
            loc, new_index = self.index.get_loc_level(key, drop_level=drop_level)
        else:
            loc = self.index.get_loc(key)

            if isinstance(loc, np.ndarray):
                if loc.dtype == np.bool_:
                    (inds,) = loc.nonzero()
                    return self._take_with_is_copy(inds, axis=axis)
                else:
                    return self._take_with_is_copy(loc, axis=axis)

            if not is_scalar(loc):
                new_index = self.index[loc]

        if is_scalar(loc):
            # In this case loc should be an integer
            if self.ndim == 1:
                # if we encounter an array-like and we only have 1 dim
                # that means that their are list/ndarrays inside the Series!
                # so just return them (GH 6394)
                return self._values[loc]

            new_values = self._mgr.fast_xs(loc)

            result = self._constructor_sliced(
                new_values,
                index=self.columns,
                name=self.index[loc],
                dtype=new_values.dtype,
            )

        else:
            result = self.iloc[loc]
            result.index = new_index

        # this could be a view
        # but only in a single-dtyped view sliceable case
        result._set_is_copy(self, copy=not result._is_view)
        return result

    _xs: Callable = xs

    def __getitem__(self, item):
        raise AbstractMethodError(self)

    def _get_item_cache(self, item):
        """Return the cached item, item represents a label indexer."""
        cache = self._item_cache
        res = cache.get(item)
        if res is None:
            values = self._mgr.get(item)
            res = self._box_item_values(item, values)
            cache[item] = res
            res._set_as_cached(item, self)

            # for a chain
            res._is_copy = self._is_copy
        return res

    def _box_item_values(self, key, values):
        raise AbstractMethodError(self)

    def _slice(self: FrameOrSeries, slobj: slice, axis=0) -> FrameOrSeries:
        """
        Construct a slice of this container.

        Slicing with this method is *always* positional.
        """
        assert isinstance(slobj, slice), type(slobj)
        axis = self._get_block_manager_axis(axis)
        result = self._constructor(self._mgr.get_slice(slobj, axis=axis))
        result = result.__finalize__(self)

        # this could be a view
        # but only in a single-dtyped view sliceable case
        is_copy = axis != 0 or result._is_view
        result._set_is_copy(self, copy=is_copy)
        return result

    def _iset_item(self, loc: int, value) -> None:
        self._mgr.iset(loc, value)
        self._clear_item_cache()

    def _set_item(self, key, value) -> None:
        self._mgr.set(key, value)
        self._clear_item_cache()

    def _set_is_copy(self, ref, copy: bool_t = True) -> None:
        if not copy:
            self._is_copy = None
        else:
            assert ref is not None
            self._is_copy = weakref.ref(ref)

    def _check_is_chained_assignment_possible(self) -> bool_t:
        """
        Check if we are a view, have a cacher, and are of mixed type.
        If so, then force a setitem_copy check.

        Should be called just near setting a value

        Will return a boolean if it we are a view and are cached, but a
        single-dtype meaning that the cacher should be updated following
        setting.
        """
        if self._is_view and self._is_cached:
            ref = self._get_cacher()
            if ref is not None and ref._is_mixed_type:
                self._check_setitem_copy(stacklevel=4, t="referant", force=True)
            return True
        elif self._is_copy:
            self._check_setitem_copy(stacklevel=4, t="referant")
        return False

    def _check_setitem_copy(self, stacklevel=4, t="setting", force=False):
        """

        Parameters
        ----------
        stacklevel : int, default 4
           the level to show of the stack when the error is output
        t : str, the type of setting error
        force : bool, default False
           If True, then force showing an error.

        validate if we are doing a setitem on a chained copy.

        If you call this function, be sure to set the stacklevel such that the
        user will see the error *at the level of setting*

        It is technically possible to figure out that we are setting on
        a copy even WITH a multi-dtyped pandas object. In other words, some
        blocks may be views while other are not. Currently _is_view will ALWAYS
        return False for multi-blocks to avoid having to handle this case.

        df = DataFrame(np.arange(0,9), columns=['count'])
        df['group'] = 'b'

        # This technically need not raise SettingWithCopy if both are view
        # (which is not # generally guaranteed but is usually True.  However,
        # this is in general not a good practice and we recommend using .loc.
        df.iloc[0:5]['group'] = 'a'

        """
        # return early if the check is not needed
        if not (force or self._is_copy):
            return

        value = config.get_option("mode.chained_assignment")
        if value is None:
            return

        # see if the copy is not actually referred; if so, then dissolve
        # the copy weakref
        if self._is_copy is not None and not isinstance(self._is_copy, str):
            r = self._is_copy()
            if not gc.get_referents(r) or r.shape == self.shape:
                self._is_copy = None
                return

        # a custom message
        if isinstance(self._is_copy, str):
            t = self._is_copy

        elif t == "referant":
            t = (
                "\n"
                "A value is trying to be set on a copy of a slice from a "
                "DataFrame\n\n"
                "See the caveats in the documentation: "
                "https://pandas.pydata.org/pandas-docs/stable/user_guide/"
                "indexing.html#returning-a-view-versus-a-copy"
            )

        else:
            t = (
                "\n"
                "A value is trying to be set on a copy of a slice from a "
                "DataFrame.\n"
                "Try using .loc[row_indexer,col_indexer] = value "
                "instead\n\nSee the caveats in the documentation: "
                "https://pandas.pydata.org/pandas-docs/stable/user_guide/"
                "indexing.html#returning-a-view-versus-a-copy"
            )

        if value == "raise":
            raise com.SettingWithCopyError(t)
        elif value == "warn":
            warnings.warn(t, com.SettingWithCopyWarning, stacklevel=stacklevel)

    def __delitem__(self, key) -> None:
        """
        Delete item
        """
        deleted = False

        maybe_shortcut = False
        if self.ndim == 2 and isinstance(self.columns, MultiIndex):
            try:
                maybe_shortcut = key not in self.columns._engine
            except TypeError:
                pass

        if maybe_shortcut:
            # Allow shorthand to delete all columns whose first len(key)
            # elements match key:
            if not isinstance(key, tuple):
                key = (key,)
            for col in self.columns:
                if isinstance(col, tuple) and col[: len(key)] == key:
                    del self[col]
                    deleted = True
        if not deleted:
            # If the above loop ran and didn't delete anything because
            # there was no match, this call should raise the appropriate
            # exception:
            loc = self.axes[-1].get_loc(key)
            self._mgr.idelete(loc)

        # delete from the caches
        try:
            del self._item_cache[key]
        except KeyError:
            pass

    # ----------------------------------------------------------------------
    # Unsorted

    def get(self, key, default=None):
        """
        Get item from object for given key (ex: DataFrame column).

        Returns default value if not found.

        Parameters
        ----------
        key : object

        Returns
        -------
        value : same type as items contained in object
        """
        try:
            return self[key]
        except (KeyError, ValueError, IndexError):
            return default

    @property
    def _is_view(self) -> bool_t:
        """Return boolean indicating if self is view of another array """
        return self._mgr.is_view

    def reindex_like(
        self: FrameOrSeries,
        other,
        method: Optional[str] = None,
        copy: bool_t = True,
        limit=None,
        tolerance=None,
    ) -> FrameOrSeries:
        """
        Return an object with matching indices as other object.

        Conform the object to the same index on all axes. Optional
        filling logic, placing NaN in locations having no value
        in the previous index. A new object is produced unless the
        new index is equivalent to the current one and copy=False.

        Parameters
        ----------
        other : Object of the same data type
            Its row and column indices are used to define the new indices
            of this object.
        method : {None, 'backfill'/'bfill', 'pad'/'ffill', 'nearest'}
            Method to use for filling holes in reindexed DataFrame.
            Please note: this is only applicable to DataFrames/Series with a
            monotonically increasing/decreasing index.

            * None (default): don't fill gaps
            * pad / ffill: propagate last valid observation forward to next
              valid
            * backfill / bfill: use next valid observation to fill gap
            * nearest: use nearest valid observations to fill gap.

        copy : bool, default True
            Return a new object, even if the passed indexes are the same.
        limit : int, default None
            Maximum number of consecutive labels to fill for inexact matches.
        tolerance : optional
            Maximum distance between original and new labels for inexact
            matches. The values of the index at the matching locations most
            satisfy the equation ``abs(index[indexer] - target) <= tolerance``.

            Tolerance may be a scalar value, which applies the same tolerance
            to all values, or list-like, which applies variable tolerance per
            element. List-like includes list, tuple, array, Series, and must be
            the same size as the index and its dtype must exactly match the
            index's type.

        Returns
        -------
        Series or DataFrame
            Same type as caller, but with changed indices on each axis.

        See Also
        --------
        DataFrame.set_index : Set row labels.
        DataFrame.reset_index : Remove row labels or move them to new columns.
        DataFrame.reindex : Change to new indices or expand indices.

        Notes
        -----
        Same as calling
        ``.reindex(index=other.index, columns=other.columns,...)``.

        Examples
        --------
        >>> df1 = pd.DataFrame([[24.3, 75.7, 'high'],
        ...                     [31, 87.8, 'high'],
        ...                     [22, 71.6, 'medium'],
        ...                     [35, 95, 'medium']],
        ...                    columns=['temp_celsius', 'temp_fahrenheit',
        ...                             'windspeed'],
        ...                    index=pd.date_range(start='2014-02-12',
        ...                                        end='2014-02-15', freq='D'))

        >>> df1
                    temp_celsius  temp_fahrenheit windspeed
        2014-02-12          24.3             75.7      high
        2014-02-13          31.0             87.8      high
        2014-02-14          22.0             71.6    medium
        2014-02-15          35.0             95.0    medium

        >>> df2 = pd.DataFrame([[28, 'low'],
        ...                     [30, 'low'],
        ...                     [35.1, 'medium']],
        ...                    columns=['temp_celsius', 'windspeed'],
        ...                    index=pd.DatetimeIndex(['2014-02-12', '2014-02-13',
        ...                                            '2014-02-15']))

        >>> df2
                    temp_celsius windspeed
        2014-02-12          28.0       low
        2014-02-13          30.0       low
        2014-02-15          35.1    medium

        >>> df2.reindex_like(df1)
                    temp_celsius  temp_fahrenheit windspeed
        2014-02-12          28.0              NaN       low
        2014-02-13          30.0              NaN       low
        2014-02-14           NaN              NaN       NaN
        2014-02-15          35.1              NaN    medium
        """
        d = other._construct_axes_dict(
            axes=self._AXIS_ORDERS,
            method=method,
            copy=copy,
            limit=limit,
            tolerance=tolerance,
        )

        return self.reindex(**d)

    def drop(
        self,
        labels=None,
        axis=0,
        index=None,
        columns=None,
        level=None,
        inplace: bool_t = False,
        errors: str = "raise",
    ):

        inplace = validate_bool_kwarg(inplace, "inplace")

        if labels is not None:
            if index is not None or columns is not None:
                raise ValueError("Cannot specify both 'labels' and 'index'/'columns'")
            axis_name = self._get_axis_name(axis)
            axes = {axis_name: labels}
        elif index is not None or columns is not None:
            axes, _ = self._construct_axes_from_arguments((index, columns), {})
        else:
            raise ValueError(
                "Need to specify at least one of 'labels', 'index' or 'columns'"
            )

        obj = self

        for axis, labels in axes.items():
            if labels is not None:
                obj = obj._drop_axis(labels, axis, level=level, errors=errors)

        if inplace:
            self._update_inplace(obj)
        else:
            return obj

    def _drop_axis(
        self: FrameOrSeries, labels, axis, level=None, errors: str = "raise"
    ) -> FrameOrSeries:
        """
        Drop labels from specified axis. Used in the ``drop`` method
        internally.

        Parameters
        ----------
        labels : single label or list-like
        axis : int or axis name
        level : int or level name, default None
            For MultiIndex
        errors : {'ignore', 'raise'}, default 'raise'
            If 'ignore', suppress error and existing labels are dropped.

        """
        axis = self._get_axis_number(axis)
        axis_name = self._get_axis_name(axis)
        axis = self._get_axis(axis)

        if axis.is_unique:
            if level is not None:
                if not isinstance(axis, MultiIndex):
                    raise AssertionError("axis must be a MultiIndex")
                new_axis = axis.drop(labels, level=level, errors=errors)
            else:
                new_axis = axis.drop(labels, errors=errors)
            result = self.reindex(**{axis_name: new_axis})

        # Case for non-unique axis
        else:
            labels = ensure_object(com.index_labels_to_array(labels))
            if level is not None:
                if not isinstance(axis, MultiIndex):
                    raise AssertionError("axis must be a MultiIndex")
                indexer = ~axis.get_level_values(level).isin(labels)

                # GH 18561 MultiIndex.drop should raise if label is absent
                if errors == "raise" and indexer.all():
                    raise KeyError(f"{labels} not found in axis")
            else:
                indexer = ~axis.isin(labels)
                # Check if label doesn't exist along axis
                labels_missing = (axis.get_indexer_for(labels) == -1).any()
                if errors == "raise" and labels_missing:
                    raise KeyError(f"{labels} not found in axis")

            slicer = [slice(None)] * self.ndim
            slicer[self._get_axis_number(axis_name)] = indexer

            result = self.loc[tuple(slicer)]

        return result

    def _update_inplace(self, result, verify_is_copy: bool_t = True) -> None:
        """
        Replace self internals with result.

        Parameters
        ----------
        result : same type as self
        verify_is_copy : bool, default True
            Provide is_copy checks.
        """
        # NOTE: This does *not* call __finalize__ and that's an explicit
        # decision that we may revisit in the future.
        self._reset_cache()
        self._clear_item_cache()
        self._mgr = result._mgr
        self._maybe_update_cacher(verify_is_copy=verify_is_copy)

    def add_prefix(self: FrameOrSeries, prefix: str) -> FrameOrSeries:
        """
        Prefix labels with string `prefix`.

        For Series, the row labels are prefixed.
        For DataFrame, the column labels are prefixed.

        Parameters
        ----------
        prefix : str
            The string to add before each label.

        Returns
        -------
        Series or DataFrame
            New Series or DataFrame with updated labels.

        See Also
        --------
        Series.add_suffix: Suffix row labels with string `suffix`.
        DataFrame.add_suffix: Suffix column labels with string `suffix`.

        Examples
        --------
        >>> s = pd.Series([1, 2, 3, 4])
        >>> s
        0    1
        1    2
        2    3
        3    4
        dtype: int64

        >>> s.add_prefix('item_')
        item_0    1
        item_1    2
        item_2    3
        item_3    4
        dtype: int64

        >>> df = pd.DataFrame({'A': [1, 2, 3, 4], 'B': [3, 4, 5, 6]})
        >>> df
           A  B
        0  1  3
        1  2  4
        2  3  5
        3  4  6

        >>> df.add_prefix('col_')
             col_A  col_B
        0       1       3
        1       2       4
        2       3       5
        3       4       6
        """
        f = functools.partial("{prefix}{}".format, prefix=prefix)

        mapper = {self._info_axis_name: f}
        return self.rename(**mapper)  # type: ignore

    def add_suffix(self: FrameOrSeries, suffix: str) -> FrameOrSeries:
        """
        Suffix labels with string `suffix`.

        For Series, the row labels are suffixed.
        For DataFrame, the column labels are suffixed.

        Parameters
        ----------
        suffix : str
            The string to add after each label.

        Returns
        -------
        Series or DataFrame
            New Series or DataFrame with updated labels.

        See Also
        --------
        Series.add_prefix: Prefix row labels with string `prefix`.
        DataFrame.add_prefix: Prefix column labels with string `prefix`.

        Examples
        --------
        >>> s = pd.Series([1, 2, 3, 4])
        >>> s
        0    1
        1    2
        2    3
        3    4
        dtype: int64

        >>> s.add_suffix('_item')
        0_item    1
        1_item    2
        2_item    3
        3_item    4
        dtype: int64

        >>> df = pd.DataFrame({'A': [1, 2, 3, 4], 'B': [3, 4, 5, 6]})
        >>> df
           A  B
        0  1  3
        1  2  4
        2  3  5
        3  4  6

        >>> df.add_suffix('_col')
             A_col  B_col
        0       1       3
        1       2       4
        2       3       5
        3       4       6
        """
        f = functools.partial("{}{suffix}".format, suffix=suffix)

        mapper = {self._info_axis_name: f}
        return self.rename(**mapper)  # type: ignore

    def sort_values(
        self,
        axis=0,
        ascending=True,
        inplace: bool_t = False,
        kind: str = "quicksort",
        na_position: str = "last",
        ignore_index: bool_t = False,
        key: ValueKeyFunc = None,
    ):
        """
        Sort by the values along either axis.

        Parameters
        ----------%(optional_by)s
        axis : %(axes_single_arg)s, default 0
             Axis to be sorted.
        ascending : bool or list of bool, default True
             Sort ascending vs. descending. Specify list for multiple sort
             orders.  If this is a list of bools, must match the length of
             the by.
        inplace : bool, default False
             If True, perform operation in-place.
        kind : {'quicksort', 'mergesort', 'heapsort'}, default 'quicksort'
             Choice of sorting algorithm. See also ndarray.np.sort for more
             information.  `mergesort` is the only stable algorithm. For
             DataFrames, this option is only applied when sorting on a single
             column or label.
        na_position : {'first', 'last'}, default 'last'
             Puts NaNs at the beginning if `first`; `last` puts NaNs at the
             end.
        ignore_index : bool, default False
             If True, the resulting axis will be labeled 0, 1, …, n - 1.

             .. versionadded:: 1.0.0

        key : callable, optional
            Apply the key function to the values
            before sorting. This is similar to the `key` argument in the
            builtin :meth:`sorted` function, with the notable difference that
            this `key` function should be *vectorized*. It should expect a
            ``Series`` and return a Series with the same shape as the input.
            It will be applied to each column in `by` independently.

            .. versionadded:: 1.1.0

        Returns
        -------
        DataFrame or None
            DataFrame with sorted values if inplace=False, None otherwise.

        See Also
        --------
        DataFrame.sort_index : Sort a DataFrame by the index.
        Series.sort_values : Similar method for a Series.

        Examples
        --------
        >>> df = pd.DataFrame({
        ...     'col1': ['A', 'A', 'B', np.nan, 'D', 'C'],
        ...     'col2': [2, 1, 9, 8, 7, 4],
        ...     'col3': [0, 1, 9, 4, 2, 3],
        ...     'col4': ['a', 'B', 'c', 'D', 'e', 'F']
        ... })
        >>> df
          col1  col2  col3 col4
        0    A     2     0    a
        1    A     1     1    B
        2    B     9     9    c
        3  NaN     8     4    D
        4    D     7     2    e
        5    C     4     3    F

        Sort by col1

        >>> df.sort_values(by=['col1'])
          col1  col2  col3 col4
        0    A     2     0    a
        1    A     1     1    B
        2    B     9     9    c
        5    C     4     3    F
        4    D     7     2    e
        3  NaN     8     4    D

        Sort by multiple columns

        >>> df.sort_values(by=['col1', 'col2'])
          col1  col2  col3 col4
        1    A     1     1    B
        0    A     2     0    a
        2    B     9     9    c
        5    C     4     3    F
        4    D     7     2    e
        3  NaN     8     4    D

        Sort Descending

        >>> df.sort_values(by='col1', ascending=False)
          col1  col2  col3 col4
        4    D     7     2    e
        5    C     4     3    F
        2    B     9     9    c
        0    A     2     0    a
        1    A     1     1    B
        3  NaN     8     4    D

        Putting NAs first

        >>> df.sort_values(by='col1', ascending=False, na_position='first')
          col1  col2  col3 col4
        3  NaN     8     4    D
        4    D     7     2    e
        5    C     4     3    F
        2    B     9     9    c
        0    A     2     0    a
        1    A     1     1    B

        Sorting with a key function

        >>> df.sort_values(by='col4', key=lambda col : col.str.lower())
           col1  col2  col3 col4
        0    A     2     0    a
        1    A     1     1    B
        2    B     9     9    c
        3  NaN     8     4    D
        4    D     7     2    e
        5    C     4     3    F
        """
        raise AbstractMethodError(self)

    def reindex(self: FrameOrSeries, *args, **kwargs) -> FrameOrSeries:
        """
        Conform %(klass)s to new index with optional filling logic.

        Places NA/NaN in locations having no value in the previous index. A new object
        is produced unless the new index is equivalent to the current one and
        ``copy=False``.

        Parameters
        ----------
        %(optional_labels)s
        %(axes)s : array-like, optional
            New labels / index to conform to, should be specified using
            keywords. Preferably an Index object to avoid duplicating data.
        %(optional_axis)s
        method : {None, 'backfill'/'bfill', 'pad'/'ffill', 'nearest'}
            Method to use for filling holes in reindexed DataFrame.
            Please note: this is only applicable to DataFrames/Series with a
            monotonically increasing/decreasing index.

            * None (default): don't fill gaps
            * pad / ffill: Propagate last valid observation forward to next
              valid.
            * backfill / bfill: Use next valid observation to fill gap.
            * nearest: Use nearest valid observations to fill gap.

        copy : bool, default True
            Return a new object, even if the passed indexes are the same.
        level : int or name
            Broadcast across a level, matching Index values on the
            passed MultiIndex level.
        fill_value : scalar, default np.NaN
            Value to use for missing values. Defaults to NaN, but can be any
            "compatible" value.
        limit : int, default None
            Maximum number of consecutive elements to forward or backward fill.
        tolerance : optional
            Maximum distance between original and new labels for inexact
            matches. The values of the index at the matching locations most
            satisfy the equation ``abs(index[indexer] - target) <= tolerance``.

            Tolerance may be a scalar value, which applies the same tolerance
            to all values, or list-like, which applies variable tolerance per
            element. List-like includes list, tuple, array, Series, and must be
            the same size as the index and its dtype must exactly match the
            index's type.

        Returns
        -------
        %(klass)s with changed index.

        See Also
        --------
        DataFrame.set_index : Set row labels.
        DataFrame.reset_index : Remove row labels or move them to new columns.
        DataFrame.reindex_like : Change to same indices as other DataFrame.

        Examples
        --------
        ``DataFrame.reindex`` supports two calling conventions

        * ``(index=index_labels, columns=column_labels, ...)``
        * ``(labels, axis={'index', 'columns'}, ...)``

        We *highly* recommend using keyword arguments to clarify your
        intent.

        Create a dataframe with some fictional data.

        >>> index = ['Firefox', 'Chrome', 'Safari', 'IE10', 'Konqueror']
        >>> df = pd.DataFrame({'http_status': [200, 200, 404, 404, 301],
        ...                   'response_time': [0.04, 0.02, 0.07, 0.08, 1.0]},
        ...                   index=index)
        >>> df
                   http_status  response_time
        Firefox            200           0.04
        Chrome             200           0.02
        Safari             404           0.07
        IE10               404           0.08
        Konqueror          301           1.00

        Create a new index and reindex the dataframe. By default
        values in the new index that do not have corresponding
        records in the dataframe are assigned ``NaN``.

        >>> new_index = ['Safari', 'Iceweasel', 'Comodo Dragon', 'IE10',
        ...              'Chrome']
        >>> df.reindex(new_index)
                       http_status  response_time
        Safari               404.0           0.07
        Iceweasel              NaN            NaN
        Comodo Dragon          NaN            NaN
        IE10                 404.0           0.08
        Chrome               200.0           0.02

        We can fill in the missing values by passing a value to
        the keyword ``fill_value``. Because the index is not monotonically
        increasing or decreasing, we cannot use arguments to the keyword
        ``method`` to fill the ``NaN`` values.

        >>> df.reindex(new_index, fill_value=0)
                       http_status  response_time
        Safari                 404           0.07
        Iceweasel                0           0.00
        Comodo Dragon            0           0.00
        IE10                   404           0.08
        Chrome                 200           0.02

        >>> df.reindex(new_index, fill_value='missing')
                      http_status response_time
        Safari                404          0.07
        Iceweasel         missing       missing
        Comodo Dragon     missing       missing
        IE10                  404          0.08
        Chrome                200          0.02

        We can also reindex the columns.

        >>> df.reindex(columns=['http_status', 'user_agent'])
                   http_status  user_agent
        Firefox            200         NaN
        Chrome             200         NaN
        Safari             404         NaN
        IE10               404         NaN
        Konqueror          301         NaN

        Or we can use "axis-style" keyword arguments

        >>> df.reindex(['http_status', 'user_agent'], axis="columns")
                   http_status  user_agent
        Firefox            200         NaN
        Chrome             200         NaN
        Safari             404         NaN
        IE10               404         NaN
        Konqueror          301         NaN

        To further illustrate the filling functionality in
        ``reindex``, we will create a dataframe with a
        monotonically increasing index (for example, a sequence
        of dates).

        >>> date_index = pd.date_range('1/1/2010', periods=6, freq='D')
        >>> df2 = pd.DataFrame({"prices": [100, 101, np.nan, 100, 89, 88]},
        ...                    index=date_index)
        >>> df2
                    prices
        2010-01-01   100.0
        2010-01-02   101.0
        2010-01-03     NaN
        2010-01-04   100.0
        2010-01-05    89.0
        2010-01-06    88.0

        Suppose we decide to expand the dataframe to cover a wider
        date range.

        >>> date_index2 = pd.date_range('12/29/2009', periods=10, freq='D')
        >>> df2.reindex(date_index2)
                    prices
        2009-12-29     NaN
        2009-12-30     NaN
        2009-12-31     NaN
        2010-01-01   100.0
        2010-01-02   101.0
        2010-01-03     NaN
        2010-01-04   100.0
        2010-01-05    89.0
        2010-01-06    88.0
        2010-01-07     NaN

        The index entries that did not have a value in the original data frame
        (for example, '2009-12-29') are by default filled with ``NaN``.
        If desired, we can fill in the missing values using one of several
        options.

        For example, to back-propagate the last valid value to fill the ``NaN``
        values, pass ``bfill`` as an argument to the ``method`` keyword.

        >>> df2.reindex(date_index2, method='bfill')
                    prices
        2009-12-29   100.0
        2009-12-30   100.0
        2009-12-31   100.0
        2010-01-01   100.0
        2010-01-02   101.0
        2010-01-03     NaN
        2010-01-04   100.0
        2010-01-05    89.0
        2010-01-06    88.0
        2010-01-07     NaN

        Please note that the ``NaN`` value present in the original dataframe
        (at index value 2010-01-03) will not be filled by any of the
        value propagation schemes. This is because filling while reindexing
        does not look at dataframe values, but only compares the original and
        desired indexes. If you do want to fill in the ``NaN`` values present
        in the original dataframe, use the ``fillna()`` method.

        See the :ref:`user guide <basics.reindexing>` for more.
        """
        # TODO: Decide if we care about having different examples for different
        # kinds

        # construct the args
        axes, kwargs = self._construct_axes_from_arguments(args, kwargs)
        method = missing.clean_reindex_fill_method(kwargs.pop("method", None))
        level = kwargs.pop("level", None)
        copy = kwargs.pop("copy", True)
        limit = kwargs.pop("limit", None)
        tolerance = kwargs.pop("tolerance", None)
        fill_value = kwargs.pop("fill_value", None)

        # Series.reindex doesn't use / need the axis kwarg
        # We pop and ignore it here, to make writing Series/Frame generic code
        # easier
        kwargs.pop("axis", None)

        if kwargs:
            raise TypeError(
                "reindex() got an unexpected keyword "
                f'argument "{list(kwargs.keys())[0]}"'
            )

        self._consolidate_inplace()

        # if all axes that are requested to reindex are equal, then only copy
        # if indicated must have index names equal here as well as values
        if all(
            self._get_axis(axis).identical(ax)
            for axis, ax in axes.items()
            if ax is not None
        ):
            if copy:
                return self.copy()
            return self

        # check if we are a multi reindex
        if self._needs_reindex_multi(axes, method, level):
            return self._reindex_multi(axes, copy, fill_value)

        # perform the reindex on the axes
        return self._reindex_axes(
            axes, level, limit, tolerance, method, fill_value, copy
        ).__finalize__(self, method="reindex")

    def _reindex_axes(
        self: FrameOrSeries, axes, level, limit, tolerance, method, fill_value, copy
    ) -> FrameOrSeries:
        """Perform the reindex for all the axes."""
        obj = self
        for a in self._AXIS_ORDERS:
            labels = axes[a]
            if labels is None:
                continue

            ax = self._get_axis(a)
            new_index, indexer = ax.reindex(
                labels, level=level, limit=limit, tolerance=tolerance, method=method
            )

            axis = self._get_axis_number(a)
            obj = obj._reindex_with_indexers(
                {axis: [new_index, indexer]},
                fill_value=fill_value,
                copy=copy,
                allow_dups=False,
            )

        return obj

    def _needs_reindex_multi(self, axes, method, level) -> bool_t:
        """Check if we do need a multi reindex."""
        return (
            (com.count_not_none(*axes.values()) == self._AXIS_LEN)
            and method is None
            and level is None
            and not self._is_mixed_type
        )

    def _reindex_multi(self, axes, copy, fill_value):
        raise AbstractMethodError(self)

    def _reindex_with_indexers(
        self: FrameOrSeries,
        reindexers,
        fill_value=None,
        copy: bool_t = False,
        allow_dups: bool_t = False,
    ) -> FrameOrSeries:
        """allow_dups indicates an internal call here """
        # reindex doing multiple operations on different axes if indicated
        new_data = self._mgr
        for axis in sorted(reindexers.keys()):
            index, indexer = reindexers[axis]
            baxis = self._get_block_manager_axis(axis)

            if index is None:
                continue

            index = ensure_index(index)
            if indexer is not None:
                indexer = ensure_int64(indexer)

            # TODO: speed up on homogeneous DataFrame objects
            new_data = new_data.reindex_indexer(
                index,
                indexer,
                axis=baxis,
                fill_value=fill_value,
                allow_dups=allow_dups,
                copy=copy,
            )

        if copy and new_data is self._mgr:
            new_data = new_data.copy()

        return self._constructor(new_data).__finalize__(self)

    def filter(
        self: FrameOrSeries,
        items=None,
        like: Optional[str] = None,
        regex: Optional[str] = None,
        axis=None,
    ) -> FrameOrSeries:
        """
        Subset the dataframe rows or columns according to the specified index labels.

        Note that this routine does not filter a dataframe on its
        contents. The filter is applied to the labels of the index.

        Parameters
        ----------
        items : list-like
            Keep labels from axis which are in items.
        like : str
            Keep labels from axis for which "like in label == True".
        regex : str (regular expression)
            Keep labels from axis for which re.search(regex, label) == True.
        axis : {0 or ‘index’, 1 or ‘columns’, None}, default None
            The axis to filter on, expressed either as an index (int)
            or axis name (str). By default this is the info axis,
            'index' for Series, 'columns' for DataFrame.

        Returns
        -------
        same type as input object

        See Also
        --------
        DataFrame.loc : Access a group of rows and columns
            by label(s) or a boolean array.

        Notes
        -----
        The ``items``, ``like``, and ``regex`` parameters are
        enforced to be mutually exclusive.

        ``axis`` defaults to the info axis that is used when indexing
        with ``[]``.

        Examples
        --------
        >>> df = pd.DataFrame(np.array(([1, 2, 3], [4, 5, 6])),
        ...                   index=['mouse', 'rabbit'],
        ...                   columns=['one', 'two', 'three'])
        >>> df
                one  two  three
        mouse     1    2      3
        rabbit    4    5      6

        >>> # select columns by name
        >>> df.filter(items=['one', 'three'])
                 one  three
        mouse     1      3
        rabbit    4      6

        >>> # select columns by regular expression
        >>> df.filter(regex='e$', axis=1)
                 one  three
        mouse     1      3
        rabbit    4      6

        >>> # select rows containing 'bbi'
        >>> df.filter(like='bbi', axis=0)
                 one  two  three
        rabbit    4    5      6
        """
        nkw = com.count_not_none(items, like, regex)
        if nkw > 1:
            raise TypeError(
                "Keyword arguments `items`, `like`, or `regex` "
                "are mutually exclusive"
            )

        if axis is None:
            axis = self._info_axis_name
        labels = self._get_axis(axis)

        if items is not None:
            name = self._get_axis_name(axis)
            return self.reindex(**{name: [r for r in items if r in labels]})
        elif like:

            def f(x):
                return like in ensure_str(x)

            values = labels.map(f)
            return self.loc(axis=axis)[values]
        elif regex:

            def f(x):
                return matcher.search(ensure_str(x)) is not None

            matcher = re.compile(regex)
            values = labels.map(f)
            return self.loc(axis=axis)[values]
        else:
            raise TypeError("Must pass either `items`, `like`, or `regex`")

    def head(self: FrameOrSeries, n: int = 5) -> FrameOrSeries:
        """
        Return the first `n` rows.

        This function returns the first `n` rows for the object based
        on position. It is useful for quickly testing if your object
        has the right type of data in it.

        For negative values of `n`, this function returns all rows except
        the last `n` rows, equivalent to ``df[:-n]``.

        Parameters
        ----------
        n : int, default 5
            Number of rows to select.

        Returns
        -------
        same type as caller
            The first `n` rows of the caller object.

        See Also
        --------
        DataFrame.tail: Returns the last `n` rows.

        Examples
        --------
        >>> df = pd.DataFrame({'animal': ['alligator', 'bee', 'falcon', 'lion',
        ...                    'monkey', 'parrot', 'shark', 'whale', 'zebra']})
        >>> df
              animal
        0  alligator
        1        bee
        2     falcon
        3       lion
        4     monkey
        5     parrot
        6      shark
        7      whale
        8      zebra

        Viewing the first 5 lines

        >>> df.head()
              animal
        0  alligator
        1        bee
        2     falcon
        3       lion
        4     monkey

        Viewing the first `n` lines (three in this case)

        >>> df.head(3)
              animal
        0  alligator
        1        bee
        2     falcon

        For negative values of `n`

        >>> df.head(-3)
              animal
        0  alligator
        1        bee
        2     falcon
        3       lion
        4     monkey
        5     parrot
        """
        return self.iloc[:n]

    def tail(self: FrameOrSeries, n: int = 5) -> FrameOrSeries:
        """
        Return the last `n` rows.

        This function returns last `n` rows from the object based on
        position. It is useful for quickly verifying data, for example,
        after sorting or appending rows.

        For negative values of `n`, this function returns all rows except
        the first `n` rows, equivalent to ``df[n:]``.

        Parameters
        ----------
        n : int, default 5
            Number of rows to select.

        Returns
        -------
        type of caller
            The last `n` rows of the caller object.

        See Also
        --------
        DataFrame.head : The first `n` rows of the caller object.

        Examples
        --------
        >>> df = pd.DataFrame({'animal': ['alligator', 'bee', 'falcon', 'lion',
        ...                    'monkey', 'parrot', 'shark', 'whale', 'zebra']})
        >>> df
              animal
        0  alligator
        1        bee
        2     falcon
        3       lion
        4     monkey
        5     parrot
        6      shark
        7      whale
        8      zebra

        Viewing the last 5 lines

        >>> df.tail()
           animal
        4  monkey
        5  parrot
        6   shark
        7   whale
        8   zebra

        Viewing the last `n` lines (three in this case)

        >>> df.tail(3)
          animal
        6  shark
        7  whale
        8  zebra

        For negative values of `n`

        >>> df.tail(-3)
           animal
        3    lion
        4  monkey
        5  parrot
        6   shark
        7   whale
        8   zebra
        """
        if n == 0:
            return self.iloc[0:0]
        return self.iloc[-n:]

    def sample(
        self: FrameOrSeries,
        n=None,
        frac=None,
        replace=False,
        weights=None,
        random_state=None,
        axis=None,
    ) -> FrameOrSeries:
        """
        Return a random sample of items from an axis of object.

        You can use `random_state` for reproducibility.

        Parameters
        ----------
        n : int, optional
            Number of items from axis to return. Cannot be used with `frac`.
            Default = 1 if `frac` = None.
        frac : float, optional
            Fraction of axis items to return. Cannot be used with `n`.
        replace : bool, default False
            Allow or disallow sampling of the same row more than once.
        weights : str or ndarray-like, optional
            Default 'None' results in equal probability weighting.
            If passed a Series, will align with target object on index. Index
            values in weights not found in sampled object will be ignored and
            index values in sampled object not in weights will be assigned
            weights of zero.
            If called on a DataFrame, will accept the name of a column
            when axis = 0.
            Unless weights are a Series, weights must be same length as axis
            being sampled.
            If weights do not sum to 1, they will be normalized to sum to 1.
            Missing values in the weights column will be treated as zero.
            Infinite values not allowed.
        random_state : int, array-like, BitGenerator, np.random.RandomState, optional
            If int, array-like, or BitGenerator (NumPy>=1.17), seed for
            random number generator
            If np.random.RandomState, use as numpy RandomState object.

            ..versionchanged:: 1.1.0

                array-like and BitGenerator (for NumPy>=1.17) object now passed to
                np.random.RandomState() as seed

        axis : {0 or ‘index’, 1 or ‘columns’, None}, default None
            Axis to sample. Accepts axis number or name. Default is stat axis
            for given data type (0 for Series and DataFrames).

        Returns
        -------
        Series or DataFrame
            A new object of same type as caller containing `n` items randomly
            sampled from the caller object.

        See Also
        --------
        numpy.random.choice: Generates a random sample from a given 1-D numpy
            array.

        Notes
        -----
        If `frac` > 1, `replacement` should be set to `True`.

        Examples
        --------
        >>> df = pd.DataFrame({'num_legs': [2, 4, 8, 0],
        ...                    'num_wings': [2, 0, 0, 0],
        ...                    'num_specimen_seen': [10, 2, 1, 8]},
        ...                   index=['falcon', 'dog', 'spider', 'fish'])
        >>> df
                num_legs  num_wings  num_specimen_seen
        falcon         2          2                 10
        dog            4          0                  2
        spider         8          0                  1
        fish           0          0                  8

        Extract 3 random elements from the ``Series`` ``df['num_legs']``:
        Note that we use `random_state` to ensure the reproducibility of
        the examples.

        >>> df['num_legs'].sample(n=3, random_state=1)
        fish      0
        spider    8
        falcon    2
        Name: num_legs, dtype: int64

        A random 50% sample of the ``DataFrame`` with replacement:

        >>> df.sample(frac=0.5, replace=True, random_state=1)
              num_legs  num_wings  num_specimen_seen
        dog          4          0                  2
        fish         0          0                  8

        An upsample sample of the ``DataFrame`` with replacement:
        Note that `replace` parameter has to be `True` for `frac` parameter > 1.

        >>> df.sample(frac=2, replace=True, random_state=1)
                num_legs  num_wings  num_specimen_seen
        dog            4          0                  2
        fish           0          0                  8
        falcon         2          2                 10
        falcon         2          2                 10
        fish           0          0                  8
        dog            4          0                  2
        fish           0          0                  8
        dog            4          0                  2

        Using a DataFrame column as weights. Rows with larger value in the
        `num_specimen_seen` column are more likely to be sampled.

        >>> df.sample(n=2, weights='num_specimen_seen', random_state=1)
                num_legs  num_wings  num_specimen_seen
        falcon         2          2                 10
        fish           0          0                  8
        """
        if axis is None:
            axis = self._stat_axis_number

        axis = self._get_axis_number(axis)
        axis_length = self.shape[axis]

        # Process random_state argument
        rs = com.random_state(random_state)

        # Check weights for compliance
        if weights is not None:

            # If a series, align with frame
            if isinstance(weights, ABCSeries):
                weights = weights.reindex(self.axes[axis])

            # Strings acceptable if a dataframe and axis = 0
            if isinstance(weights, str):
                if isinstance(self, ABCDataFrame):
                    if axis == 0:
                        try:
                            weights = self[weights]
                        except KeyError as err:
                            raise KeyError(
                                "String passed to weights not a valid column"
                            ) from err
                    else:
                        raise ValueError(
                            "Strings can only be passed to "
                            "weights when sampling from rows on "
                            "a DataFrame"
                        )
                else:
                    raise ValueError(
                        "Strings cannot be passed as weights "
                        "when sampling from a Series."
                    )

            weights = pd.Series(weights, dtype="float64")

            if len(weights) != axis_length:
                raise ValueError(
                    "Weights and axis to be sampled must be of same length"
                )

            if (weights == np.inf).any() or (weights == -np.inf).any():
                raise ValueError("weight vector may not include `inf` values")

            if (weights < 0).any():
                raise ValueError("weight vector many not include negative values")

            # If has nan, set to zero.
            weights = weights.fillna(0)

            # Renormalize if don't sum to 1
            if weights.sum() != 1:
                if weights.sum() != 0:
                    weights = weights / weights.sum()
                else:
                    raise ValueError("Invalid weights: weights sum to zero")

            weights = weights.values

        # If no frac or n, default to n=1.
        if n is None and frac is None:
            n = 1
        elif frac is not None and frac > 1 and not replace:
            raise ValueError(
                "Replace has to be set to `True` when "
                "upsampling the population `frac` > 1."
            )
        elif n is not None and frac is None and n % 1 != 0:
            raise ValueError("Only integers accepted as `n` values")
        elif n is None and frac is not None:
            n = int(round(frac * axis_length))
        elif n is not None and frac is not None:
            raise ValueError("Please enter a value for `frac` OR `n`, not both")

        # Check for negative sizes
        if n < 0:
            raise ValueError(
                "A negative number of rows requested. Please provide positive value."
            )

        locs = rs.choice(axis_length, size=n, replace=replace, p=weights)
        return self.take(locs, axis=axis)

    _shared_docs[
        "pipe"
    ] = r"""
        Apply func(self, \*args, \*\*kwargs).

        Parameters
        ----------
        func : function
            Function to apply to the %(klass)s.
            ``args``, and ``kwargs`` are passed into ``func``.
            Alternatively a ``(callable, data_keyword)`` tuple where
            ``data_keyword`` is a string indicating the keyword of
            ``callable`` that expects the %(klass)s.
        args : iterable, optional
            Positional arguments passed into ``func``.
        kwargs : mapping, optional
            A dictionary of keyword arguments passed into ``func``.

        Returns
        -------
        object : the return type of ``func``.

        See Also
        --------
        DataFrame.apply : Apply a function along input axis of DataFrame.
        DataFrame.applymap : Apply a function elementwise on a whole DataFrame.
        Series.map : Apply a mapping correspondence on a
            :class:`~pandas.Series`.

        Notes
        -----
        Use ``.pipe`` when chaining together functions that expect
        Series, DataFrames or GroupBy objects. Instead of writing

        >>> func(g(h(df), arg1=a), arg2=b, arg3=c)  # doctest: +SKIP

        You can write

        >>> (df.pipe(h)
        ...    .pipe(g, arg1=a)
        ...    .pipe(func, arg2=b, arg3=c)
        ... )  # doctest: +SKIP

        If you have a function that takes the data as (say) the second
        argument, pass a tuple indicating which keyword expects the
        data. For example, suppose ``f`` takes its data as ``arg2``:

        >>> (df.pipe(h)
        ...    .pipe(g, arg1=a)
        ...    .pipe((func, 'arg2'), arg1=a, arg3=c)
        ...  )  # doctest: +SKIP
    """

    @Appender(_shared_docs["pipe"] % _shared_doc_kwargs)
    def pipe(self, func, *args, **kwargs):
        return com.pipe(self, func, *args, **kwargs)

    _shared_docs["aggregate"] = dedent(
        """
    Aggregate using one or more operations over the specified axis.
    %(versionadded)s
    Parameters
    ----------
    func : function, str, list or dict
        Function to use for aggregating the data. If a function, must either
        work when passed a %(klass)s or when passed to %(klass)s.apply.

        Accepted combinations are:

        - function
        - string function name
        - list of functions and/or function names, e.g. ``[np.sum, 'mean']``
        - dict of axis labels -> functions, function names or list of such.
    %(axis)s
    *args
        Positional arguments to pass to `func`.
    **kwargs
        Keyword arguments to pass to `func`.

    Returns
    -------
    scalar, Series or DataFrame

        The return can be:

        * scalar : when Series.agg is called with single function
        * Series : when DataFrame.agg is called with a single function
        * DataFrame : when DataFrame.agg is called with several functions

        Return scalar, Series or DataFrame.
    %(see_also)s
    Notes
    -----
    `agg` is an alias for `aggregate`. Use the alias.

    A passed user-defined-function will be passed a Series for evaluation.
    %(examples)s"""
    )

    _shared_docs[
        "transform"
    ] = """
    Call ``func`` on self producing a %(klass)s with transformed values.

    Produced %(klass)s will have same axis length as self.

    Parameters
    ----------
    func : function, str, list or dict
        Function to use for transforming the data. If a function, must either
        work when passed a %(klass)s or when passed to %(klass)s.apply.

        Accepted combinations are:

        - function
        - string function name
        - list of functions and/or function names, e.g. ``[np.exp. 'sqrt']``
        - dict of axis labels -> functions, function names or list of such.
    %(axis)s
    *args
        Positional arguments to pass to `func`.
    **kwargs
        Keyword arguments to pass to `func`.

    Returns
    -------
    %(klass)s
        A %(klass)s that must have the same length as self.

    Raises
    ------
    ValueError : If the returned %(klass)s has a different length than self.

    See Also
    --------
    %(klass)s.agg : Only perform aggregating type operations.
    %(klass)s.apply : Invoke function on a %(klass)s.

    Examples
    --------
    >>> df = pd.DataFrame({'A': range(3), 'B': range(1, 4)})
    >>> df
       A  B
    0  0  1
    1  1  2
    2  2  3
    >>> df.transform(lambda x: x + 1)
       A  B
    0  1  2
    1  2  3
    2  3  4

    Even though the resulting %(klass)s must have the same length as the
    input %(klass)s, it is possible to provide several input functions:

    >>> s = pd.Series(range(3))
    >>> s
    0    0
    1    1
    2    2
    dtype: int64
    >>> s.transform([np.sqrt, np.exp])
           sqrt        exp
    0  0.000000   1.000000
    1  1.000000   2.718282
    2  1.414214   7.389056
    """

    # ----------------------------------------------------------------------
    # Attribute access

    def __finalize__(
        self: FrameOrSeries, other, method: Optional[str] = None, **kwargs
    ) -> FrameOrSeries:
        """
        Propagate metadata from other to self.

        Parameters
        ----------
        other : the object from which to get the attributes that we are going
            to propagate
        method : str, optional
            A passed method name providing context on where ``__finalize__``
            was called.

            .. warning:

               The value passed as `method` are not currently considered
               stable across pandas releases.
        """
        if isinstance(other, NDFrame):
            for name in other.attrs:
                self.attrs[name] = other.attrs[name]
            # For subclasses using _metadata.
            for name in self._metadata:
                assert isinstance(name, str)
                object.__setattr__(self, name, getattr(other, name, None))
        return self

    def __getattr__(self, name: str):
        """
        After regular attribute access, try looking up the name
        This allows simpler access to columns for interactive use.
        """
        # Note: obj.x will always call obj.__getattribute__('x') prior to
        # calling obj.__getattr__('x').
        if (
            name in self._internal_names_set
            or name in self._metadata
            or name in self._accessors
        ):
            return object.__getattribute__(self, name)
        else:
            if self._info_axis._can_hold_identifiers_and_holds_name(name):
                return self[name]
            return object.__getattribute__(self, name)

    def __setattr__(self, name: str, value) -> None:
        """
        After regular attribute access, try setting the name
        This allows simpler access to columns for interactive use.
        """
        # first try regular attribute access via __getattribute__, so that
        # e.g. ``obj.x`` and ``obj.x = 4`` will always reference/modify
        # the same attribute.

        try:
            object.__getattribute__(self, name)
            return object.__setattr__(self, name, value)
        except AttributeError:
            pass

        # if this fails, go on to more involved attribute setting
        # (note that this matches __getattr__, above).
        if name in self._internal_names_set:
            object.__setattr__(self, name, value)
        elif name in self._metadata:
            object.__setattr__(self, name, value)
        else:
            try:
                existing = getattr(self, name)
                if isinstance(existing, Index):
                    object.__setattr__(self, name, value)
                elif name in self._info_axis:
                    self[name] = value
                else:
                    object.__setattr__(self, name, value)
            except (AttributeError, TypeError):
                if isinstance(self, ABCDataFrame) and (is_list_like(value)):
                    warnings.warn(
                        "Pandas doesn't allow columns to be "
                        "created via a new attribute name - see "
                        "https://pandas.pydata.org/pandas-docs/"
                        "stable/indexing.html#attribute-access",
                        stacklevel=2,
                    )
                object.__setattr__(self, name, value)

    def _dir_additions(self):
        """
        add the string-like attributes from the info_axis.
        If info_axis is a MultiIndex, it's first level values are used.
        """
        additions = {
            c
            for c in self._info_axis.unique(level=0)[:100]
            if isinstance(c, str) and c.isidentifier()
        }
        return super()._dir_additions().union(additions)

    # ----------------------------------------------------------------------
    # Consolidation of internals

    def _protect_consolidate(self, f):
        """
        Consolidate _mgr -- if the blocks have changed, then clear the
        cache
        """
        blocks_before = len(self._mgr.blocks)
        result = f()
        if len(self._mgr.blocks) != blocks_before:
            self._clear_item_cache()
        return result

    def _consolidate_inplace(self) -> None:
        """Consolidate data in place and return None"""

        def f():
            self._mgr = self._mgr.consolidate()

        self._protect_consolidate(f)

    def _consolidate(self, inplace: bool_t = False):
        """
        Compute NDFrame with "consolidated" internals (data of each dtype
        grouped together in a single ndarray).

        Parameters
        ----------
        inplace : bool, default False
            If False return new object, otherwise modify existing object.

        Returns
        -------
        consolidated : same type as caller
        """
        inplace = validate_bool_kwarg(inplace, "inplace")
        if inplace:
            self._consolidate_inplace()
        else:
            f = lambda: self._mgr.consolidate()
            cons_data = self._protect_consolidate(f)
            return self._constructor(cons_data).__finalize__(self)

    @property
    def _is_mixed_type(self) -> bool_t:
        f = lambda: self._mgr.is_mixed_type
        return self._protect_consolidate(f)

    @property
    def _is_numeric_mixed_type(self) -> bool_t:
        f = lambda: self._mgr.is_numeric_mixed_type
        return self._protect_consolidate(f)

    def _check_inplace_setting(self, value) -> bool_t:
        """ check whether we allow in-place setting with this type of value """
        if self._is_mixed_type:
            if not self._is_numeric_mixed_type:

                # allow an actual np.nan thru
                if is_float(value) and np.isnan(value):
                    return True

                raise TypeError(
                    "Cannot do inplace boolean setting on "
                    "mixed-types with a non np.nan value"
                )

        return True

    def _get_numeric_data(self):
        return self._constructor(self._mgr.get_numeric_data()).__finalize__(self,)

    def _get_bool_data(self):
        return self._constructor(self._mgr.get_bool_data()).__finalize__(self,)

    # ----------------------------------------------------------------------
    # Internal Interface Methods

    @property
    def values(self) -> np.ndarray:
        """
        Return a Numpy representation of the DataFrame.

        .. warning::

           We recommend using :meth:`DataFrame.to_numpy` instead.

        Only the values in the DataFrame will be returned, the axes labels
        will be removed.

        Returns
        -------
        numpy.ndarray
            The values of the DataFrame.

        See Also
        --------
        DataFrame.to_numpy : Recommended alternative to this method.
        DataFrame.index : Retrieve the index labels.
        DataFrame.columns : Retrieving the column names.

        Notes
        -----
        The dtype will be a lower-common-denominator dtype (implicit
        upcasting); that is to say if the dtypes (even of numeric types)
        are mixed, the one that accommodates all will be chosen. Use this
        with care if you are not dealing with the blocks.

        e.g. If the dtypes are float16 and float32, dtype will be upcast to
        float32.  If dtypes are int32 and uint8, dtype will be upcast to
        int32. By :func:`numpy.find_common_type` convention, mixing int64
        and uint64 will result in a float64 dtype.

        Examples
        --------
        A DataFrame where all columns are the same type (e.g., int64) results
        in an array of the same type.

        >>> df = pd.DataFrame({'age':    [ 3,  29],
        ...                    'height': [94, 170],
        ...                    'weight': [31, 115]})
        >>> df
           age  height  weight
        0    3      94      31
        1   29     170     115
        >>> df.dtypes
        age       int64
        height    int64
        weight    int64
        dtype: object
        >>> df.values
        array([[  3,  94,  31],
               [ 29, 170, 115]])

        A DataFrame with mixed type columns(e.g., str/object, int64, float32)
        results in an ndarray of the broadest type that accommodates these
        mixed types (e.g., object).

        >>> df2 = pd.DataFrame([('parrot',   24.0, 'second'),
        ...                     ('lion',     80.5, 1),
        ...                     ('monkey', np.nan, None)],
        ...                   columns=('name', 'max_speed', 'rank'))
        >>> df2.dtypes
        name          object
        max_speed    float64
        rank          object
        dtype: object
        >>> df2.values
        array([['parrot', 24.0, 'second'],
               ['lion', 80.5, 1],
               ['monkey', nan, None]], dtype=object)
        """
        self._consolidate_inplace()
        return self._mgr.as_array(transpose=self._AXIS_REVERSED)

    @property
    def _values(self) -> np.ndarray:
        """internal implementation"""
        return self.values

    @property
    def dtypes(self):
        """
        Return the dtypes in the DataFrame.

        This returns a Series with the data type of each column.
        The result's index is the original DataFrame's columns. Columns
        with mixed types are stored with the ``object`` dtype. See
        :ref:`the User Guide <basics.dtypes>` for more.

        Returns
        -------
        pandas.Series
            The data type of each column.

        Examples
        --------
        >>> df = pd.DataFrame({'float': [1.0],
        ...                    'int': [1],
        ...                    'datetime': [pd.Timestamp('20180310')],
        ...                    'string': ['foo']})
        >>> df.dtypes
        float              float64
        int                  int64
        datetime    datetime64[ns]
        string              object
        dtype: object
        """
        from pandas import Series

        return Series(self._mgr.get_dtypes(), index=self._info_axis, dtype=np.object_)

    def _to_dict_of_blocks(self, copy: bool_t = True):
        """
        Return a dict of dtype -> Constructor Types that
        each is a homogeneous dtype.

        Internal ONLY
        """
        return {
            k: self._constructor(v).__finalize__(self)
            for k, v, in self._mgr.to_dict(copy=copy).items()
        }

    def astype(
        self: FrameOrSeries, dtype, copy: bool_t = True, errors: str = "raise"
    ) -> FrameOrSeries:
        """
        Cast a pandas object to a specified dtype ``dtype``.

        Parameters
        ----------
        dtype : data type, or dict of column name -> data type
            Use a numpy.dtype or Python type to cast entire pandas object to
            the same type. Alternatively, use {col: dtype, ...}, where col is a
            column label and dtype is a numpy.dtype or Python type to cast one
            or more of the DataFrame's columns to column-specific types.
        copy : bool, default True
            Return a copy when ``copy=True`` (be very careful setting
            ``copy=False`` as changes to values then may propagate to other
            pandas objects).
        errors : {'raise', 'ignore'}, default 'raise'
            Control raising of exceptions on invalid data for provided dtype.

            - ``raise`` : allow exceptions to be raised
            - ``ignore`` : suppress exceptions. On error return original object.

        Returns
        -------
        casted : same type as caller

        See Also
        --------
        to_datetime : Convert argument to datetime.
        to_timedelta : Convert argument to timedelta.
        to_numeric : Convert argument to a numeric type.
        numpy.ndarray.astype : Cast a numpy array to a specified type.

        Examples
        --------
        Create a DataFrame:

        >>> d = {'col1': [1, 2], 'col2': [3, 4]}
        >>> df = pd.DataFrame(data=d)
        >>> df.dtypes
        col1    int64
        col2    int64
        dtype: object

        Cast all columns to int32:

        >>> df.astype('int32').dtypes
        col1    int32
        col2    int32
        dtype: object

        Cast col1 to int32 using a dictionary:

        >>> df.astype({'col1': 'int32'}).dtypes
        col1    int32
        col2    int64
        dtype: object

        Create a series:

        >>> ser = pd.Series([1, 2], dtype='int32')
        >>> ser
        0    1
        1    2
        dtype: int32
        >>> ser.astype('int64')
        0    1
        1    2
        dtype: int64

        Convert to categorical type:

        >>> ser.astype('category')
        0    1
        1    2
        dtype: category
        Categories (2, int64): [1, 2]

        Convert to ordered categorical type with custom ordering:

        >>> cat_dtype = pd.api.types.CategoricalDtype(
        ...     categories=[2, 1], ordered=True)
        >>> ser.astype(cat_dtype)
        0    1
        1    2
        dtype: category
        Categories (2, int64): [2 < 1]

        Note that using ``copy=False`` and changing data on a new
        pandas object may propagate changes:

        >>> s1 = pd.Series([1, 2])
        >>> s2 = s1.astype('int64', copy=False)
        >>> s2[0] = 10
        >>> s1  # note that s1[0] has changed too
        0    10
        1     2
        dtype: int64
        """
        if is_dict_like(dtype):
            if self.ndim == 1:  # i.e. Series
                if len(dtype) > 1 or self.name not in dtype:
                    raise KeyError(
                        "Only the Series name can be used for "
                        "the key in Series dtype mappings."
                    )
                new_type = dtype[self.name]
                return self.astype(new_type, copy, errors)

            for col_name in dtype.keys():
                if col_name not in self:
                    raise KeyError(
                        "Only a column name can be used for the "
                        "key in a dtype mappings argument."
                    )
            results = []
            for col_name, col in self.items():
                if col_name in dtype:
                    results.append(
                        col.astype(dtype=dtype[col_name], copy=copy, errors=errors)
                    )
                else:
                    results.append(col.copy() if copy else col)

        elif is_extension_array_dtype(dtype) and self.ndim > 1:
            # GH 18099/22869: columnwise conversion to extension dtype
            # GH 24704: use iloc to handle duplicate column names
            results = [
                self.iloc[:, i].astype(dtype, copy=copy)
                for i in range(len(self.columns))
            ]

        else:
            # else, only a single dtype is given
            new_data = self._mgr.astype(dtype=dtype, copy=copy, errors=errors,)
            return self._constructor(new_data).__finalize__(self, method="astype")

        # GH 19920: retain column metadata after concat
        result = pd.concat(results, axis=1, copy=False)
        result.columns = self.columns
        return result

    def copy(self: FrameOrSeries, deep: bool_t = True) -> FrameOrSeries:
        """
        Make a copy of this object's indices and data.

        When ``deep=True`` (default), a new object will be created with a
        copy of the calling object's data and indices. Modifications to
        the data or indices of the copy will not be reflected in the
        original object (see notes below).

        When ``deep=False``, a new object will be created without copying
        the calling object's data or index (only references to the data
        and index are copied). Any changes to the data of the original
        will be reflected in the shallow copy (and vice versa).

        Parameters
        ----------
        deep : bool, default True
            Make a deep copy, including a copy of the data and the indices.
            With ``deep=False`` neither the indices nor the data are copied.

        Returns
        -------
        copy : Series or DataFrame
            Object type matches caller.

        Notes
        -----
        When ``deep=True``, data is copied but actual Python objects
        will not be copied recursively, only the reference to the object.
        This is in contrast to `copy.deepcopy` in the Standard Library,
        which recursively copies object data (see examples below).

        While ``Index`` objects are copied when ``deep=True``, the underlying
        numpy array is not copied for performance reasons. Since ``Index`` is
        immutable, the underlying data can be safely shared and a copy
        is not needed.

        Examples
        --------
        >>> s = pd.Series([1, 2], index=["a", "b"])
        >>> s
        a    1
        b    2
        dtype: int64

        >>> s_copy = s.copy()
        >>> s_copy
        a    1
        b    2
        dtype: int64

        **Shallow copy versus default (deep) copy:**

        >>> s = pd.Series([1, 2], index=["a", "b"])
        >>> deep = s.copy()
        >>> shallow = s.copy(deep=False)

        Shallow copy shares data and index with original.

        >>> s is shallow
        False
        >>> s.values is shallow.values and s.index is shallow.index
        True

        Deep copy has own copy of data and index.

        >>> s is deep
        False
        >>> s.values is deep.values or s.index is deep.index
        False

        Updates to the data shared by shallow copy and original is reflected
        in both; deep copy remains unchanged.

        >>> s[0] = 3
        >>> shallow[1] = 4
        >>> s
        a    3
        b    4
        dtype: int64
        >>> shallow
        a    3
        b    4
        dtype: int64
        >>> deep
        a    1
        b    2
        dtype: int64

        Note that when copying an object containing Python objects, a deep copy
        will copy the data, but will not do so recursively. Updating a nested
        data object will be reflected in the deep copy.

        >>> s = pd.Series([[1, 2], [3, 4]])
        >>> deep = s.copy()
        >>> s[0][0] = 10
        >>> s
        0    [10, 2]
        1     [3, 4]
        dtype: object
        >>> deep
        0    [10, 2]
        1     [3, 4]
        dtype: object
        """
        data = self._mgr.copy(deep=deep)
        self._clear_item_cache()
        return self._constructor(data).__finalize__(self, method="copy")

    def __copy__(self: FrameOrSeries, deep: bool_t = True) -> FrameOrSeries:
        return self.copy(deep=deep)

    def __deepcopy__(self: FrameOrSeries, memo=None) -> FrameOrSeries:
        """
        Parameters
        ----------
        memo, default None
            Standard signature. Unused
        """
        return self.copy(deep=True)

    def _convert(
        self: FrameOrSeries,
        datetime: bool_t = False,
        numeric: bool_t = False,
        timedelta: bool_t = False,
        coerce: bool_t = False,
        copy: bool_t = True,
    ) -> FrameOrSeries:
        """
        Attempt to infer better dtype for object columns

        Parameters
        ----------
        datetime : bool, default False
            If True, convert to date where possible.
        numeric : bool, default False
            If True, attempt to convert to numbers (including strings), with
            unconvertible values becoming NaN.
        timedelta : bool, default False
            If True, convert to timedelta where possible.
        coerce : bool, default False
            If True, force conversion with unconvertible values converted to
            nulls (NaN or NaT).
        copy : bool, default True
            If True, return a copy even if no copy is necessary (e.g. no
            conversion was done). Note: This is meant for internal use, and
            should not be confused with inplace.

        Returns
        -------
        converted : same as input object
        """
        validate_bool_kwarg(datetime, "datetime")
        validate_bool_kwarg(numeric, "numeric")
        validate_bool_kwarg(timedelta, "timedelta")
        validate_bool_kwarg(coerce, "coerce")
        validate_bool_kwarg(copy, "copy")
        return self._constructor(
            self._mgr.convert(
                datetime=datetime,
                numeric=numeric,
                timedelta=timedelta,
                coerce=coerce,
                copy=copy,
            )
        ).__finalize__(self)

    def infer_objects(self: FrameOrSeries) -> FrameOrSeries:
        """
        Attempt to infer better dtypes for object columns.

        Attempts soft conversion of object-dtyped
        columns, leaving non-object and unconvertible
        columns unchanged. The inference rules are the
        same as during normal Series/DataFrame construction.

        Returns
        -------
        converted : same type as input object

        See Also
        --------
        to_datetime : Convert argument to datetime.
        to_timedelta : Convert argument to timedelta.
        to_numeric : Convert argument to numeric type.
        convert_dtypes : Convert argument to best possible dtype.

        Examples
        --------
        >>> df = pd.DataFrame({"A": ["a", 1, 2, 3]})
        >>> df = df.iloc[1:]
        >>> df
           A
        1  1
        2  2
        3  3

        >>> df.dtypes
        A    object
        dtype: object

        >>> df.infer_objects().dtypes
        A    int64
        dtype: object
        """
        # numeric=False necessary to only soft convert;
        # python objects will still be converted to
        # native numpy numeric types
        return self._constructor(
            self._mgr.convert(
                datetime=True, numeric=False, timedelta=True, coerce=False, copy=True
            )
        ).__finalize__(self, method="infer_objects")

    def convert_dtypes(
        self: FrameOrSeries,
        infer_objects: bool_t = True,
        convert_string: bool_t = True,
        convert_integer: bool_t = True,
        convert_boolean: bool_t = True,
    ) -> FrameOrSeries:
        """
        Convert columns to best possible dtypes using dtypes supporting ``pd.NA``.

        .. versionadded:: 1.0.0

        Parameters
        ----------
        infer_objects : bool, default True
            Whether object dtypes should be converted to the best possible types.
        convert_string : bool, default True
            Whether object dtypes should be converted to ``StringDtype()``.
        convert_integer : bool, default True
            Whether, if possible, conversion can be done to integer extension types.
        convert_boolean : bool, defaults True
            Whether object dtypes should be converted to ``BooleanDtypes()``.

        Returns
        -------
        Series or DataFrame
            Copy of input object with new dtype.

        See Also
        --------
        infer_objects : Infer dtypes of objects.
        to_datetime : Convert argument to datetime.
        to_timedelta : Convert argument to timedelta.
        to_numeric : Convert argument to a numeric type.

        Notes
        -----
        By default, ``convert_dtypes`` will attempt to convert a Series (or each
        Series in a DataFrame) to dtypes that support ``pd.NA``. By using the options
        ``convert_string``, ``convert_integer``, and ``convert_boolean``, it is
        possible to turn off individual conversions to ``StringDtype``, the integer
        extension types or ``BooleanDtype``, respectively.

        For object-dtyped columns, if ``infer_objects`` is ``True``, use the inference
        rules as during normal Series/DataFrame construction.  Then, if possible,
        convert to ``StringDtype``, ``BooleanDtype`` or an appropriate integer extension
        type, otherwise leave as ``object``.

        If the dtype is integer, convert to an appropriate integer extension type.

        If the dtype is numeric, and consists of all integers, convert to an
        appropriate integer extension type.

        In the future, as new dtypes are added that support ``pd.NA``, the results
        of this method will change to support those new dtypes.

        Examples
        --------
        >>> df = pd.DataFrame(
        ...     {
        ...         "a": pd.Series([1, 2, 3], dtype=np.dtype("int32")),
        ...         "b": pd.Series(["x", "y", "z"], dtype=np.dtype("O")),
        ...         "c": pd.Series([True, False, np.nan], dtype=np.dtype("O")),
        ...         "d": pd.Series(["h", "i", np.nan], dtype=np.dtype("O")),
        ...         "e": pd.Series([10, np.nan, 20], dtype=np.dtype("float")),
        ...         "f": pd.Series([np.nan, 100.5, 200], dtype=np.dtype("float")),
        ...     }
        ... )

        Start with a DataFrame with default dtypes.

        >>> df
           a  b      c    d     e      f
        0  1  x   True    h  10.0    NaN
        1  2  y  False    i   NaN  100.5
        2  3  z    NaN  NaN  20.0  200.0

        >>> df.dtypes
        a      int32
        b     object
        c     object
        d     object
        e    float64
        f    float64
        dtype: object

        Convert the DataFrame to use best possible dtypes.

        >>> dfn = df.convert_dtypes()
        >>> dfn
           a  b      c     d     e      f
        0  1  x   True     h    10    NaN
        1  2  y  False     i  <NA>  100.5
        2  3  z   <NA>  <NA>    20  200.0

        >>> dfn.dtypes
        a      Int32
        b     string
        c    boolean
        d     string
        e      Int64
        f    float64
        dtype: object

        Start with a Series of strings and missing data represented by ``np.nan``.

        >>> s = pd.Series(["a", "b", np.nan])
        >>> s
        0      a
        1      b
        2    NaN
        dtype: object

        Obtain a Series with dtype ``StringDtype``.

        >>> s.convert_dtypes()
        0       a
        1       b
        2    <NA>
        dtype: string
        """
        if self.ndim == 1:
            return self._convert_dtypes(
                infer_objects, convert_string, convert_integer, convert_boolean
            )
        else:
            results = [
                col._convert_dtypes(
                    infer_objects, convert_string, convert_integer, convert_boolean
                )
                for col_name, col in self.items()
            ]
            result = pd.concat(results, axis=1, copy=False)
            return result

    # ----------------------------------------------------------------------
    # Filling NA's

    @doc(**_shared_doc_kwargs)
    def fillna(
        self: FrameOrSeries,
        value=None,
        method=None,
        axis=None,
        inplace: bool_t = False,
        limit=None,
        downcast=None,
    ) -> Optional[FrameOrSeries]:
        """
        Fill NA/NaN values using the specified method.

        Parameters
        ----------
        value : scalar, dict, Series, or DataFrame
            Value to use to fill holes (e.g. 0), alternately a
            dict/Series/DataFrame of values specifying which value to use for
            each index (for a Series) or column (for a DataFrame).  Values not
            in the dict/Series/DataFrame will not be filled. This value cannot
            be a list.
        method : {{'backfill', 'bfill', 'pad', 'ffill', None}}, default None
            Method to use for filling holes in reindexed Series
            pad / ffill: propagate last valid observation forward to next valid
            backfill / bfill: use next valid observation to fill gap.
        axis : {axes_single_arg}
            Axis along which to fill missing values.
        inplace : bool, default False
            If True, fill in-place. Note: this will modify any
            other views on this object (e.g., a no-copy slice for a column in a
            DataFrame).
        limit : int, default None
            If method is specified, this is the maximum number of consecutive
            NaN values to forward/backward fill. In other words, if there is
            a gap with more than this number of consecutive NaNs, it will only
            be partially filled. If method is not specified, this is the
            maximum number of entries along the entire axis where NaNs will be
            filled. Must be greater than 0 if not None.
        downcast : dict, default is None
            A dict of item->dtype of what to downcast if possible,
            or the string 'infer' which will try to downcast to an appropriate
            equal type (e.g. float64 to int64 if possible).

        Returns
        -------
        {klass} or None
            Object with missing values filled or None if ``inplace=True``.

        See Also
        --------
        interpolate : Fill NaN values using interpolation.
        reindex : Conform object to new index.
        asfreq : Convert TimeSeries to specified frequency.

        Examples
        --------
        >>> df = pd.DataFrame([[np.nan, 2, np.nan, 0],
        ...                    [3, 4, np.nan, 1],
        ...                    [np.nan, np.nan, np.nan, 5],
        ...                    [np.nan, 3, np.nan, 4]],
        ...                   columns=list('ABCD'))
        >>> df
             A    B   C  D
        0  NaN  2.0 NaN  0
        1  3.0  4.0 NaN  1
        2  NaN  NaN NaN  5
        3  NaN  3.0 NaN  4

        Replace all NaN elements with 0s.

        >>> df.fillna(0)
            A   B   C   D
        0   0.0 2.0 0.0 0
        1   3.0 4.0 0.0 1
        2   0.0 0.0 0.0 5
        3   0.0 3.0 0.0 4

        We can also propagate non-null values forward or backward.

        >>> df.fillna(method='ffill')
            A   B   C   D
        0   NaN 2.0 NaN 0
        1   3.0 4.0 NaN 1
        2   3.0 4.0 NaN 5
        3   3.0 3.0 NaN 4

        Replace all NaN elements in column 'A', 'B', 'C', and 'D', with 0, 1,
        2, and 3 respectively.

        >>> values = {{'A': 0, 'B': 1, 'C': 2, 'D': 3}}
        >>> df.fillna(value=values)
            A   B   C   D
        0   0.0 2.0 2.0 0
        1   3.0 4.0 2.0 1
        2   0.0 1.0 2.0 5
        3   0.0 3.0 2.0 4

        Only replace the first NaN element.

        >>> df.fillna(value=values, limit=1)
            A   B   C   D
        0   0.0 2.0 2.0 0
        1   3.0 4.0 NaN 1
        2   NaN 1.0 NaN 5
        3   NaN 3.0 NaN 4
        """
        inplace = validate_bool_kwarg(inplace, "inplace")
        value, method = validate_fillna_kwargs(value, method)

        self._consolidate_inplace()

        # set the default here, so functions examining the signaure
        # can detect if something was set (e.g. in groupby) (GH9221)
        if axis is None:
            axis = 0
        axis = self._get_axis_number(axis)

        if value is None:

            if self._is_mixed_type and axis == 1:
                if inplace:
                    raise NotImplementedError()
                result = self.T.fillna(method=method, limit=limit).T

                # need to downcast here because of all of the transposes
                result._mgr = result._mgr.downcast()

                return result

            new_data = self._mgr.interpolate(
                method=method,
                axis=axis,
                limit=limit,
                inplace=inplace,
                coerce=True,
                downcast=downcast,
            )
        else:
            if self.ndim == 1:
                if isinstance(value, (dict, ABCSeries)):
                    value = create_series_with_explicit_dtype(
                        value, dtype_if_empty=object
                    )
                    value = value.reindex(self.index, copy=False)
                    value = value._values
                elif not is_list_like(value):
                    pass
                else:
                    raise TypeError(
                        '"value" parameter must be a scalar, dict '
                        "or Series, but you passed a "
                        f'"{type(value).__name__}"'
                    )

                new_data = self._mgr.fillna(
                    value=value, limit=limit, inplace=inplace, downcast=downcast
                )

            elif isinstance(value, (dict, ABCSeries)):
                if axis == 1:
                    raise NotImplementedError(
                        "Currently only can fill "
                        "with dict/Series column "
                        "by column"
                    )

                result = self if inplace else self.copy()
                for k, v in value.items():
                    if k not in result:
                        continue
                    obj = result[k]
                    obj.fillna(v, limit=limit, inplace=True, downcast=downcast)
                return result if not inplace else None

            elif not is_list_like(value):
                new_data = self._mgr.fillna(
                    value=value, limit=limit, inplace=inplace, downcast=downcast
                )
            elif isinstance(value, ABCDataFrame) and self.ndim == 2:
                new_data = self.where(self.notna(), value)._data
            else:
                raise ValueError(f"invalid fill value with a {type(value)}")

        result = self._constructor(new_data)
        if inplace:
            return self._update_inplace(result)
        else:
            return result.__finalize__(self, method="fillna")

    def ffill(
        self: FrameOrSeries,
        axis=None,
        inplace: bool_t = False,
        limit=None,
        downcast=None,
    ) -> Optional[FrameOrSeries]:
        """
        Synonym for :meth:`DataFrame.fillna` with ``method='ffill'``.

        Returns
        -------
        %(klass)s or None
            Object with missing values filled or None if ``inplace=True``.
        """
        return self.fillna(
            method="ffill", axis=axis, inplace=inplace, limit=limit, downcast=downcast
        )

    def bfill(
        self: FrameOrSeries,
        axis=None,
        inplace: bool_t = False,
        limit=None,
        downcast=None,
    ) -> Optional[FrameOrSeries]:
        """
        Synonym for :meth:`DataFrame.fillna` with ``method='bfill'``.

        Returns
        -------
        %(klass)s or None
            Object with missing values filled or None if ``inplace=True``.
        """
        return self.fillna(
            method="bfill", axis=axis, inplace=inplace, limit=limit, downcast=downcast
        )

    _shared_docs[
        "replace"
    ] = """
        Replace values given in `to_replace` with `value`.

        Values of the %(klass)s are replaced with other values dynamically.
        This differs from updating with ``.loc`` or ``.iloc``, which require
        you to specify a location to update with some value.

        Parameters
        ----------
        to_replace : str, regex, list, dict, Series, int, float, or None
            How to find the values that will be replaced.

            * numeric, str or regex:

                - numeric: numeric values equal to `to_replace` will be
                  replaced with `value`
                - str: string exactly matching `to_replace` will be replaced
                  with `value`
                - regex: regexs matching `to_replace` will be replaced with
                  `value`

            * list of str, regex, or numeric:

                - First, if `to_replace` and `value` are both lists, they
                  **must** be the same length.
                - Second, if ``regex=True`` then all of the strings in **both**
                  lists will be interpreted as regexs otherwise they will match
                  directly. This doesn't matter much for `value` since there
                  are only a few possible substitution regexes you can use.
                - str, regex and numeric rules apply as above.

            * dict:

                - Dicts can be used to specify different replacement values
                  for different existing values. For example,
                  ``{'a': 'b', 'y': 'z'}`` replaces the value 'a' with 'b' and
                  'y' with 'z'. To use a dict in this way the `value`
                  parameter should be `None`.
                - For a DataFrame a dict can specify that different values
                  should be replaced in different columns. For example,
                  ``{'a': 1, 'b': 'z'}`` looks for the value 1 in column 'a'
                  and the value 'z' in column 'b' and replaces these values
                  with whatever is specified in `value`. The `value` parameter
                  should not be ``None`` in this case. You can treat this as a
                  special case of passing two lists except that you are
                  specifying the column to search in.
                - For a DataFrame nested dictionaries, e.g.,
                  ``{'a': {'b': np.nan}}``, are read as follows: look in column
                  'a' for the value 'b' and replace it with NaN. The `value`
                  parameter should be ``None`` to use a nested dict in this
                  way. You can nest regular expressions as well. Note that
                  column names (the top-level dictionary keys in a nested
                  dictionary) **cannot** be regular expressions.

            * None:

                - This means that the `regex` argument must be a string,
                  compiled regular expression, or list, dict, ndarray or
                  Series of such elements. If `value` is also ``None`` then
                  this **must** be a nested dictionary or Series.

            See the examples section for examples of each of these.
        value : scalar, dict, list, str, regex, default None
            Value to replace any values matching `to_replace` with.
            For a DataFrame a dict of values can be used to specify which
            value to use for each column (columns not in the dict will not be
            filled). Regular expressions, strings and lists or dicts of such
            objects are also allowed.
        inplace : bool, default False
            If True, in place. Note: this will modify any
            other views on this object (e.g. a column from a DataFrame).
            Returns the caller if this is True.
        limit : int, default None
            Maximum size gap to forward or backward fill.
        regex : bool or same types as `to_replace`, default False
            Whether to interpret `to_replace` and/or `value` as regular
            expressions. If this is ``True`` then `to_replace` *must* be a
            string. Alternatively, this could be a regular expression or a
            list, dict, or array of regular expressions in which case
            `to_replace` must be ``None``.
        method : {'pad', 'ffill', 'bfill', `None`}
            The method to use when for replacement, when `to_replace` is a
            scalar, list or tuple and `value` is ``None``.

            .. versionchanged:: 0.23.0
                Added to DataFrame.

        Returns
        -------
        %(klass)s
            Object after replacement.

        Raises
        ------
        AssertionError
            * If `regex` is not a ``bool`` and `to_replace` is not
              ``None``.

        TypeError
            * If `to_replace` is not a scalar, array-like, ``dict``, or ``None``
            * If `to_replace` is a ``dict`` and `value` is not a ``list``,
              ``dict``, ``ndarray``, or ``Series``
            * If `to_replace` is ``None`` and `regex` is not compilable
              into a regular expression or is a list, dict, ndarray, or
              Series.
            * When replacing multiple ``bool`` or ``datetime64`` objects and
              the arguments to `to_replace` does not match the type of the
              value being replaced

        ValueError
            * If a ``list`` or an ``ndarray`` is passed to `to_replace` and
              `value` but they are not the same length.

        See Also
        --------
        %(klass)s.fillna : Fill NA values.
        %(klass)s.where : Replace values based on boolean condition.
        Series.str.replace : Simple string replacement.

        Notes
        -----
        * Regex substitution is performed under the hood with ``re.sub``. The
          rules for substitution for ``re.sub`` are the same.
        * Regular expressions will only substitute on strings, meaning you
          cannot provide, for example, a regular expression matching floating
          point numbers and expect the columns in your frame that have a
          numeric dtype to be matched. However, if those floating point
          numbers *are* strings, then you can do this.
        * This method has *a lot* of options. You are encouraged to experiment
          and play with this method to gain intuition about how it works.
        * When dict is used as the `to_replace` value, it is like
          key(s) in the dict are the to_replace part and
          value(s) in the dict are the value parameter.

        Examples
        --------

        **Scalar `to_replace` and `value`**

        >>> s = pd.Series([0, 1, 2, 3, 4])
        >>> s.replace(0, 5)
        0    5
        1    1
        2    2
        3    3
        4    4
        dtype: int64

        >>> df = pd.DataFrame({'A': [0, 1, 2, 3, 4],
        ...                    'B': [5, 6, 7, 8, 9],
        ...                    'C': ['a', 'b', 'c', 'd', 'e']})
        >>> df.replace(0, 5)
           A  B  C
        0  5  5  a
        1  1  6  b
        2  2  7  c
        3  3  8  d
        4  4  9  e

        **List-like `to_replace`**

        >>> df.replace([0, 1, 2, 3], 4)
           A  B  C
        0  4  5  a
        1  4  6  b
        2  4  7  c
        3  4  8  d
        4  4  9  e

        >>> df.replace([0, 1, 2, 3], [4, 3, 2, 1])
           A  B  C
        0  4  5  a
        1  3  6  b
        2  2  7  c
        3  1  8  d
        4  4  9  e

        >>> s.replace([1, 2], method='bfill')
        0    0
        1    3
        2    3
        3    3
        4    4
        dtype: int64

        **dict-like `to_replace`**

        >>> df.replace({0: 10, 1: 100})
             A  B  C
        0   10  5  a
        1  100  6  b
        2    2  7  c
        3    3  8  d
        4    4  9  e

        >>> df.replace({'A': 0, 'B': 5}, 100)
             A    B  C
        0  100  100  a
        1    1    6  b
        2    2    7  c
        3    3    8  d
        4    4    9  e

        >>> df.replace({'A': {0: 100, 4: 400}})
             A  B  C
        0  100  5  a
        1    1  6  b
        2    2  7  c
        3    3  8  d
        4  400  9  e

        **Regular expression `to_replace`**

        >>> df = pd.DataFrame({'A': ['bat', 'foo', 'bait'],
        ...                    'B': ['abc', 'bar', 'xyz']})
        >>> df.replace(to_replace=r'^ba.$', value='new', regex=True)
              A    B
        0   new  abc
        1   foo  new
        2  bait  xyz

        >>> df.replace({'A': r'^ba.$'}, {'A': 'new'}, regex=True)
              A    B
        0   new  abc
        1   foo  bar
        2  bait  xyz

        >>> df.replace(regex=r'^ba.$', value='new')
              A    B
        0   new  abc
        1   foo  new
        2  bait  xyz

        >>> df.replace(regex={r'^ba.$': 'new', 'foo': 'xyz'})
              A    B
        0   new  abc
        1   xyz  new
        2  bait  xyz

        >>> df.replace(regex=[r'^ba.$', 'foo'], value='new')
              A    B
        0   new  abc
        1   new  new
        2  bait  xyz

        Note that when replacing multiple ``bool`` or ``datetime64`` objects,
        the data types in the `to_replace` parameter must match the data
        type of the value being replaced:

        >>> df = pd.DataFrame({'A': [True, False, True],
        ...                    'B': [False, True, False]})
        >>> df.replace({'a string': 'new value', True: False})  # raises
        Traceback (most recent call last):
            ...
        TypeError: Cannot compare types 'ndarray(dtype=bool)' and 'str'

        This raises a ``TypeError`` because one of the ``dict`` keys is not of
        the correct type for replacement.

        Compare the behavior of ``s.replace({'a': None})`` and
        ``s.replace('a', None)`` to understand the peculiarities
        of the `to_replace` parameter:

        >>> s = pd.Series([10, 'a', 'a', 'b', 'a'])

        When one uses a dict as the `to_replace` value, it is like the
        value(s) in the dict are equal to the `value` parameter.
        ``s.replace({'a': None})`` is equivalent to
        ``s.replace(to_replace={'a': None}, value=None, method=None)``:

        >>> s.replace({'a': None})
        0      10
        1    None
        2    None
        3       b
        4    None
        dtype: object

        When ``value=None`` and `to_replace` is a scalar, list or
        tuple, `replace` uses the method parameter (default 'pad') to do the
        replacement. So this is why the 'a' values are being replaced by 10
        in rows 1 and 2 and 'b' in row 4 in this case.
        The command ``s.replace('a', None)`` is actually equivalent to
        ``s.replace(to_replace='a', value=None, method='pad')``:

        >>> s.replace('a', None)
        0    10
        1    10
        2    10
        3     b
        4     b
        dtype: object
    """

    @Appender(_shared_docs["replace"] % _shared_doc_kwargs)
    def replace(
        self,
        to_replace=None,
        value=None,
        inplace=False,
        limit=None,
        regex=False,
        method="pad",
    ):
        if not (
            is_scalar(to_replace)
            or isinstance(to_replace, pd.Series)
            or is_re_compilable(to_replace)
            or is_list_like(to_replace)
        ):
            raise TypeError(
                "Expecting 'to_replace' to be either a scalar, array-like, "
                "dict or None, got invalid type "
                f"{repr(type(to_replace).__name__)}"
            )

        inplace = validate_bool_kwarg(inplace, "inplace")
        if not is_bool(regex) and to_replace is not None:
            raise AssertionError("'to_replace' must be 'None' if 'regex' is not a bool")

        self._consolidate_inplace()

        if value is None:
            # passing a single value that is scalar like
            # when value is None (GH5319), for compat
            if not is_dict_like(to_replace) and not is_dict_like(regex):
                to_replace = [to_replace]

            if isinstance(to_replace, (tuple, list)):
                if isinstance(self, ABCDataFrame):
                    return self.apply(
                        _single_replace, args=(to_replace, method, inplace, limit)
                    )
                return _single_replace(self, to_replace, method, inplace, limit)

            if not is_dict_like(to_replace):
                if not is_dict_like(regex):
                    raise TypeError(
                        'If "to_replace" and "value" are both None '
                        'and "to_replace" is not a list, then '
                        "regex must be a mapping"
                    )
                to_replace = regex
                regex = True

            items = list(to_replace.items())
            keys, values = zip(*items) if items else ([], [])

            are_mappings = [is_dict_like(v) for v in values]

            if any(are_mappings):
                if not all(are_mappings):
                    raise TypeError(
                        "If a nested mapping is passed, all values "
                        "of the top level mapping must be mappings"
                    )
                # passed a nested dict/Series
                to_rep_dict = {}
                value_dict = {}

                for k, v in items:
                    keys, values = list(zip(*v.items())) or ([], [])

                    to_rep_dict[k] = list(keys)
                    value_dict[k] = list(values)

                to_replace, value = to_rep_dict, value_dict
            else:
                to_replace, value = keys, values

            return self.replace(
                to_replace, value, inplace=inplace, limit=limit, regex=regex
            )
        else:

            # need a non-zero len on all axes
            if not self.size:
                return self

            new_data = self._mgr
            if is_dict_like(to_replace):
                if is_dict_like(value):  # {'A' : NA} -> {'A' : 0}
                    res = self if inplace else self.copy()
                    for c, src in to_replace.items():
                        if c in value and c in self:
                            # object conversion is handled in
                            # series.replace which is called recursively
                            res[c] = res[c].replace(
                                to_replace=src,
                                value=value[c],
                                inplace=False,
                                regex=regex,
                            )
                    return None if inplace else res

                # {'A': NA} -> 0
                elif not is_list_like(value):
                    keys = [(k, src) for k, src in to_replace.items() if k in self]
                    keys_len = len(keys) - 1
                    for i, (k, src) in enumerate(keys):
                        convert = i == keys_len
                        new_data = new_data.replace(
                            to_replace=src,
                            value=value,
                            filter=[k],
                            inplace=inplace,
                            regex=regex,
                            convert=convert,
                        )
                else:
                    raise TypeError("value argument must be scalar, dict, or Series")

            elif is_list_like(to_replace):  # [NA, ''] -> [0, 'missing']
                if is_list_like(value):
                    if len(to_replace) != len(value):
                        raise ValueError(
                            f"Replacement lists must match in length. "
                            f"Expecting {len(to_replace)} got {len(value)} "
                        )

                    new_data = self._mgr.replace_list(
                        src_list=to_replace,
                        dest_list=value,
                        inplace=inplace,
                        regex=regex,
                    )

                else:  # [NA, ''] -> 0
                    new_data = self._mgr.replace(
                        to_replace=to_replace, value=value, inplace=inplace, regex=regex
                    )
            elif to_replace is None:
                if not (
                    is_re_compilable(regex)
                    or is_list_like(regex)
                    or is_dict_like(regex)
                ):
                    raise TypeError(
                        f"'regex' must be a string or a compiled regular expression "
                        f"or a list or dict of strings or regular expressions, "
                        f"you passed a {repr(type(regex).__name__)}"
                    )
                return self.replace(
                    regex, value, inplace=inplace, limit=limit, regex=True
                )
            else:

                # dest iterable dict-like
                if is_dict_like(value):  # NA -> {'A' : 0, 'B' : -1}
                    new_data = self._mgr

                    for k, v in value.items():
                        if k in self:
                            new_data = new_data.replace(
                                to_replace=to_replace,
                                value=v,
                                filter=[k],
                                inplace=inplace,
                                regex=regex,
                            )

                elif not is_list_like(value):  # NA -> 0
                    new_data = self._mgr.replace(
                        to_replace=to_replace, value=value, inplace=inplace, regex=regex
                    )
                else:
                    raise TypeError(
                        f'Invalid "to_replace" type: {repr(type(to_replace).__name__)}'
                    )

        result = self._constructor(new_data)
        if inplace:
            return self._update_inplace(result)
        else:
            return result.__finalize__(self, method="replace")

    _shared_docs[
        "interpolate"
    ] = """
        Please note that only ``method='linear'`` is supported for
        DataFrame/Series with a MultiIndex.

        Parameters
        ----------
        method : str, default 'linear'
            Interpolation technique to use. One of:

            * 'linear': Ignore the index and treat the values as equally
              spaced. This is the only method supported on MultiIndexes.
            * 'time': Works on daily and higher resolution data to interpolate
              given length of interval.
            * 'index', 'values': use the actual numerical values of the index.
            * 'pad': Fill in NaNs using existing values.
            * 'nearest', 'zero', 'slinear', 'quadratic', 'cubic', 'spline',
              'barycentric', 'polynomial': Passed to
              `scipy.interpolate.interp1d`. These methods use the numerical
              values of the index.  Both 'polynomial' and 'spline' require that
              you also specify an `order` (int), e.g.
              ``df.interpolate(method='polynomial', order=5)``.
            * 'krogh', 'piecewise_polynomial', 'spline', 'pchip', 'akima':
              Wrappers around the SciPy interpolation methods of similar
              names. See `Notes`.
            * 'from_derivatives': Refers to
              `scipy.interpolate.BPoly.from_derivatives` which
              replaces 'piecewise_polynomial' interpolation method in
              scipy 0.18.
        axis : {0 or 'index', 1 or 'columns', None}, default None
            Axis to interpolate along.
        limit : int, optional
            Maximum number of consecutive NaNs to fill. Must be greater than
            0.
        inplace : bool, default False
            Update the data in place if possible.
        limit_direction : {'forward', 'backward', 'both'}, default 'forward'
            If limit is specified, consecutive NaNs will be filled in this
            direction.
        limit_area : {`None`, 'inside', 'outside'}, default None
            If limit is specified, consecutive NaNs will be filled with this
            restriction.

            * ``None``: No fill restriction.
            * 'inside': Only fill NaNs surrounded by valid values
              (interpolate).
            * 'outside': Only fill NaNs outside valid values (extrapolate).

            .. versionadded:: 0.23.0

        downcast : optional, 'infer' or None, defaults to None
            Downcast dtypes if possible.
        **kwargs
            Keyword arguments to pass on to the interpolating function.

        Returns
        -------
        Series or DataFrame
            Returns the same object type as the caller, interpolated at
            some or all ``NaN`` values.

        See Also
        --------
        fillna : Fill missing values using different methods.
        scipy.interpolate.Akima1DInterpolator : Piecewise cubic polynomials
            (Akima interpolator).
        scipy.interpolate.BPoly.from_derivatives : Piecewise polynomial in the
            Bernstein basis.
        scipy.interpolate.interp1d : Interpolate a 1-D function.
        scipy.interpolate.KroghInterpolator : Interpolate polynomial (Krogh
            interpolator).
        scipy.interpolate.PchipInterpolator : PCHIP 1-d monotonic cubic
            interpolation.
        scipy.interpolate.CubicSpline : Cubic spline data interpolator.

        Notes
        -----
        The 'krogh', 'piecewise_polynomial', 'spline', 'pchip' and 'akima'
        methods are wrappers around the respective SciPy implementations of
        similar names. These use the actual numerical values of the index.
        For more information on their behavior, see the
        `SciPy documentation
        <https://docs.scipy.org/doc/scipy/reference/interpolate.html#univariate-interpolation>`__
        and `SciPy tutorial
        <https://docs.scipy.org/doc/scipy/reference/tutorial/interpolate.html>`__.

        Examples
        --------
        Filling in ``NaN`` in a :class:`~pandas.Series` via linear
        interpolation.

        >>> s = pd.Series([0, 1, np.nan, 3])
        >>> s
        0    0.0
        1    1.0
        2    NaN
        3    3.0
        dtype: float64
        >>> s.interpolate()
        0    0.0
        1    1.0
        2    2.0
        3    3.0
        dtype: float64

        Filling in ``NaN`` in a Series by padding, but filling at most two
        consecutive ``NaN`` at a time.

        >>> s = pd.Series([np.nan, "single_one", np.nan,
        ...                "fill_two_more", np.nan, np.nan, np.nan,
        ...                4.71, np.nan])
        >>> s
        0              NaN
        1       single_one
        2              NaN
        3    fill_two_more
        4              NaN
        5              NaN
        6              NaN
        7             4.71
        8              NaN
        dtype: object
        >>> s.interpolate(method='pad', limit=2)
        0              NaN
        1       single_one
        2       single_one
        3    fill_two_more
        4    fill_two_more
        5    fill_two_more
        6              NaN
        7             4.71
        8             4.71
        dtype: object

        Filling in ``NaN`` in a Series via polynomial interpolation or splines:
        Both 'polynomial' and 'spline' methods require that you also specify
        an ``order`` (int).

        >>> s = pd.Series([0, 2, np.nan, 8])
        >>> s.interpolate(method='polynomial', order=2)
        0    0.000000
        1    2.000000
        2    4.666667
        3    8.000000
        dtype: float64

        Fill the DataFrame forward (that is, going down) along each column
        using linear interpolation.

        Note how the last entry in column 'a' is interpolated differently,
        because there is no entry after it to use for interpolation.
        Note how the first entry in column 'b' remains ``NaN``, because there
        is no entry before it to use for interpolation.

        >>> df = pd.DataFrame([(0.0, np.nan, -1.0, 1.0),
        ...                    (np.nan, 2.0, np.nan, np.nan),
        ...                    (2.0, 3.0, np.nan, 9.0),
        ...                    (np.nan, 4.0, -4.0, 16.0)],
        ...                   columns=list('abcd'))
        >>> df
             a    b    c     d
        0  0.0  NaN -1.0   1.0
        1  NaN  2.0  NaN   NaN
        2  2.0  3.0  NaN   9.0
        3  NaN  4.0 -4.0  16.0
        >>> df.interpolate(method='linear', limit_direction='forward', axis=0)
             a    b    c     d
        0  0.0  NaN -1.0   1.0
        1  1.0  2.0 -2.0   5.0
        2  2.0  3.0 -3.0   9.0
        3  2.0  4.0 -4.0  16.0

        Using polynomial interpolation.

        >>> df['d'].interpolate(method='polynomial', order=2)
        0     1.0
        1     4.0
        2     9.0
        3    16.0
        Name: d, dtype: float64
        """

    @Appender(_shared_docs["interpolate"] % _shared_doc_kwargs)
    def interpolate(
        self,
        method="linear",
        axis=0,
        limit=None,
        inplace=False,
        limit_direction="forward",
        limit_area=None,
        downcast=None,
        **kwargs,
    ):
        """
        Interpolate values according to different methods.
        """
        inplace = validate_bool_kwarg(inplace, "inplace")

        axis = self._get_axis_number(axis)

        if axis == 0:
            df = self
        else:
            df = self.T

        if isinstance(df.index, MultiIndex) and method != "linear":
            raise ValueError(
                "Only `method=linear` interpolation is supported on MultiIndexes."
            )

        if df.ndim == 2 and np.all(df.dtypes == np.dtype(object)):
            raise TypeError(
                "Cannot interpolate with all object-dtype columns "
                "in the DataFrame. Try setting at least one "
                "column to a numeric dtype."
            )

        # create/use the index
        if method == "linear":
            # prior default
            index = np.arange(len(df.index))
        else:
            index = df.index
            methods = {"index", "values", "nearest", "time"}
            is_numeric_or_datetime = (
                is_numeric_dtype(index)
                or is_datetime64_any_dtype(index)
                or is_timedelta64_dtype(index)
            )
            if method not in methods and not is_numeric_or_datetime:
                raise ValueError(
                    "Index column must be numeric or datetime type when "
                    f"using {method} method other than linear. "
                    "Try setting a numeric or datetime index column before "
                    "interpolating."
                )

        if isna(index).any():
            raise NotImplementedError(
                "Interpolation with NaNs in the index "
                "has not been implemented. Try filling "
                "those NaNs before interpolating."
            )
        data = df._mgr
        new_data = data.interpolate(
            method=method,
            axis=self._info_axis_number,
            index=index,
            limit=limit,
            limit_direction=limit_direction,
            limit_area=limit_area,
            inplace=inplace,
            downcast=downcast,
            **kwargs,
        )

        result = self._constructor(new_data)
        if axis == 1:
            result = result.T
        if inplace:
            return self._update_inplace(result)
        else:
            return result.__finalize__(self, method="interpolate")

    # ----------------------------------------------------------------------
    # Timeseries methods Methods

    def asof(self, where, subset=None):
        """
        Return the last row(s) without any NaNs before `where`.

        The last row (for each element in `where`, if list) without any
        NaN is taken.
        In case of a :class:`~pandas.DataFrame`, the last row without NaN
        considering only the subset of columns (if not `None`)

        If there is no good value, NaN is returned for a Series or
        a Series of NaN values for a DataFrame

        Parameters
        ----------
        where : date or array-like of dates
            Date(s) before which the last row(s) are returned.
        subset : str or array-like of str, default `None`
            For DataFrame, if not `None`, only use these columns to
            check for NaNs.

        Returns
        -------
        scalar, Series, or DataFrame

            The return can be:

            * scalar : when `self` is a Series and `where` is a scalar
            * Series: when `self` is a Series and `where` is an array-like,
              or when `self` is a DataFrame and `where` is a scalar
            * DataFrame : when `self` is a DataFrame and `where` is an
              array-like

            Return scalar, Series, or DataFrame.

        See Also
        --------
        merge_asof : Perform an asof merge. Similar to left join.

        Notes
        -----
        Dates are assumed to be sorted. Raises if this is not the case.

        Examples
        --------
        A Series and a scalar `where`.

        >>> s = pd.Series([1, 2, np.nan, 4], index=[10, 20, 30, 40])
        >>> s
        10    1.0
        20    2.0
        30    NaN
        40    4.0
        dtype: float64

        >>> s.asof(20)
        2.0

        For a sequence `where`, a Series is returned. The first value is
        NaN, because the first element of `where` is before the first
        index value.

        >>> s.asof([5, 20])
        5     NaN
        20    2.0
        dtype: float64

        Missing values are not considered. The following is ``2.0``, not
        NaN, even though NaN is at the index location for ``30``.

        >>> s.asof(30)
        2.0

        Take all columns into consideration

        >>> df = pd.DataFrame({'a': [10, 20, 30, 40, 50],
        ...                    'b': [None, None, None, None, 500]},
        ...                   index=pd.DatetimeIndex(['2018-02-27 09:01:00',
        ...                                           '2018-02-27 09:02:00',
        ...                                           '2018-02-27 09:03:00',
        ...                                           '2018-02-27 09:04:00',
        ...                                           '2018-02-27 09:05:00']))
        >>> df.asof(pd.DatetimeIndex(['2018-02-27 09:03:30',
        ...                           '2018-02-27 09:04:30']))
                              a   b
        2018-02-27 09:03:30 NaN NaN
        2018-02-27 09:04:30 NaN NaN

        Take a single column into consideration

        >>> df.asof(pd.DatetimeIndex(['2018-02-27 09:03:30',
        ...                           '2018-02-27 09:04:30']),
        ...         subset=['a'])
                                 a   b
        2018-02-27 09:03:30   30.0 NaN
        2018-02-27 09:04:30   40.0 NaN
        """
        if isinstance(where, str):
            where = Timestamp(where)

        if not self.index.is_monotonic:
            raise ValueError("asof requires a sorted index")

        is_series = isinstance(self, ABCSeries)
        if is_series:
            if subset is not None:
                raise ValueError("subset is not valid for Series")
        else:
            if subset is None:
                subset = self.columns
            if not is_list_like(subset):
                subset = [subset]

        is_list = is_list_like(where)
        if not is_list:
            start = self.index[0]
            if isinstance(self.index, PeriodIndex):
                where = Period(where, freq=self.index.freq)

            if where < start:
                if not is_series:
                    from pandas import Series

                    return Series(index=self.columns, name=where, dtype=np.float64)
                return np.nan

            # It's always much faster to use a *while* loop here for
            # Series than pre-computing all the NAs. However a
            # *while* loop is extremely expensive for DataFrame
            # so we later pre-compute all the NAs and use the same
            # code path whether *where* is a scalar or list.
            # See PR: https://github.com/pandas-dev/pandas/pull/14476
            if is_series:
                loc = self.index.searchsorted(where, side="right")
                if loc > 0:
                    loc -= 1

                values = self._values
                while loc > 0 and isna(values[loc]):
                    loc -= 1
                return values[loc]

        if not isinstance(where, Index):
            where = Index(where) if is_list else Index([where])

        nulls = self.isna() if is_series else self[subset].isna().any(1)
        if nulls.all():
            if is_series:
                return self._constructor(np.nan, index=where, name=self.name)
            elif is_list:
                from pandas import DataFrame

                return DataFrame(np.nan, index=where, columns=self.columns)
            else:
                from pandas import Series

                return Series(np.nan, index=self.columns, name=where[0])

        locs = self.index.asof_locs(where, ~(nulls._values))

        # mask the missing
        missing = locs == -1
        data = self.take(locs)
        data.index = where
        data.loc[missing] = np.nan
        return data if is_list else data.iloc[-1]

    # ----------------------------------------------------------------------
    # Action Methods

    _shared_docs[
        "isna"
    ] = """
        Detect missing values.

        Return a boolean same-sized object indicating if the values are NA.
        NA values, such as None or :attr:`numpy.NaN`, gets mapped to True
        values.
        Everything else gets mapped to False values. Characters such as empty
        strings ``''`` or :attr:`numpy.inf` are not considered NA values
        (unless you set ``pandas.options.mode.use_inf_as_na = True``).

        Returns
        -------
        %(klass)s
            Mask of bool values for each element in %(klass)s that
            indicates whether an element is not an NA value.

        See Also
        --------
        %(klass)s.isnull : Alias of isna.
        %(klass)s.notna : Boolean inverse of isna.
        %(klass)s.dropna : Omit axes labels with missing values.
        isna : Top-level isna.

        Examples
        --------
        Show which entries in a DataFrame are NA.

        >>> df = pd.DataFrame({'age': [5, 6, np.NaN],
        ...                    'born': [pd.NaT, pd.Timestamp('1939-05-27'),
        ...                             pd.Timestamp('1940-04-25')],
        ...                    'name': ['Alfred', 'Batman', ''],
        ...                    'toy': [None, 'Batmobile', 'Joker']})
        >>> df
           age       born    name        toy
        0  5.0        NaT  Alfred       None
        1  6.0 1939-05-27  Batman  Batmobile
        2  NaN 1940-04-25              Joker

        >>> df.isna()
             age   born   name    toy
        0  False   True  False   True
        1  False  False  False  False
        2   True  False  False  False

        Show which entries in a Series are NA.

        >>> ser = pd.Series([5, 6, np.NaN])
        >>> ser
        0    5.0
        1    6.0
        2    NaN
        dtype: float64

        >>> ser.isna()
        0    False
        1    False
        2     True
        dtype: bool
        """

    @Appender(_shared_docs["isna"] % _shared_doc_kwargs)
    def isna(self: FrameOrSeries) -> FrameOrSeries:
        return isna(self).__finalize__(self, method="isna")

    @Appender(_shared_docs["isna"] % _shared_doc_kwargs)
    def isnull(self: FrameOrSeries) -> FrameOrSeries:
        return isna(self).__finalize__(self, method="isnull")

    _shared_docs[
        "notna"
    ] = """
        Detect existing (non-missing) values.

        Return a boolean same-sized object indicating if the values are not NA.
        Non-missing values get mapped to True. Characters such as empty
        strings ``''`` or :attr:`numpy.inf` are not considered NA values
        (unless you set ``pandas.options.mode.use_inf_as_na = True``).
        NA values, such as None or :attr:`numpy.NaN`, get mapped to False
        values.

        Returns
        -------
        %(klass)s
            Mask of bool values for each element in %(klass)s that
            indicates whether an element is not an NA value.

        See Also
        --------
        %(klass)s.notnull : Alias of notna.
        %(klass)s.isna : Boolean inverse of notna.
        %(klass)s.dropna : Omit axes labels with missing values.
        notna : Top-level notna.

        Examples
        --------
        Show which entries in a DataFrame are not NA.

        >>> df = pd.DataFrame({'age': [5, 6, np.NaN],
        ...                    'born': [pd.NaT, pd.Timestamp('1939-05-27'),
        ...                             pd.Timestamp('1940-04-25')],
        ...                    'name': ['Alfred', 'Batman', ''],
        ...                    'toy': [None, 'Batmobile', 'Joker']})
        >>> df
           age       born    name        toy
        0  5.0        NaT  Alfred       None
        1  6.0 1939-05-27  Batman  Batmobile
        2  NaN 1940-04-25              Joker

        >>> df.notna()
             age   born  name    toy
        0   True  False  True  False
        1   True   True  True   True
        2  False   True  True   True

        Show which entries in a Series are not NA.

        >>> ser = pd.Series([5, 6, np.NaN])
        >>> ser
        0    5.0
        1    6.0
        2    NaN
        dtype: float64

        >>> ser.notna()
        0     True
        1     True
        2    False
        dtype: bool
        """

    @Appender(_shared_docs["notna"] % _shared_doc_kwargs)
    def notna(self: FrameOrSeries) -> FrameOrSeries:
        return notna(self).__finalize__(self, method="notna")

    @Appender(_shared_docs["notna"] % _shared_doc_kwargs)
    def notnull(self: FrameOrSeries) -> FrameOrSeries:
        return notna(self).__finalize__(self, method="notnull")

    def _clip_with_scalar(self, lower, upper, inplace: bool_t = False):
        if (lower is not None and np.any(isna(lower))) or (
            upper is not None and np.any(isna(upper))
        ):
            raise ValueError("Cannot use an NA value as a clip threshold")

        result = self
        mask = isna(self._values)

        with np.errstate(all="ignore"):
            if upper is not None:
                subset = self.to_numpy() <= upper
                result = result.where(subset, upper, axis=None, inplace=False)
            if lower is not None:
                subset = self.to_numpy() >= lower
                result = result.where(subset, lower, axis=None, inplace=False)

        if np.any(mask):
            result[mask] = np.nan

        if inplace:
            return self._update_inplace(result)
        else:
            return result

    def _clip_with_one_bound(self, threshold, method, axis, inplace):

        if axis is not None:
            axis = self._get_axis_number(axis)

        # method is self.le for upper bound and self.ge for lower bound
        if is_scalar(threshold) and is_number(threshold):
            if method.__name__ == "le":
                return self._clip_with_scalar(None, threshold, inplace=inplace)
            return self._clip_with_scalar(threshold, None, inplace=inplace)

        subset = method(threshold, axis=axis) | isna(self)

        # GH #15390
        # In order for where method to work, the threshold must
        # be transformed to NDFrame from other array like structure.
        if (not isinstance(threshold, ABCSeries)) and is_list_like(threshold):
            if isinstance(self, ABCSeries):
                threshold = self._constructor(threshold, index=self.index)
            else:
                threshold = _align_method_FRAME(self, threshold, axis, flex=None)[1]
        return self.where(subset, threshold, axis=axis, inplace=inplace)

    def clip(
        self: FrameOrSeries,
        lower=None,
        upper=None,
        axis=None,
        inplace: bool_t = False,
        *args,
        **kwargs,
    ) -> FrameOrSeries:
        """
        Trim values at input threshold(s).

        Assigns values outside boundary to boundary values. Thresholds
        can be singular values or array like, and in the latter case
        the clipping is performed element-wise in the specified axis.

        Parameters
        ----------
        lower : float or array_like, default None
            Minimum threshold value. All values below this
            threshold will be set to it.
        upper : float or array_like, default None
            Maximum threshold value. All values above this
            threshold will be set to it.
        axis : int or str axis name, optional
            Align object with lower and upper along the given axis.
        inplace : bool, default False
            Whether to perform the operation in place on the data.
        *args, **kwargs
            Additional keywords have no effect but might be accepted
            for compatibility with numpy.

        Returns
        -------
        Series or DataFrame
            Same type as calling object with the values outside the
            clip boundaries replaced.

        See Also
        --------
        Series.clip : Trim values at input threshold in series.
        DataFrame.clip : Trim values at input threshold in dataframe.
        numpy.clip : Clip (limit) the values in an array.

        Examples
        --------
        >>> data = {'col_0': [9, -3, 0, -1, 5], 'col_1': [-2, -7, 6, 8, -5]}
        >>> df = pd.DataFrame(data)
        >>> df
           col_0  col_1
        0      9     -2
        1     -3     -7
        2      0      6
        3     -1      8
        4      5     -5

        Clips per column using lower and upper thresholds:

        >>> df.clip(-4, 6)
           col_0  col_1
        0      6     -2
        1     -3     -4
        2      0      6
        3     -1      6
        4      5     -4

        Clips using specific lower and upper thresholds per column element:

        >>> t = pd.Series([2, -4, -1, 6, 3])
        >>> t
        0    2
        1   -4
        2   -1
        3    6
        4    3
        dtype: int64

        >>> df.clip(t, t + 4, axis=0)
           col_0  col_1
        0      6      2
        1     -3     -4
        2      0      3
        3      6      8
        4      5      3
        """
        inplace = validate_bool_kwarg(inplace, "inplace")

        axis = nv.validate_clip_with_axis(axis, args, kwargs)
        if axis is not None:
            axis = self._get_axis_number(axis)

        # GH 17276
        # numpy doesn't like NaN as a clip value
        # so ignore
        # GH 19992
        # numpy doesn't drop a list-like bound containing NaN
        if not is_list_like(lower) and np.any(isna(lower)):
            lower = None
        if not is_list_like(upper) and np.any(isna(upper)):
            upper = None

        # GH 2747 (arguments were reversed)
        if lower is not None and upper is not None:
            if is_scalar(lower) and is_scalar(upper):
                lower, upper = min(lower, upper), max(lower, upper)

        # fast-path for scalars
        if (lower is None or (is_scalar(lower) and is_number(lower))) and (
            upper is None or (is_scalar(upper) and is_number(upper))
        ):
            return self._clip_with_scalar(lower, upper, inplace=inplace)

        result = self
        if lower is not None:
            result = result._clip_with_one_bound(
                lower, method=self.ge, axis=axis, inplace=inplace
            )
        if upper is not None:
            if inplace:
                result = self
            result = result._clip_with_one_bound(
                upper, method=self.le, axis=axis, inplace=inplace
            )

        return result

    _shared_docs[
        "groupby"
    ] = """
        Group %(klass)s using a mapper or by a Series of columns.

        A groupby operation involves some combination of splitting the
        object, applying a function, and combining the results. This can be
        used to group large amounts of data and compute operations on these
        groups.

        Parameters
        ----------
        by : mapping, function, label, or list of labels
            Used to determine the groups for the groupby.
            If ``by`` is a function, it's called on each value of the object's
            index. If a dict or Series is passed, the Series or dict VALUES
            will be used to determine the groups (the Series' values are first
            aligned; see ``.align()`` method). If an ndarray is passed, the
            values are used as-is determine the groups. A label or list of
            labels may be passed to group by the columns in ``self``. Notice
            that a tuple is interpreted as a (single) key.
        axis : {0 or 'index', 1 or 'columns'}, default 0
            Split along rows (0) or columns (1).
        level : int, level name, or sequence of such, default None
            If the axis is a MultiIndex (hierarchical), group by a particular
            level or levels.
        as_index : bool, default True
            For aggregated output, return object with group labels as the
            index. Only relevant for DataFrame input. as_index=False is
            effectively "SQL-style" grouped output.
        sort : bool, default True
            Sort group keys. Get better performance by turning this off.
            Note this does not influence the order of observations within each
            group. Groupby preserves the order of rows within each group.
        group_keys : bool, default True
            When calling apply, add group keys to index to identify pieces.
        squeeze : bool, default False
            Reduce the dimensionality of the return type if possible,
            otherwise return a consistent type.
        observed : bool, default False
            This only applies if any of the groupers are Categoricals.
            If True: only show observed values for categorical groupers.
            If False: show all values for categorical groupers.

            .. versionadded:: 0.23.0

        Returns
        -------
        %(klass)sGroupBy
            Returns a groupby object that contains information about the groups.

        See Also
        --------
        resample : Convenience method for frequency conversion and resampling
            of time series.

        Notes
        -----
        See the `user guide
        <https://pandas.pydata.org/pandas-docs/stable/groupby.html>`_ for more.
        """

    def asfreq(
        self: FrameOrSeries,
        freq,
        method=None,
        how: Optional[str] = None,
        normalize: bool_t = False,
        fill_value=None,
    ) -> FrameOrSeries:
        """
        Convert TimeSeries to specified frequency.

        Optionally provide filling method to pad/backfill missing values.

        Returns the original data conformed to a new index with the specified
        frequency. ``resample`` is more appropriate if an operation, such as
        summarization, is necessary to represent the data at the new frequency.

        Parameters
        ----------
        freq : DateOffset or str
            Frequency DateOffset or string.
        method : {'backfill'/'bfill', 'pad'/'ffill'}, default None
            Method to use for filling holes in reindexed Series (note this
            does not fill NaNs that already were present):

            * 'pad' / 'ffill': propagate last valid observation forward to next
              valid
            * 'backfill' / 'bfill': use NEXT valid observation to fill.
        how : {'start', 'end'}, default end
            For PeriodIndex only (see PeriodIndex.asfreq).
        normalize : bool, default False
            Whether to reset output index to midnight.
        fill_value : scalar, optional
            Value to use for missing values, applied during upsampling (note
            this does not fill NaNs that already were present).

        Returns
        -------
        Same type as caller
            Object converted to the specified frequency.

        See Also
        --------
        reindex : Conform DataFrame to new index with optional filling logic.

        Notes
        -----
        To learn more about the frequency strings, please see `this link
        <https://pandas.pydata.org/pandas-docs/stable/user_guide/timeseries.html#offset-aliases>`__.

        Examples
        --------
        Start by creating a series with 4 one minute timestamps.

        >>> index = pd.date_range('1/1/2000', periods=4, freq='T')
        >>> series = pd.Series([0.0, None, 2.0, 3.0], index=index)
        >>> df = pd.DataFrame({'s':series})
        >>> df
                               s
        2000-01-01 00:00:00    0.0
        2000-01-01 00:01:00    NaN
        2000-01-01 00:02:00    2.0
        2000-01-01 00:03:00    3.0

        Upsample the series into 30 second bins.

        >>> df.asfreq(freq='30S')
                               s
        2000-01-01 00:00:00    0.0
        2000-01-01 00:00:30    NaN
        2000-01-01 00:01:00    NaN
        2000-01-01 00:01:30    NaN
        2000-01-01 00:02:00    2.0
        2000-01-01 00:02:30    NaN
        2000-01-01 00:03:00    3.0

        Upsample again, providing a ``fill value``.

        >>> df.asfreq(freq='30S', fill_value=9.0)
                               s
        2000-01-01 00:00:00    0.0
        2000-01-01 00:00:30    9.0
        2000-01-01 00:01:00    NaN
        2000-01-01 00:01:30    9.0
        2000-01-01 00:02:00    2.0
        2000-01-01 00:02:30    9.0
        2000-01-01 00:03:00    3.0

        Upsample again, providing a ``method``.

        >>> df.asfreq(freq='30S', method='bfill')
                               s
        2000-01-01 00:00:00    0.0
        2000-01-01 00:00:30    NaN
        2000-01-01 00:01:00    NaN
        2000-01-01 00:01:30    2.0
        2000-01-01 00:02:00    2.0
        2000-01-01 00:02:30    3.0
        2000-01-01 00:03:00    3.0
        """
        from pandas.core.resample import asfreq

        return asfreq(
            self,
            freq,
            method=method,
            how=how,
            normalize=normalize,
            fill_value=fill_value,
        )

    def at_time(
        self: FrameOrSeries, time, asof: bool_t = False, axis=None
    ) -> FrameOrSeries:
        """
        Select values at particular time of day (e.g., 9:30AM).

        Parameters
        ----------
        time : datetime.time or str
        axis : {0 or 'index', 1 or 'columns'}, default 0

            .. versionadded:: 0.24.0

        Returns
        -------
        Series or DataFrame

        Raises
        ------
        TypeError
            If the index is not  a :class:`DatetimeIndex`

        See Also
        --------
        between_time : Select values between particular times of the day.
        first : Select initial periods of time series based on a date offset.
        last : Select final periods of time series based on a date offset.
        DatetimeIndex.indexer_at_time : Get just the index locations for
            values at particular time of the day.

        Examples
        --------
        >>> i = pd.date_range('2018-04-09', periods=4, freq='12H')
        >>> ts = pd.DataFrame({'A': [1, 2, 3, 4]}, index=i)
        >>> ts
                             A
        2018-04-09 00:00:00  1
        2018-04-09 12:00:00  2
        2018-04-10 00:00:00  3
        2018-04-10 12:00:00  4

        >>> ts.at_time('12:00')
                             A
        2018-04-09 12:00:00  2
        2018-04-10 12:00:00  4
        """
        if axis is None:
            axis = self._stat_axis_number
        axis = self._get_axis_number(axis)

        index = self._get_axis(axis)
        try:
            indexer = index.indexer_at_time(time, asof=asof)
        except AttributeError as err:
            raise TypeError("Index must be DatetimeIndex") from err

        return self._take_with_is_copy(indexer, axis=axis)

    def between_time(
        self: FrameOrSeries,
        start_time,
        end_time,
        include_start: bool_t = True,
        include_end: bool_t = True,
        axis=None,
    ) -> FrameOrSeries:
        """
        Select values between particular times of the day (e.g., 9:00-9:30 AM).

        By setting ``start_time`` to be later than ``end_time``,
        you can get the times that are *not* between the two times.

        Parameters
        ----------
        start_time : datetime.time or str
            Initial time as a time filter limit.
        end_time : datetime.time or str
            End time as a time filter limit.
        include_start : bool, default True
            Whether the start time needs to be included in the result.
        include_end : bool, default True
            Whether the end time needs to be included in the result.
        axis : {0 or 'index', 1 or 'columns'}, default 0
            Determine range time on index or columns value.

            .. versionadded:: 0.24.0

        Returns
        -------
        Series or DataFrame
            Data from the original object filtered to the specified dates range.

        Raises
        ------
        TypeError
            If the index is not  a :class:`DatetimeIndex`

        See Also
        --------
        at_time : Select values at a particular time of the day.
        first : Select initial periods of time series based on a date offset.
        last : Select final periods of time series based on a date offset.
        DatetimeIndex.indexer_between_time : Get just the index locations for
            values between particular times of the day.

        Examples
        --------
        >>> i = pd.date_range('2018-04-09', periods=4, freq='1D20min')
        >>> ts = pd.DataFrame({'A': [1, 2, 3, 4]}, index=i)
        >>> ts
                             A
        2018-04-09 00:00:00  1
        2018-04-10 00:20:00  2
        2018-04-11 00:40:00  3
        2018-04-12 01:00:00  4

        >>> ts.between_time('0:15', '0:45')
                             A
        2018-04-10 00:20:00  2
        2018-04-11 00:40:00  3

        You get the times that are *not* between two times by setting
        ``start_time`` later than ``end_time``:

        >>> ts.between_time('0:45', '0:15')
                             A
        2018-04-09 00:00:00  1
        2018-04-12 01:00:00  4
        """
        if axis is None:
            axis = self._stat_axis_number
        axis = self._get_axis_number(axis)

        index = self._get_axis(axis)
        try:
            indexer = index.indexer_between_time(
                start_time,
                end_time,
                include_start=include_start,
                include_end=include_end,
            )
        except AttributeError as err:
            raise TypeError("Index must be DatetimeIndex") from err

        return self._take_with_is_copy(indexer, axis=axis)

    def resample(
        self,
        rule,
        axis=0,
        closed: Optional[str] = None,
        label: Optional[str] = None,
        convention: str = "start",
        kind: Optional[str] = None,
        loffset=None,
        base: int = 0,
        on=None,
        level=None,
    ) -> "Resampler":
        """
        Resample time-series data.

        Convenience method for frequency conversion and resampling of time
        series. Object must have a datetime-like index (`DatetimeIndex`,
        `PeriodIndex`, or `TimedeltaIndex`), or pass datetime-like values
        to the `on` or `level` keyword.

        Parameters
        ----------
        rule : DateOffset, Timedelta or str
            The offset string or object representing target conversion.
        axis : {0 or 'index', 1 or 'columns'}, default 0
            Which axis to use for up- or down-sampling. For `Series` this
            will default to 0, i.e. along the rows. Must be
            `DatetimeIndex`, `TimedeltaIndex` or `PeriodIndex`.
        closed : {'right', 'left'}, default None
            Which side of bin interval is closed. The default is 'left'
            for all frequency offsets except for 'M', 'A', 'Q', 'BM',
            'BA', 'BQ', and 'W' which all have a default of 'right'.
        label : {'right', 'left'}, default None
            Which bin edge label to label bucket with. The default is 'left'
            for all frequency offsets except for 'M', 'A', 'Q', 'BM',
            'BA', 'BQ', and 'W' which all have a default of 'right'.
        convention : {'start', 'end', 's', 'e'}, default 'start'
            For `PeriodIndex` only, controls whether to use the start or
            end of `rule`.
        kind : {'timestamp', 'period'}, optional, default None
            Pass 'timestamp' to convert the resulting index to a
            `DateTimeIndex` or 'period' to convert it to a `PeriodIndex`.
            By default the input representation is retained.
        loffset : timedelta, default None
            Adjust the resampled time labels.
        base : int, default 0
            For frequencies that evenly subdivide 1 day, the "origin" of the
            aggregated intervals. For example, for '5min' frequency, base could
            range from 0 through 4. Defaults to 0.
        on : str, optional
            For a DataFrame, column to use instead of index for resampling.
            Column must be datetime-like.

        level : str or int, optional
            For a MultiIndex, level (name or number) to use for
            resampling. `level` must be datetime-like.

        Returns
        -------
        Resampler object

        See Also
        --------
        groupby : Group by mapping, function, label, or list of labels.
        Series.resample : Resample a Series.
        DataFrame.resample: Resample a DataFrame.

        Notes
        -----
        See the `user guide
        <https://pandas.pydata.org/pandas-docs/stable/user_guide/timeseries.html#resampling>`_
        for more.

        To learn more about the offset strings, please see `this link
        <https://pandas.pydata.org/pandas-docs/stable/user_guide/timeseries.html#dateoffset-objects>`__.

        Examples
        --------
        Start by creating a series with 9 one minute timestamps.

        >>> index = pd.date_range('1/1/2000', periods=9, freq='T')
        >>> series = pd.Series(range(9), index=index)
        >>> series
        2000-01-01 00:00:00    0
        2000-01-01 00:01:00    1
        2000-01-01 00:02:00    2
        2000-01-01 00:03:00    3
        2000-01-01 00:04:00    4
        2000-01-01 00:05:00    5
        2000-01-01 00:06:00    6
        2000-01-01 00:07:00    7
        2000-01-01 00:08:00    8
        Freq: T, dtype: int64

        Downsample the series into 3 minute bins and sum the values
        of the timestamps falling into a bin.

        >>> series.resample('3T').sum()
        2000-01-01 00:00:00     3
        2000-01-01 00:03:00    12
        2000-01-01 00:06:00    21
        Freq: 3T, dtype: int64

        Downsample the series into 3 minute bins as above, but label each
        bin using the right edge instead of the left. Please note that the
        value in the bucket used as the label is not included in the bucket,
        which it labels. For example, in the original series the
        bucket ``2000-01-01 00:03:00`` contains the value 3, but the summed
        value in the resampled bucket with the label ``2000-01-01 00:03:00``
        does not include 3 (if it did, the summed value would be 6, not 3).
        To include this value close the right side of the bin interval as
        illustrated in the example below this one.

        >>> series.resample('3T', label='right').sum()
        2000-01-01 00:03:00     3
        2000-01-01 00:06:00    12
        2000-01-01 00:09:00    21
        Freq: 3T, dtype: int64

        Downsample the series into 3 minute bins as above, but close the right
        side of the bin interval.

        >>> series.resample('3T', label='right', closed='right').sum()
        2000-01-01 00:00:00     0
        2000-01-01 00:03:00     6
        2000-01-01 00:06:00    15
        2000-01-01 00:09:00    15
        Freq: 3T, dtype: int64

        Upsample the series into 30 second bins.

        >>> series.resample('30S').asfreq()[0:5]   # Select first 5 rows
        2000-01-01 00:00:00   0.0
        2000-01-01 00:00:30   NaN
        2000-01-01 00:01:00   1.0
        2000-01-01 00:01:30   NaN
        2000-01-01 00:02:00   2.0
        Freq: 30S, dtype: float64

        Upsample the series into 30 second bins and fill the ``NaN``
        values using the ``pad`` method.

        >>> series.resample('30S').pad()[0:5]
        2000-01-01 00:00:00    0
        2000-01-01 00:00:30    0
        2000-01-01 00:01:00    1
        2000-01-01 00:01:30    1
        2000-01-01 00:02:00    2
        Freq: 30S, dtype: int64

        Upsample the series into 30 second bins and fill the
        ``NaN`` values using the ``bfill`` method.

        >>> series.resample('30S').bfill()[0:5]
        2000-01-01 00:00:00    0
        2000-01-01 00:00:30    1
        2000-01-01 00:01:00    1
        2000-01-01 00:01:30    2
        2000-01-01 00:02:00    2
        Freq: 30S, dtype: int64

        Pass a custom function via ``apply``

        >>> def custom_resampler(array_like):
        ...     return np.sum(array_like) + 5
        ...
        >>> series.resample('3T').apply(custom_resampler)
        2000-01-01 00:00:00     8
        2000-01-01 00:03:00    17
        2000-01-01 00:06:00    26
        Freq: 3T, dtype: int64

        For a Series with a PeriodIndex, the keyword `convention` can be
        used to control whether to use the start or end of `rule`.

        Resample a year by quarter using 'start' `convention`. Values are
        assigned to the first quarter of the period.

        >>> s = pd.Series([1, 2], index=pd.period_range('2012-01-01',
        ...                                             freq='A',
        ...                                             periods=2))
        >>> s
        2012    1
        2013    2
        Freq: A-DEC, dtype: int64
        >>> s.resample('Q', convention='start').asfreq()
        2012Q1    1.0
        2012Q2    NaN
        2012Q3    NaN
        2012Q4    NaN
        2013Q1    2.0
        2013Q2    NaN
        2013Q3    NaN
        2013Q4    NaN
        Freq: Q-DEC, dtype: float64

        Resample quarters by month using 'end' `convention`. Values are
        assigned to the last month of the period.

        >>> q = pd.Series([1, 2, 3, 4], index=pd.period_range('2018-01-01',
        ...                                                   freq='Q',
        ...                                                   periods=4))
        >>> q
        2018Q1    1
        2018Q2    2
        2018Q3    3
        2018Q4    4
        Freq: Q-DEC, dtype: int64
        >>> q.resample('M', convention='end').asfreq()
        2018-03    1.0
        2018-04    NaN
        2018-05    NaN
        2018-06    2.0
        2018-07    NaN
        2018-08    NaN
        2018-09    3.0
        2018-10    NaN
        2018-11    NaN
        2018-12    4.0
        Freq: M, dtype: float64

        For DataFrame objects, the keyword `on` can be used to specify the
        column instead of the index for resampling.

        >>> d = dict({'price': [10, 11, 9, 13, 14, 18, 17, 19],
        ...           'volume': [50, 60, 40, 100, 50, 100, 40, 50]})
        >>> df = pd.DataFrame(d)
        >>> df['week_starting'] = pd.date_range('01/01/2018',
        ...                                     periods=8,
        ...                                     freq='W')
        >>> df
           price  volume week_starting
        0     10      50    2018-01-07
        1     11      60    2018-01-14
        2      9      40    2018-01-21
        3     13     100    2018-01-28
        4     14      50    2018-02-04
        5     18     100    2018-02-11
        6     17      40    2018-02-18
        7     19      50    2018-02-25
        >>> df.resample('M', on='week_starting').mean()
                       price  volume
        week_starting
        2018-01-31     10.75    62.5
        2018-02-28     17.00    60.0

        For a DataFrame with MultiIndex, the keyword `level` can be used to
        specify on which level the resampling needs to take place.

        >>> days = pd.date_range('1/1/2000', periods=4, freq='D')
        >>> d2 = dict({'price': [10, 11, 9, 13, 14, 18, 17, 19],
        ...            'volume': [50, 60, 40, 100, 50, 100, 40, 50]})
        >>> df2 = pd.DataFrame(d2,
        ...                    index=pd.MultiIndex.from_product([days,
        ...                                                     ['morning',
        ...                                                      'afternoon']]
        ...                                                     ))
        >>> df2
                              price  volume
        2000-01-01 morning       10      50
                   afternoon     11      60
        2000-01-02 morning        9      40
                   afternoon     13     100
        2000-01-03 morning       14      50
                   afternoon     18     100
        2000-01-04 morning       17      40
                   afternoon     19      50
        >>> df2.resample('D', level=0).sum()
                    price  volume
        2000-01-01     21     110
        2000-01-02     22     140
        2000-01-03     32     150
        2000-01-04     36      90
        """
        from pandas.core.resample import get_resampler

        axis = self._get_axis_number(axis)
        return get_resampler(
            self,
            freq=rule,
            label=label,
            closed=closed,
            axis=axis,
            kind=kind,
            loffset=loffset,
            convention=convention,
            base=base,
            key=on,
            level=level,
        )

    def first(self: FrameOrSeries, offset) -> FrameOrSeries:
        """
        Select initial periods of time series data based on a date offset.

        When having a DataFrame with dates as index, this function can
        select the first few rows based on a date offset.

        Parameters
        ----------
        offset : str, DateOffset or dateutil.relativedelta
            The offset length of the data that will be selected. For instance,
            '1M' will display all the rows having their index within the first month.

        Returns
        -------
        Series or DataFrame
            A subset of the caller.

        Raises
        ------
        TypeError
            If the index is not  a :class:`DatetimeIndex`

        See Also
        --------
        last : Select final periods of time series based on a date offset.
        at_time : Select values at a particular time of the day.
        between_time : Select values between particular times of the day.

        Examples
        --------
        >>> i = pd.date_range('2018-04-09', periods=4, freq='2D')
        >>> ts = pd.DataFrame({'A': [1, 2, 3, 4]}, index=i)
        >>> ts
                    A
        2018-04-09  1
        2018-04-11  2
        2018-04-13  3
        2018-04-15  4

        Get the rows for the first 3 days:

        >>> ts.first('3D')
                    A
        2018-04-09  1
        2018-04-11  2

        Notice the data for 3 first calendar days were returned, not the first
        3 days observed in the dataset, and therefore data for 2018-04-13 was
        not returned.
        """
        if not isinstance(self.index, DatetimeIndex):
            raise TypeError("'first' only supports a DatetimeIndex index")

        if len(self.index) == 0:
            return self

        offset = to_offset(offset)
        end_date = end = self.index[0] + offset

        # Tick-like, e.g. 3 weeks
        if not offset.is_anchored() and hasattr(offset, "_inc"):
            if end_date in self.index:
                end = self.index.searchsorted(end_date, side="left")
                return self.iloc[:end]

        return self.loc[:end]

    def last(self: FrameOrSeries, offset) -> FrameOrSeries:
        """
        Select final periods of time series data based on a date offset.

        When having a DataFrame with dates as index, this function can
        select the last few rows based on a date offset.

        Parameters
        ----------
        offset : str, DateOffset, dateutil.relativedelta
            The offset length of the data that will be selected. For instance,
            '3D' will display all the rows having their index within the last 3 days.

        Returns
        -------
        Series or DataFrame
            A subset of the caller.

        Raises
        ------
        TypeError
            If the index is not  a :class:`DatetimeIndex`

        See Also
        --------
        first : Select initial periods of time series based on a date offset.
        at_time : Select values at a particular time of the day.
        between_time : Select values between particular times of the day.

        Examples
        --------
        >>> i = pd.date_range('2018-04-09', periods=4, freq='2D')
        >>> ts = pd.DataFrame({'A': [1, 2, 3, 4]}, index=i)
        >>> ts
                    A
        2018-04-09  1
        2018-04-11  2
        2018-04-13  3
        2018-04-15  4

        Get the rows for the last 3 days:

        >>> ts.last('3D')
                    A
        2018-04-13  3
        2018-04-15  4

        Notice the data for 3 last calendar days were returned, not the last
        3 observed days in the dataset, and therefore data for 2018-04-11 was
        not returned.
        """
        if not isinstance(self.index, DatetimeIndex):
            raise TypeError("'last' only supports a DatetimeIndex index")

        if len(self.index) == 0:
            return self

        offset = to_offset(offset)

        start_date = self.index[-1] - offset
        start = self.index.searchsorted(start_date, side="right")
        return self.iloc[start:]

    def rank(
        self: FrameOrSeries,
        axis=0,
        method: str = "average",
        numeric_only: Optional[bool_t] = None,
        na_option: str = "keep",
        ascending: bool_t = True,
        pct: bool_t = False,
    ) -> FrameOrSeries:
        """
        Compute numerical data ranks (1 through n) along axis.

        By default, equal values are assigned a rank that is the average of the
        ranks of those values.

        Parameters
        ----------
        axis : {0 or 'index', 1 or 'columns'}, default 0
            Index to direct ranking.
        method : {'average', 'min', 'max', 'first', 'dense'}, default 'average'
            How to rank the group of records that have the same value (i.e. ties):

            * average: average rank of the group
            * min: lowest rank in the group
            * max: highest rank in the group
            * first: ranks assigned in order they appear in the array
            * dense: like 'min', but rank always increases by 1 between groups.

        numeric_only : bool, optional
            For DataFrame objects, rank only numeric columns if set to True.
        na_option : {'keep', 'top', 'bottom'}, default 'keep'
            How to rank NaN values:

            * keep: assign NaN rank to NaN values
            * top: assign smallest rank to NaN values if ascending
            * bottom: assign highest rank to NaN values if ascending.

        ascending : bool, default True
            Whether or not the elements should be ranked in ascending order.
        pct : bool, default False
            Whether or not to display the returned rankings in percentile
            form.

        Returns
        -------
        same type as caller
            Return a Series or DataFrame with data ranks as values.

        See Also
        --------
        core.groupby.GroupBy.rank : Rank of values within each group.

        Examples
        --------
        >>> df = pd.DataFrame(data={'Animal': ['cat', 'penguin', 'dog',
        ...                                    'spider', 'snake'],
        ...                         'Number_legs': [4, 2, 4, 8, np.nan]})
        >>> df
            Animal  Number_legs
        0      cat          4.0
        1  penguin          2.0
        2      dog          4.0
        3   spider          8.0
        4    snake          NaN

        The following example shows how the method behaves with the above
        parameters:

        * default_rank: this is the default behaviour obtained without using
          any parameter.
        * max_rank: setting ``method = 'max'`` the records that have the
          same values are ranked using the highest rank (e.g.: since 'cat'
          and 'dog' are both in the 2nd and 3rd position, rank 3 is assigned.)
        * NA_bottom: choosing ``na_option = 'bottom'``, if there are records
          with NaN values they are placed at the bottom of the ranking.
        * pct_rank: when setting ``pct = True``, the ranking is expressed as
          percentile rank.

        >>> df['default_rank'] = df['Number_legs'].rank()
        >>> df['max_rank'] = df['Number_legs'].rank(method='max')
        >>> df['NA_bottom'] = df['Number_legs'].rank(na_option='bottom')
        >>> df['pct_rank'] = df['Number_legs'].rank(pct=True)
        >>> df
            Animal  Number_legs  default_rank  max_rank  NA_bottom  pct_rank
        0      cat          4.0           2.5       3.0        2.5     0.625
        1  penguin          2.0           1.0       1.0        1.0     0.250
        2      dog          4.0           2.5       3.0        2.5     0.625
        3   spider          8.0           4.0       4.0        4.0     1.000
        4    snake          NaN           NaN       NaN        5.0       NaN
        """
        axis = self._get_axis_number(axis)

        if na_option not in {"keep", "top", "bottom"}:
            msg = "na_option must be one of 'keep', 'top', or 'bottom'"
            raise ValueError(msg)

        def ranker(data):
            ranks = algos.rank(
                data.values,
                axis=axis,
                method=method,
                ascending=ascending,
                na_option=na_option,
                pct=pct,
            )
            ranks = self._constructor(ranks, **data._construct_axes_dict())
            return ranks.__finalize__(self, method="rank")

        # if numeric_only is None, and we can't get anything, we try with
        # numeric_only=True
        if numeric_only is None:
            try:
                return ranker(self)
            except TypeError:
                numeric_only = True

        if numeric_only:
            data = self._get_numeric_data()
        else:
            data = self

        return ranker(data)

    _shared_docs[
        "align"
    ] = """
        Align two objects on their axes with the specified join method.

        Join method is specified for each axis Index.

        Parameters
        ----------
        other : DataFrame or Series
        join : {'outer', 'inner', 'left', 'right'}, default 'outer'
        axis : allowed axis of the other object, default None
            Align on index (0), columns (1), or both (None).
        level : int or level name, default None
            Broadcast across a level, matching Index values on the
            passed MultiIndex level.
        copy : bool, default True
            Always returns new objects. If copy=False and no reindexing is
            required then original objects are returned.
        fill_value : scalar, default np.NaN
            Value to use for missing values. Defaults to NaN, but can be any
            "compatible" value.
        method : {'backfill', 'bfill', 'pad', 'ffill', None}, default None
            Method to use for filling holes in reindexed Series:

            - pad / ffill: propagate last valid observation forward to next valid.
            - backfill / bfill: use NEXT valid observation to fill gap.

        limit : int, default None
            If method is specified, this is the maximum number of consecutive
            NaN values to forward/backward fill. In other words, if there is
            a gap with more than this number of consecutive NaNs, it will only
            be partially filled. If method is not specified, this is the
            maximum number of entries along the entire axis where NaNs will be
            filled. Must be greater than 0 if not None.
        fill_axis : %(axes_single_arg)s, default 0
            Filling axis, method and limit.
        broadcast_axis : %(axes_single_arg)s, default None
            Broadcast values along this axis, if aligning two objects of
            different dimensions.

        Returns
        -------
        (left, right) : (%(klass)s, type of other)
            Aligned objects.
        """

    @Appender(_shared_docs["align"] % _shared_doc_kwargs)
    def align(
        self,
        other,
        join="outer",
        axis=None,
        level=None,
        copy=True,
        fill_value=None,
        method=None,
        limit=None,
        fill_axis=0,
        broadcast_axis=None,
    ):
        method = missing.clean_fill_method(method)

        if broadcast_axis == 1 and self.ndim != other.ndim:
            if isinstance(self, ABCSeries):
                # this means other is a DataFrame, and we need to broadcast
                # self
                cons = self._constructor_expanddim
                df = cons(
                    {c: self for c in other.columns}, **other._construct_axes_dict()
                )
                return df._align_frame(
                    other,
                    join=join,
                    axis=axis,
                    level=level,
                    copy=copy,
                    fill_value=fill_value,
                    method=method,
                    limit=limit,
                    fill_axis=fill_axis,
                )
            elif isinstance(other, ABCSeries):
                # this means self is a DataFrame, and we need to broadcast
                # other
                cons = other._constructor_expanddim
                df = cons(
                    {c: other for c in self.columns}, **self._construct_axes_dict()
                )
                return self._align_frame(
                    df,
                    join=join,
                    axis=axis,
                    level=level,
                    copy=copy,
                    fill_value=fill_value,
                    method=method,
                    limit=limit,
                    fill_axis=fill_axis,
                )

        if axis is not None:
            axis = self._get_axis_number(axis)
        if isinstance(other, ABCDataFrame):
            return self._align_frame(
                other,
                join=join,
                axis=axis,
                level=level,
                copy=copy,
                fill_value=fill_value,
                method=method,
                limit=limit,
                fill_axis=fill_axis,
            )
        elif isinstance(other, ABCSeries):
            return self._align_series(
                other,
                join=join,
                axis=axis,
                level=level,
                copy=copy,
                fill_value=fill_value,
                method=method,
                limit=limit,
                fill_axis=fill_axis,
            )
        else:  # pragma: no cover
            raise TypeError(f"unsupported type: {type(other)}")

    def _align_frame(
        self,
        other,
        join="outer",
        axis=None,
        level=None,
        copy: bool_t = True,
        fill_value=None,
        method=None,
        limit=None,
        fill_axis=0,
    ):
        # defaults
        join_index, join_columns = None, None
        ilidx, iridx = None, None
        clidx, cridx = None, None

        is_series = isinstance(self, ABCSeries)

        if axis is None or axis == 0:
            if not self.index.equals(other.index):
                join_index, ilidx, iridx = self.index.join(
                    other.index, how=join, level=level, return_indexers=True
                )

        if axis is None or axis == 1:
            if not is_series and not self.columns.equals(other.columns):
                join_columns, clidx, cridx = self.columns.join(
                    other.columns, how=join, level=level, return_indexers=True
                )

        if is_series:
            reindexers = {0: [join_index, ilidx]}
        else:
            reindexers = {0: [join_index, ilidx], 1: [join_columns, clidx]}

        left = self._reindex_with_indexers(
            reindexers, copy=copy, fill_value=fill_value, allow_dups=True
        )
        # other must be always DataFrame
        right = other._reindex_with_indexers(
            {0: [join_index, iridx], 1: [join_columns, cridx]},
            copy=copy,
            fill_value=fill_value,
            allow_dups=True,
        )

        if method is not None:
            _left = left.fillna(method=method, axis=fill_axis, limit=limit)
            assert _left is not None  # needed for mypy
            left = _left
            right = right.fillna(method=method, axis=fill_axis, limit=limit)

        # if DatetimeIndex have different tz, convert to UTC
        if is_datetime64tz_dtype(left.index):
            if left.index.tz != right.index.tz:
                if join_index is not None:
                    left.index = join_index
                    right.index = join_index

        return (
            left.__finalize__(self),
            right.__finalize__(other),
        )

    def _align_series(
        self,
        other,
        join="outer",
        axis=None,
        level=None,
        copy: bool_t = True,
        fill_value=None,
        method=None,
        limit=None,
        fill_axis=0,
    ):

        is_series = isinstance(self, ABCSeries)

        # series/series compat, other must always be a Series
        if is_series:
            if axis:
                raise ValueError("cannot align series to a series other than axis 0")

            # equal
            if self.index.equals(other.index):
                join_index, lidx, ridx = None, None, None
            else:
                join_index, lidx, ridx = self.index.join(
                    other.index, how=join, level=level, return_indexers=True
                )

            left = self._reindex_indexer(join_index, lidx, copy)
            right = other._reindex_indexer(join_index, ridx, copy)

        else:
            # one has > 1 ndim
            fdata = self._mgr
            if axis == 0:
                join_index = self.index
                lidx, ridx = None, None
                if not self.index.equals(other.index):
                    join_index, lidx, ridx = self.index.join(
                        other.index, how=join, level=level, return_indexers=True
                    )

                if lidx is not None:
                    fdata = fdata.reindex_indexer(join_index, lidx, axis=1)

            elif axis == 1:
                join_index = self.columns
                lidx, ridx = None, None
                if not self.columns.equals(other.index):
                    join_index, lidx, ridx = self.columns.join(
                        other.index, how=join, level=level, return_indexers=True
                    )

                if lidx is not None:
                    fdata = fdata.reindex_indexer(join_index, lidx, axis=0)
            else:
                raise ValueError("Must specify axis=0 or 1")

            if copy and fdata is self._mgr:
                fdata = fdata.copy()

            left = self._constructor(fdata)

            if ridx is None:
                right = other
            else:
                right = other.reindex(join_index, level=level)

        # fill
        fill_na = notna(fill_value) or (method is not None)
        if fill_na:
            left = left.fillna(fill_value, method=method, limit=limit, axis=fill_axis)
            right = right.fillna(fill_value, method=method, limit=limit)

        # if DatetimeIndex have different tz, convert to UTC
        if is_series or (not is_series and axis == 0):
            if is_datetime64tz_dtype(left.index):
                if left.index.tz != right.index.tz:
                    if join_index is not None:
                        left.index = join_index
                        right.index = join_index

        return (
            left.__finalize__(self),
            right.__finalize__(other),
        )

    def _where(
        self,
        cond,
        other=np.nan,
        inplace=False,
        axis=None,
        level=None,
        errors="raise",
        try_cast=False,
    ):
        """
        Equivalent to public method `where`, except that `other` is not
        applied as a function even if callable. Used in __setitem__.
        """
        inplace = validate_bool_kwarg(inplace, "inplace")

        # align the cond to same shape as myself
        cond = com.apply_if_callable(cond, self)
        if isinstance(cond, NDFrame):
            cond, _ = cond.align(self, join="right", broadcast_axis=1)
        else:
            if not hasattr(cond, "shape"):
                cond = np.asanyarray(cond)
            if cond.shape != self.shape:
                raise ValueError("Array conditional must be same shape as self")
            cond = self._constructor(cond, **self._construct_axes_dict())

        # make sure we are boolean
        fill_value = bool(inplace)
        cond = cond.fillna(fill_value)

        msg = "Boolean array expected for the condition, not {dtype}"

        if not isinstance(cond, ABCDataFrame):
            # This is a single-dimensional object.
            if not is_bool_dtype(cond):
                raise ValueError(msg.format(dtype=cond.dtype))
        elif not cond.empty:
            for dt in cond.dtypes:
                if not is_bool_dtype(dt):
                    raise ValueError(msg.format(dtype=dt))
        else:
            # GH#21947 we have an empty DataFrame, could be object-dtype
            cond = cond.astype(bool)

        cond = -cond if inplace else cond

        # try to align with other
        try_quick = True
        if isinstance(other, NDFrame):

            # align with me
            if other.ndim <= self.ndim:

                _, other = self.align(
                    other, join="left", axis=axis, level=level, fill_value=np.nan
                )

                # if we are NOT aligned, raise as we cannot where index
                if axis is None and not all(
                    other._get_axis(i).equals(ax) for i, ax in enumerate(self.axes)
                ):
                    raise InvalidIndexError

            # slice me out of the other
            else:
                raise NotImplementedError(
                    "cannot align with a higher dimensional NDFrame"
                )

        if isinstance(other, np.ndarray):

            if other.shape != self.shape:

                if self.ndim == 1:

                    icond = cond._values

                    # GH 2745 / GH 4192
                    # treat like a scalar
                    if len(other) == 1:
                        other = other[0]

                    # GH 3235
                    # match True cond to other
                    elif len(cond[icond]) == len(other):

                        # try to not change dtype at first (if try_quick)
                        if try_quick:
                            new_other = np.asarray(self)
                            new_other = new_other.copy()
                            new_other[icond] = other
                            other = new_other

                    else:
                        raise ValueError(
                            "Length of replacements must equal series length"
                        )

                else:
                    raise ValueError(
                        "other must be the same shape as self when an ndarray"
                    )

            # we are the same shape, so create an actual object for alignment
            else:
                other = self._constructor(other, **self._construct_axes_dict())

        if axis is None:
            axis = 0

        if self.ndim == getattr(other, "ndim", 0):
            align = True
        else:
            align = self._get_axis_number(axis) == 1

        block_axis = self._get_block_manager_axis(axis)

        if inplace:
            # we may have different type blocks come out of putmask, so
            # reconstruct the block manager

            self._check_inplace_setting(other)
<<<<<<< HEAD
            new_data = self._data.putmask(
                mask=cond, new=other, align=align, axis=block_axis
=======
            new_data = self._mgr.putmask(
                mask=cond, new=other, align=align, axis=block_axis,
>>>>>>> 467e1c20
            )
            result = self._constructor(new_data)
            return self._update_inplace(result)

        else:
            new_data = self._mgr.where(
                other=other,
                cond=cond,
                align=align,
                errors=errors,
                try_cast=try_cast,
                axis=block_axis,
            )
            result = self._constructor(new_data)
            return result.__finalize__(self)

    _shared_docs[
        "where"
    ] = """
        Replace values where the condition is %(cond_rev)s.

        Parameters
        ----------
        cond : bool %(klass)s, array-like, or callable
            Where `cond` is %(cond)s, keep the original value. Where
            %(cond_rev)s, replace with corresponding value from `other`.
            If `cond` is callable, it is computed on the %(klass)s and
            should return boolean %(klass)s or array. The callable must
            not change input %(klass)s (though pandas doesn't check it).
        other : scalar, %(klass)s, or callable
            Entries where `cond` is %(cond_rev)s are replaced with
            corresponding value from `other`.
            If other is callable, it is computed on the %(klass)s and
            should return scalar or %(klass)s. The callable must not
            change input %(klass)s (though pandas doesn't check it).
        inplace : bool, default False
            Whether to perform the operation in place on the data.
        axis : int, default None
            Alignment axis if needed.
        level : int, default None
            Alignment level if needed.
        errors : str, {'raise', 'ignore'}, default 'raise'
            Note that currently this parameter won't affect
            the results and will always coerce to a suitable dtype.

            - 'raise' : allow exceptions to be raised.
            - 'ignore' : suppress exceptions. On error return original object.

        try_cast : bool, default False
            Try to cast the result back to the input type (if possible).

        Returns
        -------
        Same type as caller

        See Also
        --------
        :func:`DataFrame.%(name_other)s` : Return an object of same shape as
            self.

        Notes
        -----
        The %(name)s method is an application of the if-then idiom. For each
        element in the calling DataFrame, if ``cond`` is ``%(cond)s`` the
        element is used; otherwise the corresponding element from the DataFrame
        ``other`` is used.

        The signature for :func:`DataFrame.where` differs from
        :func:`numpy.where`. Roughly ``df1.where(m, df2)`` is equivalent to
        ``np.where(m, df1, df2)``.

        For further details and examples see the ``%(name)s`` documentation in
        :ref:`indexing <indexing.where_mask>`.

        Examples
        --------
        >>> s = pd.Series(range(5))
        >>> s.where(s > 0)
        0    NaN
        1    1.0
        2    2.0
        3    3.0
        4    4.0
        dtype: float64

        >>> s.mask(s > 0)
        0    0.0
        1    NaN
        2    NaN
        3    NaN
        4    NaN
        dtype: float64

        >>> s.where(s > 1, 10)
        0    10
        1    10
        2    2
        3    3
        4    4
        dtype: int64

        >>> df = pd.DataFrame(np.arange(10).reshape(-1, 2), columns=['A', 'B'])
        >>> df
           A  B
        0  0  1
        1  2  3
        2  4  5
        3  6  7
        4  8  9
        >>> m = df %% 3 == 0
        >>> df.where(m, -df)
           A  B
        0  0 -1
        1 -2  3
        2 -4 -5
        3  6 -7
        4 -8  9
        >>> df.where(m, -df) == np.where(m, df, -df)
              A     B
        0  True  True
        1  True  True
        2  True  True
        3  True  True
        4  True  True
        >>> df.where(m, -df) == df.mask(~m, -df)
              A     B
        0  True  True
        1  True  True
        2  True  True
        3  True  True
        4  True  True
        """

    @Appender(
        _shared_docs["where"]
        % dict(
            _shared_doc_kwargs,
            cond="True",
            cond_rev="False",
            name="where",
            name_other="mask",
        )
    )
    def where(
        self,
        cond,
        other=np.nan,
        inplace=False,
        axis=None,
        level=None,
        errors="raise",
        try_cast=False,
    ):

        other = com.apply_if_callable(other, self)
        return self._where(
            cond, other, inplace, axis, level, errors=errors, try_cast=try_cast
        )

    @Appender(
        _shared_docs["where"]
        % dict(
            _shared_doc_kwargs,
            cond="False",
            cond_rev="True",
            name="mask",
            name_other="where",
        )
    )
    def mask(
        self,
        cond,
        other=np.nan,
        inplace=False,
        axis=None,
        level=None,
        errors="raise",
        try_cast=False,
    ):

        inplace = validate_bool_kwarg(inplace, "inplace")
        cond = com.apply_if_callable(cond, self)

        # see gh-21891
        if not hasattr(cond, "__invert__"):
            cond = np.array(cond)

        return self.where(
            ~cond,
            other=other,
            inplace=inplace,
            axis=axis,
            level=level,
            try_cast=try_cast,
            errors=errors,
        )

    _shared_docs[
        "shift"
    ] = """
        Shift index by desired number of periods with an optional time `freq`.

        When `freq` is not passed, shift the index without realigning the data.
        If `freq` is passed (in this case, the index must be date or datetime,
        or it will raise a `NotImplementedError`), the index will be
        increased using the periods and the `freq`.

        Parameters
        ----------
        periods : int
            Number of periods to shift. Can be positive or negative.
        freq : DateOffset, tseries.offsets, timedelta, or str, optional
            Offset to use from the tseries module or time rule (e.g. 'EOM').
            If `freq` is specified then the index values are shifted but the
            data is not realigned. That is, use `freq` if you would like to
            extend the index when shifting and preserve the original data.
        axis : {0 or 'index', 1 or 'columns', None}, default None
            Shift direction.
        fill_value : object, optional
            The scalar value to use for newly introduced missing values.
            the default depends on the dtype of `self`.
            For numeric data, ``np.nan`` is used.
            For datetime, timedelta, or period data, etc. :attr:`NaT` is used.
            For extension dtypes, ``self.dtype.na_value`` is used.

            .. versionchanged:: 0.24.0

        Returns
        -------
        %(klass)s
            Copy of input object, shifted.

        See Also
        --------
        Index.shift : Shift values of Index.
        DatetimeIndex.shift : Shift values of DatetimeIndex.
        PeriodIndex.shift : Shift values of PeriodIndex.
        tshift : Shift the time index, using the index's frequency if
            available.

        Examples
        --------
        >>> df = pd.DataFrame({'Col1': [10, 20, 15, 30, 45],
        ...                    'Col2': [13, 23, 18, 33, 48],
        ...                    'Col3': [17, 27, 22, 37, 52]})

        >>> df.shift(periods=3)
           Col1  Col2  Col3
        0   NaN   NaN   NaN
        1   NaN   NaN   NaN
        2   NaN   NaN   NaN
        3  10.0  13.0  17.0
        4  20.0  23.0  27.0

        >>> df.shift(periods=1, axis='columns')
           Col1  Col2  Col3
        0   NaN  10.0  13.0
        1   NaN  20.0  23.0
        2   NaN  15.0  18.0
        3   NaN  30.0  33.0
        4   NaN  45.0  48.0

        >>> df.shift(periods=3, fill_value=0)
           Col1  Col2  Col3
        0     0     0     0
        1     0     0     0
        2     0     0     0
        3    10    13    17
        4    20    23    27
    """

    @Appender(_shared_docs["shift"] % _shared_doc_kwargs)
    def shift(
        self: FrameOrSeries, periods=1, freq=None, axis=0, fill_value=None
    ) -> FrameOrSeries:
        if periods == 0:
            return self.copy()

        block_axis = self._get_block_manager_axis(axis)
        if freq is None:
            new_data = self._mgr.shift(
                periods=periods, axis=block_axis, fill_value=fill_value
            )
        else:
            return self.tshift(periods, freq)

        return self._constructor(new_data).__finalize__(self, method="shift")

    def slice_shift(self: FrameOrSeries, periods: int = 1, axis=0) -> FrameOrSeries:
        """
        Equivalent to `shift` without copying data.

        The shifted data will not include the dropped periods and the
        shifted axis will be smaller than the original.

        Parameters
        ----------
        periods : int
            Number of periods to move, can be positive or negative.

        Returns
        -------
        shifted : same type as caller

        Notes
        -----
        While the `slice_shift` is faster than `shift`, you may pay for it
        later during alignment.
        """
        if periods == 0:
            return self

        if periods > 0:
            vslicer = slice(None, -periods)
            islicer = slice(periods, None)
        else:
            vslicer = slice(-periods, None)
            islicer = slice(None, periods)

        new_obj = self._slice(vslicer, axis=axis)
        shifted_axis = self._get_axis(axis)[islicer]
        new_obj.set_axis(shifted_axis, axis=axis, inplace=True)

        return new_obj.__finalize__(self, method="slice_shift")

    def tshift(
        self: FrameOrSeries, periods: int = 1, freq=None, axis: Axis = 0
    ) -> FrameOrSeries:
        """
        Shift the time index, using the index's frequency if available.

        Parameters
        ----------
        periods : int
            Number of periods to move, can be positive or negative.
        freq : DateOffset, timedelta, or str, default None
            Increment to use from the tseries module
            or time rule expressed as a string (e.g. 'EOM').
        axis : {0 or ‘index’, 1 or ‘columns’, None}, default 0
            Corresponds to the axis that contains the Index.

        Returns
        -------
        shifted : Series/DataFrame

        Notes
        -----
        If freq is not specified then tries to use the freq or inferred_freq
        attributes of the index. If neither of those attributes exist, a
        ValueError is thrown
        """
        index = self._get_axis(axis)
        if freq is None:
            freq = getattr(index, "freq", None)

        if freq is None:
            freq = getattr(index, "inferred_freq", None)

        if freq is None:
            msg = "Freq was not given and was not set in the index"
            raise ValueError(msg)

        if periods == 0:
            return self

        if isinstance(freq, str):
            freq = to_offset(freq)

        axis = self._get_axis_number(axis)
        if isinstance(index, PeriodIndex):
            orig_freq = to_offset(index.freq)
            if freq != orig_freq:
                assert orig_freq is not None  # for mypy
                raise ValueError(
                    f"Given freq {freq.rule_code} does not match "
                    f"PeriodIndex freq {orig_freq.rule_code}"
                )
            new_ax = index.shift(periods)
        else:
            new_ax = index.shift(periods, freq)

        result = self.copy()
        result.set_axis(new_ax, axis, inplace=True)
        return result.__finalize__(self, method="tshift")

    def truncate(
        self: FrameOrSeries, before=None, after=None, axis=None, copy: bool_t = True
    ) -> FrameOrSeries:
        """
        Truncate a Series or DataFrame before and after some index value.

        This is a useful shorthand for boolean indexing based on index
        values above or below certain thresholds.

        Parameters
        ----------
        before : date, str, int
            Truncate all rows before this index value.
        after : date, str, int
            Truncate all rows after this index value.
        axis : {0 or 'index', 1 or 'columns'}, optional
            Axis to truncate. Truncates the index (rows) by default.
        copy : bool, default is True,
            Return a copy of the truncated section.

        Returns
        -------
        type of caller
            The truncated Series or DataFrame.

        See Also
        --------
        DataFrame.loc : Select a subset of a DataFrame by label.
        DataFrame.iloc : Select a subset of a DataFrame by position.

        Notes
        -----
        If the index being truncated contains only datetime values,
        `before` and `after` may be specified as strings instead of
        Timestamps.

        Examples
        --------
        >>> df = pd.DataFrame({'A': ['a', 'b', 'c', 'd', 'e'],
        ...                    'B': ['f', 'g', 'h', 'i', 'j'],
        ...                    'C': ['k', 'l', 'm', 'n', 'o']},
        ...                   index=[1, 2, 3, 4, 5])
        >>> df
           A  B  C
        1  a  f  k
        2  b  g  l
        3  c  h  m
        4  d  i  n
        5  e  j  o

        >>> df.truncate(before=2, after=4)
           A  B  C
        2  b  g  l
        3  c  h  m
        4  d  i  n

        The columns of a DataFrame can be truncated.

        >>> df.truncate(before="A", after="B", axis="columns")
           A  B
        1  a  f
        2  b  g
        3  c  h
        4  d  i
        5  e  j

        For Series, only rows can be truncated.

        >>> df['A'].truncate(before=2, after=4)
        2    b
        3    c
        4    d
        Name: A, dtype: object

        The index values in ``truncate`` can be datetimes or string
        dates.

        >>> dates = pd.date_range('2016-01-01', '2016-02-01', freq='s')
        >>> df = pd.DataFrame(index=dates, data={'A': 1})
        >>> df.tail()
                             A
        2016-01-31 23:59:56  1
        2016-01-31 23:59:57  1
        2016-01-31 23:59:58  1
        2016-01-31 23:59:59  1
        2016-02-01 00:00:00  1

        >>> df.truncate(before=pd.Timestamp('2016-01-05'),
        ...             after=pd.Timestamp('2016-01-10')).tail()
                             A
        2016-01-09 23:59:56  1
        2016-01-09 23:59:57  1
        2016-01-09 23:59:58  1
        2016-01-09 23:59:59  1
        2016-01-10 00:00:00  1

        Because the index is a DatetimeIndex containing only dates, we can
        specify `before` and `after` as strings. They will be coerced to
        Timestamps before truncation.

        >>> df.truncate('2016-01-05', '2016-01-10').tail()
                             A
        2016-01-09 23:59:56  1
        2016-01-09 23:59:57  1
        2016-01-09 23:59:58  1
        2016-01-09 23:59:59  1
        2016-01-10 00:00:00  1

        Note that ``truncate`` assumes a 0 value for any unspecified time
        component (midnight). This differs from partial string slicing, which
        returns any partially matching dates.

        >>> df.loc['2016-01-05':'2016-01-10', :].tail()
                             A
        2016-01-10 23:59:55  1
        2016-01-10 23:59:56  1
        2016-01-10 23:59:57  1
        2016-01-10 23:59:58  1
        2016-01-10 23:59:59  1
        """
        if axis is None:
            axis = self._stat_axis_number
        axis = self._get_axis_number(axis)
        ax = self._get_axis(axis)

        # GH 17935
        # Check that index is sorted
        if not ax.is_monotonic_increasing and not ax.is_monotonic_decreasing:
            raise ValueError("truncate requires a sorted index")

        # if we have a date index, convert to dates, otherwise
        # treat like a slice
        if ax.is_all_dates:
            from pandas.core.tools.datetimes import to_datetime

            before = to_datetime(before)
            after = to_datetime(after)

        if before is not None and after is not None:
            if before > after:
                raise ValueError(f"Truncate: {after} must be after {before}")

        slicer = [slice(None, None)] * self._AXIS_LEN
        slicer[axis] = slice(before, after)
        result = self.loc[tuple(slicer)]

        if isinstance(ax, MultiIndex):
            setattr(result, self._get_axis_name(axis), ax.truncate(before, after))

        if copy:
            result = result.copy()

        return result

    def tz_convert(
        self: FrameOrSeries, tz, axis=0, level=None, copy: bool_t = True
    ) -> FrameOrSeries:
        """
        Convert tz-aware axis to target time zone.

        Parameters
        ----------
        tz : str or tzinfo object
        axis : the axis to convert
        level : int, str, default None
            If axis is a MultiIndex, convert a specific level. Otherwise
            must be None.
        copy : bool, default True
            Also make a copy of the underlying data.

        Returns
        -------
        %(klass)s
            Object with time zone converted axis.

        Raises
        ------
        TypeError
            If the axis is tz-naive.
        """
        axis = self._get_axis_number(axis)
        ax = self._get_axis(axis)

        def _tz_convert(ax, tz):
            if not hasattr(ax, "tz_convert"):
                if len(ax) > 0:
                    ax_name = self._get_axis_name(axis)
                    raise TypeError(
                        f"{ax_name} is not a valid DatetimeIndex or PeriodIndex"
                    )
                else:
                    ax = DatetimeIndex([], tz=tz)
            else:
                ax = ax.tz_convert(tz)
            return ax

        # if a level is given it must be a MultiIndex level or
        # equivalent to the axis name
        if isinstance(ax, MultiIndex):
            level = ax._get_level_number(level)
            new_level = _tz_convert(ax.levels[level], tz)
            ax = ax.set_levels(new_level, level=level)
        else:
            if level not in (None, 0, ax.name):
                raise ValueError(f"The level {level} is not valid")
            ax = _tz_convert(ax, tz)

        result = self.copy(deep=copy)
        result = result.set_axis(ax, axis=axis, inplace=False)
        return result.__finalize__(self, method="tz_convert")

    def tz_localize(
        self: FrameOrSeries,
        tz,
        axis=0,
        level=None,
        copy: bool_t = True,
        ambiguous="raise",
        nonexistent: str = "raise",
    ) -> FrameOrSeries:
        """
        Localize tz-naive index of a Series or DataFrame to target time zone.

        This operation localizes the Index. To localize the values in a
        timezone-naive Series, use :meth:`Series.dt.tz_localize`.

        Parameters
        ----------
        tz : str or tzinfo
        axis : the axis to localize
        level : int, str, default None
            If axis ia a MultiIndex, localize a specific level. Otherwise
            must be None.
        copy : bool, default True
            Also make a copy of the underlying data.
        ambiguous : 'infer', bool-ndarray, 'NaT', default 'raise'
            When clocks moved backward due to DST, ambiguous times may arise.
            For example in Central European Time (UTC+01), when going from
            03:00 DST to 02:00 non-DST, 02:30:00 local time occurs both at
            00:30:00 UTC and at 01:30:00 UTC. In such a situation, the
            `ambiguous` parameter dictates how ambiguous times should be
            handled.

            - 'infer' will attempt to infer fall dst-transition hours based on
              order
            - bool-ndarray where True signifies a DST time, False designates
              a non-DST time (note that this flag is only applicable for
              ambiguous times)
            - 'NaT' will return NaT where there are ambiguous times
            - 'raise' will raise an AmbiguousTimeError if there are ambiguous
              times.
        nonexistent : str, default 'raise'
            A nonexistent time does not exist in a particular timezone
            where clocks moved forward due to DST. Valid values are:

            - 'shift_forward' will shift the nonexistent time forward to the
              closest existing time
            - 'shift_backward' will shift the nonexistent time backward to the
              closest existing time
            - 'NaT' will return NaT where there are nonexistent times
            - timedelta objects will shift nonexistent times by the timedelta
            - 'raise' will raise an NonExistentTimeError if there are
              nonexistent times.

            .. versionadded:: 0.24.0

        Returns
        -------
        Series or DataFrame
            Same type as the input.

        Raises
        ------
        TypeError
            If the TimeSeries is tz-aware and tz is not None.

        Examples
        --------
        Localize local times:

        >>> s = pd.Series([1],
        ...               index=pd.DatetimeIndex(['2018-09-15 01:30:00']))
        >>> s.tz_localize('CET')
        2018-09-15 01:30:00+02:00    1
        dtype: int64

        Be careful with DST changes. When there is sequential data, pandas
        can infer the DST time:

        >>> s = pd.Series(range(7),
        ...               index=pd.DatetimeIndex(['2018-10-28 01:30:00',
        ...                                       '2018-10-28 02:00:00',
        ...                                       '2018-10-28 02:30:00',
        ...                                       '2018-10-28 02:00:00',
        ...                                       '2018-10-28 02:30:00',
        ...                                       '2018-10-28 03:00:00',
        ...                                       '2018-10-28 03:30:00']))
        >>> s.tz_localize('CET', ambiguous='infer')
        2018-10-28 01:30:00+02:00    0
        2018-10-28 02:00:00+02:00    1
        2018-10-28 02:30:00+02:00    2
        2018-10-28 02:00:00+01:00    3
        2018-10-28 02:30:00+01:00    4
        2018-10-28 03:00:00+01:00    5
        2018-10-28 03:30:00+01:00    6
        dtype: int64

        In some cases, inferring the DST is impossible. In such cases, you can
        pass an ndarray to the ambiguous parameter to set the DST explicitly

        >>> s = pd.Series(range(3),
        ...               index=pd.DatetimeIndex(['2018-10-28 01:20:00',
        ...                                       '2018-10-28 02:36:00',
        ...                                       '2018-10-28 03:46:00']))
        >>> s.tz_localize('CET', ambiguous=np.array([True, True, False]))
        2018-10-28 01:20:00+02:00    0
        2018-10-28 02:36:00+02:00    1
        2018-10-28 03:46:00+01:00    2
        dtype: int64

        If the DST transition causes nonexistent times, you can shift these
        dates forward or backwards with a timedelta object or `'shift_forward'`
        or `'shift_backwards'`.
        >>> s = pd.Series(range(2),
        ...               index=pd.DatetimeIndex(['2015-03-29 02:30:00',
        ...                                       '2015-03-29 03:30:00']))
        >>> s.tz_localize('Europe/Warsaw', nonexistent='shift_forward')
        2015-03-29 03:00:00+02:00    0
        2015-03-29 03:30:00+02:00    1
        dtype: int64
        >>> s.tz_localize('Europe/Warsaw', nonexistent='shift_backward')
        2015-03-29 01:59:59.999999999+01:00    0
        2015-03-29 03:30:00+02:00              1
        dtype: int64
        >>> s.tz_localize('Europe/Warsaw', nonexistent=pd.Timedelta('1H'))
        2015-03-29 03:30:00+02:00    0
        2015-03-29 03:30:00+02:00    1
        dtype: int64
        """
        nonexistent_options = ("raise", "NaT", "shift_forward", "shift_backward")
        if nonexistent not in nonexistent_options and not isinstance(
            nonexistent, timedelta
        ):
            raise ValueError(
                "The nonexistent argument must be one of 'raise', "
                "'NaT', 'shift_forward', 'shift_backward' or "
                "a timedelta object"
            )

        axis = self._get_axis_number(axis)
        ax = self._get_axis(axis)

        def _tz_localize(ax, tz, ambiguous, nonexistent):
            if not hasattr(ax, "tz_localize"):
                if len(ax) > 0:
                    ax_name = self._get_axis_name(axis)
                    raise TypeError(
                        f"{ax_name} is not a valid DatetimeIndex or PeriodIndex"
                    )
                else:
                    ax = DatetimeIndex([], tz=tz)
            else:
                ax = ax.tz_localize(tz, ambiguous=ambiguous, nonexistent=nonexistent)
            return ax

        # if a level is given it must be a MultiIndex level or
        # equivalent to the axis name
        if isinstance(ax, MultiIndex):
            level = ax._get_level_number(level)
            new_level = _tz_localize(ax.levels[level], tz, ambiguous, nonexistent)
            ax = ax.set_levels(new_level, level=level)
        else:
            if level not in (None, 0, ax.name):
                raise ValueError(f"The level {level} is not valid")
            ax = _tz_localize(ax, tz, ambiguous, nonexistent)

        result = self.copy(deep=copy)
        result = result.set_axis(ax, axis=axis, inplace=False)
        return result.__finalize__(self, method="tz_localize")

    # ----------------------------------------------------------------------
    # Numeric Methods
    def abs(self: FrameOrSeries) -> FrameOrSeries:
        """
        Return a Series/DataFrame with absolute numeric value of each element.

        This function only applies to elements that are all numeric.

        Returns
        -------
        abs
            Series/DataFrame containing the absolute value of each element.

        See Also
        --------
        numpy.absolute : Calculate the absolute value element-wise.

        Notes
        -----
        For ``complex`` inputs, ``1.2 + 1j``, the absolute value is
        :math:`\\sqrt{ a^2 + b^2 }`.

        Examples
        --------
        Absolute numeric values in a Series.

        >>> s = pd.Series([-1.10, 2, -3.33, 4])
        >>> s.abs()
        0    1.10
        1    2.00
        2    3.33
        3    4.00
        dtype: float64

        Absolute numeric values in a Series with complex numbers.

        >>> s = pd.Series([1.2 + 1j])
        >>> s.abs()
        0    1.56205
        dtype: float64

        Absolute numeric values in a Series with a Timedelta element.

        >>> s = pd.Series([pd.Timedelta('1 days')])
        >>> s.abs()
        0   1 days
        dtype: timedelta64[ns]

        Select rows with data closest to certain value using argsort (from
        `StackOverflow <https://stackoverflow.com/a/17758115>`__).

        >>> df = pd.DataFrame({
        ...     'a': [4, 5, 6, 7],
        ...     'b': [10, 20, 30, 40],
        ...     'c': [100, 50, -30, -50]
        ... })
        >>> df
             a    b    c
        0    4   10  100
        1    5   20   50
        2    6   30  -30
        3    7   40  -50
        >>> df.loc[(df.c - 43).abs().argsort()]
             a    b    c
        1    5   20   50
        0    4   10  100
        2    6   30  -30
        3    7   40  -50
        """
        return np.abs(self)

    def describe(
        self: FrameOrSeries, percentiles=None, include=None, exclude=None
    ) -> FrameOrSeries:
        """
        Generate descriptive statistics.

        Descriptive statistics include those that summarize the central
        tendency, dispersion and shape of a
        dataset's distribution, excluding ``NaN`` values.

        Analyzes both numeric and object series, as well
        as ``DataFrame`` column sets of mixed data types. The output
        will vary depending on what is provided. Refer to the notes
        below for more detail.

        Parameters
        ----------
        percentiles : list-like of numbers, optional
            The percentiles to include in the output. All should
            fall between 0 and 1. The default is
            ``[.25, .5, .75]``, which returns the 25th, 50th, and
            75th percentiles.
        include : 'all', list-like of dtypes or None (default), optional
            A white list of data types to include in the result. Ignored
            for ``Series``. Here are the options:

            - 'all' : All columns of the input will be included in the output.
            - A list-like of dtypes : Limits the results to the
              provided data types.
              To limit the result to numeric types submit
              ``numpy.number``. To limit it instead to object columns submit
              the ``numpy.object`` data type. Strings
              can also be used in the style of
              ``select_dtypes`` (e.g. ``df.describe(include=['O'])``). To
              select pandas categorical columns, use ``'category'``
            - None (default) : The result will include all numeric columns.
        exclude : list-like of dtypes or None (default), optional,
            A black list of data types to omit from the result. Ignored
            for ``Series``. Here are the options:

            - A list-like of dtypes : Excludes the provided data types
              from the result. To exclude numeric types submit
              ``numpy.number``. To exclude object columns submit the data
              type ``numpy.object``. Strings can also be used in the style of
              ``select_dtypes`` (e.g. ``df.describe(include=['O'])``). To
              exclude pandas categorical columns, use ``'category'``
            - None (default) : The result will exclude nothing.

        Returns
        -------
        Series or DataFrame
            Summary statistics of the Series or Dataframe provided.

        See Also
        --------
        DataFrame.count: Count number of non-NA/null observations.
        DataFrame.max: Maximum of the values in the object.
        DataFrame.min: Minimum of the values in the object.
        DataFrame.mean: Mean of the values.
        DataFrame.std: Standard deviation of the observations.
        DataFrame.select_dtypes: Subset of a DataFrame including/excluding
            columns based on their dtype.

        Notes
        -----
        For numeric data, the result's index will include ``count``,
        ``mean``, ``std``, ``min``, ``max`` as well as lower, ``50`` and
        upper percentiles. By default the lower percentile is ``25`` and the
        upper percentile is ``75``. The ``50`` percentile is the
        same as the median.

        For object data (e.g. strings or timestamps), the result's index
        will include ``count``, ``unique``, ``top``, and ``freq``. The ``top``
        is the most common value. The ``freq`` is the most common value's
        frequency. Timestamps also include the ``first`` and ``last`` items.

        If multiple object values have the highest count, then the
        ``count`` and ``top`` results will be arbitrarily chosen from
        among those with the highest count.

        For mixed data types provided via a ``DataFrame``, the default is to
        return only an analysis of numeric columns. If the dataframe consists
        only of object and categorical data without any numeric columns, the
        default is to return an analysis of both the object and categorical
        columns. If ``include='all'`` is provided as an option, the result
        will include a union of attributes of each type.

        The `include` and `exclude` parameters can be used to limit
        which columns in a ``DataFrame`` are analyzed for the output.
        The parameters are ignored when analyzing a ``Series``.

        Examples
        --------
        Describing a numeric ``Series``.

        >>> s = pd.Series([1, 2, 3])
        >>> s.describe()
        count    3.0
        mean     2.0
        std      1.0
        min      1.0
        25%      1.5
        50%      2.0
        75%      2.5
        max      3.0
        dtype: float64

        Describing a categorical ``Series``.

        >>> s = pd.Series(['a', 'a', 'b', 'c'])
        >>> s.describe()
        count     4
        unique    3
        top       a
        freq      2
        dtype: object

        Describing a timestamp ``Series``.

        >>> s = pd.Series([
        ...   np.datetime64("2000-01-01"),
        ...   np.datetime64("2010-01-01"),
        ...   np.datetime64("2010-01-01")
        ... ])
        >>> s.describe()
        count                      3
        mean     2006-09-01 08:00:00
        min      2000-01-01 00:00:00
        25%      2004-12-31 12:00:00
        50%      2010-01-01 00:00:00
        75%      2010-01-01 00:00:00
        max      2010-01-01 00:00:00
        dtype: object

        Describing a ``DataFrame``. By default only numeric fields
        are returned.

        >>> df = pd.DataFrame({'categorical': pd.Categorical(['d','e','f']),
        ...                    'numeric': [1, 2, 3],
        ...                    'object': ['a', 'b', 'c']
        ...                   })
        >>> df.describe()
               numeric
        count      3.0
        mean       2.0
        std        1.0
        min        1.0
        25%        1.5
        50%        2.0
        75%        2.5
        max        3.0

        Describing all columns of a ``DataFrame`` regardless of data type.

        >>> df.describe(include='all')  # doctest: +SKIP
               categorical  numeric object
        count            3      3.0      3
        unique           3      NaN      3
        top              f      NaN      a
        freq             1      NaN      1
        mean           NaN      2.0    NaN
        std            NaN      1.0    NaN
        min            NaN      1.0    NaN
        25%            NaN      1.5    NaN
        50%            NaN      2.0    NaN
        75%            NaN      2.5    NaN
        max            NaN      3.0    NaN

        Describing a column from a ``DataFrame`` by accessing it as
        an attribute.

        >>> df.numeric.describe()
        count    3.0
        mean     2.0
        std      1.0
        min      1.0
        25%      1.5
        50%      2.0
        75%      2.5
        max      3.0
        Name: numeric, dtype: float64

        Including only numeric columns in a ``DataFrame`` description.

        >>> df.describe(include=[np.number])
               numeric
        count      3.0
        mean       2.0
        std        1.0
        min        1.0
        25%        1.5
        50%        2.0
        75%        2.5
        max        3.0

        Including only string columns in a ``DataFrame`` description.

        >>> df.describe(include=[np.object])  # doctest: +SKIP
               object
        count       3
        unique      3
        top         a
        freq        1

        Including only categorical columns from a ``DataFrame`` description.

        >>> df.describe(include=['category'])
               categorical
        count            3
        unique           3
        top              f
        freq             1

        Excluding numeric columns from a ``DataFrame`` description.

        >>> df.describe(exclude=[np.number])  # doctest: +SKIP
               categorical object
        count            3      3
        unique           3      3
        top              f      a
        freq             1      1

        Excluding object columns from a ``DataFrame`` description.

        >>> df.describe(exclude=[np.object])  # doctest: +SKIP
               categorical  numeric
        count            3      3.0
        unique           3      NaN
        top              f      NaN
        freq             1      NaN
        mean           NaN      2.0
        std            NaN      1.0
        min            NaN      1.0
        25%            NaN      1.5
        50%            NaN      2.0
        75%            NaN      2.5
        max            NaN      3.0
        """
        if self.ndim == 2 and self.columns.size == 0:
            raise ValueError("Cannot describe a DataFrame without columns")

        if percentiles is not None:
            # explicit conversion of `percentiles` to list
            percentiles = list(percentiles)

            # get them all to be in [0, 1]
            validate_percentile(percentiles)

            # median should always be included
            if 0.5 not in percentiles:
                percentiles.append(0.5)
            percentiles = np.asarray(percentiles)
        else:
            percentiles = np.array([0.25, 0.5, 0.75])

        # sort and check for duplicates
        unique_pcts = np.unique(percentiles)
        if len(unique_pcts) < len(percentiles):
            raise ValueError("percentiles cannot contain duplicates")
        percentiles = unique_pcts

        formatted_percentiles = format_percentiles(percentiles)

        def describe_numeric_1d(series):
            stat_index = (
                ["count", "mean", "std", "min"] + formatted_percentiles + ["max"]
            )
            d = (
                [series.count(), series.mean(), series.std(), series.min()]
                + series.quantile(percentiles).tolist()
                + [series.max()]
            )
            return pd.Series(d, index=stat_index, name=series.name)

        def describe_categorical_1d(data):
            names = ["count", "unique"]
            objcounts = data.value_counts()
            count_unique = len(objcounts[objcounts != 0])
            result = [data.count(), count_unique]
            dtype = None
            if result[1] > 0:
                top, freq = objcounts.index[0], objcounts.iloc[0]
                names += ["top", "freq"]
                result += [top, freq]

            # If the DataFrame is empty, set 'top' and 'freq' to None
            # to maintain output shape consistency
            else:
                names += ["top", "freq"]
                result += [np.nan, np.nan]
                dtype = "object"

            return pd.Series(result, index=names, name=data.name, dtype=dtype)

        def describe_timestamp_1d(data):
            # GH-30164
            stat_index = ["count", "mean", "min"] + formatted_percentiles + ["max"]
            d = (
                [data.count(), data.mean(), data.min()]
                + data.quantile(percentiles).tolist()
                + [data.max()]
            )
            return pd.Series(d, index=stat_index, name=data.name)

        def describe_1d(data):
            if is_bool_dtype(data):
                return describe_categorical_1d(data)
            elif is_numeric_dtype(data):
                return describe_numeric_1d(data)
            elif is_datetime64_any_dtype(data):
                return describe_timestamp_1d(data)
            elif is_timedelta64_dtype(data):
                return describe_numeric_1d(data)
            else:
                return describe_categorical_1d(data)

        if self.ndim == 1:
            return describe_1d(self)
        elif (include is None) and (exclude is None):
            # when some numerics are found, keep only numerics
            data = self.select_dtypes(include=[np.number])
            if len(data.columns) == 0:
                data = self
        elif include == "all":
            if exclude is not None:
                msg = "exclude must be None when include is 'all'"
                raise ValueError(msg)
            data = self
        else:
            data = self.select_dtypes(include=include, exclude=exclude)

        ldesc = [describe_1d(s) for _, s in data.items()]
        # set a convenient order for rows
        names: List[Label] = []
        ldesc_indexes = sorted((x.index for x in ldesc), key=len)
        for idxnames in ldesc_indexes:
            for name in idxnames:
                if name not in names:
                    names.append(name)

        d = pd.concat([x.reindex(names, copy=False) for x in ldesc], axis=1, sort=False)
        d.columns = data.columns.copy()
        return d

    _shared_docs[
        "pct_change"
    ] = """
        Percentage change between the current and a prior element.

        Computes the percentage change from the immediately previous row by
        default. This is useful in comparing the percentage of change in a time
        series of elements.

        Parameters
        ----------
        periods : int, default 1
            Periods to shift for forming percent change.
        fill_method : str, default 'pad'
            How to handle NAs before computing percent changes.
        limit : int, default None
            The number of consecutive NAs to fill before stopping.
        freq : DateOffset, timedelta, or str, optional
            Increment to use from time series API (e.g. 'M' or BDay()).
        **kwargs
            Additional keyword arguments are passed into
            `DataFrame.shift` or `Series.shift`.

        Returns
        -------
        chg : Series or DataFrame
            The same type as the calling object.

        See Also
        --------
        Series.diff : Compute the difference of two elements in a Series.
        DataFrame.diff : Compute the difference of two elements in a DataFrame.
        Series.shift : Shift the index by some number of periods.
        DataFrame.shift : Shift the index by some number of periods.

        Examples
        --------
        **Series**

        >>> s = pd.Series([90, 91, 85])
        >>> s
        0    90
        1    91
        2    85
        dtype: int64

        >>> s.pct_change()
        0         NaN
        1    0.011111
        2   -0.065934
        dtype: float64

        >>> s.pct_change(periods=2)
        0         NaN
        1         NaN
        2   -0.055556
        dtype: float64

        See the percentage change in a Series where filling NAs with last
        valid observation forward to next valid.

        >>> s = pd.Series([90, 91, None, 85])
        >>> s
        0    90.0
        1    91.0
        2     NaN
        3    85.0
        dtype: float64

        >>> s.pct_change(fill_method='ffill')
        0         NaN
        1    0.011111
        2    0.000000
        3   -0.065934
        dtype: float64

        **DataFrame**

        Percentage change in French franc, Deutsche Mark, and Italian lira from
        1980-01-01 to 1980-03-01.

        >>> df = pd.DataFrame({
        ...     'FR': [4.0405, 4.0963, 4.3149],
        ...     'GR': [1.7246, 1.7482, 1.8519],
        ...     'IT': [804.74, 810.01, 860.13]},
        ...     index=['1980-01-01', '1980-02-01', '1980-03-01'])
        >>> df
                        FR      GR      IT
        1980-01-01  4.0405  1.7246  804.74
        1980-02-01  4.0963  1.7482  810.01
        1980-03-01  4.3149  1.8519  860.13

        >>> df.pct_change()
                          FR        GR        IT
        1980-01-01       NaN       NaN       NaN
        1980-02-01  0.013810  0.013684  0.006549
        1980-03-01  0.053365  0.059318  0.061876

        Percentage of change in GOOG and APPL stock volume. Shows computing
        the percentage change between columns.

        >>> df = pd.DataFrame({
        ...     '2016': [1769950, 30586265],
        ...     '2015': [1500923, 40912316],
        ...     '2014': [1371819, 41403351]},
        ...     index=['GOOG', 'APPL'])
        >>> df
                  2016      2015      2014
        GOOG   1769950   1500923   1371819
        APPL  30586265  40912316  41403351

        >>> df.pct_change(axis='columns')
              2016      2015      2014
        GOOG   NaN -0.151997 -0.086016
        APPL   NaN  0.337604  0.012002
        """

    @Appender(_shared_docs["pct_change"] % _shared_doc_kwargs)
    def pct_change(
        self: FrameOrSeries,
        periods=1,
        fill_method="pad",
        limit=None,
        freq=None,
        **kwargs,
    ) -> FrameOrSeries:
        # TODO: Not sure if above is correct - need someone to confirm.
        axis = self._get_axis_number(kwargs.pop("axis", self._stat_axis_name))
        if fill_method is None:
            data = self
        else:
            _data = self.fillna(method=fill_method, axis=axis, limit=limit)
            assert _data is not None  # needed for mypy
            data = _data

        rs = data.div(data.shift(periods=periods, freq=freq, axis=axis, **kwargs)) - 1
        if freq is not None:
            # Shift method is implemented differently when freq is not None
            # We want to restore the original index
            rs = rs.loc[~rs.index.duplicated()]
            rs = rs.reindex_like(data)
        return rs

    def _agg_by_level(self, name, axis=0, level=0, skipna=True, **kwargs):
        if axis is None:
            raise ValueError("Must specify 'axis' when aggregating by level.")
        grouped = self.groupby(level=level, axis=axis, sort=False)
        if hasattr(grouped, name) and skipna:
            return getattr(grouped, name)(**kwargs)
        axis = self._get_axis_number(axis)
        method = getattr(type(self), name)
        applyf = lambda x: method(x, axis=axis, skipna=skipna, **kwargs)
        return grouped.aggregate(applyf)

    @classmethod
    def _add_numeric_operations(cls):
        """
        Add the operations to the cls; evaluate the doc strings again
        """
        axis_descr, name1, name2 = _doc_parms(cls)

        cls.any = _make_logical_function(
            cls,
            "any",
            name1=name1,
            name2=name2,
            axis_descr=axis_descr,
            desc=_any_desc,
            func=nanops.nanany,
            see_also=_any_see_also,
            examples=_any_examples,
            empty_value=False,
        )
        cls.all = _make_logical_function(
            cls,
            "all",
            name1=name1,
            name2=name2,
            axis_descr=axis_descr,
            desc=_all_desc,
            func=nanops.nanall,
            see_also=_all_see_also,
            examples=_all_examples,
            empty_value=True,
        )

        @Substitution(
            desc="Return the mean absolute deviation of the values "
            "for the requested axis.",
            name1=name1,
            name2=name2,
            axis_descr=axis_descr,
            min_count="",
            see_also="",
            examples="",
        )
        @Appender(_num_doc_mad)
        def mad(self, axis=None, skipna=None, level=None):
            if skipna is None:
                skipna = True
            if axis is None:
                axis = self._stat_axis_number
            if level is not None:
                return self._agg_by_level("mad", axis=axis, level=level, skipna=skipna)

            data = self._get_numeric_data()
            if axis == 0:
                demeaned = data - data.mean(axis=0)
            else:
                demeaned = data.sub(data.mean(axis=1), axis=0)
            return np.abs(demeaned).mean(axis=axis, skipna=skipna)

        cls.mad = mad

        cls.sem = _make_stat_function_ddof(
            cls,
            "sem",
            name1=name1,
            name2=name2,
            axis_descr=axis_descr,
            desc="Return unbiased standard error of the mean over requested "
            "axis.\n\nNormalized by N-1 by default. This can be changed "
            "using the ddof argument",
            func=nanops.nansem,
        )
        cls.var = _make_stat_function_ddof(
            cls,
            "var",
            name1=name1,
            name2=name2,
            axis_descr=axis_descr,
            desc="Return unbiased variance over requested axis.\n\nNormalized by "
            "N-1 by default. This can be changed using the ddof argument",
            func=nanops.nanvar,
        )
        cls.std = _make_stat_function_ddof(
            cls,
            "std",
            name1=name1,
            name2=name2,
            axis_descr=axis_descr,
            desc="Return sample standard deviation over requested axis."
            "\n\nNormalized by N-1 by default. This can be changed using the "
            "ddof argument",
            func=nanops.nanstd,
        )

        cls.cummin = _make_cum_function(
            cls,
            "cummin",
            name1=name1,
            name2=name2,
            axis_descr=axis_descr,
            desc="minimum",
            accum_func=np.minimum.accumulate,
            accum_func_name="min",
            examples=_cummin_examples,
        )
        cls.cumsum = _make_cum_function(
            cls,
            "cumsum",
            name1=name1,
            name2=name2,
            axis_descr=axis_descr,
            desc="sum",
            accum_func=np.cumsum,
            accum_func_name="sum",
            examples=_cumsum_examples,
        )
        cls.cumprod = _make_cum_function(
            cls,
            "cumprod",
            name1=name1,
            name2=name2,
            axis_descr=axis_descr,
            desc="product",
            accum_func=np.cumprod,
            accum_func_name="prod",
            examples=_cumprod_examples,
        )
        cls.cummax = _make_cum_function(
            cls,
            "cummax",
            name1=name1,
            name2=name2,
            axis_descr=axis_descr,
            desc="maximum",
            accum_func=np.maximum.accumulate,
            accum_func_name="max",
            examples=_cummax_examples,
        )

        cls.sum = _make_min_count_stat_function(
            cls,
            "sum",
            name1=name1,
            name2=name2,
            axis_descr=axis_descr,
            desc="Return the sum of the values for the requested axis.\n\n"
            "This is equivalent to the method ``numpy.sum``.",
            func=nanops.nansum,
            see_also=_stat_func_see_also,
            examples=_sum_examples,
        )
        cls.mean = _make_stat_function(
            cls,
            "mean",
            name1=name1,
            name2=name2,
            axis_descr=axis_descr,
            desc="Return the mean of the values for the requested axis.",
            func=nanops.nanmean,
        )
        cls.skew = _make_stat_function(
            cls,
            "skew",
            name1=name1,
            name2=name2,
            axis_descr=axis_descr,
            desc="Return unbiased skew over requested axis.\n\nNormalized by N-1.",
            func=nanops.nanskew,
        )
        cls.kurt = _make_stat_function(
            cls,
            "kurt",
            name1=name1,
            name2=name2,
            axis_descr=axis_descr,
            desc="Return unbiased kurtosis over requested axis.\n\n"
            "Kurtosis obtained using Fisher's definition of\n"
            "kurtosis (kurtosis of normal == 0.0). Normalized "
            "by N-1.",
            func=nanops.nankurt,
        )
        cls.kurtosis = cls.kurt
        cls.prod = _make_min_count_stat_function(
            cls,
            "prod",
            name1=name1,
            name2=name2,
            axis_descr=axis_descr,
            desc="Return the product of the values for the requested axis.",
            func=nanops.nanprod,
            examples=_prod_examples,
        )
        cls.product = cls.prod
        cls.median = _make_stat_function(
            cls,
            "median",
            name1=name1,
            name2=name2,
            axis_descr=axis_descr,
            desc="Return the median of the values for the requested axis.",
            func=nanops.nanmedian,
        )
        cls.max = _make_stat_function(
            cls,
            "max",
            name1=name1,
            name2=name2,
            axis_descr=axis_descr,
            desc="Return the maximum of the values for the requested axis.\n\n"
            "If you want the *index* of the maximum, use ``idxmax``. This is"
            "the equivalent of the ``numpy.ndarray`` method ``argmax``.",
            func=nanops.nanmax,
            see_also=_stat_func_see_also,
            examples=_max_examples,
        )
        cls.min = _make_stat_function(
            cls,
            "min",
            name1=name1,
            name2=name2,
            axis_descr=axis_descr,
            desc="Return the minimum of the values for the requested axis.\n\n"
            "If you want the *index* of the minimum, use ``idxmin``. This is"
            "the equivalent of the ``numpy.ndarray`` method ``argmin``.",
            func=nanops.nanmin,
            see_also=_stat_func_see_also,
            examples=_min_examples,
        )

    @classmethod
    def _add_series_or_dataframe_operations(cls):
        """
        Add the series or dataframe only operations to the cls; evaluate
        the doc strings again.
        """
        from pandas.core.window import EWM, Expanding, Rolling, Window

        @doc(Rolling)
        def rolling(
            self,
            window,
            min_periods=None,
            center=False,
            win_type=None,
            on=None,
            axis=0,
            closed=None,
        ):
            axis = self._get_axis_number(axis)

            if win_type is not None:
                return Window(
                    self,
                    window=window,
                    min_periods=min_periods,
                    center=center,
                    win_type=win_type,
                    on=on,
                    axis=axis,
                    closed=closed,
                )

            return Rolling(
                self,
                window=window,
                min_periods=min_periods,
                center=center,
                win_type=win_type,
                on=on,
                axis=axis,
                closed=closed,
            )

        cls.rolling = rolling

        @doc(Expanding)
        def expanding(self, min_periods=1, center=False, axis=0):
            axis = self._get_axis_number(axis)
            return Expanding(self, min_periods=min_periods, center=center, axis=axis)

        cls.expanding = expanding

        @doc(EWM)
        def ewm(
            self,
            com=None,
            span=None,
            halflife=None,
            alpha=None,
            min_periods=0,
            adjust=True,
            ignore_na=False,
            axis=0,
        ):
            axis = self._get_axis_number(axis)
            return EWM(
                self,
                com=com,
                span=span,
                halflife=halflife,
                alpha=alpha,
                min_periods=min_periods,
                adjust=adjust,
                ignore_na=ignore_na,
                axis=axis,
            )

        cls.ewm = ewm

    @Appender(_shared_docs["transform"] % dict(axis="", **_shared_doc_kwargs))
    def transform(self, func, *args, **kwargs):
        result = self.agg(func, *args, **kwargs)
        if is_scalar(result) or len(result) != len(self):
            raise ValueError("transforms cannot produce aggregated results")

        return result

    # ----------------------------------------------------------------------
    # Misc methods

    _shared_docs[
        "valid_index"
    ] = """
        Return index for %(position)s non-NA/null value.

        Returns
        -------
        scalar : type of index

        Notes
        -----
        If all elements are non-NA/null, returns None.
        Also returns None for empty %(klass)s.
        """

    def _find_valid_index(self, how: str):
        """
        Retrieves the index of the first valid value.

        Parameters
        ----------
        how : {'first', 'last'}
            Use this parameter to change between the first or last valid index.

        Returns
        -------
        idx_first_valid : type of index
        """
        idxpos = find_valid_index(self._values, how)
        if idxpos is None:
            return None
        return self.index[idxpos]

    @Appender(
        _shared_docs["valid_index"] % {"position": "first", "klass": "Series/DataFrame"}
    )
    def first_valid_index(self):
        return self._find_valid_index("first")

    @Appender(
        _shared_docs["valid_index"] % {"position": "last", "klass": "Series/DataFrame"}
    )
    def last_valid_index(self):
        return self._find_valid_index("last")


def _doc_parms(cls):
    """Return a tuple of the doc parms."""
    axis_descr = (
        f"{{{', '.join(f'{a} ({i})' for i, a in enumerate(cls._AXIS_ORDERS))}}}"
    )
    name = cls._constructor_sliced.__name__ if cls._AXIS_LEN > 1 else "scalar"
    name2 = cls.__name__
    return axis_descr, name, name2


_num_doc = """
%(desc)s

Parameters
----------
axis : %(axis_descr)s
    Axis for the function to be applied on.
skipna : bool, default True
    Exclude NA/null values when computing the result.
level : int or level name, default None
    If the axis is a MultiIndex (hierarchical), count along a
    particular level, collapsing into a %(name1)s.
numeric_only : bool, default None
    Include only float, int, boolean columns. If None, will attempt to use
    everything, then use only numeric data. Not implemented for Series.
%(min_count)s\
**kwargs
    Additional keyword arguments to be passed to the function.

Returns
-------
%(name1)s or %(name2)s (if level specified)\
%(see_also)s\
%(examples)s
"""

_num_doc_mad = """
%(desc)s

Parameters
----------
axis : %(axis_descr)s
    Axis for the function to be applied on.
skipna : bool, default None
    Exclude NA/null values when computing the result.
level : int or level name, default None
    If the axis is a MultiIndex (hierarchical), count along a
    particular level, collapsing into a %(name1)s.

Returns
-------
%(name1)s or %(name2)s (if level specified)\
%(see_also)s\
%(examples)s
"""

_num_ddof_doc = """
%(desc)s

Parameters
----------
axis : %(axis_descr)s
skipna : bool, default True
    Exclude NA/null values. If an entire row/column is NA, the result
    will be NA.
level : int or level name, default None
    If the axis is a MultiIndex (hierarchical), count along a
    particular level, collapsing into a %(name1)s.
ddof : int, default 1
    Delta Degrees of Freedom. The divisor used in calculations is N - ddof,
    where N represents the number of elements.
numeric_only : bool, default None
    Include only float, int, boolean columns. If None, will attempt to use
    everything, then use only numeric data. Not implemented for Series.

Returns
-------
%(name1)s or %(name2)s (if level specified)\n"""

_bool_doc = """
%(desc)s

Parameters
----------
axis : {0 or 'index', 1 or 'columns', None}, default 0
    Indicate which axis or axes should be reduced.

    * 0 / 'index' : reduce the index, return a Series whose index is the
      original column labels.
    * 1 / 'columns' : reduce the columns, return a Series whose index is the
      original index.
    * None : reduce all axes, return a scalar.

bool_only : bool, default None
    Include only boolean columns. If None, will attempt to use everything,
    then use only boolean data. Not implemented for Series.
skipna : bool, default True
    Exclude NA/null values. If the entire row/column is NA and skipna is
    True, then the result will be %(empty_value)s, as for an empty row/column.
    If skipna is False, then NA are treated as True, because these are not
    equal to zero.
level : int or level name, default None
    If the axis is a MultiIndex (hierarchical), count along a
    particular level, collapsing into a %(name1)s.
**kwargs : any, default None
    Additional keywords have no effect but might be accepted for
    compatibility with NumPy.

Returns
-------
%(name1)s or %(name2)s
    If level is specified, then, %(name2)s is returned; otherwise, %(name1)s
    is returned.

%(see_also)s
%(examples)s"""

_all_desc = """\
Return whether all elements are True, potentially over an axis.

Returns True unless there at least one element within a series or
along a Dataframe axis that is False or equivalent (e.g. zero or
empty)."""

_all_examples = """\
Examples
--------
**Series**

>>> pd.Series([True, True]).all()
True
>>> pd.Series([True, False]).all()
False
>>> pd.Series([]).all()
True
>>> pd.Series([np.nan]).all()
True
>>> pd.Series([np.nan]).all(skipna=False)
True

**DataFrames**

Create a dataframe from a dictionary.

>>> df = pd.DataFrame({'col1': [True, True], 'col2': [True, False]})
>>> df
   col1   col2
0  True   True
1  True  False

Default behaviour checks if column-wise values all return True.

>>> df.all()
col1     True
col2    False
dtype: bool

Specify ``axis='columns'`` to check if row-wise values all return True.

>>> df.all(axis='columns')
0     True
1    False
dtype: bool

Or ``axis=None`` for whether every value is True.

>>> df.all(axis=None)
False
"""

_all_see_also = """\
See Also
--------
Series.all : Return True if all elements are True.
DataFrame.any : Return True if one (or more) elements are True.
"""

_cnum_doc = """
Return cumulative %(desc)s over a DataFrame or Series axis.

Returns a DataFrame or Series of the same size containing the cumulative
%(desc)s.

Parameters
----------
axis : {0 or 'index', 1 or 'columns'}, default 0
    The index or the name of the axis. 0 is equivalent to None or 'index'.
skipna : bool, default True
    Exclude NA/null values. If an entire row/column is NA, the result
    will be NA.
*args, **kwargs
    Additional keywords have no effect but might be accepted for
    compatibility with NumPy.

Returns
-------
%(name1)s or %(name2)s
    Return cumulative %(desc)s of %(name1)s or %(name2)s.

See Also
--------
core.window.Expanding.%(accum_func_name)s : Similar functionality
    but ignores ``NaN`` values.
%(name2)s.%(accum_func_name)s : Return the %(desc)s over
    %(name2)s axis.
%(name2)s.cummax : Return cumulative maximum over %(name2)s axis.
%(name2)s.cummin : Return cumulative minimum over %(name2)s axis.
%(name2)s.cumsum : Return cumulative sum over %(name2)s axis.
%(name2)s.cumprod : Return cumulative product over %(name2)s axis.

%(examples)s"""

_cummin_examples = """\
Examples
--------
**Series**

>>> s = pd.Series([2, np.nan, 5, -1, 0])
>>> s
0    2.0
1    NaN
2    5.0
3   -1.0
4    0.0
dtype: float64

By default, NA values are ignored.

>>> s.cummin()
0    2.0
1    NaN
2    2.0
3   -1.0
4   -1.0
dtype: float64

To include NA values in the operation, use ``skipna=False``

>>> s.cummin(skipna=False)
0    2.0
1    NaN
2    NaN
3    NaN
4    NaN
dtype: float64

**DataFrame**

>>> df = pd.DataFrame([[2.0, 1.0],
...                    [3.0, np.nan],
...                    [1.0, 0.0]],
...                    columns=list('AB'))
>>> df
     A    B
0  2.0  1.0
1  3.0  NaN
2  1.0  0.0

By default, iterates over rows and finds the minimum
in each column. This is equivalent to ``axis=None`` or ``axis='index'``.

>>> df.cummin()
     A    B
0  2.0  1.0
1  2.0  NaN
2  1.0  0.0

To iterate over columns and find the minimum in each row,
use ``axis=1``

>>> df.cummin(axis=1)
     A    B
0  2.0  1.0
1  3.0  NaN
2  1.0  0.0
"""

_cumsum_examples = """\
Examples
--------
**Series**

>>> s = pd.Series([2, np.nan, 5, -1, 0])
>>> s
0    2.0
1    NaN
2    5.0
3   -1.0
4    0.0
dtype: float64

By default, NA values are ignored.

>>> s.cumsum()
0    2.0
1    NaN
2    7.0
3    6.0
4    6.0
dtype: float64

To include NA values in the operation, use ``skipna=False``

>>> s.cumsum(skipna=False)
0    2.0
1    NaN
2    NaN
3    NaN
4    NaN
dtype: float64

**DataFrame**

>>> df = pd.DataFrame([[2.0, 1.0],
...                    [3.0, np.nan],
...                    [1.0, 0.0]],
...                    columns=list('AB'))
>>> df
     A    B
0  2.0  1.0
1  3.0  NaN
2  1.0  0.0

By default, iterates over rows and finds the sum
in each column. This is equivalent to ``axis=None`` or ``axis='index'``.

>>> df.cumsum()
     A    B
0  2.0  1.0
1  5.0  NaN
2  6.0  1.0

To iterate over columns and find the sum in each row,
use ``axis=1``

>>> df.cumsum(axis=1)
     A    B
0  2.0  3.0
1  3.0  NaN
2  1.0  1.0
"""

_cumprod_examples = """\
Examples
--------
**Series**

>>> s = pd.Series([2, np.nan, 5, -1, 0])
>>> s
0    2.0
1    NaN
2    5.0
3   -1.0
4    0.0
dtype: float64

By default, NA values are ignored.

>>> s.cumprod()
0     2.0
1     NaN
2    10.0
3   -10.0
4    -0.0
dtype: float64

To include NA values in the operation, use ``skipna=False``

>>> s.cumprod(skipna=False)
0    2.0
1    NaN
2    NaN
3    NaN
4    NaN
dtype: float64

**DataFrame**

>>> df = pd.DataFrame([[2.0, 1.0],
...                    [3.0, np.nan],
...                    [1.0, 0.0]],
...                    columns=list('AB'))
>>> df
     A    B
0  2.0  1.0
1  3.0  NaN
2  1.0  0.0

By default, iterates over rows and finds the product
in each column. This is equivalent to ``axis=None`` or ``axis='index'``.

>>> df.cumprod()
     A    B
0  2.0  1.0
1  6.0  NaN
2  6.0  0.0

To iterate over columns and find the product in each row,
use ``axis=1``

>>> df.cumprod(axis=1)
     A    B
0  2.0  2.0
1  3.0  NaN
2  1.0  0.0
"""

_cummax_examples = """\
Examples
--------
**Series**

>>> s = pd.Series([2, np.nan, 5, -1, 0])
>>> s
0    2.0
1    NaN
2    5.0
3   -1.0
4    0.0
dtype: float64

By default, NA values are ignored.

>>> s.cummax()
0    2.0
1    NaN
2    5.0
3    5.0
4    5.0
dtype: float64

To include NA values in the operation, use ``skipna=False``

>>> s.cummax(skipna=False)
0    2.0
1    NaN
2    NaN
3    NaN
4    NaN
dtype: float64

**DataFrame**

>>> df = pd.DataFrame([[2.0, 1.0],
...                    [3.0, np.nan],
...                    [1.0, 0.0]],
...                    columns=list('AB'))
>>> df
     A    B
0  2.0  1.0
1  3.0  NaN
2  1.0  0.0

By default, iterates over rows and finds the maximum
in each column. This is equivalent to ``axis=None`` or ``axis='index'``.

>>> df.cummax()
     A    B
0  2.0  1.0
1  3.0  NaN
2  3.0  1.0

To iterate over columns and find the maximum in each row,
use ``axis=1``

>>> df.cummax(axis=1)
     A    B
0  2.0  2.0
1  3.0  NaN
2  1.0  1.0
"""

_any_see_also = """\
See Also
--------
numpy.any : Numpy version of this method.
Series.any : Return whether any element is True.
Series.all : Return whether all elements are True.
DataFrame.any : Return whether any element is True over requested axis.
DataFrame.all : Return whether all elements are True over requested axis.
"""

_any_desc = """\
Return whether any element is True, potentially over an axis.

Returns False unless there at least one element within a series or
along a Dataframe axis that is True or equivalent (e.g. non-zero or
non-empty)."""

_any_examples = """\
Examples
--------
**Series**

For Series input, the output is a scalar indicating whether any element
is True.

>>> pd.Series([False, False]).any()
False
>>> pd.Series([True, False]).any()
True
>>> pd.Series([]).any()
False
>>> pd.Series([np.nan]).any()
False
>>> pd.Series([np.nan]).any(skipna=False)
True

**DataFrame**

Whether each column contains at least one True element (the default).

>>> df = pd.DataFrame({"A": [1, 2], "B": [0, 2], "C": [0, 0]})
>>> df
   A  B  C
0  1  0  0
1  2  2  0

>>> df.any()
A     True
B     True
C    False
dtype: bool

Aggregating over the columns.

>>> df = pd.DataFrame({"A": [True, False], "B": [1, 2]})
>>> df
       A  B
0   True  1
1  False  2

>>> df.any(axis='columns')
0    True
1    True
dtype: bool

>>> df = pd.DataFrame({"A": [True, False], "B": [1, 0]})
>>> df
       A  B
0   True  1
1  False  0

>>> df.any(axis='columns')
0    True
1    False
dtype: bool

Aggregating over the entire DataFrame with ``axis=None``.

>>> df.any(axis=None)
True

`any` for an empty DataFrame is an empty Series.

>>> pd.DataFrame([]).any()
Series([], dtype: bool)
"""

_shared_docs[
    "stat_func_example"
] = """

Examples
--------
>>> idx = pd.MultiIndex.from_arrays([
...     ['warm', 'warm', 'cold', 'cold'],
...     ['dog', 'falcon', 'fish', 'spider']],
...     names=['blooded', 'animal'])
>>> s = pd.Series([4, 2, 0, 8], name='legs', index=idx)
>>> s
blooded  animal
warm     dog       4
         falcon    2
cold     fish      0
         spider    8
Name: legs, dtype: int64

>>> s.{stat_func}()
{default_output}

{verb} using level names, as well as indices.

>>> s.{stat_func}(level='blooded')
blooded
warm    {level_output_0}
cold    {level_output_1}
Name: legs, dtype: int64

>>> s.{stat_func}(level=0)
blooded
warm    {level_output_0}
cold    {level_output_1}
Name: legs, dtype: int64"""

_sum_examples = _shared_docs["stat_func_example"].format(
    stat_func="sum", verb="Sum", default_output=14, level_output_0=6, level_output_1=8
)

_sum_examples += """

By default, the sum of an empty or all-NA Series is ``0``.

>>> pd.Series([]).sum()  # min_count=0 is the default
0.0

This can be controlled with the ``min_count`` parameter. For example, if
you'd like the sum of an empty series to be NaN, pass ``min_count=1``.

>>> pd.Series([]).sum(min_count=1)
nan

Thanks to the ``skipna`` parameter, ``min_count`` handles all-NA and
empty series identically.

>>> pd.Series([np.nan]).sum()
0.0

>>> pd.Series([np.nan]).sum(min_count=1)
nan"""

_max_examples = _shared_docs["stat_func_example"].format(
    stat_func="max", verb="Max", default_output=8, level_output_0=4, level_output_1=8
)

_min_examples = _shared_docs["stat_func_example"].format(
    stat_func="min", verb="Min", default_output=0, level_output_0=2, level_output_1=0
)

_stat_func_see_also = """

See Also
--------
Series.sum : Return the sum.
Series.min : Return the minimum.
Series.max : Return the maximum.
Series.idxmin : Return the index of the minimum.
Series.idxmax : Return the index of the maximum.
DataFrame.sum : Return the sum over the requested axis.
DataFrame.min : Return the minimum over the requested axis.
DataFrame.max : Return the maximum over the requested axis.
DataFrame.idxmin : Return the index of the minimum over the requested axis.
DataFrame.idxmax : Return the index of the maximum over the requested axis."""

_prod_examples = """

Examples
--------
By default, the product of an empty or all-NA Series is ``1``

>>> pd.Series([]).prod()
1.0

This can be controlled with the ``min_count`` parameter

>>> pd.Series([]).prod(min_count=1)
nan

Thanks to the ``skipna`` parameter, ``min_count`` handles all-NA and
empty series identically.

>>> pd.Series([np.nan]).prod()
1.0

>>> pd.Series([np.nan]).prod(min_count=1)
nan"""

_min_count_stub = """\
min_count : int, default 0
    The required number of valid values to perform the operation. If fewer than
    ``min_count`` non-NA values are present the result will be NA.

    .. versionadded:: 0.22.0

       Added with the default being 0. This means the sum of an all-NA
       or empty Series is 0, and the product of an all-NA or empty
       Series is 1.
"""


def _make_min_count_stat_function(
    cls,
    name: str,
    name1: str,
    name2: str,
    axis_descr: str,
    desc: str,
    func: Callable,
    see_also: str = "",
    examples: str = "",
) -> Callable:
    @Substitution(
        desc=desc,
        name1=name1,
        name2=name2,
        axis_descr=axis_descr,
        min_count=_min_count_stub,
        see_also=see_also,
        examples=examples,
    )
    @Appender(_num_doc)
    def stat_func(
        self,
        axis=None,
        skipna=None,
        level=None,
        numeric_only=None,
        min_count=0,
        **kwargs,
    ):
        if name == "sum":
            nv.validate_sum(tuple(), kwargs)
        elif name == "prod":
            nv.validate_prod(tuple(), kwargs)
        else:
            nv.validate_stat_func(tuple(), kwargs, fname=name)
        if skipna is None:
            skipna = True
        if axis is None:
            axis = self._stat_axis_number
        if level is not None:
            return self._agg_by_level(
                name, axis=axis, level=level, skipna=skipna, min_count=min_count
            )
        return self._reduce(
            func,
            name=name,
            axis=axis,
            skipna=skipna,
            numeric_only=numeric_only,
            min_count=min_count,
        )

    return set_function_name(stat_func, name, cls)


def _make_stat_function(
    cls,
    name: str,
    name1: str,
    name2: str,
    axis_descr: str,
    desc: str,
    func: Callable,
    see_also: str = "",
    examples: str = "",
) -> Callable:
    @Substitution(
        desc=desc,
        name1=name1,
        name2=name2,
        axis_descr=axis_descr,
        min_count="",
        see_also=see_also,
        examples=examples,
    )
    @Appender(_num_doc)
    def stat_func(
        self, axis=None, skipna=None, level=None, numeric_only=None, **kwargs
    ):
        if name == "median":
            nv.validate_median(tuple(), kwargs)
        else:
            nv.validate_stat_func(tuple(), kwargs, fname=name)
        if skipna is None:
            skipna = True
        if axis is None:
            axis = self._stat_axis_number
        if level is not None:
            return self._agg_by_level(name, axis=axis, level=level, skipna=skipna)
        return self._reduce(
            func, name=name, axis=axis, skipna=skipna, numeric_only=numeric_only
        )

    return set_function_name(stat_func, name, cls)


def _make_stat_function_ddof(
    cls, name: str, name1: str, name2: str, axis_descr: str, desc: str, func: Callable
) -> Callable:
    @Substitution(desc=desc, name1=name1, name2=name2, axis_descr=axis_descr)
    @Appender(_num_ddof_doc)
    def stat_func(
        self, axis=None, skipna=None, level=None, ddof=1, numeric_only=None, **kwargs
    ):
        nv.validate_stat_ddof_func(tuple(), kwargs, fname=name)
        if skipna is None:
            skipna = True
        if axis is None:
            axis = self._stat_axis_number
        if level is not None:
            return self._agg_by_level(
                name, axis=axis, level=level, skipna=skipna, ddof=ddof
            )
        return self._reduce(
            func, name, axis=axis, numeric_only=numeric_only, skipna=skipna, ddof=ddof
        )

    return set_function_name(stat_func, name, cls)


def _make_cum_function(
    cls,
    name: str,
    name1: str,
    name2: str,
    axis_descr: str,
    desc: str,
    accum_func: Callable,
    accum_func_name: str,
    examples: str,
) -> Callable:
    @Substitution(
        desc=desc,
        name1=name1,
        name2=name2,
        axis_descr=axis_descr,
        accum_func_name=accum_func_name,
        examples=examples,
    )
    @Appender(_cnum_doc)
    def cum_func(self, axis=None, skipna=True, *args, **kwargs):
        skipna = nv.validate_cum_func_with_skipna(skipna, args, kwargs, name)
        if axis is None:
            axis = self._stat_axis_number
        else:
            axis = self._get_axis_number(axis)

        if axis == 1:
            return cum_func(self.T, axis=0, skipna=skipna, *args, **kwargs).T

        def block_accum_func(blk_values):
            values = blk_values.T if hasattr(blk_values, "T") else blk_values

            result = nanops.na_accum_func(values, accum_func, skipna=skipna)

            result = result.T if hasattr(result, "T") else result
            return result

        result = self._mgr.apply(block_accum_func)

        d = self._construct_axes_dict()
        d["copy"] = False
        return self._constructor(result, **d).__finalize__(self, method=name)

    return set_function_name(cum_func, name, cls)


def _make_logical_function(
    cls,
    name: str,
    name1: str,
    name2: str,
    axis_descr: str,
    desc: str,
    func: Callable,
    see_also: str,
    examples: str,
    empty_value: bool,
) -> Callable:
    @Substitution(
        desc=desc,
        name1=name1,
        name2=name2,
        axis_descr=axis_descr,
        see_also=see_also,
        examples=examples,
        empty_value=empty_value,
    )
    @Appender(_bool_doc)
    def logical_func(self, axis=0, bool_only=None, skipna=True, level=None, **kwargs):
        nv.validate_logical_func(tuple(), kwargs, fname=name)
        if level is not None:
            if bool_only is not None:
                raise NotImplementedError(
                    "Option bool_only is not implemented with option level."
                )
            return self._agg_by_level(name, axis=axis, level=level, skipna=skipna)
        return self._reduce(
            func,
            name=name,
            axis=axis,
            skipna=skipna,
            numeric_only=bool_only,
            filter_type="bool",
        )

    return set_function_name(logical_func, name, cls)<|MERGE_RESOLUTION|>--- conflicted
+++ resolved
@@ -5332,10 +5332,10 @@
         return True
 
     def _get_numeric_data(self):
-        return self._constructor(self._mgr.get_numeric_data()).__finalize__(self,)
+        return self._constructor(self._mgr.get_numeric_data()).__finalize__(self)
 
     def _get_bool_data(self):
-        return self._constructor(self._mgr.get_bool_data()).__finalize__(self,)
+        return self._constructor(self._mgr.get_bool_data()).__finalize__(self)
 
     # ----------------------------------------------------------------------
     # Internal Interface Methods
@@ -5601,7 +5601,7 @@
 
         else:
             # else, only a single dtype is given
-            new_data = self._mgr.astype(dtype=dtype, copy=copy, errors=errors,)
+            new_data = self._mgr.astype(dtype=dtype, copy=copy, errors=errors)
             return self._constructor(new_data).__finalize__(self, method="astype")
 
         # GH 19920: retain column metadata after concat
@@ -8474,10 +8474,7 @@
                     left.index = join_index
                     right.index = join_index
 
-        return (
-            left.__finalize__(self),
-            right.__finalize__(other),
-        )
+        return (left.__finalize__(self), right.__finalize__(other))
 
     def _align_series(
         self,
@@ -8561,10 +8558,7 @@
                         left.index = join_index
                         right.index = join_index
 
-        return (
-            left.__finalize__(self),
-            right.__finalize__(other),
-        )
+        return (left.__finalize__(self), right.__finalize__(other))
 
     def _where(
         self,
@@ -8689,13 +8683,8 @@
             # reconstruct the block manager
 
             self._check_inplace_setting(other)
-<<<<<<< HEAD
-            new_data = self._data.putmask(
+            new_data = self._mgr.putmask(
                 mask=cond, new=other, align=align, axis=block_axis
-=======
-            new_data = self._mgr.putmask(
-                mask=cond, new=other, align=align, axis=block_axis,
->>>>>>> 467e1c20
             )
             result = self._constructor(new_data)
             return self._update_inplace(result)
