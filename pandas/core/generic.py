# pyright: reportPropertyTypeMismatch=false
from __future__ import annotations

import collections
import datetime as dt
import gc
from json import loads
import operator
import pickle
import re
from typing import (
    TYPE_CHECKING,
    Any,
    Callable,
    ClassVar,
    Hashable,
    Iterator,
    Literal,
    Mapping,
    NoReturn,
    Sequence,
    Type,
    cast,
    final,
    overload,
)
import warnings
import weakref

import numpy as np

from pandas._config import config

from pandas._libs import lib
from pandas._libs.tslibs import (
    Period,
    Tick,
    Timestamp,
    to_offset,
)
from pandas._typing import (
    AlignJoin,
    AnyArrayLike,
    ArrayLike,
    Axis,
    AxisInt,
    ColspaceArgType,
    CompressionOptions,
    Dtype,
    DtypeArg,
    DtypeObj,
    FilePath,
    FillnaOptions,
    FloatFormatType,
    FormattersType,
    Frequency,
    IgnoreRaise,
    IndexKeyFunc,
    IndexLabel,
    IntervalClosedType,
    JSONSerializable,
    Level,
    Manager,
    NaPosition,
    NDFrameT,
    RandomState,
    Renamer,
    SortKind,
    StorageOptions,
    Suffixes,
    T,
    TimeAmbiguous,
    TimedeltaConvertibleTypes,
    TimeNonexistent,
    TimestampConvertibleTypes,
    ValueKeyFunc,
    WriteBuffer,
    npt,
)
from pandas.compat._optional import import_optional_dependency
from pandas.compat.numpy import function as nv
from pandas.errors import (
    AbstractMethodError,
    InvalidIndexError,
    SettingWithCopyError,
    SettingWithCopyWarning,
)
from pandas.util._decorators import (
    doc,
    rewrite_axis_style_signature,
)
from pandas.util._exceptions import find_stack_level
from pandas.util._validators import (
    validate_ascending,
    validate_bool_kwarg,
    validate_fillna_kwargs,
    validate_inclusive,
)

from pandas.core.dtypes.common import (
    ensure_object,
    ensure_platform_int,
    ensure_str,
    is_bool,
    is_bool_dtype,
    is_datetime64_any_dtype,
    is_datetime64tz_dtype,
    is_dict_like,
    is_dtype_equal,
    is_extension_array_dtype,
    is_float,
    is_list_like,
    is_number,
    is_numeric_dtype,
    is_re_compilable,
    is_scalar,
    is_timedelta64_dtype,
    pandas_dtype,
)
from pandas.core.dtypes.generic import (
    ABCDataFrame,
    ABCSeries,
)
from pandas.core.dtypes.inference import (
    is_hashable,
    is_nested_list_like,
)
from pandas.core.dtypes.missing import (
    isna,
    notna,
)

from pandas.core import (
    algorithms as algos,
    arraylike,
    common,
    indexing,
    nanops,
    sample,
)
from pandas.core.array_algos.replace import should_use_regex
from pandas.core.arrays import ExtensionArray
from pandas.core.base import PandasObject
from pandas.core.construction import extract_array
from pandas.core.flags import Flags
from pandas.core.indexes.api import (
    DatetimeIndex,
    Index,
    MultiIndex,
    PeriodIndex,
    RangeIndex,
    default_index,
    ensure_index,
)
from pandas.core.internals import (
    ArrayManager,
    BlockManager,
    SingleArrayManager,
)
from pandas.core.internals.construction import mgr_to_mgr
<<<<<<< HEAD
from pandas.core.internals.managers import _using_copy_on_write
=======
from pandas.core.internals.managers import using_copy_on_write
from pandas.core.methods.describe import describe_ndframe
>>>>>>> 18c43651
from pandas.core.missing import (
    clean_fill_method,
    clean_reindex_fill_method,
    find_valid_index,
)
from pandas.core.ops import align_method_FRAME
from pandas.core.reshape.concat import concat
from pandas.core.shared_docs import _shared_docs
from pandas.core.sorting import get_indexer_indexer
from pandas.core.window import (
    Expanding,
    ExponentialMovingWindow,
    Rolling,
    Window,
)

from pandas.io.formats import format as fmt
from pandas.io.formats.format import (
    DataFrameFormatter,
    DataFrameRenderer,
)
from pandas.io.formats.printing import pprint_thing

if TYPE_CHECKING:

    from pandas._libs.tslibs import BaseOffset

    from pandas.core.frame import DataFrame
    from pandas.core.indexers.objects import BaseIndexer
    from pandas.core.resample import Resampler
    from pandas.core.series import Series

    from pandas.io.pytables import HDFStore


# goal is to be able to define the docs close to function, while still being
# able to share
_shared_docs = {**_shared_docs}
_shared_doc_kwargs = {
    "axes": "keywords for axes",
    "klass": "Series/DataFrame",
    "axes_single_arg": "int or labels for object",
    "args_transpose": "axes to permute (int or label for object)",
    "inplace": """
    inplace : bool, default False
        If True, performs operation inplace and returns None.""",
    "optional_by": """
        by : str or list of str
            Name or list of names to sort by""",
    "replace_iloc": """
    This differs from updating with ``.loc`` or ``.iloc``, which require
    you to specify a location to update with some value.""",
}


bool_t = bool  # Need alias because NDFrame has def bool:


class NDFrame(PandasObject, indexing.IndexingMixin):
    """
    N-dimensional analogue of DataFrame. Store multi-dimensional in a
    size-mutable, labeled data structure

    Parameters
    ----------
    data : BlockManager
    axes : list
    copy : bool, default False
    """

    _internal_names: list[str] = [
        "_mgr",
        "_cacher",
        "_item_cache",
        "_cache",
        "_is_copy",
        "_subtyp",
        "_name",
        "_default_kind",
        "_default_fill_value",
        "_metadata",
        "__array_struct__",
        "__array_interface__",
        "_flags",
    ]
    _internal_names_set: set[str] = set(_internal_names)
    _accessors: set[str] = set()
    _hidden_attrs: frozenset[str] = frozenset(
        ["_AXIS_NAMES", "_AXIS_NUMBERS", "get_values"]
    )
    _metadata: list[str] = []
    _is_copy: weakref.ReferenceType[NDFrame] | None = None
    _mgr: Manager
    _attrs: dict[Hashable, Any]
    _typ: str

    # ----------------------------------------------------------------------
    # Constructors

    def __init__(
        self,
        data: Manager,
        copy: bool_t = False,
        attrs: Mapping[Hashable, Any] | None = None,
    ) -> None:
        # copy kwarg is retained for mypy compat, is not used

        object.__setattr__(self, "_is_copy", None)
        object.__setattr__(self, "_mgr", data)
        object.__setattr__(self, "_item_cache", {})
        if attrs is None:
            attrs = {}
        else:
            attrs = dict(attrs)
        object.__setattr__(self, "_attrs", attrs)
        object.__setattr__(self, "_flags", Flags(self, allows_duplicate_labels=True))

    @classmethod
    def _init_mgr(
        cls,
        mgr: Manager,
        axes,
        dtype: Dtype | None = None,
        copy: bool_t = False,
    ) -> Manager:
        """passed a manager and a axes dict"""
        for a, axe in axes.items():
            if axe is not None:
                axe = ensure_index(axe)
                bm_axis = cls._get_block_manager_axis(a)
                mgr = mgr.reindex_axis(axe, axis=bm_axis)

        # make a copy if explicitly requested
        if copy:
            mgr = mgr.copy()
        if dtype is not None:
            # avoid further copies if we can
            if (
                isinstance(mgr, BlockManager)
                and len(mgr.blocks) == 1
                and is_dtype_equal(mgr.blocks[0].values.dtype, dtype)
            ):
                pass
            else:
                mgr = mgr.astype(dtype=dtype)
        return mgr

    def _as_manager(self: NDFrameT, typ: str, copy: bool_t = True) -> NDFrameT:
        """
        Private helper function to create a DataFrame with specific manager.

        Parameters
        ----------
        typ : {"block", "array"}
        copy : bool, default True
            Only controls whether the conversion from Block->ArrayManager
            copies the 1D arrays (to ensure proper/contiguous memory layout).

        Returns
        -------
        DataFrame
            New DataFrame using specified manager type. Is not guaranteed
            to be a copy or not.
        """
        new_mgr: Manager
        new_mgr = mgr_to_mgr(self._mgr, typ=typ, copy=copy)
        # fastpath of passing a manager doesn't check the option/manager class
        return self._constructor(new_mgr).__finalize__(self)

    # ----------------------------------------------------------------------
    # attrs and flags

    @property
    def attrs(self) -> dict[Hashable, Any]:
        """
        Dictionary of global attributes of this dataset.

        .. warning::

           attrs is experimental and may change without warning.

        See Also
        --------
        DataFrame.flags : Global flags applying to this object.
        """
        if self._attrs is None:
            self._attrs = {}
        return self._attrs

    @attrs.setter
    def attrs(self, value: Mapping[Hashable, Any]) -> None:
        self._attrs = dict(value)

    @final
    @property
    def flags(self) -> Flags:
        """
        Get the properties associated with this pandas object.

        The available flags are

        * :attr:`Flags.allows_duplicate_labels`

        See Also
        --------
        Flags : Flags that apply to pandas objects.
        DataFrame.attrs : Global metadata applying to this dataset.

        Notes
        -----
        "Flags" differ from "metadata". Flags reflect properties of the
        pandas object (the Series or DataFrame). Metadata refer to properties
        of the dataset, and should be stored in :attr:`DataFrame.attrs`.

        Examples
        --------
        >>> df = pd.DataFrame({"A": [1, 2]})
        >>> df.flags
        <Flags(allows_duplicate_labels=True)>

        Flags can be get or set using ``.``

        >>> df.flags.allows_duplicate_labels
        True
        >>> df.flags.allows_duplicate_labels = False

        Or by slicing with a key

        >>> df.flags["allows_duplicate_labels"]
        False
        >>> df.flags["allows_duplicate_labels"] = True
        """
        return self._flags

    @final
    def set_flags(
        self: NDFrameT,
        *,
        copy: bool_t = False,
        allows_duplicate_labels: bool_t | None = None,
    ) -> NDFrameT:
        """
        Return a new object with updated flags.

        Parameters
        ----------
        copy : bool, default False
            Specify if a copy of the object should be made.
        allows_duplicate_labels : bool, optional
            Whether the returned object allows duplicate labels.

        Returns
        -------
        Series or DataFrame
            The same type as the caller.

        See Also
        --------
        DataFrame.attrs : Global metadata applying to this dataset.
        DataFrame.flags : Global flags applying to this object.

        Notes
        -----
        This method returns a new object that's a view on the same data
        as the input. Mutating the input or the output values will be reflected
        in the other.

        This method is intended to be used in method chains.

        "Flags" differ from "metadata". Flags reflect properties of the
        pandas object (the Series or DataFrame). Metadata refer to properties
        of the dataset, and should be stored in :attr:`DataFrame.attrs`.

        Examples
        --------
        >>> df = pd.DataFrame({"A": [1, 2]})
        >>> df.flags.allows_duplicate_labels
        True
        >>> df2 = df.set_flags(allows_duplicate_labels=False)
        >>> df2.flags.allows_duplicate_labels
        False
        """
        df = self.copy(deep=copy)
        if allows_duplicate_labels is not None:
            df.flags["allows_duplicate_labels"] = allows_duplicate_labels
        return df

    @final
    @classmethod
    def _validate_dtype(cls, dtype) -> DtypeObj | None:
        """validate the passed dtype"""
        if dtype is not None:
            dtype = pandas_dtype(dtype)

            # a compound dtype
            if dtype.kind == "V":
                raise NotImplementedError(
                    "compound dtypes are not implemented "
                    f"in the {cls.__name__} constructor"
                )

        return dtype

    # ----------------------------------------------------------------------
    # Construction

    @property
    def _constructor(self: NDFrameT) -> Callable[..., NDFrameT]:
        """
        Used when a manipulation result has the same dimensions as the
        original.
        """
        raise AbstractMethodError(self)

    # ----------------------------------------------------------------------
    # Internals

    @final
    @property
    def _data(self):
        # GH#33054 retained because some downstream packages uses this,
        #  e.g. fastparquet
        return self._mgr

    # ----------------------------------------------------------------------
    # Axis
    _stat_axis_number = 0
    _stat_axis_name = "index"
    _AXIS_ORDERS: list[Literal["index", "columns"]]
    _AXIS_TO_AXIS_NUMBER: dict[Axis, AxisInt] = {0: 0, "index": 0, "rows": 0}
    _info_axis_number: int
    _info_axis_name: Literal["index", "columns"]
    _AXIS_LEN: int

    @final
    def _construct_axes_dict(self, axes: Sequence[Axis] | None = None, **kwargs):
        """Return an axes dictionary for myself."""
        d = {a: self._get_axis(a) for a in (axes or self._AXIS_ORDERS)}
        # error: Argument 1 to "update" of "MutableMapping" has incompatible type
        # "Dict[str, Any]"; expected "SupportsKeysAndGetItem[Union[int, str], Any]"
        d.update(kwargs)  # type: ignore[arg-type]
        return d

    @final
    @classmethod
    def _construct_axes_from_arguments(
        cls, args, kwargs, require_all: bool_t = False, sentinel=None
    ):
        """
        Construct and returns axes if supplied in args/kwargs.

        If require_all, raise if all axis arguments are not supplied
        return a tuple of (axes, kwargs).

        sentinel specifies the default parameter when an axis is not
        supplied; useful to distinguish when a user explicitly passes None
        in scenarios where None has special meaning.
        """
        # construct the args
        args = list(args)
        for a in cls._AXIS_ORDERS:

            # look for a argument by position
            if a not in kwargs:
                try:
                    kwargs[a] = args.pop(0)
                except IndexError as err:
                    if require_all:
                        raise TypeError(
                            "not enough/duplicate arguments specified!"
                        ) from err

        axes = {a: kwargs.pop(a, sentinel) for a in cls._AXIS_ORDERS}
        return axes, kwargs

    @final
    @classmethod
    def _get_axis_number(cls, axis: Axis) -> AxisInt:
        try:
            return cls._AXIS_TO_AXIS_NUMBER[axis]
        except KeyError:
            raise ValueError(f"No axis named {axis} for object type {cls.__name__}")

    @final
    @classmethod
    def _get_axis_name(cls, axis: Axis) -> Literal["index", "columns"]:
        axis_number = cls._get_axis_number(axis)
        return cls._AXIS_ORDERS[axis_number]

    @final
    def _get_axis(self, axis: Axis) -> Index:
        axis_number = self._get_axis_number(axis)
        assert axis_number in {0, 1}
        return self.index if axis_number == 0 else self.columns

    @final
    @classmethod
    def _get_block_manager_axis(cls, axis: Axis) -> AxisInt:
        """Map the axis to the block_manager axis."""
        axis = cls._get_axis_number(axis)
        ndim = cls._AXIS_LEN
        if ndim == 2:
            # i.e. DataFrame
            return 1 - axis
        return axis

    @final
    def _get_axis_resolvers(self, axis: str) -> dict[str, Series | MultiIndex]:
        # index or columns
        axis_index = getattr(self, axis)
        d = {}
        prefix = axis[0]

        for i, name in enumerate(axis_index.names):
            if name is not None:
                key = level = name
            else:
                # prefix with 'i' or 'c' depending on the input axis
                # e.g., you must do ilevel_0 for the 0th level of an unnamed
                # multiiindex
                key = f"{prefix}level_{i}"
                level = i

            level_values = axis_index.get_level_values(level)
            s = level_values.to_series()
            s.index = axis_index
            d[key] = s

        # put the index/columns itself in the dict
        if isinstance(axis_index, MultiIndex):
            dindex = axis_index
        else:
            dindex = axis_index.to_series()

        d[axis] = dindex
        return d

    @final
    def _get_index_resolvers(self) -> dict[Hashable, Series | MultiIndex]:
        from pandas.core.computation.parsing import clean_column_name

        d: dict[str, Series | MultiIndex] = {}
        for axis_name in self._AXIS_ORDERS:
            d.update(self._get_axis_resolvers(axis_name))

        return {clean_column_name(k): v for k, v in d.items() if not isinstance(k, int)}

    @final
    def _get_cleaned_column_resolvers(self) -> dict[Hashable, Series]:
        """
        Return the special character free column resolvers of a dataframe.

        Column names with special characters are 'cleaned up' so that they can
        be referred to by backtick quoting.
        Used in :meth:`DataFrame.eval`.
        """
        from pandas.core.computation.parsing import clean_column_name

        if isinstance(self, ABCSeries):
            return {clean_column_name(self.name): self}

        return {
            clean_column_name(k): v for k, v in self.items() if not isinstance(k, int)
        }

    @property
    def _info_axis(self) -> Index:
        return getattr(self, self._info_axis_name)

    @property
    def _stat_axis(self) -> Index:
        return getattr(self, self._stat_axis_name)

    @property
    def shape(self) -> tuple[int, ...]:
        """
        Return a tuple of axis dimensions
        """
        return tuple(len(self._get_axis(a)) for a in self._AXIS_ORDERS)

    @property
    def axes(self) -> list[Index]:
        """
        Return index label(s) of the internal NDFrame
        """
        # we do it this way because if we have reversed axes, then
        # the block manager shows then reversed
        return [self._get_axis(a) for a in self._AXIS_ORDERS]

    @property
    def ndim(self) -> int:
        """
        Return an int representing the number of axes / array dimensions.

        Return 1 if Series. Otherwise return 2 if DataFrame.

        See Also
        --------
        ndarray.ndim : Number of array dimensions.

        Examples
        --------
        >>> s = pd.Series({'a': 1, 'b': 2, 'c': 3})
        >>> s.ndim
        1

        >>> df = pd.DataFrame({'col1': [1, 2], 'col2': [3, 4]})
        >>> df.ndim
        2
        """
        return self._mgr.ndim

    @property
    def size(self) -> int:
        """
        Return an int representing the number of elements in this object.

        Return the number of rows if Series. Otherwise return the number of
        rows times number of columns if DataFrame.

        See Also
        --------
        ndarray.size : Number of elements in the array.

        Examples
        --------
        >>> s = pd.Series({'a': 1, 'b': 2, 'c': 3})
        >>> s.size
        3

        >>> df = pd.DataFrame({'col1': [1, 2], 'col2': [3, 4]})
        >>> df.size
        4
        """
        # error: Incompatible return value type (got "signedinteger[_64Bit]",
        # expected "int")  [return-value]
        return np.prod(self.shape)  # type: ignore[return-value]

    def set_axis(
        self: NDFrameT,
        labels,
        *,
        axis: Axis = 0,
        copy: bool_t | None = None,
    ) -> NDFrameT:
        """
        Assign desired index to given axis.

        Indexes for%(extended_summary_sub)s row labels can be changed by assigning
        a list-like or Index.

        Parameters
        ----------
        labels : list-like, Index
            The values for the new index.

        axis : %(axes_single_arg)s, default 0
            The axis to update. The value 0 identifies the rows. For `Series`
            this parameter is unused and defaults to 0.

        copy : bool, default True
            Whether to make a copy of the underlying data.

            .. versionadded:: 1.5.0

        Returns
        -------
        %(klass)s
            An object of type %(klass)s.

        See Also
        --------
        %(klass)s.rename_axis : Alter the name of the index%(see_also_sub)s.
        """
        return self._set_axis_nocheck(labels, axis, inplace=False, copy=copy)

    @final
    def _set_axis_nocheck(
        self, labels, axis: Axis, inplace: bool_t, copy: bool_t | None
    ):
        if inplace:
            setattr(self, self._get_axis_name(axis), labels)
        else:
            # With copy=False, we create a new object but don't copy the
            #  underlying data.
            obj = self.copy(deep=copy)
            setattr(obj, obj._get_axis_name(axis), labels)
            return obj

    @final
    def _set_axis(self, axis: AxisInt, labels: AnyArrayLike | list) -> None:
        """
        This is called from the cython code when we set the `index` attribute
        directly, e.g. `series.index = [1, 2, 3]`.
        """
        labels = ensure_index(labels)
        self._mgr.set_axis(axis, labels)
        self._clear_item_cache()

    @final
    def swapaxes(
        self: NDFrameT, axis1: Axis, axis2: Axis, copy: bool_t = True
    ) -> NDFrameT:
        """
        Interchange axes and swap values axes appropriately.

        Returns
        -------
        same as input
        """
        i = self._get_axis_number(axis1)
        j = self._get_axis_number(axis2)

        if i == j:
            if copy:
                return self.copy()
            return self

        mapping = {i: j, j: i}

        new_axes = (self._get_axis(mapping.get(k, k)) for k in range(self._AXIS_LEN))
        new_values = self.values.swapaxes(i, j)
        if copy:
            new_values = new_values.copy()

        return self._constructor(
            new_values,
            *new_axes,
        ).__finalize__(self, method="swapaxes")

    @final
    @doc(klass=_shared_doc_kwargs["klass"])
    def droplevel(self: NDFrameT, level: IndexLabel, axis: Axis = 0) -> NDFrameT:
        """
        Return {klass} with requested index / column level(s) removed.

        Parameters
        ----------
        level : int, str, or list-like
            If a string is given, must be the name of a level
            If list-like, elements must be names or positional indexes
            of levels.

        axis : {{0 or 'index', 1 or 'columns'}}, default 0
            Axis along which the level(s) is removed:

            * 0 or 'index': remove level(s) in column.
            * 1 or 'columns': remove level(s) in row.

            For `Series` this parameter is unused and defaults to 0.

        Returns
        -------
        {klass}
            {klass} with requested index / column level(s) removed.

        Examples
        --------
        >>> df = pd.DataFrame([
        ...     [1, 2, 3, 4],
        ...     [5, 6, 7, 8],
        ...     [9, 10, 11, 12]
        ... ]).set_index([0, 1]).rename_axis(['a', 'b'])

        >>> df.columns = pd.MultiIndex.from_tuples([
        ...     ('c', 'e'), ('d', 'f')
        ... ], names=['level_1', 'level_2'])

        >>> df
        level_1   c   d
        level_2   e   f
        a b
        1 2      3   4
        5 6      7   8
        9 10    11  12

        >>> df.droplevel('a')
        level_1   c   d
        level_2   e   f
        b
        2        3   4
        6        7   8
        10      11  12

        >>> df.droplevel('level_2', axis=1)
        level_1   c   d
        a b
        1 2      3   4
        5 6      7   8
        9 10    11  12
        """
        labels = self._get_axis(axis)
        new_labels = labels.droplevel(level)
        return self.set_axis(new_labels, axis=axis, copy=None)

    def pop(self, item: Hashable) -> Series | Any:
        result = self[item]
        del self[item]

        return result

    @final
    def squeeze(self, axis: Axis | None = None):
        """
        Squeeze 1 dimensional axis objects into scalars.

        Series or DataFrames with a single element are squeezed to a scalar.
        DataFrames with a single column or a single row are squeezed to a
        Series. Otherwise the object is unchanged.

        This method is most useful when you don't know if your
        object is a Series or DataFrame, but you do know it has just a single
        column. In that case you can safely call `squeeze` to ensure you have a
        Series.

        Parameters
        ----------
        axis : {0 or 'index', 1 or 'columns', None}, default None
            A specific axis to squeeze. By default, all length-1 axes are
            squeezed. For `Series` this parameter is unused and defaults to `None`.

        Returns
        -------
        DataFrame, Series, or scalar
            The projection after squeezing `axis` or all the axes.

        See Also
        --------
        Series.iloc : Integer-location based indexing for selecting scalars.
        DataFrame.iloc : Integer-location based indexing for selecting Series.
        Series.to_frame : Inverse of DataFrame.squeeze for a
            single-column DataFrame.

        Examples
        --------
        >>> primes = pd.Series([2, 3, 5, 7])

        Slicing might produce a Series with a single value:

        >>> even_primes = primes[primes % 2 == 0]
        >>> even_primes
        0    2
        dtype: int64

        >>> even_primes.squeeze()
        2

        Squeezing objects with more than one value in every axis does nothing:

        >>> odd_primes = primes[primes % 2 == 1]
        >>> odd_primes
        1    3
        2    5
        3    7
        dtype: int64

        >>> odd_primes.squeeze()
        1    3
        2    5
        3    7
        dtype: int64

        Squeezing is even more effective when used with DataFrames.

        >>> df = pd.DataFrame([[1, 2], [3, 4]], columns=['a', 'b'])
        >>> df
           a  b
        0  1  2
        1  3  4

        Slicing a single column will produce a DataFrame with the columns
        having only one value:

        >>> df_a = df[['a']]
        >>> df_a
           a
        0  1
        1  3

        So the columns can be squeezed down, resulting in a Series:

        >>> df_a.squeeze('columns')
        0    1
        1    3
        Name: a, dtype: int64

        Slicing a single row from a single column will produce a single
        scalar DataFrame:

        >>> df_0a = df.loc[df.index < 1, ['a']]
        >>> df_0a
           a
        0  1

        Squeezing the rows produces a single scalar Series:

        >>> df_0a.squeeze('rows')
        a    1
        Name: 0, dtype: int64

        Squeezing all axes will project directly into a scalar:

        >>> df_0a.squeeze()
        1
        """
        axes = range(self._AXIS_LEN) if axis is None else (self._get_axis_number(axis),)
        return self.iloc[
            tuple(
                0 if i in axes and len(a) == 1 else slice(None)
                for i, a in enumerate(self.axes)
            )
        ]

    # ----------------------------------------------------------------------
    # Rename

    def _rename(
        self: NDFrameT,
        mapper: Renamer | None = None,
        *,
        index: Renamer | None = None,
        columns: Renamer | None = None,
        axis: Axis | None = None,
        copy: bool_t | None = None,
        inplace: bool_t = False,
        level: Level | None = None,
        errors: str = "ignore",
    ) -> NDFrameT | None:
        # called by Series.rename and DataFrame.rename

        if mapper is None and index is None and columns is None:
            raise TypeError("must pass an index to rename")

        if index is not None or columns is not None:
            if axis is not None:
                raise TypeError(
                    "Cannot specify both 'axis' and any of 'index' or 'columns'"
                )
            if mapper is not None:
                raise TypeError(
                    "Cannot specify both 'mapper' and any of 'index' or 'columns'"
                )
        else:
            # use the mapper argument
            if axis and self._get_axis_number(axis) == 1:
                columns = mapper
            else:
                index = mapper

        self._check_inplace_and_allows_duplicate_labels(inplace)
        result = self if inplace else self.copy(deep=copy)

        for axis_no, replacements in enumerate((index, columns)):
            if replacements is None:
                continue

            ax = self._get_axis(axis_no)
            f = common.get_rename_function(replacements)

            if level is not None:
                level = ax._get_level_number(level)

            # GH 13473
            if not callable(replacements):
                if ax._is_multi and level is not None:
                    indexer = ax.get_level_values(level).get_indexer_for(replacements)
                else:
                    indexer = ax.get_indexer_for(replacements)

                if errors == "raise" and len(indexer[indexer == -1]):
                    missing_labels = [
                        label
                        for index, label in enumerate(replacements)
                        if indexer[index] == -1
                    ]
                    raise KeyError(f"{missing_labels} not found in axis")

            new_index = ax._transform_index(f, level=level)
            result._set_axis_nocheck(new_index, axis=axis_no, inplace=True, copy=False)
            result._clear_item_cache()

        if inplace:
            self._update_inplace(result)
            return None
        else:
            return result.__finalize__(self, method="rename")

    @overload
    def rename_axis(
        self: NDFrameT,
        mapper: IndexLabel | lib.NoDefault = ...,
        *,
        inplace: Literal[False] = ...,
        **kwargs,
    ) -> NDFrameT:
        ...

    @overload
    def rename_axis(
        self,
        mapper: IndexLabel | lib.NoDefault = ...,
        *,
        inplace: Literal[True],
        **kwargs,
    ) -> None:
        ...

    @overload
    def rename_axis(
        self: NDFrameT,
        mapper: IndexLabel | lib.NoDefault = ...,
        *,
        inplace: bool_t = ...,
        **kwargs,
    ) -> NDFrameT | None:
        ...

    @rewrite_axis_style_signature("mapper", [("copy", True)])
    def rename_axis(
        self: NDFrameT,
        mapper: IndexLabel | lib.NoDefault = lib.no_default,
        *,
        inplace: bool_t = False,
        **kwargs,
    ) -> NDFrameT | None:
        """
        Set the name of the axis for the index or columns.

        Parameters
        ----------
        mapper : scalar, list-like, optional
            Value to set the axis name attribute.
        index, columns : scalar, list-like, dict-like or function, optional
            A scalar, list-like, dict-like or functions transformations to
            apply to that axis' values.
            Note that the ``columns`` parameter is not allowed if the
            object is a Series. This parameter only apply for DataFrame
            type objects.

            Use either ``mapper`` and ``axis`` to
            specify the axis to target with ``mapper``, or ``index``
            and/or ``columns``.
        axis : {0 or 'index', 1 or 'columns'}, default 0
            The axis to rename. For `Series` this parameter is unused and defaults to 0.
        copy : bool, default True
            Also copy underlying data.
        inplace : bool, default False
            Modifies the object directly, instead of creating a new Series
            or DataFrame.

        Returns
        -------
        Series, DataFrame, or None
            The same type as the caller or None if ``inplace=True``.

        See Also
        --------
        Series.rename : Alter Series index labels or name.
        DataFrame.rename : Alter DataFrame index labels or name.
        Index.rename : Set new names on index.

        Notes
        -----
        ``DataFrame.rename_axis`` supports two calling conventions

        * ``(index=index_mapper, columns=columns_mapper, ...)``
        * ``(mapper, axis={'index', 'columns'}, ...)``

        The first calling convention will only modify the names of
        the index and/or the names of the Index object that is the columns.
        In this case, the parameter ``copy`` is ignored.

        The second calling convention will modify the names of the
        corresponding index if mapper is a list or a scalar.
        However, if mapper is dict-like or a function, it will use the
        deprecated behavior of modifying the axis *labels*.

        We *highly* recommend using keyword arguments to clarify your
        intent.

        Examples
        --------
        **Series**

        >>> s = pd.Series(["dog", "cat", "monkey"])
        >>> s
        0       dog
        1       cat
        2    monkey
        dtype: object
        >>> s.rename_axis("animal")
        animal
        0    dog
        1    cat
        2    monkey
        dtype: object

        **DataFrame**

        >>> df = pd.DataFrame({"num_legs": [4, 4, 2],
        ...                    "num_arms": [0, 0, 2]},
        ...                   ["dog", "cat", "monkey"])
        >>> df
                num_legs  num_arms
        dog            4         0
        cat            4         0
        monkey         2         2
        >>> df = df.rename_axis("animal")
        >>> df
                num_legs  num_arms
        animal
        dog            4         0
        cat            4         0
        monkey         2         2
        >>> df = df.rename_axis("limbs", axis="columns")
        >>> df
        limbs   num_legs  num_arms
        animal
        dog            4         0
        cat            4         0
        monkey         2         2

        **MultiIndex**

        >>> df.index = pd.MultiIndex.from_product([['mammal'],
        ...                                        ['dog', 'cat', 'monkey']],
        ...                                       names=['type', 'name'])
        >>> df
        limbs          num_legs  num_arms
        type   name
        mammal dog            4         0
               cat            4         0
               monkey         2         2

        >>> df.rename_axis(index={'type': 'class'})
        limbs          num_legs  num_arms
        class  name
        mammal dog            4         0
               cat            4         0
               monkey         2         2

        >>> df.rename_axis(columns=str.upper)
        LIMBS          num_legs  num_arms
        type   name
        mammal dog            4         0
               cat            4         0
               monkey         2         2
        """
        kwargs["inplace"] = inplace
        axes, kwargs = self._construct_axes_from_arguments(
            (), kwargs, sentinel=lib.no_default
        )
        copy: bool_t | None = kwargs.pop("copy", None)

        inplace = kwargs.pop("inplace", False)
        axis = kwargs.pop("axis", 0)
        if axis is not None:
            axis = self._get_axis_number(axis)

        if kwargs:
            raise TypeError(
                "rename_axis() got an unexpected keyword "
                f'argument "{list(kwargs.keys())[0]}"'
            )

        inplace = validate_bool_kwarg(inplace, "inplace")

        if mapper is not lib.no_default:
            # Use v0.23 behavior if a scalar or list
            non_mapper = is_scalar(mapper) or (
                is_list_like(mapper) and not is_dict_like(mapper)
            )
            if non_mapper:
                return self._set_axis_name(
                    mapper, axis=axis, inplace=inplace, copy=copy
                )
            else:
                raise ValueError("Use `.rename` to alter labels with a mapper.")
        else:
            # Use new behavior.  Means that index and/or columns
            # is specified
            result = self if inplace else self.copy(deep=copy)

            for axis in range(self._AXIS_LEN):
                v = axes.get(self._get_axis_name(axis))
                if v is lib.no_default:
                    continue
                non_mapper = is_scalar(v) or (is_list_like(v) and not is_dict_like(v))
                if non_mapper:
                    newnames = v
                else:
                    f = common.get_rename_function(v)
                    curnames = self._get_axis(axis).names
                    newnames = [f(name) for name in curnames]
                result._set_axis_name(newnames, axis=axis, inplace=True, copy=copy)
            if not inplace:
                return result
            return None

    @final
    def _set_axis_name(
        self, name, axis: Axis = 0, inplace: bool_t = False, copy: bool_t | None = True
    ):
        """
        Set the name(s) of the axis.

        Parameters
        ----------
        name : str or list of str
            Name(s) to set.
        axis : {0 or 'index', 1 or 'columns'}, default 0
            The axis to set the label. The value 0 or 'index' specifies index,
            and the value 1 or 'columns' specifies columns.
        inplace : bool, default False
            If `True`, do operation inplace and return None.
        copy:
            Whether to make a copy of the result.

        Returns
        -------
        Series, DataFrame, or None
            The same type as the caller or `None` if `inplace` is `True`.

        See Also
        --------
        DataFrame.rename : Alter the axis labels of :class:`DataFrame`.
        Series.rename : Alter the index labels or set the index name
            of :class:`Series`.
        Index.rename : Set the name of :class:`Index` or :class:`MultiIndex`.

        Examples
        --------
        >>> df = pd.DataFrame({"num_legs": [4, 4, 2]},
        ...                   ["dog", "cat", "monkey"])
        >>> df
                num_legs
        dog            4
        cat            4
        monkey         2
        >>> df._set_axis_name("animal")
                num_legs
        animal
        dog            4
        cat            4
        monkey         2
        >>> df.index = pd.MultiIndex.from_product(
        ...                [["mammal"], ['dog', 'cat', 'monkey']])
        >>> df._set_axis_name(["type", "name"])
                       num_legs
        type   name
        mammal dog        4
               cat        4
               monkey     2
        """
        axis = self._get_axis_number(axis)
        idx = self._get_axis(axis).set_names(name)

        inplace = validate_bool_kwarg(inplace, "inplace")
        renamed = self if inplace else self.copy(deep=copy)
        if axis == 0:
            renamed.index = idx
        else:
            renamed.columns = idx

        if not inplace:
            return renamed

    # ----------------------------------------------------------------------
    # Comparison Methods

    @final
    def _indexed_same(self, other) -> bool_t:
        return all(
            self._get_axis(a).equals(other._get_axis(a)) for a in self._AXIS_ORDERS
        )

    @final
    def equals(self, other: object) -> bool_t:
        """
        Test whether two objects contain the same elements.

        This function allows two Series or DataFrames to be compared against
        each other to see if they have the same shape and elements. NaNs in
        the same location are considered equal.

        The row/column index do not need to have the same type, as long
        as the values are considered equal. Corresponding columns must be of
        the same dtype.

        Parameters
        ----------
        other : Series or DataFrame
            The other Series or DataFrame to be compared with the first.

        Returns
        -------
        bool
            True if all elements are the same in both objects, False
            otherwise.

        See Also
        --------
        Series.eq : Compare two Series objects of the same length
            and return a Series where each element is True if the element
            in each Series is equal, False otherwise.
        DataFrame.eq : Compare two DataFrame objects of the same shape and
            return a DataFrame where each element is True if the respective
            element in each DataFrame is equal, False otherwise.
        testing.assert_series_equal : Raises an AssertionError if left and
            right are not equal. Provides an easy interface to ignore
            inequality in dtypes, indexes and precision among others.
        testing.assert_frame_equal : Like assert_series_equal, but targets
            DataFrames.
        numpy.array_equal : Return True if two arrays have the same shape
            and elements, False otherwise.

        Examples
        --------
        >>> df = pd.DataFrame({1: [10], 2: [20]})
        >>> df
            1   2
        0  10  20

        DataFrames df and exactly_equal have the same types and values for
        their elements and column labels, which will return True.

        >>> exactly_equal = pd.DataFrame({1: [10], 2: [20]})
        >>> exactly_equal
            1   2
        0  10  20
        >>> df.equals(exactly_equal)
        True

        DataFrames df and different_column_type have the same element
        types and values, but have different types for the column labels,
        which will still return True.

        >>> different_column_type = pd.DataFrame({1.0: [10], 2.0: [20]})
        >>> different_column_type
           1.0  2.0
        0   10   20
        >>> df.equals(different_column_type)
        True

        DataFrames df and different_data_type have different types for the
        same values for their elements, and will return False even though
        their column labels are the same values and types.

        >>> different_data_type = pd.DataFrame({1: [10.0], 2: [20.0]})
        >>> different_data_type
              1     2
        0  10.0  20.0
        >>> df.equals(different_data_type)
        False
        """
        if not (isinstance(other, type(self)) or isinstance(self, type(other))):
            return False
        other = cast(NDFrame, other)
        return self._mgr.equals(other._mgr)

    # -------------------------------------------------------------------------
    # Unary Methods

    @final
    def __neg__(self: NDFrameT) -> NDFrameT:
        def blk_func(values: ArrayLike):
            if is_bool_dtype(values.dtype):
                # error: Argument 1 to "inv" has incompatible type "Union
                # [ExtensionArray, ndarray[Any, Any]]"; expected
                # "_SupportsInversion[ndarray[Any, dtype[bool_]]]"
                return operator.inv(values)  # type: ignore[arg-type]
            else:
                # error: Argument 1 to "neg" has incompatible type "Union
                # [ExtensionArray, ndarray[Any, Any]]"; expected
                # "_SupportsNeg[ndarray[Any, dtype[Any]]]"
                return operator.neg(values)  # type: ignore[arg-type]

        new_data = self._mgr.apply(blk_func)
        res = self._constructor(new_data)
        return res.__finalize__(self, method="__neg__")

    @final
    def __pos__(self: NDFrameT) -> NDFrameT:
        def blk_func(values: ArrayLike):
            if is_bool_dtype(values.dtype):
                return values.copy()
            else:
                # error: Argument 1 to "pos" has incompatible type "Union
                # [ExtensionArray, ndarray[Any, Any]]"; expected
                # "_SupportsPos[ndarray[Any, dtype[Any]]]"
                return operator.pos(values)  # type: ignore[arg-type]

        new_data = self._mgr.apply(blk_func)
        res = self._constructor(new_data)
        return res.__finalize__(self, method="__pos__")

    @final
    def __invert__(self: NDFrameT) -> NDFrameT:
        if not self.size:
            # inv fails with 0 len
            return self

        new_data = self._mgr.apply(operator.invert)
        return self._constructor(new_data).__finalize__(self, method="__invert__")

    @final
    def __nonzero__(self) -> NoReturn:
        raise ValueError(
            f"The truth value of a {type(self).__name__} is ambiguous. "
            "Use a.empty, a.bool(), a.item(), a.any() or a.all()."
        )

    __bool__ = __nonzero__

    @final
    def bool(self) -> bool_t:
        """
        Return the bool of a single element Series or DataFrame.

        This must be a boolean scalar value, either True or False. It will raise a
        ValueError if the Series or DataFrame does not have exactly 1 element, or that
        element is not boolean (integer values 0 and 1 will also raise an exception).

        Returns
        -------
        bool
            The value in the Series or DataFrame.

        See Also
        --------
        Series.astype : Change the data type of a Series, including to boolean.
        DataFrame.astype : Change the data type of a DataFrame, including to boolean.
        numpy.bool_ : NumPy boolean data type, used by pandas for boolean values.

        Examples
        --------
        The method will only work for single element objects with a boolean value:

        >>> pd.Series([True]).bool()
        True
        >>> pd.Series([False]).bool()
        False

        >>> pd.DataFrame({'col': [True]}).bool()
        True
        >>> pd.DataFrame({'col': [False]}).bool()
        False
        """
        v = self.squeeze()
        if isinstance(v, (bool, np.bool_)):
            return bool(v)
        elif is_scalar(v):
            raise ValueError(
                "bool cannot act on a non-boolean single element "
                f"{type(self).__name__}"
            )

        self.__nonzero__()
        # for mypy (__nonzero__ raises)
        return True

    @final
    def abs(self: NDFrameT) -> NDFrameT:
        """
        Return a Series/DataFrame with absolute numeric value of each element.

        This function only applies to elements that are all numeric.

        Returns
        -------
        abs
            Series/DataFrame containing the absolute value of each element.

        See Also
        --------
        numpy.absolute : Calculate the absolute value element-wise.

        Notes
        -----
        For ``complex`` inputs, ``1.2 + 1j``, the absolute value is
        :math:`\\sqrt{ a^2 + b^2 }`.

        Examples
        --------
        Absolute numeric values in a Series.

        >>> s = pd.Series([-1.10, 2, -3.33, 4])
        >>> s.abs()
        0    1.10
        1    2.00
        2    3.33
        3    4.00
        dtype: float64

        Absolute numeric values in a Series with complex numbers.

        >>> s = pd.Series([1.2 + 1j])
        >>> s.abs()
        0    1.56205
        dtype: float64

        Absolute numeric values in a Series with a Timedelta element.

        >>> s = pd.Series([pd.Timedelta('1 days')])
        >>> s.abs()
        0   1 days
        dtype: timedelta64[ns]

        Select rows with data closest to certain value using argsort (from
        `StackOverflow <https://stackoverflow.com/a/17758115>`__).

        >>> df = pd.DataFrame({
        ...     'a': [4, 5, 6, 7],
        ...     'b': [10, 20, 30, 40],
        ...     'c': [100, 50, -30, -50]
        ... })
        >>> df
             a    b    c
        0    4   10  100
        1    5   20   50
        2    6   30  -30
        3    7   40  -50
        >>> df.loc[(df.c - 43).abs().argsort()]
             a    b    c
        1    5   20   50
        0    4   10  100
        2    6   30  -30
        3    7   40  -50
        """
        res_mgr = self._mgr.apply(np.abs)
        return self._constructor(res_mgr).__finalize__(self, name="abs")

    @final
    def __abs__(self: NDFrameT) -> NDFrameT:
        return self.abs()

    @final
    def __round__(self: NDFrameT, decimals: int = 0) -> NDFrameT:
        return self.round(decimals).__finalize__(self, method="__round__")

    # -------------------------------------------------------------------------
    # Label or Level Combination Helpers
    #
    # A collection of helper methods for DataFrame/Series operations that
    # accept a combination of column/index labels and levels.  All such
    # operations should utilize/extend these methods when possible so that we
    # have consistent precedence and validation logic throughout the library.

    @final
    def _is_level_reference(self, key: Level, axis: Axis = 0) -> bool_t:
        """
        Test whether a key is a level reference for a given axis.

        To be considered a level reference, `key` must be a string that:
          - (axis=0): Matches the name of an index level and does NOT match
            a column label.
          - (axis=1): Matches the name of a column level and does NOT match
            an index label.

        Parameters
        ----------
        key : Hashable
            Potential level name for the given axis
        axis : int, default 0
            Axis that levels are associated with (0 for index, 1 for columns)

        Returns
        -------
        is_level : bool
        """
        axis_int = self._get_axis_number(axis)

        return (
            key is not None
            and is_hashable(key)
            and key in self.axes[axis_int].names
            and not self._is_label_reference(key, axis=axis_int)
        )

    @final
    def _is_label_reference(self, key: Level, axis: Axis = 0) -> bool_t:
        """
        Test whether a key is a label reference for a given axis.

        To be considered a label reference, `key` must be a string that:
          - (axis=0): Matches a column label
          - (axis=1): Matches an index label

        Parameters
        ----------
        key : Hashable
            Potential label name, i.e. Index entry.
        axis : int, default 0
            Axis perpendicular to the axis that labels are associated with
            (0 means search for column labels, 1 means search for index labels)

        Returns
        -------
        is_label: bool
        """
        axis_int = self._get_axis_number(axis)
        other_axes = (ax for ax in range(self._AXIS_LEN) if ax != axis_int)

        return (
            key is not None
            and is_hashable(key)
            and any(key in self.axes[ax] for ax in other_axes)
        )

    @final
    def _is_label_or_level_reference(self, key: Level, axis: AxisInt = 0) -> bool_t:
        """
        Test whether a key is a label or level reference for a given axis.

        To be considered either a label or a level reference, `key` must be a
        string that:
          - (axis=0): Matches a column label or an index level
          - (axis=1): Matches an index label or a column level

        Parameters
        ----------
        key : Hashable
            Potential label or level name
        axis : int, default 0
            Axis that levels are associated with (0 for index, 1 for columns)

        Returns
        -------
        bool
        """
        return self._is_level_reference(key, axis=axis) or self._is_label_reference(
            key, axis=axis
        )

    @final
    def _check_label_or_level_ambiguity(self, key: Level, axis: Axis = 0) -> None:
        """
        Check whether `key` is ambiguous.

        By ambiguous, we mean that it matches both a level of the input
        `axis` and a label of the other axis.

        Parameters
        ----------
        key : Hashable
            Label or level name.
        axis : int, default 0
            Axis that levels are associated with (0 for index, 1 for columns).

        Raises
        ------
        ValueError: `key` is ambiguous
        """

        axis_int = self._get_axis_number(axis)
        other_axes = (ax for ax in range(self._AXIS_LEN) if ax != axis_int)

        if (
            key is not None
            and is_hashable(key)
            and key in self.axes[axis_int].names
            and any(key in self.axes[ax] for ax in other_axes)
        ):

            # Build an informative and grammatical warning
            level_article, level_type = (
                ("an", "index") if axis_int == 0 else ("a", "column")
            )

            label_article, label_type = (
                ("a", "column") if axis_int == 0 else ("an", "index")
            )

            msg = (
                f"'{key}' is both {level_article} {level_type} level and "
                f"{label_article} {label_type} label, which is ambiguous."
            )
            raise ValueError(msg)

    @final
    def _get_label_or_level_values(self, key: Level, axis: AxisInt = 0) -> ArrayLike:
        """
        Return a 1-D array of values associated with `key`, a label or level
        from the given `axis`.

        Retrieval logic:
          - (axis=0): Return column values if `key` matches a column label.
            Otherwise return index level values if `key` matches an index
            level.
          - (axis=1): Return row values if `key` matches an index label.
            Otherwise return column level values if 'key' matches a column
            level

        Parameters
        ----------
        key : Hashable
            Label or level name.
        axis : int, default 0
            Axis that levels are associated with (0 for index, 1 for columns)

        Returns
        -------
        np.ndarray or ExtensionArray

        Raises
        ------
        KeyError
            if `key` matches neither a label nor a level
        ValueError
            if `key` matches multiple labels
        """
        axis = self._get_axis_number(axis)
        other_axes = [ax for ax in range(self._AXIS_LEN) if ax != axis]

        if self._is_label_reference(key, axis=axis):
            self._check_label_or_level_ambiguity(key, axis=axis)
            values = self.xs(key, axis=other_axes[0])._values
        elif self._is_level_reference(key, axis=axis):
            # error: Incompatible types in assignment (expression has type "Union[
            # ExtensionArray, ndarray[Any, Any]]", variable has type "ndarray[Any,
            # Any]")
            values = (
                self.axes[axis]
                .get_level_values(key)  # type: ignore[assignment]
                ._values
            )
        else:
            raise KeyError(key)

        # Check for duplicates
        if values.ndim > 1:

            if other_axes and isinstance(self._get_axis(other_axes[0]), MultiIndex):
                multi_message = (
                    "\n"
                    "For a multi-index, the label must be a "
                    "tuple with elements corresponding to each level."
                )
            else:
                multi_message = ""

            label_axis_name = "column" if axis == 0 else "index"
            raise ValueError(
                f"The {label_axis_name} label '{key}' is not unique.{multi_message}"
            )

        return values

    @final
    def _drop_labels_or_levels(self, keys, axis: AxisInt = 0):
        """
        Drop labels and/or levels for the given `axis`.

        For each key in `keys`:
          - (axis=0): If key matches a column label then drop the column.
            Otherwise if key matches an index level then drop the level.
          - (axis=1): If key matches an index label then drop the row.
            Otherwise if key matches a column level then drop the level.

        Parameters
        ----------
        keys : str or list of str
            labels or levels to drop
        axis : int, default 0
            Axis that levels are associated with (0 for index, 1 for columns)

        Returns
        -------
        dropped: DataFrame

        Raises
        ------
        ValueError
            if any `keys` match neither a label nor a level
        """
        axis = self._get_axis_number(axis)

        # Validate keys
        keys = common.maybe_make_list(keys)
        invalid_keys = [
            k for k in keys if not self._is_label_or_level_reference(k, axis=axis)
        ]

        if invalid_keys:
            raise ValueError(
                "The following keys are not valid labels or "
                f"levels for axis {axis}: {invalid_keys}"
            )

        # Compute levels and labels to drop
        levels_to_drop = [k for k in keys if self._is_level_reference(k, axis=axis)]

        labels_to_drop = [k for k in keys if not self._is_level_reference(k, axis=axis)]

        # Perform copy upfront and then use inplace operations below.
        # This ensures that we always perform exactly one copy.
        # ``copy`` and/or ``inplace`` options could be added in the future.
        dropped = self.copy(deep=False)

        if axis == 0:
            # Handle dropping index levels
            if levels_to_drop:
                dropped.reset_index(levels_to_drop, drop=True, inplace=True)

            # Handle dropping columns labels
            if labels_to_drop:
                dropped.drop(labels_to_drop, axis=1, inplace=True)
        else:
            # Handle dropping column levels
            if levels_to_drop:
                if isinstance(dropped.columns, MultiIndex):
                    # Drop the specified levels from the MultiIndex
                    dropped.columns = dropped.columns.droplevel(levels_to_drop)
                else:
                    # Drop the last level of Index by replacing with
                    # a RangeIndex
                    dropped.columns = RangeIndex(dropped.columns.size)

            # Handle dropping index labels
            if labels_to_drop:
                dropped.drop(labels_to_drop, axis=0, inplace=True)

        return dropped

    # ----------------------------------------------------------------------
    # Iteration

    # https://github.com/python/typeshed/issues/2148#issuecomment-520783318
    # Incompatible types in assignment (expression has type "None", base class
    # "object" defined the type as "Callable[[object], int]")
    __hash__: ClassVar[None]  # type: ignore[assignment]

    def __iter__(self) -> Iterator:
        """
        Iterate over info axis.

        Returns
        -------
        iterator
            Info axis as iterator.
        """
        return iter(self._info_axis)

    # can we get a better explanation of this?
    def keys(self) -> Index:
        """
        Get the 'info axis' (see Indexing for more).

        This is index for Series, columns for DataFrame.

        Returns
        -------
        Index
            Info axis.
        """
        return self._info_axis

    def items(self):
        """
        Iterate over (label, values) on info axis

        This is index for Series and columns for DataFrame.

        Returns
        -------
        Generator
        """
        for h in self._info_axis:
            yield h, self[h]

    def __len__(self) -> int:
        """Returns length of info axis"""
        return len(self._info_axis)

    @final
    def __contains__(self, key) -> bool_t:
        """True if the key is in the info axis"""
        return key in self._info_axis

    @property
    def empty(self) -> bool_t:
        """
        Indicator whether Series/DataFrame is empty.

        True if Series/DataFrame is entirely empty (no items), meaning any of the
        axes are of length 0.

        Returns
        -------
        bool
            If Series/DataFrame is empty, return True, if not return False.

        See Also
        --------
        Series.dropna : Return series without null values.
        DataFrame.dropna : Return DataFrame with labels on given axis omitted
            where (all or any) data are missing.

        Notes
        -----
        If Series/DataFrame contains only NaNs, it is still not considered empty. See
        the example below.

        Examples
        --------
        An example of an actual empty DataFrame. Notice the index is empty:

        >>> df_empty = pd.DataFrame({'A' : []})
        >>> df_empty
        Empty DataFrame
        Columns: [A]
        Index: []
        >>> df_empty.empty
        True

        If we only have NaNs in our DataFrame, it is not considered empty! We
        will need to drop the NaNs to make the DataFrame empty:

        >>> df = pd.DataFrame({'A' : [np.nan]})
        >>> df
            A
        0 NaN
        >>> df.empty
        False
        >>> df.dropna().empty
        True

        >>> ser_empty = pd.Series({'A' : []})
        >>> ser_empty
        A    []
        dtype: object
        >>> ser_empty.empty
        False
        >>> ser_empty = pd.Series()
        >>> ser_empty.empty
        True
        """
        return any(len(self._get_axis(a)) == 0 for a in self._AXIS_ORDERS)

    # ----------------------------------------------------------------------
    # Array Interface

    # This is also set in IndexOpsMixin
    # GH#23114 Ensure ndarray.__op__(DataFrame) returns NotImplemented
    __array_priority__: int = 1000

    def __array__(self, dtype: npt.DTypeLike | None = None) -> np.ndarray:
        return np.asarray(self._values, dtype=dtype)

    def __array_wrap__(
        self,
        result: np.ndarray,
        context: tuple[Callable, tuple[Any, ...], int] | None = None,
    ):
        """
        Gets called after a ufunc and other functions.

        Parameters
        ----------
        result: np.ndarray
            The result of the ufunc or other function called on the NumPy array
            returned by __array__
        context: tuple of (func, tuple, int)
            This parameter is returned by ufuncs as a 3-element tuple: (name of the
            ufunc, arguments of the ufunc, domain of the ufunc), but is not set by
            other numpy functions.q

        Notes
        -----
        Series implements __array_ufunc_ so this not called for ufunc on Series.
        """
        # Note: at time of dask 2022.01.0, this is still used by dask
        warnings.warn(
            "The __array_wrap__ method of DataFrame and Series will be removed in "
            "a future version",
            DeprecationWarning,
            stacklevel=find_stack_level(),
        )
        res = lib.item_from_zerodim(result)
        if is_scalar(res):
            # e.g. we get here with np.ptp(series)
            # ptp also requires the item_from_zerodim
            return res
        d = self._construct_axes_dict(self._AXIS_ORDERS, copy=False)
        return self._constructor(res, **d).__finalize__(self, method="__array_wrap__")

    @final
    def __array_ufunc__(
        self, ufunc: np.ufunc, method: str, *inputs: Any, **kwargs: Any
    ):
        return arraylike.array_ufunc(self, ufunc, method, *inputs, **kwargs)

    # ----------------------------------------------------------------------
    # Picklability

    @final
    def __getstate__(self) -> dict[str, Any]:
        meta = {k: getattr(self, k, None) for k in self._metadata}
        return {
            "_mgr": self._mgr,
            "_typ": self._typ,
            "_metadata": self._metadata,
            "attrs": self.attrs,
            "_flags": {k: self.flags[k] for k in self.flags._keys},
            **meta,
        }

    @final
    def __setstate__(self, state) -> None:
        if isinstance(state, BlockManager):
            self._mgr = state
        elif isinstance(state, dict):
            if "_data" in state and "_mgr" not in state:
                # compat for older pickles
                state["_mgr"] = state.pop("_data")
            typ = state.get("_typ")
            if typ is not None:
                attrs = state.get("_attrs", {})
                object.__setattr__(self, "_attrs", attrs)
                flags = state.get("_flags", {"allows_duplicate_labels": True})
                object.__setattr__(self, "_flags", Flags(self, **flags))

                # set in the order of internal names
                # to avoid definitional recursion
                # e.g. say fill_value needing _mgr to be
                # defined
                meta = set(self._internal_names + self._metadata)
                for k in list(meta):
                    if k in state and k != "_flags":
                        v = state[k]
                        object.__setattr__(self, k, v)

                for k, v in state.items():
                    if k not in meta:
                        object.__setattr__(self, k, v)

            else:
                raise NotImplementedError("Pre-0.12 pickles are no longer supported")
        elif len(state) == 2:
            raise NotImplementedError("Pre-0.12 pickles are no longer supported")

        self._item_cache: dict[Hashable, Series] = {}

    # ----------------------------------------------------------------------
    # Rendering Methods

    def __repr__(self) -> str:
        # string representation based upon iterating over self
        # (since, by definition, `PandasContainers` are iterable)
        prepr = f"[{','.join(map(pprint_thing, self))}]"
        return f"{type(self).__name__}({prepr})"

    @final
    def _repr_latex_(self):
        """
        Returns a LaTeX representation for a particular object.
        Mainly for use with nbconvert (jupyter notebook conversion to pdf).
        """
        if config.get_option("display.latex.repr"):
            return self.to_latex()
        else:
            return None

    @final
    def _repr_data_resource_(self):
        """
        Not a real Jupyter special repr method, but we use the same
        naming convention.
        """
        if config.get_option("display.html.table_schema"):
            data = self.head(config.get_option("display.max_rows"))

            as_json = data.to_json(orient="table")
            as_json = cast(str, as_json)
            return loads(as_json, object_pairs_hook=collections.OrderedDict)

    # ----------------------------------------------------------------------
    # I/O Methods

    @final
    @doc(
        klass="object",
        storage_options=_shared_docs["storage_options"],
        storage_options_versionadded="1.2.0",
    )
    def to_excel(
        self,
        excel_writer,
        sheet_name: str = "Sheet1",
        na_rep: str = "",
        float_format: str | None = None,
        columns: Sequence[Hashable] | None = None,
        header: Sequence[Hashable] | bool_t = True,
        index: bool_t = True,
        index_label: IndexLabel = None,
        startrow: int = 0,
        startcol: int = 0,
        engine: str | None = None,
        merge_cells: bool_t = True,
        inf_rep: str = "inf",
        freeze_panes: tuple[int, int] | None = None,
        storage_options: StorageOptions = None,
    ) -> None:
        """
        Write {klass} to an Excel sheet.

        To write a single {klass} to an Excel .xlsx file it is only necessary to
        specify a target file name. To write to multiple sheets it is necessary to
        create an `ExcelWriter` object with a target file name, and specify a sheet
        in the file to write to.

        Multiple sheets may be written to by specifying unique `sheet_name`.
        With all data written to the file it is necessary to save the changes.
        Note that creating an `ExcelWriter` object with a file name that already
        exists will result in the contents of the existing file being erased.

        Parameters
        ----------
        excel_writer : path-like, file-like, or ExcelWriter object
            File path or existing ExcelWriter.
        sheet_name : str, default 'Sheet1'
            Name of sheet which will contain DataFrame.
        na_rep : str, default ''
            Missing data representation.
        float_format : str, optional
            Format string for floating point numbers. For example
            ``float_format="%.2f"`` will format 0.1234 to 0.12.
        columns : sequence or list of str, optional
            Columns to write.
        header : bool or list of str, default True
            Write out the column names. If a list of string is given it is
            assumed to be aliases for the column names.
        index : bool, default True
            Write row names (index).
        index_label : str or sequence, optional
            Column label for index column(s) if desired. If not specified, and
            `header` and `index` are True, then the index names are used. A
            sequence should be given if the DataFrame uses MultiIndex.
        startrow : int, default 0
            Upper left cell row to dump data frame.
        startcol : int, default 0
            Upper left cell column to dump data frame.
        engine : str, optional
            Write engine to use, 'openpyxl' or 'xlsxwriter'. You can also set this
            via the options ``io.excel.xlsx.writer`` or
            ``io.excel.xlsm.writer``.

        merge_cells : bool, default True
            Write MultiIndex and Hierarchical Rows as merged cells.
        inf_rep : str, default 'inf'
            Representation for infinity (there is no native representation for
            infinity in Excel).
        freeze_panes : tuple of int (length 2), optional
            Specifies the one-based bottommost row and rightmost column that
            is to be frozen.
        {storage_options}

            .. versionadded:: {storage_options_versionadded}

        See Also
        --------
        to_csv : Write DataFrame to a comma-separated values (csv) file.
        ExcelWriter : Class for writing DataFrame objects into excel sheets.
        read_excel : Read an Excel file into a pandas DataFrame.
        read_csv : Read a comma-separated values (csv) file into DataFrame.
        io.formats.style.Styler.to_excel : Add styles to Excel sheet.

        Notes
        -----
        For compatibility with :meth:`~DataFrame.to_csv`,
        to_excel serializes lists and dicts to strings before writing.

        Once a workbook has been saved it is not possible to write further
        data without rewriting the whole workbook.

        Examples
        --------

        Create, write to and save a workbook:

        >>> df1 = pd.DataFrame([['a', 'b'], ['c', 'd']],
        ...                    index=['row 1', 'row 2'],
        ...                    columns=['col 1', 'col 2'])
        >>> df1.to_excel("output.xlsx")  # doctest: +SKIP

        To specify the sheet name:

        >>> df1.to_excel("output.xlsx",
        ...              sheet_name='Sheet_name_1')  # doctest: +SKIP

        If you wish to write to more than one sheet in the workbook, it is
        necessary to specify an ExcelWriter object:

        >>> df2 = df1.copy()
        >>> with pd.ExcelWriter('output.xlsx') as writer:  # doctest: +SKIP
        ...     df1.to_excel(writer, sheet_name='Sheet_name_1')
        ...     df2.to_excel(writer, sheet_name='Sheet_name_2')

        ExcelWriter can also be used to append to an existing Excel file:

        >>> with pd.ExcelWriter('output.xlsx',
        ...                     mode='a') as writer:  # doctest: +SKIP
        ...     df.to_excel(writer, sheet_name='Sheet_name_3')

        To set the library that is used to write the Excel file,
        you can pass the `engine` keyword (the default engine is
        automatically chosen depending on the file extension):

        >>> df1.to_excel('output1.xlsx', engine='xlsxwriter')  # doctest: +SKIP
        """

        df = self if isinstance(self, ABCDataFrame) else self.to_frame()

        from pandas.io.formats.excel import ExcelFormatter

        formatter = ExcelFormatter(
            df,
            na_rep=na_rep,
            cols=columns,
            header=header,
            float_format=float_format,
            index=index,
            index_label=index_label,
            merge_cells=merge_cells,
            inf_rep=inf_rep,
        )
        formatter.write(
            excel_writer,
            sheet_name=sheet_name,
            startrow=startrow,
            startcol=startcol,
            freeze_panes=freeze_panes,
            engine=engine,
            storage_options=storage_options,
        )

    @final
    @doc(
        storage_options=_shared_docs["storage_options"],
        compression_options=_shared_docs["compression_options"] % "path_or_buf",
    )
    def to_json(
        self,
        path_or_buf: FilePath | WriteBuffer[bytes] | WriteBuffer[str] | None = None,
        orient: str | None = None,
        date_format: str | None = None,
        double_precision: int = 10,
        force_ascii: bool_t = True,
        date_unit: str = "ms",
        default_handler: Callable[[Any], JSONSerializable] | None = None,
        lines: bool_t = False,
        compression: CompressionOptions = "infer",
        index: bool_t = True,
        indent: int | None = None,
        storage_options: StorageOptions = None,
        mode: Literal["a", "w"] = "w",
    ) -> str | None:
        """
        Convert the object to a JSON string.

        Note NaN's and None will be converted to null and datetime objects
        will be converted to UNIX timestamps.

        Parameters
        ----------
        path_or_buf : str, path object, file-like object, or None, default None
            String, path object (implementing os.PathLike[str]), or file-like
            object implementing a write() function. If None, the result is
            returned as a string.
        orient : str
            Indication of expected JSON string format.

            * Series:

                - default is 'index'
                - allowed values are: {{'split', 'records', 'index', 'table'}}.

            * DataFrame:

                - default is 'columns'
                - allowed values are: {{'split', 'records', 'index', 'columns',
                  'values', 'table'}}.

            * The format of the JSON string:

                - 'split' : dict like {{'index' -> [index], 'columns' -> [columns],
                  'data' -> [values]}}
                - 'records' : list like [{{column -> value}}, ... , {{column -> value}}]
                - 'index' : dict like {{index -> {{column -> value}}}}
                - 'columns' : dict like {{column -> {{index -> value}}}}
                - 'values' : just the values array
                - 'table' : dict like {{'schema': {{schema}}, 'data': {{data}}}}

                Describing the data, where data component is like ``orient='records'``.

        date_format : {{None, 'epoch', 'iso'}}
            Type of date conversion. 'epoch' = epoch milliseconds,
            'iso' = ISO8601. The default depends on the `orient`. For
            ``orient='table'``, the default is 'iso'. For all other orients,
            the default is 'epoch'.
        double_precision : int, default 10
            The number of decimal places to use when encoding
            floating point values.
        force_ascii : bool, default True
            Force encoded string to be ASCII.
        date_unit : str, default 'ms' (milliseconds)
            The time unit to encode to, governs timestamp and ISO8601
            precision.  One of 's', 'ms', 'us', 'ns' for second, millisecond,
            microsecond, and nanosecond respectively.
        default_handler : callable, default None
            Handler to call if object cannot otherwise be converted to a
            suitable format for JSON. Should receive a single argument which is
            the object to convert and return a serialisable object.
        lines : bool, default False
            If 'orient' is 'records' write out line-delimited json format. Will
            throw ValueError if incorrect 'orient' since others are not
            list-like.
        {compression_options}

            .. versionchanged:: 1.4.0 Zstandard support.

        index : bool, default True
            Whether to include the index values in the JSON string. Not
            including the index (``index=False``) is only supported when
            orient is 'split' or 'table'.
        indent : int, optional
           Length of whitespace used to indent each record.

           .. versionadded:: 1.0.0

        {storage_options}

            .. versionadded:: 1.2.0

        mode : str, default 'w' (writing)
            Specify the IO mode for output when supplying a path_or_buf.
            Accepted args are 'w' (writing) and 'a' (append) only.
            mode='a' is only supported when lines is True and orient is 'records'.

        Returns
        -------
        None or str
            If path_or_buf is None, returns the resulting json format as a
            string. Otherwise returns None.

        See Also
        --------
        read_json : Convert a JSON string to pandas object.

        Notes
        -----
        The behavior of ``indent=0`` varies from the stdlib, which does not
        indent the output but does insert newlines. Currently, ``indent=0``
        and the default ``indent=None`` are equivalent in pandas, though this
        may change in a future release.

        ``orient='table'`` contains a 'pandas_version' field under 'schema'.
        This stores the version of `pandas` used in the latest revision of the
        schema.

        Examples
        --------
        >>> from json import loads, dumps
        >>> df = pd.DataFrame(
        ...     [["a", "b"], ["c", "d"]],
        ...     index=["row 1", "row 2"],
        ...     columns=["col 1", "col 2"],
        ... )

        >>> result = df.to_json(orient="split")
        >>> parsed = loads(result)
        >>> dumps(parsed, indent=4)  # doctest: +SKIP
        {{
            "columns": [
                "col 1",
                "col 2"
            ],
            "index": [
                "row 1",
                "row 2"
            ],
            "data": [
                [
                    "a",
                    "b"
                ],
                [
                    "c",
                    "d"
                ]
            ]
        }}

        Encoding/decoding a Dataframe using ``'records'`` formatted JSON.
        Note that index labels are not preserved with this encoding.

        >>> result = df.to_json(orient="records")
        >>> parsed = loads(result)
        >>> dumps(parsed, indent=4)  # doctest: +SKIP
        [
            {{
                "col 1": "a",
                "col 2": "b"
            }},
            {{
                "col 1": "c",
                "col 2": "d"
            }}
        ]

        Encoding/decoding a Dataframe using ``'index'`` formatted JSON:

        >>> result = df.to_json(orient="index")
        >>> parsed = loads(result)
        >>> dumps(parsed, indent=4)  # doctest: +SKIP
        {{
            "row 1": {{
                "col 1": "a",
                "col 2": "b"
            }},
            "row 2": {{
                "col 1": "c",
                "col 2": "d"
            }}
        }}

        Encoding/decoding a Dataframe using ``'columns'`` formatted JSON:

        >>> result = df.to_json(orient="columns")
        >>> parsed = loads(result)
        >>> dumps(parsed, indent=4)  # doctest: +SKIP
        {{
            "col 1": {{
                "row 1": "a",
                "row 2": "c"
            }},
            "col 2": {{
                "row 1": "b",
                "row 2": "d"
            }}
        }}

        Encoding/decoding a Dataframe using ``'values'`` formatted JSON:

        >>> result = df.to_json(orient="values")
        >>> parsed = loads(result)
        >>> dumps(parsed, indent=4)  # doctest: +SKIP
        [
            [
                "a",
                "b"
            ],
            [
                "c",
                "d"
            ]
        ]

        Encoding with Table Schema:

        >>> result = df.to_json(orient="table")
        >>> parsed = loads(result)
        >>> dumps(parsed, indent=4)  # doctest: +SKIP
        {{
            "schema": {{
                "fields": [
                    {{
                        "name": "index",
                        "type": "string"
                    }},
                    {{
                        "name": "col 1",
                        "type": "string"
                    }},
                    {{
                        "name": "col 2",
                        "type": "string"
                    }}
                ],
                "primaryKey": [
                    "index"
                ],
                "pandas_version": "1.4.0"
            }},
            "data": [
                {{
                    "index": "row 1",
                    "col 1": "a",
                    "col 2": "b"
                }},
                {{
                    "index": "row 2",
                    "col 1": "c",
                    "col 2": "d"
                }}
            ]
        }}
        """
        from pandas.io import json

        if date_format is None and orient == "table":
            date_format = "iso"
        elif date_format is None:
            date_format = "epoch"

        config.is_nonnegative_int(indent)
        indent = indent or 0

        return json.to_json(
            path_or_buf=path_or_buf,
            obj=self,
            orient=orient,
            date_format=date_format,
            double_precision=double_precision,
            force_ascii=force_ascii,
            date_unit=date_unit,
            default_handler=default_handler,
            lines=lines,
            compression=compression,
            index=index,
            indent=indent,
            storage_options=storage_options,
            mode=mode,
        )

    @final
    def to_hdf(
        self,
        path_or_buf: FilePath | HDFStore,
        key: str,
        mode: str = "a",
        complevel: int | None = None,
        complib: str | None = None,
        append: bool_t = False,
        format: str | None = None,
        index: bool_t = True,
        min_itemsize: int | dict[str, int] | None = None,
        nan_rep=None,
        dropna: bool_t | None = None,
        data_columns: Literal[True] | list[str] | None = None,
        errors: str = "strict",
        encoding: str = "UTF-8",
    ) -> None:
        """
        Write the contained data to an HDF5 file using HDFStore.

        Hierarchical Data Format (HDF) is self-describing, allowing an
        application to interpret the structure and contents of a file with
        no outside information. One HDF file can hold a mix of related objects
        which can be accessed as a group or as individual objects.

        In order to add another DataFrame or Series to an existing HDF file
        please use append mode and a different a key.

        .. warning::

           One can store a subclass of ``DataFrame`` or ``Series`` to HDF5,
           but the type of the subclass is lost upon storing.

        For more information see the :ref:`user guide <io.hdf5>`.

        Parameters
        ----------
        path_or_buf : str or pandas.HDFStore
            File path or HDFStore object.
        key : str
            Identifier for the group in the store.
        mode : {'a', 'w', 'r+'}, default 'a'
            Mode to open file:

            - 'w': write, a new file is created (an existing file with
              the same name would be deleted).
            - 'a': append, an existing file is opened for reading and
              writing, and if the file does not exist it is created.
            - 'r+': similar to 'a', but the file must already exist.
        complevel : {0-9}, default None
            Specifies a compression level for data.
            A value of 0 or None disables compression.
        complib : {'zlib', 'lzo', 'bzip2', 'blosc'}, default 'zlib'
            Specifies the compression library to be used.
            As of v0.20.2 these additional compressors for Blosc are supported
            (default if no compressor specified: 'blosc:blosclz'):
            {'blosc:blosclz', 'blosc:lz4', 'blosc:lz4hc', 'blosc:snappy',
            'blosc:zlib', 'blosc:zstd'}.
            Specifying a compression library which is not available issues
            a ValueError.
        append : bool, default False
            For Table formats, append the input data to the existing.
        format : {'fixed', 'table', None}, default 'fixed'
            Possible values:

            - 'fixed': Fixed format. Fast writing/reading. Not-appendable,
              nor searchable.
            - 'table': Table format. Write as a PyTables Table structure
              which may perform worse but allow more flexible operations
              like searching / selecting subsets of the data.
            - If None, pd.get_option('io.hdf.default_format') is checked,
              followed by fallback to "fixed".
        index : bool, default True
            Write DataFrame index as a column.
        min_itemsize : dict or int, optional
            Map column names to minimum string sizes for columns.
        nan_rep : Any, optional
            How to represent null values as str.
            Not allowed with append=True.
        dropna : bool, default False, optional
            Remove missing values.
        data_columns : list of columns or True, optional
            List of columns to create as indexed data columns for on-disk
            queries, or True to use all columns. By default only the axes
            of the object are indexed. See
            :ref:`Query via data columns<io.hdf5-query-data-columns>`. for
            more information.
            Applicable only to format='table'.
        errors : str, default 'strict'
            Specifies how encoding and decoding errors are to be handled.
            See the errors argument for :func:`open` for a full list
            of options.
        encoding : str, default "UTF-8"

        See Also
        --------
        read_hdf : Read from HDF file.
        DataFrame.to_orc : Write a DataFrame to the binary orc format.
        DataFrame.to_parquet : Write a DataFrame to the binary parquet format.
        DataFrame.to_sql : Write to a SQL table.
        DataFrame.to_feather : Write out feather-format for DataFrames.
        DataFrame.to_csv : Write out to a csv file.

        Examples
        --------
        >>> df = pd.DataFrame({'A': [1, 2, 3], 'B': [4, 5, 6]},
        ...                   index=['a', 'b', 'c'])  # doctest: +SKIP
        >>> df.to_hdf('data.h5', key='df', mode='w')  # doctest: +SKIP

        We can add another object to the same file:

        >>> s = pd.Series([1, 2, 3, 4])  # doctest: +SKIP
        >>> s.to_hdf('data.h5', key='s')  # doctest: +SKIP

        Reading from HDF file:

        >>> pd.read_hdf('data.h5', 'df')  # doctest: +SKIP
        A  B
        a  1  4
        b  2  5
        c  3  6
        >>> pd.read_hdf('data.h5', 's')  # doctest: +SKIP
        0    1
        1    2
        2    3
        3    4
        dtype: int64
        """
        from pandas.io import pytables

        # Argument 3 to "to_hdf" has incompatible type "NDFrame"; expected
        # "Union[DataFrame, Series]" [arg-type]
        pytables.to_hdf(
            path_or_buf,
            key,
            self,  # type: ignore[arg-type]
            mode=mode,
            complevel=complevel,
            complib=complib,
            append=append,
            format=format,
            index=index,
            min_itemsize=min_itemsize,
            nan_rep=nan_rep,
            dropna=dropna,
            data_columns=data_columns,
            errors=errors,
            encoding=encoding,
        )

    @final
    def to_sql(
        self,
        name: str,
        con,
        schema: str | None = None,
        if_exists: Literal["fail", "replace", "append"] = "fail",
        index: bool_t = True,
        index_label: IndexLabel = None,
        chunksize: int | None = None,
        dtype: DtypeArg | None = None,
        method: str | None = None,
    ) -> int | None:
        """
        Write records stored in a DataFrame to a SQL database.

        Databases supported by SQLAlchemy [1]_ are supported. Tables can be
        newly created, appended to, or overwritten.

        Parameters
        ----------
        name : str
            Name of SQL table.
        con : sqlalchemy.engine.(Engine or Connection) or sqlite3.Connection
            Using SQLAlchemy makes it possible to use any DB supported by that
            library. Legacy support is provided for sqlite3.Connection objects. The user
            is responsible for engine disposal and connection closure for the SQLAlchemy
            connectable. See `here \
                <https://docs.sqlalchemy.org/en/14/core/connections.html>`_.
            If passing a sqlalchemy.engine.Connection which is already in a transaction,
            the transaction will not be committed.  If passing a sqlite3.Connection,
            it will not be possible to roll back the record insertion.

        schema : str, optional
            Specify the schema (if database flavor supports this). If None, use
            default schema.
        if_exists : {'fail', 'replace', 'append'}, default 'fail'
            How to behave if the table already exists.

            * fail: Raise a ValueError.
            * replace: Drop the table before inserting new values.
            * append: Insert new values to the existing table.

        index : bool, default True
            Write DataFrame index as a column. Uses `index_label` as the column
            name in the table.
        index_label : str or sequence, default None
            Column label for index column(s). If None is given (default) and
            `index` is True, then the index names are used.
            A sequence should be given if the DataFrame uses MultiIndex.
        chunksize : int, optional
            Specify the number of rows in each batch to be written at a time.
            By default, all rows will be written at once.
        dtype : dict or scalar, optional
            Specifying the datatype for columns. If a dictionary is used, the
            keys should be the column names and the values should be the
            SQLAlchemy types or strings for the sqlite3 legacy mode. If a
            scalar is provided, it will be applied to all columns.
        method : {None, 'multi', callable}, optional
            Controls the SQL insertion clause used:

            * None : Uses standard SQL ``INSERT`` clause (one per row).
            * 'multi': Pass multiple values in a single ``INSERT`` clause.
            * callable with signature ``(pd_table, conn, keys, data_iter)``.

            Details and a sample callable implementation can be found in the
            section :ref:`insert method <io.sql.method>`.

        Returns
        -------
        None or int
            Number of rows affected by to_sql. None is returned if the callable
            passed into ``method`` does not return an integer number of rows.

            The number of returned rows affected is the sum of the ``rowcount``
            attribute of ``sqlite3.Cursor`` or SQLAlchemy connectable which may not
            reflect the exact number of written rows as stipulated in the
            `sqlite3 <https://docs.python.org/3/library/sqlite3.html#sqlite3.Cursor.rowcount>`__ or
            `SQLAlchemy <https://docs.sqlalchemy.org/en/14/core/connections.html#sqlalchemy.engine.BaseCursorResult.rowcount>`__.

            .. versionadded:: 1.4.0

        Raises
        ------
        ValueError
            When the table already exists and `if_exists` is 'fail' (the
            default).

        See Also
        --------
        read_sql : Read a DataFrame from a table.

        Notes
        -----
        Timezone aware datetime columns will be written as
        ``Timestamp with timezone`` type with SQLAlchemy if supported by the
        database. Otherwise, the datetimes will be stored as timezone unaware
        timestamps local to the original timezone.

        References
        ----------
        .. [1] https://docs.sqlalchemy.org
        .. [2] https://www.python.org/dev/peps/pep-0249/

        Examples
        --------
        Create an in-memory SQLite database.

        >>> from sqlalchemy import create_engine
        >>> engine = create_engine('sqlite://', echo=False)

        Create a table from scratch with 3 rows.

        >>> df = pd.DataFrame({'name' : ['User 1', 'User 2', 'User 3']})
        >>> df
             name
        0  User 1
        1  User 2
        2  User 3

        >>> df.to_sql('users', con=engine)
        3
        >>> engine.execute("SELECT * FROM users").fetchall()
        [(0, 'User 1'), (1, 'User 2'), (2, 'User 3')]

        An `sqlalchemy.engine.Connection` can also be passed to `con`:

        >>> with engine.begin() as connection:
        ...     df1 = pd.DataFrame({'name' : ['User 4', 'User 5']})
        ...     df1.to_sql('users', con=connection, if_exists='append')
        2

        This is allowed to support operations that require that the same
        DBAPI connection is used for the entire operation.

        >>> df2 = pd.DataFrame({'name' : ['User 6', 'User 7']})
        >>> df2.to_sql('users', con=engine, if_exists='append')
        2
        >>> engine.execute("SELECT * FROM users").fetchall()
        [(0, 'User 1'), (1, 'User 2'), (2, 'User 3'),
         (0, 'User 4'), (1, 'User 5'), (0, 'User 6'),
         (1, 'User 7')]

        Overwrite the table with just ``df2``.

        >>> df2.to_sql('users', con=engine, if_exists='replace',
        ...            index_label='id')
        2
        >>> engine.execute("SELECT * FROM users").fetchall()
        [(0, 'User 6'), (1, 'User 7')]

        Specify the dtype (especially useful for integers with missing values).
        Notice that while pandas is forced to store the data as floating point,
        the database supports nullable integers. When fetching the data with
        Python, we get back integer scalars.

        >>> df = pd.DataFrame({"A": [1, None, 2]})
        >>> df
             A
        0  1.0
        1  NaN
        2  2.0

        >>> from sqlalchemy.types import Integer
        >>> df.to_sql('integers', con=engine, index=False,
        ...           dtype={"A": Integer()})
        3

        >>> engine.execute("SELECT * FROM integers").fetchall()
        [(1,), (None,), (2,)]
        """  # noqa:E501
        from pandas.io import sql

        return sql.to_sql(
            self,
            name,
            con,
            schema=schema,
            if_exists=if_exists,
            index=index,
            index_label=index_label,
            chunksize=chunksize,
            dtype=dtype,
            method=method,
        )

    @final
    @doc(
        storage_options=_shared_docs["storage_options"],
        compression_options=_shared_docs["compression_options"] % "path",
    )
    def to_pickle(
        self,
        path: FilePath | WriteBuffer[bytes],
        compression: CompressionOptions = "infer",
        protocol: int = pickle.HIGHEST_PROTOCOL,
        storage_options: StorageOptions = None,
    ) -> None:
        """
        Pickle (serialize) object to file.

        Parameters
        ----------
        path : str, path object, or file-like object
            String, path object (implementing ``os.PathLike[str]``), or file-like
            object implementing a binary ``write()`` function. File path where
            the pickled object will be stored.
        {compression_options}
        protocol : int
            Int which indicates which protocol should be used by the pickler,
            default HIGHEST_PROTOCOL (see [1]_ paragraph 12.1.2). The possible
            values are 0, 1, 2, 3, 4, 5. A negative value for the protocol
            parameter is equivalent to setting its value to HIGHEST_PROTOCOL.

            .. [1] https://docs.python.org/3/library/pickle.html.

        {storage_options}

            .. versionadded:: 1.2.0

        See Also
        --------
        read_pickle : Load pickled pandas object (or any object) from file.
        DataFrame.to_hdf : Write DataFrame to an HDF5 file.
        DataFrame.to_sql : Write DataFrame to a SQL database.
        DataFrame.to_parquet : Write a DataFrame to the binary parquet format.

        Examples
        --------
        >>> original_df = pd.DataFrame({{"foo": range(5), "bar": range(5, 10)}})  # doctest: +SKIP
        >>> original_df  # doctest: +SKIP
           foo  bar
        0    0    5
        1    1    6
        2    2    7
        3    3    8
        4    4    9
        >>> original_df.to_pickle("./dummy.pkl")  # doctest: +SKIP

        >>> unpickled_df = pd.read_pickle("./dummy.pkl")  # doctest: +SKIP
        >>> unpickled_df  # doctest: +SKIP
           foo  bar
        0    0    5
        1    1    6
        2    2    7
        3    3    8
        4    4    9
        """  # noqa: E501
        from pandas.io.pickle import to_pickle

        to_pickle(
            self,
            path,
            compression=compression,
            protocol=protocol,
            storage_options=storage_options,
        )

    @final
    def to_clipboard(
        self, excel: bool_t = True, sep: str | None = None, **kwargs
    ) -> None:
        r"""
        Copy object to the system clipboard.

        Write a text representation of object to the system clipboard.
        This can be pasted into Excel, for example.

        Parameters
        ----------
        excel : bool, default True
            Produce output in a csv format for easy pasting into excel.

            - True, use the provided separator for csv pasting.
            - False, write a string representation of the object to the clipboard.

        sep : str, default ``'\t'``
            Field delimiter.
        **kwargs
            These parameters will be passed to DataFrame.to_csv.

        See Also
        --------
        DataFrame.to_csv : Write a DataFrame to a comma-separated values
            (csv) file.
        read_clipboard : Read text from clipboard and pass to read_csv.

        Notes
        -----
        Requirements for your platform.

          - Linux : `xclip`, or `xsel` (with `PyQt4` modules)
          - Windows : none
          - macOS : none

        This method uses the processes developed for the package `pyperclip`. A
        solution to render any output string format is given in the examples.

        Examples
        --------
        Copy the contents of a DataFrame to the clipboard.

        >>> df = pd.DataFrame([[1, 2, 3], [4, 5, 6]], columns=['A', 'B', 'C'])

        >>> df.to_clipboard(sep=',')  # doctest: +SKIP
        ... # Wrote the following to the system clipboard:
        ... # ,A,B,C
        ... # 0,1,2,3
        ... # 1,4,5,6

        We can omit the index by passing the keyword `index` and setting
        it to false.

        >>> df.to_clipboard(sep=',', index=False)  # doctest: +SKIP
        ... # Wrote the following to the system clipboard:
        ... # A,B,C
        ... # 1,2,3
        ... # 4,5,6

        Using the original `pyperclip` package for any string output format.

        .. code-block:: python

           import pyperclip
           html = df.style.to_html()
           pyperclip.copy(html)
        """
        from pandas.io import clipboards

        clipboards.to_clipboard(self, excel=excel, sep=sep, **kwargs)

    @final
    def to_xarray(self):
        """
        Return an xarray object from the pandas object.

        Returns
        -------
        xarray.DataArray or xarray.Dataset
            Data in the pandas structure converted to Dataset if the object is
            a DataFrame, or a DataArray if the object is a Series.

        See Also
        --------
        DataFrame.to_hdf : Write DataFrame to an HDF5 file.
        DataFrame.to_parquet : Write a DataFrame to the binary parquet format.

        Notes
        -----
        See the `xarray docs <https://xarray.pydata.org/en/stable/>`__

        Examples
        --------
        >>> df = pd.DataFrame([('falcon', 'bird', 389.0, 2),
        ...                    ('parrot', 'bird', 24.0, 2),
        ...                    ('lion', 'mammal', 80.5, 4),
        ...                    ('monkey', 'mammal', np.nan, 4)],
        ...                   columns=['name', 'class', 'max_speed',
        ...                            'num_legs'])
        >>> df
             name   class  max_speed  num_legs
        0  falcon    bird      389.0         2
        1  parrot    bird       24.0         2
        2    lion  mammal       80.5         4
        3  monkey  mammal        NaN         4

        >>> df.to_xarray()
        <xarray.Dataset>
        Dimensions:    (index: 4)
        Coordinates:
          * index      (index) int64 0 1 2 3
        Data variables:
            name       (index) object 'falcon' 'parrot' 'lion' 'monkey'
            class      (index) object 'bird' 'bird' 'mammal' 'mammal'
            max_speed  (index) float64 389.0 24.0 80.5 nan
            num_legs   (index) int64 2 2 4 4

        >>> df['max_speed'].to_xarray()
        <xarray.DataArray 'max_speed' (index: 4)>
        array([389. ,  24. ,  80.5,   nan])
        Coordinates:
          * index    (index) int64 0 1 2 3

        >>> dates = pd.to_datetime(['2018-01-01', '2018-01-01',
        ...                         '2018-01-02', '2018-01-02'])
        >>> df_multiindex = pd.DataFrame({'date': dates,
        ...                               'animal': ['falcon', 'parrot',
        ...                                          'falcon', 'parrot'],
        ...                               'speed': [350, 18, 361, 15]})
        >>> df_multiindex = df_multiindex.set_index(['date', 'animal'])

        >>> df_multiindex
                           speed
        date       animal
        2018-01-01 falcon    350
                   parrot     18
        2018-01-02 falcon    361
                   parrot     15

        >>> df_multiindex.to_xarray()
        <xarray.Dataset>
        Dimensions:  (date: 2, animal: 2)
        Coordinates:
          * date     (date) datetime64[ns] 2018-01-01 2018-01-02
          * animal   (animal) object 'falcon' 'parrot'
        Data variables:
            speed    (date, animal) int64 350 18 361 15
        """
        xarray = import_optional_dependency("xarray")

        if self.ndim == 1:
            return xarray.DataArray.from_series(self)
        else:
            return xarray.Dataset.from_dataframe(self)

    @overload
    def to_latex(
        self,
        buf: None = ...,
        columns: Sequence[Hashable] | None = ...,
        col_space: ColspaceArgType | None = ...,
        header: bool_t | Sequence[str] = ...,
        index: bool_t = ...,
        na_rep: str = ...,
        formatters: FormattersType | None = ...,
        float_format: FloatFormatType | None = ...,
        sparsify: bool_t | None = ...,
        index_names: bool_t = ...,
        bold_rows: bool_t = ...,
        column_format: str | None = ...,
        longtable: bool_t | None = ...,
        escape: bool_t | None = ...,
        encoding: str | None = ...,
        decimal: str = ...,
        multicolumn: bool_t | None = ...,
        multicolumn_format: str | None = ...,
        multirow: bool_t | None = ...,
        caption: str | tuple[str, str] | None = ...,
        label: str | None = ...,
        position: str | None = ...,
    ) -> str:
        ...

    @overload
    def to_latex(
        self,
        buf: FilePath | WriteBuffer[str],
        columns: Sequence[Hashable] | None = ...,
        col_space: ColspaceArgType | None = ...,
        header: bool_t | Sequence[str] = ...,
        index: bool_t = ...,
        na_rep: str = ...,
        formatters: FormattersType | None = ...,
        float_format: FloatFormatType | None = ...,
        sparsify: bool_t | None = ...,
        index_names: bool_t = ...,
        bold_rows: bool_t = ...,
        column_format: str | None = ...,
        longtable: bool_t | None = ...,
        escape: bool_t | None = ...,
        encoding: str | None = ...,
        decimal: str = ...,
        multicolumn: bool_t | None = ...,
        multicolumn_format: str | None = ...,
        multirow: bool_t | None = ...,
        caption: str | tuple[str, str] | None = ...,
        label: str | None = ...,
        position: str | None = ...,
    ) -> None:
        ...

    @final
    @doc(returns=fmt.return_docstring)
    def to_latex(
        self,
        buf: FilePath | WriteBuffer[str] | None = None,
        columns: Sequence[Hashable] | None = None,
        col_space: ColspaceArgType | None = None,
        header: bool_t | Sequence[str] = True,
        index: bool_t = True,
        na_rep: str = "NaN",
        formatters: FormattersType | None = None,
        float_format: FloatFormatType | None = None,
        sparsify: bool_t | None = None,
        index_names: bool_t = True,
        bold_rows: bool_t = False,
        column_format: str | None = None,
        longtable: bool_t | None = None,
        escape: bool_t | None = None,
        encoding: str | None = None,
        decimal: str = ".",
        multicolumn: bool_t | None = None,
        multicolumn_format: str | None = None,
        multirow: bool_t | None = None,
        caption: str | tuple[str, str] | None = None,
        label: str | None = None,
        position: str | None = None,
    ) -> str | None:
        r"""
        Render object to a LaTeX tabular, longtable, or nested table.

        Requires ``\usepackage{{booktabs}}``.  The output can be copy/pasted
        into a main LaTeX document or read from an external file
        with ``\input{{table.tex}}``.

        .. versionchanged:: 1.0.0
           Added caption and label arguments.

        .. versionchanged:: 1.2.0
           Added position argument, changed meaning of caption argument.

        Parameters
        ----------
        buf : str, Path or StringIO-like, optional, default None
            Buffer to write to. If None, the output is returned as a string.
        columns : list of label, optional
            The subset of columns to write. Writes all columns by default.
        col_space : int, optional
            The minimum width of each column.
        header : bool or list of str, default True
            Write out the column names. If a list of strings is given,
            it is assumed to be aliases for the column names.
        index : bool, default True
            Write row names (index).
        na_rep : str, default 'NaN'
            Missing data representation.
        formatters : list of functions or dict of {{str: function}}, optional
            Formatter functions to apply to columns' elements by position or
            name. The result of each function must be a unicode string.
            List must be of length equal to the number of columns.
        float_format : one-parameter function or str, optional, default None
            Formatter for floating point numbers. For example
            ``float_format="%.2f"`` and ``float_format="{{:0.2f}}".format`` will
            both result in 0.1234 being formatted as 0.12.
        sparsify : bool, optional
            Set to False for a DataFrame with a hierarchical index to print
            every multiindex key at each row. By default, the value will be
            read from the config module.
        index_names : bool, default True
            Prints the names of the indexes.
        bold_rows : bool, default False
            Make the row labels bold in the output.
        column_format : str, optional
            The columns format as specified in `LaTeX table format
            <https://en.wikibooks.org/wiki/LaTeX/Tables>`__ e.g. 'rcl' for 3
            columns. By default, 'l' will be used for all columns except
            columns of numbers, which default to 'r'.
        longtable : bool, optional
            By default, the value will be read from the pandas config
            module. Use a longtable environment instead of tabular. Requires
            adding a \usepackage{{longtable}} to your LaTeX preamble.
        escape : bool, optional
            By default, the value will be read from the pandas config
            module. When set to False prevents from escaping latex special
            characters in column names.
        encoding : str, optional
            A string representing the encoding to use in the output file,
            defaults to 'utf-8'.
        decimal : str, default '.'
            Character recognized as decimal separator, e.g. ',' in Europe.
        multicolumn : bool, default True
            Use \multicolumn to enhance MultiIndex columns.
            The default will be read from the config module.
        multicolumn_format : str, default 'l'
            The alignment for multicolumns, similar to `column_format`
            The default will be read from the config module.
        multirow : bool, default False
            Use \multirow to enhance MultiIndex rows. Requires adding a
            \usepackage{{multirow}} to your LaTeX preamble. Will print
            centered labels (instead of top-aligned) across the contained
            rows, separating groups via clines. The default will be read
            from the pandas config module.
        caption : str or tuple, optional
            Tuple (full_caption, short_caption),
            which results in ``\caption[short_caption]{{full_caption}}``;
            if a single string is passed, no short caption will be set.

            .. versionadded:: 1.0.0

            .. versionchanged:: 1.2.0
               Optionally allow caption to be a tuple ``(full_caption, short_caption)``.

        label : str, optional
            The LaTeX label to be placed inside ``\label{{}}`` in the output.
            This is used with ``\ref{{}}`` in the main ``.tex`` file.

            .. versionadded:: 1.0.0
        position : str, optional
            The LaTeX positional argument for tables, to be placed after
            ``\begin{{}}`` in the output.

            .. versionadded:: 1.2.0
        {returns}
        See Also
        --------
        io.formats.style.Styler.to_latex : Render a DataFrame to LaTeX
            with conditional formatting.
        DataFrame.to_string : Render a DataFrame to a console-friendly
            tabular output.
        DataFrame.to_html : Render a DataFrame as an HTML table.

        Examples
        --------
        >>> df = pd.DataFrame(dict(name=['Raphael', 'Donatello'],
        ...                   mask=['red', 'purple'],
        ...                   weapon=['sai', 'bo staff']))
        >>> print(df.to_latex(index=False))  # doctest: +SKIP
        \begin{{tabular}}{{lll}}
         \toprule
               name &    mask &    weapon \\
         \midrule
            Raphael &     red &       sai \\
          Donatello &  purple &  bo staff \\
        \bottomrule
        \end{{tabular}}
        """
        msg = (
            "In future versions `DataFrame.to_latex` is expected to utilise the base "
            "implementation of `Styler.to_latex` for formatting and rendering. "
            "The arguments signature may therefore change. It is recommended instead "
            "to use `DataFrame.style.to_latex` which also contains additional "
            "functionality."
        )
        warnings.warn(msg, FutureWarning, stacklevel=find_stack_level())

        # Get defaults from the pandas config
        if self.ndim == 1:
            self = self.to_frame()
        if longtable is None:
            longtable = config.get_option("display.latex.longtable")
        if escape is None:
            escape = config.get_option("display.latex.escape")
        if multicolumn is None:
            multicolumn = config.get_option("display.latex.multicolumn")
        if multicolumn_format is None:
            multicolumn_format = config.get_option("display.latex.multicolumn_format")
        if multirow is None:
            multirow = config.get_option("display.latex.multirow")

        self = cast("DataFrame", self)
        formatter = DataFrameFormatter(
            self,
            columns=columns,
            col_space=col_space,
            na_rep=na_rep,
            header=header,
            index=index,
            formatters=formatters,
            float_format=float_format,
            bold_rows=bold_rows,
            sparsify=sparsify,
            index_names=index_names,
            escape=escape,
            decimal=decimal,
        )
        return DataFrameRenderer(formatter).to_latex(
            buf=buf,
            column_format=column_format,
            longtable=longtable,
            encoding=encoding,
            multicolumn=multicolumn,
            multicolumn_format=multicolumn_format,
            multirow=multirow,
            caption=caption,
            label=label,
            position=position,
        )

    @overload
    def to_csv(
        self,
        path_or_buf: None = ...,
        sep: str = ...,
        na_rep: str = ...,
        float_format: str | Callable | None = ...,
        columns: Sequence[Hashable] | None = ...,
        header: bool_t | list[str] = ...,
        index: bool_t = ...,
        index_label: IndexLabel | None = ...,
        mode: str = ...,
        encoding: str | None = ...,
        compression: CompressionOptions = ...,
        quoting: int | None = ...,
        quotechar: str = ...,
        lineterminator: str | None = ...,
        chunksize: int | None = ...,
        date_format: str | None = ...,
        doublequote: bool_t = ...,
        escapechar: str | None = ...,
        decimal: str = ...,
        errors: str = ...,
        storage_options: StorageOptions = ...,
    ) -> str:
        ...

    @overload
    def to_csv(
        self,
        path_or_buf: FilePath | WriteBuffer[bytes] | WriteBuffer[str],
        sep: str = ...,
        na_rep: str = ...,
        float_format: str | Callable | None = ...,
        columns: Sequence[Hashable] | None = ...,
        header: bool_t | list[str] = ...,
        index: bool_t = ...,
        index_label: IndexLabel | None = ...,
        mode: str = ...,
        encoding: str | None = ...,
        compression: CompressionOptions = ...,
        quoting: int | None = ...,
        quotechar: str = ...,
        lineterminator: str | None = ...,
        chunksize: int | None = ...,
        date_format: str | None = ...,
        doublequote: bool_t = ...,
        escapechar: str | None = ...,
        decimal: str = ...,
        errors: str = ...,
        storage_options: StorageOptions = ...,
    ) -> None:
        ...

    @final
    @doc(
        storage_options=_shared_docs["storage_options"],
        compression_options=_shared_docs["compression_options"] % "path_or_buf",
    )
    def to_csv(
        self,
        path_or_buf: FilePath | WriteBuffer[bytes] | WriteBuffer[str] | None = None,
        sep: str = ",",
        na_rep: str = "",
        float_format: str | Callable | None = None,
        columns: Sequence[Hashable] | None = None,
        header: bool_t | list[str] = True,
        index: bool_t = True,
        index_label: IndexLabel | None = None,
        mode: str = "w",
        encoding: str | None = None,
        compression: CompressionOptions = "infer",
        quoting: int | None = None,
        quotechar: str = '"',
        lineterminator: str | None = None,
        chunksize: int | None = None,
        date_format: str | None = None,
        doublequote: bool_t = True,
        escapechar: str | None = None,
        decimal: str = ".",
        errors: str = "strict",
        storage_options: StorageOptions = None,
    ) -> str | None:
        r"""
        Write object to a comma-separated values (csv) file.

        Parameters
        ----------
        path_or_buf : str, path object, file-like object, or None, default None
            String, path object (implementing os.PathLike[str]), or file-like
            object implementing a write() function. If None, the result is
            returned as a string. If a non-binary file object is passed, it should
            be opened with `newline=''`, disabling universal newlines. If a binary
            file object is passed, `mode` might need to contain a `'b'`.

            .. versionchanged:: 1.2.0

               Support for binary file objects was introduced.

        sep : str, default ','
            String of length 1. Field delimiter for the output file.
        na_rep : str, default ''
            Missing data representation.
        float_format : str, Callable, default None
            Format string for floating point numbers. If a Callable is given, it takes
            precedence over other numeric formatting parameters, like decimal.
        columns : sequence, optional
            Columns to write.
        header : bool or list of str, default True
            Write out the column names. If a list of strings is given it is
            assumed to be aliases for the column names.
        index : bool, default True
            Write row names (index).
        index_label : str or sequence, or False, default None
            Column label for index column(s) if desired. If None is given, and
            `header` and `index` are True, then the index names are used. A
            sequence should be given if the object uses MultiIndex. If
            False do not print fields for index names. Use index_label=False
            for easier importing in R.
        mode : str, default 'w'
            Python write mode. The available write modes are the same as
            :py:func:`open`.
        encoding : str, optional
            A string representing the encoding to use in the output file,
            defaults to 'utf-8'. `encoding` is not supported if `path_or_buf`
            is a non-binary file object.
        {compression_options}

            .. versionchanged:: 1.0.0

               May now be a dict with key 'method' as compression mode
               and other entries as additional compression options if
               compression mode is 'zip'.

            .. versionchanged:: 1.1.0

               Passing compression options as keys in dict is
               supported for compression modes 'gzip', 'bz2', 'zstd', and 'zip'.

            .. versionchanged:: 1.2.0

                Compression is supported for binary file objects.

            .. versionchanged:: 1.2.0

                Previous versions forwarded dict entries for 'gzip' to
                `gzip.open` instead of `gzip.GzipFile` which prevented
                setting `mtime`.

        quoting : optional constant from csv module
            Defaults to csv.QUOTE_MINIMAL. If you have set a `float_format`
            then floats are converted to strings and thus csv.QUOTE_NONNUMERIC
            will treat them as non-numeric.
        quotechar : str, default '\"'
            String of length 1. Character used to quote fields.
        lineterminator : str, optional
            The newline character or character sequence to use in the output
            file. Defaults to `os.linesep`, which depends on the OS in which
            this method is called ('\\n' for linux, '\\r\\n' for Windows, i.e.).

            .. versionchanged:: 1.5.0

                Previously was line_terminator, changed for consistency with
                read_csv and the standard library 'csv' module.

        chunksize : int or None
            Rows to write at a time.
        date_format : str, default None
            Format string for datetime objects.
        doublequote : bool, default True
            Control quoting of `quotechar` inside a field.
        escapechar : str, default None
            String of length 1. Character used to escape `sep` and `quotechar`
            when appropriate.
        decimal : str, default '.'
            Character recognized as decimal separator. E.g. use ',' for
            European data.
        errors : str, default 'strict'
            Specifies how encoding and decoding errors are to be handled.
            See the errors argument for :func:`open` for a full list
            of options.

            .. versionadded:: 1.1.0

        {storage_options}

            .. versionadded:: 1.2.0

        Returns
        -------
        None or str
            If path_or_buf is None, returns the resulting csv format as a
            string. Otherwise returns None.

        See Also
        --------
        read_csv : Load a CSV file into a DataFrame.
        to_excel : Write DataFrame to an Excel file.

        Examples
        --------
        >>> df = pd.DataFrame({{'name': ['Raphael', 'Donatello'],
        ...                    'mask': ['red', 'purple'],
        ...                    'weapon': ['sai', 'bo staff']}})
        >>> df.to_csv(index=False)
        'name,mask,weapon\nRaphael,red,sai\nDonatello,purple,bo staff\n'

        Create 'out.zip' containing 'out.csv'

        >>> compression_opts = dict(method='zip',
        ...                         archive_name='out.csv')  # doctest: +SKIP
        >>> df.to_csv('out.zip', index=False,
        ...           compression=compression_opts)  # doctest: +SKIP

        To write a csv file to a new folder or nested folder you will first
        need to create it using either Pathlib or os:

        >>> from pathlib import Path  # doctest: +SKIP
        >>> filepath = Path('folder/subfolder/out.csv')  # doctest: +SKIP
        >>> filepath.parent.mkdir(parents=True, exist_ok=True)  # doctest: +SKIP
        >>> df.to_csv(filepath)  # doctest: +SKIP

        >>> import os  # doctest: +SKIP
        >>> os.makedirs('folder/subfolder', exist_ok=True)  # doctest: +SKIP
        >>> df.to_csv('folder/subfolder/out.csv')  # doctest: +SKIP
        """
        df = self if isinstance(self, ABCDataFrame) else self.to_frame()

        formatter = DataFrameFormatter(
            frame=df,
            header=header,
            index=index,
            na_rep=na_rep,
            float_format=float_format,
            decimal=decimal,
        )

        return DataFrameRenderer(formatter).to_csv(
            path_or_buf,
            lineterminator=lineterminator,
            sep=sep,
            encoding=encoding,
            errors=errors,
            compression=compression,
            quoting=quoting,
            columns=columns,
            index_label=index_label,
            mode=mode,
            chunksize=chunksize,
            quotechar=quotechar,
            date_format=date_format,
            doublequote=doublequote,
            escapechar=escapechar,
            storage_options=storage_options,
        )

    # ----------------------------------------------------------------------
    # Lookup Caching

    def _reset_cacher(self) -> None:
        """
        Reset the cacher.
        """
        raise AbstractMethodError(self)

    def _maybe_update_cacher(
        self,
        clear: bool_t = False,
        verify_is_copy: bool_t = True,
        inplace: bool_t = False,
    ) -> None:
        """
        See if we need to update our parent cacher if clear, then clear our
        cache.

        Parameters
        ----------
        clear : bool, default False
            Clear the item cache.
        verify_is_copy : bool, default True
            Provide is_copy checks.
        """

        if verify_is_copy:
            self._check_setitem_copy(t="referent")

        if clear:
            self._clear_item_cache()

    def _clear_item_cache(self) -> None:
        raise AbstractMethodError(self)

    # ----------------------------------------------------------------------
    # Indexing Methods

    def take(self: NDFrameT, indices, axis: Axis = 0, **kwargs) -> NDFrameT:
        """
        Return the elements in the given *positional* indices along an axis.

        This means that we are not indexing according to actual values in
        the index attribute of the object. We are indexing according to the
        actual position of the element in the object.

        Parameters
        ----------
        indices : array-like
            An array of ints indicating which positions to take.
        axis : {0 or 'index', 1 or 'columns', None}, default 0
            The axis on which to select elements. ``0`` means that we are
            selecting rows, ``1`` means that we are selecting columns.
            For `Series` this parameter is unused and defaults to 0.
        **kwargs
            For compatibility with :meth:`numpy.take`. Has no effect on the
            output.

        Returns
        -------
        same type as caller
            An array-like containing the elements taken from the object.

        See Also
        --------
        DataFrame.loc : Select a subset of a DataFrame by labels.
        DataFrame.iloc : Select a subset of a DataFrame by positions.
        numpy.take : Take elements from an array along an axis.

        Examples
        --------
        >>> df = pd.DataFrame([('falcon', 'bird', 389.0),
        ...                    ('parrot', 'bird', 24.0),
        ...                    ('lion', 'mammal', 80.5),
        ...                    ('monkey', 'mammal', np.nan)],
        ...                   columns=['name', 'class', 'max_speed'],
        ...                   index=[0, 2, 3, 1])
        >>> df
             name   class  max_speed
        0  falcon    bird      389.0
        2  parrot    bird       24.0
        3    lion  mammal       80.5
        1  monkey  mammal        NaN

        Take elements at positions 0 and 3 along the axis 0 (default).

        Note how the actual indices selected (0 and 1) do not correspond to
        our selected indices 0 and 3. That's because we are selecting the 0th
        and 3rd rows, not rows whose indices equal 0 and 3.

        >>> df.take([0, 3])
             name   class  max_speed
        0  falcon    bird      389.0
        1  monkey  mammal        NaN

        Take elements at indices 1 and 2 along the axis 1 (column selection).

        >>> df.take([1, 2], axis=1)
            class  max_speed
        0    bird      389.0
        2    bird       24.0
        3  mammal       80.5
        1  mammal        NaN

        We may take elements using negative integers for positive indices,
        starting from the end of the object, just like with Python lists.

        >>> df.take([-1, -2])
             name   class  max_speed
        1  monkey  mammal        NaN
        3    lion  mammal       80.5
        """

        nv.validate_take((), kwargs)

        return self._take(indices, axis)

    def _take(
        self: NDFrameT,
        indices,
        axis: Axis = 0,
        convert_indices: bool_t = True,
    ) -> NDFrameT:
        """
        Internal version of the `take` allowing specification of additional args.

        See the docstring of `take` for full explanation of the parameters.
        """

        new_data = self._mgr.take(
            indices,
            axis=self._get_block_manager_axis(axis),
            verify=True,
            convert_indices=convert_indices,
        )
        return self._constructor(new_data).__finalize__(self, method="take")

    def _take_with_is_copy(self: NDFrameT, indices, axis: Axis = 0) -> NDFrameT:
        """
        Internal version of the `take` method that sets the `_is_copy`
        attribute to keep track of the parent dataframe (using in indexing
        for the SettingWithCopyWarning).

        See the docstring of `take` for full explanation of the parameters.
        """
        result = self._take(indices=indices, axis=axis)
        # Maybe set copy if we didn't actually change the index.
        if not result._get_axis(axis).equals(self._get_axis(axis)):
            result._set_is_copy(self)
        return result

    @final
    def xs(
        self: NDFrameT,
        key: IndexLabel,
        axis: Axis = 0,
        level: IndexLabel = None,
        drop_level: bool_t = True,
    ) -> NDFrameT:
        """
        Return cross-section from the Series/DataFrame.

        This method takes a `key` argument to select data at a particular
        level of a MultiIndex.

        Parameters
        ----------
        key : label or tuple of label
            Label contained in the index, or partially in a MultiIndex.
        axis : {0 or 'index', 1 or 'columns'}, default 0
            Axis to retrieve cross-section on.
        level : object, defaults to first n levels (n=1 or len(key))
            In case of a key partially contained in a MultiIndex, indicate
            which levels are used. Levels can be referred by label or position.
        drop_level : bool, default True
            If False, returns object with same levels as self.

        Returns
        -------
        Series or DataFrame
            Cross-section from the original Series or DataFrame
            corresponding to the selected index levels.

        See Also
        --------
        DataFrame.loc : Access a group of rows and columns
            by label(s) or a boolean array.
        DataFrame.iloc : Purely integer-location based indexing
            for selection by position.

        Notes
        -----
        `xs` can not be used to set values.

        MultiIndex Slicers is a generic way to get/set values on
        any level or levels.
        It is a superset of `xs` functionality, see
        :ref:`MultiIndex Slicers <advanced.mi_slicers>`.

        Examples
        --------
        >>> d = {'num_legs': [4, 4, 2, 2],
        ...      'num_wings': [0, 0, 2, 2],
        ...      'class': ['mammal', 'mammal', 'mammal', 'bird'],
        ...      'animal': ['cat', 'dog', 'bat', 'penguin'],
        ...      'locomotion': ['walks', 'walks', 'flies', 'walks']}
        >>> df = pd.DataFrame(data=d)
        >>> df = df.set_index(['class', 'animal', 'locomotion'])
        >>> df
                                   num_legs  num_wings
        class  animal  locomotion
        mammal cat     walks              4          0
               dog     walks              4          0
               bat     flies              2          2
        bird   penguin walks              2          2

        Get values at specified index

        >>> df.xs('mammal')
                           num_legs  num_wings
        animal locomotion
        cat    walks              4          0
        dog    walks              4          0
        bat    flies              2          2

        Get values at several indexes

        >>> df.xs(('mammal', 'dog'))
                    num_legs  num_wings
        locomotion
        walks              4          0

        Get values at specified index and level

        >>> df.xs('cat', level=1)
                           num_legs  num_wings
        class  locomotion
        mammal walks              4          0

        Get values at several indexes and levels

        >>> df.xs(('bird', 'walks'),
        ...       level=[0, 'locomotion'])
                 num_legs  num_wings
        animal
        penguin         2          2

        Get values at specified column and axis

        >>> df.xs('num_wings', axis=1)
        class   animal   locomotion
        mammal  cat      walks         0
                dog      walks         0
                bat      flies         2
        bird    penguin  walks         2
        Name: num_wings, dtype: int64
        """
        axis = self._get_axis_number(axis)
        labels = self._get_axis(axis)

        if isinstance(key, list):
            raise TypeError("list keys are not supported in xs, pass a tuple instead")

        if level is not None:
            if not isinstance(labels, MultiIndex):
                raise TypeError("Index must be a MultiIndex")
            loc, new_ax = labels.get_loc_level(key, level=level, drop_level=drop_level)

            # create the tuple of the indexer
            _indexer = [slice(None)] * self.ndim
            _indexer[axis] = loc
            indexer = tuple(_indexer)

            result = self.iloc[indexer]
            setattr(result, result._get_axis_name(axis), new_ax)
            return result

        if axis == 1:
            if drop_level:
                return self[key]
            index = self.columns
        else:
            index = self.index

        if isinstance(index, MultiIndex):
            loc, new_index = index._get_loc_level(key, level=0)
            if not drop_level:
                if lib.is_integer(loc):
                    new_index = index[loc : loc + 1]
                else:
                    new_index = index[loc]
        else:
            loc = index.get_loc(key)

            if isinstance(loc, np.ndarray):
                if loc.dtype == np.bool_:
                    (inds,) = loc.nonzero()
                    return self._take_with_is_copy(inds, axis=axis)
                else:
                    return self._take_with_is_copy(loc, axis=axis)

            if not is_scalar(loc):
                new_index = index[loc]

        if is_scalar(loc) and axis == 0:
            # In this case loc should be an integer
            if self.ndim == 1:
                # if we encounter an array-like and we only have 1 dim
                # that means that their are list/ndarrays inside the Series!
                # so just return them (GH 6394)
                return self._values[loc]

            new_mgr = self._mgr.fast_xs(loc)

            result = self._constructor_sliced(
                new_mgr, name=self.index[loc]
            ).__finalize__(self)
        elif is_scalar(loc):
            result = self.iloc[:, slice(loc, loc + 1)]
        elif axis == 1:
            result = self.iloc[:, loc]
        else:
            result = self.iloc[loc]
            result.index = new_index

        # this could be a view
        # but only in a single-dtyped view sliceable case
        result._set_is_copy(self, copy=not result._is_view)
        return result

    def __getitem__(self, item):
        raise AbstractMethodError(self)

    def _slice(self: NDFrameT, slobj: slice, axis: Axis = 0) -> NDFrameT:
        """
        Construct a slice of this container.

        Slicing with this method is *always* positional.
        """
        assert isinstance(slobj, slice), type(slobj)
        axis = self._get_block_manager_axis(axis)
        result = self._constructor(self._mgr.get_slice(slobj, axis=axis))
        result = result.__finalize__(self)

        # this could be a view
        # but only in a single-dtyped view sliceable case
        is_copy = axis != 0 or result._is_view
        result._set_is_copy(self, copy=is_copy)
        return result

    @final
    def _set_is_copy(self, ref: NDFrame, copy: bool_t = True) -> None:
        if not copy:
            self._is_copy = None
        else:
            assert ref is not None
            self._is_copy = weakref.ref(ref)

    def _check_is_chained_assignment_possible(self) -> bool_t:
        """
        Check if we are a view, have a cacher, and are of mixed type.
        If so, then force a setitem_copy check.

        Should be called just near setting a value

        Will return a boolean if it we are a view and are cached, but a
        single-dtype meaning that the cacher should be updated following
        setting.
        """
        if self._is_copy:
            self._check_setitem_copy(t="referent")
        return False

    @final
    def _check_setitem_copy(self, t: str = "setting", force: bool_t = False):
        """

        Parameters
        ----------
        t : str, the type of setting error
        force : bool, default False
           If True, then force showing an error.

        validate if we are doing a setitem on a chained copy.

        It is technically possible to figure out that we are setting on
        a copy even WITH a multi-dtyped pandas object. In other words, some
        blocks may be views while other are not. Currently _is_view will ALWAYS
        return False for multi-blocks to avoid having to handle this case.

        df = DataFrame(np.arange(0,9), columns=['count'])
        df['group'] = 'b'

        # This technically need not raise SettingWithCopy if both are view
        # (which is not generally guaranteed but is usually True.  However,
        # this is in general not a good practice and we recommend using .loc.
        df.iloc[0:5]['group'] = 'a'

        """
        if (
            config.get_option("mode.copy_on_write")
            and config.get_option("mode.data_manager") == "block"
        ):
            return

        # return early if the check is not needed
        if not (force or self._is_copy):
            return

        value = config.get_option("mode.chained_assignment")
        if value is None:
            return

        # see if the copy is not actually referred; if so, then dissolve
        # the copy weakref
        if self._is_copy is not None and not isinstance(self._is_copy, str):
            r = self._is_copy()
            if not gc.get_referents(r) or (r is not None and r.shape == self.shape):
                self._is_copy = None
                return

        # a custom message
        if isinstance(self._is_copy, str):
            t = self._is_copy

        elif t == "referent":
            t = (
                "\n"
                "A value is trying to be set on a copy of a slice from a "
                "DataFrame\n\n"
                "See the caveats in the documentation: "
                "https://pandas.pydata.org/pandas-docs/stable/user_guide/"
                "indexing.html#returning-a-view-versus-a-copy"
            )

        else:
            t = (
                "\n"
                "A value is trying to be set on a copy of a slice from a "
                "DataFrame.\n"
                "Try using .loc[row_indexer,col_indexer] = value "
                "instead\n\nSee the caveats in the documentation: "
                "https://pandas.pydata.org/pandas-docs/stable/user_guide/"
                "indexing.html#returning-a-view-versus-a-copy"
            )

        if value == "raise":
            raise SettingWithCopyError(t)
        if value == "warn":
            warnings.warn(t, SettingWithCopyWarning, stacklevel=find_stack_level())

    def __delitem__(self, key) -> None:
        """
        Delete item
        """
        deleted = False

        maybe_shortcut = False
        if self.ndim == 2 and isinstance(self.columns, MultiIndex):
            try:
                # By using engine's __contains__ we effectively
                # restrict to same-length tuples
                maybe_shortcut = key not in self.columns._engine
            except TypeError:
                pass

        if maybe_shortcut:
            # Allow shorthand to delete all columns whose first len(key)
            # elements match key:
            if not isinstance(key, tuple):
                key = (key,)
            for col in self.columns:
                if isinstance(col, tuple) and col[: len(key)] == key:
                    del self[col]
                    deleted = True
        if not deleted:
            # If the above loop ran and didn't delete anything because
            # there was no match, this call should raise the appropriate
            # exception:
            loc = self.axes[-1].get_loc(key)
            self._mgr = self._mgr.idelete(loc)

        # delete from the caches
        try:
            del self._item_cache[key]
        except KeyError:
            pass

    # ----------------------------------------------------------------------
    # Unsorted

    @final
    def _check_inplace_and_allows_duplicate_labels(self, inplace):
        if inplace and not self.flags.allows_duplicate_labels:
            raise ValueError(
                "Cannot specify 'inplace=True' when "
                "'self.flags.allows_duplicate_labels' is False."
            )

    @final
    def get(self, key, default=None):
        """
        Get item from object for given key (ex: DataFrame column).

        Returns default value if not found.

        Parameters
        ----------
        key : object

        Returns
        -------
        same type as items contained in object

        Examples
        --------
        >>> df = pd.DataFrame(
        ...     [
        ...         [24.3, 75.7, "high"],
        ...         [31, 87.8, "high"],
        ...         [22, 71.6, "medium"],
        ...         [35, 95, "medium"],
        ...     ],
        ...     columns=["temp_celsius", "temp_fahrenheit", "windspeed"],
        ...     index=pd.date_range(start="2014-02-12", end="2014-02-15", freq="D"),
        ... )

        >>> df
                    temp_celsius  temp_fahrenheit windspeed
        2014-02-12          24.3             75.7      high
        2014-02-13          31.0             87.8      high
        2014-02-14          22.0             71.6    medium
        2014-02-15          35.0             95.0    medium

        >>> df.get(["temp_celsius", "windspeed"])
                    temp_celsius windspeed
        2014-02-12          24.3      high
        2014-02-13          31.0      high
        2014-02-14          22.0    medium
        2014-02-15          35.0    medium

        >>> ser = df['windspeed']
        >>> ser.get('2014-02-13')
        'high'

        If the key isn't found, the default value will be used.

        >>> df.get(["temp_celsius", "temp_kelvin"], default="default_value")
        'default_value'

        >>> ser.get('2014-02-10', '[unknown]')
        '[unknown]'
        """
        try:
            return self[key]
        except (KeyError, ValueError, IndexError):
            return default

    @final
    @property
    def _is_view(self) -> bool_t:
        """Return boolean indicating if self is view of another array"""
        return self._mgr.is_view

    @final
    def reindex_like(
        self: NDFrameT,
        other,
        method: Literal["backfill", "bfill", "pad", "ffill", "nearest"] | None = None,
        copy: bool_t | None = None,
        limit=None,
        tolerance=None,
    ) -> NDFrameT:
        """
        Return an object with matching indices as other object.

        Conform the object to the same index on all axes. Optional
        filling logic, placing NaN in locations having no value
        in the previous index. A new object is produced unless the
        new index is equivalent to the current one and copy=False.

        Parameters
        ----------
        other : Object of the same data type
            Its row and column indices are used to define the new indices
            of this object.
        method : {None, 'backfill'/'bfill', 'pad'/'ffill', 'nearest'}
            Method to use for filling holes in reindexed DataFrame.
            Please note: this is only applicable to DataFrames/Series with a
            monotonically increasing/decreasing index.

            * None (default): don't fill gaps
            * pad / ffill: propagate last valid observation forward to next
              valid
            * backfill / bfill: use next valid observation to fill gap
            * nearest: use nearest valid observations to fill gap.

        copy : bool, default True
            Return a new object, even if the passed indexes are the same.
        limit : int, default None
            Maximum number of consecutive labels to fill for inexact matches.
        tolerance : optional
            Maximum distance between original and new labels for inexact
            matches. The values of the index at the matching locations must
            satisfy the equation ``abs(index[indexer] - target) <= tolerance``.

            Tolerance may be a scalar value, which applies the same tolerance
            to all values, or list-like, which applies variable tolerance per
            element. List-like includes list, tuple, array, Series, and must be
            the same size as the index and its dtype must exactly match the
            index's type.

        Returns
        -------
        Series or DataFrame
            Same type as caller, but with changed indices on each axis.

        See Also
        --------
        DataFrame.set_index : Set row labels.
        DataFrame.reset_index : Remove row labels or move them to new columns.
        DataFrame.reindex : Change to new indices or expand indices.

        Notes
        -----
        Same as calling
        ``.reindex(index=other.index, columns=other.columns,...)``.

        Examples
        --------
        >>> df1 = pd.DataFrame([[24.3, 75.7, 'high'],
        ...                     [31, 87.8, 'high'],
        ...                     [22, 71.6, 'medium'],
        ...                     [35, 95, 'medium']],
        ...                    columns=['temp_celsius', 'temp_fahrenheit',
        ...                             'windspeed'],
        ...                    index=pd.date_range(start='2014-02-12',
        ...                                        end='2014-02-15', freq='D'))

        >>> df1
                    temp_celsius  temp_fahrenheit windspeed
        2014-02-12          24.3             75.7      high
        2014-02-13          31.0             87.8      high
        2014-02-14          22.0             71.6    medium
        2014-02-15          35.0             95.0    medium

        >>> df2 = pd.DataFrame([[28, 'low'],
        ...                     [30, 'low'],
        ...                     [35.1, 'medium']],
        ...                    columns=['temp_celsius', 'windspeed'],
        ...                    index=pd.DatetimeIndex(['2014-02-12', '2014-02-13',
        ...                                            '2014-02-15']))

        >>> df2
                    temp_celsius windspeed
        2014-02-12          28.0       low
        2014-02-13          30.0       low
        2014-02-15          35.1    medium

        >>> df2.reindex_like(df1)
                    temp_celsius  temp_fahrenheit windspeed
        2014-02-12          28.0              NaN       low
        2014-02-13          30.0              NaN       low
        2014-02-14           NaN              NaN       NaN
        2014-02-15          35.1              NaN    medium
        """
        d = other._construct_axes_dict(
            axes=self._AXIS_ORDERS,
            method=method,
            copy=copy,
            limit=limit,
            tolerance=tolerance,
        )

        return self.reindex(**d)

    @overload
    def drop(
        self,
        labels: IndexLabel = ...,
        *,
        axis: Axis = ...,
        index: IndexLabel = ...,
        columns: IndexLabel = ...,
        level: Level | None = ...,
        inplace: Literal[True],
        errors: IgnoreRaise = ...,
    ) -> None:
        ...

    @overload
    def drop(
        self: NDFrameT,
        labels: IndexLabel = ...,
        *,
        axis: Axis = ...,
        index: IndexLabel = ...,
        columns: IndexLabel = ...,
        level: Level | None = ...,
        inplace: Literal[False] = ...,
        errors: IgnoreRaise = ...,
    ) -> NDFrameT:
        ...

    @overload
    def drop(
        self: NDFrameT,
        labels: IndexLabel = ...,
        *,
        axis: Axis = ...,
        index: IndexLabel = ...,
        columns: IndexLabel = ...,
        level: Level | None = ...,
        inplace: bool_t = ...,
        errors: IgnoreRaise = ...,
    ) -> NDFrameT | None:
        ...

    def drop(
        self: NDFrameT,
        labels: IndexLabel = None,
        *,
        axis: Axis = 0,
        index: IndexLabel = None,
        columns: IndexLabel = None,
        level: Level | None = None,
        inplace: bool_t = False,
        errors: IgnoreRaise = "raise",
    ) -> NDFrameT | None:

        inplace = validate_bool_kwarg(inplace, "inplace")

        if labels is not None:
            if index is not None or columns is not None:
                raise ValueError("Cannot specify both 'labels' and 'index'/'columns'")
            axis_name = self._get_axis_name(axis)
            axes = {axis_name: labels}
        elif index is not None or columns is not None:
            axes, _ = self._construct_axes_from_arguments((index, columns), {})
        else:
            raise ValueError(
                "Need to specify at least one of 'labels', 'index' or 'columns'"
            )

        obj = self

        for axis, labels in axes.items():
            if labels is not None:
                obj = obj._drop_axis(labels, axis, level=level, errors=errors)

        if inplace:
            self._update_inplace(obj)
            return None
        else:
            return obj

    @final
    def _drop_axis(
        self: NDFrameT,
        labels,
        axis,
        level=None,
        errors: IgnoreRaise = "raise",
        only_slice: bool_t = False,
    ) -> NDFrameT:
        """
        Drop labels from specified axis. Used in the ``drop`` method
        internally.

        Parameters
        ----------
        labels : single label or list-like
        axis : int or axis name
        level : int or level name, default None
            For MultiIndex
        errors : {'ignore', 'raise'}, default 'raise'
            If 'ignore', suppress error and existing labels are dropped.
        only_slice : bool, default False
            Whether indexing along columns should be view-only.

        """
        axis_num = self._get_axis_number(axis)
        axis = self._get_axis(axis)

        if axis.is_unique:
            if level is not None:
                if not isinstance(axis, MultiIndex):
                    raise AssertionError("axis must be a MultiIndex")
                new_axis = axis.drop(labels, level=level, errors=errors)
            else:
                new_axis = axis.drop(labels, errors=errors)
            indexer = axis.get_indexer(new_axis)

        # Case for non-unique axis
        else:
            is_tuple_labels = is_nested_list_like(labels) or isinstance(labels, tuple)
            labels = ensure_object(common.index_labels_to_array(labels))
            if level is not None:
                if not isinstance(axis, MultiIndex):
                    raise AssertionError("axis must be a MultiIndex")
                mask = ~axis.get_level_values(level).isin(labels)

                # GH 18561 MultiIndex.drop should raise if label is absent
                if errors == "raise" and mask.all():
                    raise KeyError(f"{labels} not found in axis")
            elif (
                isinstance(axis, MultiIndex)
                and labels.dtype == "object"
                and not is_tuple_labels
            ):
                # Set level to zero in case of MultiIndex and label is string,
                #  because isin can't handle strings for MultiIndexes GH#36293
                # In case of tuples we get dtype object but have to use isin GH#42771
                mask = ~axis.get_level_values(0).isin(labels)
            else:
                mask = ~axis.isin(labels)
                # Check if label doesn't exist along axis
                labels_missing = (axis.get_indexer_for(labels) == -1).any()
                if errors == "raise" and labels_missing:
                    raise KeyError(f"{labels} not found in axis")

            if is_extension_array_dtype(mask.dtype):
                # GH#45860
                mask = mask.to_numpy(dtype=bool)

            indexer = mask.nonzero()[0]
            new_axis = axis.take(indexer)

        bm_axis = self.ndim - axis_num - 1
        new_mgr = self._mgr.reindex_indexer(
            new_axis,
            indexer,
            axis=bm_axis,
            allow_dups=True,
            copy=None,
            only_slice=only_slice,
        )
        result = self._constructor(new_mgr)
        if self.ndim == 1:
            result.name = self.name

        return result.__finalize__(self)

    @final
    def _update_inplace(self, result, verify_is_copy: bool_t = True) -> None:
        """
        Replace self internals with result.

        Parameters
        ----------
        result : same type as self
        verify_is_copy : bool, default True
            Provide is_copy checks.
        """
        # NOTE: This does *not* call __finalize__ and that's an explicit
        # decision that we may revisit in the future.
        self._reset_cache()
        self._clear_item_cache()
        self._mgr = result._mgr
        self._maybe_update_cacher(verify_is_copy=verify_is_copy, inplace=True)

    @final
    def add_prefix(self: NDFrameT, prefix: str, axis: Axis | None = None) -> NDFrameT:
        """
        Prefix labels with string `prefix`.

        For Series, the row labels are prefixed.
        For DataFrame, the column labels are prefixed.

        Parameters
        ----------
        prefix : str
            The string to add before each label.
        axis : {{0 or 'index', 1 or 'columns', None}}, default None
            Axis to add prefix on

             .. versionadded:: 2.0.0

        Returns
        -------
        Series or DataFrame
            New Series or DataFrame with updated labels.

        See Also
        --------
        Series.add_suffix: Suffix row labels with string `suffix`.
        DataFrame.add_suffix: Suffix column labels with string `suffix`.

        Examples
        --------
        >>> s = pd.Series([1, 2, 3, 4])
        >>> s
        0    1
        1    2
        2    3
        3    4
        dtype: int64

        >>> s.add_prefix('item_')
        item_0    1
        item_1    2
        item_2    3
        item_3    4
        dtype: int64

        >>> df = pd.DataFrame({'A': [1, 2, 3, 4], 'B': [3, 4, 5, 6]})
        >>> df
           A  B
        0  1  3
        1  2  4
        2  3  5
        3  4  6

        >>> df.add_prefix('col_')
             col_A  col_B
        0       1       3
        1       2       4
        2       3       5
        3       4       6
        """
        f = lambda x: f"{prefix}{x}"

        axis_name = self._info_axis_name
        if axis is not None:
            axis_name = self._get_axis_name(axis)

        mapper = {axis_name: f}

        # error: Incompatible return value type (got "Optional[NDFrameT]",
        # expected "NDFrameT")
        # error: Argument 1 to "rename" of "NDFrame" has incompatible type
        # "**Dict[str, partial[str]]"; expected "Union[str, int, None]"
        # error: Keywords must be strings
        return self._rename(**mapper)  # type: ignore[return-value, arg-type, misc]

    @final
    def add_suffix(self: NDFrameT, suffix: str, axis: Axis | None = None) -> NDFrameT:
        """
        Suffix labels with string `suffix`.

        For Series, the row labels are suffixed.
        For DataFrame, the column labels are suffixed.

        Parameters
        ----------
        suffix : str
            The string to add after each label.
        axis : {{0 or 'index', 1 or 'columns', None}}, default None
            Axis to add suffix on

             .. versionadded:: 2.0.0

        Returns
        -------
        Series or DataFrame
            New Series or DataFrame with updated labels.

        See Also
        --------
        Series.add_prefix: Prefix row labels with string `prefix`.
        DataFrame.add_prefix: Prefix column labels with string `prefix`.

        Examples
        --------
        >>> s = pd.Series([1, 2, 3, 4])
        >>> s
        0    1
        1    2
        2    3
        3    4
        dtype: int64

        >>> s.add_suffix('_item')
        0_item    1
        1_item    2
        2_item    3
        3_item    4
        dtype: int64

        >>> df = pd.DataFrame({'A': [1, 2, 3, 4], 'B': [3, 4, 5, 6]})
        >>> df
           A  B
        0  1  3
        1  2  4
        2  3  5
        3  4  6

        >>> df.add_suffix('_col')
             A_col  B_col
        0       1       3
        1       2       4
        2       3       5
        3       4       6
        """
        f = lambda x: f"{x}{suffix}"

        axis_name = self._info_axis_name
        if axis is not None:
            axis_name = self._get_axis_name(axis)

        mapper = {axis_name: f}
        # error: Incompatible return value type (got "Optional[NDFrameT]",
        # expected "NDFrameT")
        # error: Argument 1 to "rename" of "NDFrame" has incompatible type
        # "**Dict[str, partial[str]]"; expected "Union[str, int, None]"
        # error: Keywords must be strings
        return self._rename(**mapper)  # type: ignore[return-value, arg-type, misc]

    @overload
    def sort_values(
        self: NDFrameT,
        *,
        axis: Axis = ...,
        ascending: bool_t | Sequence[bool_t] = ...,
        inplace: Literal[False] = ...,
        kind: str = ...,
        na_position: str = ...,
        ignore_index: bool_t = ...,
        key: ValueKeyFunc = ...,
    ) -> NDFrameT:
        ...

    @overload
    def sort_values(
        self,
        *,
        axis: Axis = ...,
        ascending: bool_t | Sequence[bool_t] = ...,
        inplace: Literal[True],
        kind: str = ...,
        na_position: str = ...,
        ignore_index: bool_t = ...,
        key: ValueKeyFunc = ...,
    ) -> None:
        ...

    @overload
    def sort_values(
        self: NDFrameT,
        *,
        axis: Axis = ...,
        ascending: bool_t | Sequence[bool_t] = ...,
        inplace: bool_t = ...,
        kind: str = ...,
        na_position: str = ...,
        ignore_index: bool_t = ...,
        key: ValueKeyFunc = ...,
    ) -> NDFrameT | None:
        ...

    def sort_values(
        self: NDFrameT,
        *,
        axis: Axis = 0,
        ascending: bool_t | Sequence[bool_t] = True,
        inplace: bool_t = False,
        kind: str = "quicksort",
        na_position: str = "last",
        ignore_index: bool_t = False,
        key: ValueKeyFunc = None,
    ) -> NDFrameT | None:
        """
        Sort by the values along either axis.

        Parameters
        ----------%(optional_by)s
        axis : %(axes_single_arg)s, default 0
             Axis to be sorted.
        ascending : bool or list of bool, default True
             Sort ascending vs. descending. Specify list for multiple sort
             orders.  If this is a list of bools, must match the length of
             the by.
        inplace : bool, default False
             If True, perform operation in-place.
        kind : {'quicksort', 'mergesort', 'heapsort', 'stable'}, default 'quicksort'
             Choice of sorting algorithm. See also :func:`numpy.sort` for more
             information. `mergesort` and `stable` are the only stable algorithms. For
             DataFrames, this option is only applied when sorting on a single
             column or label.
        na_position : {'first', 'last'}, default 'last'
             Puts NaNs at the beginning if `first`; `last` puts NaNs at the
             end.
        ignore_index : bool, default False
             If True, the resulting axis will be labeled 0, 1, …, n - 1.

             .. versionadded:: 1.0.0

        key : callable, optional
            Apply the key function to the values
            before sorting. This is similar to the `key` argument in the
            builtin :meth:`sorted` function, with the notable difference that
            this `key` function should be *vectorized*. It should expect a
            ``Series`` and return a Series with the same shape as the input.
            It will be applied to each column in `by` independently.

            .. versionadded:: 1.1.0

        Returns
        -------
        DataFrame or None
            DataFrame with sorted values or None if ``inplace=True``.

        See Also
        --------
        DataFrame.sort_index : Sort a DataFrame by the index.
        Series.sort_values : Similar method for a Series.

        Examples
        --------
        >>> df = pd.DataFrame({
        ...     'col1': ['A', 'A', 'B', np.nan, 'D', 'C'],
        ...     'col2': [2, 1, 9, 8, 7, 4],
        ...     'col3': [0, 1, 9, 4, 2, 3],
        ...     'col4': ['a', 'B', 'c', 'D', 'e', 'F']
        ... })
        >>> df
          col1  col2  col3 col4
        0    A     2     0    a
        1    A     1     1    B
        2    B     9     9    c
        3  NaN     8     4    D
        4    D     7     2    e
        5    C     4     3    F

        Sort by col1

        >>> df.sort_values(by=['col1'])
          col1  col2  col3 col4
        0    A     2     0    a
        1    A     1     1    B
        2    B     9     9    c
        5    C     4     3    F
        4    D     7     2    e
        3  NaN     8     4    D

        Sort by multiple columns

        >>> df.sort_values(by=['col1', 'col2'])
          col1  col2  col3 col4
        1    A     1     1    B
        0    A     2     0    a
        2    B     9     9    c
        5    C     4     3    F
        4    D     7     2    e
        3  NaN     8     4    D

        Sort Descending

        >>> df.sort_values(by='col1', ascending=False)
          col1  col2  col3 col4
        4    D     7     2    e
        5    C     4     3    F
        2    B     9     9    c
        0    A     2     0    a
        1    A     1     1    B
        3  NaN     8     4    D

        Putting NAs first

        >>> df.sort_values(by='col1', ascending=False, na_position='first')
          col1  col2  col3 col4
        3  NaN     8     4    D
        4    D     7     2    e
        5    C     4     3    F
        2    B     9     9    c
        0    A     2     0    a
        1    A     1     1    B

        Sorting with a key function

        >>> df.sort_values(by='col4', key=lambda col: col.str.lower())
           col1  col2  col3 col4
        0    A     2     0    a
        1    A     1     1    B
        2    B     9     9    c
        3  NaN     8     4    D
        4    D     7     2    e
        5    C     4     3    F

        Natural sort with the key argument,
        using the `natsort <https://github.com/SethMMorton/natsort>` package.

        >>> df = pd.DataFrame({
        ...    "time": ['0hr', '128hr', '72hr', '48hr', '96hr'],
        ...    "value": [10, 20, 30, 40, 50]
        ... })
        >>> df
            time  value
        0    0hr     10
        1  128hr     20
        2   72hr     30
        3   48hr     40
        4   96hr     50
        >>> from natsort import index_natsorted
        >>> df.sort_values(
        ...     by="time",
        ...     key=lambda x: np.argsort(index_natsorted(df["time"]))
        ... )
            time  value
        0    0hr     10
        3   48hr     40
        2   72hr     30
        4   96hr     50
        1  128hr     20
        """
        raise AbstractMethodError(self)

    @overload
    def sort_index(
        self,
        *,
        axis: Axis = ...,
        level: IndexLabel = ...,
        ascending: bool_t | Sequence[bool_t] = ...,
        inplace: Literal[True],
        kind: SortKind = ...,
        na_position: NaPosition = ...,
        sort_remaining: bool_t = ...,
        ignore_index: bool_t = ...,
        key: IndexKeyFunc = ...,
    ) -> None:
        ...

    @overload
    def sort_index(
        self: NDFrameT,
        *,
        axis: Axis = ...,
        level: IndexLabel = ...,
        ascending: bool_t | Sequence[bool_t] = ...,
        inplace: Literal[False] = ...,
        kind: SortKind = ...,
        na_position: NaPosition = ...,
        sort_remaining: bool_t = ...,
        ignore_index: bool_t = ...,
        key: IndexKeyFunc = ...,
    ) -> NDFrameT:
        ...

    @overload
    def sort_index(
        self: NDFrameT,
        *,
        axis: Axis = ...,
        level: IndexLabel = ...,
        ascending: bool_t | Sequence[bool_t] = ...,
        inplace: bool_t = ...,
        kind: SortKind = ...,
        na_position: NaPosition = ...,
        sort_remaining: bool_t = ...,
        ignore_index: bool_t = ...,
        key: IndexKeyFunc = ...,
    ) -> NDFrameT | None:
        ...

    def sort_index(
        self: NDFrameT,
        *,
        axis: Axis = 0,
        level: IndexLabel = None,
        ascending: bool_t | Sequence[bool_t] = True,
        inplace: bool_t = False,
        kind: SortKind = "quicksort",
        na_position: NaPosition = "last",
        sort_remaining: bool_t = True,
        ignore_index: bool_t = False,
        key: IndexKeyFunc = None,
    ) -> NDFrameT | None:

        inplace = validate_bool_kwarg(inplace, "inplace")
        axis = self._get_axis_number(axis)
        ascending = validate_ascending(ascending)

        target = self._get_axis(axis)

        indexer = get_indexer_indexer(
            target, level, ascending, kind, na_position, sort_remaining, key
        )

        if indexer is None:
            if inplace:
                result = self
            else:
                result = self.copy(deep=None)

            if ignore_index:
                result.index = default_index(len(self))
            if inplace:
                return None
            else:
                return result

        baxis = self._get_block_manager_axis(axis)
        new_data = self._mgr.take(indexer, axis=baxis, verify=False)

        # reconstruct axis if needed
        new_data.set_axis(baxis, new_data.axes[baxis]._sort_levels_monotonic())

        if ignore_index:
            axis = 1 if isinstance(self, ABCDataFrame) else 0
            new_data.set_axis(axis, default_index(len(indexer)))

        result = self._constructor(new_data)

        if inplace:
            return self._update_inplace(result)
        else:
            return result.__finalize__(self, method="sort_index")

    @doc(
        klass=_shared_doc_kwargs["klass"],
        axes=_shared_doc_kwargs["axes"],
        optional_labels="",
        optional_axis="",
    )
    def reindex(self: NDFrameT, *args, **kwargs) -> NDFrameT:
        """
        Conform {klass} to new index with optional filling logic.

        Places NA/NaN in locations having no value in the previous index. A new object
        is produced unless the new index is equivalent to the current one and
        ``copy=False``.

        Parameters
        ----------
        {optional_labels}
        {axes} : array-like, optional
            New labels / index to conform to, should be specified using
            keywords. Preferably an Index object to avoid duplicating data.
        {optional_axis}
        method : {{None, 'backfill'/'bfill', 'pad'/'ffill', 'nearest'}}
            Method to use for filling holes in reindexed DataFrame.
            Please note: this is only applicable to DataFrames/Series with a
            monotonically increasing/decreasing index.

            * None (default): don't fill gaps
            * pad / ffill: Propagate last valid observation forward to next
              valid.
            * backfill / bfill: Use next valid observation to fill gap.
            * nearest: Use nearest valid observations to fill gap.

        copy : bool, default True
            Return a new object, even if the passed indexes are the same.
        level : int or name
            Broadcast across a level, matching Index values on the
            passed MultiIndex level.
        fill_value : scalar, default np.NaN
            Value to use for missing values. Defaults to NaN, but can be any
            "compatible" value.
        limit : int, default None
            Maximum number of consecutive elements to forward or backward fill.
        tolerance : optional
            Maximum distance between original and new labels for inexact
            matches. The values of the index at the matching locations most
            satisfy the equation ``abs(index[indexer] - target) <= tolerance``.

            Tolerance may be a scalar value, which applies the same tolerance
            to all values, or list-like, which applies variable tolerance per
            element. List-like includes list, tuple, array, Series, and must be
            the same size as the index and its dtype must exactly match the
            index's type.

        Returns
        -------
        {klass} with changed index.

        See Also
        --------
        DataFrame.set_index : Set row labels.
        DataFrame.reset_index : Remove row labels or move them to new columns.
        DataFrame.reindex_like : Change to same indices as other DataFrame.

        Examples
        --------
        ``DataFrame.reindex`` supports two calling conventions

        * ``(index=index_labels, columns=column_labels, ...)``
        * ``(labels, axis={{'index', 'columns'}}, ...)``

        We *highly* recommend using keyword arguments to clarify your
        intent.

        Create a dataframe with some fictional data.

        >>> index = ['Firefox', 'Chrome', 'Safari', 'IE10', 'Konqueror']
        >>> df = pd.DataFrame({{'http_status': [200, 200, 404, 404, 301],
        ...                   'response_time': [0.04, 0.02, 0.07, 0.08, 1.0]}},
        ...                   index=index)
        >>> df
                   http_status  response_time
        Firefox            200           0.04
        Chrome             200           0.02
        Safari             404           0.07
        IE10               404           0.08
        Konqueror          301           1.00

        Create a new index and reindex the dataframe. By default
        values in the new index that do not have corresponding
        records in the dataframe are assigned ``NaN``.

        >>> new_index = ['Safari', 'Iceweasel', 'Comodo Dragon', 'IE10',
        ...              'Chrome']
        >>> df.reindex(new_index)
                       http_status  response_time
        Safari               404.0           0.07
        Iceweasel              NaN            NaN
        Comodo Dragon          NaN            NaN
        IE10                 404.0           0.08
        Chrome               200.0           0.02

        We can fill in the missing values by passing a value to
        the keyword ``fill_value``. Because the index is not monotonically
        increasing or decreasing, we cannot use arguments to the keyword
        ``method`` to fill the ``NaN`` values.

        >>> df.reindex(new_index, fill_value=0)
                       http_status  response_time
        Safari                 404           0.07
        Iceweasel                0           0.00
        Comodo Dragon            0           0.00
        IE10                   404           0.08
        Chrome                 200           0.02

        >>> df.reindex(new_index, fill_value='missing')
                      http_status response_time
        Safari                404          0.07
        Iceweasel         missing       missing
        Comodo Dragon     missing       missing
        IE10                  404          0.08
        Chrome                200          0.02

        We can also reindex the columns.

        >>> df.reindex(columns=['http_status', 'user_agent'])
                   http_status  user_agent
        Firefox            200         NaN
        Chrome             200         NaN
        Safari             404         NaN
        IE10               404         NaN
        Konqueror          301         NaN

        Or we can use "axis-style" keyword arguments

        >>> df.reindex(['http_status', 'user_agent'], axis="columns")
                   http_status  user_agent
        Firefox            200         NaN
        Chrome             200         NaN
        Safari             404         NaN
        IE10               404         NaN
        Konqueror          301         NaN

        To further illustrate the filling functionality in
        ``reindex``, we will create a dataframe with a
        monotonically increasing index (for example, a sequence
        of dates).

        >>> date_index = pd.date_range('1/1/2010', periods=6, freq='D')
        >>> df2 = pd.DataFrame({{"prices": [100, 101, np.nan, 100, 89, 88]}},
        ...                    index=date_index)
        >>> df2
                    prices
        2010-01-01   100.0
        2010-01-02   101.0
        2010-01-03     NaN
        2010-01-04   100.0
        2010-01-05    89.0
        2010-01-06    88.0

        Suppose we decide to expand the dataframe to cover a wider
        date range.

        >>> date_index2 = pd.date_range('12/29/2009', periods=10, freq='D')
        >>> df2.reindex(date_index2)
                    prices
        2009-12-29     NaN
        2009-12-30     NaN
        2009-12-31     NaN
        2010-01-01   100.0
        2010-01-02   101.0
        2010-01-03     NaN
        2010-01-04   100.0
        2010-01-05    89.0
        2010-01-06    88.0
        2010-01-07     NaN

        The index entries that did not have a value in the original data frame
        (for example, '2009-12-29') are by default filled with ``NaN``.
        If desired, we can fill in the missing values using one of several
        options.

        For example, to back-propagate the last valid value to fill the ``NaN``
        values, pass ``bfill`` as an argument to the ``method`` keyword.

        >>> df2.reindex(date_index2, method='bfill')
                    prices
        2009-12-29   100.0
        2009-12-30   100.0
        2009-12-31   100.0
        2010-01-01   100.0
        2010-01-02   101.0
        2010-01-03     NaN
        2010-01-04   100.0
        2010-01-05    89.0
        2010-01-06    88.0
        2010-01-07     NaN

        Please note that the ``NaN`` value present in the original dataframe
        (at index value 2010-01-03) will not be filled by any of the
        value propagation schemes. This is because filling while reindexing
        does not look at dataframe values, but only compares the original and
        desired indexes. If you do want to fill in the ``NaN`` values present
        in the original dataframe, use the ``fillna()`` method.

        See the :ref:`user guide <basics.reindexing>` for more.
        """
        # TODO: Decide if we care about having different examples for different
        # kinds

        # construct the args
        axes, kwargs = self._construct_axes_from_arguments(args, kwargs)
        method = clean_reindex_fill_method(kwargs.pop("method", None))
        level = kwargs.pop("level", None)
        copy = kwargs.pop("copy", None)
        limit = kwargs.pop("limit", None)
        tolerance = kwargs.pop("tolerance", None)
        fill_value = kwargs.pop("fill_value", None)

        # Series.reindex doesn't use / need the axis kwarg
        # We pop and ignore it here, to make writing Series/Frame generic code
        # easier
        kwargs.pop("axis", None)

        if kwargs:
            raise TypeError(
                "reindex() got an unexpected keyword "
                f'argument "{list(kwargs.keys())[0]}"'
            )

        # if all axes that are requested to reindex are equal, then only copy
        # if indicated must have index names equal here as well as values
        if all(
            self._get_axis(axis).identical(ax)
            for axis, ax in axes.items()
            if ax is not None
        ):
            return self.copy(deep=copy)

        # check if we are a multi reindex
        if self._needs_reindex_multi(axes, method, level):
            return self._reindex_multi(axes, copy, fill_value)

        # perform the reindex on the axes
        return self._reindex_axes(
            axes, level, limit, tolerance, method, fill_value, copy
        ).__finalize__(self, method="reindex")

    def _reindex_axes(
        self: NDFrameT, axes, level, limit, tolerance, method, fill_value, copy
    ) -> NDFrameT:
        """Perform the reindex for all the axes."""
        obj = self
        for a in self._AXIS_ORDERS:
            labels = axes[a]
            if labels is None:
                continue

            ax = self._get_axis(a)
            new_index, indexer = ax.reindex(
                labels, level=level, limit=limit, tolerance=tolerance, method=method
            )

            axis = self._get_axis_number(a)
            obj = obj._reindex_with_indexers(
                {axis: [new_index, indexer]},
                fill_value=fill_value,
                copy=copy,
                allow_dups=False,
            )
            # If we've made a copy once, no need to make another one
            copy = False

        return obj

    def _needs_reindex_multi(self, axes, method, level) -> bool_t:
        """Check if we do need a multi reindex."""
        return (
            (common.count_not_none(*axes.values()) == self._AXIS_LEN)
            and method is None
            and level is None
            and not self._is_mixed_type
            and not (
                self.ndim == 2
                and len(self.dtypes) == 1
                and is_extension_array_dtype(self.dtypes.iloc[0])
            )
        )

    def _reindex_multi(self, axes, copy, fill_value):
        raise AbstractMethodError(self)

    @final
    def _reindex_with_indexers(
        self: NDFrameT,
        reindexers,
        fill_value=None,
        copy: bool_t | None = False,
        allow_dups: bool_t = False,
    ) -> NDFrameT:
        """allow_dups indicates an internal call here"""
        # reindex doing multiple operations on different axes if indicated
        new_data = self._mgr
        for axis in sorted(reindexers.keys()):
            index, indexer = reindexers[axis]
            baxis = self._get_block_manager_axis(axis)

            if index is None:
                continue

            index = ensure_index(index)
            if indexer is not None:
                indexer = ensure_platform_int(indexer)

            # TODO: speed up on homogeneous DataFrame objects (see _reindex_multi)
            new_data = new_data.reindex_indexer(
                index,
                indexer,
                axis=baxis,
                fill_value=fill_value,
                allow_dups=allow_dups,
                copy=copy,
            )
            # If we've made a copy once, no need to make another one
            copy = False

        if (
            (copy or copy is None)
            and new_data is self._mgr
            or not copy
            and _using_copy_on_write()
        ):
            new_data = new_data.copy(deep=copy)

        return self._constructor(new_data).__finalize__(self)

    def filter(
        self: NDFrameT,
        items=None,
        like: str | None = None,
        regex: str | None = None,
        axis: Axis | None = None,
    ) -> NDFrameT:
        """
        Subset the dataframe rows or columns according to the specified index labels.

        Note that this routine does not filter a dataframe on its
        contents. The filter is applied to the labels of the index.

        Parameters
        ----------
        items : list-like
            Keep labels from axis which are in items.
        like : str
            Keep labels from axis for which "like in label == True".
        regex : str (regular expression)
            Keep labels from axis for which re.search(regex, label) == True.
        axis : {0 or ‘index’, 1 or ‘columns’, None}, default None
            The axis to filter on, expressed either as an index (int)
            or axis name (str). By default this is the info axis, 'columns' for
            DataFrame. For `Series` this parameter is unused and defaults to `None`.

        Returns
        -------
        same type as input object

        See Also
        --------
        DataFrame.loc : Access a group of rows and columns
            by label(s) or a boolean array.

        Notes
        -----
        The ``items``, ``like``, and ``regex`` parameters are
        enforced to be mutually exclusive.

        ``axis`` defaults to the info axis that is used when indexing
        with ``[]``.

        Examples
        --------
        >>> df = pd.DataFrame(np.array(([1, 2, 3], [4, 5, 6])),
        ...                   index=['mouse', 'rabbit'],
        ...                   columns=['one', 'two', 'three'])
        >>> df
                one  two  three
        mouse     1    2      3
        rabbit    4    5      6

        >>> # select columns by name
        >>> df.filter(items=['one', 'three'])
                 one  three
        mouse     1      3
        rabbit    4      6

        >>> # select columns by regular expression
        >>> df.filter(regex='e$', axis=1)
                 one  three
        mouse     1      3
        rabbit    4      6

        >>> # select rows containing 'bbi'
        >>> df.filter(like='bbi', axis=0)
                 one  two  three
        rabbit    4    5      6
        """
        nkw = common.count_not_none(items, like, regex)
        if nkw > 1:
            raise TypeError(
                "Keyword arguments `items`, `like`, or `regex` "
                "are mutually exclusive"
            )

        if axis is None:
            axis = self._info_axis_name
        labels = self._get_axis(axis)

        if items is not None:
            name = self._get_axis_name(axis)
            # error: Keywords must be strings
            return self.reindex(  # type: ignore[misc]
                **{name: [r for r in items if r in labels]}
            )
        elif like:

            def f(x) -> bool_t:
                assert like is not None  # needed for mypy
                return like in ensure_str(x)

            values = labels.map(f)
            return self.loc(axis=axis)[values]
        elif regex:

            def f(x) -> bool_t:
                return matcher.search(ensure_str(x)) is not None

            matcher = re.compile(regex)
            values = labels.map(f)
            return self.loc(axis=axis)[values]
        else:
            raise TypeError("Must pass either `items`, `like`, or `regex`")

    @final
    def head(self: NDFrameT, n: int = 5) -> NDFrameT:
        """
        Return the first `n` rows.

        This function returns the first `n` rows for the object based
        on position. It is useful for quickly testing if your object
        has the right type of data in it.

        For negative values of `n`, this function returns all rows except
        the last `|n|` rows, equivalent to ``df[:n]``.

        If n is larger than the number of rows, this function returns all rows.

        Parameters
        ----------
        n : int, default 5
            Number of rows to select.

        Returns
        -------
        same type as caller
            The first `n` rows of the caller object.

        See Also
        --------
        DataFrame.tail: Returns the last `n` rows.

        Examples
        --------
        >>> df = pd.DataFrame({'animal': ['alligator', 'bee', 'falcon', 'lion',
        ...                    'monkey', 'parrot', 'shark', 'whale', 'zebra']})
        >>> df
              animal
        0  alligator
        1        bee
        2     falcon
        3       lion
        4     monkey
        5     parrot
        6      shark
        7      whale
        8      zebra

        Viewing the first 5 lines

        >>> df.head()
              animal
        0  alligator
        1        bee
        2     falcon
        3       lion
        4     monkey

        Viewing the first `n` lines (three in this case)

        >>> df.head(3)
              animal
        0  alligator
        1        bee
        2     falcon

        For negative values of `n`

        >>> df.head(-3)
              animal
        0  alligator
        1        bee
        2     falcon
        3       lion
        4     monkey
        5     parrot
        """
        return self.iloc[:n]

    @final
    def tail(self: NDFrameT, n: int = 5) -> NDFrameT:
        """
        Return the last `n` rows.

        This function returns last `n` rows from the object based on
        position. It is useful for quickly verifying data, for example,
        after sorting or appending rows.

        For negative values of `n`, this function returns all rows except
        the first `|n|` rows, equivalent to ``df[|n|:]``.

        If n is larger than the number of rows, this function returns all rows.

        Parameters
        ----------
        n : int, default 5
            Number of rows to select.

        Returns
        -------
        type of caller
            The last `n` rows of the caller object.

        See Also
        --------
        DataFrame.head : The first `n` rows of the caller object.

        Examples
        --------
        >>> df = pd.DataFrame({'animal': ['alligator', 'bee', 'falcon', 'lion',
        ...                    'monkey', 'parrot', 'shark', 'whale', 'zebra']})
        >>> df
              animal
        0  alligator
        1        bee
        2     falcon
        3       lion
        4     monkey
        5     parrot
        6      shark
        7      whale
        8      zebra

        Viewing the last 5 lines

        >>> df.tail()
           animal
        4  monkey
        5  parrot
        6   shark
        7   whale
        8   zebra

        Viewing the last `n` lines (three in this case)

        >>> df.tail(3)
          animal
        6  shark
        7  whale
        8  zebra

        For negative values of `n`

        >>> df.tail(-3)
           animal
        3    lion
        4  monkey
        5  parrot
        6   shark
        7   whale
        8   zebra
        """
        if n == 0:
            return self.iloc[0:0]
        return self.iloc[-n:]

    @final
    def sample(
        self: NDFrameT,
        n: int | None = None,
        frac: float | None = None,
        replace: bool_t = False,
        weights=None,
        random_state: RandomState | None = None,
        axis: Axis | None = None,
        ignore_index: bool_t = False,
    ) -> NDFrameT:
        """
        Return a random sample of items from an axis of object.

        You can use `random_state` for reproducibility.

        Parameters
        ----------
        n : int, optional
            Number of items from axis to return. Cannot be used with `frac`.
            Default = 1 if `frac` = None.
        frac : float, optional
            Fraction of axis items to return. Cannot be used with `n`.
        replace : bool, default False
            Allow or disallow sampling of the same row more than once.
        weights : str or ndarray-like, optional
            Default 'None' results in equal probability weighting.
            If passed a Series, will align with target object on index. Index
            values in weights not found in sampled object will be ignored and
            index values in sampled object not in weights will be assigned
            weights of zero.
            If called on a DataFrame, will accept the name of a column
            when axis = 0.
            Unless weights are a Series, weights must be same length as axis
            being sampled.
            If weights do not sum to 1, they will be normalized to sum to 1.
            Missing values in the weights column will be treated as zero.
            Infinite values not allowed.
        random_state : int, array-like, BitGenerator, np.random.RandomState, np.random.Generator, optional
            If int, array-like, or BitGenerator, seed for random number generator.
            If np.random.RandomState or np.random.Generator, use as given.

            .. versionchanged:: 1.1.0

                array-like and BitGenerator object now passed to np.random.RandomState()
                as seed

            .. versionchanged:: 1.4.0

                np.random.Generator objects now accepted

        axis : {0 or ‘index’, 1 or ‘columns’, None}, default None
            Axis to sample. Accepts axis number or name. Default is stat axis
            for given data type. For `Series` this parameter is unused and defaults to `None`.
        ignore_index : bool, default False
            If True, the resulting index will be labeled 0, 1, …, n - 1.

            .. versionadded:: 1.3.0

        Returns
        -------
        Series or DataFrame
            A new object of same type as caller containing `n` items randomly
            sampled from the caller object.

        See Also
        --------
        DataFrameGroupBy.sample: Generates random samples from each group of a
            DataFrame object.
        SeriesGroupBy.sample: Generates random samples from each group of a
            Series object.
        numpy.random.choice: Generates a random sample from a given 1-D numpy
            array.

        Notes
        -----
        If `frac` > 1, `replacement` should be set to `True`.

        Examples
        --------
        >>> df = pd.DataFrame({'num_legs': [2, 4, 8, 0],
        ...                    'num_wings': [2, 0, 0, 0],
        ...                    'num_specimen_seen': [10, 2, 1, 8]},
        ...                   index=['falcon', 'dog', 'spider', 'fish'])
        >>> df
                num_legs  num_wings  num_specimen_seen
        falcon         2          2                 10
        dog            4          0                  2
        spider         8          0                  1
        fish           0          0                  8

        Extract 3 random elements from the ``Series`` ``df['num_legs']``:
        Note that we use `random_state` to ensure the reproducibility of
        the examples.

        >>> df['num_legs'].sample(n=3, random_state=1)
        fish      0
        spider    8
        falcon    2
        Name: num_legs, dtype: int64

        A random 50% sample of the ``DataFrame`` with replacement:

        >>> df.sample(frac=0.5, replace=True, random_state=1)
              num_legs  num_wings  num_specimen_seen
        dog          4          0                  2
        fish         0          0                  8

        An upsample sample of the ``DataFrame`` with replacement:
        Note that `replace` parameter has to be `True` for `frac` parameter > 1.

        >>> df.sample(frac=2, replace=True, random_state=1)
                num_legs  num_wings  num_specimen_seen
        dog            4          0                  2
        fish           0          0                  8
        falcon         2          2                 10
        falcon         2          2                 10
        fish           0          0                  8
        dog            4          0                  2
        fish           0          0                  8
        dog            4          0                  2

        Using a DataFrame column as weights. Rows with larger value in the
        `num_specimen_seen` column are more likely to be sampled.

        >>> df.sample(n=2, weights='num_specimen_seen', random_state=1)
                num_legs  num_wings  num_specimen_seen
        falcon         2          2                 10
        fish           0          0                  8
        """  # noqa:E501
        if axis is None:
            axis = self._stat_axis_number

        axis = self._get_axis_number(axis)
        obj_len = self.shape[axis]

        # Process random_state argument
        rs = common.random_state(random_state)

        size = sample.process_sampling_size(n, frac, replace)
        if size is None:
            assert frac is not None
            size = round(frac * obj_len)

        if weights is not None:
            weights = sample.preprocess_weights(self, weights, axis)

        sampled_indices = sample.sample(obj_len, size, replace, weights, rs)
        result = self.take(sampled_indices, axis=axis)

        if ignore_index:
            result.index = default_index(len(result))

        return result

    @final
    @doc(klass=_shared_doc_kwargs["klass"])
    def pipe(
        self,
        func: Callable[..., T] | tuple[Callable[..., T], str],
        *args,
        **kwargs,
    ) -> T:
        r"""
        Apply chainable functions that expect Series or DataFrames.

        Parameters
        ----------
        func : function
            Function to apply to the {klass}.
            ``args``, and ``kwargs`` are passed into ``func``.
            Alternatively a ``(callable, data_keyword)`` tuple where
            ``data_keyword`` is a string indicating the keyword of
            ``callable`` that expects the {klass}.
        args : iterable, optional
            Positional arguments passed into ``func``.
        kwargs : mapping, optional
            A dictionary of keyword arguments passed into ``func``.

        Returns
        -------
        the return type of ``func``.

        See Also
        --------
        DataFrame.apply : Apply a function along input axis of DataFrame.
        DataFrame.applymap : Apply a function elementwise on a whole DataFrame.
        Series.map : Apply a mapping correspondence on a
            :class:`~pandas.Series`.

        Notes
        -----
        Use ``.pipe`` when chaining together functions that expect
        Series, DataFrames or GroupBy objects. Instead of writing

        >>> func(g(h(df), arg1=a), arg2=b, arg3=c)  # doctest: +SKIP

        You can write

        >>> (df.pipe(h)
        ...    .pipe(g, arg1=a)
        ...    .pipe(func, arg2=b, arg3=c)
        ... )  # doctest: +SKIP

        If you have a function that takes the data as (say) the second
        argument, pass a tuple indicating which keyword expects the
        data. For example, suppose ``func`` takes its data as ``arg2``:

        >>> (df.pipe(h)
        ...    .pipe(g, arg1=a)
        ...    .pipe((func, 'arg2'), arg1=a, arg3=c)
        ...  )  # doctest: +SKIP
        """
        if using_copy_on_write():
            return common.pipe(self.copy(deep=None), func, *args, **kwargs)
        return common.pipe(self, func, *args, **kwargs)

    # ----------------------------------------------------------------------
    # Attribute access

    @final
    def __finalize__(
        self: NDFrameT, other, method: str | None = None, **kwargs
    ) -> NDFrameT:
        """
        Propagate metadata from other to self.

        Parameters
        ----------
        other : the object from which to get the attributes that we are going
            to propagate
        method : str, optional
            A passed method name providing context on where ``__finalize__``
            was called.

            .. warning::

               The value passed as `method` are not currently considered
               stable across pandas releases.
        """
        if isinstance(other, NDFrame):
            for name in other.attrs:
                self.attrs[name] = other.attrs[name]

            self.flags.allows_duplicate_labels = other.flags.allows_duplicate_labels
            # For subclasses using _metadata.
            for name in set(self._metadata) & set(other._metadata):
                assert isinstance(name, str)
                object.__setattr__(self, name, getattr(other, name, None))

        if method == "concat":
            attrs = other.objs[0].attrs
            check_attrs = all(objs.attrs == attrs for objs in other.objs[1:])
            if check_attrs:
                for name in attrs:
                    self.attrs[name] = attrs[name]

            allows_duplicate_labels = all(
                x.flags.allows_duplicate_labels for x in other.objs
            )
            self.flags.allows_duplicate_labels = allows_duplicate_labels

        return self

    def __getattr__(self, name: str):
        """
        After regular attribute access, try looking up the name
        This allows simpler access to columns for interactive use.
        """
        # Note: obj.x will always call obj.__getattribute__('x') prior to
        # calling obj.__getattr__('x').
        if (
            name not in self._internal_names_set
            and name not in self._metadata
            and name not in self._accessors
            and self._info_axis._can_hold_identifiers_and_holds_name(name)
        ):
            return self[name]
        return object.__getattribute__(self, name)

    def __setattr__(self, name: str, value) -> None:
        """
        After regular attribute access, try setting the name
        This allows simpler access to columns for interactive use.
        """
        # first try regular attribute access via __getattribute__, so that
        # e.g. ``obj.x`` and ``obj.x = 4`` will always reference/modify
        # the same attribute.

        try:
            object.__getattribute__(self, name)
            return object.__setattr__(self, name, value)
        except AttributeError:
            pass

        # if this fails, go on to more involved attribute setting
        # (note that this matches __getattr__, above).
        if name in self._internal_names_set:
            object.__setattr__(self, name, value)
        elif name in self._metadata:
            object.__setattr__(self, name, value)
        else:
            try:
                existing = getattr(self, name)
                if isinstance(existing, Index):
                    object.__setattr__(self, name, value)
                elif name in self._info_axis:
                    self[name] = value
                else:
                    object.__setattr__(self, name, value)
            except (AttributeError, TypeError):
                if isinstance(self, ABCDataFrame) and (is_list_like(value)):
                    warnings.warn(
                        "Pandas doesn't allow columns to be "
                        "created via a new attribute name - see "
                        "https://pandas.pydata.org/pandas-docs/"
                        "stable/indexing.html#attribute-access",
                        stacklevel=find_stack_level(),
                    )
                object.__setattr__(self, name, value)

    @final
    def _dir_additions(self) -> set[str]:
        """
        add the string-like attributes from the info_axis.
        If info_axis is a MultiIndex, its first level values are used.
        """
        additions = super()._dir_additions()
        if self._info_axis._can_hold_strings:
            additions.update(self._info_axis._dir_additions_for_owner)
        return additions

    # ----------------------------------------------------------------------
    # Consolidation of internals

    @final
    def _protect_consolidate(self, f):
        """
        Consolidate _mgr -- if the blocks have changed, then clear the
        cache
        """
        if isinstance(self._mgr, (ArrayManager, SingleArrayManager)):
            return f()
        blocks_before = len(self._mgr.blocks)
        result = f()
        if len(self._mgr.blocks) != blocks_before:
            self._clear_item_cache()
        return result

    @final
    def _consolidate_inplace(self) -> None:
        """Consolidate data in place and return None"""

        def f() -> None:
            self._mgr = self._mgr.consolidate()

        self._protect_consolidate(f)

    @final
    def _consolidate(self):
        """
        Compute NDFrame with "consolidated" internals (data of each dtype
        grouped together in a single ndarray).

        Returns
        -------
        consolidated : same type as caller
        """
        f = lambda: self._mgr.consolidate()
        cons_data = self._protect_consolidate(f)
        return self._constructor(cons_data).__finalize__(self)

    @property
    def _is_mixed_type(self) -> bool_t:
        if self._mgr.is_single_block:
            return False

        if self._mgr.any_extension_types:
            # Even if they have the same dtype, we can't consolidate them,
            #  so we pretend this is "mixed'"
            return True

        return self.dtypes.nunique() > 1

    @final
    def _check_inplace_setting(self, value) -> bool_t:
        """check whether we allow in-place setting with this type of value"""
        if self._is_mixed_type and not self._mgr.is_numeric_mixed_type:

            # allow an actual np.nan thru
            if is_float(value) and np.isnan(value):
                return True

            raise TypeError(
                "Cannot do inplace boolean setting on "
                "mixed-types with a non np.nan value"
            )

        return True

    @final
    def _get_numeric_data(self: NDFrameT) -> NDFrameT:
        return self._constructor(self._mgr.get_numeric_data()).__finalize__(self)

    @final
    def _get_bool_data(self):
        return self._constructor(self._mgr.get_bool_data()).__finalize__(self)

    # ----------------------------------------------------------------------
    # Internal Interface Methods

    @property
    def values(self):
        raise AbstractMethodError(self)

    @property
    def _values(self) -> np.ndarray:
        """internal implementation"""
        raise AbstractMethodError(self)

    @property
    def dtypes(self):
        """
        Return the dtypes in the DataFrame.

        This returns a Series with the data type of each column.
        The result's index is the original DataFrame's columns. Columns
        with mixed types are stored with the ``object`` dtype. See
        :ref:`the User Guide <basics.dtypes>` for more.

        Returns
        -------
        pandas.Series
            The data type of each column.

        Examples
        --------
        >>> df = pd.DataFrame({'float': [1.0],
        ...                    'int': [1],
        ...                    'datetime': [pd.Timestamp('20180310')],
        ...                    'string': ['foo']})
        >>> df.dtypes
        float              float64
        int                  int64
        datetime    datetime64[ns]
        string              object
        dtype: object
        """
        data = self._mgr.get_dtypes()
        return self._constructor_sliced(data, index=self._info_axis, dtype=np.object_)

    def astype(
        self: NDFrameT, dtype, copy: bool_t = True, errors: IgnoreRaise = "raise"
    ) -> NDFrameT:
        """
        Cast a pandas object to a specified dtype ``dtype``.

        Parameters
        ----------
        dtype : str, data type, Series or Mapping of column name -> data type
            Use a str, numpy.dtype, pandas.ExtensionDtype or Python type to
            cast entire pandas object to the same type. Alternatively, use a
            mapping, e.g. {col: dtype, ...}, where col is a column label and dtype is
            a numpy.dtype or Python type to cast one or more of the DataFrame's
            columns to column-specific types.
        copy : bool, default True
            Return a copy when ``copy=True`` (be very careful setting
            ``copy=False`` as changes to values then may propagate to other
            pandas objects).
        errors : {'raise', 'ignore'}, default 'raise'
            Control raising of exceptions on invalid data for provided dtype.

            - ``raise`` : allow exceptions to be raised
            - ``ignore`` : suppress exceptions. On error return original object.

        Returns
        -------
        same type as caller

        See Also
        --------
        to_datetime : Convert argument to datetime.
        to_timedelta : Convert argument to timedelta.
        to_numeric : Convert argument to a numeric type.
        numpy.ndarray.astype : Cast a numpy array to a specified type.

        Notes
        -----
        .. versionchanged:: 2.0.0

            Using ``astype`` to convert from timezone-naive dtype to
            timezone-aware dtype will raise an exception.
            Use :meth:`Series.dt.tz_localize` instead.

        Examples
        --------
        Create a DataFrame:

        >>> d = {'col1': [1, 2], 'col2': [3, 4]}
        >>> df = pd.DataFrame(data=d)
        >>> df.dtypes
        col1    int64
        col2    int64
        dtype: object

        Cast all columns to int32:

        >>> df.astype('int32').dtypes
        col1    int32
        col2    int32
        dtype: object

        Cast col1 to int32 using a dictionary:

        >>> df.astype({'col1': 'int32'}).dtypes
        col1    int32
        col2    int64
        dtype: object

        Create a series:

        >>> ser = pd.Series([1, 2], dtype='int32')
        >>> ser
        0    1
        1    2
        dtype: int32
        >>> ser.astype('int64')
        0    1
        1    2
        dtype: int64

        Convert to categorical type:

        >>> ser.astype('category')
        0    1
        1    2
        dtype: category
        Categories (2, int64): [1, 2]

        Convert to ordered categorical type with custom ordering:

        >>> from pandas.api.types import CategoricalDtype
        >>> cat_dtype = CategoricalDtype(
        ...     categories=[2, 1], ordered=True)
        >>> ser.astype(cat_dtype)
        0    1
        1    2
        dtype: category
        Categories (2, int64): [2 < 1]

        Note that using ``copy=False`` and changing data on a new
        pandas object may propagate changes:

        >>> s1 = pd.Series([1, 2])
        >>> s2 = s1.astype('int64', copy=False)
        >>> s2[0] = 10
        >>> s1  # note that s1[0] has changed too
        0    10
        1     2
        dtype: int64

        Create a series of dates:

        >>> ser_date = pd.Series(pd.date_range('20200101', periods=3))
        >>> ser_date
        0   2020-01-01
        1   2020-01-02
        2   2020-01-03
        dtype: datetime64[ns]
        """
        if is_dict_like(dtype):
            if self.ndim == 1:  # i.e. Series
                if len(dtype) > 1 or self.name not in dtype:
                    raise KeyError(
                        "Only the Series name can be used for "
                        "the key in Series dtype mappings."
                    )
                new_type = dtype[self.name]
                return self.astype(new_type, copy, errors)

            # GH#44417 cast to Series so we can use .iat below, which will be
            #  robust in case we
            from pandas import Series

            dtype_ser = Series(dtype, dtype=object)

            for col_name in dtype_ser.index:
                if col_name not in self:
                    raise KeyError(
                        "Only a column name can be used for the "
                        "key in a dtype mappings argument. "
                        f"'{col_name}' not found in columns."
                    )

            dtype_ser = dtype_ser.reindex(self.columns, fill_value=None, copy=False)

            results = []
            for i, (col_name, col) in enumerate(self.items()):
                cdt = dtype_ser.iat[i]
                if isna(cdt):
                    res_col = col.copy() if copy else col
                else:
                    try:
                        res_col = col.astype(dtype=cdt, copy=copy, errors=errors)
                    except ValueError as ex:
                        ex.args = (
                            f"{ex}: Error while type casting for column '{col_name}'",
                        )
                        raise
                results.append(res_col)

        elif is_extension_array_dtype(dtype) and self.ndim > 1:
            # GH 18099/22869: columnwise conversion to extension dtype
            # GH 24704: use iloc to handle duplicate column names
            # TODO(EA2D): special case not needed with 2D EAs
            results = [
                self.iloc[:, i].astype(dtype, copy=copy)
                for i in range(len(self.columns))
            ]

        else:
            # else, only a single dtype is given
            new_data = self._mgr.astype(dtype=dtype, copy=copy, errors=errors)
            return self._constructor(new_data).__finalize__(self, method="astype")

        # GH 33113: handle empty frame or series
        if not results:
            return self.copy()

        # GH 19920: retain column metadata after concat
        result = concat(results, axis=1, copy=False)
        # GH#40810 retain subclass
        # error: Incompatible types in assignment
        # (expression has type "NDFrameT", variable has type "DataFrame")
        result = self._constructor(result)  # type: ignore[assignment]
        result.columns = self.columns
        result = result.__finalize__(self, method="astype")
        # https://github.com/python/mypy/issues/8354
        return cast(NDFrameT, result)

    @final
    def copy(self: NDFrameT, deep: bool_t | None = True) -> NDFrameT:
        """
        Make a copy of this object's indices and data.

        When ``deep=True`` (default), a new object will be created with a
        copy of the calling object's data and indices. Modifications to
        the data or indices of the copy will not be reflected in the
        original object (see notes below).

        When ``deep=False``, a new object will be created without copying
        the calling object's data or index (only references to the data
        and index are copied). Any changes to the data of the original
        will be reflected in the shallow copy (and vice versa).

        Parameters
        ----------
        deep : bool, default True
            Make a deep copy, including a copy of the data and the indices.
            With ``deep=False`` neither the indices nor the data are copied.

        Returns
        -------
        Series or DataFrame
            Object type matches caller.

        Notes
        -----
        When ``deep=True``, data is copied but actual Python objects
        will not be copied recursively, only the reference to the object.
        This is in contrast to `copy.deepcopy` in the Standard Library,
        which recursively copies object data (see examples below).

        While ``Index`` objects are copied when ``deep=True``, the underlying
        numpy array is not copied for performance reasons. Since ``Index`` is
        immutable, the underlying data can be safely shared and a copy
        is not needed.

        Since pandas is not thread safe, see the
        :ref:`gotchas <gotchas.thread-safety>` when copying in a threading
        environment.

        Examples
        --------
        >>> s = pd.Series([1, 2], index=["a", "b"])
        >>> s
        a    1
        b    2
        dtype: int64

        >>> s_copy = s.copy()
        >>> s_copy
        a    1
        b    2
        dtype: int64

        **Shallow copy versus default (deep) copy:**

        >>> s = pd.Series([1, 2], index=["a", "b"])
        >>> deep = s.copy()
        >>> shallow = s.copy(deep=False)

        Shallow copy shares data and index with original.

        >>> s is shallow
        False
        >>> s.values is shallow.values and s.index is shallow.index
        True

        Deep copy has own copy of data and index.

        >>> s is deep
        False
        >>> s.values is deep.values or s.index is deep.index
        False

        Updates to the data shared by shallow copy and original is reflected
        in both; deep copy remains unchanged.

        >>> s[0] = 3
        >>> shallow[1] = 4
        >>> s
        a    3
        b    4
        dtype: int64
        >>> shallow
        a    3
        b    4
        dtype: int64
        >>> deep
        a    1
        b    2
        dtype: int64

        Note that when copying an object containing Python objects, a deep copy
        will copy the data, but will not do so recursively. Updating a nested
        data object will be reflected in the deep copy.

        >>> s = pd.Series([[1, 2], [3, 4]])
        >>> deep = s.copy()
        >>> s[0][0] = 10
        >>> s
        0    [10, 2]
        1     [3, 4]
        dtype: object
        >>> deep
        0    [10, 2]
        1     [3, 4]
        dtype: object
        """
        data = self._mgr.copy(deep=deep)
        self._clear_item_cache()
        return self._constructor(data).__finalize__(self, method="copy")

    @final
    def __copy__(self: NDFrameT, deep: bool_t = True) -> NDFrameT:
        return self.copy(deep=deep)

    @final
    def __deepcopy__(self: NDFrameT, memo=None) -> NDFrameT:
        """
        Parameters
        ----------
        memo, default None
            Standard signature. Unused
        """
        return self.copy(deep=True)

    @final
    def infer_objects(self: NDFrameT, copy: bool_t = True) -> NDFrameT:
        """
        Attempt to infer better dtypes for object columns.

        Attempts soft conversion of object-dtyped
        columns, leaving non-object and unconvertible
        columns unchanged. The inference rules are the
        same as during normal Series/DataFrame construction.

        Parameters
        ----------
        copy : bool, default True
            Whether to make a copy for non-object or non-inferrable columns
            or Series.

        Returns
        -------
        same type as input object

        See Also
        --------
        to_datetime : Convert argument to datetime.
        to_timedelta : Convert argument to timedelta.
        to_numeric : Convert argument to numeric type.
        convert_dtypes : Convert argument to best possible dtype.

        Examples
        --------
        >>> df = pd.DataFrame({"A": ["a", 1, 2, 3]})
        >>> df = df.iloc[1:]
        >>> df
           A
        1  1
        2  2
        3  3

        >>> df.dtypes
        A    object
        dtype: object

        >>> df.infer_objects().dtypes
        A    int64
        dtype: object
        """
        new_mgr = self._mgr.convert(copy=copy)
        return self._constructor(new_mgr).__finalize__(self, method="infer_objects")

    @final
    def convert_dtypes(
        self: NDFrameT,
        infer_objects: bool_t = True,
        convert_string: bool_t = True,
        convert_integer: bool_t = True,
        convert_boolean: bool_t = True,
        convert_floating: bool_t = True,
    ) -> NDFrameT:
        """
        Convert columns to best possible dtypes using dtypes supporting ``pd.NA``.

        .. versionadded:: 1.0.0

        Parameters
        ----------
        infer_objects : bool, default True
            Whether object dtypes should be converted to the best possible types.
        convert_string : bool, default True
            Whether object dtypes should be converted to ``StringDtype()``.
        convert_integer : bool, default True
            Whether, if possible, conversion can be done to integer extension types.
        convert_boolean : bool, defaults True
            Whether object dtypes should be converted to ``BooleanDtypes()``.
        convert_floating : bool, defaults True
            Whether, if possible, conversion can be done to floating extension types.
            If `convert_integer` is also True, preference will be give to integer
            dtypes if the floats can be faithfully casted to integers.

            .. versionadded:: 1.2.0

        Returns
        -------
        Series or DataFrame
            Copy of input object with new dtype.

        See Also
        --------
        infer_objects : Infer dtypes of objects.
        to_datetime : Convert argument to datetime.
        to_timedelta : Convert argument to timedelta.
        to_numeric : Convert argument to a numeric type.

        Notes
        -----
        By default, ``convert_dtypes`` will attempt to convert a Series (or each
        Series in a DataFrame) to dtypes that support ``pd.NA``. By using the options
        ``convert_string``, ``convert_integer``, ``convert_boolean`` and
        ``convert_floating``, it is possible to turn off individual conversions
        to ``StringDtype``, the integer extension types, ``BooleanDtype``
        or floating extension types, respectively.

        For object-dtyped columns, if ``infer_objects`` is ``True``, use the inference
        rules as during normal Series/DataFrame construction.  Then, if possible,
        convert to ``StringDtype``, ``BooleanDtype`` or an appropriate integer
        or floating extension type, otherwise leave as ``object``.

        If the dtype is integer, convert to an appropriate integer extension type.

        If the dtype is numeric, and consists of all integers, convert to an
        appropriate integer extension type. Otherwise, convert to an
        appropriate floating extension type.

        .. versionchanged:: 1.2
            Starting with pandas 1.2, this method also converts float columns
            to the nullable floating extension type.

        In the future, as new dtypes are added that support ``pd.NA``, the results
        of this method will change to support those new dtypes.

        .. versionadded:: 2.0
            The nullable dtype implementation can be configured by calling
            ``pd.set_option("mode.dtype_backend", "pandas")`` to use
            numpy-backed nullable dtypes or
            ``pd.set_option("mode.dtype_backend", "pyarrow")`` to use
            pyarrow-backed nullable dtypes (using ``pd.ArrowDtype``).

        Examples
        --------
        >>> df = pd.DataFrame(
        ...     {
        ...         "a": pd.Series([1, 2, 3], dtype=np.dtype("int32")),
        ...         "b": pd.Series(["x", "y", "z"], dtype=np.dtype("O")),
        ...         "c": pd.Series([True, False, np.nan], dtype=np.dtype("O")),
        ...         "d": pd.Series(["h", "i", np.nan], dtype=np.dtype("O")),
        ...         "e": pd.Series([10, np.nan, 20], dtype=np.dtype("float")),
        ...         "f": pd.Series([np.nan, 100.5, 200], dtype=np.dtype("float")),
        ...     }
        ... )

        Start with a DataFrame with default dtypes.

        >>> df
           a  b      c    d     e      f
        0  1  x   True    h  10.0    NaN
        1  2  y  False    i   NaN  100.5
        2  3  z    NaN  NaN  20.0  200.0

        >>> df.dtypes
        a      int32
        b     object
        c     object
        d     object
        e    float64
        f    float64
        dtype: object

        Convert the DataFrame to use best possible dtypes.

        >>> dfn = df.convert_dtypes()
        >>> dfn
           a  b      c     d     e      f
        0  1  x   True     h    10   <NA>
        1  2  y  False     i  <NA>  100.5
        2  3  z   <NA>  <NA>    20  200.0

        >>> dfn.dtypes
        a             Int32
        b    string[python]
        c           boolean
        d    string[python]
        e             Int64
        f           Float64
        dtype: object

        Start with a Series of strings and missing data represented by ``np.nan``.

        >>> s = pd.Series(["a", "b", np.nan])
        >>> s
        0      a
        1      b
        2    NaN
        dtype: object

        Obtain a Series with dtype ``StringDtype``.

        >>> s.convert_dtypes()
        0       a
        1       b
        2    <NA>
        dtype: string
        """
        if self.ndim == 1:
            return self._convert_dtypes(
                infer_objects,
                convert_string,
                convert_integer,
                convert_boolean,
                convert_floating,
            )
        else:
            results = [
                col._convert_dtypes(
                    infer_objects,
                    convert_string,
                    convert_integer,
                    convert_boolean,
                    convert_floating,
                )
                for col_name, col in self.items()
            ]
            if len(results) > 0:
                result = concat(results, axis=1, copy=False, keys=self.columns)
                cons = cast(Type["DataFrame"], self._constructor)
                result = cons(result)
                result = result.__finalize__(self, method="convert_dtypes")
                # https://github.com/python/mypy/issues/8354
                return cast(NDFrameT, result)
            else:
                return self.copy()

    # ----------------------------------------------------------------------
    # Filling NA's

    @overload
    def fillna(
        self: NDFrameT,
        value: Hashable | Mapping | Series | DataFrame = ...,
        *,
        method: FillnaOptions | None = ...,
        axis: Axis | None = ...,
        inplace: Literal[False] = ...,
        limit: int | None = ...,
        downcast: dict | None = ...,
    ) -> NDFrameT:
        ...

    @overload
    def fillna(
        self,
        value: Hashable | Mapping | Series | DataFrame = ...,
        *,
        method: FillnaOptions | None = ...,
        axis: Axis | None = ...,
        inplace: Literal[True],
        limit: int | None = ...,
        downcast: dict | None = ...,
    ) -> None:
        ...

    @overload
    def fillna(
        self: NDFrameT,
        value: Hashable | Mapping | Series | DataFrame = ...,
        *,
        method: FillnaOptions | None = ...,
        axis: Axis | None = ...,
        inplace: bool_t = ...,
        limit: int | None = ...,
        downcast: dict | None = ...,
    ) -> NDFrameT | None:
        ...

    @doc(**_shared_doc_kwargs)
    def fillna(
        self: NDFrameT,
        value: Hashable | Mapping | Series | DataFrame = None,
        *,
        method: FillnaOptions | None = None,
        axis: Axis | None = None,
        inplace: bool_t = False,
        limit: int | None = None,
        downcast: dict | None = None,
    ) -> NDFrameT | None:
        """
        Fill NA/NaN values using the specified method.

        Parameters
        ----------
        value : scalar, dict, Series, or DataFrame
            Value to use to fill holes (e.g. 0), alternately a
            dict/Series/DataFrame of values specifying which value to use for
            each index (for a Series) or column (for a DataFrame).  Values not
            in the dict/Series/DataFrame will not be filled. This value cannot
            be a list.
        method : {{'backfill', 'bfill', 'ffill', None}}, default None
            Method to use for filling holes in reindexed Series:

            * ffill: propagate last valid observation forward to next valid.
            * backfill / bfill: use next valid observation to fill gap.

        axis : {axes_single_arg}
            Axis along which to fill missing values. For `Series`
            this parameter is unused and defaults to 0.
        inplace : bool, default False
            If True, fill in-place. Note: this will modify any
            other views on this object (e.g., a no-copy slice for a column in a
            DataFrame).
        limit : int, default None
            If method is specified, this is the maximum number of consecutive
            NaN values to forward/backward fill. In other words, if there is
            a gap with more than this number of consecutive NaNs, it will only
            be partially filled. If method is not specified, this is the
            maximum number of entries along the entire axis where NaNs will be
            filled. Must be greater than 0 if not None.
        downcast : dict, default is None
            A dict of item->dtype of what to downcast if possible,
            or the string 'infer' which will try to downcast to an appropriate
            equal type (e.g. float64 to int64 if possible).

        Returns
        -------
        {klass} or None
            Object with missing values filled or None if ``inplace=True``.

        See Also
        --------
        interpolate : Fill NaN values using interpolation.
        reindex : Conform object to new index.
        asfreq : Convert TimeSeries to specified frequency.

        Examples
        --------
        >>> df = pd.DataFrame([[np.nan, 2, np.nan, 0],
        ...                    [3, 4, np.nan, 1],
        ...                    [np.nan, np.nan, np.nan, np.nan],
        ...                    [np.nan, 3, np.nan, 4]],
        ...                   columns=list("ABCD"))
        >>> df
             A    B   C    D
        0  NaN  2.0 NaN  0.0
        1  3.0  4.0 NaN  1.0
        2  NaN  NaN NaN  NaN
        3  NaN  3.0 NaN  4.0

        Replace all NaN elements with 0s.

        >>> df.fillna(0)
             A    B    C    D
        0  0.0  2.0  0.0  0.0
        1  3.0  4.0  0.0  1.0
        2  0.0  0.0  0.0  0.0
        3  0.0  3.0  0.0  4.0

        We can also propagate non-null values forward or backward.

        >>> df.fillna(method="ffill")
             A    B   C    D
        0  NaN  2.0 NaN  0.0
        1  3.0  4.0 NaN  1.0
        2  3.0  4.0 NaN  1.0
        3  3.0  3.0 NaN  4.0

        Replace all NaN elements in column 'A', 'B', 'C', and 'D', with 0, 1,
        2, and 3 respectively.

        >>> values = {{"A": 0, "B": 1, "C": 2, "D": 3}}
        >>> df.fillna(value=values)
             A    B    C    D
        0  0.0  2.0  2.0  0.0
        1  3.0  4.0  2.0  1.0
        2  0.0  1.0  2.0  3.0
        3  0.0  3.0  2.0  4.0

        Only replace the first NaN element.

        >>> df.fillna(value=values, limit=1)
             A    B    C    D
        0  0.0  2.0  2.0  0.0
        1  3.0  4.0  NaN  1.0
        2  NaN  1.0  NaN  3.0
        3  NaN  3.0  NaN  4.0

        When filling using a DataFrame, replacement happens along
        the same column names and same indices

        >>> df2 = pd.DataFrame(np.zeros((4, 4)), columns=list("ABCE"))
        >>> df.fillna(df2)
             A    B    C    D
        0  0.0  2.0  0.0  0.0
        1  3.0  4.0  0.0  1.0
        2  0.0  0.0  0.0  NaN
        3  0.0  3.0  0.0  4.0

        Note that column D is not affected since it is not present in df2.
        """
        inplace = validate_bool_kwarg(inplace, "inplace")
        value, method = validate_fillna_kwargs(value, method)

        # set the default here, so functions examining the signaure
        # can detect if something was set (e.g. in groupby) (GH9221)
        if axis is None:
            axis = 0
        axis = self._get_axis_number(axis)

        if value is None:
            if not self._mgr.is_single_block and axis == 1:
                if inplace:
                    raise NotImplementedError()
                result = self.T.fillna(method=method, limit=limit).T

                return result

            new_data = self._mgr.interpolate(
                method=method,
                axis=axis,
                limit=limit,
                inplace=inplace,
                downcast=downcast,
            )
        else:
            if self.ndim == 1:
                if isinstance(value, (dict, ABCSeries)):
                    if not len(value):
                        # test_fillna_nonscalar
                        if inplace:
                            return None
                        return self.copy()
                    from pandas import Series

                    value = Series(value)
                    value = value.reindex(self.index, copy=False)
                    value = value._values
                elif not is_list_like(value):
                    pass
                else:
                    raise TypeError(
                        '"value" parameter must be a scalar, dict '
                        "or Series, but you passed a "
                        f'"{type(value).__name__}"'
                    )

                new_data = self._mgr.fillna(
                    value=value, limit=limit, inplace=inplace, downcast=downcast
                )

            elif isinstance(value, (dict, ABCSeries)):
                if axis == 1:
                    raise NotImplementedError(
                        "Currently only can fill "
                        "with dict/Series column "
                        "by column"
                    )

                result = self if inplace else self.copy()
                is_dict = isinstance(downcast, dict)
                for k, v in value.items():
                    if k not in result:
                        continue

                    # error: Item "None" of "Optional[Dict[Any, Any]]" has no
                    # attribute "get"
                    downcast_k = (
                        downcast
                        if not is_dict
                        else downcast.get(k)  # type: ignore[union-attr]
                    )

                    res_k = result[k].fillna(v, limit=limit, downcast=downcast_k)

                    if not inplace:
                        result[k] = res_k
                    else:
                        # We can write into our existing column(s) iff dtype
                        #  was preserved.
                        if isinstance(res_k, ABCSeries):
                            # i.e. 'k' only shows up once in self.columns
                            if res_k.dtype == result[k].dtype:
                                result.loc[:, k] = res_k
                            else:
                                # Different dtype -> no way to do inplace.
                                result[k] = res_k
                        else:
                            # see test_fillna_dict_inplace_nonunique_columns
                            locs = result.columns.get_loc(k)
                            if isinstance(locs, slice):
                                locs = np.arange(self.shape[1])[locs]
                            elif (
                                isinstance(locs, np.ndarray) and locs.dtype.kind == "b"
                            ):
                                locs = locs.nonzero()[0]
                            elif not (
                                isinstance(locs, np.ndarray) and locs.dtype.kind == "i"
                            ):
                                # Should never be reached, but let's cover our bases
                                raise NotImplementedError(
                                    "Unexpected get_loc result, please report a bug at "
                                    "https://github.com/pandas-dev/pandas"
                                )

                            for i, loc in enumerate(locs):
                                res_loc = res_k.iloc[:, i]
                                target = self.iloc[:, loc]

                                if res_loc.dtype == target.dtype:
                                    result.iloc[:, loc] = res_loc
                                else:
                                    result.isetitem(loc, res_loc)

                return result if not inplace else None

            elif not is_list_like(value):
                if axis == 1:

                    result = self.T.fillna(value=value, limit=limit).T

                    new_data = result
                else:

                    new_data = self._mgr.fillna(
                        value=value, limit=limit, inplace=inplace, downcast=downcast
                    )
            elif isinstance(value, ABCDataFrame) and self.ndim == 2:

                new_data = self.where(self.notna(), value)._mgr
            else:
                raise ValueError(f"invalid fill value with a {type(value)}")

        result = self._constructor(new_data)
        if inplace:
            return self._update_inplace(result)
        else:
            return result.__finalize__(self, method="fillna")

    @overload
    def ffill(
        self: NDFrameT,
        *,
        axis: None | Axis = ...,
        inplace: Literal[False] = ...,
        limit: None | int = ...,
        downcast: dict | None = ...,
    ) -> NDFrameT:
        ...

    @overload
    def ffill(
        self,
        *,
        axis: None | Axis = ...,
        inplace: Literal[True],
        limit: None | int = ...,
        downcast: dict | None = ...,
    ) -> None:
        ...

    @overload
    def ffill(
        self: NDFrameT,
        *,
        axis: None | Axis = ...,
        inplace: bool_t = ...,
        limit: None | int = ...,
        downcast: dict | None = ...,
    ) -> NDFrameT | None:
        ...

    @doc(klass=_shared_doc_kwargs["klass"])
    def ffill(
        self: NDFrameT,
        *,
        axis: None | Axis = None,
        inplace: bool_t = False,
        limit: None | int = None,
        downcast: dict | None = None,
    ) -> NDFrameT | None:
        """
        Synonym for :meth:`DataFrame.fillna` with ``method='ffill'``.

        Returns
        -------
        {klass} or None
            Object with missing values filled or None if ``inplace=True``.
        """
        return self.fillna(
            method="ffill", axis=axis, inplace=inplace, limit=limit, downcast=downcast
        )

    pad = ffill

    @overload
    def bfill(
        self: NDFrameT,
        *,
        axis: None | Axis = ...,
        inplace: Literal[False] = ...,
        limit: None | int = ...,
        downcast: dict | None = ...,
    ) -> NDFrameT:
        ...

    @overload
    def bfill(
        self,
        *,
        axis: None | Axis = ...,
        inplace: Literal[True],
        limit: None | int = ...,
        downcast: dict | None = ...,
    ) -> None:
        ...

    @overload
    def bfill(
        self: NDFrameT,
        *,
        axis: None | Axis = ...,
        inplace: bool_t = ...,
        limit: None | int = ...,
        downcast: dict | None = ...,
    ) -> NDFrameT | None:
        ...

    @doc(klass=_shared_doc_kwargs["klass"])
    def bfill(
        self: NDFrameT,
        *,
        axis: None | Axis = None,
        inplace: bool_t = False,
        limit: None | int = None,
        downcast: dict | None = None,
    ) -> NDFrameT | None:
        """
        Synonym for :meth:`DataFrame.fillna` with ``method='bfill'``.

        Returns
        -------
        {klass} or None
            Object with missing values filled or None if ``inplace=True``.
        """
        return self.fillna(
            method="bfill", axis=axis, inplace=inplace, limit=limit, downcast=downcast
        )

    backfill = bfill

    @overload
    def replace(
        self: NDFrameT,
        to_replace=...,
        value=...,
        *,
        inplace: Literal[False] = ...,
        limit: int | None = ...,
        regex: bool_t = ...,
        method: Literal["pad", "ffill", "bfill"] | lib.NoDefault = ...,
    ) -> NDFrameT:
        ...

    @overload
    def replace(
        self,
        to_replace=...,
        value=...,
        *,
        inplace: Literal[True],
        limit: int | None = ...,
        regex: bool_t = ...,
        method: Literal["pad", "ffill", "bfill"] | lib.NoDefault = ...,
    ) -> None:
        ...

    @overload
    def replace(
        self: NDFrameT,
        to_replace=...,
        value=...,
        *,
        inplace: bool_t = ...,
        limit: int | None = ...,
        regex: bool_t = ...,
        method: Literal["pad", "ffill", "bfill"] | lib.NoDefault = ...,
    ) -> NDFrameT | None:
        ...

    @doc(
        _shared_docs["replace"],
        klass=_shared_doc_kwargs["klass"],
        inplace=_shared_doc_kwargs["inplace"],
        replace_iloc=_shared_doc_kwargs["replace_iloc"],
    )
    def replace(
        self: NDFrameT,
        to_replace=None,
        value=lib.no_default,
        *,
        inplace: bool_t = False,
        limit: int | None = None,
        regex: bool_t = False,
        method: Literal["pad", "ffill", "bfill"] | lib.NoDefault = lib.no_default,
    ) -> NDFrameT | None:
        if not (
            is_scalar(to_replace)
            or is_re_compilable(to_replace)
            or is_list_like(to_replace)
        ):
            raise TypeError(
                "Expecting 'to_replace' to be either a scalar, array-like, "
                "dict or None, got invalid type "
                f"{repr(type(to_replace).__name__)}"
            )

        inplace = validate_bool_kwarg(inplace, "inplace")
        if not is_bool(regex) and to_replace is not None:
            raise ValueError("'to_replace' must be 'None' if 'regex' is not a bool")

        if value is lib.no_default or method is not lib.no_default:
            # GH#36984 if the user explicitly passes value=None we want to
            #  respect that. We have the corner case where the user explicitly
            #  passes value=None *and* a method, which we interpret as meaning
            #  they want the (documented) default behavior.
            if method is lib.no_default:
                # TODO: get this to show up as the default in the docs?
                method = "pad"

            # passing a single value that is scalar like
            # when value is None (GH5319), for compat
            if not is_dict_like(to_replace) and not is_dict_like(regex):
                to_replace = [to_replace]

            if isinstance(to_replace, (tuple, list)):
                if isinstance(self, ABCDataFrame):
                    from pandas import Series

                    result = self.apply(
                        Series._replace_single,
                        args=(to_replace, method, inplace, limit),
                    )
                    if inplace:
                        return None
                    return result
                return self._replace_single(to_replace, method, inplace, limit)

            if not is_dict_like(to_replace):
                if not is_dict_like(regex):
                    raise TypeError(
                        'If "to_replace" and "value" are both None '
                        'and "to_replace" is not a list, then '
                        "regex must be a mapping"
                    )
                to_replace = regex
                regex = True

            items = list(to_replace.items())
            if items:
                keys, values = zip(*items)
            else:
                keys, values = ([], [])

            are_mappings = [is_dict_like(v) for v in values]

            if any(are_mappings):
                if not all(are_mappings):
                    raise TypeError(
                        "If a nested mapping is passed, all values "
                        "of the top level mapping must be mappings"
                    )
                # passed a nested dict/Series
                to_rep_dict = {}
                value_dict = {}

                for k, v in items:
                    keys, values = list(zip(*v.items())) or ([], [])

                    to_rep_dict[k] = list(keys)
                    value_dict[k] = list(values)

                to_replace, value = to_rep_dict, value_dict
            else:
                to_replace, value = keys, values

            return self.replace(
                to_replace, value, inplace=inplace, limit=limit, regex=regex
            )
        else:

            # need a non-zero len on all axes
            if not self.size:
                if inplace:
                    return None
                return self.copy()

            if is_dict_like(to_replace):
                if is_dict_like(value):  # {'A' : NA} -> {'A' : 0}
                    # Note: Checking below for `in foo.keys()` instead of
                    #  `in foo` is needed for when we have a Series and not dict
                    mapping = {
                        col: (to_replace[col], value[col])
                        for col in to_replace.keys()
                        if col in value.keys() and col in self
                    }
                    return self._replace_columnwise(mapping, inplace, regex)

                # {'A': NA} -> 0
                elif not is_list_like(value):
                    # Operate column-wise
                    if self.ndim == 1:
                        raise ValueError(
                            "Series.replace cannot use dict-like to_replace "
                            "and non-None value"
                        )
                    mapping = {
                        col: (to_rep, value) for col, to_rep in to_replace.items()
                    }
                    return self._replace_columnwise(mapping, inplace, regex)
                else:
                    raise TypeError("value argument must be scalar, dict, or Series")

            elif is_list_like(to_replace):
                if not is_list_like(value):
                    # e.g. to_replace = [NA, ''] and value is 0,
                    #  so we replace NA with 0 and then replace '' with 0
                    value = [value] * len(to_replace)

                # e.g. we have to_replace = [NA, ''] and value = [0, 'missing']
                if len(to_replace) != len(value):
                    raise ValueError(
                        f"Replacement lists must match in length. "
                        f"Expecting {len(to_replace)} got {len(value)} "
                    )
                new_data = self._mgr.replace_list(
                    src_list=to_replace,
                    dest_list=value,
                    inplace=inplace,
                    regex=regex,
                )

            elif to_replace is None:
                if not (
                    is_re_compilable(regex)
                    or is_list_like(regex)
                    or is_dict_like(regex)
                ):
                    raise TypeError(
                        f"'regex' must be a string or a compiled regular expression "
                        f"or a list or dict of strings or regular expressions, "
                        f"you passed a {repr(type(regex).__name__)}"
                    )
                return self.replace(
                    regex, value, inplace=inplace, limit=limit, regex=True
                )
            else:

                # dest iterable dict-like
                if is_dict_like(value):  # NA -> {'A' : 0, 'B' : -1}
                    # Operate column-wise
                    if self.ndim == 1:
                        raise ValueError(
                            "Series.replace cannot use dict-value and "
                            "non-None to_replace"
                        )
                    mapping = {col: (to_replace, val) for col, val in value.items()}
                    return self._replace_columnwise(mapping, inplace, regex)

                elif not is_list_like(value):  # NA -> 0
                    regex = should_use_regex(regex, to_replace)
                    if regex:
                        new_data = self._mgr.replace_regex(
                            to_replace=to_replace,
                            value=value,
                            inplace=inplace,
                        )
                    else:
                        new_data = self._mgr.replace(
                            to_replace=to_replace, value=value, inplace=inplace
                        )
                else:
                    raise TypeError(
                        f'Invalid "to_replace" type: {repr(type(to_replace).__name__)}'
                    )

        result = self._constructor(new_data)
        if inplace:
            return self._update_inplace(result)
        else:
            return result.__finalize__(self, method="replace")

    def interpolate(
        self: NDFrameT,
        method: str = "linear",
        *,
        axis: Axis = 0,
        limit: int | None = None,
        inplace: bool_t = False,
        limit_direction: str | None = None,
        limit_area: str | None = None,
        downcast: str | None = None,
        **kwargs,
    ) -> NDFrameT | None:
        """
        Fill NaN values using an interpolation method.

        Please note that only ``method='linear'`` is supported for
        DataFrame/Series with a MultiIndex.

        Parameters
        ----------
        method : str, default 'linear'
            Interpolation technique to use. One of:

            * 'linear': Ignore the index and treat the values as equally
              spaced. This is the only method supported on MultiIndexes.
            * 'time': Works on daily and higher resolution data to interpolate
              given length of interval.
            * 'index', 'values': use the actual numerical values of the index.
            * 'pad': Fill in NaNs using existing values.
            * 'nearest', 'zero', 'slinear', 'quadratic', 'cubic',
              'barycentric', 'polynomial': Passed to
              `scipy.interpolate.interp1d`, whereas 'spline' is passed to
              `scipy.interpolate.UnivariateSpline`. These methods use the numerical
              values of the index.  Both 'polynomial' and 'spline' require that
              you also specify an `order` (int), e.g.
              ``df.interpolate(method='polynomial', order=5)``. Note that,
              `slinear` method in Pandas refers to the Scipy first order `spline`
              instead of Pandas first order `spline`.
            * 'krogh', 'piecewise_polynomial', 'spline', 'pchip', 'akima',
              'cubicspline': Wrappers around the SciPy interpolation methods of
              similar names. See `Notes`.
            * 'from_derivatives': Refers to
              `scipy.interpolate.BPoly.from_derivatives` which
              replaces 'piecewise_polynomial' interpolation method in
              scipy 0.18.

        axis : {{0 or 'index', 1 or 'columns', None}}, default None
            Axis to interpolate along. For `Series` this parameter is unused
            and defaults to 0.
        limit : int, optional
            Maximum number of consecutive NaNs to fill. Must be greater than
            0.
        inplace : bool, default False
            Update the data in place if possible.
        limit_direction : {{'forward', 'backward', 'both'}}, Optional
            Consecutive NaNs will be filled in this direction.

            If limit is specified:
                * If 'method' is 'pad' or 'ffill', 'limit_direction' must be 'forward'.
                * If 'method' is 'backfill' or 'bfill', 'limit_direction' must be
                  'backwards'.

            If 'limit' is not specified:
                * If 'method' is 'backfill' or 'bfill', the default is 'backward'
                * else the default is 'forward'

            .. versionchanged:: 1.1.0
                raises ValueError if `limit_direction` is 'forward' or 'both' and
                    method is 'backfill' or 'bfill'.
                raises ValueError if `limit_direction` is 'backward' or 'both' and
                    method is 'pad' or 'ffill'.

        limit_area : {{`None`, 'inside', 'outside'}}, default None
            If limit is specified, consecutive NaNs will be filled with this
            restriction.

            * ``None``: No fill restriction.
            * 'inside': Only fill NaNs surrounded by valid values
              (interpolate).
            * 'outside': Only fill NaNs outside valid values (extrapolate).

        downcast : optional, 'infer' or None, defaults to None
            Downcast dtypes if possible.
        ``**kwargs`` : optional
            Keyword arguments to pass on to the interpolating function.

        Returns
        -------
        Series or DataFrame or None
            Returns the same object type as the caller, interpolated at
            some or all ``NaN`` values or None if ``inplace=True``.

        See Also
        --------
        fillna : Fill missing values using different methods.
        scipy.interpolate.Akima1DInterpolator : Piecewise cubic polynomials
            (Akima interpolator).
        scipy.interpolate.BPoly.from_derivatives : Piecewise polynomial in the
            Bernstein basis.
        scipy.interpolate.interp1d : Interpolate a 1-D function.
        scipy.interpolate.KroghInterpolator : Interpolate polynomial (Krogh
            interpolator).
        scipy.interpolate.PchipInterpolator : PCHIP 1-d monotonic cubic
            interpolation.
        scipy.interpolate.CubicSpline : Cubic spline data interpolator.

        Notes
        -----
        The 'krogh', 'piecewise_polynomial', 'spline', 'pchip' and 'akima'
        methods are wrappers around the respective SciPy implementations of
        similar names. These use the actual numerical values of the index.
        For more information on their behavior, see the
        `SciPy documentation
        <https://docs.scipy.org/doc/scipy/reference/interpolate.html#univariate-interpolation>`__.

        Examples
        --------
        Filling in ``NaN`` in a :class:`~pandas.Series` via linear
        interpolation.

        >>> s = pd.Series([0, 1, np.nan, 3])
        >>> s
        0    0.0
        1    1.0
        2    NaN
        3    3.0
        dtype: float64
        >>> s.interpolate()
        0    0.0
        1    1.0
        2    2.0
        3    3.0
        dtype: float64

        Filling in ``NaN`` in a Series by padding, but filling at most two
        consecutive ``NaN`` at a time.

        >>> s = pd.Series([np.nan, "single_one", np.nan,
        ...                "fill_two_more", np.nan, np.nan, np.nan,
        ...                4.71, np.nan])
        >>> s
        0              NaN
        1       single_one
        2              NaN
        3    fill_two_more
        4              NaN
        5              NaN
        6              NaN
        7             4.71
        8              NaN
        dtype: object
        >>> s.interpolate(method='pad', limit=2)
        0              NaN
        1       single_one
        2       single_one
        3    fill_two_more
        4    fill_two_more
        5    fill_two_more
        6              NaN
        7             4.71
        8             4.71
        dtype: object

        Filling in ``NaN`` in a Series via polynomial interpolation or splines:
        Both 'polynomial' and 'spline' methods require that you also specify
        an ``order`` (int).

        >>> s = pd.Series([0, 2, np.nan, 8])
        >>> s.interpolate(method='polynomial', order=2)
        0    0.000000
        1    2.000000
        2    4.666667
        3    8.000000
        dtype: float64

        Fill the DataFrame forward (that is, going down) along each column
        using linear interpolation.

        Note how the last entry in column 'a' is interpolated differently,
        because there is no entry after it to use for interpolation.
        Note how the first entry in column 'b' remains ``NaN``, because there
        is no entry before it to use for interpolation.

        >>> df = pd.DataFrame([(0.0, np.nan, -1.0, 1.0),
        ...                    (np.nan, 2.0, np.nan, np.nan),
        ...                    (2.0, 3.0, np.nan, 9.0),
        ...                    (np.nan, 4.0, -4.0, 16.0)],
        ...                   columns=list('abcd'))
        >>> df
             a    b    c     d
        0  0.0  NaN -1.0   1.0
        1  NaN  2.0  NaN   NaN
        2  2.0  3.0  NaN   9.0
        3  NaN  4.0 -4.0  16.0
        >>> df.interpolate(method='linear', limit_direction='forward', axis=0)
             a    b    c     d
        0  0.0  NaN -1.0   1.0
        1  1.0  2.0 -2.0   5.0
        2  2.0  3.0 -3.0   9.0
        3  2.0  4.0 -4.0  16.0

        Using polynomial interpolation.

        >>> df['d'].interpolate(method='polynomial', order=2)
        0     1.0
        1     4.0
        2     9.0
        3    16.0
        Name: d, dtype: float64
        """
        inplace = validate_bool_kwarg(inplace, "inplace")

        axis = self._get_axis_number(axis)

        fillna_methods = ["ffill", "bfill", "pad", "backfill"]
        should_transpose = axis == 1 and method not in fillna_methods

        obj = self.T if should_transpose else self

        if obj.empty:
            return self.copy()

        if method not in fillna_methods:
            axis = self._info_axis_number

        if isinstance(obj.index, MultiIndex) and method != "linear":
            raise ValueError(
                "Only `method=linear` interpolation is supported on MultiIndexes."
            )

        # Set `limit_direction` depending on `method`
        if limit_direction is None:
            limit_direction = (
                "backward" if method in ("backfill", "bfill") else "forward"
            )
        else:
            if method in ("pad", "ffill") and limit_direction != "forward":
                raise ValueError(
                    f"`limit_direction` must be 'forward' for method `{method}`"
                )
            if method in ("backfill", "bfill") and limit_direction != "backward":
                raise ValueError(
                    f"`limit_direction` must be 'backward' for method `{method}`"
                )

        if obj.ndim == 2 and np.all(obj.dtypes == np.dtype("object")):
            raise TypeError(
                "Cannot interpolate with all object-dtype columns "
                "in the DataFrame. Try setting at least one "
                "column to a numeric dtype."
            )

        # create/use the index
        if method == "linear":
            # prior default
            index = Index(np.arange(len(obj.index)))
        else:
            index = obj.index
            methods = {"index", "values", "nearest", "time"}
            is_numeric_or_datetime = (
                is_numeric_dtype(index.dtype)
                or is_datetime64_any_dtype(index.dtype)
                or is_timedelta64_dtype(index.dtype)
            )
            if method not in methods and not is_numeric_or_datetime:
                raise ValueError(
                    "Index column must be numeric or datetime type when "
                    f"using {method} method other than linear. "
                    "Try setting a numeric or datetime index column before "
                    "interpolating."
                )

        if isna(index).any():
            raise NotImplementedError(
                "Interpolation with NaNs in the index "
                "has not been implemented. Try filling "
                "those NaNs before interpolating."
            )
        new_data = obj._mgr.interpolate(
            method=method,
            axis=axis,
            index=index,
            limit=limit,
            limit_direction=limit_direction,
            limit_area=limit_area,
            inplace=inplace,
            downcast=downcast,
            **kwargs,
        )

        result = self._constructor(new_data)
        if should_transpose:
            result = result.T
        if inplace:
            return self._update_inplace(result)
        else:
            return result.__finalize__(self, method="interpolate")

    # ----------------------------------------------------------------------
    # Timeseries methods Methods

    @final
    def asof(self, where, subset=None):
        """
        Return the last row(s) without any NaNs before `where`.

        The last row (for each element in `where`, if list) without any
        NaN is taken.
        In case of a :class:`~pandas.DataFrame`, the last row without NaN
        considering only the subset of columns (if not `None`)

        If there is no good value, NaN is returned for a Series or
        a Series of NaN values for a DataFrame

        Parameters
        ----------
        where : date or array-like of dates
            Date(s) before which the last row(s) are returned.
        subset : str or array-like of str, default `None`
            For DataFrame, if not `None`, only use these columns to
            check for NaNs.

        Returns
        -------
        scalar, Series, or DataFrame

            The return can be:

            * scalar : when `self` is a Series and `where` is a scalar
            * Series: when `self` is a Series and `where` is an array-like,
              or when `self` is a DataFrame and `where` is a scalar
            * DataFrame : when `self` is a DataFrame and `where` is an
              array-like

            Return scalar, Series, or DataFrame.

        See Also
        --------
        merge_asof : Perform an asof merge. Similar to left join.

        Notes
        -----
        Dates are assumed to be sorted. Raises if this is not the case.

        Examples
        --------
        A Series and a scalar `where`.

        >>> s = pd.Series([1, 2, np.nan, 4], index=[10, 20, 30, 40])
        >>> s
        10    1.0
        20    2.0
        30    NaN
        40    4.0
        dtype: float64

        >>> s.asof(20)
        2.0

        For a sequence `where`, a Series is returned. The first value is
        NaN, because the first element of `where` is before the first
        index value.

        >>> s.asof([5, 20])
        5     NaN
        20    2.0
        dtype: float64

        Missing values are not considered. The following is ``2.0``, not
        NaN, even though NaN is at the index location for ``30``.

        >>> s.asof(30)
        2.0

        Take all columns into consideration

        >>> df = pd.DataFrame({'a': [10, 20, 30, 40, 50],
        ...                    'b': [None, None, None, None, 500]},
        ...                   index=pd.DatetimeIndex(['2018-02-27 09:01:00',
        ...                                           '2018-02-27 09:02:00',
        ...                                           '2018-02-27 09:03:00',
        ...                                           '2018-02-27 09:04:00',
        ...                                           '2018-02-27 09:05:00']))
        >>> df.asof(pd.DatetimeIndex(['2018-02-27 09:03:30',
        ...                           '2018-02-27 09:04:30']))
                              a   b
        2018-02-27 09:03:30 NaN NaN
        2018-02-27 09:04:30 NaN NaN

        Take a single column into consideration

        >>> df.asof(pd.DatetimeIndex(['2018-02-27 09:03:30',
        ...                           '2018-02-27 09:04:30']),
        ...         subset=['a'])
                              a   b
        2018-02-27 09:03:30  30 NaN
        2018-02-27 09:04:30  40 NaN
        """
        if isinstance(where, str):
            where = Timestamp(where)

        if not self.index.is_monotonic_increasing:
            raise ValueError("asof requires a sorted index")

        is_series = isinstance(self, ABCSeries)
        if is_series:
            if subset is not None:
                raise ValueError("subset is not valid for Series")
        else:
            if subset is None:
                subset = self.columns
            if not is_list_like(subset):
                subset = [subset]

        is_list = is_list_like(where)
        if not is_list:
            start = self.index[0]
            if isinstance(self.index, PeriodIndex):
                where = Period(where, freq=self.index.freq)

            if where < start:
                if not is_series:
                    return self._constructor_sliced(
                        index=self.columns, name=where, dtype=np.float64
                    )
                return np.nan

            # It's always much faster to use a *while* loop here for
            # Series than pre-computing all the NAs. However a
            # *while* loop is extremely expensive for DataFrame
            # so we later pre-compute all the NAs and use the same
            # code path whether *where* is a scalar or list.
            # See PR: https://github.com/pandas-dev/pandas/pull/14476
            if is_series:
                loc = self.index.searchsorted(where, side="right")
                if loc > 0:
                    loc -= 1

                values = self._values
                while loc > 0 and isna(values[loc]):
                    loc -= 1
                return values[loc]

        if not isinstance(where, Index):
            where = Index(where) if is_list else Index([where])

        nulls = self.isna() if is_series else self[subset].isna().any(axis=1)
        if nulls.all():
            if is_series:
                self = cast("Series", self)
                return self._constructor(np.nan, index=where, name=self.name)
            elif is_list:
                self = cast("DataFrame", self)
                return self._constructor(np.nan, index=where, columns=self.columns)
            else:
                self = cast("DataFrame", self)
                return self._constructor_sliced(
                    np.nan, index=self.columns, name=where[0]
                )

        locs = self.index.asof_locs(where, ~(nulls._values))

        # mask the missing
        missing = locs == -1
        data = self.take(locs)
        data.index = where
        if missing.any():
            # GH#16063 only do this setting when necessary, otherwise
            #  we'd cast e.g. bools to floats
            data.loc[missing] = np.nan
        return data if is_list else data.iloc[-1]

    # ----------------------------------------------------------------------
    # Action Methods

    @doc(klass=_shared_doc_kwargs["klass"])
    def isna(self: NDFrameT) -> NDFrameT:
        """
        Detect missing values.

        Return a boolean same-sized object indicating if the values are NA.
        NA values, such as None or :attr:`numpy.NaN`, gets mapped to True
        values.
        Everything else gets mapped to False values. Characters such as empty
        strings ``''`` or :attr:`numpy.inf` are not considered NA values
        (unless you set ``pandas.options.mode.use_inf_as_na = True``).

        Returns
        -------
        {klass}
            Mask of bool values for each element in {klass} that
            indicates whether an element is an NA value.

        See Also
        --------
        {klass}.isnull : Alias of isna.
        {klass}.notna : Boolean inverse of isna.
        {klass}.dropna : Omit axes labels with missing values.
        isna : Top-level isna.

        Examples
        --------
        Show which entries in a DataFrame are NA.

        >>> df = pd.DataFrame(dict(age=[5, 6, np.NaN],
        ...                        born=[pd.NaT, pd.Timestamp('1939-05-27'),
        ...                              pd.Timestamp('1940-04-25')],
        ...                        name=['Alfred', 'Batman', ''],
        ...                        toy=[None, 'Batmobile', 'Joker']))
        >>> df
           age       born    name        toy
        0  5.0        NaT  Alfred       None
        1  6.0 1939-05-27  Batman  Batmobile
        2  NaN 1940-04-25              Joker

        >>> df.isna()
             age   born   name    toy
        0  False   True  False   True
        1  False  False  False  False
        2   True  False  False  False

        Show which entries in a Series are NA.

        >>> ser = pd.Series([5, 6, np.NaN])
        >>> ser
        0    5.0
        1    6.0
        2    NaN
        dtype: float64

        >>> ser.isna()
        0    False
        1    False
        2     True
        dtype: bool
        """
        return isna(self).__finalize__(self, method="isna")

    @doc(isna, klass=_shared_doc_kwargs["klass"])
    def isnull(self: NDFrameT) -> NDFrameT:
        return isna(self).__finalize__(self, method="isnull")

    @doc(klass=_shared_doc_kwargs["klass"])
    def notna(self: NDFrameT) -> NDFrameT:
        """
        Detect existing (non-missing) values.

        Return a boolean same-sized object indicating if the values are not NA.
        Non-missing values get mapped to True. Characters such as empty
        strings ``''`` or :attr:`numpy.inf` are not considered NA values
        (unless you set ``pandas.options.mode.use_inf_as_na = True``).
        NA values, such as None or :attr:`numpy.NaN`, get mapped to False
        values.

        Returns
        -------
        {klass}
            Mask of bool values for each element in {klass} that
            indicates whether an element is not an NA value.

        See Also
        --------
        {klass}.notnull : Alias of notna.
        {klass}.isna : Boolean inverse of notna.
        {klass}.dropna : Omit axes labels with missing values.
        notna : Top-level notna.

        Examples
        --------
        Show which entries in a DataFrame are not NA.

        >>> df = pd.DataFrame(dict(age=[5, 6, np.NaN],
        ...                        born=[pd.NaT, pd.Timestamp('1939-05-27'),
        ...                              pd.Timestamp('1940-04-25')],
        ...                        name=['Alfred', 'Batman', ''],
        ...                        toy=[None, 'Batmobile', 'Joker']))
        >>> df
           age       born    name        toy
        0  5.0        NaT  Alfred       None
        1  6.0 1939-05-27  Batman  Batmobile
        2  NaN 1940-04-25              Joker

        >>> df.notna()
             age   born  name    toy
        0   True  False  True  False
        1   True   True  True   True
        2  False   True  True   True

        Show which entries in a Series are not NA.

        >>> ser = pd.Series([5, 6, np.NaN])
        >>> ser
        0    5.0
        1    6.0
        2    NaN
        dtype: float64

        >>> ser.notna()
        0     True
        1     True
        2    False
        dtype: bool
        """
        return notna(self).__finalize__(self, method="notna")

    @doc(notna, klass=_shared_doc_kwargs["klass"])
    def notnull(self: NDFrameT) -> NDFrameT:
        return notna(self).__finalize__(self, method="notnull")

    @final
    def _clip_with_scalar(self, lower, upper, inplace: bool_t = False):
        if (lower is not None and np.any(isna(lower))) or (
            upper is not None and np.any(isna(upper))
        ):
            raise ValueError("Cannot use an NA value as a clip threshold")

        result = self
        mask = isna(self._values)

        with np.errstate(all="ignore"):
            if upper is not None:
                subset = self <= upper
                result = result.where(subset, upper, axis=None, inplace=False)
            if lower is not None:
                subset = self >= lower
                result = result.where(subset, lower, axis=None, inplace=False)

        if np.any(mask):
            result[mask] = np.nan

        if inplace:
            return self._update_inplace(result)
        else:
            return result

    @final
    def _clip_with_one_bound(self, threshold, method, axis, inplace):

        if axis is not None:
            axis = self._get_axis_number(axis)

        # method is self.le for upper bound and self.ge for lower bound
        if is_scalar(threshold) and is_number(threshold):
            if method.__name__ == "le":
                return self._clip_with_scalar(None, threshold, inplace=inplace)
            return self._clip_with_scalar(threshold, None, inplace=inplace)

        # GH #15390
        # In order for where method to work, the threshold must
        # be transformed to NDFrame from other array like structure.
        if (not isinstance(threshold, ABCSeries)) and is_list_like(threshold):
            if isinstance(self, ABCSeries):
                threshold = self._constructor(threshold, index=self.index)
            else:
                threshold = align_method_FRAME(self, threshold, axis, flex=None)[1]

        # GH 40420
        # Treat missing thresholds as no bounds, not clipping the values
        if is_list_like(threshold):
            fill_value = np.inf if method.__name__ == "le" else -np.inf
            threshold_inf = threshold.fillna(fill_value)
        else:
            threshold_inf = threshold

        subset = method(threshold_inf, axis=axis) | isna(self)

        # GH 40420
        return self.where(subset, threshold, axis=axis, inplace=inplace)

    def clip(
        self: NDFrameT,
        lower=None,
        upper=None,
        *,
        axis: Axis | None = None,
        inplace: bool_t = False,
        **kwargs,
    ) -> NDFrameT | None:
        """
        Trim values at input threshold(s).

        Assigns values outside boundary to boundary values. Thresholds
        can be singular values or array like, and in the latter case
        the clipping is performed element-wise in the specified axis.

        Parameters
        ----------
        lower : float or array-like, default None
            Minimum threshold value. All values below this
            threshold will be set to it. A missing
            threshold (e.g `NA`) will not clip the value.
        upper : float or array-like, default None
            Maximum threshold value. All values above this
            threshold will be set to it. A missing
            threshold (e.g `NA`) will not clip the value.
        axis : {{0 or 'index', 1 or 'columns', None}}, default None
            Align object with lower and upper along the given axis.
            For `Series` this parameter is unused and defaults to `None`.
        inplace : bool, default False
            Whether to perform the operation in place on the data.
        *args, **kwargs
            Additional keywords have no effect but might be accepted
            for compatibility with numpy.

        Returns
        -------
        Series or DataFrame or None
            Same type as calling object with the values outside the
            clip boundaries replaced or None if ``inplace=True``.

        See Also
        --------
        Series.clip : Trim values at input threshold in series.
        DataFrame.clip : Trim values at input threshold in dataframe.
        numpy.clip : Clip (limit) the values in an array.

        Examples
        --------
        >>> data = {'col_0': [9, -3, 0, -1, 5], 'col_1': [-2, -7, 6, 8, -5]}
        >>> df = pd.DataFrame(data)
        >>> df
           col_0  col_1
        0      9     -2
        1     -3     -7
        2      0      6
        3     -1      8
        4      5     -5

        Clips per column using lower and upper thresholds:

        >>> df.clip(-4, 6)
           col_0  col_1
        0      6     -2
        1     -3     -4
        2      0      6
        3     -1      6
        4      5     -4

        Clips using specific lower and upper thresholds per column element:

        >>> t = pd.Series([2, -4, -1, 6, 3])
        >>> t
        0    2
        1   -4
        2   -1
        3    6
        4    3
        dtype: int64

        >>> df.clip(t, t + 4, axis=0)
           col_0  col_1
        0      6      2
        1     -3     -4
        2      0      3
        3      6      8
        4      5      3

        Clips using specific lower threshold per column element, with missing values:

        >>> t = pd.Series([2, -4, np.NaN, 6, 3])
        >>> t
        0    2.0
        1   -4.0
        2    NaN
        3    6.0
        4    3.0
        dtype: float64

        >>> df.clip(t, axis=0)
        col_0  col_1
        0      9      2
        1     -3     -4
        2      0      6
        3      6      8
        4      5      3
        """
        inplace = validate_bool_kwarg(inplace, "inplace")

        axis = nv.validate_clip_with_axis(axis, (), kwargs)
        if axis is not None:
            axis = self._get_axis_number(axis)

        # GH 17276
        # numpy doesn't like NaN as a clip value
        # so ignore
        # GH 19992
        # numpy doesn't drop a list-like bound containing NaN
        isna_lower = isna(lower)
        if not is_list_like(lower):
            if np.any(isna_lower):
                lower = None
        elif np.all(isna_lower):
            lower = None
        isna_upper = isna(upper)
        if not is_list_like(upper):
            if np.any(isna_upper):
                upper = None
        elif np.all(isna_upper):
            upper = None

        # GH 2747 (arguments were reversed)
        if (
            lower is not None
            and upper is not None
            and is_scalar(lower)
            and is_scalar(upper)
        ):
            lower, upper = min(lower, upper), max(lower, upper)

        # fast-path for scalars
        if (lower is None or (is_scalar(lower) and is_number(lower))) and (
            upper is None or (is_scalar(upper) and is_number(upper))
        ):
            return self._clip_with_scalar(lower, upper, inplace=inplace)

        result = self
        if lower is not None:
            result = result._clip_with_one_bound(
                lower, method=self.ge, axis=axis, inplace=inplace
            )
        if upper is not None:
            if inplace:
                result = self
            result = result._clip_with_one_bound(
                upper, method=self.le, axis=axis, inplace=inplace
            )

        return result

    @doc(**_shared_doc_kwargs)
    def asfreq(
        self: NDFrameT,
        freq: Frequency,
        method: FillnaOptions | None = None,
        how: str | None = None,
        normalize: bool_t = False,
        fill_value: Hashable = None,
    ) -> NDFrameT:
        """
        Convert time series to specified frequency.

        Returns the original data conformed to a new index with the specified
        frequency.

        If the index of this {klass} is a :class:`~pandas.PeriodIndex`, the new index
        is the result of transforming the original index with
        :meth:`PeriodIndex.asfreq <pandas.PeriodIndex.asfreq>` (so the original index
        will map one-to-one to the new index).

        Otherwise, the new index will be equivalent to ``pd.date_range(start, end,
        freq=freq)`` where ``start`` and ``end`` are, respectively, the first and
        last entries in the original index (see :func:`pandas.date_range`). The
        values corresponding to any timesteps in the new index which were not present
        in the original index will be null (``NaN``), unless a method for filling
        such unknowns is provided (see the ``method`` parameter below).

        The :meth:`resample` method is more appropriate if an operation on each group of
        timesteps (such as an aggregate) is necessary to represent the data at the new
        frequency.

        Parameters
        ----------
        freq : DateOffset or str
            Frequency DateOffset or string.
        method : {{'backfill'/'bfill', 'pad'/'ffill'}}, default None
            Method to use for filling holes in reindexed Series (note this
            does not fill NaNs that already were present):

            * 'pad' / 'ffill': propagate last valid observation forward to next
              valid
            * 'backfill' / 'bfill': use NEXT valid observation to fill.
        how : {{'start', 'end'}}, default end
            For PeriodIndex only (see PeriodIndex.asfreq).
        normalize : bool, default False
            Whether to reset output index to midnight.
        fill_value : scalar, optional
            Value to use for missing values, applied during upsampling (note
            this does not fill NaNs that already were present).

        Returns
        -------
        {klass}
            {klass} object reindexed to the specified frequency.

        See Also
        --------
        reindex : Conform DataFrame to new index with optional filling logic.

        Notes
        -----
        To learn more about the frequency strings, please see `this link
        <https://pandas.pydata.org/pandas-docs/stable/user_guide/timeseries.html#offset-aliases>`__.

        Examples
        --------
        Start by creating a series with 4 one minute timestamps.

        >>> index = pd.date_range('1/1/2000', periods=4, freq='T')
        >>> series = pd.Series([0.0, None, 2.0, 3.0], index=index)
        >>> df = pd.DataFrame({{'s': series}})
        >>> df
                               s
        2000-01-01 00:00:00    0.0
        2000-01-01 00:01:00    NaN
        2000-01-01 00:02:00    2.0
        2000-01-01 00:03:00    3.0

        Upsample the series into 30 second bins.

        >>> df.asfreq(freq='30S')
                               s
        2000-01-01 00:00:00    0.0
        2000-01-01 00:00:30    NaN
        2000-01-01 00:01:00    NaN
        2000-01-01 00:01:30    NaN
        2000-01-01 00:02:00    2.0
        2000-01-01 00:02:30    NaN
        2000-01-01 00:03:00    3.0

        Upsample again, providing a ``fill value``.

        >>> df.asfreq(freq='30S', fill_value=9.0)
                               s
        2000-01-01 00:00:00    0.0
        2000-01-01 00:00:30    9.0
        2000-01-01 00:01:00    NaN
        2000-01-01 00:01:30    9.0
        2000-01-01 00:02:00    2.0
        2000-01-01 00:02:30    9.0
        2000-01-01 00:03:00    3.0

        Upsample again, providing a ``method``.

        >>> df.asfreq(freq='30S', method='bfill')
                               s
        2000-01-01 00:00:00    0.0
        2000-01-01 00:00:30    NaN
        2000-01-01 00:01:00    NaN
        2000-01-01 00:01:30    2.0
        2000-01-01 00:02:00    2.0
        2000-01-01 00:02:30    3.0
        2000-01-01 00:03:00    3.0
        """
        from pandas.core.resample import asfreq

        return asfreq(
            self,
            freq,
            method=method,
            how=how,
            normalize=normalize,
            fill_value=fill_value,
        )

    @final
    def at_time(
        self: NDFrameT, time, asof: bool_t = False, axis: Axis | None = None
    ) -> NDFrameT:
        """
        Select values at particular time of day (e.g., 9:30AM).

        Parameters
        ----------
        time : datetime.time or str
            The values to select.
        axis : {0 or 'index', 1 or 'columns'}, default 0
            For `Series` this parameter is unused and defaults to 0.

        Returns
        -------
        Series or DataFrame

        Raises
        ------
        TypeError
            If the index is not  a :class:`DatetimeIndex`

        See Also
        --------
        between_time : Select values between particular times of the day.
        first : Select initial periods of time series based on a date offset.
        last : Select final periods of time series based on a date offset.
        DatetimeIndex.indexer_at_time : Get just the index locations for
            values at particular time of the day.

        Examples
        --------
        >>> i = pd.date_range('2018-04-09', periods=4, freq='12H')
        >>> ts = pd.DataFrame({'A': [1, 2, 3, 4]}, index=i)
        >>> ts
                             A
        2018-04-09 00:00:00  1
        2018-04-09 12:00:00  2
        2018-04-10 00:00:00  3
        2018-04-10 12:00:00  4

        >>> ts.at_time('12:00')
                             A
        2018-04-09 12:00:00  2
        2018-04-10 12:00:00  4
        """
        if axis is None:
            axis = self._stat_axis_number
        axis = self._get_axis_number(axis)

        index = self._get_axis(axis)

        if not isinstance(index, DatetimeIndex):
            raise TypeError("Index must be DatetimeIndex")

        indexer = index.indexer_at_time(time, asof=asof)
        return self._take_with_is_copy(indexer, axis=axis)

    @final
    def between_time(
        self: NDFrameT,
        start_time,
        end_time,
        inclusive: IntervalClosedType = "both",
        axis: Axis | None = None,
    ) -> NDFrameT:
        """
        Select values between particular times of the day (e.g., 9:00-9:30 AM).

        By setting ``start_time`` to be later than ``end_time``,
        you can get the times that are *not* between the two times.

        Parameters
        ----------
        start_time : datetime.time or str
            Initial time as a time filter limit.
        end_time : datetime.time or str
            End time as a time filter limit.
        inclusive : {"both", "neither", "left", "right"}, default "both"
            Include boundaries; whether to set each bound as closed or open.
        axis : {0 or 'index', 1 or 'columns'}, default 0
            Determine range time on index or columns value.
            For `Series` this parameter is unused and defaults to 0.

        Returns
        -------
        Series or DataFrame
            Data from the original object filtered to the specified dates range.

        Raises
        ------
        TypeError
            If the index is not  a :class:`DatetimeIndex`

        See Also
        --------
        at_time : Select values at a particular time of the day.
        first : Select initial periods of time series based on a date offset.
        last : Select final periods of time series based on a date offset.
        DatetimeIndex.indexer_between_time : Get just the index locations for
            values between particular times of the day.

        Examples
        --------
        >>> i = pd.date_range('2018-04-09', periods=4, freq='1D20min')
        >>> ts = pd.DataFrame({'A': [1, 2, 3, 4]}, index=i)
        >>> ts
                             A
        2018-04-09 00:00:00  1
        2018-04-10 00:20:00  2
        2018-04-11 00:40:00  3
        2018-04-12 01:00:00  4

        >>> ts.between_time('0:15', '0:45')
                             A
        2018-04-10 00:20:00  2
        2018-04-11 00:40:00  3

        You get the times that are *not* between two times by setting
        ``start_time`` later than ``end_time``:

        >>> ts.between_time('0:45', '0:15')
                             A
        2018-04-09 00:00:00  1
        2018-04-12 01:00:00  4
        """
        if axis is None:
            axis = self._stat_axis_number
        axis = self._get_axis_number(axis)

        index = self._get_axis(axis)
        if not isinstance(index, DatetimeIndex):
            raise TypeError("Index must be DatetimeIndex")

        left_inclusive, right_inclusive = validate_inclusive(inclusive)
        indexer = index.indexer_between_time(
            start_time,
            end_time,
            include_start=left_inclusive,
            include_end=right_inclusive,
        )
        return self._take_with_is_copy(indexer, axis=axis)

    @doc(**_shared_doc_kwargs)
    def resample(
        self,
        rule,
        axis: Axis = 0,
        closed: str | None = None,
        label: str | None = None,
        convention: str = "start",
        kind: str | None = None,
        on: Level = None,
        level: Level = None,
        origin: str | TimestampConvertibleTypes = "start_day",
        offset: TimedeltaConvertibleTypes | None = None,
        group_keys: bool_t | lib.NoDefault = lib.no_default,
    ) -> Resampler:
        """
        Resample time-series data.

        Convenience method for frequency conversion and resampling of time series.
        The object must have a datetime-like index (`DatetimeIndex`, `PeriodIndex`,
        or `TimedeltaIndex`), or the caller must pass the label of a datetime-like
        series/index to the ``on``/``level`` keyword parameter.

        Parameters
        ----------
        rule : DateOffset, Timedelta or str
            The offset string or object representing target conversion.
        axis : {{0 or 'index', 1 or 'columns'}}, default 0
            Which axis to use for up- or down-sampling. For `Series` this parameter
            is unused and defaults to 0. Must be
            `DatetimeIndex`, `TimedeltaIndex` or `PeriodIndex`.
        closed : {{'right', 'left'}}, default None
            Which side of bin interval is closed. The default is 'left'
            for all frequency offsets except for 'M', 'A', 'Q', 'BM',
            'BA', 'BQ', and 'W' which all have a default of 'right'.
        label : {{'right', 'left'}}, default None
            Which bin edge label to label bucket with. The default is 'left'
            for all frequency offsets except for 'M', 'A', 'Q', 'BM',
            'BA', 'BQ', and 'W' which all have a default of 'right'.
        convention : {{'start', 'end', 's', 'e'}}, default 'start'
            For `PeriodIndex` only, controls whether to use the start or
            end of `rule`.
        kind : {{'timestamp', 'period'}}, optional, default None
            Pass 'timestamp' to convert the resulting index to a
            `DateTimeIndex` or 'period' to convert it to a `PeriodIndex`.
            By default the input representation is retained.

        on : str, optional
            For a DataFrame, column to use instead of index for resampling.
            Column must be datetime-like.
        level : str or int, optional
            For a MultiIndex, level (name or number) to use for
            resampling. `level` must be datetime-like.
        origin : Timestamp or str, default 'start_day'
            The timestamp on which to adjust the grouping. The timezone of origin
            must match the timezone of the index.
            If string, must be one of the following:

            - 'epoch': `origin` is 1970-01-01
            - 'start': `origin` is the first value of the timeseries
            - 'start_day': `origin` is the first day at midnight of the timeseries

            .. versionadded:: 1.1.0

            - 'end': `origin` is the last value of the timeseries
            - 'end_day': `origin` is the ceiling midnight of the last day

            .. versionadded:: 1.3.0

        offset : Timedelta or str, default is None
            An offset timedelta added to the origin.

            .. versionadded:: 1.1.0

        group_keys : bool, optional
            Whether to include the group keys in the result index when using
            ``.apply()`` on the resampled object. Not specifying ``group_keys``
            will retain values-dependent behavior from pandas 1.4
            and earlier (see :ref:`pandas 1.5.0 Release notes
            <whatsnew_150.enhancements.resample_group_keys>`
            for examples). In a future version of pandas, the behavior will
            default to the same as specifying ``group_keys=False``.

            .. versionadded:: 1.5.0

        Returns
        -------
        pandas.core.Resampler
            :class:`~pandas.core.Resampler` object.

        See Also
        --------
        Series.resample : Resample a Series.
        DataFrame.resample : Resample a DataFrame.
        groupby : Group {klass} by mapping, function, label, or list of labels.
        asfreq : Reindex a {klass} with the given frequency without grouping.

        Notes
        -----
        See the `user guide
        <https://pandas.pydata.org/pandas-docs/stable/user_guide/timeseries.html#resampling>`__
        for more.

        To learn more about the offset strings, please see `this link
        <https://pandas.pydata.org/pandas-docs/stable/user_guide/timeseries.html#dateoffset-objects>`__.

        Examples
        --------
        Start by creating a series with 9 one minute timestamps.

        >>> index = pd.date_range('1/1/2000', periods=9, freq='T')
        >>> series = pd.Series(range(9), index=index)
        >>> series
        2000-01-01 00:00:00    0
        2000-01-01 00:01:00    1
        2000-01-01 00:02:00    2
        2000-01-01 00:03:00    3
        2000-01-01 00:04:00    4
        2000-01-01 00:05:00    5
        2000-01-01 00:06:00    6
        2000-01-01 00:07:00    7
        2000-01-01 00:08:00    8
        Freq: T, dtype: int64

        Downsample the series into 3 minute bins and sum the values
        of the timestamps falling into a bin.

        >>> series.resample('3T').sum()
        2000-01-01 00:00:00     3
        2000-01-01 00:03:00    12
        2000-01-01 00:06:00    21
        Freq: 3T, dtype: int64

        Downsample the series into 3 minute bins as above, but label each
        bin using the right edge instead of the left. Please note that the
        value in the bucket used as the label is not included in the bucket,
        which it labels. For example, in the original series the
        bucket ``2000-01-01 00:03:00`` contains the value 3, but the summed
        value in the resampled bucket with the label ``2000-01-01 00:03:00``
        does not include 3 (if it did, the summed value would be 6, not 3).
        To include this value close the right side of the bin interval as
        illustrated in the example below this one.

        >>> series.resample('3T', label='right').sum()
        2000-01-01 00:03:00     3
        2000-01-01 00:06:00    12
        2000-01-01 00:09:00    21
        Freq: 3T, dtype: int64

        Downsample the series into 3 minute bins as above, but close the right
        side of the bin interval.

        >>> series.resample('3T', label='right', closed='right').sum()
        2000-01-01 00:00:00     0
        2000-01-01 00:03:00     6
        2000-01-01 00:06:00    15
        2000-01-01 00:09:00    15
        Freq: 3T, dtype: int64

        Upsample the series into 30 second bins.

        >>> series.resample('30S').asfreq()[0:5]   # Select first 5 rows
        2000-01-01 00:00:00   0.0
        2000-01-01 00:00:30   NaN
        2000-01-01 00:01:00   1.0
        2000-01-01 00:01:30   NaN
        2000-01-01 00:02:00   2.0
        Freq: 30S, dtype: float64

        Upsample the series into 30 second bins and fill the ``NaN``
        values using the ``ffill`` method.

        >>> series.resample('30S').ffill()[0:5]
        2000-01-01 00:00:00    0
        2000-01-01 00:00:30    0
        2000-01-01 00:01:00    1
        2000-01-01 00:01:30    1
        2000-01-01 00:02:00    2
        Freq: 30S, dtype: int64

        Upsample the series into 30 second bins and fill the
        ``NaN`` values using the ``bfill`` method.

        >>> series.resample('30S').bfill()[0:5]
        2000-01-01 00:00:00    0
        2000-01-01 00:00:30    1
        2000-01-01 00:01:00    1
        2000-01-01 00:01:30    2
        2000-01-01 00:02:00    2
        Freq: 30S, dtype: int64

        Pass a custom function via ``apply``

        >>> def custom_resampler(arraylike):
        ...     return np.sum(arraylike) + 5
        ...
        >>> series.resample('3T').apply(custom_resampler)
        2000-01-01 00:00:00     8
        2000-01-01 00:03:00    17
        2000-01-01 00:06:00    26
        Freq: 3T, dtype: int64

        For a Series with a PeriodIndex, the keyword `convention` can be
        used to control whether to use the start or end of `rule`.

        Resample a year by quarter using 'start' `convention`. Values are
        assigned to the first quarter of the period.

        >>> s = pd.Series([1, 2], index=pd.period_range('2012-01-01',
        ...                                             freq='A',
        ...                                             periods=2))
        >>> s
        2012    1
        2013    2
        Freq: A-DEC, dtype: int64
        >>> s.resample('Q', convention='start').asfreq()
        2012Q1    1.0
        2012Q2    NaN
        2012Q3    NaN
        2012Q4    NaN
        2013Q1    2.0
        2013Q2    NaN
        2013Q3    NaN
        2013Q4    NaN
        Freq: Q-DEC, dtype: float64

        Resample quarters by month using 'end' `convention`. Values are
        assigned to the last month of the period.

        >>> q = pd.Series([1, 2, 3, 4], index=pd.period_range('2018-01-01',
        ...                                                   freq='Q',
        ...                                                   periods=4))
        >>> q
        2018Q1    1
        2018Q2    2
        2018Q3    3
        2018Q4    4
        Freq: Q-DEC, dtype: int64
        >>> q.resample('M', convention='end').asfreq()
        2018-03    1.0
        2018-04    NaN
        2018-05    NaN
        2018-06    2.0
        2018-07    NaN
        2018-08    NaN
        2018-09    3.0
        2018-10    NaN
        2018-11    NaN
        2018-12    4.0
        Freq: M, dtype: float64

        For DataFrame objects, the keyword `on` can be used to specify the
        column instead of the index for resampling.

        >>> d = {{'price': [10, 11, 9, 13, 14, 18, 17, 19],
        ...      'volume': [50, 60, 40, 100, 50, 100, 40, 50]}}
        >>> df = pd.DataFrame(d)
        >>> df['week_starting'] = pd.date_range('01/01/2018',
        ...                                     periods=8,
        ...                                     freq='W')
        >>> df
           price  volume week_starting
        0     10      50    2018-01-07
        1     11      60    2018-01-14
        2      9      40    2018-01-21
        3     13     100    2018-01-28
        4     14      50    2018-02-04
        5     18     100    2018-02-11
        6     17      40    2018-02-18
        7     19      50    2018-02-25
        >>> df.resample('M', on='week_starting').mean()
                       price  volume
        week_starting
        2018-01-31     10.75    62.5
        2018-02-28     17.00    60.0

        For a DataFrame with MultiIndex, the keyword `level` can be used to
        specify on which level the resampling needs to take place.

        >>> days = pd.date_range('1/1/2000', periods=4, freq='D')
        >>> d2 = {{'price': [10, 11, 9, 13, 14, 18, 17, 19],
        ...       'volume': [50, 60, 40, 100, 50, 100, 40, 50]}}
        >>> df2 = pd.DataFrame(
        ...     d2,
        ...     index=pd.MultiIndex.from_product(
        ...         [days, ['morning', 'afternoon']]
        ...     )
        ... )
        >>> df2
                              price  volume
        2000-01-01 morning       10      50
                   afternoon     11      60
        2000-01-02 morning        9      40
                   afternoon     13     100
        2000-01-03 morning       14      50
                   afternoon     18     100
        2000-01-04 morning       17      40
                   afternoon     19      50
        >>> df2.resample('D', level=0).sum()
                    price  volume
        2000-01-01     21     110
        2000-01-02     22     140
        2000-01-03     32     150
        2000-01-04     36      90

        If you want to adjust the start of the bins based on a fixed timestamp:

        >>> start, end = '2000-10-01 23:30:00', '2000-10-02 00:30:00'
        >>> rng = pd.date_range(start, end, freq='7min')
        >>> ts = pd.Series(np.arange(len(rng)) * 3, index=rng)
        >>> ts
        2000-10-01 23:30:00     0
        2000-10-01 23:37:00     3
        2000-10-01 23:44:00     6
        2000-10-01 23:51:00     9
        2000-10-01 23:58:00    12
        2000-10-02 00:05:00    15
        2000-10-02 00:12:00    18
        2000-10-02 00:19:00    21
        2000-10-02 00:26:00    24
        Freq: 7T, dtype: int64

        >>> ts.resample('17min').sum()
        2000-10-01 23:14:00     0
        2000-10-01 23:31:00     9
        2000-10-01 23:48:00    21
        2000-10-02 00:05:00    54
        2000-10-02 00:22:00    24
        Freq: 17T, dtype: int64

        >>> ts.resample('17min', origin='epoch').sum()
        2000-10-01 23:18:00     0
        2000-10-01 23:35:00    18
        2000-10-01 23:52:00    27
        2000-10-02 00:09:00    39
        2000-10-02 00:26:00    24
        Freq: 17T, dtype: int64

        >>> ts.resample('17min', origin='2000-01-01').sum()
        2000-10-01 23:24:00     3
        2000-10-01 23:41:00    15
        2000-10-01 23:58:00    45
        2000-10-02 00:15:00    45
        Freq: 17T, dtype: int64

        If you want to adjust the start of the bins with an `offset` Timedelta, the two
        following lines are equivalent:

        >>> ts.resample('17min', origin='start').sum()
        2000-10-01 23:30:00     9
        2000-10-01 23:47:00    21
        2000-10-02 00:04:00    54
        2000-10-02 00:21:00    24
        Freq: 17T, dtype: int64

        >>> ts.resample('17min', offset='23h30min').sum()
        2000-10-01 23:30:00     9
        2000-10-01 23:47:00    21
        2000-10-02 00:04:00    54
        2000-10-02 00:21:00    24
        Freq: 17T, dtype: int64

        If you want to take the largest Timestamp as the end of the bins:

        >>> ts.resample('17min', origin='end').sum()
        2000-10-01 23:35:00     0
        2000-10-01 23:52:00    18
        2000-10-02 00:09:00    27
        2000-10-02 00:26:00    63
        Freq: 17T, dtype: int64

        In contrast with the `start_day`, you can use `end_day` to take the ceiling
        midnight of the largest Timestamp as the end of the bins and drop the bins
        not containing data:

        >>> ts.resample('17min', origin='end_day').sum()
        2000-10-01 23:38:00     3
        2000-10-01 23:55:00    15
        2000-10-02 00:12:00    45
        2000-10-02 00:29:00    45
        Freq: 17T, dtype: int64
        """
        from pandas.core.resample import get_resampler

        axis = self._get_axis_number(axis)
        return get_resampler(
            self,
            freq=rule,
            label=label,
            closed=closed,
            axis=axis,
            kind=kind,
            convention=convention,
            key=on,
            level=level,
            origin=origin,
            offset=offset,
            group_keys=group_keys,
        )

    @final
    def first(self: NDFrameT, offset) -> NDFrameT:
        """
        Select initial periods of time series data based on a date offset.

        When having a DataFrame with dates as index, this function can
        select the first few rows based on a date offset.

        Parameters
        ----------
        offset : str, DateOffset or dateutil.relativedelta
            The offset length of the data that will be selected. For instance,
            '1M' will display all the rows having their index within the first month.

        Returns
        -------
        Series or DataFrame
            A subset of the caller.

        Raises
        ------
        TypeError
            If the index is not  a :class:`DatetimeIndex`

        See Also
        --------
        last : Select final periods of time series based on a date offset.
        at_time : Select values at a particular time of the day.
        between_time : Select values between particular times of the day.

        Examples
        --------
        >>> i = pd.date_range('2018-04-09', periods=4, freq='2D')
        >>> ts = pd.DataFrame({'A': [1, 2, 3, 4]}, index=i)
        >>> ts
                    A
        2018-04-09  1
        2018-04-11  2
        2018-04-13  3
        2018-04-15  4

        Get the rows for the first 3 days:

        >>> ts.first('3D')
                    A
        2018-04-09  1
        2018-04-11  2

        Notice the data for 3 first calendar days were returned, not the first
        3 days observed in the dataset, and therefore data for 2018-04-13 was
        not returned.
        """
        if not isinstance(self.index, DatetimeIndex):
            raise TypeError("'first' only supports a DatetimeIndex index")

        if len(self.index) == 0:
            return self

        offset = to_offset(offset)
        if not isinstance(offset, Tick) and offset.is_on_offset(self.index[0]):
            # GH#29623 if first value is end of period, remove offset with n = 1
            #  before adding the real offset
            end_date = end = self.index[0] - offset.base + offset
        else:
            end_date = end = self.index[0] + offset

        # Tick-like, e.g. 3 weeks
        if isinstance(offset, Tick) and end_date in self.index:
            end = self.index.searchsorted(end_date, side="left")
            return self.iloc[:end]

        return self.loc[:end]

    @final
    def last(self: NDFrameT, offset) -> NDFrameT:
        """
        Select final periods of time series data based on a date offset.

        For a DataFrame with a sorted DatetimeIndex, this function
        selects the last few rows based on a date offset.

        Parameters
        ----------
        offset : str, DateOffset, dateutil.relativedelta
            The offset length of the data that will be selected. For instance,
            '3D' will display all the rows having their index within the last 3 days.

        Returns
        -------
        Series or DataFrame
            A subset of the caller.

        Raises
        ------
        TypeError
            If the index is not  a :class:`DatetimeIndex`

        See Also
        --------
        first : Select initial periods of time series based on a date offset.
        at_time : Select values at a particular time of the day.
        between_time : Select values between particular times of the day.

        Examples
        --------
        >>> i = pd.date_range('2018-04-09', periods=4, freq='2D')
        >>> ts = pd.DataFrame({'A': [1, 2, 3, 4]}, index=i)
        >>> ts
                    A
        2018-04-09  1
        2018-04-11  2
        2018-04-13  3
        2018-04-15  4

        Get the rows for the last 3 days:

        >>> ts.last('3D')
                    A
        2018-04-13  3
        2018-04-15  4

        Notice the data for 3 last calendar days were returned, not the last
        3 observed days in the dataset, and therefore data for 2018-04-11 was
        not returned.
        """
        if not isinstance(self.index, DatetimeIndex):
            raise TypeError("'last' only supports a DatetimeIndex index")

        if len(self.index) == 0:
            return self

        offset = to_offset(offset)

        start_date = self.index[-1] - offset
        start = self.index.searchsorted(start_date, side="right")
        return self.iloc[start:]

    @final
    def rank(
        self: NDFrameT,
        axis: Axis = 0,
        method: str = "average",
        numeric_only: bool_t = False,
        na_option: str = "keep",
        ascending: bool_t = True,
        pct: bool_t = False,
    ) -> NDFrameT:
        """
        Compute numerical data ranks (1 through n) along axis.

        By default, equal values are assigned a rank that is the average of the
        ranks of those values.

        Parameters
        ----------
        axis : {0 or 'index', 1 or 'columns'}, default 0
            Index to direct ranking.
            For `Series` this parameter is unused and defaults to 0.
        method : {'average', 'min', 'max', 'first', 'dense'}, default 'average'
            How to rank the group of records that have the same value (i.e. ties):

            * average: average rank of the group
            * min: lowest rank in the group
            * max: highest rank in the group
            * first: ranks assigned in order they appear in the array
            * dense: like 'min', but rank always increases by 1 between groups.

        numeric_only : bool, default False
            For DataFrame objects, rank only numeric columns if set to True.

            .. versionchanged:: 2.0.0
                The default value of ``numeric_only`` is now ``False``.

        na_option : {'keep', 'top', 'bottom'}, default 'keep'
            How to rank NaN values:

            * keep: assign NaN rank to NaN values
            * top: assign lowest rank to NaN values
            * bottom: assign highest rank to NaN values

        ascending : bool, default True
            Whether or not the elements should be ranked in ascending order.
        pct : bool, default False
            Whether or not to display the returned rankings in percentile
            form.

        Returns
        -------
        same type as caller
            Return a Series or DataFrame with data ranks as values.

        See Also
        --------
        core.groupby.DataFrameGroupBy.rank : Rank of values within each group.
        core.groupby.SeriesGroupBy.rank : Rank of values within each group.

        Examples
        --------
        >>> df = pd.DataFrame(data={'Animal': ['cat', 'penguin', 'dog',
        ...                                    'spider', 'snake'],
        ...                         'Number_legs': [4, 2, 4, 8, np.nan]})
        >>> df
            Animal  Number_legs
        0      cat          4.0
        1  penguin          2.0
        2      dog          4.0
        3   spider          8.0
        4    snake          NaN

        Ties are assigned the mean of the ranks (by default) for the group.

        >>> s = pd.Series(range(5), index=list("abcde"))
        >>> s["d"] = s["b"]
        >>> s.rank()
        a    1.0
        b    2.5
        c    4.0
        d    2.5
        e    5.0
        dtype: float64

        The following example shows how the method behaves with the above
        parameters:

        * default_rank: this is the default behaviour obtained without using
          any parameter.
        * max_rank: setting ``method = 'max'`` the records that have the
          same values are ranked using the highest rank (e.g.: since 'cat'
          and 'dog' are both in the 2nd and 3rd position, rank 3 is assigned.)
        * NA_bottom: choosing ``na_option = 'bottom'``, if there are records
          with NaN values they are placed at the bottom of the ranking.
        * pct_rank: when setting ``pct = True``, the ranking is expressed as
          percentile rank.

        >>> df['default_rank'] = df['Number_legs'].rank()
        >>> df['max_rank'] = df['Number_legs'].rank(method='max')
        >>> df['NA_bottom'] = df['Number_legs'].rank(na_option='bottom')
        >>> df['pct_rank'] = df['Number_legs'].rank(pct=True)
        >>> df
            Animal  Number_legs  default_rank  max_rank  NA_bottom  pct_rank
        0      cat          4.0           2.5       3.0        2.5     0.625
        1  penguin          2.0           1.0       1.0        1.0     0.250
        2      dog          4.0           2.5       3.0        2.5     0.625
        3   spider          8.0           4.0       4.0        4.0     1.000
        4    snake          NaN           NaN       NaN        5.0       NaN
        """
        axis_int = self._get_axis_number(axis)

        if na_option not in {"keep", "top", "bottom"}:
            msg = "na_option must be one of 'keep', 'top', or 'bottom'"
            raise ValueError(msg)

        def ranker(data):
            if data.ndim == 2:
                # i.e. DataFrame, we cast to ndarray
                values = data.values
            else:
                # i.e. Series, can dispatch to EA
                values = data._values

            if isinstance(values, ExtensionArray):
                ranks = values._rank(
                    axis=axis_int,
                    method=method,
                    ascending=ascending,
                    na_option=na_option,
                    pct=pct,
                )
            else:
                ranks = algos.rank(
                    values,
                    axis=axis_int,
                    method=method,
                    ascending=ascending,
                    na_option=na_option,
                    pct=pct,
                )

            ranks_obj = self._constructor(ranks, **data._construct_axes_dict())
            return ranks_obj.__finalize__(self, method="rank")

        if numeric_only:
            if self.ndim == 1 and not is_numeric_dtype(self.dtype):
                # GH#47500
                raise TypeError(
                    "Series.rank does not allow numeric_only=True with "
                    "non-numeric dtype."
                )
            data = self._get_numeric_data()
        else:
            data = self

        return ranker(data)

    @doc(_shared_docs["compare"], klass=_shared_doc_kwargs["klass"])
    def compare(
        self,
        other,
        align_axis: Axis = 1,
        keep_shape: bool_t = False,
        keep_equal: bool_t = False,
        result_names: Suffixes = ("self", "other"),
    ):
        if type(self) is not type(other):
            cls_self, cls_other = type(self).__name__, type(other).__name__
            raise TypeError(
                f"can only compare '{cls_self}' (not '{cls_other}') with '{cls_self}'"
            )

        mask = ~((self == other) | (self.isna() & other.isna()))
        mask.fillna(True, inplace=True)

        if not keep_equal:
            self = self.where(mask)
            other = other.where(mask)

        if not keep_shape:
            if isinstance(self, ABCDataFrame):
                cmask = mask.any()
                rmask = mask.any(axis=1)
                self = self.loc[rmask, cmask]
                other = other.loc[rmask, cmask]
            else:
                self = self[mask]
                other = other[mask]
        if not isinstance(result_names, tuple):
            raise TypeError(
                f"Passing 'result_names' as a {type(result_names)} is not "
                "supported. Provide 'result_names' as a tuple instead."
            )

        if align_axis in (1, "columns"):  # This is needed for Series
            axis = 1
        else:
            axis = self._get_axis_number(align_axis)

        diff = concat([self, other], axis=axis, keys=result_names)

        if axis >= self.ndim:
            # No need to reorganize data if stacking on new axis
            # This currently applies for stacking two Series on columns
            return diff

        ax = diff._get_axis(axis)
        ax_names = np.array(ax.names)

        # set index names to positions to avoid confusion
        ax.names = np.arange(len(ax_names))

        # bring self-other to inner level
        order = list(range(1, ax.nlevels)) + [0]
        if isinstance(diff, ABCDataFrame):
            diff = diff.reorder_levels(order, axis=axis)
        else:
            diff = diff.reorder_levels(order)

        # restore the index names in order
        diff._get_axis(axis=axis).names = ax_names[order]

        # reorder axis to keep things organized
        indices = (
            np.arange(diff.shape[axis]).reshape([2, diff.shape[axis] // 2]).T.flatten()
        )
        diff = diff.take(indices, axis=axis)

        return diff

    @doc(**_shared_doc_kwargs)
    def align(
        self: NDFrameT,
        other: NDFrameT,
        join: AlignJoin = "outer",
        axis: Axis | None = None,
        level: Level = None,
        copy: bool_t | None = None,
        fill_value: Hashable = None,
        method: FillnaOptions | None = None,
        limit: int | None = None,
        fill_axis: Axis = 0,
        broadcast_axis: Axis | None = None,
    ) -> NDFrameT:
        """
        Align two objects on their axes with the specified join method.

        Join method is specified for each axis Index.

        Parameters
        ----------
        other : DataFrame or Series
        join : {{'outer', 'inner', 'left', 'right'}}, default 'outer'
        axis : allowed axis of the other object, default None
            Align on index (0), columns (1), or both (None).
        level : int or level name, default None
            Broadcast across a level, matching Index values on the
            passed MultiIndex level.
        copy : bool, default True
            Always returns new objects. If copy=False and no reindexing is
            required then original objects are returned.
        fill_value : scalar, default np.NaN
            Value to use for missing values. Defaults to NaN, but can be any
            "compatible" value.
        method : {{'backfill', 'bfill', 'pad', 'ffill', None}}, default None
            Method to use for filling holes in reindexed Series:

            - pad / ffill: propagate last valid observation forward to next valid.
            - backfill / bfill: use NEXT valid observation to fill gap.

        limit : int, default None
            If method is specified, this is the maximum number of consecutive
            NaN values to forward/backward fill. In other words, if there is
            a gap with more than this number of consecutive NaNs, it will only
            be partially filled. If method is not specified, this is the
            maximum number of entries along the entire axis where NaNs will be
            filled. Must be greater than 0 if not None.
        fill_axis : {axes_single_arg}, default 0
            Filling axis, method and limit.
        broadcast_axis : {axes_single_arg}, default None
            Broadcast values along this axis, if aligning two objects of
            different dimensions.

        Returns
        -------
        (left, right) : ({klass}, type of other)
            Aligned objects.

        Examples
        --------
        >>> df = pd.DataFrame(
        ...     [[1, 2, 3, 4], [6, 7, 8, 9]], columns=["D", "B", "E", "A"], index=[1, 2]
        ... )
        >>> other = pd.DataFrame(
        ...     [[10, 20, 30, 40], [60, 70, 80, 90], [600, 700, 800, 900]],
        ...     columns=["A", "B", "C", "D"],
        ...     index=[2, 3, 4],
        ... )
        >>> df
           D  B  E  A
        1  1  2  3  4
        2  6  7  8  9
        >>> other
            A    B    C    D
        2   10   20   30   40
        3   60   70   80   90
        4  600  700  800  900

        Align on columns:

        >>> left, right = df.align(other, join="outer", axis=1)
        >>> left
           A  B   C  D  E
        1  4  2 NaN  1  3
        2  9  7 NaN  6  8
        >>> right
            A    B    C    D   E
        2   10   20   30   40 NaN
        3   60   70   80   90 NaN
        4  600  700  800  900 NaN

        We can also align on the index:

        >>> left, right = df.align(other, join="outer", axis=0)
        >>> left
            D    B    E    A
        1  1.0  2.0  3.0  4.0
        2  6.0  7.0  8.0  9.0
        3  NaN  NaN  NaN  NaN
        4  NaN  NaN  NaN  NaN
        >>> right
            A      B      C      D
        1    NaN    NaN    NaN    NaN
        2   10.0   20.0   30.0   40.0
        3   60.0   70.0   80.0   90.0
        4  600.0  700.0  800.0  900.0

        Finally, the default `axis=None` will align on both index and columns:

        >>> left, right = df.align(other, join="outer", axis=None)
        >>> left
             A    B   C    D    E
        1  4.0  2.0 NaN  1.0  3.0
        2  9.0  7.0 NaN  6.0  8.0
        3  NaN  NaN NaN  NaN  NaN
        4  NaN  NaN NaN  NaN  NaN
        >>> right
               A      B      C      D   E
        1    NaN    NaN    NaN    NaN NaN
        2   10.0   20.0   30.0   40.0 NaN
        3   60.0   70.0   80.0   90.0 NaN
        4  600.0  700.0  800.0  900.0 NaN
        """

        method = clean_fill_method(method)

        if broadcast_axis == 1 and self.ndim != other.ndim:
            if isinstance(self, ABCSeries):
                # this means other is a DataFrame, and we need to broadcast
                # self
                cons = self._constructor_expanddim
                df = cons(
                    {c: self for c in other.columns}, **other._construct_axes_dict()
                )
                return df._align_frame(
                    other,
                    join=join,
                    axis=axis,
                    level=level,
                    copy=copy,
                    fill_value=fill_value,
                    method=method,
                    limit=limit,
                    fill_axis=fill_axis,
                )
            elif isinstance(other, ABCSeries):
                # this means self is a DataFrame, and we need to broadcast
                # other
                cons = other._constructor_expanddim
                df = cons(
                    {c: other for c in self.columns}, **self._construct_axes_dict()
                )
                return self._align_frame(
                    df,
                    join=join,
                    axis=axis,
                    level=level,
                    copy=copy,
                    fill_value=fill_value,
                    method=method,
                    limit=limit,
                    fill_axis=fill_axis,
                )

        if axis is not None:
            axis = self._get_axis_number(axis)
        if isinstance(other, ABCDataFrame):
            return self._align_frame(
                other,
                join=join,
                axis=axis,
                level=level,
                copy=copy,
                fill_value=fill_value,
                method=method,
                limit=limit,
                fill_axis=fill_axis,
            )
        elif isinstance(other, ABCSeries):
            return self._align_series(
                other,
                join=join,
                axis=axis,
                level=level,
                copy=copy,
                fill_value=fill_value,
                method=method,
                limit=limit,
                fill_axis=fill_axis,
            )
        else:  # pragma: no cover
            raise TypeError(f"unsupported type: {type(other)}")

    @final
    def _align_frame(
        self,
        other,
        join: AlignJoin = "outer",
        axis: Axis | None = None,
        level=None,
        copy: bool_t | None = None,
        fill_value=None,
        method=None,
        limit=None,
        fill_axis: Axis = 0,
    ):
        # defaults
        join_index, join_columns = None, None
        ilidx, iridx = None, None
        clidx, cridx = None, None

        is_series = isinstance(self, ABCSeries)

        if (axis is None or axis == 0) and not self.index.equals(other.index):
            join_index, ilidx, iridx = self.index.join(
                other.index, how=join, level=level, return_indexers=True
            )

        if (
            (axis is None or axis == 1)
            and not is_series
            and not self.columns.equals(other.columns)
        ):
            join_columns, clidx, cridx = self.columns.join(
                other.columns, how=join, level=level, return_indexers=True
            )

        if is_series:
            reindexers = {0: [join_index, ilidx]}
        else:
            reindexers = {0: [join_index, ilidx], 1: [join_columns, clidx]}

        left = self._reindex_with_indexers(
            reindexers, copy=copy, fill_value=fill_value, allow_dups=True
        )
        # other must be always DataFrame
        right = other._reindex_with_indexers(
            {0: [join_index, iridx], 1: [join_columns, cridx]},
            copy=copy,
            fill_value=fill_value,
            allow_dups=True,
        )

        if method is not None:
            _left = left.fillna(method=method, axis=fill_axis, limit=limit)
            assert _left is not None  # needed for mypy
            left = _left
            right = right.fillna(method=method, axis=fill_axis, limit=limit)

        # if DatetimeIndex have different tz, convert to UTC
        left, right = _align_as_utc(left, right, join_index)

        return (
            left.__finalize__(self),
            right.__finalize__(other),
        )

    @final
    def _align_series(
        self,
        other,
        join: AlignJoin = "outer",
        axis: Axis | None = None,
        level=None,
        copy: bool_t | None = None,
        fill_value=None,
        method=None,
        limit=None,
        fill_axis: Axis = 0,
    ):

        is_series = isinstance(self, ABCSeries)

        if (not is_series and axis is None) or axis not in [None, 0, 1]:
            raise ValueError("Must specify axis=0 or 1")

        if is_series and axis == 1:
            raise ValueError("cannot align series to a series other than axis 0")

        # series/series compat, other must always be a Series
        if not axis:

            # equal
            if self.index.equals(other.index):
                join_index, lidx, ridx = None, None, None
            else:
                join_index, lidx, ridx = self.index.join(
                    other.index, how=join, level=level, return_indexers=True
                )

            if is_series:
                left = self._reindex_indexer(join_index, lidx, copy)
            elif lidx is None or join_index is None:
                left = self.copy(deep=copy) if copy or copy is None else self
            else:
                left = self._constructor(
                    self._mgr.reindex_indexer(join_index, lidx, axis=1, copy=copy)
                )

            right = other._reindex_indexer(join_index, ridx, copy)

        else:

            # one has > 1 ndim
            fdata = self._mgr
            join_index = self.axes[1]
            lidx, ridx = None, None
            if not join_index.equals(other.index):
                join_index, lidx, ridx = join_index.join(
                    other.index, how=join, level=level, return_indexers=True
                )

            if lidx is not None:
                bm_axis = self._get_block_manager_axis(1)
                fdata = fdata.reindex_indexer(join_index, lidx, axis=bm_axis)

            if copy and fdata is self._mgr:
                fdata = fdata.copy()

            left = self._constructor(fdata)

            if ridx is None:
                right = other.copy(deep=copy) if copy or copy is None else other
            else:
                right = other.reindex(join_index, level=level)

        # fill
        fill_na = notna(fill_value) or (method is not None)
        if fill_na:
            left = left.fillna(fill_value, method=method, limit=limit, axis=fill_axis)
            right = right.fillna(fill_value, method=method, limit=limit)

        # if DatetimeIndex have different tz, convert to UTC
        if is_series or (not is_series and axis == 0):
            left, right = _align_as_utc(left, right, join_index)

        return (
            left.__finalize__(self),
            right.__finalize__(other),
        )

    @final
    def _where(
        self,
        cond,
        other=lib.no_default,
        inplace: bool_t = False,
        axis: Axis | None = None,
        level=None,
    ):
        """
        Equivalent to public method `where`, except that `other` is not
        applied as a function even if callable. Used in __setitem__.
        """
        inplace = validate_bool_kwarg(inplace, "inplace")

        if axis is not None:
            axis = self._get_axis_number(axis)

        # align the cond to same shape as myself
        cond = common.apply_if_callable(cond, self)
        if isinstance(cond, NDFrame):
            cond, _ = cond.align(self, join="right", broadcast_axis=1, copy=False)
        else:
            if not hasattr(cond, "shape"):
                cond = np.asanyarray(cond)
            if cond.shape != self.shape:
                raise ValueError("Array conditional must be same shape as self")
            cond = self._constructor(cond, **self._construct_axes_dict())

        # make sure we are boolean
        fill_value = bool(inplace)
        cond = cond.fillna(fill_value)

        msg = "Boolean array expected for the condition, not {dtype}"

        if not cond.empty:
            if not isinstance(cond, ABCDataFrame):
                # This is a single-dimensional object.
                if not is_bool_dtype(cond):
                    raise ValueError(msg.format(dtype=cond.dtype))
            else:
                for _dt in cond.dtypes:
                    if not is_bool_dtype(_dt):
                        raise ValueError(msg.format(dtype=_dt))
        else:
            # GH#21947 we have an empty DataFrame/Series, could be object-dtype
            cond = cond.astype(bool)

        cond = -cond if inplace else cond
        cond = cond.reindex(self._info_axis, axis=self._info_axis_number, copy=False)

        # try to align with other
        if isinstance(other, NDFrame):

            # align with me
            if other.ndim <= self.ndim:

                _, other = self.align(
                    other,
                    join="left",
                    axis=axis,
                    level=level,
                    fill_value=None,
                    copy=False,
                )

                # if we are NOT aligned, raise as we cannot where index
                if axis is None and not other._indexed_same(self):
                    raise InvalidIndexError

                if other.ndim < self.ndim:
                    # TODO(EA2D): avoid object-dtype cast in EA case GH#38729
                    other = other._values
                    if axis == 0:
                        other = np.reshape(other, (-1, 1))
                    elif axis == 1:
                        other = np.reshape(other, (1, -1))

                    other = np.broadcast_to(other, self.shape)

            # slice me out of the other
            else:
                raise NotImplementedError(
                    "cannot align with a higher dimensional NDFrame"
                )

        elif not isinstance(other, (MultiIndex, NDFrame)):
            # mainly just catching Index here
            other = extract_array(other, extract_numpy=True)

        if isinstance(other, (np.ndarray, ExtensionArray)):

            if other.shape != self.shape:
                if self.ndim != 1:
                    # In the ndim == 1 case we may have
                    #  other length 1, which we treat as scalar (GH#2745, GH#4192)
                    #  or len(other) == icond.sum(), which we treat like
                    #  __setitem__ (GH#3235)
                    raise ValueError(
                        "other must be the same shape as self when an ndarray"
                    )

            # we are the same shape, so create an actual object for alignment
            else:
                other = self._constructor(other, **self._construct_axes_dict())

        if axis is None:
            axis = 0

        if self.ndim == getattr(other, "ndim", 0):
            align = True
        else:
            align = self._get_axis_number(axis) == 1

        if inplace:
            # we may have different type blocks come out of putmask, so
            # reconstruct the block manager

            self._check_inplace_setting(other)
            new_data = self._mgr.putmask(mask=cond, new=other, align=align)
            result = self._constructor(new_data)
            return self._update_inplace(result)

        else:
            new_data = self._mgr.where(
                other=other,
                cond=cond,
                align=align,
            )
            result = self._constructor(new_data)
            return result.__finalize__(self)

    @overload
    def where(
        self: NDFrameT,
        cond,
        other=...,
        *,
        inplace: Literal[False] = ...,
        axis: Axis | None = ...,
        level: Level = ...,
    ) -> NDFrameT:
        ...

    @overload
    def where(
        self,
        cond,
        other=...,
        *,
        inplace: Literal[True],
        axis: Axis | None = ...,
        level: Level = ...,
    ) -> None:
        ...

    @overload
    def where(
        self: NDFrameT,
        cond,
        other=...,
        *,
        inplace: bool_t = ...,
        axis: Axis | None = ...,
        level: Level = ...,
    ) -> NDFrameT | None:
        ...

    @doc(
        klass=_shared_doc_kwargs["klass"],
        cond="True",
        cond_rev="False",
        name="where",
        name_other="mask",
    )
    def where(
        self: NDFrameT,
        cond,
        other=np.nan,
        *,
        inplace: bool_t = False,
        axis: Axis | None = None,
        level: Level = None,
    ) -> NDFrameT | None:
        """
        Replace values where the condition is {cond_rev}.

        Parameters
        ----------
        cond : bool {klass}, array-like, or callable
            Where `cond` is {cond}, keep the original value. Where
            {cond_rev}, replace with corresponding value from `other`.
            If `cond` is callable, it is computed on the {klass} and
            should return boolean {klass} or array. The callable must
            not change input {klass} (though pandas doesn't check it).
        other : scalar, {klass}, or callable
            Entries where `cond` is {cond_rev} are replaced with
            corresponding value from `other`.
            If other is callable, it is computed on the {klass} and
            should return scalar or {klass}. The callable must not
            change input {klass} (though pandas doesn't check it).
            If not specified, entries will be filled with the corresponding
            NULL value (``np.nan`` for numpy dtypes, ``pd.NA`` for extension
            dtypes).
        inplace : bool, default False
            Whether to perform the operation in place on the data.
        axis : int, default None
            Alignment axis if needed. For `Series` this parameter is
            unused and defaults to 0.
        level : int, default None
            Alignment level if needed.

        Returns
        -------
        Same type as caller or None if ``inplace=True``.

        See Also
        --------
        :func:`DataFrame.{name_other}` : Return an object of same shape as
            self.

        Notes
        -----
        The {name} method is an application of the if-then idiom. For each
        element in the calling DataFrame, if ``cond`` is ``{cond}`` the
        element is used; otherwise the corresponding element from the DataFrame
        ``other`` is used. If the axis of ``other`` does not align with axis of
        ``cond`` {klass}, the misaligned index positions will be filled with
        {cond_rev}.

        The signature for :func:`DataFrame.where` differs from
        :func:`numpy.where`. Roughly ``df1.where(m, df2)`` is equivalent to
        ``np.where(m, df1, df2)``.

        For further details and examples see the ``{name}`` documentation in
        :ref:`indexing <indexing.where_mask>`.

        The dtype of the object takes precedence. The fill value is casted to
        the object's dtype, if this can be done losslessly.

        Examples
        --------
        >>> s = pd.Series(range(5))
        >>> s.where(s > 0)
        0    NaN
        1    1.0
        2    2.0
        3    3.0
        4    4.0
        dtype: float64
        >>> s.mask(s > 0)
        0    0.0
        1    NaN
        2    NaN
        3    NaN
        4    NaN
        dtype: float64

        >>> s = pd.Series(range(5))
        >>> t = pd.Series([True, False])
        >>> s.where(t, 99)
        0     0
        1    99
        2    99
        3    99
        4    99
        dtype: int64
        >>> s.mask(t, 99)
        0    99
        1     1
        2    99
        3    99
        4    99
        dtype: int64

        >>> s.where(s > 1, 10)
        0    10
        1    10
        2    2
        3    3
        4    4
        dtype: int64
        >>> s.mask(s > 1, 10)
        0     0
        1     1
        2    10
        3    10
        4    10
        dtype: int64

        >>> df = pd.DataFrame(np.arange(10).reshape(-1, 2), columns=['A', 'B'])
        >>> df
           A  B
        0  0  1
        1  2  3
        2  4  5
        3  6  7
        4  8  9
        >>> m = df % 3 == 0
        >>> df.where(m, -df)
           A  B
        0  0 -1
        1 -2  3
        2 -4 -5
        3  6 -7
        4 -8  9
        >>> df.where(m, -df) == np.where(m, df, -df)
              A     B
        0  True  True
        1  True  True
        2  True  True
        3  True  True
        4  True  True
        >>> df.where(m, -df) == df.mask(~m, -df)
              A     B
        0  True  True
        1  True  True
        2  True  True
        3  True  True
        4  True  True
        """
        other = common.apply_if_callable(other, self)
        return self._where(cond, other, inplace, axis, level)

    @overload
    def mask(
        self: NDFrameT,
        cond,
        other=...,
        *,
        inplace: Literal[False] = ...,
        axis: Axis | None = ...,
        level: Level = ...,
    ) -> NDFrameT:
        ...

    @overload
    def mask(
        self,
        cond,
        other=...,
        *,
        inplace: Literal[True],
        axis: Axis | None = ...,
        level: Level = ...,
    ) -> None:
        ...

    @overload
    def mask(
        self: NDFrameT,
        cond,
        other=...,
        *,
        inplace: bool_t = ...,
        axis: Axis | None = ...,
        level: Level = ...,
    ) -> NDFrameT | None:
        ...

    @doc(
        where,
        klass=_shared_doc_kwargs["klass"],
        cond="False",
        cond_rev="True",
        name="mask",
        name_other="where",
    )
    def mask(
        self: NDFrameT,
        cond,
        other=lib.no_default,
        *,
        inplace: bool_t = False,
        axis: Axis | None = None,
        level: Level = None,
    ) -> NDFrameT | None:

        inplace = validate_bool_kwarg(inplace, "inplace")
        cond = common.apply_if_callable(cond, self)

        # see gh-21891
        if not hasattr(cond, "__invert__"):
            cond = np.array(cond)

        return self.where(
            ~cond,
            other=other,
            inplace=inplace,
            axis=axis,
            level=level,
        )

    @doc(klass=_shared_doc_kwargs["klass"])
    def shift(
        self: NDFrameT,
        periods: int = 1,
        freq=None,
        axis: Axis = 0,
        fill_value: Hashable = None,
    ) -> NDFrameT:
        """
        Shift index by desired number of periods with an optional time `freq`.

        When `freq` is not passed, shift the index without realigning the data.
        If `freq` is passed (in this case, the index must be date or datetime,
        or it will raise a `NotImplementedError`), the index will be
        increased using the periods and the `freq`. `freq` can be inferred
        when specified as "infer" as long as either freq or inferred_freq
        attribute is set in the index.

        Parameters
        ----------
        periods : int
            Number of periods to shift. Can be positive or negative.
        freq : DateOffset, tseries.offsets, timedelta, or str, optional
            Offset to use from the tseries module or time rule (e.g. 'EOM').
            If `freq` is specified then the index values are shifted but the
            data is not realigned. That is, use `freq` if you would like to
            extend the index when shifting and preserve the original data.
            If `freq` is specified as "infer" then it will be inferred from
            the freq or inferred_freq attributes of the index. If neither of
            those attributes exist, a ValueError is thrown.
        axis : {{0 or 'index', 1 or 'columns', None}}, default None
            Shift direction. For `Series` this parameter is unused and defaults to 0.
        fill_value : object, optional
            The scalar value to use for newly introduced missing values.
            the default depends on the dtype of `self`.
            For numeric data, ``np.nan`` is used.
            For datetime, timedelta, or period data, etc. :attr:`NaT` is used.
            For extension dtypes, ``self.dtype.na_value`` is used.

            .. versionchanged:: 1.1.0

        Returns
        -------
        {klass}
            Copy of input object, shifted.

        See Also
        --------
        Index.shift : Shift values of Index.
        DatetimeIndex.shift : Shift values of DatetimeIndex.
        PeriodIndex.shift : Shift values of PeriodIndex.

        Examples
        --------
        >>> df = pd.DataFrame({{"Col1": [10, 20, 15, 30, 45],
        ...                    "Col2": [13, 23, 18, 33, 48],
        ...                    "Col3": [17, 27, 22, 37, 52]}},
        ...                   index=pd.date_range("2020-01-01", "2020-01-05"))
        >>> df
                    Col1  Col2  Col3
        2020-01-01    10    13    17
        2020-01-02    20    23    27
        2020-01-03    15    18    22
        2020-01-04    30    33    37
        2020-01-05    45    48    52

        >>> df.shift(periods=3)
                    Col1  Col2  Col3
        2020-01-01   NaN   NaN   NaN
        2020-01-02   NaN   NaN   NaN
        2020-01-03   NaN   NaN   NaN
        2020-01-04  10.0  13.0  17.0
        2020-01-05  20.0  23.0  27.0

        >>> df.shift(periods=1, axis="columns")
                    Col1  Col2  Col3
        2020-01-01   NaN    10    13
        2020-01-02   NaN    20    23
        2020-01-03   NaN    15    18
        2020-01-04   NaN    30    33
        2020-01-05   NaN    45    48

        >>> df.shift(periods=3, fill_value=0)
                    Col1  Col2  Col3
        2020-01-01     0     0     0
        2020-01-02     0     0     0
        2020-01-03     0     0     0
        2020-01-04    10    13    17
        2020-01-05    20    23    27

        >>> df.shift(periods=3, freq="D")
                    Col1  Col2  Col3
        2020-01-04    10    13    17
        2020-01-05    20    23    27
        2020-01-06    15    18    22
        2020-01-07    30    33    37
        2020-01-08    45    48    52

        >>> df.shift(periods=3, freq="infer")
                    Col1  Col2  Col3
        2020-01-04    10    13    17
        2020-01-05    20    23    27
        2020-01-06    15    18    22
        2020-01-07    30    33    37
        2020-01-08    45    48    52
        """
        if periods == 0:
            return self.copy()

        if freq is None:
            # when freq is None, data is shifted, index is not
            axis = self._get_axis_number(axis)
            new_data = self._mgr.shift(
                periods=periods, axis=axis, fill_value=fill_value
            )
            return self._constructor(new_data).__finalize__(self, method="shift")

        # when freq is given, index is shifted, data is not
        index = self._get_axis(axis)

        if freq == "infer":
            freq = getattr(index, "freq", None)

            if freq is None:
                freq = getattr(index, "inferred_freq", None)

            if freq is None:
                msg = "Freq was not set in the index hence cannot be inferred"
                raise ValueError(msg)

        elif isinstance(freq, str):
            freq = to_offset(freq)

        if isinstance(index, PeriodIndex):
            orig_freq = to_offset(index.freq)
            if freq != orig_freq:
                assert orig_freq is not None  # for mypy
                raise ValueError(
                    f"Given freq {freq.rule_code} does not match "
                    f"PeriodIndex freq {orig_freq.rule_code}"
                )
            new_ax = index.shift(periods)
        else:
            new_ax = index.shift(periods, freq)

        result = self.set_axis(new_ax, axis=axis)
        return result.__finalize__(self, method="shift")

    def truncate(
        self: NDFrameT,
        before=None,
        after=None,
        axis: Axis | None = None,
        copy: bool_t | None = None,
    ) -> NDFrameT:
        """
        Truncate a Series or DataFrame before and after some index value.

        This is a useful shorthand for boolean indexing based on index
        values above or below certain thresholds.

        Parameters
        ----------
        before : date, str, int
            Truncate all rows before this index value.
        after : date, str, int
            Truncate all rows after this index value.
        axis : {0 or 'index', 1 or 'columns'}, optional
            Axis to truncate. Truncates the index (rows) by default.
            For `Series` this parameter is unused and defaults to 0.
        copy : bool, default is True,
            Return a copy of the truncated section.

        Returns
        -------
        type of caller
            The truncated Series or DataFrame.

        See Also
        --------
        DataFrame.loc : Select a subset of a DataFrame by label.
        DataFrame.iloc : Select a subset of a DataFrame by position.

        Notes
        -----
        If the index being truncated contains only datetime values,
        `before` and `after` may be specified as strings instead of
        Timestamps.

        Examples
        --------
        >>> df = pd.DataFrame({'A': ['a', 'b', 'c', 'd', 'e'],
        ...                    'B': ['f', 'g', 'h', 'i', 'j'],
        ...                    'C': ['k', 'l', 'm', 'n', 'o']},
        ...                   index=[1, 2, 3, 4, 5])
        >>> df
           A  B  C
        1  a  f  k
        2  b  g  l
        3  c  h  m
        4  d  i  n
        5  e  j  o

        >>> df.truncate(before=2, after=4)
           A  B  C
        2  b  g  l
        3  c  h  m
        4  d  i  n

        The columns of a DataFrame can be truncated.

        >>> df.truncate(before="A", after="B", axis="columns")
           A  B
        1  a  f
        2  b  g
        3  c  h
        4  d  i
        5  e  j

        For Series, only rows can be truncated.

        >>> df['A'].truncate(before=2, after=4)
        2    b
        3    c
        4    d
        Name: A, dtype: object

        The index values in ``truncate`` can be datetimes or string
        dates.

        >>> dates = pd.date_range('2016-01-01', '2016-02-01', freq='s')
        >>> df = pd.DataFrame(index=dates, data={'A': 1})
        >>> df.tail()
                             A
        2016-01-31 23:59:56  1
        2016-01-31 23:59:57  1
        2016-01-31 23:59:58  1
        2016-01-31 23:59:59  1
        2016-02-01 00:00:00  1

        >>> df.truncate(before=pd.Timestamp('2016-01-05'),
        ...             after=pd.Timestamp('2016-01-10')).tail()
                             A
        2016-01-09 23:59:56  1
        2016-01-09 23:59:57  1
        2016-01-09 23:59:58  1
        2016-01-09 23:59:59  1
        2016-01-10 00:00:00  1

        Because the index is a DatetimeIndex containing only dates, we can
        specify `before` and `after` as strings. They will be coerced to
        Timestamps before truncation.

        >>> df.truncate('2016-01-05', '2016-01-10').tail()
                             A
        2016-01-09 23:59:56  1
        2016-01-09 23:59:57  1
        2016-01-09 23:59:58  1
        2016-01-09 23:59:59  1
        2016-01-10 00:00:00  1

        Note that ``truncate`` assumes a 0 value for any unspecified time
        component (midnight). This differs from partial string slicing, which
        returns any partially matching dates.

        >>> df.loc['2016-01-05':'2016-01-10', :].tail()
                             A
        2016-01-10 23:59:55  1
        2016-01-10 23:59:56  1
        2016-01-10 23:59:57  1
        2016-01-10 23:59:58  1
        2016-01-10 23:59:59  1
        """
        if axis is None:
            axis = self._stat_axis_number
        axis = self._get_axis_number(axis)
        ax = self._get_axis(axis)

        # GH 17935
        # Check that index is sorted
        if not ax.is_monotonic_increasing and not ax.is_monotonic_decreasing:
            raise ValueError("truncate requires a sorted index")

        # if we have a date index, convert to dates, otherwise
        # treat like a slice
        if ax._is_all_dates:
            from pandas.core.tools.datetimes import to_datetime

            before = to_datetime(before)
            after = to_datetime(after)

        if before is not None and after is not None and before > after:
            raise ValueError(f"Truncate: {after} must be after {before}")

        if len(ax) > 1 and ax.is_monotonic_decreasing and ax.nunique() > 1:
            before, after = after, before

        slicer = [slice(None, None)] * self._AXIS_LEN
        slicer[axis] = slice(before, after)
        result = self.loc[tuple(slicer)]

        if isinstance(ax, MultiIndex):
            setattr(result, self._get_axis_name(axis), ax.truncate(before, after))

        if copy or (copy is None and not using_copy_on_write()):
            result = result.copy(deep=copy)

        return result

    @final
    @doc(klass=_shared_doc_kwargs["klass"])
    def tz_convert(
        self: NDFrameT, tz, axis: Axis = 0, level=None, copy: bool_t | None = None
    ) -> NDFrameT:
        """
        Convert tz-aware axis to target time zone.

        Parameters
        ----------
        tz : str or tzinfo object or None
            Target time zone. Passing ``None`` will convert to
            UTC and remove the timezone information.
        axis : {{0 or 'index', 1 or 'columns'}}, default 0
            The axis to convert
        level : int, str, default None
            If axis is a MultiIndex, convert a specific level. Otherwise
            must be None.
        copy : bool, default True
            Also make a copy of the underlying data.

        Returns
        -------
        {klass}
            Object with time zone converted axis.

        Raises
        ------
        TypeError
            If the axis is tz-naive.

        Examples
        --------
        Change to another time zone:

        >>> s = pd.Series(
        ...     [1],
        ...     index=pd.DatetimeIndex(['2018-09-15 01:30:00+02:00']),
        ... )
        >>> s.tz_convert('Asia/Shanghai')
        2018-09-15 07:30:00+08:00    1
        dtype: int64

        Pass None to convert to UTC and get a tz-naive index:

        >>> s = pd.Series([1],
        ...     index=pd.DatetimeIndex(['2018-09-15 01:30:00+02:00']))
        >>> s.tz_convert(None)
        2018-09-14 23:30:00    1
        dtype: int64
        """
        axis = self._get_axis_number(axis)
        ax = self._get_axis(axis)

        def _tz_convert(ax, tz):
            if not hasattr(ax, "tz_convert"):
                if len(ax) > 0:
                    ax_name = self._get_axis_name(axis)
                    raise TypeError(
                        f"{ax_name} is not a valid DatetimeIndex or PeriodIndex"
                    )
                ax = DatetimeIndex([], tz=tz)
            else:
                ax = ax.tz_convert(tz)
            return ax

        # if a level is given it must be a MultiIndex level or
        # equivalent to the axis name
        if isinstance(ax, MultiIndex):
            level = ax._get_level_number(level)
            new_level = _tz_convert(ax.levels[level], tz)
            ax = ax.set_levels(new_level, level=level)
        else:
            if level not in (None, 0, ax.name):
                raise ValueError(f"The level {level} is not valid")
            ax = _tz_convert(ax, tz)

        result = self.copy(deep=copy)
        result = result.set_axis(ax, axis=axis, copy=False)
        return result.__finalize__(self, method="tz_convert")

    @final
    @doc(klass=_shared_doc_kwargs["klass"])
    def tz_localize(
        self: NDFrameT,
        tz,
        axis: Axis = 0,
        level=None,
        copy: bool_t | None = None,
        ambiguous: TimeAmbiguous = "raise",
        nonexistent: TimeNonexistent = "raise",
    ) -> NDFrameT:
        """
        Localize tz-naive index of a Series or DataFrame to target time zone.

        This operation localizes the Index. To localize the values in a
        timezone-naive Series, use :meth:`Series.dt.tz_localize`.

        Parameters
        ----------
        tz : str or tzinfo or None
            Time zone to localize. Passing ``None`` will remove the
            time zone information and preserve local time.
        axis : {{0 or 'index', 1 or 'columns'}}, default 0
            The axis to localize
        level : int, str, default None
            If axis ia a MultiIndex, localize a specific level. Otherwise
            must be None.
        copy : bool, default True
            Also make a copy of the underlying data.
        ambiguous : 'infer', bool-ndarray, 'NaT', default 'raise'
            When clocks moved backward due to DST, ambiguous times may arise.
            For example in Central European Time (UTC+01), when going from
            03:00 DST to 02:00 non-DST, 02:30:00 local time occurs both at
            00:30:00 UTC and at 01:30:00 UTC. In such a situation, the
            `ambiguous` parameter dictates how ambiguous times should be
            handled.

            - 'infer' will attempt to infer fall dst-transition hours based on
              order
            - bool-ndarray where True signifies a DST time, False designates
              a non-DST time (note that this flag is only applicable for
              ambiguous times)
            - 'NaT' will return NaT where there are ambiguous times
            - 'raise' will raise an AmbiguousTimeError if there are ambiguous
              times.
        nonexistent : str, default 'raise'
            A nonexistent time does not exist in a particular timezone
            where clocks moved forward due to DST. Valid values are:

            - 'shift_forward' will shift the nonexistent time forward to the
              closest existing time
            - 'shift_backward' will shift the nonexistent time backward to the
              closest existing time
            - 'NaT' will return NaT where there are nonexistent times
            - timedelta objects will shift nonexistent times by the timedelta
            - 'raise' will raise an NonExistentTimeError if there are
              nonexistent times.

        Returns
        -------
        {klass}
            Same type as the input.

        Raises
        ------
        TypeError
            If the TimeSeries is tz-aware and tz is not None.

        Examples
        --------
        Localize local times:

        >>> s = pd.Series(
        ...     [1],
        ...     index=pd.DatetimeIndex(['2018-09-15 01:30:00']),
        ... )
        >>> s.tz_localize('CET')
        2018-09-15 01:30:00+02:00    1
        dtype: int64

        Pass None to convert to tz-naive index and preserve local time:

        >>> s = pd.Series([1],
        ...     index=pd.DatetimeIndex(['2018-09-15 01:30:00+02:00']))
        >>> s.tz_localize(None)
        2018-09-15 01:30:00    1
        dtype: int64

        Be careful with DST changes. When there is sequential data, pandas
        can infer the DST time:

        >>> s = pd.Series(range(7),
        ...               index=pd.DatetimeIndex(['2018-10-28 01:30:00',
        ...                                       '2018-10-28 02:00:00',
        ...                                       '2018-10-28 02:30:00',
        ...                                       '2018-10-28 02:00:00',
        ...                                       '2018-10-28 02:30:00',
        ...                                       '2018-10-28 03:00:00',
        ...                                       '2018-10-28 03:30:00']))
        >>> s.tz_localize('CET', ambiguous='infer')
        2018-10-28 01:30:00+02:00    0
        2018-10-28 02:00:00+02:00    1
        2018-10-28 02:30:00+02:00    2
        2018-10-28 02:00:00+01:00    3
        2018-10-28 02:30:00+01:00    4
        2018-10-28 03:00:00+01:00    5
        2018-10-28 03:30:00+01:00    6
        dtype: int64

        In some cases, inferring the DST is impossible. In such cases, you can
        pass an ndarray to the ambiguous parameter to set the DST explicitly

        >>> s = pd.Series(range(3),
        ...               index=pd.DatetimeIndex(['2018-10-28 01:20:00',
        ...                                       '2018-10-28 02:36:00',
        ...                                       '2018-10-28 03:46:00']))
        >>> s.tz_localize('CET', ambiguous=np.array([True, True, False]))
        2018-10-28 01:20:00+02:00    0
        2018-10-28 02:36:00+02:00    1
        2018-10-28 03:46:00+01:00    2
        dtype: int64

        If the DST transition causes nonexistent times, you can shift these
        dates forward or backward with a timedelta object or `'shift_forward'`
        or `'shift_backward'`.

        >>> s = pd.Series(range(2),
        ...               index=pd.DatetimeIndex(['2015-03-29 02:30:00',
        ...                                       '2015-03-29 03:30:00']))
        >>> s.tz_localize('Europe/Warsaw', nonexistent='shift_forward')
        2015-03-29 03:00:00+02:00    0
        2015-03-29 03:30:00+02:00    1
        dtype: int64
        >>> s.tz_localize('Europe/Warsaw', nonexistent='shift_backward')
        2015-03-29 01:59:59.999999999+01:00    0
        2015-03-29 03:30:00+02:00              1
        dtype: int64
        >>> s.tz_localize('Europe/Warsaw', nonexistent=pd.Timedelta('1H'))
        2015-03-29 03:30:00+02:00    0
        2015-03-29 03:30:00+02:00    1
        dtype: int64
        """
        nonexistent_options = ("raise", "NaT", "shift_forward", "shift_backward")
        if nonexistent not in nonexistent_options and not isinstance(
            nonexistent, dt.timedelta
        ):
            raise ValueError(
                "The nonexistent argument must be one of 'raise', "
                "'NaT', 'shift_forward', 'shift_backward' or "
                "a timedelta object"
            )

        axis = self._get_axis_number(axis)
        ax = self._get_axis(axis)

        def _tz_localize(ax, tz, ambiguous, nonexistent):
            if not hasattr(ax, "tz_localize"):
                if len(ax) > 0:
                    ax_name = self._get_axis_name(axis)
                    raise TypeError(
                        f"{ax_name} is not a valid DatetimeIndex or PeriodIndex"
                    )
                ax = DatetimeIndex([], tz=tz)
            else:
                ax = ax.tz_localize(tz, ambiguous=ambiguous, nonexistent=nonexistent)
            return ax

        # if a level is given it must be a MultiIndex level or
        # equivalent to the axis name
        if isinstance(ax, MultiIndex):
            level = ax._get_level_number(level)
            new_level = _tz_localize(ax.levels[level], tz, ambiguous, nonexistent)
            ax = ax.set_levels(new_level, level=level)
        else:
            if level not in (None, 0, ax.name):
                raise ValueError(f"The level {level} is not valid")
            ax = _tz_localize(ax, tz, ambiguous, nonexistent)

        result = self.copy(deep=copy)
        result = result.set_axis(ax, axis=axis, copy=False)
        return result.__finalize__(self, method="tz_localize")

    # ----------------------------------------------------------------------
    # Numeric Methods

    @final
    def describe(
        self: NDFrameT,
        percentiles=None,
        include=None,
        exclude=None,
    ) -> NDFrameT:
        """
        Generate descriptive statistics.

        Descriptive statistics include those that summarize the central
        tendency, dispersion and shape of a
        dataset's distribution, excluding ``NaN`` values.

        Analyzes both numeric and object series, as well
        as ``DataFrame`` column sets of mixed data types. The output
        will vary depending on what is provided. Refer to the notes
        below for more detail.

        Parameters
        ----------
        percentiles : list-like of numbers, optional
            The percentiles to include in the output. All should
            fall between 0 and 1. The default is
            ``[.25, .5, .75]``, which returns the 25th, 50th, and
            75th percentiles.
        include : 'all', list-like of dtypes or None (default), optional
            A white list of data types to include in the result. Ignored
            for ``Series``. Here are the options:

            - 'all' : All columns of the input will be included in the output.
            - A list-like of dtypes : Limits the results to the
              provided data types.
              To limit the result to numeric types submit
              ``numpy.number``. To limit it instead to object columns submit
              the ``numpy.object`` data type. Strings
              can also be used in the style of
              ``select_dtypes`` (e.g. ``df.describe(include=['O'])``). To
              select pandas categorical columns, use ``'category'``
            - None (default) : The result will include all numeric columns.
        exclude : list-like of dtypes or None (default), optional,
            A black list of data types to omit from the result. Ignored
            for ``Series``. Here are the options:

            - A list-like of dtypes : Excludes the provided data types
              from the result. To exclude numeric types submit
              ``numpy.number``. To exclude object columns submit the data
              type ``numpy.object``. Strings can also be used in the style of
              ``select_dtypes`` (e.g. ``df.describe(exclude=['O'])``). To
              exclude pandas categorical columns, use ``'category'``
            - None (default) : The result will exclude nothing.

        Returns
        -------
        Series or DataFrame
            Summary statistics of the Series or Dataframe provided.

        See Also
        --------
        DataFrame.count: Count number of non-NA/null observations.
        DataFrame.max: Maximum of the values in the object.
        DataFrame.min: Minimum of the values in the object.
        DataFrame.mean: Mean of the values.
        DataFrame.std: Standard deviation of the observations.
        DataFrame.select_dtypes: Subset of a DataFrame including/excluding
            columns based on their dtype.

        Notes
        -----
        For numeric data, the result's index will include ``count``,
        ``mean``, ``std``, ``min``, ``max`` as well as lower, ``50`` and
        upper percentiles. By default the lower percentile is ``25`` and the
        upper percentile is ``75``. The ``50`` percentile is the
        same as the median.

        For object data (e.g. strings or timestamps), the result's index
        will include ``count``, ``unique``, ``top``, and ``freq``. The ``top``
        is the most common value. The ``freq`` is the most common value's
        frequency. Timestamps also include the ``first`` and ``last`` items.

        If multiple object values have the highest count, then the
        ``count`` and ``top`` results will be arbitrarily chosen from
        among those with the highest count.

        For mixed data types provided via a ``DataFrame``, the default is to
        return only an analysis of numeric columns. If the dataframe consists
        only of object and categorical data without any numeric columns, the
        default is to return an analysis of both the object and categorical
        columns. If ``include='all'`` is provided as an option, the result
        will include a union of attributes of each type.

        The `include` and `exclude` parameters can be used to limit
        which columns in a ``DataFrame`` are analyzed for the output.
        The parameters are ignored when analyzing a ``Series``.

        Examples
        --------
        Describing a numeric ``Series``.

        >>> s = pd.Series([1, 2, 3])
        >>> s.describe()
        count    3.0
        mean     2.0
        std      1.0
        min      1.0
        25%      1.5
        50%      2.0
        75%      2.5
        max      3.0
        dtype: float64

        Describing a categorical ``Series``.

        >>> s = pd.Series(['a', 'a', 'b', 'c'])
        >>> s.describe()
        count     4
        unique    3
        top       a
        freq      2
        dtype: object

        Describing a timestamp ``Series``.

        >>> s = pd.Series([
        ...     np.datetime64("2000-01-01"),
        ...     np.datetime64("2010-01-01"),
        ...     np.datetime64("2010-01-01")
        ... ])
        >>> s.describe()
        count                      3
        mean     2006-09-01 08:00:00
        min      2000-01-01 00:00:00
        25%      2004-12-31 12:00:00
        50%      2010-01-01 00:00:00
        75%      2010-01-01 00:00:00
        max      2010-01-01 00:00:00
        dtype: object

        Describing a ``DataFrame``. By default only numeric fields
        are returned.

        >>> df = pd.DataFrame({'categorical': pd.Categorical(['d','e','f']),
        ...                    'numeric': [1, 2, 3],
        ...                    'object': ['a', 'b', 'c']
        ...                   })
        >>> df.describe()
               numeric
        count      3.0
        mean       2.0
        std        1.0
        min        1.0
        25%        1.5
        50%        2.0
        75%        2.5
        max        3.0

        Describing all columns of a ``DataFrame`` regardless of data type.

        >>> df.describe(include='all')  # doctest: +SKIP
               categorical  numeric object
        count            3      3.0      3
        unique           3      NaN      3
        top              f      NaN      a
        freq             1      NaN      1
        mean           NaN      2.0    NaN
        std            NaN      1.0    NaN
        min            NaN      1.0    NaN
        25%            NaN      1.5    NaN
        50%            NaN      2.0    NaN
        75%            NaN      2.5    NaN
        max            NaN      3.0    NaN

        Describing a column from a ``DataFrame`` by accessing it as
        an attribute.

        >>> df.numeric.describe()
        count    3.0
        mean     2.0
        std      1.0
        min      1.0
        25%      1.5
        50%      2.0
        75%      2.5
        max      3.0
        Name: numeric, dtype: float64

        Including only numeric columns in a ``DataFrame`` description.

        >>> df.describe(include=[np.number])
               numeric
        count      3.0
        mean       2.0
        std        1.0
        min        1.0
        25%        1.5
        50%        2.0
        75%        2.5
        max        3.0

        Including only string columns in a ``DataFrame`` description.

        >>> df.describe(include=[object])  # doctest: +SKIP
               object
        count       3
        unique      3
        top         a
        freq        1

        Including only categorical columns from a ``DataFrame`` description.

        >>> df.describe(include=['category'])
               categorical
        count            3
        unique           3
        top              d
        freq             1

        Excluding numeric columns from a ``DataFrame`` description.

        >>> df.describe(exclude=[np.number])  # doctest: +SKIP
               categorical object
        count            3      3
        unique           3      3
        top              f      a
        freq             1      1

        Excluding object columns from a ``DataFrame`` description.

        >>> df.describe(exclude=[object])  # doctest: +SKIP
               categorical  numeric
        count            3      3.0
        unique           3      NaN
        top              f      NaN
        freq             1      NaN
        mean           NaN      2.0
        std            NaN      1.0
        min            NaN      1.0
        25%            NaN      1.5
        50%            NaN      2.0
        75%            NaN      2.5
        max            NaN      3.0
        """
        return describe_ndframe(
            obj=self,
            include=include,
            exclude=exclude,
            percentiles=percentiles,
        )

    @final
    def pct_change(
        self: NDFrameT,
        periods: int = 1,
        fill_method: Literal["backfill", "bfill", "pad", "ffill"] = "pad",
        limit=None,
        freq=None,
        **kwargs,
    ) -> NDFrameT:
        """
        Percentage change between the current and a prior element.

        Computes the percentage change from the immediately previous row by
        default. This is useful in comparing the percentage of change in a time
        series of elements.

        Parameters
        ----------
        periods : int, default 1
            Periods to shift for forming percent change.
        fill_method : str, default 'pad'
            How to handle NAs **before** computing percent changes.
        limit : int, default None
            The number of consecutive NAs to fill before stopping.
        freq : DateOffset, timedelta, or str, optional
            Increment to use from time series API (e.g. 'M' or BDay()).
        **kwargs
            Additional keyword arguments are passed into
            `DataFrame.shift` or `Series.shift`.

        Returns
        -------
        Series or DataFrame
            The same type as the calling object.

        See Also
        --------
        Series.diff : Compute the difference of two elements in a Series.
        DataFrame.diff : Compute the difference of two elements in a DataFrame.
        Series.shift : Shift the index by some number of periods.
        DataFrame.shift : Shift the index by some number of periods.

        Examples
        --------
        **Series**

        >>> s = pd.Series([90, 91, 85])
        >>> s
        0    90
        1    91
        2    85
        dtype: int64

        >>> s.pct_change()
        0         NaN
        1    0.011111
        2   -0.065934
        dtype: float64

        >>> s.pct_change(periods=2)
        0         NaN
        1         NaN
        2   -0.055556
        dtype: float64

        See the percentage change in a Series where filling NAs with last
        valid observation forward to next valid.

        >>> s = pd.Series([90, 91, None, 85])
        >>> s
        0    90.0
        1    91.0
        2     NaN
        3    85.0
        dtype: float64

        >>> s.pct_change(fill_method='ffill')
        0         NaN
        1    0.011111
        2    0.000000
        3   -0.065934
        dtype: float64

        **DataFrame**

        Percentage change in French franc, Deutsche Mark, and Italian lira from
        1980-01-01 to 1980-03-01.

        >>> df = pd.DataFrame({
        ...     'FR': [4.0405, 4.0963, 4.3149],
        ...     'GR': [1.7246, 1.7482, 1.8519],
        ...     'IT': [804.74, 810.01, 860.13]},
        ...     index=['1980-01-01', '1980-02-01', '1980-03-01'])
        >>> df
                        FR      GR      IT
        1980-01-01  4.0405  1.7246  804.74
        1980-02-01  4.0963  1.7482  810.01
        1980-03-01  4.3149  1.8519  860.13

        >>> df.pct_change()
                          FR        GR        IT
        1980-01-01       NaN       NaN       NaN
        1980-02-01  0.013810  0.013684  0.006549
        1980-03-01  0.053365  0.059318  0.061876

        Percentage of change in GOOG and APPL stock volume. Shows computing
        the percentage change between columns.

        >>> df = pd.DataFrame({
        ...     '2016': [1769950, 30586265],
        ...     '2015': [1500923, 40912316],
        ...     '2014': [1371819, 41403351]},
        ...     index=['GOOG', 'APPL'])
        >>> df
                  2016      2015      2014
        GOOG   1769950   1500923   1371819
        APPL  30586265  40912316  41403351

        >>> df.pct_change(axis='columns', periods=-1)
                  2016      2015  2014
        GOOG  0.179241  0.094112   NaN
        APPL -0.252395 -0.011860   NaN
        """
        axis = self._get_axis_number(kwargs.pop("axis", self._stat_axis_name))
        if fill_method is None:
            data = self
        else:
            _data = self.fillna(method=fill_method, axis=axis, limit=limit)
            assert _data is not None  # needed for mypy
            data = _data

        shifted = data.shift(periods=periods, freq=freq, axis=axis, **kwargs)
        # Unsupported left operand type for / ("NDFrameT")
        rs = data / shifted - 1  # type: ignore[operator]
        if freq is not None:
            # Shift method is implemented differently when freq is not None
            # We want to restore the original index
            rs = rs.loc[~rs.index.duplicated()]
            rs = rs.reindex_like(data)
        return rs.__finalize__(self, method="pct_change")

    @final
    def _logical_func(
        self,
        name: str,
        func,
        axis: Axis = 0,
        bool_only: bool_t = False,
        skipna: bool_t = True,
        **kwargs,
    ) -> Series | bool_t:
        nv.validate_logical_func((), kwargs, fname=name)
        validate_bool_kwarg(skipna, "skipna", none_allowed=False)

        if self.ndim > 1 and axis is None:
            # Reduce along one dimension then the other, to simplify DataFrame._reduce
            res = self._logical_func(
                name, func, axis=0, bool_only=bool_only, skipna=skipna, **kwargs
            )
            return res._logical_func(name, func, skipna=skipna, **kwargs)

        if (
            self.ndim > 1
            and axis == 1
            and len(self._mgr.arrays) > 1
            # TODO(EA2D): special-case not needed
            and all(x.ndim == 2 for x in self._mgr.arrays)
            and not kwargs
        ):
            # Fastpath avoiding potentially expensive transpose
            obj = self
            if bool_only:
                obj = self._get_bool_data()
            return obj._reduce_axis1(name, func, skipna=skipna)

        return self._reduce(
            func,
            name=name,
            axis=axis,
            skipna=skipna,
            numeric_only=bool_only,
            filter_type="bool",
        )

    def any(
        self,
        axis: Axis = 0,
        bool_only: bool_t = False,
        skipna: bool_t = True,
        **kwargs,
    ) -> DataFrame | Series | bool_t:
        return self._logical_func(
            "any", nanops.nanany, axis, bool_only, skipna, **kwargs
        )

    def all(
        self,
        axis: Axis = 0,
        bool_only: bool_t = False,
        skipna: bool_t = True,
        **kwargs,
    ) -> Series | bool_t:
        return self._logical_func(
            "all", nanops.nanall, axis, bool_only, skipna, **kwargs
        )

    @final
    def _accum_func(
        self,
        name: str,
        func,
        axis: Axis | None = None,
        skipna: bool_t = True,
        *args,
        **kwargs,
    ):
        skipna = nv.validate_cum_func_with_skipna(skipna, args, kwargs, name)
        if axis is None:
            axis = self._stat_axis_number
        else:
            axis = self._get_axis_number(axis)

        if axis == 1:
            return self.T._accum_func(
                name, func, axis=0, skipna=skipna, *args, **kwargs
            ).T

        def block_accum_func(blk_values):
            values = blk_values.T if hasattr(blk_values, "T") else blk_values

            result: np.ndarray | ExtensionArray
            if isinstance(values, ExtensionArray):
                result = values._accumulate(name, skipna=skipna, **kwargs)
            else:
                result = nanops.na_accum_func(values, func, skipna=skipna)

            result = result.T if hasattr(result, "T") else result
            return result

        result = self._mgr.apply(block_accum_func)

        return self._constructor(result).__finalize__(self, method=name)

    def cummax(self, axis: Axis | None = None, skipna: bool_t = True, *args, **kwargs):
        return self._accum_func(
            "cummax", np.maximum.accumulate, axis, skipna, *args, **kwargs
        )

    def cummin(self, axis: Axis | None = None, skipna: bool_t = True, *args, **kwargs):
        return self._accum_func(
            "cummin", np.minimum.accumulate, axis, skipna, *args, **kwargs
        )

    def cumsum(self, axis: Axis | None = None, skipna: bool_t = True, *args, **kwargs):
        return self._accum_func("cumsum", np.cumsum, axis, skipna, *args, **kwargs)

    def cumprod(self, axis: Axis | None = None, skipna: bool_t = True, *args, **kwargs):
        return self._accum_func("cumprod", np.cumprod, axis, skipna, *args, **kwargs)

    @final
    def _stat_function_ddof(
        self,
        name: str,
        func,
        axis: Axis | None = None,
        skipna: bool_t = True,
        ddof: int = 1,
        numeric_only: bool_t = False,
        **kwargs,
    ) -> Series | float:
        nv.validate_stat_ddof_func((), kwargs, fname=name)
        validate_bool_kwarg(skipna, "skipna", none_allowed=False)
        if axis is None:
            axis = self._stat_axis_number

        return self._reduce(
            func, name, axis=axis, numeric_only=numeric_only, skipna=skipna, ddof=ddof
        )

    def sem(
        self,
        axis: Axis | None = None,
        skipna: bool_t = True,
        ddof: int = 1,
        numeric_only: bool_t = False,
        **kwargs,
    ) -> Series | float:
        return self._stat_function_ddof(
            "sem", nanops.nansem, axis, skipna, ddof, numeric_only, **kwargs
        )

    def var(
        self,
        axis: Axis | None = None,
        skipna: bool_t = True,
        ddof: int = 1,
        numeric_only: bool_t = False,
        **kwargs,
    ) -> Series | float:
        return self._stat_function_ddof(
            "var", nanops.nanvar, axis, skipna, ddof, numeric_only, **kwargs
        )

    def std(
        self,
        axis: Axis | None = None,
        skipna: bool_t = True,
        ddof: int = 1,
        numeric_only: bool_t = False,
        **kwargs,
    ) -> Series | float:
        return self._stat_function_ddof(
            "std", nanops.nanstd, axis, skipna, ddof, numeric_only, **kwargs
        )

    @final
    def _stat_function(
        self,
        name: str,
        func,
        axis: Axis | None | lib.NoDefault = None,
        skipna: bool_t = True,
        numeric_only: bool_t = False,
        **kwargs,
    ):
        if name == "median":
            nv.validate_median((), kwargs)
        else:
            nv.validate_stat_func((), kwargs, fname=name)

        validate_bool_kwarg(skipna, "skipna", none_allowed=False)

        if axis is None and self.ndim > 1:
            # user must have explicitly passed axis=None
            # GH#21597
            warnings.warn(
                f"In a future version, DataFrame.{name}(axis=None) will return a "
                f"scalar {name} over the entire DataFrame. To retain the old "
                f"behavior, use 'frame.{name}(axis=0)' or just 'frame.{name}()'",
                FutureWarning,
                stacklevel=find_stack_level(),
            )

        if axis is lib.no_default:
            axis = None

        if axis is None:
            axis = self._stat_axis_number

        return self._reduce(
            func, name=name, axis=axis, skipna=skipna, numeric_only=numeric_only
        )

    def min(
        self,
        axis: Axis | None | lib.NoDefault = lib.no_default,
        skipna: bool_t = True,
        numeric_only: bool_t = False,
        **kwargs,
    ):
        return self._stat_function(
            "min",
            nanops.nanmin,
            axis,
            skipna,
            numeric_only,
            **kwargs,
        )

    def max(
        self,
        axis: Axis | None | lib.NoDefault = lib.no_default,
        skipna: bool_t = True,
        numeric_only: bool_t = False,
        **kwargs,
    ):
        return self._stat_function(
            "max",
            nanops.nanmax,
            axis,
            skipna,
            numeric_only,
            **kwargs,
        )

    def mean(
        self,
        axis: Axis | None | lib.NoDefault = lib.no_default,
        skipna: bool_t = True,
        numeric_only: bool_t = False,
        **kwargs,
    ) -> Series | float:
        return self._stat_function(
            "mean", nanops.nanmean, axis, skipna, numeric_only, **kwargs
        )

    def median(
        self,
        axis: Axis | None | lib.NoDefault = lib.no_default,
        skipna: bool_t = True,
        numeric_only: bool_t = False,
        **kwargs,
    ) -> Series | float:
        return self._stat_function(
            "median", nanops.nanmedian, axis, skipna, numeric_only, **kwargs
        )

    def skew(
        self,
        axis: Axis | None | lib.NoDefault = lib.no_default,
        skipna: bool_t = True,
        numeric_only: bool_t = False,
        **kwargs,
    ) -> Series | float:
        return self._stat_function(
            "skew", nanops.nanskew, axis, skipna, numeric_only, **kwargs
        )

    def kurt(
        self,
        axis: Axis | None | lib.NoDefault = lib.no_default,
        skipna: bool_t = True,
        numeric_only: bool_t = False,
        **kwargs,
    ) -> Series | float:
        return self._stat_function(
            "kurt", nanops.nankurt, axis, skipna, numeric_only, **kwargs
        )

    kurtosis = kurt

    @final
    def _min_count_stat_function(
        self,
        name: str,
        func,
        axis: Axis | None = None,
        skipna: bool_t = True,
        numeric_only: bool_t = False,
        min_count: int = 0,
        **kwargs,
    ):
        if name == "sum":
            nv.validate_sum((), kwargs)
        elif name == "prod":
            nv.validate_prod((), kwargs)
        else:
            nv.validate_stat_func((), kwargs, fname=name)

        validate_bool_kwarg(skipna, "skipna", none_allowed=False)

        if axis is None:
            axis = self._stat_axis_number

        return self._reduce(
            func,
            name=name,
            axis=axis,
            skipna=skipna,
            numeric_only=numeric_only,
            min_count=min_count,
        )

    def sum(
        self,
        axis: Axis | None = None,
        skipna: bool_t = True,
        numeric_only: bool_t = False,
        min_count: int = 0,
        **kwargs,
    ):
        return self._min_count_stat_function(
            "sum", nanops.nansum, axis, skipna, numeric_only, min_count, **kwargs
        )

    def prod(
        self,
        axis: Axis | None = None,
        skipna: bool_t = True,
        numeric_only: bool_t = False,
        min_count: int = 0,
        **kwargs,
    ):
        return self._min_count_stat_function(
            "prod",
            nanops.nanprod,
            axis,
            skipna,
            numeric_only,
            min_count,
            **kwargs,
        )

    product = prod

    @classmethod
    def _add_numeric_operations(cls) -> None:
        """
        Add the operations to the cls; evaluate the doc strings again
        """
        axis_descr, name1, name2 = _doc_params(cls)

        @doc(
            _bool_doc,
            desc=_any_desc,
            name1=name1,
            name2=name2,
            axis_descr=axis_descr,
            see_also=_any_see_also,
            examples=_any_examples,
            empty_value=False,
        )
        def any(
            self,
            *,
            axis: Axis = 0,
            bool_only=None,
            skipna: bool_t = True,
            **kwargs,
        ):
            return NDFrame.any(
                self,
                axis=axis,
                bool_only=bool_only,
                skipna=skipna,
                **kwargs,
            )

        setattr(cls, "any", any)

        @doc(
            _bool_doc,
            desc=_all_desc,
            name1=name1,
            name2=name2,
            axis_descr=axis_descr,
            see_also=_all_see_also,
            examples=_all_examples,
            empty_value=True,
        )
        def all(
            self,
            axis: Axis = 0,
            bool_only=None,
            skipna: bool_t = True,
            **kwargs,
        ):
            return NDFrame.all(self, axis, bool_only, skipna, **kwargs)

        setattr(cls, "all", all)

        @doc(
            _num_ddof_doc,
            desc="Return unbiased standard error of the mean over requested "
            "axis.\n\nNormalized by N-1 by default. This can be changed "
            "using the ddof argument",
            name1=name1,
            name2=name2,
            axis_descr=axis_descr,
            notes="",
            examples="",
        )
        def sem(
            self,
            axis: Axis | None = None,
            skipna: bool_t = True,
            ddof: int = 1,
            numeric_only: bool_t = False,
            **kwargs,
        ):
            return NDFrame.sem(self, axis, skipna, ddof, numeric_only, **kwargs)

        setattr(cls, "sem", sem)

        @doc(
            _num_ddof_doc,
            desc="Return unbiased variance over requested axis.\n\nNormalized by "
            "N-1 by default. This can be changed using the ddof argument.",
            name1=name1,
            name2=name2,
            axis_descr=axis_descr,
            notes="",
            examples=_var_examples,
        )
        def var(
            self,
            axis: Axis | None = None,
            skipna: bool_t = True,
            ddof: int = 1,
            numeric_only: bool_t = False,
            **kwargs,
        ):
            return NDFrame.var(self, axis, skipna, ddof, numeric_only, **kwargs)

        setattr(cls, "var", var)

        @doc(
            _num_ddof_doc,
            desc="Return sample standard deviation over requested axis."
            "\n\nNormalized by N-1 by default. This can be changed using the "
            "ddof argument.",
            name1=name1,
            name2=name2,
            axis_descr=axis_descr,
            notes=_std_notes,
            examples=_std_examples,
        )
        def std(
            self,
            axis: Axis | None = None,
            skipna: bool_t = True,
            ddof: int = 1,
            numeric_only: bool_t = False,
            **kwargs,
        ):
            return NDFrame.std(self, axis, skipna, ddof, numeric_only, **kwargs)

        setattr(cls, "std", std)

        @doc(
            _cnum_doc,
            desc="minimum",
            name1=name1,
            name2=name2,
            axis_descr=axis_descr,
            accum_func_name="min",
            examples=_cummin_examples,
        )
        def cummin(
            self, axis: Axis | None = None, skipna: bool_t = True, *args, **kwargs
        ):
            return NDFrame.cummin(self, axis, skipna, *args, **kwargs)

        setattr(cls, "cummin", cummin)

        @doc(
            _cnum_doc,
            desc="maximum",
            name1=name1,
            name2=name2,
            axis_descr=axis_descr,
            accum_func_name="max",
            examples=_cummax_examples,
        )
        def cummax(
            self, axis: Axis | None = None, skipna: bool_t = True, *args, **kwargs
        ):
            return NDFrame.cummax(self, axis, skipna, *args, **kwargs)

        setattr(cls, "cummax", cummax)

        @doc(
            _cnum_doc,
            desc="sum",
            name1=name1,
            name2=name2,
            axis_descr=axis_descr,
            accum_func_name="sum",
            examples=_cumsum_examples,
        )
        def cumsum(
            self, axis: Axis | None = None, skipna: bool_t = True, *args, **kwargs
        ):
            return NDFrame.cumsum(self, axis, skipna, *args, **kwargs)

        setattr(cls, "cumsum", cumsum)

        @doc(
            _cnum_doc,
            desc="product",
            name1=name1,
            name2=name2,
            axis_descr=axis_descr,
            accum_func_name="prod",
            examples=_cumprod_examples,
        )
        def cumprod(
            self, axis: Axis | None = None, skipna: bool_t = True, *args, **kwargs
        ):
            return NDFrame.cumprod(self, axis, skipna, *args, **kwargs)

        setattr(cls, "cumprod", cumprod)

        # error: Untyped decorator makes function "sum" untyped
        @doc(  # type: ignore[misc]
            _num_doc,
            desc="Return the sum of the values over the requested axis.\n\n"
            "This is equivalent to the method ``numpy.sum``.",
            name1=name1,
            name2=name2,
            axis_descr=axis_descr,
            min_count=_min_count_stub,
            see_also=_stat_func_see_also,
            examples=_sum_examples,
        )
        def sum(
            self,
            axis: Axis | None = None,
            skipna: bool_t = True,
            numeric_only: bool_t = False,
            min_count: int = 0,
            **kwargs,
        ):
            return NDFrame.sum(self, axis, skipna, numeric_only, min_count, **kwargs)

        setattr(cls, "sum", sum)

        @doc(
            _num_doc,
            desc="Return the product of the values over the requested axis.",
            name1=name1,
            name2=name2,
            axis_descr=axis_descr,
            min_count=_min_count_stub,
            see_also=_stat_func_see_also,
            examples=_prod_examples,
        )
        def prod(
            self,
            axis: Axis | None = None,
            skipna: bool_t = True,
            numeric_only: bool_t = False,
            min_count: int = 0,
            **kwargs,
        ):
            return NDFrame.prod(self, axis, skipna, numeric_only, min_count, **kwargs)

        setattr(cls, "prod", prod)
        cls.product = prod

        @doc(
            _num_doc,
            desc="Return the mean of the values over the requested axis.",
            name1=name1,
            name2=name2,
            axis_descr=axis_descr,
            min_count="",
            see_also="",
            examples="",
        )
        def mean(
            self,
            axis: AxisInt | None | lib.NoDefault = lib.no_default,
            skipna: bool_t = True,
            numeric_only: bool_t = False,
            **kwargs,
        ):
            return NDFrame.mean(self, axis, skipna, numeric_only, **kwargs)

        setattr(cls, "mean", mean)

        @doc(
            _num_doc,
            desc="Return unbiased skew over requested axis.\n\nNormalized by N-1.",
            name1=name1,
            name2=name2,
            axis_descr=axis_descr,
            min_count="",
            see_also="",
            examples="",
        )
        def skew(
            self,
            axis: AxisInt | None | lib.NoDefault = lib.no_default,
            skipna: bool_t = True,
            numeric_only: bool_t = False,
            **kwargs,
        ):
            return NDFrame.skew(self, axis, skipna, numeric_only, **kwargs)

        setattr(cls, "skew", skew)

        @doc(
            _num_doc,
            desc="Return unbiased kurtosis over requested axis.\n\n"
            "Kurtosis obtained using Fisher's definition of\n"
            "kurtosis (kurtosis of normal == 0.0). Normalized "
            "by N-1.",
            name1=name1,
            name2=name2,
            axis_descr=axis_descr,
            min_count="",
            see_also="",
            examples="",
        )
        def kurt(
            self,
            axis: Axis | None | lib.NoDefault = lib.no_default,
            skipna: bool_t = True,
            numeric_only: bool_t = False,
            **kwargs,
        ):
            return NDFrame.kurt(self, axis, skipna, numeric_only, **kwargs)

        setattr(cls, "kurt", kurt)
        cls.kurtosis = kurt

        @doc(
            _num_doc,
            desc="Return the median of the values over the requested axis.",
            name1=name1,
            name2=name2,
            axis_descr=axis_descr,
            min_count="",
            see_also="",
            examples="",
        )
        def median(
            self,
            axis: AxisInt | None | lib.NoDefault = lib.no_default,
            skipna: bool_t = True,
            numeric_only: bool_t = False,
            **kwargs,
        ):
            return NDFrame.median(self, axis, skipna, numeric_only, **kwargs)

        setattr(cls, "median", median)

        @doc(
            _num_doc,
            desc="Return the maximum of the values over the requested axis.\n\n"
            "If you want the *index* of the maximum, use ``idxmax``. This is "
            "the equivalent of the ``numpy.ndarray`` method ``argmax``.",
            name1=name1,
            name2=name2,
            axis_descr=axis_descr,
            min_count="",
            see_also=_stat_func_see_also,
            examples=_max_examples,
        )
        def max(
            self,
            axis: AxisInt | None | lib.NoDefault = lib.no_default,
            skipna: bool_t = True,
            numeric_only: bool_t = False,
            **kwargs,
        ):
            return NDFrame.max(self, axis, skipna, numeric_only, **kwargs)

        setattr(cls, "max", max)

        @doc(
            _num_doc,
            desc="Return the minimum of the values over the requested axis.\n\n"
            "If you want the *index* of the minimum, use ``idxmin``. This is "
            "the equivalent of the ``numpy.ndarray`` method ``argmin``.",
            name1=name1,
            name2=name2,
            axis_descr=axis_descr,
            min_count="",
            see_also=_stat_func_see_also,
            examples=_min_examples,
        )
        def min(
            self,
            axis: AxisInt | None | lib.NoDefault = lib.no_default,
            skipna: bool_t = True,
            numeric_only: bool_t = False,
            **kwargs,
        ):
            return NDFrame.min(self, axis, skipna, numeric_only, **kwargs)

        setattr(cls, "min", min)

    @final
    @doc(Rolling)
    def rolling(
        self,
        window: int | dt.timedelta | str | BaseOffset | BaseIndexer,
        min_periods: int | None = None,
        center: bool_t = False,
        win_type: str | None = None,
        on: str | None = None,
        axis: Axis = 0,
        closed: str | None = None,
        step: int | None = None,
        method: str = "single",
    ) -> Window | Rolling:
        axis = self._get_axis_number(axis)

        if win_type is not None:
            return Window(
                self,
                window=window,
                min_periods=min_periods,
                center=center,
                win_type=win_type,
                on=on,
                axis=axis,
                closed=closed,
                step=step,
                method=method,
            )

        return Rolling(
            self,
            window=window,
            min_periods=min_periods,
            center=center,
            win_type=win_type,
            on=on,
            axis=axis,
            closed=closed,
            step=step,
            method=method,
        )

    @final
    @doc(Expanding)
    def expanding(
        self,
        min_periods: int = 1,
        axis: Axis = 0,
        method: str = "single",
    ) -> Expanding:
        axis = self._get_axis_number(axis)
        return Expanding(self, min_periods=min_periods, axis=axis, method=method)

    @final
    @doc(ExponentialMovingWindow)
    def ewm(
        self,
        com: float | None = None,
        span: float | None = None,
        halflife: float | TimedeltaConvertibleTypes | None = None,
        alpha: float | None = None,
        min_periods: int | None = 0,
        adjust: bool_t = True,
        ignore_na: bool_t = False,
        axis: Axis = 0,
        times: np.ndarray | DataFrame | Series | None = None,
        method: str = "single",
    ) -> ExponentialMovingWindow:
        axis = self._get_axis_number(axis)
        return ExponentialMovingWindow(
            self,
            com=com,
            span=span,
            halflife=halflife,
            alpha=alpha,
            min_periods=min_periods,
            adjust=adjust,
            ignore_na=ignore_na,
            axis=axis,
            times=times,
            method=method,
        )

    # ----------------------------------------------------------------------
    # Arithmetic Methods

    @final
    def _inplace_method(self, other, op):
        """
        Wrap arithmetic method to operate inplace.
        """
        result = op(self, other)

        if (
            self.ndim == 1
            and result._indexed_same(self)
            and is_dtype_equal(result.dtype, self.dtype)
        ):
            # GH#36498 this inplace op can _actually_ be inplace.
            self._values[:] = result._values
            return self

        # Delete cacher
        self._reset_cacher()

        # this makes sure that we are aligned like the input
        # we are updating inplace so we want to ignore is_copy
        self._update_inplace(
            result.reindex_like(self, copy=False), verify_is_copy=False
        )
        return self

    def __iadd__(self: NDFrameT, other) -> NDFrameT:
        # error: Unsupported left operand type for + ("Type[NDFrame]")
        return self._inplace_method(other, type(self).__add__)  # type: ignore[operator]

    def __isub__(self: NDFrameT, other) -> NDFrameT:
        # error: Unsupported left operand type for - ("Type[NDFrame]")
        return self._inplace_method(other, type(self).__sub__)  # type: ignore[operator]

    def __imul__(self: NDFrameT, other) -> NDFrameT:
        # error: Unsupported left operand type for * ("Type[NDFrame]")
        return self._inplace_method(other, type(self).__mul__)  # type: ignore[operator]

    def __itruediv__(self: NDFrameT, other) -> NDFrameT:
        # error: Unsupported left operand type for / ("Type[NDFrame]")
        return self._inplace_method(
            other, type(self).__truediv__  # type: ignore[operator]
        )

    def __ifloordiv__(self: NDFrameT, other) -> NDFrameT:
        # error: Unsupported left operand type for // ("Type[NDFrame]")
        return self._inplace_method(
            other, type(self).__floordiv__  # type: ignore[operator]
        )

    def __imod__(self: NDFrameT, other) -> NDFrameT:
        # error: Unsupported left operand type for % ("Type[NDFrame]")
        return self._inplace_method(other, type(self).__mod__)  # type: ignore[operator]

    def __ipow__(self: NDFrameT, other) -> NDFrameT:
        # error: Unsupported left operand type for ** ("Type[NDFrame]")
        return self._inplace_method(other, type(self).__pow__)  # type: ignore[operator]

    def __iand__(self: NDFrameT, other) -> NDFrameT:
        # error: Unsupported left operand type for & ("Type[NDFrame]")
        return self._inplace_method(other, type(self).__and__)  # type: ignore[operator]

    def __ior__(self: NDFrameT, other) -> NDFrameT:
        # error: Unsupported left operand type for | ("Type[NDFrame]")
        return self._inplace_method(other, type(self).__or__)  # type: ignore[operator]

    def __ixor__(self: NDFrameT, other) -> NDFrameT:
        # error: Unsupported left operand type for ^ ("Type[NDFrame]")
        return self._inplace_method(other, type(self).__xor__)  # type: ignore[operator]

    # ----------------------------------------------------------------------
    # Misc methods

    @final
    def _find_valid_index(self, *, how: str) -> Hashable | None:
        """
        Retrieves the index of the first valid value.

        Parameters
        ----------
        how : {'first', 'last'}
            Use this parameter to change between the first or last valid index.

        Returns
        -------
        idx_first_valid : type of index
        """
        idxpos = find_valid_index(self._values, how=how, is_valid=~isna(self._values))
        if idxpos is None:
            return None
        return self.index[idxpos]

    @final
    @doc(position="first", klass=_shared_doc_kwargs["klass"])
    def first_valid_index(self) -> Hashable | None:
        """
        Return index for {position} non-NA value or None, if no non-NA value is found.

        Returns
        -------
        type of index

        Notes
        -----
        If all elements are non-NA/null, returns None.
        Also returns None for empty {klass}.
        """
        return self._find_valid_index(how="first")

    @final
    @doc(first_valid_index, position="last", klass=_shared_doc_kwargs["klass"])
    def last_valid_index(self) -> Hashable | None:
        return self._find_valid_index(how="last")


def _doc_params(cls):
    """Return a tuple of the doc params."""
    axis_descr = (
        f"{{{', '.join([f'{a} ({i})' for i, a in enumerate(cls._AXIS_ORDERS)])}}}"
    )
    name = cls._constructor_sliced.__name__ if cls._AXIS_LEN > 1 else "scalar"
    name2 = cls.__name__
    return axis_descr, name, name2


_num_doc = """
{desc}

Parameters
----------
axis : {axis_descr}
    Axis for the function to be applied on.
    For `Series` this parameter is unused and defaults to 0.
skipna : bool, default True
    Exclude NA/null values when computing the result.
numeric_only : bool, default False
    Include only float, int, boolean columns. Not implemented for Series.

{min_count}\
**kwargs
    Additional keyword arguments to be passed to the function.

Returns
-------
{name1} or {name2} (if level specified)\
{see_also}\
{examples}
"""

_num_ddof_doc = """
{desc}

Parameters
----------
axis : {axis_descr}
    For `Series` this parameter is unused and defaults to 0.
skipna : bool, default True
    Exclude NA/null values. If an entire row/column is NA, the result
    will be NA.
ddof : int, default 1
    Delta Degrees of Freedom. The divisor used in calculations is N - ddof,
    where N represents the number of elements.
numeric_only : bool, default False
    Include only float, int, boolean columns. Not implemented for Series.

Returns
-------
{name1} or {name2} (if level specified) \
{notes}\
{examples}
"""

_std_notes = """

Notes
-----
To have the same behaviour as `numpy.std`, use `ddof=0` (instead of the
default `ddof=1`)"""

_std_examples = """

Examples
--------
>>> df = pd.DataFrame({'person_id': [0, 1, 2, 3],
...                    'age': [21, 25, 62, 43],
...                    'height': [1.61, 1.87, 1.49, 2.01]}
...                   ).set_index('person_id')
>>> df
           age  height
person_id
0           21    1.61
1           25    1.87
2           62    1.49
3           43    2.01

The standard deviation of the columns can be found as follows:

>>> df.std()
age       18.786076
height     0.237417

Alternatively, `ddof=0` can be set to normalize by N instead of N-1:

>>> df.std(ddof=0)
age       16.269219
height     0.205609"""

_var_examples = """

Examples
--------
>>> df = pd.DataFrame({'person_id': [0, 1, 2, 3],
...                   'age': [21, 25, 62, 43],
...                   'height': [1.61, 1.87, 1.49, 2.01]}
...                  ).set_index('person_id')
>>> df
           age  height
person_id
0           21    1.61
1           25    1.87
2           62    1.49
3           43    2.01

>>> df.var()
age       352.916667
height      0.056367

Alternatively, ``ddof=0`` can be set to normalize by N instead of N-1:

>>> df.var(ddof=0)
age       264.687500
height      0.042275"""

_bool_doc = """
{desc}

Parameters
----------
axis : {{0 or 'index', 1 or 'columns', None}}, default 0
    Indicate which axis or axes should be reduced. For `Series` this parameter
    is unused and defaults to 0.

    * 0 / 'index' : reduce the index, return a Series whose index is the
      original column labels.
    * 1 / 'columns' : reduce the columns, return a Series whose index is the
      original index.
    * None : reduce all axes, return a scalar.

bool_only : bool, default None
    Include only boolean columns. If None, will attempt to use everything,
    then use only boolean data. Not implemented for Series.
skipna : bool, default True
    Exclude NA/null values. If the entire row/column is NA and skipna is
    True, then the result will be {empty_value}, as for an empty row/column.
    If skipna is False, then NA are treated as True, because these are not
    equal to zero.
**kwargs : any, default None
    Additional keywords have no effect but might be accepted for
    compatibility with NumPy.

Returns
-------
{name1} or {name2}
    If level is specified, then, {name2} is returned; otherwise, {name1}
    is returned.

{see_also}
{examples}"""

_all_desc = """\
Return whether all elements are True, potentially over an axis.

Returns True unless there at least one element within a series or
along a Dataframe axis that is False or equivalent (e.g. zero or
empty)."""

_all_examples = """\
Examples
--------
**Series**

>>> pd.Series([True, True]).all()
True
>>> pd.Series([True, False]).all()
False
>>> pd.Series([], dtype="float64").all()
True
>>> pd.Series([np.nan]).all()
True
>>> pd.Series([np.nan]).all(skipna=False)
True

**DataFrames**

Create a dataframe from a dictionary.

>>> df = pd.DataFrame({'col1': [True, True], 'col2': [True, False]})
>>> df
   col1   col2
0  True   True
1  True  False

Default behaviour checks if values in each column all return True.

>>> df.all()
col1     True
col2    False
dtype: bool

Specify ``axis='columns'`` to check if values in each row all return True.

>>> df.all(axis='columns')
0     True
1    False
dtype: bool

Or ``axis=None`` for whether every value is True.

>>> df.all(axis=None)
False
"""

_all_see_also = """\
See Also
--------
Series.all : Return True if all elements are True.
DataFrame.any : Return True if one (or more) elements are True.
"""

_cnum_doc = """
Return cumulative {desc} over a DataFrame or Series axis.

Returns a DataFrame or Series of the same size containing the cumulative
{desc}.

Parameters
----------
axis : {{0 or 'index', 1 or 'columns'}}, default 0
    The index or the name of the axis. 0 is equivalent to None or 'index'.
    For `Series` this parameter is unused and defaults to 0.
skipna : bool, default True
    Exclude NA/null values. If an entire row/column is NA, the result
    will be NA.
*args, **kwargs
    Additional keywords have no effect but might be accepted for
    compatibility with NumPy.

Returns
-------
{name1} or {name2}
    Return cumulative {desc} of {name1} or {name2}.

See Also
--------
core.window.expanding.Expanding.{accum_func_name} : Similar functionality
    but ignores ``NaN`` values.
{name2}.{accum_func_name} : Return the {desc} over
    {name2} axis.
{name2}.cummax : Return cumulative maximum over {name2} axis.
{name2}.cummin : Return cumulative minimum over {name2} axis.
{name2}.cumsum : Return cumulative sum over {name2} axis.
{name2}.cumprod : Return cumulative product over {name2} axis.

{examples}"""

_cummin_examples = """\
Examples
--------
**Series**

>>> s = pd.Series([2, np.nan, 5, -1, 0])
>>> s
0    2.0
1    NaN
2    5.0
3   -1.0
4    0.0
dtype: float64

By default, NA values are ignored.

>>> s.cummin()
0    2.0
1    NaN
2    2.0
3   -1.0
4   -1.0
dtype: float64

To include NA values in the operation, use ``skipna=False``

>>> s.cummin(skipna=False)
0    2.0
1    NaN
2    NaN
3    NaN
4    NaN
dtype: float64

**DataFrame**

>>> df = pd.DataFrame([[2.0, 1.0],
...                    [3.0, np.nan],
...                    [1.0, 0.0]],
...                   columns=list('AB'))
>>> df
     A    B
0  2.0  1.0
1  3.0  NaN
2  1.0  0.0

By default, iterates over rows and finds the minimum
in each column. This is equivalent to ``axis=None`` or ``axis='index'``.

>>> df.cummin()
     A    B
0  2.0  1.0
1  2.0  NaN
2  1.0  0.0

To iterate over columns and find the minimum in each row,
use ``axis=1``

>>> df.cummin(axis=1)
     A    B
0  2.0  1.0
1  3.0  NaN
2  1.0  0.0
"""

_cumsum_examples = """\
Examples
--------
**Series**

>>> s = pd.Series([2, np.nan, 5, -1, 0])
>>> s
0    2.0
1    NaN
2    5.0
3   -1.0
4    0.0
dtype: float64

By default, NA values are ignored.

>>> s.cumsum()
0    2.0
1    NaN
2    7.0
3    6.0
4    6.0
dtype: float64

To include NA values in the operation, use ``skipna=False``

>>> s.cumsum(skipna=False)
0    2.0
1    NaN
2    NaN
3    NaN
4    NaN
dtype: float64

**DataFrame**

>>> df = pd.DataFrame([[2.0, 1.0],
...                    [3.0, np.nan],
...                    [1.0, 0.0]],
...                   columns=list('AB'))
>>> df
     A    B
0  2.0  1.0
1  3.0  NaN
2  1.0  0.0

By default, iterates over rows and finds the sum
in each column. This is equivalent to ``axis=None`` or ``axis='index'``.

>>> df.cumsum()
     A    B
0  2.0  1.0
1  5.0  NaN
2  6.0  1.0

To iterate over columns and find the sum in each row,
use ``axis=1``

>>> df.cumsum(axis=1)
     A    B
0  2.0  3.0
1  3.0  NaN
2  1.0  1.0
"""

_cumprod_examples = """\
Examples
--------
**Series**

>>> s = pd.Series([2, np.nan, 5, -1, 0])
>>> s
0    2.0
1    NaN
2    5.0
3   -1.0
4    0.0
dtype: float64

By default, NA values are ignored.

>>> s.cumprod()
0     2.0
1     NaN
2    10.0
3   -10.0
4    -0.0
dtype: float64

To include NA values in the operation, use ``skipna=False``

>>> s.cumprod(skipna=False)
0    2.0
1    NaN
2    NaN
3    NaN
4    NaN
dtype: float64

**DataFrame**

>>> df = pd.DataFrame([[2.0, 1.0],
...                    [3.0, np.nan],
...                    [1.0, 0.0]],
...                   columns=list('AB'))
>>> df
     A    B
0  2.0  1.0
1  3.0  NaN
2  1.0  0.0

By default, iterates over rows and finds the product
in each column. This is equivalent to ``axis=None`` or ``axis='index'``.

>>> df.cumprod()
     A    B
0  2.0  1.0
1  6.0  NaN
2  6.0  0.0

To iterate over columns and find the product in each row,
use ``axis=1``

>>> df.cumprod(axis=1)
     A    B
0  2.0  2.0
1  3.0  NaN
2  1.0  0.0
"""

_cummax_examples = """\
Examples
--------
**Series**

>>> s = pd.Series([2, np.nan, 5, -1, 0])
>>> s
0    2.0
1    NaN
2    5.0
3   -1.0
4    0.0
dtype: float64

By default, NA values are ignored.

>>> s.cummax()
0    2.0
1    NaN
2    5.0
3    5.0
4    5.0
dtype: float64

To include NA values in the operation, use ``skipna=False``

>>> s.cummax(skipna=False)
0    2.0
1    NaN
2    NaN
3    NaN
4    NaN
dtype: float64

**DataFrame**

>>> df = pd.DataFrame([[2.0, 1.0],
...                    [3.0, np.nan],
...                    [1.0, 0.0]],
...                   columns=list('AB'))
>>> df
     A    B
0  2.0  1.0
1  3.0  NaN
2  1.0  0.0

By default, iterates over rows and finds the maximum
in each column. This is equivalent to ``axis=None`` or ``axis='index'``.

>>> df.cummax()
     A    B
0  2.0  1.0
1  3.0  NaN
2  3.0  1.0

To iterate over columns and find the maximum in each row,
use ``axis=1``

>>> df.cummax(axis=1)
     A    B
0  2.0  2.0
1  3.0  NaN
2  1.0  1.0
"""

_any_see_also = """\
See Also
--------
numpy.any : Numpy version of this method.
Series.any : Return whether any element is True.
Series.all : Return whether all elements are True.
DataFrame.any : Return whether any element is True over requested axis.
DataFrame.all : Return whether all elements are True over requested axis.
"""

_any_desc = """\
Return whether any element is True, potentially over an axis.

Returns False unless there is at least one element within a series or
along a Dataframe axis that is True or equivalent (e.g. non-zero or
non-empty)."""

_any_examples = """\
Examples
--------
**Series**

For Series input, the output is a scalar indicating whether any element
is True.

>>> pd.Series([False, False]).any()
False
>>> pd.Series([True, False]).any()
True
>>> pd.Series([], dtype="float64").any()
False
>>> pd.Series([np.nan]).any()
False
>>> pd.Series([np.nan]).any(skipna=False)
True

**DataFrame**

Whether each column contains at least one True element (the default).

>>> df = pd.DataFrame({"A": [1, 2], "B": [0, 2], "C": [0, 0]})
>>> df
   A  B  C
0  1  0  0
1  2  2  0

>>> df.any()
A     True
B     True
C    False
dtype: bool

Aggregating over the columns.

>>> df = pd.DataFrame({"A": [True, False], "B": [1, 2]})
>>> df
       A  B
0   True  1
1  False  2

>>> df.any(axis='columns')
0    True
1    True
dtype: bool

>>> df = pd.DataFrame({"A": [True, False], "B": [1, 0]})
>>> df
       A  B
0   True  1
1  False  0

>>> df.any(axis='columns')
0    True
1    False
dtype: bool

Aggregating over the entire DataFrame with ``axis=None``.

>>> df.any(axis=None)
True

`any` for an empty DataFrame is an empty Series.

>>> pd.DataFrame([]).any()
Series([], dtype: bool)
"""

_shared_docs[
    "stat_func_example"
] = """

Examples
--------
>>> idx = pd.MultiIndex.from_arrays([
...     ['warm', 'warm', 'cold', 'cold'],
...     ['dog', 'falcon', 'fish', 'spider']],
...     names=['blooded', 'animal'])
>>> s = pd.Series([4, 2, 0, 8], name='legs', index=idx)
>>> s
blooded  animal
warm     dog       4
         falcon    2
cold     fish      0
         spider    8
Name: legs, dtype: int64

>>> s.{stat_func}()
{default_output}"""

_sum_examples = _shared_docs["stat_func_example"].format(
    stat_func="sum", verb="Sum", default_output=14, level_output_0=6, level_output_1=8
)

_sum_examples += """

By default, the sum of an empty or all-NA Series is ``0``.

>>> pd.Series([], dtype="float64").sum()  # min_count=0 is the default
0.0

This can be controlled with the ``min_count`` parameter. For example, if
you'd like the sum of an empty series to be NaN, pass ``min_count=1``.

>>> pd.Series([], dtype="float64").sum(min_count=1)
nan

Thanks to the ``skipna`` parameter, ``min_count`` handles all-NA and
empty series identically.

>>> pd.Series([np.nan]).sum()
0.0

>>> pd.Series([np.nan]).sum(min_count=1)
nan"""

_max_examples: str = _shared_docs["stat_func_example"].format(
    stat_func="max", verb="Max", default_output=8, level_output_0=4, level_output_1=8
)

_min_examples: str = _shared_docs["stat_func_example"].format(
    stat_func="min", verb="Min", default_output=0, level_output_0=2, level_output_1=0
)

_stat_func_see_also = """

See Also
--------
Series.sum : Return the sum.
Series.min : Return the minimum.
Series.max : Return the maximum.
Series.idxmin : Return the index of the minimum.
Series.idxmax : Return the index of the maximum.
DataFrame.sum : Return the sum over the requested axis.
DataFrame.min : Return the minimum over the requested axis.
DataFrame.max : Return the maximum over the requested axis.
DataFrame.idxmin : Return the index of the minimum over the requested axis.
DataFrame.idxmax : Return the index of the maximum over the requested axis."""

_prod_examples = """

Examples
--------
By default, the product of an empty or all-NA Series is ``1``

>>> pd.Series([], dtype="float64").prod()
1.0

This can be controlled with the ``min_count`` parameter

>>> pd.Series([], dtype="float64").prod(min_count=1)
nan

Thanks to the ``skipna`` parameter, ``min_count`` handles all-NA and
empty series identically.

>>> pd.Series([np.nan]).prod()
1.0

>>> pd.Series([np.nan]).prod(min_count=1)
nan"""

_min_count_stub = """\
min_count : int, default 0
    The required number of valid values to perform the operation. If fewer than
    ``min_count`` non-NA values are present the result will be NA.
"""


def _align_as_utc(
    left: NDFrameT, right: NDFrameT, join_index: Index | None
) -> tuple[NDFrameT, NDFrameT]:
    """
    If we are aligning timezone-aware DatetimeIndexes and the timezones
    do not match, convert both to UTC.
    """
    if is_datetime64tz_dtype(left.index.dtype):
        if left.index.tz != right.index.tz:
            if join_index is not None:
                # GH#33671 ensure we don't change the index on
                #  our original Series (NB: by default deep=False)
                left = left.copy()
                right = right.copy()
                left.index = join_index
                right.index = join_index

    return left, right<|MERGE_RESOLUTION|>--- conflicted
+++ resolved
@@ -158,12 +158,8 @@
     SingleArrayManager,
 )
 from pandas.core.internals.construction import mgr_to_mgr
-<<<<<<< HEAD
-from pandas.core.internals.managers import _using_copy_on_write
-=======
 from pandas.core.internals.managers import using_copy_on_write
 from pandas.core.methods.describe import describe_ndframe
->>>>>>> 18c43651
 from pandas.core.missing import (
     clean_fill_method,
     clean_reindex_fill_method,
@@ -5303,7 +5299,7 @@
             (copy or copy is None)
             and new_data is self._mgr
             or not copy
-            and _using_copy_on_write()
+            and using_copy_on_write()
         ):
             new_data = new_data.copy(deep=copy)
 
