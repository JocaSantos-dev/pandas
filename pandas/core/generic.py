--- conflicted
+++ resolved
@@ -3295,13 +3295,8 @@
         msg = (
             "In future versions `DataFrame.to_latex` is expected to utilise the base "
             "implementation of `Styler.to_latex` for formatting and rendering. "
-<<<<<<< HEAD
-            "The arguments signature may therefore change. It is recommended instead to"
-            "use `DataFrame.style.to_latex` which also contains additional "
-=======
             "The arguments signature may therefore change. It is recommended instead "
             "to use `DataFrame.style.to_latex` which also contains additional "
->>>>>>> 53eeaffa
             "functionality."
         )
         warnings.warn(msg, FutureWarning, stacklevel=find_stack_level())
