# pyright: reportPropertyTypeMismatch=false
from __future__ import annotations

import collections
from datetime import timedelta
import functools
import gc
import json
import operator
import pickle
import re
from typing import (
    TYPE_CHECKING,
    Any,
    Callable,
    ClassVar,
    Hashable,
    Iterator,
    Literal,
    Mapping,
    NoReturn,
    Sequence,
    Type,
    cast,
    final,
    overload,
)
import warnings
import weakref

import numpy as np

from pandas._config import config

from pandas._libs import lib
from pandas._libs.tslibs import (
    Period,
    Tick,
    Timestamp,
    to_offset,
)
from pandas._typing import (
    AlignJoin,
    AnyArrayLike,
    ArrayLike,
    Axis,
    AxisInt,
    ColspaceArgType,
    CompressionOptions,
    Dtype,
    DtypeArg,
    DtypeObj,
    FilePath,
    FillnaOptions,
    FloatFormatType,
    FormattersType,
    Frequency,
    IgnoreRaise,
    IndexKeyFunc,
    IndexLabel,
    IntervalClosedType,
    JSONSerializable,
    Level,
    Manager,
    NaPosition,
    NDFrameT,
    RandomState,
    Renamer,
    SortKind,
    StorageOptions,
    Suffixes,
    T,
    TimeAmbiguous,
    TimedeltaConvertibleTypes,
    TimeNonexistent,
    TimestampConvertibleTypes,
    ValueKeyFunc,
    WriteBuffer,
    npt,
)
from pandas.compat._optional import import_optional_dependency
from pandas.compat.numpy import function as nv
from pandas.errors import (
    AbstractMethodError,
    InvalidIndexError,
    SettingWithCopyError,
    SettingWithCopyWarning,
)
from pandas.util._decorators import (
    deprecate_kwarg,
    deprecate_nonkeyword_arguments,
    doc,
    rewrite_axis_style_signature,
)
from pandas.util._exceptions import find_stack_level
from pandas.util._validators import (
    validate_ascending,
    validate_bool_kwarg,
    validate_fillna_kwargs,
    validate_inclusive,
)

from pandas.core.dtypes.common import (
    ensure_object,
    ensure_platform_int,
    ensure_str,
    is_bool,
    is_bool_dtype,
    is_datetime64_any_dtype,
    is_datetime64tz_dtype,
    is_dict_like,
    is_dtype_equal,
    is_extension_array_dtype,
    is_float,
    is_list_like,
    is_number,
    is_numeric_dtype,
    is_re_compilable,
    is_scalar,
    is_timedelta64_dtype,
    pandas_dtype,
)
from pandas.core.dtypes.generic import (
    ABCDataFrame,
    ABCSeries,
)
from pandas.core.dtypes.inference import (
    is_hashable,
    is_nested_list_like,
)
from pandas.core.dtypes.missing import (
    isna,
    notna,
)

from pandas.core import (
    algorithms as algos,
    arraylike,
    common as com,
    indexing,
    missing,
    nanops,
    sample,
)
from pandas.core.array_algos.replace import should_use_regex
from pandas.core.arrays import ExtensionArray
from pandas.core.base import PandasObject
from pandas.core.construction import (
    create_series_with_explicit_dtype,
    extract_array,
)
from pandas.core.describe import describe_ndframe
from pandas.core.flags import Flags
from pandas.core.indexes.api import (
    DatetimeIndex,
    Index,
    MultiIndex,
    PeriodIndex,
    RangeIndex,
    default_index,
    ensure_index,
)
from pandas.core.internals import (
    ArrayManager,
    BlockManager,
    SingleArrayManager,
)
from pandas.core.internals.construction import mgr_to_mgr
from pandas.core.missing import find_valid_index
from pandas.core.ops import align_method_FRAME
from pandas.core.reshape.concat import concat
from pandas.core.shared_docs import _shared_docs
from pandas.core.sorting import get_indexer_indexer
from pandas.core.window import (
    Expanding,
    ExponentialMovingWindow,
    Rolling,
    Window,
)

from pandas.io.formats import format as fmt
from pandas.io.formats.format import (
    DataFrameFormatter,
    DataFrameRenderer,
)
from pandas.io.formats.printing import pprint_thing

if TYPE_CHECKING:

    from pandas._libs.tslibs import BaseOffset

    from pandas.core.frame import DataFrame
    from pandas.core.indexers.objects import BaseIndexer
    from pandas.core.resample import Resampler
    from pandas.core.series import Series

    from pandas.io.pytables import HDFStore


# goal is to be able to define the docs close to function, while still being
# able to share
_shared_docs = {**_shared_docs}
_shared_doc_kwargs = {
    "axes": "keywords for axes",
    "klass": "Series/DataFrame",
    "axes_single_arg": "int or labels for object",
    "args_transpose": "axes to permute (int or label for object)",
    "inplace": """
    inplace : bool, default False
        If True, performs operation inplace and returns None.""",
    "optional_by": """
        by : str or list of str
            Name or list of names to sort by""",
    "replace_iloc": """
    This differs from updating with ``.loc`` or ``.iloc``, which require
    you to specify a location to update with some value.""",
}


bool_t = bool  # Need alias because NDFrame has def bool:


class NDFrame(PandasObject, indexing.IndexingMixin):
    """
    N-dimensional analogue of DataFrame. Store multi-dimensional in a
    size-mutable, labeled data structure

    Parameters
    ----------
    data : BlockManager
    axes : list
    copy : bool, default False
    """

    _internal_names: list[str] = [
        "_mgr",
        "_cacher",
        "_item_cache",
        "_cache",
        "_is_copy",
        "_subtyp",
        "_name",
        "_default_kind",
        "_default_fill_value",
        "_metadata",
        "__array_struct__",
        "__array_interface__",
        "_flags",
    ]
    _internal_names_set: set[str] = set(_internal_names)
    _accessors: set[str] = set()
    _hidden_attrs: frozenset[str] = frozenset(
        ["_AXIS_NAMES", "_AXIS_NUMBERS", "get_values", "tshift"]
    )
    _metadata: list[str] = []
    _is_copy: weakref.ReferenceType[NDFrame] | None = None
    _mgr: Manager
    _attrs: dict[Hashable, Any]
    _typ: str

    # ----------------------------------------------------------------------
    # Constructors

    def __init__(
        self,
        data: Manager,
        copy: bool_t = False,
        attrs: Mapping[Hashable, Any] | None = None,
    ) -> None:
        # copy kwarg is retained for mypy compat, is not used

        object.__setattr__(self, "_is_copy", None)
        object.__setattr__(self, "_mgr", data)
        object.__setattr__(self, "_item_cache", {})
        if attrs is None:
            attrs = {}
        else:
            attrs = dict(attrs)
        object.__setattr__(self, "_attrs", attrs)
        object.__setattr__(self, "_flags", Flags(self, allows_duplicate_labels=True))

    @classmethod
    def _init_mgr(
        cls,
        mgr: Manager,
        axes,
        dtype: Dtype | None = None,
        copy: bool_t = False,
    ) -> Manager:
        """passed a manager and a axes dict"""
        for a, axe in axes.items():
            if axe is not None:
                axe = ensure_index(axe)
                bm_axis = cls._get_block_manager_axis(a)
                mgr = mgr.reindex_axis(axe, axis=bm_axis)

        # make a copy if explicitly requested
        if copy:
            mgr = mgr.copy()
        if dtype is not None:
            # avoid further copies if we can
            if (
                isinstance(mgr, BlockManager)
                and len(mgr.blocks) == 1
                and is_dtype_equal(mgr.blocks[0].values.dtype, dtype)
            ):
                pass
            else:
                mgr = mgr.astype(dtype=dtype)
        return mgr

    def _as_manager(self: NDFrameT, typ: str, copy: bool_t = True) -> NDFrameT:
        """
        Private helper function to create a DataFrame with specific manager.

        Parameters
        ----------
        typ : {"block", "array"}
        copy : bool, default True
            Only controls whether the conversion from Block->ArrayManager
            copies the 1D arrays (to ensure proper/contiguous memory layout).

        Returns
        -------
        DataFrame
            New DataFrame using specified manager type. Is not guaranteed
            to be a copy or not.
        """
        new_mgr: Manager
        new_mgr = mgr_to_mgr(self._mgr, typ=typ, copy=copy)
        # fastpath of passing a manager doesn't check the option/manager class
        return self._constructor(new_mgr).__finalize__(self)

    # ----------------------------------------------------------------------
    # attrs and flags

    @property
    def attrs(self) -> dict[Hashable, Any]:
        """
        Dictionary of global attributes of this dataset.

        .. warning::

           attrs is experimental and may change without warning.

        See Also
        --------
        DataFrame.flags : Global flags applying to this object.
        """
        if self._attrs is None:
            self._attrs = {}
        return self._attrs

    @attrs.setter
    def attrs(self, value: Mapping[Hashable, Any]) -> None:
        self._attrs = dict(value)

    @final
    @property
    def flags(self) -> Flags:
        """
        Get the properties associated with this pandas object.

        The available flags are

        * :attr:`Flags.allows_duplicate_labels`

        See Also
        --------
        Flags : Flags that apply to pandas objects.
        DataFrame.attrs : Global metadata applying to this dataset.

        Notes
        -----
        "Flags" differ from "metadata". Flags reflect properties of the
        pandas object (the Series or DataFrame). Metadata refer to properties
        of the dataset, and should be stored in :attr:`DataFrame.attrs`.

        Examples
        --------
        >>> df = pd.DataFrame({"A": [1, 2]})
        >>> df.flags
        <Flags(allows_duplicate_labels=True)>

        Flags can be get or set using ``.``

        >>> df.flags.allows_duplicate_labels
        True
        >>> df.flags.allows_duplicate_labels = False

        Or by slicing with a key

        >>> df.flags["allows_duplicate_labels"]
        False
        >>> df.flags["allows_duplicate_labels"] = True
        """
        return self._flags

    @final
    def set_flags(
        self: NDFrameT,
        *,
        copy: bool_t = False,
        allows_duplicate_labels: bool_t | None = None,
    ) -> NDFrameT:
        """
        Return a new object with updated flags.

        Parameters
        ----------
        allows_duplicate_labels : bool, optional
            Whether the returned object allows duplicate labels.

        Returns
        -------
        Series or DataFrame
            The same type as the caller.

        See Also
        --------
        DataFrame.attrs : Global metadata applying to this dataset.
        DataFrame.flags : Global flags applying to this object.

        Notes
        -----
        This method returns a new object that's a view on the same data
        as the input. Mutating the input or the output values will be reflected
        in the other.

        This method is intended to be used in method chains.

        "Flags" differ from "metadata". Flags reflect properties of the
        pandas object (the Series or DataFrame). Metadata refer to properties
        of the dataset, and should be stored in :attr:`DataFrame.attrs`.

        Examples
        --------
        >>> df = pd.DataFrame({"A": [1, 2]})
        >>> df.flags.allows_duplicate_labels
        True
        >>> df2 = df.set_flags(allows_duplicate_labels=False)
        >>> df2.flags.allows_duplicate_labels
        False
        """
        df = self.copy(deep=copy)
        if allows_duplicate_labels is not None:
            df.flags["allows_duplicate_labels"] = allows_duplicate_labels
        return df

    @final
    @classmethod
    def _validate_dtype(cls, dtype) -> DtypeObj | None:
        """validate the passed dtype"""
        if dtype is not None:
            dtype = pandas_dtype(dtype)

            # a compound dtype
            if dtype.kind == "V":
                raise NotImplementedError(
                    "compound dtypes are not implemented "
                    f"in the {cls.__name__} constructor"
                )

        return dtype

    # ----------------------------------------------------------------------
    # Construction

    @property
    def _constructor(self: NDFrameT) -> Callable[..., NDFrameT]:
        """
        Used when a manipulation result has the same dimensions as the
        original.
        """
        raise AbstractMethodError(self)

    # ----------------------------------------------------------------------
    # Internals

    @final
    @property
    def _data(self):
        # GH#33054 retained because some downstream packages uses this,
        #  e.g. fastparquet
        return self._mgr

    # ----------------------------------------------------------------------
    # Axis
    _stat_axis_number = 0
    _stat_axis_name = "index"
    _AXIS_ORDERS: list[Literal["index", "columns"]]
    _AXIS_TO_AXIS_NUMBER: dict[Axis, AxisInt] = {0: 0, "index": 0, "rows": 0}
    _info_axis_number: int
    _info_axis_name: Literal["index", "columns"]
    _AXIS_LEN: int

    @property
    def _AXIS_NUMBERS(self) -> dict[str, int]:
        """.. deprecated:: 1.1.0"""
        warnings.warn(
            "_AXIS_NUMBERS has been deprecated.",
            FutureWarning,
            stacklevel=find_stack_level(),
        )
        return {"index": 0}

    @property
    def _AXIS_NAMES(self) -> dict[int, str]:
        """.. deprecated:: 1.1.0"""
        level = self.ndim + 1
        warnings.warn(
            "_AXIS_NAMES has been deprecated.", FutureWarning, stacklevel=level
        )
        return {0: "index"}

    @final
    def _construct_axes_dict(self, axes: Sequence[Axis] | None = None, **kwargs):
        """Return an axes dictionary for myself."""
        d = {a: self._get_axis(a) for a in (axes or self._AXIS_ORDERS)}
        # error: Argument 1 to "update" of "MutableMapping" has incompatible type
        # "Dict[str, Any]"; expected "SupportsKeysAndGetItem[Union[int, str], Any]"
        d.update(kwargs)  # type: ignore[arg-type]
        return d

    @final
    @classmethod
    def _construct_axes_from_arguments(
        cls, args, kwargs, require_all: bool_t = False, sentinel=None
    ):
        """
        Construct and returns axes if supplied in args/kwargs.

        If require_all, raise if all axis arguments are not supplied
        return a tuple of (axes, kwargs).

        sentinel specifies the default parameter when an axis is not
        supplied; useful to distinguish when a user explicitly passes None
        in scenarios where None has special meaning.
        """
        # construct the args
        args = list(args)
        for a in cls._AXIS_ORDERS:

            # look for a argument by position
            if a not in kwargs:
                try:
                    kwargs[a] = args.pop(0)
                except IndexError as err:
                    if require_all:
                        raise TypeError(
                            "not enough/duplicate arguments specified!"
                        ) from err

        axes = {a: kwargs.pop(a, sentinel) for a in cls._AXIS_ORDERS}
        return axes, kwargs

    @final
    @classmethod
    def _get_axis_number(cls, axis: Axis) -> AxisInt:
        try:
            return cls._AXIS_TO_AXIS_NUMBER[axis]
        except KeyError:
            raise ValueError(f"No axis named {axis} for object type {cls.__name__}")

    @final
    @classmethod
    def _get_axis_name(cls, axis: Axis) -> Literal["index", "columns"]:
        axis_number = cls._get_axis_number(axis)
        return cls._AXIS_ORDERS[axis_number]

    @final
    def _get_axis(self, axis: Axis) -> Index:
        axis_number = self._get_axis_number(axis)
        assert axis_number in {0, 1}
        return self.index if axis_number == 0 else self.columns

    @final
    @classmethod
    def _get_block_manager_axis(cls, axis: Axis) -> AxisInt:
        """Map the axis to the block_manager axis."""
        axis = cls._get_axis_number(axis)
        ndim = cls._AXIS_LEN
        if ndim == 2:
            # i.e. DataFrame
            return 1 - axis
        return axis

    @final
    def _get_axis_resolvers(self, axis: str) -> dict[str, Series | MultiIndex]:
        # index or columns
        axis_index = getattr(self, axis)
        d = {}
        prefix = axis[0]

        for i, name in enumerate(axis_index.names):
            if name is not None:
                key = level = name
            else:
                # prefix with 'i' or 'c' depending on the input axis
                # e.g., you must do ilevel_0 for the 0th level of an unnamed
                # multiiindex
                key = f"{prefix}level_{i}"
                level = i

            level_values = axis_index.get_level_values(level)
            s = level_values.to_series()
            s.index = axis_index
            d[key] = s

        # put the index/columns itself in the dict
        if isinstance(axis_index, MultiIndex):
            dindex = axis_index
        else:
            dindex = axis_index.to_series()

        d[axis] = dindex
        return d

    @final
    def _get_index_resolvers(self) -> dict[Hashable, Series | MultiIndex]:
        from pandas.core.computation.parsing import clean_column_name

        d: dict[str, Series | MultiIndex] = {}
        for axis_name in self._AXIS_ORDERS:
            d.update(self._get_axis_resolvers(axis_name))

        return {clean_column_name(k): v for k, v in d.items() if not isinstance(k, int)}

    @final
    def _get_cleaned_column_resolvers(self) -> dict[Hashable, Series]:
        """
        Return the special character free column resolvers of a dataframe.

        Column names with special characters are 'cleaned up' so that they can
        be referred to by backtick quoting.
        Used in :meth:`DataFrame.eval`.
        """
        from pandas.core.computation.parsing import clean_column_name

        if isinstance(self, ABCSeries):
            return {clean_column_name(self.name): self}

        return {
            clean_column_name(k): v for k, v in self.items() if not isinstance(k, int)
        }

    @property
    def _info_axis(self) -> Index:
        return getattr(self, self._info_axis_name)

    @property
    def _stat_axis(self) -> Index:
        return getattr(self, self._stat_axis_name)

    @property
    def shape(self) -> tuple[int, ...]:
        """
        Return a tuple of axis dimensions
        """
        return tuple(len(self._get_axis(a)) for a in self._AXIS_ORDERS)

    @property
    def axes(self) -> list[Index]:
        """
        Return index label(s) of the internal NDFrame
        """
        # we do it this way because if we have reversed axes, then
        # the block manager shows then reversed
        return [self._get_axis(a) for a in self._AXIS_ORDERS]

    @property
    def ndim(self) -> int:
        """
        Return an int representing the number of axes / array dimensions.

        Return 1 if Series. Otherwise return 2 if DataFrame.

        See Also
        --------
        ndarray.ndim : Number of array dimensions.

        Examples
        --------
        >>> s = pd.Series({'a': 1, 'b': 2, 'c': 3})
        >>> s.ndim
        1

        >>> df = pd.DataFrame({'col1': [1, 2], 'col2': [3, 4]})
        >>> df.ndim
        2
        """
        return self._mgr.ndim

    @property
    def size(self) -> int:
        """
        Return an int representing the number of elements in this object.

        Return the number of rows if Series. Otherwise return the number of
        rows times number of columns if DataFrame.

        See Also
        --------
        ndarray.size : Number of elements in the array.

        Examples
        --------
        >>> s = pd.Series({'a': 1, 'b': 2, 'c': 3})
        >>> s.size
        3

        >>> df = pd.DataFrame({'col1': [1, 2], 'col2': [3, 4]})
        >>> df.size
        4
        """
        # error: Incompatible return value type (got "signedinteger[_64Bit]",
        # expected "int")  [return-value]
        return np.prod(self.shape)  # type: ignore[return-value]

    @overload
    def set_axis(
        self: NDFrameT,
        labels,
        *,
        axis: Axis = ...,
        inplace: Literal[False] | lib.NoDefault = ...,
        copy: bool_t | lib.NoDefault = ...,
    ) -> NDFrameT:
        ...

    @overload
    def set_axis(
        self,
        labels,
        *,
        axis: Axis = ...,
        inplace: Literal[True],
        copy: bool_t | lib.NoDefault = ...,
    ) -> None:
        ...

    @overload
    def set_axis(
        self: NDFrameT,
        labels,
        *,
        axis: Axis = ...,
        inplace: bool_t | lib.NoDefault = ...,
        copy: bool_t | lib.NoDefault = ...,
    ) -> NDFrameT | None:
        ...

    @deprecate_nonkeyword_arguments(version=None, allowed_args=["self", "labels"])
    def set_axis(
        self: NDFrameT,
        labels,
        axis: Axis = 0,
        inplace: bool_t | lib.NoDefault = lib.no_default,
        *,
        copy: bool_t | lib.NoDefault = lib.no_default,
    ) -> NDFrameT | None:
        """
        Assign desired index to given axis.

        Indexes for%(extended_summary_sub)s row labels can be changed by assigning
        a list-like or Index.

        Parameters
        ----------
        labels : list-like, Index
            The values for the new index.

        axis : %(axes_single_arg)s, default 0
            The axis to update. The value 0 identifies the rows. For `Series`
            this parameter is unused and defaults to 0.

        inplace : bool, default False
            Whether to return a new %(klass)s instance.

            .. deprecated:: 1.5.0

        copy : bool, default True
            Whether to make a copy of the underlying data.

            .. versionadded:: 1.5.0

        Returns
        -------
        renamed : %(klass)s or None
            An object of type %(klass)s or None if ``inplace=True``.

        See Also
        --------
        %(klass)s.rename_axis : Alter the name of the index%(see_also_sub)s.
        """
        if inplace is not lib.no_default:
            warnings.warn(
                f"{type(self).__name__}.set_axis 'inplace' keyword is deprecated "
                "and will be removed in a future version. Use "
                "`obj = obj.set_axis(..., copy=False)` instead",
                FutureWarning,
                stacklevel=find_stack_level(),
            )
        else:
            inplace = False

        if inplace:
            if copy is True:
                raise ValueError("Cannot specify both inplace=True and copy=True")
            copy = False
        elif copy is lib.no_default:
            copy = True

        self._check_inplace_and_allows_duplicate_labels(inplace)
        return self._set_axis_nocheck(labels, axis, inplace, copy=copy)

    @final
    def _set_axis_nocheck(self, labels, axis: Axis, inplace: bool_t, copy: bool_t):
        if inplace:
            setattr(self, self._get_axis_name(axis), labels)
        else:
            # With copy=False, we create a new object but don't copy the
            #  underlying data.
            obj = self.copy(deep=copy)
            setattr(obj, obj._get_axis_name(axis), labels)
            return obj

    def _set_axis(self, axis: AxisInt, labels: AnyArrayLike | list) -> None:
        labels = ensure_index(labels)
        self._mgr.set_axis(axis, labels)
        self._clear_item_cache()

    @final
    def swapaxes(
        self: NDFrameT, axis1: Axis, axis2: Axis, copy: bool_t = True
    ) -> NDFrameT:
        """
        Interchange axes and swap values axes appropriately.

        Returns
        -------
        y : same as input
        """
        i = self._get_axis_number(axis1)
        j = self._get_axis_number(axis2)

        if i == j:
            if copy:
                return self.copy()
            return self

        mapping = {i: j, j: i}

        new_axes = (self._get_axis(mapping.get(k, k)) for k in range(self._AXIS_LEN))
        new_values = self.values.swapaxes(i, j)
        if copy:
            new_values = new_values.copy()

        return self._constructor(
            new_values,
            *new_axes,
        ).__finalize__(self, method="swapaxes")

    @final
    @doc(klass=_shared_doc_kwargs["klass"])
    def droplevel(self: NDFrameT, level: IndexLabel, axis: Axis = 0) -> NDFrameT:
        """
        Return {klass} with requested index / column level(s) removed.

        Parameters
        ----------
        level : int, str, or list-like
            If a string is given, must be the name of a level
            If list-like, elements must be names or positional indexes
            of levels.

        axis : {{0 or 'index', 1 or 'columns'}}, default 0
            Axis along which the level(s) is removed:

            * 0 or 'index': remove level(s) in column.
            * 1 or 'columns': remove level(s) in row.

            For `Series` this parameter is unused and defaults to 0.

        Returns
        -------
        {klass}
            {klass} with requested index / column level(s) removed.

        Examples
        --------
        >>> df = pd.DataFrame([
        ...     [1, 2, 3, 4],
        ...     [5, 6, 7, 8],
        ...     [9, 10, 11, 12]
        ... ]).set_index([0, 1]).rename_axis(['a', 'b'])

        >>> df.columns = pd.MultiIndex.from_tuples([
        ...     ('c', 'e'), ('d', 'f')
        ... ], names=['level_1', 'level_2'])

        >>> df
        level_1   c   d
        level_2   e   f
        a b
        1 2      3   4
        5 6      7   8
        9 10    11  12

        >>> df.droplevel('a')
        level_1   c   d
        level_2   e   f
        b
        2        3   4
        6        7   8
        10      11  12

        >>> df.droplevel('level_2', axis=1)
        level_1   c   d
        a b
        1 2      3   4
        5 6      7   8
        9 10    11  12
        """
        labels = self._get_axis(axis)
        new_labels = labels.droplevel(level)
        return self.set_axis(new_labels, axis=axis)

    def pop(self, item: Hashable) -> Series | Any:
        result = self[item]
        del self[item]

        return result

    @final
    def squeeze(self, axis: Axis | None = None):
        """
        Squeeze 1 dimensional axis objects into scalars.

        Series or DataFrames with a single element are squeezed to a scalar.
        DataFrames with a single column or a single row are squeezed to a
        Series. Otherwise the object is unchanged.

        This method is most useful when you don't know if your
        object is a Series or DataFrame, but you do know it has just a single
        column. In that case you can safely call `squeeze` to ensure you have a
        Series.

        Parameters
        ----------
        axis : {0 or 'index', 1 or 'columns', None}, default None
            A specific axis to squeeze. By default, all length-1 axes are
            squeezed. For `Series` this parameter is unused and defaults to `None`.

        Returns
        -------
        DataFrame, Series, or scalar
            The projection after squeezing `axis` or all the axes.

        See Also
        --------
        Series.iloc : Integer-location based indexing for selecting scalars.
        DataFrame.iloc : Integer-location based indexing for selecting Series.
        Series.to_frame : Inverse of DataFrame.squeeze for a
            single-column DataFrame.

        Examples
        --------
        >>> primes = pd.Series([2, 3, 5, 7])

        Slicing might produce a Series with a single value:

        >>> even_primes = primes[primes % 2 == 0]
        >>> even_primes
        0    2
        dtype: int64

        >>> even_primes.squeeze()
        2

        Squeezing objects with more than one value in every axis does nothing:

        >>> odd_primes = primes[primes % 2 == 1]
        >>> odd_primes
        1    3
        2    5
        3    7
        dtype: int64

        >>> odd_primes.squeeze()
        1    3
        2    5
        3    7
        dtype: int64

        Squeezing is even more effective when used with DataFrames.

        >>> df = pd.DataFrame([[1, 2], [3, 4]], columns=['a', 'b'])
        >>> df
           a  b
        0  1  2
        1  3  4

        Slicing a single column will produce a DataFrame with the columns
        having only one value:

        >>> df_a = df[['a']]
        >>> df_a
           a
        0  1
        1  3

        So the columns can be squeezed down, resulting in a Series:

        >>> df_a.squeeze('columns')
        0    1
        1    3
        Name: a, dtype: int64

        Slicing a single row from a single column will produce a single
        scalar DataFrame:

        >>> df_0a = df.loc[df.index < 1, ['a']]
        >>> df_0a
           a
        0  1

        Squeezing the rows produces a single scalar Series:

        >>> df_0a.squeeze('rows')
        a    1
        Name: 0, dtype: int64

        Squeezing all axes will project directly into a scalar:

        >>> df_0a.squeeze()
        1
        """
        axes = range(self._AXIS_LEN) if axis is None else (self._get_axis_number(axis),)
        return self.iloc[
            tuple(
                0 if i in axes and len(a) == 1 else slice(None)
                for i, a in enumerate(self.axes)
            )
        ]

    # ----------------------------------------------------------------------
    # Rename

    def _rename(
        self: NDFrameT,
        mapper: Renamer | None = None,
        *,
        index: Renamer | None = None,
        columns: Renamer | None = None,
        axis: Axis | None = None,
        copy: bool_t | None = None,
        inplace: bool_t = False,
        level: Level | None = None,
        errors: str = "ignore",
    ) -> NDFrameT | None:
        # called by Series.rename and DataFrame.rename

        if mapper is None and index is None and columns is None:
            raise TypeError("must pass an index to rename")

        if index is not None or columns is not None:
            if axis is not None:
                raise TypeError(
                    "Cannot specify both 'axis' and any of 'index' or 'columns'"
                )
            elif mapper is not None:
                raise TypeError(
                    "Cannot specify both 'mapper' and any of 'index' or 'columns'"
                )
        else:
            # use the mapper argument
            if axis and self._get_axis_number(axis) == 1:
                columns = mapper
            else:
                index = mapper

        self._check_inplace_and_allows_duplicate_labels(inplace)
        result = self if inplace else self.copy(deep=copy)

        for axis_no, replacements in enumerate((index, columns)):
            if replacements is None:
                continue

            ax = self._get_axis(axis_no)
            f = com.get_rename_function(replacements)

            if level is not None:
                level = ax._get_level_number(level)

            # GH 13473
            if not callable(replacements):
                if ax._is_multi and level is not None:
                    indexer = ax.get_level_values(level).get_indexer_for(replacements)
                else:
                    indexer = ax.get_indexer_for(replacements)

                if errors == "raise" and len(indexer[indexer == -1]):
                    missing_labels = [
                        label
                        for index, label in enumerate(replacements)
                        if indexer[index] == -1
                    ]
                    raise KeyError(f"{missing_labels} not found in axis")

            new_index = ax._transform_index(f, level=level)
            result._set_axis_nocheck(new_index, axis=axis_no, inplace=True, copy=False)
            result._clear_item_cache()

        if inplace:
            self._update_inplace(result)
            return None
        else:
            return result.__finalize__(self, method="rename")

    @overload
    def rename_axis(
        self: NDFrameT,
        mapper: IndexLabel | lib.NoDefault = ...,
        *,
        inplace: Literal[False] = ...,
        **kwargs,
    ) -> NDFrameT:
        ...

    @overload
    def rename_axis(
        self,
        mapper: IndexLabel | lib.NoDefault = ...,
        *,
        inplace: Literal[True],
        **kwargs,
    ) -> None:
        ...

    @overload
    def rename_axis(
        self: NDFrameT,
        mapper: IndexLabel | lib.NoDefault = ...,
        *,
        inplace: bool_t = ...,
        **kwargs,
    ) -> NDFrameT | None:
        ...

    @rewrite_axis_style_signature("mapper", [("copy", True)])
    @deprecate_nonkeyword_arguments(version=None, allowed_args=["self", "mapper"])
    def rename_axis(
        self: NDFrameT,
        mapper: IndexLabel | lib.NoDefault = lib.no_default,
        inplace: bool_t = False,
        **kwargs,
    ) -> NDFrameT | None:
        """
        Set the name of the axis for the index or columns.

        Parameters
        ----------
        mapper : scalar, list-like, optional
            Value to set the axis name attribute.
        index, columns : scalar, list-like, dict-like or function, optional
            A scalar, list-like, dict-like or functions transformations to
            apply to that axis' values.
            Note that the ``columns`` parameter is not allowed if the
            object is a Series. This parameter only apply for DataFrame
            type objects.

            Use either ``mapper`` and ``axis`` to
            specify the axis to target with ``mapper``, or ``index``
            and/or ``columns``.
        axis : {0 or 'index', 1 or 'columns'}, default 0
            The axis to rename. For `Series` this parameter is unused and defaults to 0.
        copy : bool, default True
            Also copy underlying data.
        inplace : bool, default False
            Modifies the object directly, instead of creating a new Series
            or DataFrame.

        Returns
        -------
        Series, DataFrame, or None
            The same type as the caller or None if ``inplace=True``.

        See Also
        --------
        Series.rename : Alter Series index labels or name.
        DataFrame.rename : Alter DataFrame index labels or name.
        Index.rename : Set new names on index.

        Notes
        -----
        ``DataFrame.rename_axis`` supports two calling conventions

        * ``(index=index_mapper, columns=columns_mapper, ...)``
        * ``(mapper, axis={'index', 'columns'}, ...)``

        The first calling convention will only modify the names of
        the index and/or the names of the Index object that is the columns.
        In this case, the parameter ``copy`` is ignored.

        The second calling convention will modify the names of the
        corresponding index if mapper is a list or a scalar.
        However, if mapper is dict-like or a function, it will use the
        deprecated behavior of modifying the axis *labels*.

        We *highly* recommend using keyword arguments to clarify your
        intent.

        Examples
        --------
        **Series**

        >>> s = pd.Series(["dog", "cat", "monkey"])
        >>> s
        0       dog
        1       cat
        2    monkey
        dtype: object
        >>> s.rename_axis("animal")
        animal
        0    dog
        1    cat
        2    monkey
        dtype: object

        **DataFrame**

        >>> df = pd.DataFrame({"num_legs": [4, 4, 2],
        ...                    "num_arms": [0, 0, 2]},
        ...                   ["dog", "cat", "monkey"])
        >>> df
                num_legs  num_arms
        dog            4         0
        cat            4         0
        monkey         2         2
        >>> df = df.rename_axis("animal")
        >>> df
                num_legs  num_arms
        animal
        dog            4         0
        cat            4         0
        monkey         2         2
        >>> df = df.rename_axis("limbs", axis="columns")
        >>> df
        limbs   num_legs  num_arms
        animal
        dog            4         0
        cat            4         0
        monkey         2         2

        **MultiIndex**

        >>> df.index = pd.MultiIndex.from_product([['mammal'],
        ...                                        ['dog', 'cat', 'monkey']],
        ...                                       names=['type', 'name'])
        >>> df
        limbs          num_legs  num_arms
        type   name
        mammal dog            4         0
               cat            4         0
               monkey         2         2

        >>> df.rename_axis(index={'type': 'class'})
        limbs          num_legs  num_arms
        class  name
        mammal dog            4         0
               cat            4         0
               monkey         2         2

        >>> df.rename_axis(columns=str.upper)
        LIMBS          num_legs  num_arms
        type   name
        mammal dog            4         0
               cat            4         0
               monkey         2         2
        """
        kwargs["inplace"] = inplace
        axes, kwargs = self._construct_axes_from_arguments(
            (), kwargs, sentinel=lib.no_default
        )
        copy = kwargs.pop("copy", True)
        inplace = kwargs.pop("inplace", False)
        axis = kwargs.pop("axis", 0)
        if axis is not None:
            axis = self._get_axis_number(axis)

        if kwargs:
            raise TypeError(
                "rename_axis() got an unexpected keyword "
                f'argument "{list(kwargs.keys())[0]}"'
            )

        inplace = validate_bool_kwarg(inplace, "inplace")

        if mapper is not lib.no_default:
            # Use v0.23 behavior if a scalar or list
            non_mapper = is_scalar(mapper) or (
                is_list_like(mapper) and not is_dict_like(mapper)
            )
            if non_mapper:
                return self._set_axis_name(mapper, axis=axis, inplace=inplace)
            else:
                raise ValueError("Use `.rename` to alter labels with a mapper.")
        else:
            # Use new behavior.  Means that index and/or columns
            # is specified
            result = self if inplace else self.copy(deep=copy)

            for axis in range(self._AXIS_LEN):
                v = axes.get(self._get_axis_name(axis))
                if v is lib.no_default:
                    continue
                non_mapper = is_scalar(v) or (is_list_like(v) and not is_dict_like(v))
                if non_mapper:
                    newnames = v
                else:
                    f = com.get_rename_function(v)
                    curnames = self._get_axis(axis).names
                    newnames = [f(name) for name in curnames]
                result._set_axis_name(newnames, axis=axis, inplace=True)
            if not inplace:
                return result
            return None

    @final
    def _set_axis_name(self, name, axis: Axis = 0, inplace: bool_t = False):
        """
        Set the name(s) of the axis.

        Parameters
        ----------
        name : str or list of str
            Name(s) to set.
        axis : {0 or 'index', 1 or 'columns'}, default 0
            The axis to set the label. The value 0 or 'index' specifies index,
            and the value 1 or 'columns' specifies columns.
        inplace : bool, default False
            If `True`, do operation inplace and return None.

        Returns
        -------
        Series, DataFrame, or None
            The same type as the caller or `None` if `inplace` is `True`.

        See Also
        --------
        DataFrame.rename : Alter the axis labels of :class:`DataFrame`.
        Series.rename : Alter the index labels or set the index name
            of :class:`Series`.
        Index.rename : Set the name of :class:`Index` or :class:`MultiIndex`.

        Examples
        --------
        >>> df = pd.DataFrame({"num_legs": [4, 4, 2]},
        ...                   ["dog", "cat", "monkey"])
        >>> df
                num_legs
        dog            4
        cat            4
        monkey         2
        >>> df._set_axis_name("animal")
                num_legs
        animal
        dog            4
        cat            4
        monkey         2
        >>> df.index = pd.MultiIndex.from_product(
        ...                [["mammal"], ['dog', 'cat', 'monkey']])
        >>> df._set_axis_name(["type", "name"])
                       num_legs
        type   name
        mammal dog        4
               cat        4
               monkey     2
        """
        axis = self._get_axis_number(axis)
        idx = self._get_axis(axis).set_names(name)

        inplace = validate_bool_kwarg(inplace, "inplace")
        renamed = self if inplace else self.copy()
        if axis == 0:
            renamed.index = idx
        else:
            renamed.columns = idx

        if not inplace:
            return renamed

    # ----------------------------------------------------------------------
    # Comparison Methods

    @final
    def _indexed_same(self, other) -> bool_t:
        return all(
            self._get_axis(a).equals(other._get_axis(a)) for a in self._AXIS_ORDERS
        )

    @final
    def equals(self, other: object) -> bool_t:
        """
        Test whether two objects contain the same elements.

        This function allows two Series or DataFrames to be compared against
        each other to see if they have the same shape and elements. NaNs in
        the same location are considered equal.

        The row/column index do not need to have the same type, as long
        as the values are considered equal. Corresponding columns must be of
        the same dtype.

        Parameters
        ----------
        other : Series or DataFrame
            The other Series or DataFrame to be compared with the first.

        Returns
        -------
        bool
            True if all elements are the same in both objects, False
            otherwise.

        See Also
        --------
        Series.eq : Compare two Series objects of the same length
            and return a Series where each element is True if the element
            in each Series is equal, False otherwise.
        DataFrame.eq : Compare two DataFrame objects of the same shape and
            return a DataFrame where each element is True if the respective
            element in each DataFrame is equal, False otherwise.
        testing.assert_series_equal : Raises an AssertionError if left and
            right are not equal. Provides an easy interface to ignore
            inequality in dtypes, indexes and precision among others.
        testing.assert_frame_equal : Like assert_series_equal, but targets
            DataFrames.
        numpy.array_equal : Return True if two arrays have the same shape
            and elements, False otherwise.

        Examples
        --------
        >>> df = pd.DataFrame({1: [10], 2: [20]})
        >>> df
            1   2
        0  10  20

        DataFrames df and exactly_equal have the same types and values for
        their elements and column labels, which will return True.

        >>> exactly_equal = pd.DataFrame({1: [10], 2: [20]})
        >>> exactly_equal
            1   2
        0  10  20
        >>> df.equals(exactly_equal)
        True

        DataFrames df and different_column_type have the same element
        types and values, but have different types for the column labels,
        which will still return True.

        >>> different_column_type = pd.DataFrame({1.0: [10], 2.0: [20]})
        >>> different_column_type
           1.0  2.0
        0   10   20
        >>> df.equals(different_column_type)
        True

        DataFrames df and different_data_type have different types for the
        same values for their elements, and will return False even though
        their column labels are the same values and types.

        >>> different_data_type = pd.DataFrame({1: [10.0], 2: [20.0]})
        >>> different_data_type
              1     2
        0  10.0  20.0
        >>> df.equals(different_data_type)
        False
        """
        if not (isinstance(other, type(self)) or isinstance(self, type(other))):
            return False
        other = cast(NDFrame, other)
        return self._mgr.equals(other._mgr)

    # -------------------------------------------------------------------------
    # Unary Methods

    @final
    def __neg__(self: NDFrameT) -> NDFrameT:
        def blk_func(values: ArrayLike):
            if is_bool_dtype(values.dtype):
                # error: Argument 1 to "inv" has incompatible type "Union
                # [ExtensionArray, ndarray[Any, Any]]"; expected
                # "_SupportsInversion[ndarray[Any, dtype[bool_]]]"
                return operator.inv(values)  # type: ignore[arg-type]
            else:
                # error: Argument 1 to "neg" has incompatible type "Union
                # [ExtensionArray, ndarray[Any, Any]]"; expected
                # "_SupportsNeg[ndarray[Any, dtype[Any]]]"
                return operator.neg(values)  # type: ignore[arg-type]

        new_data = self._mgr.apply(blk_func)
        res = self._constructor(new_data)
        return res.__finalize__(self, method="__neg__")

    @final
    def __pos__(self: NDFrameT) -> NDFrameT:
        def blk_func(values: ArrayLike):
            if is_bool_dtype(values.dtype):
                return values.copy()
            else:
                # error: Argument 1 to "pos" has incompatible type "Union
                # [ExtensionArray, ndarray[Any, Any]]"; expected
                # "_SupportsPos[ndarray[Any, dtype[Any]]]"
                return operator.pos(values)  # type: ignore[arg-type]

        new_data = self._mgr.apply(blk_func)
        res = self._constructor(new_data)
        return res.__finalize__(self, method="__pos__")

    @final
    def __invert__(self: NDFrameT) -> NDFrameT:
        if not self.size:
            # inv fails with 0 len
            return self

        new_data = self._mgr.apply(operator.invert)
        return self._constructor(new_data).__finalize__(self, method="__invert__")

    @final
    def __nonzero__(self) -> NoReturn:
        raise ValueError(
            f"The truth value of a {type(self).__name__} is ambiguous. "
            "Use a.empty, a.bool(), a.item(), a.any() or a.all()."
        )

    __bool__ = __nonzero__

    @final
    def bool(self) -> bool_t:
        """
        Return the bool of a single element Series or DataFrame.

        This must be a boolean scalar value, either True or False. It will raise a
        ValueError if the Series or DataFrame does not have exactly 1 element, or that
        element is not boolean (integer values 0 and 1 will also raise an exception).

        Returns
        -------
        bool
            The value in the Series or DataFrame.

        See Also
        --------
        Series.astype : Change the data type of a Series, including to boolean.
        DataFrame.astype : Change the data type of a DataFrame, including to boolean.
        numpy.bool_ : NumPy boolean data type, used by pandas for boolean values.

        Examples
        --------
        The method will only work for single element objects with a boolean value:

        >>> pd.Series([True]).bool()
        True
        >>> pd.Series([False]).bool()
        False

        >>> pd.DataFrame({'col': [True]}).bool()
        True
        >>> pd.DataFrame({'col': [False]}).bool()
        False
        """
        v = self.squeeze()
        if isinstance(v, (bool, np.bool_)):
            return bool(v)
        elif is_scalar(v):
            raise ValueError(
                "bool cannot act on a non-boolean single element "
                f"{type(self).__name__}"
            )

        self.__nonzero__()
        # for mypy (__nonzero__ raises)
        return True

    @final
    def abs(self: NDFrameT) -> NDFrameT:
        """
        Return a Series/DataFrame with absolute numeric value of each element.

        This function only applies to elements that are all numeric.

        Returns
        -------
        abs
            Series/DataFrame containing the absolute value of each element.

        See Also
        --------
        numpy.absolute : Calculate the absolute value element-wise.

        Notes
        -----
        For ``complex`` inputs, ``1.2 + 1j``, the absolute value is
        :math:`\\sqrt{ a^2 + b^2 }`.

        Examples
        --------
        Absolute numeric values in a Series.

        >>> s = pd.Series([-1.10, 2, -3.33, 4])
        >>> s.abs()
        0    1.10
        1    2.00
        2    3.33
        3    4.00
        dtype: float64

        Absolute numeric values in a Series with complex numbers.

        >>> s = pd.Series([1.2 + 1j])
        >>> s.abs()
        0    1.56205
        dtype: float64

        Absolute numeric values in a Series with a Timedelta element.

        >>> s = pd.Series([pd.Timedelta('1 days')])
        >>> s.abs()
        0   1 days
        dtype: timedelta64[ns]

        Select rows with data closest to certain value using argsort (from
        `StackOverflow <https://stackoverflow.com/a/17758115>`__).

        >>> df = pd.DataFrame({
        ...     'a': [4, 5, 6, 7],
        ...     'b': [10, 20, 30, 40],
        ...     'c': [100, 50, -30, -50]
        ... })
        >>> df
             a    b    c
        0    4   10  100
        1    5   20   50
        2    6   30  -30
        3    7   40  -50
        >>> df.loc[(df.c - 43).abs().argsort()]
             a    b    c
        1    5   20   50
        0    4   10  100
        2    6   30  -30
        3    7   40  -50
        """
        res_mgr = self._mgr.apply(np.abs)
        return self._constructor(res_mgr).__finalize__(self, name="abs")

    @final
    def __abs__(self: NDFrameT) -> NDFrameT:
        return self.abs()

    @final
    def __round__(self: NDFrameT, decimals: int = 0) -> NDFrameT:
        return self.round(decimals).__finalize__(self, method="__round__")

    # -------------------------------------------------------------------------
    # Label or Level Combination Helpers
    #
    # A collection of helper methods for DataFrame/Series operations that
    # accept a combination of column/index labels and levels.  All such
    # operations should utilize/extend these methods when possible so that we
    # have consistent precedence and validation logic throughout the library.

    @final
    def _is_level_reference(self, key: Level, axis: Axis = 0) -> bool_t:
        """
        Test whether a key is a level reference for a given axis.

        To be considered a level reference, `key` must be a string that:
          - (axis=0): Matches the name of an index level and does NOT match
            a column label.
          - (axis=1): Matches the name of a column level and does NOT match
            an index label.

        Parameters
        ----------
        key : Hashable
            Potential level name for the given axis
        axis : int, default 0
            Axis that levels are associated with (0 for index, 1 for columns)

        Returns
        -------
        is_level : bool
        """
        axis_int = self._get_axis_number(axis)

        return (
            key is not None
            and is_hashable(key)
            and key in self.axes[axis_int].names
            and not self._is_label_reference(key, axis=axis_int)
        )

    @final
    def _is_label_reference(self, key: Level, axis: Axis = 0) -> bool_t:
        """
        Test whether a key is a label reference for a given axis.

        To be considered a label reference, `key` must be a string that:
          - (axis=0): Matches a column label
          - (axis=1): Matches an index label

        Parameters
        ----------
        key : Hashable
            Potential label name, i.e. Index entry.
        axis : int, default 0
            Axis perpendicular to the axis that labels are associated with
            (0 means search for column labels, 1 means search for index labels)

        Returns
        -------
        is_label: bool
        """
        axis_int = self._get_axis_number(axis)
        other_axes = (ax for ax in range(self._AXIS_LEN) if ax != axis_int)

        return (
            key is not None
            and is_hashable(key)
            and any(key in self.axes[ax] for ax in other_axes)
        )

    @final
    def _is_label_or_level_reference(self, key: Level, axis: AxisInt = 0) -> bool_t:
        """
        Test whether a key is a label or level reference for a given axis.

        To be considered either a label or a level reference, `key` must be a
        string that:
          - (axis=0): Matches a column label or an index level
          - (axis=1): Matches an index label or a column level

        Parameters
        ----------
        key : Hashable
            Potential label or level name
        axis : int, default 0
            Axis that levels are associated with (0 for index, 1 for columns)

        Returns
        -------
        bool
        """
        return self._is_level_reference(key, axis=axis) or self._is_label_reference(
            key, axis=axis
        )

    @final
    def _check_label_or_level_ambiguity(self, key: Level, axis: Axis = 0) -> None:
        """
        Check whether `key` is ambiguous.

        By ambiguous, we mean that it matches both a level of the input
        `axis` and a label of the other axis.

        Parameters
        ----------
        key : Hashable
            Label or level name.
        axis : int, default 0
            Axis that levels are associated with (0 for index, 1 for columns).

        Raises
        ------
        ValueError: `key` is ambiguous
        """

        axis_int = self._get_axis_number(axis)
        other_axes = (ax for ax in range(self._AXIS_LEN) if ax != axis_int)

        if (
            key is not None
            and is_hashable(key)
            and key in self.axes[axis_int].names
            and any(key in self.axes[ax] for ax in other_axes)
        ):

            # Build an informative and grammatical warning
            level_article, level_type = (
                ("an", "index") if axis_int == 0 else ("a", "column")
            )

            label_article, label_type = (
                ("a", "column") if axis_int == 0 else ("an", "index")
            )

            msg = (
                f"'{key}' is both {level_article} {level_type} level and "
                f"{label_article} {label_type} label, which is ambiguous."
            )
            raise ValueError(msg)

    @final
    def _get_label_or_level_values(self, key: Level, axis: AxisInt = 0) -> ArrayLike:
        """
        Return a 1-D array of values associated with `key`, a label or level
        from the given `axis`.

        Retrieval logic:
          - (axis=0): Return column values if `key` matches a column label.
            Otherwise return index level values if `key` matches an index
            level.
          - (axis=1): Return row values if `key` matches an index label.
            Otherwise return column level values if 'key' matches a column
            level

        Parameters
        ----------
        key : Hashable
            Label or level name.
        axis : int, default 0
            Axis that levels are associated with (0 for index, 1 for columns)

        Returns
        -------
        np.ndarray or ExtensionArray

        Raises
        ------
        KeyError
            if `key` matches neither a label nor a level
        ValueError
            if `key` matches multiple labels
        FutureWarning
            if `key` is ambiguous. This will become an ambiguity error in a
            future version
        """
        axis = self._get_axis_number(axis)
        other_axes = [ax for ax in range(self._AXIS_LEN) if ax != axis]

        if self._is_label_reference(key, axis=axis):
            self._check_label_or_level_ambiguity(key, axis=axis)
            values = self.xs(key, axis=other_axes[0])._values
        elif self._is_level_reference(key, axis=axis):
            # error: Incompatible types in assignment (expression has type "Union[
            # ExtensionArray, ndarray[Any, Any]]", variable has type "ndarray[Any,
            # Any]")
            values = (
                self.axes[axis]
                .get_level_values(key)  # type: ignore[assignment]
                ._values
            )
        else:
            raise KeyError(key)

        # Check for duplicates
        if values.ndim > 1:

            if other_axes and isinstance(self._get_axis(other_axes[0]), MultiIndex):
                multi_message = (
                    "\n"
                    "For a multi-index, the label must be a "
                    "tuple with elements corresponding to each level."
                )
            else:
                multi_message = ""

            label_axis_name = "column" if axis == 0 else "index"
            raise ValueError(
                f"The {label_axis_name} label '{key}' is not unique.{multi_message}"
            )

        return values

    @final
    def _drop_labels_or_levels(self, keys, axis: AxisInt = 0):
        """
        Drop labels and/or levels for the given `axis`.

        For each key in `keys`:
          - (axis=0): If key matches a column label then drop the column.
            Otherwise if key matches an index level then drop the level.
          - (axis=1): If key matches an index label then drop the row.
            Otherwise if key matches a column level then drop the level.

        Parameters
        ----------
        keys : str or list of str
            labels or levels to drop
        axis : int, default 0
            Axis that levels are associated with (0 for index, 1 for columns)

        Returns
        -------
        dropped: DataFrame

        Raises
        ------
        ValueError
            if any `keys` match neither a label nor a level
        """
        axis = self._get_axis_number(axis)

        # Validate keys
        keys = com.maybe_make_list(keys)
        invalid_keys = [
            k for k in keys if not self._is_label_or_level_reference(k, axis=axis)
        ]

        if invalid_keys:
            raise ValueError(
                "The following keys are not valid labels or "
                f"levels for axis {axis}: {invalid_keys}"
            )

        # Compute levels and labels to drop
        levels_to_drop = [k for k in keys if self._is_level_reference(k, axis=axis)]

        labels_to_drop = [k for k in keys if not self._is_level_reference(k, axis=axis)]

        # Perform copy upfront and then use inplace operations below.
        # This ensures that we always perform exactly one copy.
        # ``copy`` and/or ``inplace`` options could be added in the future.
        dropped = self.copy(deep=False)

        if axis == 0:
            # Handle dropping index levels
            if levels_to_drop:
                dropped.reset_index(levels_to_drop, drop=True, inplace=True)

            # Handle dropping columns labels
            if labels_to_drop:
                dropped.drop(labels_to_drop, axis=1, inplace=True)
        else:
            # Handle dropping column levels
            if levels_to_drop:
                if isinstance(dropped.columns, MultiIndex):
                    # Drop the specified levels from the MultiIndex
                    dropped.columns = dropped.columns.droplevel(levels_to_drop)
                else:
                    # Drop the last level of Index by replacing with
                    # a RangeIndex
                    dropped.columns = RangeIndex(dropped.columns.size)

            # Handle dropping index labels
            if labels_to_drop:
                dropped.drop(labels_to_drop, axis=0, inplace=True)

        return dropped

    # ----------------------------------------------------------------------
    # Iteration

    # https://github.com/python/typeshed/issues/2148#issuecomment-520783318
    # Incompatible types in assignment (expression has type "None", base class
    # "object" defined the type as "Callable[[object], int]")
    __hash__: ClassVar[None]  # type: ignore[assignment]

    def __iter__(self) -> Iterator:
        """
        Iterate over info axis.

        Returns
        -------
        iterator
            Info axis as iterator.
        """
        return iter(self._info_axis)

    # can we get a better explanation of this?
    def keys(self) -> Index:
        """
        Get the 'info axis' (see Indexing for more).

        This is index for Series, columns for DataFrame.

        Returns
        -------
        Index
            Info axis.
        """
        return self._info_axis

    def items(self):
        """
        Iterate over (label, values) on info axis

        This is index for Series and columns for DataFrame.

        Returns
        -------
        Generator
        """
        for h in self._info_axis:
            yield h, self[h]

    def __len__(self) -> int:
        """Returns length of info axis"""
        return len(self._info_axis)

    @final
    def __contains__(self, key) -> bool_t:
        """True if the key is in the info axis"""
        return key in self._info_axis

    @property
    def empty(self) -> bool_t:
        """
        Indicator whether Series/DataFrame is empty.

        True if Series/DataFrame is entirely empty (no items), meaning any of the
        axes are of length 0.

        Returns
        -------
        bool
            If Series/DataFrame is empty, return True, if not return False.

        See Also
        --------
        Series.dropna : Return series without null values.
        DataFrame.dropna : Return DataFrame with labels on given axis omitted
            where (all or any) data are missing.

        Notes
        -----
        If Series/DataFrame contains only NaNs, it is still not considered empty. See
        the example below.

        Examples
        --------
        An example of an actual empty DataFrame. Notice the index is empty:

        >>> df_empty = pd.DataFrame({'A' : []})
        >>> df_empty
        Empty DataFrame
        Columns: [A]
        Index: []
        >>> df_empty.empty
        True

        If we only have NaNs in our DataFrame, it is not considered empty! We
        will need to drop the NaNs to make the DataFrame empty:

        >>> df = pd.DataFrame({'A' : [np.nan]})
        >>> df
            A
        0 NaN
        >>> df.empty
        False
        >>> df.dropna().empty
        True

        >>> ser_empty = pd.Series({'A' : []})
        >>> ser_empty
        A    []
        dtype: object
        >>> ser_empty.empty
        False
        >>> ser_empty = pd.Series()
        >>> ser_empty.empty
        True
        """
        return any(len(self._get_axis(a)) == 0 for a in self._AXIS_ORDERS)

    # ----------------------------------------------------------------------
    # Array Interface

    # This is also set in IndexOpsMixin
    # GH#23114 Ensure ndarray.__op__(DataFrame) returns NotImplemented
    __array_priority__: int = 1000

    def __array__(self, dtype: npt.DTypeLike | None = None) -> np.ndarray:
        return np.asarray(self._values, dtype=dtype)

    def __array_wrap__(
        self,
        result: np.ndarray,
        context: tuple[Callable, tuple[Any, ...], int] | None = None,
    ):
        """
        Gets called after a ufunc and other functions.

        Parameters
        ----------
        result: np.ndarray
            The result of the ufunc or other function called on the NumPy array
            returned by __array__
        context: tuple of (func, tuple, int)
            This parameter is returned by ufuncs as a 3-element tuple: (name of the
            ufunc, arguments of the ufunc, domain of the ufunc), but is not set by
            other numpy functions.q

        Notes
        -----
        Series implements __array_ufunc_ so this not called for ufunc on Series.
        """
        # Note: at time of dask 2022.01.0, this is still used by dask
        warnings.warn(
            "The __array_wrap__ method of DataFrame and Series will be removed in "
            "a future version",
            DeprecationWarning,
            stacklevel=find_stack_level(),
        )
        res = lib.item_from_zerodim(result)
        if is_scalar(res):
            # e.g. we get here with np.ptp(series)
            # ptp also requires the item_from_zerodim
            return res
        d = self._construct_axes_dict(self._AXIS_ORDERS, copy=False)
        return self._constructor(res, **d).__finalize__(self, method="__array_wrap__")

    @final
    def __array_ufunc__(
        self, ufunc: np.ufunc, method: str, *inputs: Any, **kwargs: Any
    ):
        return arraylike.array_ufunc(self, ufunc, method, *inputs, **kwargs)

    # ----------------------------------------------------------------------
    # Picklability

    @final
    def __getstate__(self) -> dict[str, Any]:
        meta = {k: getattr(self, k, None) for k in self._metadata}
        return {
            "_mgr": self._mgr,
            "_typ": self._typ,
            "_metadata": self._metadata,
            "attrs": self.attrs,
            "_flags": {k: self.flags[k] for k in self.flags._keys},
            **meta,
        }

    @final
    def __setstate__(self, state) -> None:
        if isinstance(state, BlockManager):
            self._mgr = state
        elif isinstance(state, dict):
            if "_data" in state and "_mgr" not in state:
                # compat for older pickles
                state["_mgr"] = state.pop("_data")
            typ = state.get("_typ")
            if typ is not None:
                attrs = state.get("_attrs", {})
                object.__setattr__(self, "_attrs", attrs)
                flags = state.get("_flags", {"allows_duplicate_labels": True})
                object.__setattr__(self, "_flags", Flags(self, **flags))

                # set in the order of internal names
                # to avoid definitional recursion
                # e.g. say fill_value needing _mgr to be
                # defined
                meta = set(self._internal_names + self._metadata)
                for k in list(meta):
                    if k in state and k != "_flags":
                        v = state[k]
                        object.__setattr__(self, k, v)

                for k, v in state.items():
                    if k not in meta:
                        object.__setattr__(self, k, v)

            else:
                raise NotImplementedError("Pre-0.12 pickles are no longer supported")
        elif len(state) == 2:
            raise NotImplementedError("Pre-0.12 pickles are no longer supported")

        self._item_cache: dict[Hashable, Series] = {}

    # ----------------------------------------------------------------------
    # Rendering Methods

    def __repr__(self) -> str:
        # string representation based upon iterating over self
        # (since, by definition, `PandasContainers` are iterable)
        prepr = f"[{','.join(map(pprint_thing, self))}]"
        return f"{type(self).__name__}({prepr})"

    @final
    def _repr_latex_(self):
        """
        Returns a LaTeX representation for a particular object.
        Mainly for use with nbconvert (jupyter notebook conversion to pdf).
        """
        if config.get_option("display.latex.repr"):
            return self.to_latex()
        else:
            return None

    @final
    def _repr_data_resource_(self):
        """
        Not a real Jupyter special repr method, but we use the same
        naming convention.
        """
        if config.get_option("display.html.table_schema"):
            data = self.head(config.get_option("display.max_rows"))

            as_json = data.to_json(orient="table")
            as_json = cast(str, as_json)
            return json.loads(as_json, object_pairs_hook=collections.OrderedDict)

    # ----------------------------------------------------------------------
    # I/O Methods

    @final
    @deprecate_kwarg(old_arg_name="verbose", new_arg_name=None)
    @deprecate_kwarg(old_arg_name="encoding", new_arg_name=None)
    @doc(
        klass="object",
        storage_options=_shared_docs["storage_options"],
        storage_options_versionadded="1.2.0",
    )
    def to_excel(
        self,
        excel_writer,
        sheet_name: str = "Sheet1",
        na_rep: str = "",
        float_format: str | None = None,
        columns: Sequence[Hashable] | None = None,
        header: Sequence[Hashable] | bool_t = True,
        index: bool_t = True,
        index_label: IndexLabel = None,
        startrow: int = 0,
        startcol: int = 0,
        engine: str | None = None,
        merge_cells: bool_t = True,
        encoding: lib.NoDefault = lib.no_default,
        inf_rep: str = "inf",
        verbose: lib.NoDefault = lib.no_default,
        freeze_panes: tuple[int, int] | None = None,
        storage_options: StorageOptions = None,
    ) -> None:
        """
        Write {klass} to an Excel sheet.

        To write a single {klass} to an Excel .xlsx file it is only necessary to
        specify a target file name. To write to multiple sheets it is necessary to
        create an `ExcelWriter` object with a target file name, and specify a sheet
        in the file to write to.

        Multiple sheets may be written to by specifying unique `sheet_name`.
        With all data written to the file it is necessary to save the changes.
        Note that creating an `ExcelWriter` object with a file name that already
        exists will result in the contents of the existing file being erased.

        Parameters
        ----------
        excel_writer : path-like, file-like, or ExcelWriter object
            File path or existing ExcelWriter.
        sheet_name : str, default 'Sheet1'
            Name of sheet which will contain DataFrame.
        na_rep : str, default ''
            Missing data representation.
        float_format : str, optional
            Format string for floating point numbers. For example
            ``float_format="%.2f"`` will format 0.1234 to 0.12.
        columns : sequence or list of str, optional
            Columns to write.
        header : bool or list of str, default True
            Write out the column names. If a list of string is given it is
            assumed to be aliases for the column names.
        index : bool, default True
            Write row names (index).
        index_label : str or sequence, optional
            Column label for index column(s) if desired. If not specified, and
            `header` and `index` are True, then the index names are used. A
            sequence should be given if the DataFrame uses MultiIndex.
        startrow : int, default 0
            Upper left cell row to dump data frame.
        startcol : int, default 0
            Upper left cell column to dump data frame.
        engine : str, optional
            Write engine to use, 'openpyxl' or 'xlsxwriter'. You can also set this
            via the options ``io.excel.xlsx.writer``, ``io.excel.xls.writer``, and
            ``io.excel.xlsm.writer``.

            .. deprecated:: 1.2.0

                As the `xlwt <https://pypi.org/project/xlwt/>`__ package is no longer
                maintained, the ``xlwt`` engine will be removed in a future version
                of pandas.

        merge_cells : bool, default True
            Write MultiIndex and Hierarchical Rows as merged cells.
        encoding : str, optional
            Encoding of the resulting excel file. Only necessary for xlwt,
            other writers support unicode natively.

            .. deprecated:: 1.5.0

                This keyword was not used.

        inf_rep : str, default 'inf'
            Representation for infinity (there is no native representation for
            infinity in Excel).
        verbose : bool, default True
            Display more information in the error logs.

            .. deprecated:: 1.5.0

                This keyword was not used.

        freeze_panes : tuple of int (length 2), optional
            Specifies the one-based bottommost row and rightmost column that
            is to be frozen.
        {storage_options}

            .. versionadded:: {storage_options_versionadded}

        See Also
        --------
        to_csv : Write DataFrame to a comma-separated values (csv) file.
        ExcelWriter : Class for writing DataFrame objects into excel sheets.
        read_excel : Read an Excel file into a pandas DataFrame.
        read_csv : Read a comma-separated values (csv) file into DataFrame.
        io.formats.style.Styler.to_excel : Add styles to Excel sheet.

        Notes
        -----
        For compatibility with :meth:`~DataFrame.to_csv`,
        to_excel serializes lists and dicts to strings before writing.

        Once a workbook has been saved it is not possible to write further
        data without rewriting the whole workbook.

        Examples
        --------

        Create, write to and save a workbook:

        >>> df1 = pd.DataFrame([['a', 'b'], ['c', 'd']],
        ...                    index=['row 1', 'row 2'],
        ...                    columns=['col 1', 'col 2'])
        >>> df1.to_excel("output.xlsx")  # doctest: +SKIP

        To specify the sheet name:

        >>> df1.to_excel("output.xlsx",
        ...              sheet_name='Sheet_name_1')  # doctest: +SKIP

        If you wish to write to more than one sheet in the workbook, it is
        necessary to specify an ExcelWriter object:

        >>> df2 = df1.copy()
        >>> with pd.ExcelWriter('output.xlsx') as writer:  # doctest: +SKIP
        ...     df1.to_excel(writer, sheet_name='Sheet_name_1')
        ...     df2.to_excel(writer, sheet_name='Sheet_name_2')

        ExcelWriter can also be used to append to an existing Excel file:

        >>> with pd.ExcelWriter('output.xlsx',
        ...                     mode='a') as writer:  # doctest: +SKIP
        ...     df.to_excel(writer, sheet_name='Sheet_name_3')

        To set the library that is used to write the Excel file,
        you can pass the `engine` keyword (the default engine is
        automatically chosen depending on the file extension):

        >>> df1.to_excel('output1.xlsx', engine='xlsxwriter')  # doctest: +SKIP
        """

        df = self if isinstance(self, ABCDataFrame) else self.to_frame()

        from pandas.io.formats.excel import ExcelFormatter

        formatter = ExcelFormatter(
            df,
            na_rep=na_rep,
            cols=columns,
            header=header,
            float_format=float_format,
            index=index,
            index_label=index_label,
            merge_cells=merge_cells,
            inf_rep=inf_rep,
        )
        formatter.write(
            excel_writer,
            sheet_name=sheet_name,
            startrow=startrow,
            startcol=startcol,
            freeze_panes=freeze_panes,
            engine=engine,
            storage_options=storage_options,
        )

    @final
    @doc(
        storage_options=_shared_docs["storage_options"],
        compression_options=_shared_docs["compression_options"] % "path_or_buf",
    )
    def to_json(
        self,
        path_or_buf: FilePath | WriteBuffer[bytes] | WriteBuffer[str] | None = None,
        orient: str | None = None,
        date_format: str | None = None,
        double_precision: int = 10,
        force_ascii: bool_t = True,
        date_unit: str = "ms",
        default_handler: Callable[[Any], JSONSerializable] | None = None,
        lines: bool_t = False,
        compression: CompressionOptions = "infer",
        index: bool_t = True,
        indent: int | None = None,
        storage_options: StorageOptions = None,
<<<<<<< HEAD
        mode: Literal["a", "w"] = "w",
=======
        mode: str = "w",
>>>>>>> d36d07b4
    ) -> str | None:
        """
        Convert the object to a JSON string.

        Note NaN's and None will be converted to null and datetime objects
        will be converted to UNIX timestamps.

        Parameters
        ----------
        path_or_buf : str, path object, file-like object, or None, default None
            String, path object (implementing os.PathLike[str]), or file-like
            object implementing a write() function. If None, the result is
            returned as a string.
        orient : str
            Indication of expected JSON string format.

            * Series:

                - default is 'index'
                - allowed values are: {{'split', 'records', 'index', 'table'}}.

            * DataFrame:

                - default is 'columns'
                - allowed values are: {{'split', 'records', 'index', 'columns',
                  'values', 'table'}}.

            * The format of the JSON string:

                - 'split' : dict like {{'index' -> [index], 'columns' -> [columns],
                  'data' -> [values]}}
                - 'records' : list like [{{column -> value}}, ... , {{column -> value}}]
                - 'index' : dict like {{index -> {{column -> value}}}}
                - 'columns' : dict like {{column -> {{index -> value}}}}
                - 'values' : just the values array
                - 'table' : dict like {{'schema': {{schema}}, 'data': {{data}}}}

                Describing the data, where data component is like ``orient='records'``.

        date_format : {{None, 'epoch', 'iso'}}
            Type of date conversion. 'epoch' = epoch milliseconds,
            'iso' = ISO8601. The default depends on the `orient`. For
            ``orient='table'``, the default is 'iso'. For all other orients,
            the default is 'epoch'.
        double_precision : int, default 10
            The number of decimal places to use when encoding
            floating point values.
        force_ascii : bool, default True
            Force encoded string to be ASCII.
        date_unit : str, default 'ms' (milliseconds)
            The time unit to encode to, governs timestamp and ISO8601
            precision.  One of 's', 'ms', 'us', 'ns' for second, millisecond,
            microsecond, and nanosecond respectively.
        default_handler : callable, default None
            Handler to call if object cannot otherwise be converted to a
            suitable format for JSON. Should receive a single argument which is
            the object to convert and return a serialisable object.
        lines : bool, default False
            If 'orient' is 'records' write out line-delimited json format. Will
            throw ValueError if incorrect 'orient' since others are not
            list-like.
        {compression_options}

            .. versionchanged:: 1.4.0 Zstandard support.

        index : bool, default True
            Whether to include the index values in the JSON string. Not
            including the index (``index=False``) is only supported when
            orient is 'split' or 'table'.
        indent : int, optional
           Length of whitespace used to indent each record.

           .. versionadded:: 1.0.0

        {storage_options}

            .. versionadded:: 1.2.0

        mode : str, default 'w' (writing)
            Specify the IO mode for output when supplying a path_or_buf.
            Accepted args are 'w' (writing) and 'a' (append) only.
            mode='a' is only supported when lines is True and orient is 'records'.

        Returns
        -------
        None or str
            If path_or_buf is None, returns the resulting json format as a
            string. Otherwise returns None.

        See Also
        --------
        read_json : Convert a JSON string to pandas object.

        Notes
        -----
        The behavior of ``indent=0`` varies from the stdlib, which does not
        indent the output but does insert newlines. Currently, ``indent=0``
        and the default ``indent=None`` are equivalent in pandas, though this
        may change in a future release.

        ``orient='table'`` contains a 'pandas_version' field under 'schema'.
        This stores the version of `pandas` used in the latest revision of the
        schema.

        Examples
        --------
        >>> import json
        >>> df = pd.DataFrame(
        ...     [["a", "b"], ["c", "d"]],
        ...     index=["row 1", "row 2"],
        ...     columns=["col 1", "col 2"],
        ... )

        >>> result = df.to_json(orient="split")
        >>> parsed = json.loads(result)
        >>> json.dumps(parsed, indent=4)  # doctest: +SKIP
        {{
            "columns": [
                "col 1",
                "col 2"
            ],
            "index": [
                "row 1",
                "row 2"
            ],
            "data": [
                [
                    "a",
                    "b"
                ],
                [
                    "c",
                    "d"
                ]
            ]
        }}

        Encoding/decoding a Dataframe using ``'records'`` formatted JSON.
        Note that index labels are not preserved with this encoding.

        >>> result = df.to_json(orient="records")
        >>> parsed = json.loads(result)
        >>> json.dumps(parsed, indent=4)  # doctest: +SKIP
        [
            {{
                "col 1": "a",
                "col 2": "b"
            }},
            {{
                "col 1": "c",
                "col 2": "d"
            }}
        ]

        Encoding/decoding a Dataframe using ``'index'`` formatted JSON:

        >>> result = df.to_json(orient="index")
        >>> parsed = json.loads(result)
        >>> json.dumps(parsed, indent=4)  # doctest: +SKIP
        {{
            "row 1": {{
                "col 1": "a",
                "col 2": "b"
            }},
            "row 2": {{
                "col 1": "c",
                "col 2": "d"
            }}
        }}

        Encoding/decoding a Dataframe using ``'columns'`` formatted JSON:

        >>> result = df.to_json(orient="columns")
        >>> parsed = json.loads(result)
        >>> json.dumps(parsed, indent=4)  # doctest: +SKIP
        {{
            "col 1": {{
                "row 1": "a",
                "row 2": "c"
            }},
            "col 2": {{
                "row 1": "b",
                "row 2": "d"
            }}
        }}

        Encoding/decoding a Dataframe using ``'values'`` formatted JSON:

        >>> result = df.to_json(orient="values")
        >>> parsed = json.loads(result)
        >>> json.dumps(parsed, indent=4)  # doctest: +SKIP
        [
            [
                "a",
                "b"
            ],
            [
                "c",
                "d"
            ]
        ]

        Encoding with Table Schema:

        >>> result = df.to_json(orient="table")
        >>> parsed = json.loads(result)
        >>> json.dumps(parsed, indent=4)  # doctest: +SKIP
        {{
            "schema": {{
                "fields": [
                    {{
                        "name": "index",
                        "type": "string"
                    }},
                    {{
                        "name": "col 1",
                        "type": "string"
                    }},
                    {{
                        "name": "col 2",
                        "type": "string"
                    }}
                ],
                "primaryKey": [
                    "index"
                ],
                "pandas_version": "1.4.0"
            }},
            "data": [
                {{
                    "index": "row 1",
                    "col 1": "a",
                    "col 2": "b"
                }},
                {{
                    "index": "row 2",
                    "col 1": "c",
                    "col 2": "d"
                }}
            ]
        }}
        """
        from pandas.io import json

        if date_format is None and orient == "table":
            date_format = "iso"
        elif date_format is None:
            date_format = "epoch"

        config.is_nonnegative_int(indent)
        indent = indent or 0

        return json.to_json(
            path_or_buf=path_or_buf,
            obj=self,
            orient=orient,
            date_format=date_format,
            double_precision=double_precision,
            force_ascii=force_ascii,
            date_unit=date_unit,
            default_handler=default_handler,
            lines=lines,
            compression=compression,
            index=index,
            indent=indent,
            storage_options=storage_options,
            mode=mode,
        )

    @final
    def to_hdf(
        self,
        path_or_buf: FilePath | HDFStore,
        key: str,
        mode: str = "a",
        complevel: int | None = None,
        complib: str | None = None,
        append: bool_t = False,
        format: str | None = None,
        index: bool_t = True,
        min_itemsize: int | dict[str, int] | None = None,
        nan_rep=None,
        dropna: bool_t | None = None,
        data_columns: Literal[True] | list[str] | None = None,
        errors: str = "strict",
        encoding: str = "UTF-8",
    ) -> None:
        """
        Write the contained data to an HDF5 file using HDFStore.

        Hierarchical Data Format (HDF) is self-describing, allowing an
        application to interpret the structure and contents of a file with
        no outside information. One HDF file can hold a mix of related objects
        which can be accessed as a group or as individual objects.

        In order to add another DataFrame or Series to an existing HDF file
        please use append mode and a different a key.

        .. warning::

           One can store a subclass of ``DataFrame`` or ``Series`` to HDF5,
           but the type of the subclass is lost upon storing.

        For more information see the :ref:`user guide <io.hdf5>`.

        Parameters
        ----------
        path_or_buf : str or pandas.HDFStore
            File path or HDFStore object.
        key : str
            Identifier for the group in the store.
        mode : {'a', 'w', 'r+'}, default 'a'
            Mode to open file:

            - 'w': write, a new file is created (an existing file with
              the same name would be deleted).
            - 'a': append, an existing file is opened for reading and
              writing, and if the file does not exist it is created.
            - 'r+': similar to 'a', but the file must already exist.
        complevel : {0-9}, default None
            Specifies a compression level for data.
            A value of 0 or None disables compression.
        complib : {'zlib', 'lzo', 'bzip2', 'blosc'}, default 'zlib'
            Specifies the compression library to be used.
            As of v0.20.2 these additional compressors for Blosc are supported
            (default if no compressor specified: 'blosc:blosclz'):
            {'blosc:blosclz', 'blosc:lz4', 'blosc:lz4hc', 'blosc:snappy',
            'blosc:zlib', 'blosc:zstd'}.
            Specifying a compression library which is not available issues
            a ValueError.
        append : bool, default False
            For Table formats, append the input data to the existing.
        format : {'fixed', 'table', None}, default 'fixed'
            Possible values:

            - 'fixed': Fixed format. Fast writing/reading. Not-appendable,
              nor searchable.
            - 'table': Table format. Write as a PyTables Table structure
              which may perform worse but allow more flexible operations
              like searching / selecting subsets of the data.
            - If None, pd.get_option('io.hdf.default_format') is checked,
              followed by fallback to "fixed".
        index : bool, default True
            Write DataFrame index as a column.
        min_itemsize : dict or int, optional
            Map column names to minimum string sizes for columns.
        nan_rep : Any, optional
            How to represent null values as str.
            Not allowed with append=True.
        dropna : bool, default False, optional
            Remove missing values.
        data_columns : list of columns or True, optional
            List of columns to create as indexed data columns for on-disk
            queries, or True to use all columns. By default only the axes
            of the object are indexed. See
            :ref:`Query via data columns<io.hdf5-query-data-columns>`. for
            more information.
            Applicable only to format='table'.
        errors : str, default 'strict'
            Specifies how encoding and decoding errors are to be handled.
            See the errors argument for :func:`open` for a full list
            of options.
        encoding : str, default "UTF-8"

        See Also
        --------
        read_hdf : Read from HDF file.
        DataFrame.to_orc : Write a DataFrame to the binary orc format.
        DataFrame.to_parquet : Write a DataFrame to the binary parquet format.
        DataFrame.to_sql : Write to a SQL table.
        DataFrame.to_feather : Write out feather-format for DataFrames.
        DataFrame.to_csv : Write out to a csv file.

        Examples
        --------
        >>> df = pd.DataFrame({'A': [1, 2, 3], 'B': [4, 5, 6]},
        ...                   index=['a', 'b', 'c'])  # doctest: +SKIP
        >>> df.to_hdf('data.h5', key='df', mode='w')  # doctest: +SKIP

        We can add another object to the same file:

        >>> s = pd.Series([1, 2, 3, 4])  # doctest: +SKIP
        >>> s.to_hdf('data.h5', key='s')  # doctest: +SKIP

        Reading from HDF file:

        >>> pd.read_hdf('data.h5', 'df')  # doctest: +SKIP
        A  B
        a  1  4
        b  2  5
        c  3  6
        >>> pd.read_hdf('data.h5', 's')  # doctest: +SKIP
        0    1
        1    2
        2    3
        3    4
        dtype: int64
        """
        from pandas.io import pytables

        # Argument 3 to "to_hdf" has incompatible type "NDFrame"; expected
        # "Union[DataFrame, Series]" [arg-type]
        pytables.to_hdf(
            path_or_buf,
            key,
            self,  # type: ignore[arg-type]
            mode=mode,
            complevel=complevel,
            complib=complib,
            append=append,
            format=format,
            index=index,
            min_itemsize=min_itemsize,
            nan_rep=nan_rep,
            dropna=dropna,
            data_columns=data_columns,
            errors=errors,
            encoding=encoding,
        )

    @final
    def to_sql(
        self,
        name: str,
        con,
        schema: str | None = None,
        if_exists: Literal["fail", "replace", "append"] = "fail",
        index: bool_t = True,
        index_label: IndexLabel = None,
        chunksize: int | None = None,
        dtype: DtypeArg | None = None,
        method: str | None = None,
    ) -> int | None:
        """
        Write records stored in a DataFrame to a SQL database.

        Databases supported by SQLAlchemy [1]_ are supported. Tables can be
        newly created, appended to, or overwritten.

        Parameters
        ----------
        name : str
            Name of SQL table.
        con : sqlalchemy.engine.(Engine or Connection) or sqlite3.Connection
            Using SQLAlchemy makes it possible to use any DB supported by that
            library. Legacy support is provided for sqlite3.Connection objects. The user
            is responsible for engine disposal and connection closure for the SQLAlchemy
            connectable See `here \
                <https://docs.sqlalchemy.org/en/13/core/connections.html>`_.

        schema : str, optional
            Specify the schema (if database flavor supports this). If None, use
            default schema.
        if_exists : {'fail', 'replace', 'append'}, default 'fail'
            How to behave if the table already exists.

            * fail: Raise a ValueError.
            * replace: Drop the table before inserting new values.
            * append: Insert new values to the existing table.

        index : bool, default True
            Write DataFrame index as a column. Uses `index_label` as the column
            name in the table.
        index_label : str or sequence, default None
            Column label for index column(s). If None is given (default) and
            `index` is True, then the index names are used.
            A sequence should be given if the DataFrame uses MultiIndex.
        chunksize : int, optional
            Specify the number of rows in each batch to be written at a time.
            By default, all rows will be written at once.
        dtype : dict or scalar, optional
            Specifying the datatype for columns. If a dictionary is used, the
            keys should be the column names and the values should be the
            SQLAlchemy types or strings for the sqlite3 legacy mode. If a
            scalar is provided, it will be applied to all columns.
        method : {None, 'multi', callable}, optional
            Controls the SQL insertion clause used:

            * None : Uses standard SQL ``INSERT`` clause (one per row).
            * 'multi': Pass multiple values in a single ``INSERT`` clause.
            * callable with signature ``(pd_table, conn, keys, data_iter)``.

            Details and a sample callable implementation can be found in the
            section :ref:`insert method <io.sql.method>`.

        Returns
        -------
        None or int
            Number of rows affected by to_sql. None is returned if the callable
            passed into ``method`` does not return an integer number of rows.

            The number of returned rows affected is the sum of the ``rowcount``
            attribute of ``sqlite3.Cursor`` or SQLAlchemy connectable which may not
            reflect the exact number of written rows as stipulated in the
            `sqlite3 <https://docs.python.org/3/library/sqlite3.html#sqlite3.Cursor.rowcount>`__ or
            `SQLAlchemy <https://docs.sqlalchemy.org/en/14/core/connections.html#sqlalchemy.engine.BaseCursorResult.rowcount>`__.

            .. versionadded:: 1.4.0

        Raises
        ------
        ValueError
            When the table already exists and `if_exists` is 'fail' (the
            default).

        See Also
        --------
        read_sql : Read a DataFrame from a table.

        Notes
        -----
        Timezone aware datetime columns will be written as
        ``Timestamp with timezone`` type with SQLAlchemy if supported by the
        database. Otherwise, the datetimes will be stored as timezone unaware
        timestamps local to the original timezone.

        References
        ----------
        .. [1] https://docs.sqlalchemy.org
        .. [2] https://www.python.org/dev/peps/pep-0249/

        Examples
        --------
        Create an in-memory SQLite database.

        >>> from sqlalchemy import create_engine
        >>> engine = create_engine('sqlite://', echo=False)

        Create a table from scratch with 3 rows.

        >>> df = pd.DataFrame({'name' : ['User 1', 'User 2', 'User 3']})
        >>> df
             name
        0  User 1
        1  User 2
        2  User 3

        >>> df.to_sql('users', con=engine)
        3
        >>> engine.execute("SELECT * FROM users").fetchall()
        [(0, 'User 1'), (1, 'User 2'), (2, 'User 3')]

        An `sqlalchemy.engine.Connection` can also be passed to `con`:

        >>> with engine.begin() as connection:
        ...     df1 = pd.DataFrame({'name' : ['User 4', 'User 5']})
        ...     df1.to_sql('users', con=connection, if_exists='append')
        2

        This is allowed to support operations that require that the same
        DBAPI connection is used for the entire operation.

        >>> df2 = pd.DataFrame({'name' : ['User 6', 'User 7']})
        >>> df2.to_sql('users', con=engine, if_exists='append')
        2
        >>> engine.execute("SELECT * FROM users").fetchall()
        [(0, 'User 1'), (1, 'User 2'), (2, 'User 3'),
         (0, 'User 4'), (1, 'User 5'), (0, 'User 6'),
         (1, 'User 7')]

        Overwrite the table with just ``df2``.

        >>> df2.to_sql('users', con=engine, if_exists='replace',
        ...            index_label='id')
        2
        >>> engine.execute("SELECT * FROM users").fetchall()
        [(0, 'User 6'), (1, 'User 7')]

        Specify the dtype (especially useful for integers with missing values).
        Notice that while pandas is forced to store the data as floating point,
        the database supports nullable integers. When fetching the data with
        Python, we get back integer scalars.

        >>> df = pd.DataFrame({"A": [1, None, 2]})
        >>> df
             A
        0  1.0
        1  NaN
        2  2.0

        >>> from sqlalchemy.types import Integer
        >>> df.to_sql('integers', con=engine, index=False,
        ...           dtype={"A": Integer()})
        3

        >>> engine.execute("SELECT * FROM integers").fetchall()
        [(1,), (None,), (2,)]
        """  # noqa:E501
        from pandas.io import sql

        return sql.to_sql(
            self,
            name,
            con,
            schema=schema,
            if_exists=if_exists,
            index=index,
            index_label=index_label,
            chunksize=chunksize,
            dtype=dtype,
            method=method,
        )

    @final
    @doc(
        storage_options=_shared_docs["storage_options"],
        compression_options=_shared_docs["compression_options"] % "path",
    )
    def to_pickle(
        self,
        path: FilePath | WriteBuffer[bytes],
        compression: CompressionOptions = "infer",
        protocol: int = pickle.HIGHEST_PROTOCOL,
        storage_options: StorageOptions = None,
    ) -> None:
        """
        Pickle (serialize) object to file.

        Parameters
        ----------
        path : str, path object, or file-like object
            String, path object (implementing ``os.PathLike[str]``), or file-like
            object implementing a binary ``write()`` function. File path where
            the pickled object will be stored.
        {compression_options}
        protocol : int
            Int which indicates which protocol should be used by the pickler,
            default HIGHEST_PROTOCOL (see [1]_ paragraph 12.1.2). The possible
            values are 0, 1, 2, 3, 4, 5. A negative value for the protocol
            parameter is equivalent to setting its value to HIGHEST_PROTOCOL.

            .. [1] https://docs.python.org/3/library/pickle.html.

        {storage_options}

            .. versionadded:: 1.2.0

        See Also
        --------
        read_pickle : Load pickled pandas object (or any object) from file.
        DataFrame.to_hdf : Write DataFrame to an HDF5 file.
        DataFrame.to_sql : Write DataFrame to a SQL database.
        DataFrame.to_parquet : Write a DataFrame to the binary parquet format.

        Examples
        --------
        >>> original_df = pd.DataFrame({{"foo": range(5), "bar": range(5, 10)}})  # doctest: +SKIP
        >>> original_df  # doctest: +SKIP
           foo  bar
        0    0    5
        1    1    6
        2    2    7
        3    3    8
        4    4    9
        >>> original_df.to_pickle("./dummy.pkl")  # doctest: +SKIP

        >>> unpickled_df = pd.read_pickle("./dummy.pkl")  # doctest: +SKIP
        >>> unpickled_df  # doctest: +SKIP
           foo  bar
        0    0    5
        1    1    6
        2    2    7
        3    3    8
        4    4    9
        """  # noqa: E501
        from pandas.io.pickle import to_pickle

        to_pickle(
            self,
            path,
            compression=compression,
            protocol=protocol,
            storage_options=storage_options,
        )

    @final
    def to_clipboard(
        self, excel: bool_t = True, sep: str | None = None, **kwargs
    ) -> None:
        r"""
        Copy object to the system clipboard.

        Write a text representation of object to the system clipboard.
        This can be pasted into Excel, for example.

        Parameters
        ----------
        excel : bool, default True
            Produce output in a csv format for easy pasting into excel.

            - True, use the provided separator for csv pasting.
            - False, write a string representation of the object to the clipboard.

        sep : str, default ``'\t'``
            Field delimiter.
        **kwargs
            These parameters will be passed to DataFrame.to_csv.

        See Also
        --------
        DataFrame.to_csv : Write a DataFrame to a comma-separated values
            (csv) file.
        read_clipboard : Read text from clipboard and pass to read_csv.

        Notes
        -----
        Requirements for your platform.

          - Linux : `xclip`, or `xsel` (with `PyQt4` modules)
          - Windows : none
          - macOS : none

        This method uses the processes developed for the package `pyperclip`. A
        solution to render any output string format is given in the examples.

        Examples
        --------
        Copy the contents of a DataFrame to the clipboard.

        >>> df = pd.DataFrame([[1, 2, 3], [4, 5, 6]], columns=['A', 'B', 'C'])

        >>> df.to_clipboard(sep=',')  # doctest: +SKIP
        ... # Wrote the following to the system clipboard:
        ... # ,A,B,C
        ... # 0,1,2,3
        ... # 1,4,5,6

        We can omit the index by passing the keyword `index` and setting
        it to false.

        >>> df.to_clipboard(sep=',', index=False)  # doctest: +SKIP
        ... # Wrote the following to the system clipboard:
        ... # A,B,C
        ... # 1,2,3
        ... # 4,5,6

        Using the original `pyperclip` package for any string output format.

        .. code-block:: python

           import pyperclip
           html = df.style.to_html()
           pyperclip.copy(html)
        """
        from pandas.io import clipboards

        clipboards.to_clipboard(self, excel=excel, sep=sep, **kwargs)

    @final
    def to_xarray(self):
        """
        Return an xarray object from the pandas object.

        Returns
        -------
        xarray.DataArray or xarray.Dataset
            Data in the pandas structure converted to Dataset if the object is
            a DataFrame, or a DataArray if the object is a Series.

        See Also
        --------
        DataFrame.to_hdf : Write DataFrame to an HDF5 file.
        DataFrame.to_parquet : Write a DataFrame to the binary parquet format.

        Notes
        -----
        See the `xarray docs <https://xarray.pydata.org/en/stable/>`__

        Examples
        --------
        >>> df = pd.DataFrame([('falcon', 'bird', 389.0, 2),
        ...                    ('parrot', 'bird', 24.0, 2),
        ...                    ('lion', 'mammal', 80.5, 4),
        ...                    ('monkey', 'mammal', np.nan, 4)],
        ...                   columns=['name', 'class', 'max_speed',
        ...                            'num_legs'])
        >>> df
             name   class  max_speed  num_legs
        0  falcon    bird      389.0         2
        1  parrot    bird       24.0         2
        2    lion  mammal       80.5         4
        3  monkey  mammal        NaN         4

        >>> df.to_xarray()
        <xarray.Dataset>
        Dimensions:    (index: 4)
        Coordinates:
          * index      (index) int64 0 1 2 3
        Data variables:
            name       (index) object 'falcon' 'parrot' 'lion' 'monkey'
            class      (index) object 'bird' 'bird' 'mammal' 'mammal'
            max_speed  (index) float64 389.0 24.0 80.5 nan
            num_legs   (index) int64 2 2 4 4

        >>> df['max_speed'].to_xarray()
        <xarray.DataArray 'max_speed' (index: 4)>
        array([389. ,  24. ,  80.5,   nan])
        Coordinates:
          * index    (index) int64 0 1 2 3

        >>> dates = pd.to_datetime(['2018-01-01', '2018-01-01',
        ...                         '2018-01-02', '2018-01-02'])
        >>> df_multiindex = pd.DataFrame({'date': dates,
        ...                               'animal': ['falcon', 'parrot',
        ...                                          'falcon', 'parrot'],
        ...                               'speed': [350, 18, 361, 15]})
        >>> df_multiindex = df_multiindex.set_index(['date', 'animal'])

        >>> df_multiindex
                           speed
        date       animal
        2018-01-01 falcon    350
                   parrot     18
        2018-01-02 falcon    361
                   parrot     15

        >>> df_multiindex.to_xarray()
        <xarray.Dataset>
        Dimensions:  (date: 2, animal: 2)
        Coordinates:
          * date     (date) datetime64[ns] 2018-01-01 2018-01-02
          * animal   (animal) object 'falcon' 'parrot'
        Data variables:
            speed    (date, animal) int64 350 18 361 15
        """
        xarray = import_optional_dependency("xarray")

        if self.ndim == 1:
            return xarray.DataArray.from_series(self)
        else:
            return xarray.Dataset.from_dataframe(self)

    @overload
    def to_latex(
        self,
        buf: None = ...,
        columns: Sequence[Hashable] | None = ...,
        col_space: ColspaceArgType | None = ...,
        header: bool_t | Sequence[str] = ...,
        index: bool_t = ...,
        na_rep: str = ...,
        formatters: FormattersType | None = ...,
        float_format: FloatFormatType | None = ...,
        sparsify: bool_t | None = ...,
        index_names: bool_t = ...,
        bold_rows: bool_t = ...,
        column_format: str | None = ...,
        longtable: bool_t | None = ...,
        escape: bool_t | None = ...,
        encoding: str | None = ...,
        decimal: str = ...,
        multicolumn: bool_t | None = ...,
        multicolumn_format: str | None = ...,
        multirow: bool_t | None = ...,
        caption: str | tuple[str, str] | None = ...,
        label: str | None = ...,
        position: str | None = ...,
    ) -> str:
        ...

    @overload
    def to_latex(
        self,
        buf: FilePath | WriteBuffer[str],
        columns: Sequence[Hashable] | None = ...,
        col_space: ColspaceArgType | None = ...,
        header: bool_t | Sequence[str] = ...,
        index: bool_t = ...,
        na_rep: str = ...,
        formatters: FormattersType | None = ...,
        float_format: FloatFormatType | None = ...,
        sparsify: bool_t | None = ...,
        index_names: bool_t = ...,
        bold_rows: bool_t = ...,
        column_format: str | None = ...,
        longtable: bool_t | None = ...,
        escape: bool_t | None = ...,
        encoding: str | None = ...,
        decimal: str = ...,
        multicolumn: bool_t | None = ...,
        multicolumn_format: str | None = ...,
        multirow: bool_t | None = ...,
        caption: str | tuple[str, str] | None = ...,
        label: str | None = ...,
        position: str | None = ...,
    ) -> None:
        ...

    @final
    @doc(returns=fmt.return_docstring)
    def to_latex(
        self,
        buf: FilePath | WriteBuffer[str] | None = None,
        columns: Sequence[Hashable] | None = None,
        col_space: ColspaceArgType | None = None,
        header: bool_t | Sequence[str] = True,
        index: bool_t = True,
        na_rep: str = "NaN",
        formatters: FormattersType | None = None,
        float_format: FloatFormatType | None = None,
        sparsify: bool_t | None = None,
        index_names: bool_t = True,
        bold_rows: bool_t = False,
        column_format: str | None = None,
        longtable: bool_t | None = None,
        escape: bool_t | None = None,
        encoding: str | None = None,
        decimal: str = ".",
        multicolumn: bool_t | None = None,
        multicolumn_format: str | None = None,
        multirow: bool_t | None = None,
        caption: str | tuple[str, str] | None = None,
        label: str | None = None,
        position: str | None = None,
    ) -> str | None:
        r"""
        Render object to a LaTeX tabular, longtable, or nested table.

        Requires ``\usepackage{{booktabs}}``.  The output can be copy/pasted
        into a main LaTeX document or read from an external file
        with ``\input{{table.tex}}``.

        .. versionchanged:: 1.0.0
           Added caption and label arguments.

        .. versionchanged:: 1.2.0
           Added position argument, changed meaning of caption argument.

        Parameters
        ----------
        buf : str, Path or StringIO-like, optional, default None
            Buffer to write to. If None, the output is returned as a string.
        columns : list of label, optional
            The subset of columns to write. Writes all columns by default.
        col_space : int, optional
            The minimum width of each column.
        header : bool or list of str, default True
            Write out the column names. If a list of strings is given,
            it is assumed to be aliases for the column names.
        index : bool, default True
            Write row names (index).
        na_rep : str, default 'NaN'
            Missing data representation.
        formatters : list of functions or dict of {{str: function}}, optional
            Formatter functions to apply to columns' elements by position or
            name. The result of each function must be a unicode string.
            List must be of length equal to the number of columns.
        float_format : one-parameter function or str, optional, default None
            Formatter for floating point numbers. For example
            ``float_format="%.2f"`` and ``float_format="{{:0.2f}}".format`` will
            both result in 0.1234 being formatted as 0.12.
        sparsify : bool, optional
            Set to False for a DataFrame with a hierarchical index to print
            every multiindex key at each row. By default, the value will be
            read from the config module.
        index_names : bool, default True
            Prints the names of the indexes.
        bold_rows : bool, default False
            Make the row labels bold in the output.
        column_format : str, optional
            The columns format as specified in `LaTeX table format
            <https://en.wikibooks.org/wiki/LaTeX/Tables>`__ e.g. 'rcl' for 3
            columns. By default, 'l' will be used for all columns except
            columns of numbers, which default to 'r'.
        longtable : bool, optional
            By default, the value will be read from the pandas config
            module. Use a longtable environment instead of tabular. Requires
            adding a \usepackage{{longtable}} to your LaTeX preamble.
        escape : bool, optional
            By default, the value will be read from the pandas config
            module. When set to False prevents from escaping latex special
            characters in column names.
        encoding : str, optional
            A string representing the encoding to use in the output file,
            defaults to 'utf-8'.
        decimal : str, default '.'
            Character recognized as decimal separator, e.g. ',' in Europe.
        multicolumn : bool, default True
            Use \multicolumn to enhance MultiIndex columns.
            The default will be read from the config module.
        multicolumn_format : str, default 'l'
            The alignment for multicolumns, similar to `column_format`
            The default will be read from the config module.
        multirow : bool, default False
            Use \multirow to enhance MultiIndex rows. Requires adding a
            \usepackage{{multirow}} to your LaTeX preamble. Will print
            centered labels (instead of top-aligned) across the contained
            rows, separating groups via clines. The default will be read
            from the pandas config module.
        caption : str or tuple, optional
            Tuple (full_caption, short_caption),
            which results in ``\caption[short_caption]{{full_caption}}``;
            if a single string is passed, no short caption will be set.

            .. versionadded:: 1.0.0

            .. versionchanged:: 1.2.0
               Optionally allow caption to be a tuple ``(full_caption, short_caption)``.

        label : str, optional
            The LaTeX label to be placed inside ``\label{{}}`` in the output.
            This is used with ``\ref{{}}`` in the main ``.tex`` file.

            .. versionadded:: 1.0.0
        position : str, optional
            The LaTeX positional argument for tables, to be placed after
            ``\begin{{}}`` in the output.

            .. versionadded:: 1.2.0
        {returns}
        See Also
        --------
        io.formats.style.Styler.to_latex : Render a DataFrame to LaTeX
            with conditional formatting.
        DataFrame.to_string : Render a DataFrame to a console-friendly
            tabular output.
        DataFrame.to_html : Render a DataFrame as an HTML table.

        Examples
        --------
        >>> df = pd.DataFrame(dict(name=['Raphael', 'Donatello'],
        ...                   mask=['red', 'purple'],
        ...                   weapon=['sai', 'bo staff']))
        >>> print(df.to_latex(index=False))  # doctest: +SKIP
        \begin{{tabular}}{{lll}}
         \toprule
               name &    mask &    weapon \\
         \midrule
            Raphael &     red &       sai \\
          Donatello &  purple &  bo staff \\
        \bottomrule
        \end{{tabular}}
        """
        msg = (
            "In future versions `DataFrame.to_latex` is expected to utilise the base "
            "implementation of `Styler.to_latex` for formatting and rendering. "
            "The arguments signature may therefore change. It is recommended instead "
            "to use `DataFrame.style.to_latex` which also contains additional "
            "functionality."
        )
        warnings.warn(msg, FutureWarning, stacklevel=find_stack_level())

        # Get defaults from the pandas config
        if self.ndim == 1:
            self = self.to_frame()
        if longtable is None:
            longtable = config.get_option("display.latex.longtable")
        if escape is None:
            escape = config.get_option("display.latex.escape")
        if multicolumn is None:
            multicolumn = config.get_option("display.latex.multicolumn")
        if multicolumn_format is None:
            multicolumn_format = config.get_option("display.latex.multicolumn_format")
        if multirow is None:
            multirow = config.get_option("display.latex.multirow")

        self = cast("DataFrame", self)
        formatter = DataFrameFormatter(
            self,
            columns=columns,
            col_space=col_space,
            na_rep=na_rep,
            header=header,
            index=index,
            formatters=formatters,
            float_format=float_format,
            bold_rows=bold_rows,
            sparsify=sparsify,
            index_names=index_names,
            escape=escape,
            decimal=decimal,
        )
        return DataFrameRenderer(formatter).to_latex(
            buf=buf,
            column_format=column_format,
            longtable=longtable,
            encoding=encoding,
            multicolumn=multicolumn,
            multicolumn_format=multicolumn_format,
            multirow=multirow,
            caption=caption,
            label=label,
            position=position,
        )

    @overload
    def to_csv(
        self,
        path_or_buf: None = ...,
        sep: str = ...,
        na_rep: str = ...,
        float_format: str | Callable | None = ...,
        columns: Sequence[Hashable] | None = ...,
        header: bool_t | list[str] = ...,
        index: bool_t = ...,
        index_label: IndexLabel | None = ...,
        mode: str = ...,
        encoding: str | None = ...,
        compression: CompressionOptions = ...,
        quoting: int | None = ...,
        quotechar: str = ...,
        lineterminator: str | None = ...,
        chunksize: int | None = ...,
        date_format: str | None = ...,
        doublequote: bool_t = ...,
        escapechar: str | None = ...,
        decimal: str = ...,
        errors: str = ...,
        storage_options: StorageOptions = ...,
    ) -> str:
        ...

    @overload
    def to_csv(
        self,
        path_or_buf: FilePath | WriteBuffer[bytes] | WriteBuffer[str],
        sep: str = ...,
        na_rep: str = ...,
        float_format: str | Callable | None = ...,
        columns: Sequence[Hashable] | None = ...,
        header: bool_t | list[str] = ...,
        index: bool_t = ...,
        index_label: IndexLabel | None = ...,
        mode: str = ...,
        encoding: str | None = ...,
        compression: CompressionOptions = ...,
        quoting: int | None = ...,
        quotechar: str = ...,
        lineterminator: str | None = ...,
        chunksize: int | None = ...,
        date_format: str | None = ...,
        doublequote: bool_t = ...,
        escapechar: str | None = ...,
        decimal: str = ...,
        errors: str = ...,
        storage_options: StorageOptions = ...,
    ) -> None:
        ...

    @final
    @doc(
        storage_options=_shared_docs["storage_options"],
        compression_options=_shared_docs["compression_options"] % "path_or_buf",
    )
    @deprecate_kwarg(old_arg_name="line_terminator", new_arg_name="lineterminator")
    def to_csv(
        self,
        path_or_buf: FilePath | WriteBuffer[bytes] | WriteBuffer[str] | None = None,
        sep: str = ",",
        na_rep: str = "",
        float_format: str | Callable | None = None,
        columns: Sequence[Hashable] | None = None,
        header: bool_t | list[str] = True,
        index: bool_t = True,
        index_label: IndexLabel | None = None,
        mode: str = "w",
        encoding: str | None = None,
        compression: CompressionOptions = "infer",
        quoting: int | None = None,
        quotechar: str = '"',
        lineterminator: str | None = None,
        chunksize: int | None = None,
        date_format: str | None = None,
        doublequote: bool_t = True,
        escapechar: str | None = None,
        decimal: str = ".",
        errors: str = "strict",
        storage_options: StorageOptions = None,
    ) -> str | None:
        r"""
        Write object to a comma-separated values (csv) file.

        Parameters
        ----------
        path_or_buf : str, path object, file-like object, or None, default None
            String, path object (implementing os.PathLike[str]), or file-like
            object implementing a write() function. If None, the result is
            returned as a string. If a non-binary file object is passed, it should
            be opened with `newline=''`, disabling universal newlines. If a binary
            file object is passed, `mode` might need to contain a `'b'`.

            .. versionchanged:: 1.2.0

               Support for binary file objects was introduced.

        sep : str, default ','
            String of length 1. Field delimiter for the output file.
        na_rep : str, default ''
            Missing data representation.
        float_format : str, Callable, default None
            Format string for floating point numbers. If a Callable is given, it takes
            precedence over other numeric formatting parameters, like decimal.
        columns : sequence, optional
            Columns to write.
        header : bool or list of str, default True
            Write out the column names. If a list of strings is given it is
            assumed to be aliases for the column names.
        index : bool, default True
            Write row names (index).
        index_label : str or sequence, or False, default None
            Column label for index column(s) if desired. If None is given, and
            `header` and `index` are True, then the index names are used. A
            sequence should be given if the object uses MultiIndex. If
            False do not print fields for index names. Use index_label=False
            for easier importing in R.
        mode : str, default 'w'
            Python write mode. The available write modes are the same as
            :py:func:`open`.
        encoding : str, optional
            A string representing the encoding to use in the output file,
            defaults to 'utf-8'. `encoding` is not supported if `path_or_buf`
            is a non-binary file object.
        {compression_options}

            .. versionchanged:: 1.0.0

               May now be a dict with key 'method' as compression mode
               and other entries as additional compression options if
               compression mode is 'zip'.

            .. versionchanged:: 1.1.0

               Passing compression options as keys in dict is
               supported for compression modes 'gzip', 'bz2', 'zstd', and 'zip'.

            .. versionchanged:: 1.2.0

                Compression is supported for binary file objects.

            .. versionchanged:: 1.2.0

                Previous versions forwarded dict entries for 'gzip' to
                `gzip.open` instead of `gzip.GzipFile` which prevented
                setting `mtime`.

        quoting : optional constant from csv module
            Defaults to csv.QUOTE_MINIMAL. If you have set a `float_format`
            then floats are converted to strings and thus csv.QUOTE_NONNUMERIC
            will treat them as non-numeric.
        quotechar : str, default '\"'
            String of length 1. Character used to quote fields.
        lineterminator : str, optional
            The newline character or character sequence to use in the output
            file. Defaults to `os.linesep`, which depends on the OS in which
            this method is called ('\\n' for linux, '\\r\\n' for Windows, i.e.).

            .. versionchanged:: 1.5.0

                Previously was line_terminator, changed for consistency with
                read_csv and the standard library 'csv' module.

        chunksize : int or None
            Rows to write at a time.
        date_format : str, default None
            Format string for datetime objects.
        doublequote : bool, default True
            Control quoting of `quotechar` inside a field.
        escapechar : str, default None
            String of length 1. Character used to escape `sep` and `quotechar`
            when appropriate.
        decimal : str, default '.'
            Character recognized as decimal separator. E.g. use ',' for
            European data.
        errors : str, default 'strict'
            Specifies how encoding and decoding errors are to be handled.
            See the errors argument for :func:`open` for a full list
            of options.

            .. versionadded:: 1.1.0

        {storage_options}

            .. versionadded:: 1.2.0

        Returns
        -------
        None or str
            If path_or_buf is None, returns the resulting csv format as a
            string. Otherwise returns None.

        See Also
        --------
        read_csv : Load a CSV file into a DataFrame.
        to_excel : Write DataFrame to an Excel file.

        Examples
        --------
        >>> df = pd.DataFrame({{'name': ['Raphael', 'Donatello'],
        ...                    'mask': ['red', 'purple'],
        ...                    'weapon': ['sai', 'bo staff']}})
        >>> df.to_csv(index=False)
        'name,mask,weapon\nRaphael,red,sai\nDonatello,purple,bo staff\n'

        Create 'out.zip' containing 'out.csv'

        >>> compression_opts = dict(method='zip',
        ...                         archive_name='out.csv')  # doctest: +SKIP
        >>> df.to_csv('out.zip', index=False,
        ...           compression=compression_opts)  # doctest: +SKIP

        To write a csv file to a new folder or nested folder you will first
        need to create it using either Pathlib or os:

        >>> from pathlib import Path  # doctest: +SKIP
        >>> filepath = Path('folder/subfolder/out.csv')  # doctest: +SKIP
        >>> filepath.parent.mkdir(parents=True, exist_ok=True)  # doctest: +SKIP
        >>> df.to_csv(filepath)  # doctest: +SKIP

        >>> import os  # doctest: +SKIP
        >>> os.makedirs('folder/subfolder', exist_ok=True)  # doctest: +SKIP
        >>> df.to_csv('folder/subfolder/out.csv')  # doctest: +SKIP
        """
        df = self if isinstance(self, ABCDataFrame) else self.to_frame()

        formatter = DataFrameFormatter(
            frame=df,
            header=header,
            index=index,
            na_rep=na_rep,
            float_format=float_format,
            decimal=decimal,
        )

        return DataFrameRenderer(formatter).to_csv(
            path_or_buf,
            lineterminator=lineterminator,
            sep=sep,
            encoding=encoding,
            errors=errors,
            compression=compression,
            quoting=quoting,
            columns=columns,
            index_label=index_label,
            mode=mode,
            chunksize=chunksize,
            quotechar=quotechar,
            date_format=date_format,
            doublequote=doublequote,
            escapechar=escapechar,
            storage_options=storage_options,
        )

    # ----------------------------------------------------------------------
    # Lookup Caching

    def _reset_cacher(self) -> None:
        """
        Reset the cacher.
        """
        raise AbstractMethodError(self)

    def _maybe_update_cacher(
        self,
        clear: bool_t = False,
        verify_is_copy: bool_t = True,
        inplace: bool_t = False,
    ) -> None:
        """
        See if we need to update our parent cacher if clear, then clear our
        cache.

        Parameters
        ----------
        clear : bool, default False
            Clear the item cache.
        verify_is_copy : bool, default True
            Provide is_copy checks.
        """

        if verify_is_copy:
            self._check_setitem_copy(t="referent")

        if clear:
            self._clear_item_cache()

    def _clear_item_cache(self) -> None:
        raise AbstractMethodError(self)

    # ----------------------------------------------------------------------
    # Indexing Methods

    def take(
        self: NDFrameT, indices, axis: Axis = 0, is_copy: bool_t | None = None, **kwargs
    ) -> NDFrameT:
        """
        Return the elements in the given *positional* indices along an axis.

        This means that we are not indexing according to actual values in
        the index attribute of the object. We are indexing according to the
        actual position of the element in the object.

        Parameters
        ----------
        indices : array-like
            An array of ints indicating which positions to take.
        axis : {0 or 'index', 1 or 'columns', None}, default 0
            The axis on which to select elements. ``0`` means that we are
            selecting rows, ``1`` means that we are selecting columns.
            For `Series` this parameter is unused and defaults to 0.
        is_copy : bool
            Before pandas 1.0, ``is_copy=False`` can be specified to ensure
            that the return value is an actual copy. Starting with pandas 1.0,
            ``take`` always returns a copy, and the keyword is therefore
            deprecated.

            .. deprecated:: 1.0.0
        **kwargs
            For compatibility with :meth:`numpy.take`. Has no effect on the
            output.

        Returns
        -------
        taken : same type as caller
            An array-like containing the elements taken from the object.

        See Also
        --------
        DataFrame.loc : Select a subset of a DataFrame by labels.
        DataFrame.iloc : Select a subset of a DataFrame by positions.
        numpy.take : Take elements from an array along an axis.

        Examples
        --------
        >>> df = pd.DataFrame([('falcon', 'bird', 389.0),
        ...                    ('parrot', 'bird', 24.0),
        ...                    ('lion', 'mammal', 80.5),
        ...                    ('monkey', 'mammal', np.nan)],
        ...                   columns=['name', 'class', 'max_speed'],
        ...                   index=[0, 2, 3, 1])
        >>> df
             name   class  max_speed
        0  falcon    bird      389.0
        2  parrot    bird       24.0
        3    lion  mammal       80.5
        1  monkey  mammal        NaN

        Take elements at positions 0 and 3 along the axis 0 (default).

        Note how the actual indices selected (0 and 1) do not correspond to
        our selected indices 0 and 3. That's because we are selecting the 0th
        and 3rd rows, not rows whose indices equal 0 and 3.

        >>> df.take([0, 3])
             name   class  max_speed
        0  falcon    bird      389.0
        1  monkey  mammal        NaN

        Take elements at indices 1 and 2 along the axis 1 (column selection).

        >>> df.take([1, 2], axis=1)
            class  max_speed
        0    bird      389.0
        2    bird       24.0
        3  mammal       80.5
        1  mammal        NaN

        We may take elements using negative integers for positive indices,
        starting from the end of the object, just like with Python lists.

        >>> df.take([-1, -2])
             name   class  max_speed
        1  monkey  mammal        NaN
        3    lion  mammal       80.5
        """
        if is_copy is not None:
            warnings.warn(
                "is_copy is deprecated and will be removed in a future version. "
                "'take' always returns a copy, so there is no need to specify this.",
                FutureWarning,
                stacklevel=find_stack_level(),
            )

        nv.validate_take((), kwargs)

        return self._take(indices, axis)

    def _take(
        self: NDFrameT,
        indices,
        axis: Axis = 0,
        convert_indices: bool_t = True,
    ) -> NDFrameT:
        """
        Internal version of the `take` allowing specification of additional args.

        See the docstring of `take` for full explanation of the parameters.
        """
        self._consolidate_inplace()

        new_data = self._mgr.take(
            indices,
            axis=self._get_block_manager_axis(axis),
            verify=True,
            convert_indices=convert_indices,
        )
        return self._constructor(new_data).__finalize__(self, method="take")

    def _take_with_is_copy(self: NDFrameT, indices, axis: Axis = 0) -> NDFrameT:
        """
        Internal version of the `take` method that sets the `_is_copy`
        attribute to keep track of the parent dataframe (using in indexing
        for the SettingWithCopyWarning).

        See the docstring of `take` for full explanation of the parameters.
        """
        result = self._take(indices=indices, axis=axis)
        # Maybe set copy if we didn't actually change the index.
        if not result._get_axis(axis).equals(self._get_axis(axis)):
            result._set_is_copy(self)
        return result

    @final
    def xs(
        self: NDFrameT,
        key: IndexLabel,
        axis: Axis = 0,
        level: IndexLabel = None,
        drop_level: bool_t = True,
    ) -> NDFrameT:
        """
        Return cross-section from the Series/DataFrame.

        This method takes a `key` argument to select data at a particular
        level of a MultiIndex.

        Parameters
        ----------
        key : label or tuple of label
            Label contained in the index, or partially in a MultiIndex.
        axis : {0 or 'index', 1 or 'columns'}, default 0
            Axis to retrieve cross-section on.
        level : object, defaults to first n levels (n=1 or len(key))
            In case of a key partially contained in a MultiIndex, indicate
            which levels are used. Levels can be referred by label or position.
        drop_level : bool, default True
            If False, returns object with same levels as self.

        Returns
        -------
        Series or DataFrame
            Cross-section from the original Series or DataFrame
            corresponding to the selected index levels.

        See Also
        --------
        DataFrame.loc : Access a group of rows and columns
            by label(s) or a boolean array.
        DataFrame.iloc : Purely integer-location based indexing
            for selection by position.

        Notes
        -----
        `xs` can not be used to set values.

        MultiIndex Slicers is a generic way to get/set values on
        any level or levels.
        It is a superset of `xs` functionality, see
        :ref:`MultiIndex Slicers <advanced.mi_slicers>`.

        Examples
        --------
        >>> d = {'num_legs': [4, 4, 2, 2],
        ...      'num_wings': [0, 0, 2, 2],
        ...      'class': ['mammal', 'mammal', 'mammal', 'bird'],
        ...      'animal': ['cat', 'dog', 'bat', 'penguin'],
        ...      'locomotion': ['walks', 'walks', 'flies', 'walks']}
        >>> df = pd.DataFrame(data=d)
        >>> df = df.set_index(['class', 'animal', 'locomotion'])
        >>> df
                                   num_legs  num_wings
        class  animal  locomotion
        mammal cat     walks              4          0
               dog     walks              4          0
               bat     flies              2          2
        bird   penguin walks              2          2

        Get values at specified index

        >>> df.xs('mammal')
                           num_legs  num_wings
        animal locomotion
        cat    walks              4          0
        dog    walks              4          0
        bat    flies              2          2

        Get values at several indexes

        >>> df.xs(('mammal', 'dog'))
                    num_legs  num_wings
        locomotion
        walks              4          0

        Get values at specified index and level

        >>> df.xs('cat', level=1)
                           num_legs  num_wings
        class  locomotion
        mammal walks              4          0

        Get values at several indexes and levels

        >>> df.xs(('bird', 'walks'),
        ...       level=[0, 'locomotion'])
                 num_legs  num_wings
        animal
        penguin         2          2

        Get values at specified column and axis

        >>> df.xs('num_wings', axis=1)
        class   animal   locomotion
        mammal  cat      walks         0
                dog      walks         0
                bat      flies         2
        bird    penguin  walks         2
        Name: num_wings, dtype: int64
        """
        axis = self._get_axis_number(axis)
        labels = self._get_axis(axis)

        if isinstance(key, list):
            warnings.warn(
                "Passing lists as key for xs is deprecated and will be removed in a "
                "future version. Pass key as a tuple instead.",
                FutureWarning,
                stacklevel=find_stack_level(),
            )

        if level is not None:
            if not isinstance(labels, MultiIndex):
                raise TypeError("Index must be a MultiIndex")
            loc, new_ax = labels.get_loc_level(key, level=level, drop_level=drop_level)

            # create the tuple of the indexer
            _indexer = [slice(None)] * self.ndim
            _indexer[axis] = loc
            indexer = tuple(_indexer)

            result = self.iloc[indexer]
            setattr(result, result._get_axis_name(axis), new_ax)
            return result

        if axis == 1:
            if drop_level:
                return self[key]
            index = self.columns
        else:
            index = self.index

        self._consolidate_inplace()

        if isinstance(index, MultiIndex):
            loc, new_index = index._get_loc_level(key, level=0)
            if not drop_level:
                if lib.is_integer(loc):
                    new_index = index[loc : loc + 1]
                else:
                    new_index = index[loc]
        else:
            loc = index.get_loc(key)

            if isinstance(loc, np.ndarray):
                if loc.dtype == np.bool_:
                    (inds,) = loc.nonzero()
                    return self._take_with_is_copy(inds, axis=axis)
                else:
                    return self._take_with_is_copy(loc, axis=axis)

            if not is_scalar(loc):
                new_index = index[loc]

        if is_scalar(loc) and axis == 0:
            # In this case loc should be an integer
            if self.ndim == 1:
                # if we encounter an array-like and we only have 1 dim
                # that means that their are list/ndarrays inside the Series!
                # so just return them (GH 6394)
                return self._values[loc]

            new_mgr = self._mgr.fast_xs(loc)

            result = self._constructor_sliced(
                new_mgr, name=self.index[loc]
            ).__finalize__(self)
        elif is_scalar(loc):
            result = self.iloc[:, slice(loc, loc + 1)]
        elif axis == 1:
            result = self.iloc[:, loc]
        else:
            result = self.iloc[loc]
            result.index = new_index

        # this could be a view
        # but only in a single-dtyped view sliceable case
        result._set_is_copy(self, copy=not result._is_view)
        return result

    def __getitem__(self, item):
        raise AbstractMethodError(self)

    def _slice(self: NDFrameT, slobj: slice, axis: Axis = 0) -> NDFrameT:
        """
        Construct a slice of this container.

        Slicing with this method is *always* positional.
        """
        assert isinstance(slobj, slice), type(slobj)
        axis = self._get_block_manager_axis(axis)
        result = self._constructor(self._mgr.get_slice(slobj, axis=axis))
        result = result.__finalize__(self)

        # this could be a view
        # but only in a single-dtyped view sliceable case
        is_copy = axis != 0 or result._is_view
        result._set_is_copy(self, copy=is_copy)
        return result

    @final
    def _set_is_copy(self, ref: NDFrame, copy: bool_t = True) -> None:
        if not copy:
            self._is_copy = None
        else:
            assert ref is not None
            self._is_copy = weakref.ref(ref)

    def _check_is_chained_assignment_possible(self) -> bool_t:
        """
        Check if we are a view, have a cacher, and are of mixed type.
        If so, then force a setitem_copy check.

        Should be called just near setting a value

        Will return a boolean if it we are a view and are cached, but a
        single-dtype meaning that the cacher should be updated following
        setting.
        """
        if self._is_copy:
            self._check_setitem_copy(t="referent")
        return False

    @final
    def _check_setitem_copy(self, t: str = "setting", force: bool_t = False):
        """

        Parameters
        ----------
        t : str, the type of setting error
        force : bool, default False
           If True, then force showing an error.

        validate if we are doing a setitem on a chained copy.

        It is technically possible to figure out that we are setting on
        a copy even WITH a multi-dtyped pandas object. In other words, some
        blocks may be views while other are not. Currently _is_view will ALWAYS
        return False for multi-blocks to avoid having to handle this case.

        df = DataFrame(np.arange(0,9), columns=['count'])
        df['group'] = 'b'

        # This technically need not raise SettingWithCopy if both are view
        # (which is not generally guaranteed but is usually True.  However,
        # this is in general not a good practice and we recommend using .loc.
        df.iloc[0:5]['group'] = 'a'

        """
        if (
            config.get_option("mode.copy_on_write")
            and config.get_option("mode.data_manager") == "block"
        ):
            return

        # return early if the check is not needed
        if not (force or self._is_copy):
            return

        value = config.get_option("mode.chained_assignment")
        if value is None:
            return

        # see if the copy is not actually referred; if so, then dissolve
        # the copy weakref
        if self._is_copy is not None and not isinstance(self._is_copy, str):
            r = self._is_copy()
            if not gc.get_referents(r) or (r is not None and r.shape == self.shape):
                self._is_copy = None
                return

        # a custom message
        if isinstance(self._is_copy, str):
            t = self._is_copy

        elif t == "referent":
            t = (
                "\n"
                "A value is trying to be set on a copy of a slice from a "
                "DataFrame\n\n"
                "See the caveats in the documentation: "
                "https://pandas.pydata.org/pandas-docs/stable/user_guide/"
                "indexing.html#returning-a-view-versus-a-copy"
            )

        else:
            t = (
                "\n"
                "A value is trying to be set on a copy of a slice from a "
                "DataFrame.\n"
                "Try using .loc[row_indexer,col_indexer] = value "
                "instead\n\nSee the caveats in the documentation: "
                "https://pandas.pydata.org/pandas-docs/stable/user_guide/"
                "indexing.html#returning-a-view-versus-a-copy"
            )

        if value == "raise":
            raise SettingWithCopyError(t)
        elif value == "warn":
            warnings.warn(t, SettingWithCopyWarning, stacklevel=find_stack_level())

    def __delitem__(self, key) -> None:
        """
        Delete item
        """
        deleted = False

        maybe_shortcut = False
        if self.ndim == 2 and isinstance(self.columns, MultiIndex):
            try:
                # By using engine's __contains__ we effectively
                # restrict to same-length tuples
                maybe_shortcut = key not in self.columns._engine
            except TypeError:
                pass

        if maybe_shortcut:
            # Allow shorthand to delete all columns whose first len(key)
            # elements match key:
            if not isinstance(key, tuple):
                key = (key,)
            for col in self.columns:
                if isinstance(col, tuple) and col[: len(key)] == key:
                    del self[col]
                    deleted = True
        if not deleted:
            # If the above loop ran and didn't delete anything because
            # there was no match, this call should raise the appropriate
            # exception:
            loc = self.axes[-1].get_loc(key)
            self._mgr = self._mgr.idelete(loc)

        # delete from the caches
        try:
            del self._item_cache[key]
        except KeyError:
            pass

    # ----------------------------------------------------------------------
    # Unsorted

    @final
    def _check_inplace_and_allows_duplicate_labels(self, inplace):
        if inplace and not self.flags.allows_duplicate_labels:
            raise ValueError(
                "Cannot specify 'inplace=True' when "
                "'self.flags.allows_duplicate_labels' is False."
            )

    @final
    def get(self, key, default=None):
        """
        Get item from object for given key (ex: DataFrame column).

        Returns default value if not found.

        Parameters
        ----------
        key : object

        Returns
        -------
        value : same type as items contained in object

        Examples
        --------
        >>> df = pd.DataFrame(
        ...     [
        ...         [24.3, 75.7, "high"],
        ...         [31, 87.8, "high"],
        ...         [22, 71.6, "medium"],
        ...         [35, 95, "medium"],
        ...     ],
        ...     columns=["temp_celsius", "temp_fahrenheit", "windspeed"],
        ...     index=pd.date_range(start="2014-02-12", end="2014-02-15", freq="D"),
        ... )

        >>> df
                    temp_celsius  temp_fahrenheit windspeed
        2014-02-12          24.3             75.7      high
        2014-02-13          31.0             87.8      high
        2014-02-14          22.0             71.6    medium
        2014-02-15          35.0             95.0    medium

        >>> df.get(["temp_celsius", "windspeed"])
                    temp_celsius windspeed
        2014-02-12          24.3      high
        2014-02-13          31.0      high
        2014-02-14          22.0    medium
        2014-02-15          35.0    medium

        >>> ser = df['windspeed']
        >>> ser.get('2014-02-13')
        'high'

        If the key isn't found, the default value will be used.

        >>> df.get(["temp_celsius", "temp_kelvin"], default="default_value")
        'default_value'

        >>> ser.get('2014-02-10', '[unknown]')
        '[unknown]'
        """
        try:
            return self[key]
        except (KeyError, ValueError, IndexError):
            return default

    @final
    @property
    def _is_view(self) -> bool_t:
        """Return boolean indicating if self is view of another array"""
        return self._mgr.is_view

    @final
    def reindex_like(
        self: NDFrameT,
        other,
        method: Literal["backfill", "bfill", "pad", "ffill", "nearest"] | None = None,
        copy: bool_t = True,
        limit=None,
        tolerance=None,
    ) -> NDFrameT:
        """
        Return an object with matching indices as other object.

        Conform the object to the same index on all axes. Optional
        filling logic, placing NaN in locations having no value
        in the previous index. A new object is produced unless the
        new index is equivalent to the current one and copy=False.

        Parameters
        ----------
        other : Object of the same data type
            Its row and column indices are used to define the new indices
            of this object.
        method : {None, 'backfill'/'bfill', 'pad'/'ffill', 'nearest'}
            Method to use for filling holes in reindexed DataFrame.
            Please note: this is only applicable to DataFrames/Series with a
            monotonically increasing/decreasing index.

            * None (default): don't fill gaps
            * pad / ffill: propagate last valid observation forward to next
              valid
            * backfill / bfill: use next valid observation to fill gap
            * nearest: use nearest valid observations to fill gap.

        copy : bool, default True
            Return a new object, even if the passed indexes are the same.
        limit : int, default None
            Maximum number of consecutive labels to fill for inexact matches.
        tolerance : optional
            Maximum distance between original and new labels for inexact
            matches. The values of the index at the matching locations must
            satisfy the equation ``abs(index[indexer] - target) <= tolerance``.

            Tolerance may be a scalar value, which applies the same tolerance
            to all values, or list-like, which applies variable tolerance per
            element. List-like includes list, tuple, array, Series, and must be
            the same size as the index and its dtype must exactly match the
            index's type.

        Returns
        -------
        Series or DataFrame
            Same type as caller, but with changed indices on each axis.

        See Also
        --------
        DataFrame.set_index : Set row labels.
        DataFrame.reset_index : Remove row labels or move them to new columns.
        DataFrame.reindex : Change to new indices or expand indices.

        Notes
        -----
        Same as calling
        ``.reindex(index=other.index, columns=other.columns,...)``.

        Examples
        --------
        >>> df1 = pd.DataFrame([[24.3, 75.7, 'high'],
        ...                     [31, 87.8, 'high'],
        ...                     [22, 71.6, 'medium'],
        ...                     [35, 95, 'medium']],
        ...                    columns=['temp_celsius', 'temp_fahrenheit',
        ...                             'windspeed'],
        ...                    index=pd.date_range(start='2014-02-12',
        ...                                        end='2014-02-15', freq='D'))

        >>> df1
                    temp_celsius  temp_fahrenheit windspeed
        2014-02-12          24.3             75.7      high
        2014-02-13          31.0             87.8      high
        2014-02-14          22.0             71.6    medium
        2014-02-15          35.0             95.0    medium

        >>> df2 = pd.DataFrame([[28, 'low'],
        ...                     [30, 'low'],
        ...                     [35.1, 'medium']],
        ...                    columns=['temp_celsius', 'windspeed'],
        ...                    index=pd.DatetimeIndex(['2014-02-12', '2014-02-13',
        ...                                            '2014-02-15']))

        >>> df2
                    temp_celsius windspeed
        2014-02-12          28.0       low
        2014-02-13          30.0       low
        2014-02-15          35.1    medium

        >>> df2.reindex_like(df1)
                    temp_celsius  temp_fahrenheit windspeed
        2014-02-12          28.0              NaN       low
        2014-02-13          30.0              NaN       low
        2014-02-14           NaN              NaN       NaN
        2014-02-15          35.1              NaN    medium
        """
        d = other._construct_axes_dict(
            axes=self._AXIS_ORDERS,
            method=method,
            copy=copy,
            limit=limit,
            tolerance=tolerance,
        )

        return self.reindex(**d)

    @overload
    def drop(
        self,
        labels: IndexLabel = ...,
        *,
        axis: Axis = ...,
        index: IndexLabel = ...,
        columns: IndexLabel = ...,
        level: Level | None = ...,
        inplace: Literal[True],
        errors: IgnoreRaise = ...,
    ) -> None:
        ...

    @overload
    def drop(
        self: NDFrameT,
        labels: IndexLabel = ...,
        *,
        axis: Axis = ...,
        index: IndexLabel = ...,
        columns: IndexLabel = ...,
        level: Level | None = ...,
        inplace: Literal[False] = ...,
        errors: IgnoreRaise = ...,
    ) -> NDFrameT:
        ...

    @overload
    def drop(
        self: NDFrameT,
        labels: IndexLabel = ...,
        *,
        axis: Axis = ...,
        index: IndexLabel = ...,
        columns: IndexLabel = ...,
        level: Level | None = ...,
        inplace: bool_t = ...,
        errors: IgnoreRaise = ...,
    ) -> NDFrameT | None:
        ...

    @deprecate_nonkeyword_arguments(version=None, allowed_args=["self", "labels"])
    def drop(
        self: NDFrameT,
        labels: IndexLabel = None,
        axis: Axis = 0,
        index: IndexLabel = None,
        columns: IndexLabel = None,
        level: Level | None = None,
        inplace: bool_t = False,
        errors: IgnoreRaise = "raise",
    ) -> NDFrameT | None:

        inplace = validate_bool_kwarg(inplace, "inplace")

        if labels is not None:
            if index is not None or columns is not None:
                raise ValueError("Cannot specify both 'labels' and 'index'/'columns'")
            axis_name = self._get_axis_name(axis)
            axes = {axis_name: labels}
        elif index is not None or columns is not None:
            axes, _ = self._construct_axes_from_arguments((index, columns), {})
        else:
            raise ValueError(
                "Need to specify at least one of 'labels', 'index' or 'columns'"
            )

        obj = self

        for axis, labels in axes.items():
            if labels is not None:
                obj = obj._drop_axis(labels, axis, level=level, errors=errors)

        if inplace:
            self._update_inplace(obj)
            return None
        else:
            return obj

    @final
    def _drop_axis(
        self: NDFrameT,
        labels,
        axis,
        level=None,
        errors: IgnoreRaise = "raise",
        only_slice: bool_t = False,
    ) -> NDFrameT:
        """
        Drop labels from specified axis. Used in the ``drop`` method
        internally.

        Parameters
        ----------
        labels : single label or list-like
        axis : int or axis name
        level : int or level name, default None
            For MultiIndex
        errors : {'ignore', 'raise'}, default 'raise'
            If 'ignore', suppress error and existing labels are dropped.
        only_slice : bool, default False
            Whether indexing along columns should be view-only.

        """
        axis_num = self._get_axis_number(axis)
        axis = self._get_axis(axis)

        if axis.is_unique:
            if level is not None:
                if not isinstance(axis, MultiIndex):
                    raise AssertionError("axis must be a MultiIndex")
                new_axis = axis.drop(labels, level=level, errors=errors)
            else:
                new_axis = axis.drop(labels, errors=errors)
            indexer = axis.get_indexer(new_axis)

        # Case for non-unique axis
        else:
            is_tuple_labels = is_nested_list_like(labels) or isinstance(labels, tuple)
            labels = ensure_object(com.index_labels_to_array(labels))
            if level is not None:
                if not isinstance(axis, MultiIndex):
                    raise AssertionError("axis must be a MultiIndex")
                mask = ~axis.get_level_values(level).isin(labels)

                # GH 18561 MultiIndex.drop should raise if label is absent
                if errors == "raise" and mask.all():
                    raise KeyError(f"{labels} not found in axis")
            elif (
                isinstance(axis, MultiIndex)
                and labels.dtype == "object"
                and not is_tuple_labels
            ):
                # Set level to zero in case of MultiIndex and label is string,
                #  because isin can't handle strings for MultiIndexes GH#36293
                # In case of tuples we get dtype object but have to use isin GH#42771
                mask = ~axis.get_level_values(0).isin(labels)
            else:
                mask = ~axis.isin(labels)
                # Check if label doesn't exist along axis
                labels_missing = (axis.get_indexer_for(labels) == -1).any()
                if errors == "raise" and labels_missing:
                    raise KeyError(f"{labels} not found in axis")

            if is_extension_array_dtype(mask.dtype):
                # GH#45860
                mask = mask.to_numpy(dtype=bool)

            indexer = mask.nonzero()[0]
            new_axis = axis.take(indexer)

        bm_axis = self.ndim - axis_num - 1
        new_mgr = self._mgr.reindex_indexer(
            new_axis,
            indexer,
            axis=bm_axis,
            allow_dups=True,
            only_slice=only_slice,
        )
        result = self._constructor(new_mgr)
        if self.ndim == 1:
            result.name = self.name

        return result.__finalize__(self)

    @final
    def _update_inplace(self, result, verify_is_copy: bool_t = True) -> None:
        """
        Replace self internals with result.

        Parameters
        ----------
        result : same type as self
        verify_is_copy : bool, default True
            Provide is_copy checks.
        """
        # NOTE: This does *not* call __finalize__ and that's an explicit
        # decision that we may revisit in the future.
        self._reset_cache()
        self._clear_item_cache()
        self._mgr = result._mgr
        self._maybe_update_cacher(verify_is_copy=verify_is_copy, inplace=True)

    @final
    def add_prefix(self: NDFrameT, prefix: str, axis: Axis | None = None) -> NDFrameT:
        """
        Prefix labels with string `prefix`.

        For Series, the row labels are prefixed.
        For DataFrame, the column labels are prefixed.

        Parameters
        ----------
        prefix : str
            The string to add before each label.
        axis : {{0 or 'index', 1 or 'columns', None}}, default None
            Axis to add prefix on

             .. versionadded:: 2.0.0

        Returns
        -------
        Series or DataFrame
            New Series or DataFrame with updated labels.

        See Also
        --------
        Series.add_suffix: Suffix row labels with string `suffix`.
        DataFrame.add_suffix: Suffix column labels with string `suffix`.

        Examples
        --------
        >>> s = pd.Series([1, 2, 3, 4])
        >>> s
        0    1
        1    2
        2    3
        3    4
        dtype: int64

        >>> s.add_prefix('item_')
        item_0    1
        item_1    2
        item_2    3
        item_3    4
        dtype: int64

        >>> df = pd.DataFrame({'A': [1, 2, 3, 4], 'B': [3, 4, 5, 6]})
        >>> df
           A  B
        0  1  3
        1  2  4
        2  3  5
        3  4  6

        >>> df.add_prefix('col_')
             col_A  col_B
        0       1       3
        1       2       4
        2       3       5
        3       4       6
        """
        f = functools.partial("{prefix}{}".format, prefix=prefix)

        axis_name = self._info_axis_name
        if axis is not None:
            axis_name = self._get_axis_name(axis)

        mapper = {axis_name: f}

        # error: Incompatible return value type (got "Optional[NDFrameT]",
        # expected "NDFrameT")
        # error: Argument 1 to "rename" of "NDFrame" has incompatible type
        # "**Dict[str, partial[str]]"; expected "Union[str, int, None]"
        # error: Keywords must be strings
        return self._rename(**mapper)  # type: ignore[return-value, arg-type, misc]

    @final
    def add_suffix(self: NDFrameT, suffix: str, axis: Axis | None = None) -> NDFrameT:
        """
        Suffix labels with string `suffix`.

        For Series, the row labels are suffixed.
        For DataFrame, the column labels are suffixed.

        Parameters
        ----------
        suffix : str
            The string to add after each label.
        axis : {{0 or 'index', 1 or 'columns', None}}, default None
            Axis to add suffix on

             .. versionadded:: 2.0.0

        Returns
        -------
        Series or DataFrame
            New Series or DataFrame with updated labels.

        See Also
        --------
        Series.add_prefix: Prefix row labels with string `prefix`.
        DataFrame.add_prefix: Prefix column labels with string `prefix`.

        Examples
        --------
        >>> s = pd.Series([1, 2, 3, 4])
        >>> s
        0    1
        1    2
        2    3
        3    4
        dtype: int64

        >>> s.add_suffix('_item')
        0_item    1
        1_item    2
        2_item    3
        3_item    4
        dtype: int64

        >>> df = pd.DataFrame({'A': [1, 2, 3, 4], 'B': [3, 4, 5, 6]})
        >>> df
           A  B
        0  1  3
        1  2  4
        2  3  5
        3  4  6

        >>> df.add_suffix('_col')
             A_col  B_col
        0       1       3
        1       2       4
        2       3       5
        3       4       6
        """
        f = functools.partial("{}{suffix}".format, suffix=suffix)

        axis_name = self._info_axis_name
        if axis is not None:
            axis_name = self._get_axis_name(axis)

        mapper = {axis_name: f}
        # error: Incompatible return value type (got "Optional[NDFrameT]",
        # expected "NDFrameT")
        # error: Argument 1 to "rename" of "NDFrame" has incompatible type
        # "**Dict[str, partial[str]]"; expected "Union[str, int, None]"
        # error: Keywords must be strings
        return self._rename(**mapper)  # type: ignore[return-value, arg-type, misc]

    @overload
    def sort_values(
        self: NDFrameT,
        *,
        axis: Axis = ...,
        ascending: bool_t | Sequence[bool_t] = ...,
        inplace: Literal[False] = ...,
        kind: str = ...,
        na_position: str = ...,
        ignore_index: bool_t = ...,
        key: ValueKeyFunc = ...,
    ) -> NDFrameT:
        ...

    @overload
    def sort_values(
        self,
        *,
        axis: Axis = ...,
        ascending: bool_t | Sequence[bool_t] = ...,
        inplace: Literal[True],
        kind: str = ...,
        na_position: str = ...,
        ignore_index: bool_t = ...,
        key: ValueKeyFunc = ...,
    ) -> None:
        ...

    @overload
    def sort_values(
        self: NDFrameT,
        *,
        axis: Axis = ...,
        ascending: bool_t | Sequence[bool_t] = ...,
        inplace: bool_t = ...,
        kind: str = ...,
        na_position: str = ...,
        ignore_index: bool_t = ...,
        key: ValueKeyFunc = ...,
    ) -> NDFrameT | None:
        ...

    @deprecate_nonkeyword_arguments(version=None, allowed_args=["self"])
    def sort_values(
        self: NDFrameT,
        axis: Axis = 0,
        ascending: bool_t | Sequence[bool_t] = True,
        inplace: bool_t = False,
        kind: str = "quicksort",
        na_position: str = "last",
        ignore_index: bool_t = False,
        key: ValueKeyFunc = None,
    ) -> NDFrameT | None:
        """
        Sort by the values along either axis.

        Parameters
        ----------%(optional_by)s
        axis : %(axes_single_arg)s, default 0
             Axis to be sorted.
        ascending : bool or list of bool, default True
             Sort ascending vs. descending. Specify list for multiple sort
             orders.  If this is a list of bools, must match the length of
             the by.
        inplace : bool, default False
             If True, perform operation in-place.
        kind : {'quicksort', 'mergesort', 'heapsort', 'stable'}, default 'quicksort'
             Choice of sorting algorithm. See also :func:`numpy.sort` for more
             information. `mergesort` and `stable` are the only stable algorithms. For
             DataFrames, this option is only applied when sorting on a single
             column or label.
        na_position : {'first', 'last'}, default 'last'
             Puts NaNs at the beginning if `first`; `last` puts NaNs at the
             end.
        ignore_index : bool, default False
             If True, the resulting axis will be labeled 0, 1, …, n - 1.

             .. versionadded:: 1.0.0

        key : callable, optional
            Apply the key function to the values
            before sorting. This is similar to the `key` argument in the
            builtin :meth:`sorted` function, with the notable difference that
            this `key` function should be *vectorized*. It should expect a
            ``Series`` and return a Series with the same shape as the input.
            It will be applied to each column in `by` independently.

            .. versionadded:: 1.1.0

        Returns
        -------
        DataFrame or None
            DataFrame with sorted values or None if ``inplace=True``.

        See Also
        --------
        DataFrame.sort_index : Sort a DataFrame by the index.
        Series.sort_values : Similar method for a Series.

        Examples
        --------
        >>> df = pd.DataFrame({
        ...     'col1': ['A', 'A', 'B', np.nan, 'D', 'C'],
        ...     'col2': [2, 1, 9, 8, 7, 4],
        ...     'col3': [0, 1, 9, 4, 2, 3],
        ...     'col4': ['a', 'B', 'c', 'D', 'e', 'F']
        ... })
        >>> df
          col1  col2  col3 col4
        0    A     2     0    a
        1    A     1     1    B
        2    B     9     9    c
        3  NaN     8     4    D
        4    D     7     2    e
        5    C     4     3    F

        Sort by col1

        >>> df.sort_values(by=['col1'])
          col1  col2  col3 col4
        0    A     2     0    a
        1    A     1     1    B
        2    B     9     9    c
        5    C     4     3    F
        4    D     7     2    e
        3  NaN     8     4    D

        Sort by multiple columns

        >>> df.sort_values(by=['col1', 'col2'])
          col1  col2  col3 col4
        1    A     1     1    B
        0    A     2     0    a
        2    B     9     9    c
        5    C     4     3    F
        4    D     7     2    e
        3  NaN     8     4    D

        Sort Descending

        >>> df.sort_values(by='col1', ascending=False)
          col1  col2  col3 col4
        4    D     7     2    e
        5    C     4     3    F
        2    B     9     9    c
        0    A     2     0    a
        1    A     1     1    B
        3  NaN     8     4    D

        Putting NAs first

        >>> df.sort_values(by='col1', ascending=False, na_position='first')
          col1  col2  col3 col4
        3  NaN     8     4    D
        4    D     7     2    e
        5    C     4     3    F
        2    B     9     9    c
        0    A     2     0    a
        1    A     1     1    B

        Sorting with a key function

        >>> df.sort_values(by='col4', key=lambda col: col.str.lower())
           col1  col2  col3 col4
        0    A     2     0    a
        1    A     1     1    B
        2    B     9     9    c
        3  NaN     8     4    D
        4    D     7     2    e
        5    C     4     3    F

        Natural sort with the key argument,
        using the `natsort <https://github.com/SethMMorton/natsort>` package.

        >>> df = pd.DataFrame({
        ...    "time": ['0hr', '128hr', '72hr', '48hr', '96hr'],
        ...    "value": [10, 20, 30, 40, 50]
        ... })
        >>> df
            time  value
        0    0hr     10
        1  128hr     20
        2   72hr     30
        3   48hr     40
        4   96hr     50
        >>> from natsort import index_natsorted
        >>> df.sort_values(
        ...    by="time",
        ...    key=lambda x: np.argsort(index_natsorted(df["time"]))
        ... )
            time  value
        0    0hr     10
        3   48hr     40
        2   72hr     30
        4   96hr     50
        1  128hr     20
        """
        raise AbstractMethodError(self)

    @overload
    def sort_index(
        self,
        *,
        axis: Axis = ...,
        level: IndexLabel = ...,
        ascending: bool_t | Sequence[bool_t] = ...,
        inplace: Literal[True],
        kind: SortKind = ...,
        na_position: NaPosition = ...,
        sort_remaining: bool_t = ...,
        ignore_index: bool_t = ...,
        key: IndexKeyFunc = ...,
    ) -> None:
        ...

    @overload
    def sort_index(
        self: NDFrameT,
        *,
        axis: Axis = ...,
        level: IndexLabel = ...,
        ascending: bool_t | Sequence[bool_t] = ...,
        inplace: Literal[False] = ...,
        kind: SortKind = ...,
        na_position: NaPosition = ...,
        sort_remaining: bool_t = ...,
        ignore_index: bool_t = ...,
        key: IndexKeyFunc = ...,
    ) -> NDFrameT:
        ...

    @overload
    def sort_index(
        self: NDFrameT,
        *,
        axis: Axis = ...,
        level: IndexLabel = ...,
        ascending: bool_t | Sequence[bool_t] = ...,
        inplace: bool_t = ...,
        kind: SortKind = ...,
        na_position: NaPosition = ...,
        sort_remaining: bool_t = ...,
        ignore_index: bool_t = ...,
        key: IndexKeyFunc = ...,
    ) -> NDFrameT | None:
        ...

    def sort_index(
        self: NDFrameT,
        axis: Axis = 0,
        level: IndexLabel = None,
        ascending: bool_t | Sequence[bool_t] = True,
        inplace: bool_t = False,
        kind: SortKind = "quicksort",
        na_position: NaPosition = "last",
        sort_remaining: bool_t = True,
        ignore_index: bool_t = False,
        key: IndexKeyFunc = None,
    ) -> NDFrameT | None:

        inplace = validate_bool_kwarg(inplace, "inplace")
        axis = self._get_axis_number(axis)
        ascending = validate_ascending(ascending)

        target = self._get_axis(axis)

        indexer = get_indexer_indexer(
            target, level, ascending, kind, na_position, sort_remaining, key
        )

        if indexer is None:
            if inplace:
                result = self
            else:
                result = self.copy()

            if ignore_index:
                result.index = default_index(len(self))
            if inplace:
                return None
            else:
                return result

        baxis = self._get_block_manager_axis(axis)
        new_data = self._mgr.take(indexer, axis=baxis, verify=False)

        # reconstruct axis if needed
        new_data.set_axis(baxis, new_data.axes[baxis]._sort_levels_monotonic())

        if ignore_index:
            axis = 1 if isinstance(self, ABCDataFrame) else 0
            new_data.set_axis(axis, default_index(len(indexer)))

        result = self._constructor(new_data)

        if inplace:
            return self._update_inplace(result)
        else:
            return result.__finalize__(self, method="sort_index")

    @doc(
        klass=_shared_doc_kwargs["klass"],
        axes=_shared_doc_kwargs["axes"],
        optional_labels="",
        optional_axis="",
    )
    def reindex(self: NDFrameT, *args, **kwargs) -> NDFrameT:
        """
        Conform {klass} to new index with optional filling logic.

        Places NA/NaN in locations having no value in the previous index. A new object
        is produced unless the new index is equivalent to the current one and
        ``copy=False``.

        Parameters
        ----------
        {optional_labels}
        {axes} : array-like, optional
            New labels / index to conform to, should be specified using
            keywords. Preferably an Index object to avoid duplicating data.
        {optional_axis}
        method : {{None, 'backfill'/'bfill', 'pad'/'ffill', 'nearest'}}
            Method to use for filling holes in reindexed DataFrame.
            Please note: this is only applicable to DataFrames/Series with a
            monotonically increasing/decreasing index.

            * None (default): don't fill gaps
            * pad / ffill: Propagate last valid observation forward to next
              valid.
            * backfill / bfill: Use next valid observation to fill gap.
            * nearest: Use nearest valid observations to fill gap.

        copy : bool, default True
            Return a new object, even if the passed indexes are the same.
        level : int or name
            Broadcast across a level, matching Index values on the
            passed MultiIndex level.
        fill_value : scalar, default np.NaN
            Value to use for missing values. Defaults to NaN, but can be any
            "compatible" value.
        limit : int, default None
            Maximum number of consecutive elements to forward or backward fill.
        tolerance : optional
            Maximum distance between original and new labels for inexact
            matches. The values of the index at the matching locations most
            satisfy the equation ``abs(index[indexer] - target) <= tolerance``.

            Tolerance may be a scalar value, which applies the same tolerance
            to all values, or list-like, which applies variable tolerance per
            element. List-like includes list, tuple, array, Series, and must be
            the same size as the index and its dtype must exactly match the
            index's type.

        Returns
        -------
        {klass} with changed index.

        See Also
        --------
        DataFrame.set_index : Set row labels.
        DataFrame.reset_index : Remove row labels or move them to new columns.
        DataFrame.reindex_like : Change to same indices as other DataFrame.

        Examples
        --------
        ``DataFrame.reindex`` supports two calling conventions

        * ``(index=index_labels, columns=column_labels, ...)``
        * ``(labels, axis={{'index', 'columns'}}, ...)``

        We *highly* recommend using keyword arguments to clarify your
        intent.

        Create a dataframe with some fictional data.

        >>> index = ['Firefox', 'Chrome', 'Safari', 'IE10', 'Konqueror']
        >>> df = pd.DataFrame({{'http_status': [200, 200, 404, 404, 301],
        ...                   'response_time': [0.04, 0.02, 0.07, 0.08, 1.0]}},
        ...                   index=index)
        >>> df
                   http_status  response_time
        Firefox            200           0.04
        Chrome             200           0.02
        Safari             404           0.07
        IE10               404           0.08
        Konqueror          301           1.00

        Create a new index and reindex the dataframe. By default
        values in the new index that do not have corresponding
        records in the dataframe are assigned ``NaN``.

        >>> new_index = ['Safari', 'Iceweasel', 'Comodo Dragon', 'IE10',
        ...              'Chrome']
        >>> df.reindex(new_index)
                       http_status  response_time
        Safari               404.0           0.07
        Iceweasel              NaN            NaN
        Comodo Dragon          NaN            NaN
        IE10                 404.0           0.08
        Chrome               200.0           0.02

        We can fill in the missing values by passing a value to
        the keyword ``fill_value``. Because the index is not monotonically
        increasing or decreasing, we cannot use arguments to the keyword
        ``method`` to fill the ``NaN`` values.

        >>> df.reindex(new_index, fill_value=0)
                       http_status  response_time
        Safari                 404           0.07
        Iceweasel                0           0.00
        Comodo Dragon            0           0.00
        IE10                   404           0.08
        Chrome                 200           0.02

        >>> df.reindex(new_index, fill_value='missing')
                      http_status response_time
        Safari                404          0.07
        Iceweasel         missing       missing
        Comodo Dragon     missing       missing
        IE10                  404          0.08
        Chrome                200          0.02

        We can also reindex the columns.

        >>> df.reindex(columns=['http_status', 'user_agent'])
                   http_status  user_agent
        Firefox            200         NaN
        Chrome             200         NaN
        Safari             404         NaN
        IE10               404         NaN
        Konqueror          301         NaN

        Or we can use "axis-style" keyword arguments

        >>> df.reindex(['http_status', 'user_agent'], axis="columns")
                   http_status  user_agent
        Firefox            200         NaN
        Chrome             200         NaN
        Safari             404         NaN
        IE10               404         NaN
        Konqueror          301         NaN

        To further illustrate the filling functionality in
        ``reindex``, we will create a dataframe with a
        monotonically increasing index (for example, a sequence
        of dates).

        >>> date_index = pd.date_range('1/1/2010', periods=6, freq='D')
        >>> df2 = pd.DataFrame({{"prices": [100, 101, np.nan, 100, 89, 88]}},
        ...                    index=date_index)
        >>> df2
                    prices
        2010-01-01   100.0
        2010-01-02   101.0
        2010-01-03     NaN
        2010-01-04   100.0
        2010-01-05    89.0
        2010-01-06    88.0

        Suppose we decide to expand the dataframe to cover a wider
        date range.

        >>> date_index2 = pd.date_range('12/29/2009', periods=10, freq='D')
        >>> df2.reindex(date_index2)
                    prices
        2009-12-29     NaN
        2009-12-30     NaN
        2009-12-31     NaN
        2010-01-01   100.0
        2010-01-02   101.0
        2010-01-03     NaN
        2010-01-04   100.0
        2010-01-05    89.0
        2010-01-06    88.0
        2010-01-07     NaN

        The index entries that did not have a value in the original data frame
        (for example, '2009-12-29') are by default filled with ``NaN``.
        If desired, we can fill in the missing values using one of several
        options.

        For example, to back-propagate the last valid value to fill the ``NaN``
        values, pass ``bfill`` as an argument to the ``method`` keyword.

        >>> df2.reindex(date_index2, method='bfill')
                    prices
        2009-12-29   100.0
        2009-12-30   100.0
        2009-12-31   100.0
        2010-01-01   100.0
        2010-01-02   101.0
        2010-01-03     NaN
        2010-01-04   100.0
        2010-01-05    89.0
        2010-01-06    88.0
        2010-01-07     NaN

        Please note that the ``NaN`` value present in the original dataframe
        (at index value 2010-01-03) will not be filled by any of the
        value propagation schemes. This is because filling while reindexing
        does not look at dataframe values, but only compares the original and
        desired indexes. If you do want to fill in the ``NaN`` values present
        in the original dataframe, use the ``fillna()`` method.

        See the :ref:`user guide <basics.reindexing>` for more.
        """
        # TODO: Decide if we care about having different examples for different
        # kinds

        # construct the args
        axes, kwargs = self._construct_axes_from_arguments(args, kwargs)
        method = missing.clean_reindex_fill_method(kwargs.pop("method", None))
        level = kwargs.pop("level", None)
        copy = kwargs.pop("copy", None)
        limit = kwargs.pop("limit", None)
        tolerance = kwargs.pop("tolerance", None)
        fill_value = kwargs.pop("fill_value", None)

        # Series.reindex doesn't use / need the axis kwarg
        # We pop and ignore it here, to make writing Series/Frame generic code
        # easier
        kwargs.pop("axis", None)

        if kwargs:
            raise TypeError(
                "reindex() got an unexpected keyword "
                f'argument "{list(kwargs.keys())[0]}"'
            )

        self._consolidate_inplace()

        # if all axes that are requested to reindex are equal, then only copy
        # if indicated must have index names equal here as well as values
        if all(
            self._get_axis(axis).identical(ax)
            for axis, ax in axes.items()
            if ax is not None
        ):
            return self.copy(deep=copy)

        # check if we are a multi reindex
        if self._needs_reindex_multi(axes, method, level):
            return self._reindex_multi(axes, copy, fill_value)

        # perform the reindex on the axes
        return self._reindex_axes(
            axes, level, limit, tolerance, method, fill_value, copy
        ).__finalize__(self, method="reindex")

    def _reindex_axes(
        self: NDFrameT, axes, level, limit, tolerance, method, fill_value, copy
    ) -> NDFrameT:
        """Perform the reindex for all the axes."""
        obj = self
        for a in self._AXIS_ORDERS:
            labels = axes[a]
            if labels is None:
                continue

            ax = self._get_axis(a)
            new_index, indexer = ax.reindex(
                labels, level=level, limit=limit, tolerance=tolerance, method=method
            )

            axis = self._get_axis_number(a)
            obj = obj._reindex_with_indexers(
                {axis: [new_index, indexer]},
                fill_value=fill_value,
                copy=copy,
                allow_dups=False,
            )
            # If we've made a copy once, no need to make another one
            copy = False

        return obj

    def _needs_reindex_multi(self, axes, method, level) -> bool_t:
        """Check if we do need a multi reindex."""
        return (
            (com.count_not_none(*axes.values()) == self._AXIS_LEN)
            and method is None
            and level is None
            and not self._is_mixed_type
            and not (
                self.ndim == 2
                and len(self.dtypes) == 1
                and is_extension_array_dtype(self.dtypes.iloc[0])
            )
        )

    def _reindex_multi(self, axes, copy, fill_value):
        raise AbstractMethodError(self)

    @final
    def _reindex_with_indexers(
        self: NDFrameT,
        reindexers,
        fill_value=None,
        copy: bool_t = False,
        allow_dups: bool_t = False,
    ) -> NDFrameT:
        """allow_dups indicates an internal call here"""
        # reindex doing multiple operations on different axes if indicated
        new_data = self._mgr
        for axis in sorted(reindexers.keys()):
            index, indexer = reindexers[axis]
            baxis = self._get_block_manager_axis(axis)

            if index is None:
                continue

            index = ensure_index(index)
            if indexer is not None:
                indexer = ensure_platform_int(indexer)

            # TODO: speed up on homogeneous DataFrame objects (see _reindex_multi)
            new_data = new_data.reindex_indexer(
                index,
                indexer,
                axis=baxis,
                fill_value=fill_value,
                allow_dups=allow_dups,
                copy=copy,
            )
            # If we've made a copy once, no need to make another one
            copy = False

        if copy and new_data is self._mgr:
            new_data = new_data.copy()

        return self._constructor(new_data).__finalize__(self)

    def filter(
        self: NDFrameT,
        items=None,
        like: str | None = None,
        regex: str | None = None,
        axis: Axis | None = None,
    ) -> NDFrameT:
        """
        Subset the dataframe rows or columns according to the specified index labels.

        Note that this routine does not filter a dataframe on its
        contents. The filter is applied to the labels of the index.

        Parameters
        ----------
        items : list-like
            Keep labels from axis which are in items.
        like : str
            Keep labels from axis for which "like in label == True".
        regex : str (regular expression)
            Keep labels from axis for which re.search(regex, label) == True.
        axis : {0 or ‘index’, 1 or ‘columns’, None}, default None
            The axis to filter on, expressed either as an index (int)
            or axis name (str). By default this is the info axis, 'columns' for
            DataFrame. For `Series` this parameter is unused and defaults to `None`.

        Returns
        -------
        same type as input object

        See Also
        --------
        DataFrame.loc : Access a group of rows and columns
            by label(s) or a boolean array.

        Notes
        -----
        The ``items``, ``like``, and ``regex`` parameters are
        enforced to be mutually exclusive.

        ``axis`` defaults to the info axis that is used when indexing
        with ``[]``.

        Examples
        --------
        >>> df = pd.DataFrame(np.array(([1, 2, 3], [4, 5, 6])),
        ...                   index=['mouse', 'rabbit'],
        ...                   columns=['one', 'two', 'three'])
        >>> df
                one  two  three
        mouse     1    2      3
        rabbit    4    5      6

        >>> # select columns by name
        >>> df.filter(items=['one', 'three'])
                 one  three
        mouse     1      3
        rabbit    4      6

        >>> # select columns by regular expression
        >>> df.filter(regex='e$', axis=1)
                 one  three
        mouse     1      3
        rabbit    4      6

        >>> # select rows containing 'bbi'
        >>> df.filter(like='bbi', axis=0)
                 one  two  three
        rabbit    4    5      6
        """
        nkw = com.count_not_none(items, like, regex)
        if nkw > 1:
            raise TypeError(
                "Keyword arguments `items`, `like`, or `regex` "
                "are mutually exclusive"
            )

        if axis is None:
            axis = self._info_axis_name
        labels = self._get_axis(axis)

        if items is not None:
            name = self._get_axis_name(axis)
            # error: Keywords must be strings
            return self.reindex(  # type: ignore[misc]
                **{name: [r for r in items if r in labels]}
            )
        elif like:

            def f(x) -> bool_t:
                assert like is not None  # needed for mypy
                return like in ensure_str(x)

            values = labels.map(f)
            return self.loc(axis=axis)[values]
        elif regex:

            def f(x) -> bool_t:
                return matcher.search(ensure_str(x)) is not None

            matcher = re.compile(regex)
            values = labels.map(f)
            return self.loc(axis=axis)[values]
        else:
            raise TypeError("Must pass either `items`, `like`, or `regex`")

    @final
    def head(self: NDFrameT, n: int = 5) -> NDFrameT:
        """
        Return the first `n` rows.

        This function returns the first `n` rows for the object based
        on position. It is useful for quickly testing if your object
        has the right type of data in it.

        For negative values of `n`, this function returns all rows except
        the last `|n|` rows, equivalent to ``df[:n]``.

        If n is larger than the number of rows, this function returns all rows.

        Parameters
        ----------
        n : int, default 5
            Number of rows to select.

        Returns
        -------
        same type as caller
            The first `n` rows of the caller object.

        See Also
        --------
        DataFrame.tail: Returns the last `n` rows.

        Examples
        --------
        >>> df = pd.DataFrame({'animal': ['alligator', 'bee', 'falcon', 'lion',
        ...                    'monkey', 'parrot', 'shark', 'whale', 'zebra']})
        >>> df
              animal
        0  alligator
        1        bee
        2     falcon
        3       lion
        4     monkey
        5     parrot
        6      shark
        7      whale
        8      zebra

        Viewing the first 5 lines

        >>> df.head()
              animal
        0  alligator
        1        bee
        2     falcon
        3       lion
        4     monkey

        Viewing the first `n` lines (three in this case)

        >>> df.head(3)
              animal
        0  alligator
        1        bee
        2     falcon

        For negative values of `n`

        >>> df.head(-3)
              animal
        0  alligator
        1        bee
        2     falcon
        3       lion
        4     monkey
        5     parrot
        """
        return self.iloc[:n]

    @final
    def tail(self: NDFrameT, n: int = 5) -> NDFrameT:
        """
        Return the last `n` rows.

        This function returns last `n` rows from the object based on
        position. It is useful for quickly verifying data, for example,
        after sorting or appending rows.

        For negative values of `n`, this function returns all rows except
        the first `|n|` rows, equivalent to ``df[|n|:]``.

        If n is larger than the number of rows, this function returns all rows.

        Parameters
        ----------
        n : int, default 5
            Number of rows to select.

        Returns
        -------
        type of caller
            The last `n` rows of the caller object.

        See Also
        --------
        DataFrame.head : The first `n` rows of the caller object.

        Examples
        --------
        >>> df = pd.DataFrame({'animal': ['alligator', 'bee', 'falcon', 'lion',
        ...                    'monkey', 'parrot', 'shark', 'whale', 'zebra']})
        >>> df
              animal
        0  alligator
        1        bee
        2     falcon
        3       lion
        4     monkey
        5     parrot
        6      shark
        7      whale
        8      zebra

        Viewing the last 5 lines

        >>> df.tail()
           animal
        4  monkey
        5  parrot
        6   shark
        7   whale
        8   zebra

        Viewing the last `n` lines (three in this case)

        >>> df.tail(3)
          animal
        6  shark
        7  whale
        8  zebra

        For negative values of `n`

        >>> df.tail(-3)
           animal
        3    lion
        4  monkey
        5  parrot
        6   shark
        7   whale
        8   zebra
        """
        if n == 0:
            return self.iloc[0:0]
        return self.iloc[-n:]

    @final
    def sample(
        self: NDFrameT,
        n: int | None = None,
        frac: float | None = None,
        replace: bool_t = False,
        weights=None,
        random_state: RandomState | None = None,
        axis: Axis | None = None,
        ignore_index: bool_t = False,
    ) -> NDFrameT:
        """
        Return a random sample of items from an axis of object.

        You can use `random_state` for reproducibility.

        Parameters
        ----------
        n : int, optional
            Number of items from axis to return. Cannot be used with `frac`.
            Default = 1 if `frac` = None.
        frac : float, optional
            Fraction of axis items to return. Cannot be used with `n`.
        replace : bool, default False
            Allow or disallow sampling of the same row more than once.
        weights : str or ndarray-like, optional
            Default 'None' results in equal probability weighting.
            If passed a Series, will align with target object on index. Index
            values in weights not found in sampled object will be ignored and
            index values in sampled object not in weights will be assigned
            weights of zero.
            If called on a DataFrame, will accept the name of a column
            when axis = 0.
            Unless weights are a Series, weights must be same length as axis
            being sampled.
            If weights do not sum to 1, they will be normalized to sum to 1.
            Missing values in the weights column will be treated as zero.
            Infinite values not allowed.
        random_state : int, array-like, BitGenerator, np.random.RandomState, np.random.Generator, optional
            If int, array-like, or BitGenerator, seed for random number generator.
            If np.random.RandomState or np.random.Generator, use as given.

            .. versionchanged:: 1.1.0

                array-like and BitGenerator object now passed to np.random.RandomState()
                as seed

            .. versionchanged:: 1.4.0

                np.random.Generator objects now accepted

        axis : {0 or ‘index’, 1 or ‘columns’, None}, default None
            Axis to sample. Accepts axis number or name. Default is stat axis
            for given data type. For `Series` this parameter is unused and defaults to `None`.
        ignore_index : bool, default False
            If True, the resulting index will be labeled 0, 1, …, n - 1.

            .. versionadded:: 1.3.0

        Returns
        -------
        Series or DataFrame
            A new object of same type as caller containing `n` items randomly
            sampled from the caller object.

        See Also
        --------
        DataFrameGroupBy.sample: Generates random samples from each group of a
            DataFrame object.
        SeriesGroupBy.sample: Generates random samples from each group of a
            Series object.
        numpy.random.choice: Generates a random sample from a given 1-D numpy
            array.

        Notes
        -----
        If `frac` > 1, `replacement` should be set to `True`.

        Examples
        --------
        >>> df = pd.DataFrame({'num_legs': [2, 4, 8, 0],
        ...                    'num_wings': [2, 0, 0, 0],
        ...                    'num_specimen_seen': [10, 2, 1, 8]},
        ...                   index=['falcon', 'dog', 'spider', 'fish'])
        >>> df
                num_legs  num_wings  num_specimen_seen
        falcon         2          2                 10
        dog            4          0                  2
        spider         8          0                  1
        fish           0          0                  8

        Extract 3 random elements from the ``Series`` ``df['num_legs']``:
        Note that we use `random_state` to ensure the reproducibility of
        the examples.

        >>> df['num_legs'].sample(n=3, random_state=1)
        fish      0
        spider    8
        falcon    2
        Name: num_legs, dtype: int64

        A random 50% sample of the ``DataFrame`` with replacement:

        >>> df.sample(frac=0.5, replace=True, random_state=1)
              num_legs  num_wings  num_specimen_seen
        dog          4          0                  2
        fish         0          0                  8

        An upsample sample of the ``DataFrame`` with replacement:
        Note that `replace` parameter has to be `True` for `frac` parameter > 1.

        >>> df.sample(frac=2, replace=True, random_state=1)
                num_legs  num_wings  num_specimen_seen
        dog            4          0                  2
        fish           0          0                  8
        falcon         2          2                 10
        falcon         2          2                 10
        fish           0          0                  8
        dog            4          0                  2
        fish           0          0                  8
        dog            4          0                  2

        Using a DataFrame column as weights. Rows with larger value in the
        `num_specimen_seen` column are more likely to be sampled.

        >>> df.sample(n=2, weights='num_specimen_seen', random_state=1)
                num_legs  num_wings  num_specimen_seen
        falcon         2          2                 10
        fish           0          0                  8
        """  # noqa:E501
        if axis is None:
            axis = self._stat_axis_number

        axis = self._get_axis_number(axis)
        obj_len = self.shape[axis]

        # Process random_state argument
        rs = com.random_state(random_state)

        size = sample.process_sampling_size(n, frac, replace)
        if size is None:
            assert frac is not None
            size = round(frac * obj_len)

        if weights is not None:
            weights = sample.preprocess_weights(self, weights, axis)

        sampled_indices = sample.sample(obj_len, size, replace, weights, rs)
        result = self.take(sampled_indices, axis=axis)

        if ignore_index:
            result.index = default_index(len(result))

        return result

    @final
    @doc(klass=_shared_doc_kwargs["klass"])
    def pipe(
        self,
        func: Callable[..., T] | tuple[Callable[..., T], str],
        *args,
        **kwargs,
    ) -> T:
        r"""
        Apply chainable functions that expect Series or DataFrames.

        Parameters
        ----------
        func : function
            Function to apply to the {klass}.
            ``args``, and ``kwargs`` are passed into ``func``.
            Alternatively a ``(callable, data_keyword)`` tuple where
            ``data_keyword`` is a string indicating the keyword of
            ``callable`` that expects the {klass}.
        args : iterable, optional
            Positional arguments passed into ``func``.
        kwargs : mapping, optional
            A dictionary of keyword arguments passed into ``func``.

        Returns
        -------
        object : the return type of ``func``.

        See Also
        --------
        DataFrame.apply : Apply a function along input axis of DataFrame.
        DataFrame.applymap : Apply a function elementwise on a whole DataFrame.
        Series.map : Apply a mapping correspondence on a
            :class:`~pandas.Series`.

        Notes
        -----
        Use ``.pipe`` when chaining together functions that expect
        Series, DataFrames or GroupBy objects. Instead of writing

        >>> func(g(h(df), arg1=a), arg2=b, arg3=c)  # doctest: +SKIP

        You can write

        >>> (df.pipe(h)
        ...    .pipe(g, arg1=a)
        ...    .pipe(func, arg2=b, arg3=c)
        ... )  # doctest: +SKIP

        If you have a function that takes the data as (say) the second
        argument, pass a tuple indicating which keyword expects the
        data. For example, suppose ``func`` takes its data as ``arg2``:

        >>> (df.pipe(h)
        ...    .pipe(g, arg1=a)
        ...    .pipe((func, 'arg2'), arg1=a, arg3=c)
        ...  )  # doctest: +SKIP
        """
        return com.pipe(self, func, *args, **kwargs)

    # ----------------------------------------------------------------------
    # Attribute access

    @final
    def __finalize__(
        self: NDFrameT, other, method: str | None = None, **kwargs
    ) -> NDFrameT:
        """
        Propagate metadata from other to self.

        Parameters
        ----------
        other : the object from which to get the attributes that we are going
            to propagate
        method : str, optional
            A passed method name providing context on where ``__finalize__``
            was called.

            .. warning::

               The value passed as `method` are not currently considered
               stable across pandas releases.
        """
        if isinstance(other, NDFrame):
            for name in other.attrs:
                self.attrs[name] = other.attrs[name]

            self.flags.allows_duplicate_labels = other.flags.allows_duplicate_labels
            # For subclasses using _metadata.
            for name in set(self._metadata) & set(other._metadata):
                assert isinstance(name, str)
                object.__setattr__(self, name, getattr(other, name, None))

        if method == "concat":
            attrs = other.objs[0].attrs
            check_attrs = all(objs.attrs == attrs for objs in other.objs[1:])
            if check_attrs:
                for name in attrs:
                    self.attrs[name] = attrs[name]

            allows_duplicate_labels = all(
                x.flags.allows_duplicate_labels for x in other.objs
            )
            self.flags.allows_duplicate_labels = allows_duplicate_labels

        return self

    def __getattr__(self, name: str):
        """
        After regular attribute access, try looking up the name
        This allows simpler access to columns for interactive use.
        """
        # Note: obj.x will always call obj.__getattribute__('x') prior to
        # calling obj.__getattr__('x').
        if (
            name not in self._internal_names_set
            and name not in self._metadata
            and name not in self._accessors
            and self._info_axis._can_hold_identifiers_and_holds_name(name)
        ):
            return self[name]
        return object.__getattribute__(self, name)

    def __setattr__(self, name: str, value) -> None:
        """
        After regular attribute access, try setting the name
        This allows simpler access to columns for interactive use.
        """
        # first try regular attribute access via __getattribute__, so that
        # e.g. ``obj.x`` and ``obj.x = 4`` will always reference/modify
        # the same attribute.

        try:
            object.__getattribute__(self, name)
            return object.__setattr__(self, name, value)
        except AttributeError:
            pass

        # if this fails, go on to more involved attribute setting
        # (note that this matches __getattr__, above).
        if name in self._internal_names_set:
            object.__setattr__(self, name, value)
        elif name in self._metadata:
            object.__setattr__(self, name, value)
        else:
            try:
                existing = getattr(self, name)
                if isinstance(existing, Index):
                    object.__setattr__(self, name, value)
                elif name in self._info_axis:
                    self[name] = value
                else:
                    object.__setattr__(self, name, value)
            except (AttributeError, TypeError):
                if isinstance(self, ABCDataFrame) and (is_list_like(value)):
                    warnings.warn(
                        "Pandas doesn't allow columns to be "
                        "created via a new attribute name - see "
                        "https://pandas.pydata.org/pandas-docs/"
                        "stable/indexing.html#attribute-access",
                        stacklevel=find_stack_level(),
                    )
                object.__setattr__(self, name, value)

    @final
    def _dir_additions(self) -> set[str]:
        """
        add the string-like attributes from the info_axis.
        If info_axis is a MultiIndex, its first level values are used.
        """
        additions = super()._dir_additions()
        if self._info_axis._can_hold_strings:
            additions.update(self._info_axis._dir_additions_for_owner)
        return additions

    # ----------------------------------------------------------------------
    # Consolidation of internals

    @final
    def _protect_consolidate(self, f):
        """
        Consolidate _mgr -- if the blocks have changed, then clear the
        cache
        """
        if isinstance(self._mgr, (ArrayManager, SingleArrayManager)):
            return f()
        blocks_before = len(self._mgr.blocks)
        result = f()
        if len(self._mgr.blocks) != blocks_before:
            self._clear_item_cache()
        return result

    @final
    def _consolidate_inplace(self) -> None:
        """Consolidate data in place and return None"""

        def f() -> None:
            self._mgr = self._mgr.consolidate()

        self._protect_consolidate(f)

    @final
    def _consolidate(self):
        """
        Compute NDFrame with "consolidated" internals (data of each dtype
        grouped together in a single ndarray).

        Returns
        -------
        consolidated : same type as caller
        """
        f = lambda: self._mgr.consolidate()
        cons_data = self._protect_consolidate(f)
        return self._constructor(cons_data).__finalize__(self)

    @property
    def _is_mixed_type(self) -> bool_t:
        if self._mgr.is_single_block:
            return False

        if self._mgr.any_extension_types:
            # Even if they have the same dtype, we can't consolidate them,
            #  so we pretend this is "mixed'"
            return True

        return self.dtypes.nunique() > 1

    @final
    def _check_inplace_setting(self, value) -> bool_t:
        """check whether we allow in-place setting with this type of value"""
        if self._is_mixed_type and not self._mgr.is_numeric_mixed_type:

            # allow an actual np.nan thru
            if is_float(value) and np.isnan(value):
                return True

            raise TypeError(
                "Cannot do inplace boolean setting on "
                "mixed-types with a non np.nan value"
            )

        return True

    @final
    def _get_numeric_data(self: NDFrameT) -> NDFrameT:
        return self._constructor(self._mgr.get_numeric_data()).__finalize__(self)

    @final
    def _get_bool_data(self):
        return self._constructor(self._mgr.get_bool_data()).__finalize__(self)

    # ----------------------------------------------------------------------
    # Internal Interface Methods

    @property
    def values(self):
        raise AbstractMethodError(self)

    @property
    def _values(self) -> np.ndarray:
        """internal implementation"""
        raise AbstractMethodError(self)

    @property
    def dtypes(self):
        """
        Return the dtypes in the DataFrame.

        This returns a Series with the data type of each column.
        The result's index is the original DataFrame's columns. Columns
        with mixed types are stored with the ``object`` dtype. See
        :ref:`the User Guide <basics.dtypes>` for more.

        Returns
        -------
        pandas.Series
            The data type of each column.

        Examples
        --------
        >>> df = pd.DataFrame({'float': [1.0],
        ...                    'int': [1],
        ...                    'datetime': [pd.Timestamp('20180310')],
        ...                    'string': ['foo']})
        >>> df.dtypes
        float              float64
        int                  int64
        datetime    datetime64[ns]
        string              object
        dtype: object
        """
        data = self._mgr.get_dtypes()
        return self._constructor_sliced(data, index=self._info_axis, dtype=np.object_)

    def astype(
        self: NDFrameT, dtype, copy: bool_t = True, errors: IgnoreRaise = "raise"
    ) -> NDFrameT:
        """
        Cast a pandas object to a specified dtype ``dtype``.

        Parameters
        ----------
        dtype : data type, or dict of column name -> data type
            Use a numpy.dtype or Python type to cast entire pandas object to
            the same type. Alternatively, use {col: dtype, ...}, where col is a
            column label and dtype is a numpy.dtype or Python type to cast one
            or more of the DataFrame's columns to column-specific types.
        copy : bool, default True
            Return a copy when ``copy=True`` (be very careful setting
            ``copy=False`` as changes to values then may propagate to other
            pandas objects).
        errors : {'raise', 'ignore'}, default 'raise'
            Control raising of exceptions on invalid data for provided dtype.

            - ``raise`` : allow exceptions to be raised
            - ``ignore`` : suppress exceptions. On error return original object.

        Returns
        -------
        casted : same type as caller

        See Also
        --------
        to_datetime : Convert argument to datetime.
        to_timedelta : Convert argument to timedelta.
        to_numeric : Convert argument to a numeric type.
        numpy.ndarray.astype : Cast a numpy array to a specified type.

        Notes
        -----
        .. deprecated:: 1.3.0

            Using ``astype`` to convert from timezone-naive dtype to
            timezone-aware dtype is deprecated and will raise in a
            future version.  Use :meth:`Series.dt.tz_localize` instead.

        Examples
        --------
        Create a DataFrame:

        >>> d = {'col1': [1, 2], 'col2': [3, 4]}
        >>> df = pd.DataFrame(data=d)
        >>> df.dtypes
        col1    int64
        col2    int64
        dtype: object

        Cast all columns to int32:

        >>> df.astype('int32').dtypes
        col1    int32
        col2    int32
        dtype: object

        Cast col1 to int32 using a dictionary:

        >>> df.astype({'col1': 'int32'}).dtypes
        col1    int32
        col2    int64
        dtype: object

        Create a series:

        >>> ser = pd.Series([1, 2], dtype='int32')
        >>> ser
        0    1
        1    2
        dtype: int32
        >>> ser.astype('int64')
        0    1
        1    2
        dtype: int64

        Convert to categorical type:

        >>> ser.astype('category')
        0    1
        1    2
        dtype: category
        Categories (2, int64): [1, 2]

        Convert to ordered categorical type with custom ordering:

        >>> from pandas.api.types import CategoricalDtype
        >>> cat_dtype = CategoricalDtype(
        ...     categories=[2, 1], ordered=True)
        >>> ser.astype(cat_dtype)
        0    1
        1    2
        dtype: category
        Categories (2, int64): [2 < 1]

        Note that using ``copy=False`` and changing data on a new
        pandas object may propagate changes:

        >>> s1 = pd.Series([1, 2])
        >>> s2 = s1.astype('int64', copy=False)
        >>> s2[0] = 10
        >>> s1  # note that s1[0] has changed too
        0    10
        1     2
        dtype: int64

        Create a series of dates:

        >>> ser_date = pd.Series(pd.date_range('20200101', periods=3))
        >>> ser_date
        0   2020-01-01
        1   2020-01-02
        2   2020-01-03
        dtype: datetime64[ns]
        """
        if is_dict_like(dtype):
            if self.ndim == 1:  # i.e. Series
                if len(dtype) > 1 or self.name not in dtype:
                    raise KeyError(
                        "Only the Series name can be used for "
                        "the key in Series dtype mappings."
                    )
                new_type = dtype[self.name]
                return self.astype(new_type, copy, errors)

            # GH#44417 cast to Series so we can use .iat below, which will be
            #  robust in case we
            from pandas import Series

            dtype_ser = Series(dtype, dtype=object)

            for col_name in dtype_ser.index:
                if col_name not in self:
                    raise KeyError(
                        "Only a column name can be used for the "
                        "key in a dtype mappings argument. "
                        f"'{col_name}' not found in columns."
                    )

            dtype_ser = dtype_ser.reindex(self.columns, fill_value=None, copy=False)

            results = []
            for i, (col_name, col) in enumerate(self.items()):
                cdt = dtype_ser.iat[i]
                if isna(cdt):
                    res_col = col.copy() if copy else col
                else:
                    try:
                        res_col = col.astype(dtype=cdt, copy=copy, errors=errors)
                    except ValueError as ex:
                        ex.args = (
                            f"{ex}: Error while type casting for column '{col_name}'",
                        )
                        raise
                results.append(res_col)

        elif is_extension_array_dtype(dtype) and self.ndim > 1:
            # GH 18099/22869: columnwise conversion to extension dtype
            # GH 24704: use iloc to handle duplicate column names
            # TODO(EA2D): special case not needed with 2D EAs
            results = [
                self.iloc[:, i].astype(dtype, copy=copy)
                for i in range(len(self.columns))
            ]

        else:
            # else, only a single dtype is given
            new_data = self._mgr.astype(dtype=dtype, copy=copy, errors=errors)
            return self._constructor(new_data).__finalize__(self, method="astype")

        # GH 33113: handle empty frame or series
        if not results:
            return self.copy()

        # GH 19920: retain column metadata after concat
        result = concat(results, axis=1, copy=False)
        # GH#40810 retain subclass
        # error: Incompatible types in assignment
        # (expression has type "NDFrameT", variable has type "DataFrame")
        result = self._constructor(result)  # type: ignore[assignment]
        result.columns = self.columns
        result = result.__finalize__(self, method="astype")
        # https://github.com/python/mypy/issues/8354
        return cast(NDFrameT, result)

    @final
    def copy(self: NDFrameT, deep: bool_t | None = True) -> NDFrameT:
        """
        Make a copy of this object's indices and data.

        When ``deep=True`` (default), a new object will be created with a
        copy of the calling object's data and indices. Modifications to
        the data or indices of the copy will not be reflected in the
        original object (see notes below).

        When ``deep=False``, a new object will be created without copying
        the calling object's data or index (only references to the data
        and index are copied). Any changes to the data of the original
        will be reflected in the shallow copy (and vice versa).

        Parameters
        ----------
        deep : bool, default True
            Make a deep copy, including a copy of the data and the indices.
            With ``deep=False`` neither the indices nor the data are copied.

        Returns
        -------
        copy : Series or DataFrame
            Object type matches caller.

        Notes
        -----
        When ``deep=True``, data is copied but actual Python objects
        will not be copied recursively, only the reference to the object.
        This is in contrast to `copy.deepcopy` in the Standard Library,
        which recursively copies object data (see examples below).

        While ``Index`` objects are copied when ``deep=True``, the underlying
        numpy array is not copied for performance reasons. Since ``Index`` is
        immutable, the underlying data can be safely shared and a copy
        is not needed.

        Since pandas is not thread safe, see the
        :ref:`gotchas <gotchas.thread-safety>` when copying in a threading
        environment.

        Examples
        --------
        >>> s = pd.Series([1, 2], index=["a", "b"])
        >>> s
        a    1
        b    2
        dtype: int64

        >>> s_copy = s.copy()
        >>> s_copy
        a    1
        b    2
        dtype: int64

        **Shallow copy versus default (deep) copy:**

        >>> s = pd.Series([1, 2], index=["a", "b"])
        >>> deep = s.copy()
        >>> shallow = s.copy(deep=False)

        Shallow copy shares data and index with original.

        >>> s is shallow
        False
        >>> s.values is shallow.values and s.index is shallow.index
        True

        Deep copy has own copy of data and index.

        >>> s is deep
        False
        >>> s.values is deep.values or s.index is deep.index
        False

        Updates to the data shared by shallow copy and original is reflected
        in both; deep copy remains unchanged.

        >>> s[0] = 3
        >>> shallow[1] = 4
        >>> s
        a    3
        b    4
        dtype: int64
        >>> shallow
        a    3
        b    4
        dtype: int64
        >>> deep
        a    1
        b    2
        dtype: int64

        Note that when copying an object containing Python objects, a deep copy
        will copy the data, but will not do so recursively. Updating a nested
        data object will be reflected in the deep copy.

        >>> s = pd.Series([[1, 2], [3, 4]])
        >>> deep = s.copy()
        >>> s[0][0] = 10
        >>> s
        0    [10, 2]
        1     [3, 4]
        dtype: object
        >>> deep
        0    [10, 2]
        1     [3, 4]
        dtype: object
        """
        data = self._mgr.copy(deep=deep)
        self._clear_item_cache()
        return self._constructor(data).__finalize__(self, method="copy")

    @final
    def __copy__(self: NDFrameT, deep: bool_t = True) -> NDFrameT:
        return self.copy(deep=deep)

    @final
    def __deepcopy__(self: NDFrameT, memo=None) -> NDFrameT:
        """
        Parameters
        ----------
        memo, default None
            Standard signature. Unused
        """
        return self.copy(deep=True)

    @final
    def _convert(
        self: NDFrameT,
        datetime: bool_t = False,
        numeric: bool_t = False,
        timedelta: bool_t = False,
    ) -> NDFrameT:
        """
        Attempt to infer better dtype for object columns.

        Parameters
        ----------
        datetime : bool, default False
            If True, convert to date where possible.
        numeric : bool, default False
            If True, attempt to convert to numbers (including strings), with
            unconvertible values becoming NaN.
        timedelta : bool, default False
            If True, convert to timedelta where possible.

        Returns
        -------
        converted : same as input object
        """
        validate_bool_kwarg(datetime, "datetime")
        validate_bool_kwarg(numeric, "numeric")
        validate_bool_kwarg(timedelta, "timedelta")
        return self._constructor(
            self._mgr.convert(
                datetime=datetime,
                numeric=numeric,
                timedelta=timedelta,
                copy=True,
            )
        ).__finalize__(self)

    @final
    def infer_objects(self: NDFrameT) -> NDFrameT:
        """
        Attempt to infer better dtypes for object columns.

        Attempts soft conversion of object-dtyped
        columns, leaving non-object and unconvertible
        columns unchanged. The inference rules are the
        same as during normal Series/DataFrame construction.

        Returns
        -------
        converted : same type as input object

        See Also
        --------
        to_datetime : Convert argument to datetime.
        to_timedelta : Convert argument to timedelta.
        to_numeric : Convert argument to numeric type.
        convert_dtypes : Convert argument to best possible dtype.

        Examples
        --------
        >>> df = pd.DataFrame({"A": ["a", 1, 2, 3]})
        >>> df = df.iloc[1:]
        >>> df
           A
        1  1
        2  2
        3  3

        >>> df.dtypes
        A    object
        dtype: object

        >>> df.infer_objects().dtypes
        A    int64
        dtype: object
        """
        # numeric=False necessary to only soft convert;
        # python objects will still be converted to
        # native numpy numeric types
        return self._constructor(
            self._mgr.convert(datetime=True, numeric=False, timedelta=True, copy=True)
        ).__finalize__(self, method="infer_objects")

    @final
    def convert_dtypes(
        self: NDFrameT,
        infer_objects: bool_t = True,
        convert_string: bool_t = True,
        convert_integer: bool_t = True,
        convert_boolean: bool_t = True,
        convert_floating: bool_t = True,
    ) -> NDFrameT:
        """
        Convert columns to best possible dtypes using dtypes supporting ``pd.NA``.

        .. versionadded:: 1.0.0

        Parameters
        ----------
        infer_objects : bool, default True
            Whether object dtypes should be converted to the best possible types.
        convert_string : bool, default True
            Whether object dtypes should be converted to ``StringDtype()``.
        convert_integer : bool, default True
            Whether, if possible, conversion can be done to integer extension types.
        convert_boolean : bool, defaults True
            Whether object dtypes should be converted to ``BooleanDtypes()``.
        convert_floating : bool, defaults True
            Whether, if possible, conversion can be done to floating extension types.
            If `convert_integer` is also True, preference will be give to integer
            dtypes if the floats can be faithfully casted to integers.

            .. versionadded:: 1.2.0

        Returns
        -------
        Series or DataFrame
            Copy of input object with new dtype.

        See Also
        --------
        infer_objects : Infer dtypes of objects.
        to_datetime : Convert argument to datetime.
        to_timedelta : Convert argument to timedelta.
        to_numeric : Convert argument to a numeric type.

        Notes
        -----
        By default, ``convert_dtypes`` will attempt to convert a Series (or each
        Series in a DataFrame) to dtypes that support ``pd.NA``. By using the options
        ``convert_string``, ``convert_integer``, ``convert_boolean`` and
        ``convert_boolean``, it is possible to turn off individual conversions
        to ``StringDtype``, the integer extension types, ``BooleanDtype``
        or floating extension types, respectively.

        For object-dtyped columns, if ``infer_objects`` is ``True``, use the inference
        rules as during normal Series/DataFrame construction.  Then, if possible,
        convert to ``StringDtype``, ``BooleanDtype`` or an appropriate integer
        or floating extension type, otherwise leave as ``object``.

        If the dtype is integer, convert to an appropriate integer extension type.

        If the dtype is numeric, and consists of all integers, convert to an
        appropriate integer extension type. Otherwise, convert to an
        appropriate floating extension type.

        .. versionchanged:: 1.2
            Starting with pandas 1.2, this method also converts float columns
            to the nullable floating extension type.

        In the future, as new dtypes are added that support ``pd.NA``, the results
        of this method will change to support those new dtypes.

        Examples
        --------
        >>> df = pd.DataFrame(
        ...     {
        ...         "a": pd.Series([1, 2, 3], dtype=np.dtype("int32")),
        ...         "b": pd.Series(["x", "y", "z"], dtype=np.dtype("O")),
        ...         "c": pd.Series([True, False, np.nan], dtype=np.dtype("O")),
        ...         "d": pd.Series(["h", "i", np.nan], dtype=np.dtype("O")),
        ...         "e": pd.Series([10, np.nan, 20], dtype=np.dtype("float")),
        ...         "f": pd.Series([np.nan, 100.5, 200], dtype=np.dtype("float")),
        ...     }
        ... )

        Start with a DataFrame with default dtypes.

        >>> df
           a  b      c    d     e      f
        0  1  x   True    h  10.0    NaN
        1  2  y  False    i   NaN  100.5
        2  3  z    NaN  NaN  20.0  200.0

        >>> df.dtypes
        a      int32
        b     object
        c     object
        d     object
        e    float64
        f    float64
        dtype: object

        Convert the DataFrame to use best possible dtypes.

        >>> dfn = df.convert_dtypes()
        >>> dfn
           a  b      c     d     e      f
        0  1  x   True     h    10   <NA>
        1  2  y  False     i  <NA>  100.5
        2  3  z   <NA>  <NA>    20  200.0

        >>> dfn.dtypes
        a      Int32
        b     string
        c    boolean
        d     string
        e      Int64
        f    Float64
        dtype: object

        Start with a Series of strings and missing data represented by ``np.nan``.

        >>> s = pd.Series(["a", "b", np.nan])
        >>> s
        0      a
        1      b
        2    NaN
        dtype: object

        Obtain a Series with dtype ``StringDtype``.

        >>> s.convert_dtypes()
        0       a
        1       b
        2    <NA>
        dtype: string
        """
        if self.ndim == 1:
            return self._convert_dtypes(
                infer_objects,
                convert_string,
                convert_integer,
                convert_boolean,
                convert_floating,
            )
        else:
            results = [
                col._convert_dtypes(
                    infer_objects,
                    convert_string,
                    convert_integer,
                    convert_boolean,
                    convert_floating,
                )
                for col_name, col in self.items()
            ]
            if len(results) > 0:
                result = concat(results, axis=1, copy=False, keys=self.columns)
                cons = cast(Type["DataFrame"], self._constructor)
                result = cons(result)
                result = result.__finalize__(self, method="convert_dtypes")
                # https://github.com/python/mypy/issues/8354
                return cast(NDFrameT, result)
            else:
                return self.copy()

    # ----------------------------------------------------------------------
    # Filling NA's

    @overload
    def fillna(
        self: NDFrameT,
        value: Hashable | Mapping | Series | DataFrame = ...,
        *,
        method: FillnaOptions | None = ...,
        axis: Axis | None = ...,
        inplace: Literal[False] = ...,
        limit: int | None = ...,
        downcast: dict | None = ...,
    ) -> NDFrameT:
        ...

    @overload
    def fillna(
        self,
        value: Hashable | Mapping | Series | DataFrame = ...,
        *,
        method: FillnaOptions | None = ...,
        axis: Axis | None = ...,
        inplace: Literal[True],
        limit: int | None = ...,
        downcast: dict | None = ...,
    ) -> None:
        ...

    @overload
    def fillna(
        self: NDFrameT,
        value: Hashable | Mapping | Series | DataFrame = ...,
        *,
        method: FillnaOptions | None = ...,
        axis: Axis | None = ...,
        inplace: bool_t = ...,
        limit: int | None = ...,
        downcast: dict | None = ...,
    ) -> NDFrameT | None:
        ...

    @doc(**_shared_doc_kwargs)
    def fillna(
        self: NDFrameT,
        value: Hashable | Mapping | Series | DataFrame = None,
        method: FillnaOptions | None = None,
        axis: Axis | None = None,
        inplace: bool_t = False,
        limit: int | None = None,
        downcast: dict | None = None,
    ) -> NDFrameT | None:
        """
        Fill NA/NaN values using the specified method.

        Parameters
        ----------
        value : scalar, dict, Series, or DataFrame
            Value to use to fill holes (e.g. 0), alternately a
            dict/Series/DataFrame of values specifying which value to use for
            each index (for a Series) or column (for a DataFrame).  Values not
            in the dict/Series/DataFrame will not be filled. This value cannot
            be a list.
        method : {{'backfill', 'bfill', 'ffill', None}}, default None
            Method to use for filling holes in reindexed Series
            ffill: propagate last valid observation forward to next valid
            backfill / bfill: use next valid observation to fill gap.
        axis : {axes_single_arg}
            Axis along which to fill missing values. For `Series`
            this parameter is unused and defaults to 0.
        inplace : bool, default False
            If True, fill in-place. Note: this will modify any
            other views on this object (e.g., a no-copy slice for a column in a
            DataFrame).
        limit : int, default None
            If method is specified, this is the maximum number of consecutive
            NaN values to forward/backward fill. In other words, if there is
            a gap with more than this number of consecutive NaNs, it will only
            be partially filled. If method is not specified, this is the
            maximum number of entries along the entire axis where NaNs will be
            filled. Must be greater than 0 if not None.
        downcast : dict, default is None
            A dict of item->dtype of what to downcast if possible,
            or the string 'infer' which will try to downcast to an appropriate
            equal type (e.g. float64 to int64 if possible).

        Returns
        -------
        {klass} or None
            Object with missing values filled or None if ``inplace=True``.

        See Also
        --------
        interpolate : Fill NaN values using interpolation.
        reindex : Conform object to new index.
        asfreq : Convert TimeSeries to specified frequency.

        Examples
        --------
        >>> df = pd.DataFrame([[np.nan, 2, np.nan, 0],
        ...                    [3, 4, np.nan, 1],
        ...                    [np.nan, np.nan, np.nan, np.nan],
        ...                    [np.nan, 3, np.nan, 4]],
        ...                   columns=list("ABCD"))
        >>> df
             A    B   C    D
        0  NaN  2.0 NaN  0.0
        1  3.0  4.0 NaN  1.0
        2  NaN  NaN NaN  NaN
        3  NaN  3.0 NaN  4.0

        Replace all NaN elements with 0s.

        >>> df.fillna(0)
             A    B    C    D
        0  0.0  2.0  0.0  0.0
        1  3.0  4.0  0.0  1.0
        2  0.0  0.0  0.0  0.0
        3  0.0  3.0  0.0  4.0

        We can also propagate non-null values forward or backward.

        >>> df.fillna(method="ffill")
             A    B   C    D
        0  NaN  2.0 NaN  0.0
        1  3.0  4.0 NaN  1.0
        2  3.0  4.0 NaN  1.0
        3  3.0  3.0 NaN  4.0

        Replace all NaN elements in column 'A', 'B', 'C', and 'D', with 0, 1,
        2, and 3 respectively.

        >>> values = {{"A": 0, "B": 1, "C": 2, "D": 3}}
        >>> df.fillna(value=values)
             A    B    C    D
        0  0.0  2.0  2.0  0.0
        1  3.0  4.0  2.0  1.0
        2  0.0  1.0  2.0  3.0
        3  0.0  3.0  2.0  4.0

        Only replace the first NaN element.

        >>> df.fillna(value=values, limit=1)
             A    B    C    D
        0  0.0  2.0  2.0  0.0
        1  3.0  4.0  NaN  1.0
        2  NaN  1.0  NaN  3.0
        3  NaN  3.0  NaN  4.0

        When filling using a DataFrame, replacement happens along
        the same column names and same indices

        >>> df2 = pd.DataFrame(np.zeros((4, 4)), columns=list("ABCE"))
        >>> df.fillna(df2)
             A    B    C    D
        0  0.0  2.0  0.0  0.0
        1  3.0  4.0  0.0  1.0
        2  0.0  0.0  0.0  NaN
        3  0.0  3.0  0.0  4.0

        Note that column D is not affected since it is not present in df2.
        """
        inplace = validate_bool_kwarg(inplace, "inplace")
        value, method = validate_fillna_kwargs(value, method)

        self._consolidate_inplace()

        # set the default here, so functions examining the signaure
        # can detect if something was set (e.g. in groupby) (GH9221)
        if axis is None:
            axis = 0
        axis = self._get_axis_number(axis)

        if value is None:
            if not self._mgr.is_single_block and axis == 1:
                if inplace:
                    raise NotImplementedError()
                result = self.T.fillna(method=method, limit=limit).T

                return result

            new_data = self._mgr.interpolate(
                method=method,
                axis=axis,
                limit=limit,
                inplace=inplace,
                downcast=downcast,
            )
        else:
            if self.ndim == 1:
                if isinstance(value, (dict, ABCSeries)):
                    if not len(value):
                        # test_fillna_nonscalar
                        if inplace:
                            return None
                        return self.copy()
                    value = create_series_with_explicit_dtype(
                        value, dtype_if_empty=object
                    )
                    value = value.reindex(self.index, copy=False)
                    value = value._values
                elif not is_list_like(value):
                    pass
                else:
                    raise TypeError(
                        '"value" parameter must be a scalar, dict '
                        "or Series, but you passed a "
                        f'"{type(value).__name__}"'
                    )

                new_data = self._mgr.fillna(
                    value=value, limit=limit, inplace=inplace, downcast=downcast
                )

            elif isinstance(value, (dict, ABCSeries)):
                if axis == 1:
                    raise NotImplementedError(
                        "Currently only can fill "
                        "with dict/Series column "
                        "by column"
                    )

                result = self if inplace else self.copy()
                is_dict = isinstance(downcast, dict)
                for k, v in value.items():
                    if k not in result:
                        continue

                    # error: Item "None" of "Optional[Dict[Any, Any]]" has no
                    # attribute "get"
                    downcast_k = (
                        downcast
                        if not is_dict
                        else downcast.get(k)  # type: ignore[union-attr]
                    )

                    res_k = result[k].fillna(v, limit=limit, downcast=downcast_k)

                    if not inplace:
                        result[k] = res_k
                    else:
                        # We can write into our existing column(s) iff dtype
                        #  was preserved.
                        if isinstance(res_k, ABCSeries):
                            # i.e. 'k' only shows up once in self.columns
                            if res_k.dtype == result[k].dtype:
                                result.loc[:, k] = res_k
                            else:
                                # Different dtype -> no way to do inplace.
                                result[k] = res_k
                        else:
                            # see test_fillna_dict_inplace_nonunique_columns
                            locs = result.columns.get_loc(k)
                            if isinstance(locs, slice):
                                locs = np.arange(self.shape[1])[locs]
                            elif (
                                isinstance(locs, np.ndarray) and locs.dtype.kind == "b"
                            ):
                                locs = locs.nonzero()[0]
                            elif not (
                                isinstance(locs, np.ndarray) and locs.dtype.kind == "i"
                            ):
                                # Should never be reached, but let's cover our bases
                                raise NotImplementedError(
                                    "Unexpected get_loc result, please report a bug at "
                                    "https://github.com/pandas-dev/pandas"
                                )

                            for i, loc in enumerate(locs):
                                res_loc = res_k.iloc[:, i]
                                target = self.iloc[:, loc]

                                if res_loc.dtype == target.dtype:
                                    result.iloc[:, loc] = res_loc
                                else:
                                    result.isetitem(loc, res_loc)

                return result if not inplace else None

            elif not is_list_like(value):
                if axis == 1:

                    result = self.T.fillna(value=value, limit=limit).T

                    new_data = result
                else:

                    new_data = self._mgr.fillna(
                        value=value, limit=limit, inplace=inplace, downcast=downcast
                    )
            elif isinstance(value, ABCDataFrame) and self.ndim == 2:

                new_data = self.where(self.notna(), value)._mgr
            else:
                raise ValueError(f"invalid fill value with a {type(value)}")

        result = self._constructor(new_data)
        if inplace:
            return self._update_inplace(result)
        else:
            return result.__finalize__(self, method="fillna")

    @overload
    def ffill(
        self: NDFrameT,
        *,
        axis: None | Axis = ...,
        inplace: Literal[False] = ...,
        limit: None | int = ...,
        downcast: dict | None = ...,
    ) -> NDFrameT:
        ...

    @overload
    def ffill(
        self,
        *,
        axis: None | Axis = ...,
        inplace: Literal[True],
        limit: None | int = ...,
        downcast: dict | None = ...,
    ) -> None:
        ...

    @overload
    def ffill(
        self: NDFrameT,
        *,
        axis: None | Axis = ...,
        inplace: bool_t = ...,
        limit: None | int = ...,
        downcast: dict | None = ...,
    ) -> NDFrameT | None:
        ...

    @deprecate_nonkeyword_arguments(version=None, allowed_args=["self"])
    @doc(klass=_shared_doc_kwargs["klass"])
    def ffill(
        self: NDFrameT,
        axis: None | Axis = None,
        inplace: bool_t = False,
        limit: None | int = None,
        downcast: dict | None = None,
    ) -> NDFrameT | None:
        """
        Synonym for :meth:`DataFrame.fillna` with ``method='ffill'``.

        Returns
        -------
        {klass} or None
            Object with missing values filled or None if ``inplace=True``.
        """
        return self.fillna(
            method="ffill", axis=axis, inplace=inplace, limit=limit, downcast=downcast
        )

    pad = ffill

    @overload
    def bfill(
        self: NDFrameT,
        *,
        axis: None | Axis = ...,
        inplace: Literal[False] = ...,
        limit: None | int = ...,
        downcast: dict | None = ...,
    ) -> NDFrameT:
        ...

    @overload
    def bfill(
        self,
        *,
        axis: None | Axis = ...,
        inplace: Literal[True],
        limit: None | int = ...,
        downcast: dict | None = ...,
    ) -> None:
        ...

    @overload
    def bfill(
        self: NDFrameT,
        *,
        axis: None | Axis = ...,
        inplace: bool_t = ...,
        limit: None | int = ...,
        downcast: dict | None = ...,
    ) -> NDFrameT | None:
        ...

    @deprecate_nonkeyword_arguments(version=None, allowed_args=["self"])
    @doc(klass=_shared_doc_kwargs["klass"])
    def bfill(
        self: NDFrameT,
        axis: None | Axis = None,
        inplace: bool_t = False,
        limit: None | int = None,
        downcast: dict | None = None,
    ) -> NDFrameT | None:
        """
        Synonym for :meth:`DataFrame.fillna` with ``method='bfill'``.

        Returns
        -------
        {klass} or None
            Object with missing values filled or None if ``inplace=True``.
        """
        return self.fillna(
            method="bfill", axis=axis, inplace=inplace, limit=limit, downcast=downcast
        )

    backfill = bfill

    @overload
    def replace(
        self: NDFrameT,
        to_replace=...,
        value=...,
        *,
        inplace: Literal[False] = ...,
        limit: int | None = ...,
        regex: bool_t = ...,
        method: Literal["pad", "ffill", "bfill"] | lib.NoDefault = ...,
    ) -> NDFrameT:
        ...

    @overload
    def replace(
        self,
        to_replace=...,
        value=...,
        *,
        inplace: Literal[True],
        limit: int | None = ...,
        regex: bool_t = ...,
        method: Literal["pad", "ffill", "bfill"] | lib.NoDefault = ...,
    ) -> None:
        ...

    @overload
    def replace(
        self: NDFrameT,
        to_replace=...,
        value=...,
        *,
        inplace: bool_t = ...,
        limit: int | None = ...,
        regex: bool_t = ...,
        method: Literal["pad", "ffill", "bfill"] | lib.NoDefault = ...,
    ) -> NDFrameT | None:
        ...

    @deprecate_nonkeyword_arguments(
        version=None, allowed_args=["self", "to_replace", "value"]
    )
    @doc(
        _shared_docs["replace"],
        klass=_shared_doc_kwargs["klass"],
        inplace=_shared_doc_kwargs["inplace"],
        replace_iloc=_shared_doc_kwargs["replace_iloc"],
    )
    def replace(
        self: NDFrameT,
        to_replace=None,
        value=lib.no_default,
        inplace: bool_t = False,
        limit: int | None = None,
        regex: bool_t = False,
        method: Literal["pad", "ffill", "bfill"] | lib.NoDefault = lib.no_default,
    ) -> NDFrameT | None:
        if not (
            is_scalar(to_replace)
            or is_re_compilable(to_replace)
            or is_list_like(to_replace)
        ):
            raise TypeError(
                "Expecting 'to_replace' to be either a scalar, array-like, "
                "dict or None, got invalid type "
                f"{repr(type(to_replace).__name__)}"
            )

        inplace = validate_bool_kwarg(inplace, "inplace")
        if not is_bool(regex) and to_replace is not None:
            raise ValueError("'to_replace' must be 'None' if 'regex' is not a bool")

        self._consolidate_inplace()

        if value is lib.no_default or method is not lib.no_default:
            # GH#36984 if the user explicitly passes value=None we want to
            #  respect that. We have the corner case where the user explicitly
            #  passes value=None *and* a method, which we interpret as meaning
            #  they want the (documented) default behavior.
            if method is lib.no_default:
                # TODO: get this to show up as the default in the docs?
                method = "pad"

            # passing a single value that is scalar like
            # when value is None (GH5319), for compat
            if not is_dict_like(to_replace) and not is_dict_like(regex):
                to_replace = [to_replace]

            if isinstance(to_replace, (tuple, list)):
                if isinstance(self, ABCDataFrame):
                    from pandas import Series

                    result = self.apply(
                        Series._replace_single,
                        args=(to_replace, method, inplace, limit),
                    )
                    if inplace:
                        return None
                    return result
                return self._replace_single(to_replace, method, inplace, limit)

            if not is_dict_like(to_replace):
                if not is_dict_like(regex):
                    raise TypeError(
                        'If "to_replace" and "value" are both None '
                        'and "to_replace" is not a list, then '
                        "regex must be a mapping"
                    )
                to_replace = regex
                regex = True

            items = list(to_replace.items())
            if items:
                keys, values = zip(*items)
            else:
                keys, values = ([], [])

            are_mappings = [is_dict_like(v) for v in values]

            if any(are_mappings):
                if not all(are_mappings):
                    raise TypeError(
                        "If a nested mapping is passed, all values "
                        "of the top level mapping must be mappings"
                    )
                # passed a nested dict/Series
                to_rep_dict = {}
                value_dict = {}

                for k, v in items:
                    keys, values = list(zip(*v.items())) or ([], [])

                    to_rep_dict[k] = list(keys)
                    value_dict[k] = list(values)

                to_replace, value = to_rep_dict, value_dict
            else:
                to_replace, value = keys, values

            return self.replace(
                to_replace, value, inplace=inplace, limit=limit, regex=regex
            )
        else:

            # need a non-zero len on all axes
            if not self.size:
                if inplace:
                    return None
                return self.copy()

            if is_dict_like(to_replace):
                if is_dict_like(value):  # {'A' : NA} -> {'A' : 0}
                    # Note: Checking below for `in foo.keys()` instead of
                    #  `in foo` is needed for when we have a Series and not dict
                    mapping = {
                        col: (to_replace[col], value[col])
                        for col in to_replace.keys()
                        if col in value.keys() and col in self
                    }
                    return self._replace_columnwise(mapping, inplace, regex)

                # {'A': NA} -> 0
                elif not is_list_like(value):
                    # Operate column-wise
                    if self.ndim == 1:
                        raise ValueError(
                            "Series.replace cannot use dict-like to_replace "
                            "and non-None value"
                        )
                    mapping = {
                        col: (to_rep, value) for col, to_rep in to_replace.items()
                    }
                    return self._replace_columnwise(mapping, inplace, regex)
                else:
                    raise TypeError("value argument must be scalar, dict, or Series")

            elif is_list_like(to_replace):
                if not is_list_like(value):
                    # e.g. to_replace = [NA, ''] and value is 0,
                    #  so we replace NA with 0 and then replace '' with 0
                    value = [value] * len(to_replace)

                # e.g. we have to_replace = [NA, ''] and value = [0, 'missing']
                if len(to_replace) != len(value):
                    raise ValueError(
                        f"Replacement lists must match in length. "
                        f"Expecting {len(to_replace)} got {len(value)} "
                    )
                new_data = self._mgr.replace_list(
                    src_list=to_replace,
                    dest_list=value,
                    inplace=inplace,
                    regex=regex,
                )

            elif to_replace is None:
                if not (
                    is_re_compilable(regex)
                    or is_list_like(regex)
                    or is_dict_like(regex)
                ):
                    raise TypeError(
                        f"'regex' must be a string or a compiled regular expression "
                        f"or a list or dict of strings or regular expressions, "
                        f"you passed a {repr(type(regex).__name__)}"
                    )
                return self.replace(
                    regex, value, inplace=inplace, limit=limit, regex=True
                )
            else:

                # dest iterable dict-like
                if is_dict_like(value):  # NA -> {'A' : 0, 'B' : -1}
                    # Operate column-wise
                    if self.ndim == 1:
                        raise ValueError(
                            "Series.replace cannot use dict-value and "
                            "non-None to_replace"
                        )
                    mapping = {col: (to_replace, val) for col, val in value.items()}
                    return self._replace_columnwise(mapping, inplace, regex)

                elif not is_list_like(value):  # NA -> 0
                    regex = should_use_regex(regex, to_replace)
                    if regex:
                        new_data = self._mgr.replace_regex(
                            to_replace=to_replace,
                            value=value,
                            inplace=inplace,
                        )
                    else:
                        new_data = self._mgr.replace(
                            to_replace=to_replace, value=value, inplace=inplace
                        )
                else:
                    raise TypeError(
                        f'Invalid "to_replace" type: {repr(type(to_replace).__name__)}'
                    )

        result = self._constructor(new_data)
        if inplace:
            return self._update_inplace(result)
        else:
            return result.__finalize__(self, method="replace")

    def interpolate(
        self: NDFrameT,
        method: str = "linear",
        axis: Axis = 0,
        limit: int | None = None,
        inplace: bool_t = False,
        limit_direction: str | None = None,
        limit_area: str | None = None,
        downcast: str | None = None,
        **kwargs,
    ) -> NDFrameT | None:
        """
        Fill NaN values using an interpolation method.

        Please note that only ``method='linear'`` is supported for
        DataFrame/Series with a MultiIndex.

        Parameters
        ----------
        method : str, default 'linear'
            Interpolation technique to use. One of:

            * 'linear': Ignore the index and treat the values as equally
              spaced. This is the only method supported on MultiIndexes.
            * 'time': Works on daily and higher resolution data to interpolate
              given length of interval.
            * 'index', 'values': use the actual numerical values of the index.
            * 'pad': Fill in NaNs using existing values.
            * 'nearest', 'zero', 'slinear', 'quadratic', 'cubic', 'spline',
              'barycentric', 'polynomial': Passed to
              `scipy.interpolate.interp1d`. These methods use the numerical
              values of the index.  Both 'polynomial' and 'spline' require that
              you also specify an `order` (int), e.g.
              ``df.interpolate(method='polynomial', order=5)``.
            * 'krogh', 'piecewise_polynomial', 'spline', 'pchip', 'akima',
              'cubicspline': Wrappers around the SciPy interpolation methods of
              similar names. See `Notes`.
            * 'from_derivatives': Refers to
              `scipy.interpolate.BPoly.from_derivatives` which
              replaces 'piecewise_polynomial' interpolation method in
              scipy 0.18.

        axis : {{0 or 'index', 1 or 'columns', None}}, default None
            Axis to interpolate along. For `Series` this parameter is unused
            and defaults to 0.
        limit : int, optional
            Maximum number of consecutive NaNs to fill. Must be greater than
            0.
        inplace : bool, default False
            Update the data in place if possible.
        limit_direction : {{'forward', 'backward', 'both'}}, Optional
            Consecutive NaNs will be filled in this direction.

            If limit is specified:
                * If 'method' is 'pad' or 'ffill', 'limit_direction' must be 'forward'.
                * If 'method' is 'backfill' or 'bfill', 'limit_direction' must be
                  'backwards'.

            If 'limit' is not specified:
                * If 'method' is 'backfill' or 'bfill', the default is 'backward'
                * else the default is 'forward'

            .. versionchanged:: 1.1.0
                raises ValueError if `limit_direction` is 'forward' or 'both' and
                    method is 'backfill' or 'bfill'.
                raises ValueError if `limit_direction` is 'backward' or 'both' and
                    method is 'pad' or 'ffill'.

        limit_area : {{`None`, 'inside', 'outside'}}, default None
            If limit is specified, consecutive NaNs will be filled with this
            restriction.

            * ``None``: No fill restriction.
            * 'inside': Only fill NaNs surrounded by valid values
              (interpolate).
            * 'outside': Only fill NaNs outside valid values (extrapolate).

        downcast : optional, 'infer' or None, defaults to None
            Downcast dtypes if possible.
        ``**kwargs`` : optional
            Keyword arguments to pass on to the interpolating function.

        Returns
        -------
        Series or DataFrame or None
            Returns the same object type as the caller, interpolated at
            some or all ``NaN`` values or None if ``inplace=True``.

        See Also
        --------
        fillna : Fill missing values using different methods.
        scipy.interpolate.Akima1DInterpolator : Piecewise cubic polynomials
            (Akima interpolator).
        scipy.interpolate.BPoly.from_derivatives : Piecewise polynomial in the
            Bernstein basis.
        scipy.interpolate.interp1d : Interpolate a 1-D function.
        scipy.interpolate.KroghInterpolator : Interpolate polynomial (Krogh
            interpolator).
        scipy.interpolate.PchipInterpolator : PCHIP 1-d monotonic cubic
            interpolation.
        scipy.interpolate.CubicSpline : Cubic spline data interpolator.

        Notes
        -----
        The 'krogh', 'piecewise_polynomial', 'spline', 'pchip' and 'akima'
        methods are wrappers around the respective SciPy implementations of
        similar names. These use the actual numerical values of the index.
        For more information on their behavior, see the
        `SciPy documentation
        <https://docs.scipy.org/doc/scipy/reference/interpolate.html#univariate-interpolation>`__.

        Examples
        --------
        Filling in ``NaN`` in a :class:`~pandas.Series` via linear
        interpolation.

        >>> s = pd.Series([0, 1, np.nan, 3])
        >>> s
        0    0.0
        1    1.0
        2    NaN
        3    3.0
        dtype: float64
        >>> s.interpolate()
        0    0.0
        1    1.0
        2    2.0
        3    3.0
        dtype: float64

        Filling in ``NaN`` in a Series by padding, but filling at most two
        consecutive ``NaN`` at a time.

        >>> s = pd.Series([np.nan, "single_one", np.nan,
        ...                "fill_two_more", np.nan, np.nan, np.nan,
        ...                4.71, np.nan])
        >>> s
        0              NaN
        1       single_one
        2              NaN
        3    fill_two_more
        4              NaN
        5              NaN
        6              NaN
        7             4.71
        8              NaN
        dtype: object
        >>> s.interpolate(method='pad', limit=2)
        0              NaN
        1       single_one
        2       single_one
        3    fill_two_more
        4    fill_two_more
        5    fill_two_more
        6              NaN
        7             4.71
        8             4.71
        dtype: object

        Filling in ``NaN`` in a Series via polynomial interpolation or splines:
        Both 'polynomial' and 'spline' methods require that you also specify
        an ``order`` (int).

        >>> s = pd.Series([0, 2, np.nan, 8])
        >>> s.interpolate(method='polynomial', order=2)
        0    0.000000
        1    2.000000
        2    4.666667
        3    8.000000
        dtype: float64

        Fill the DataFrame forward (that is, going down) along each column
        using linear interpolation.

        Note how the last entry in column 'a' is interpolated differently,
        because there is no entry after it to use for interpolation.
        Note how the first entry in column 'b' remains ``NaN``, because there
        is no entry before it to use for interpolation.

        >>> df = pd.DataFrame([(0.0, np.nan, -1.0, 1.0),
        ...                    (np.nan, 2.0, np.nan, np.nan),
        ...                    (2.0, 3.0, np.nan, 9.0),
        ...                    (np.nan, 4.0, -4.0, 16.0)],
        ...                   columns=list('abcd'))
        >>> df
             a    b    c     d
        0  0.0  NaN -1.0   1.0
        1  NaN  2.0  NaN   NaN
        2  2.0  3.0  NaN   9.0
        3  NaN  4.0 -4.0  16.0
        >>> df.interpolate(method='linear', limit_direction='forward', axis=0)
             a    b    c     d
        0  0.0  NaN -1.0   1.0
        1  1.0  2.0 -2.0   5.0
        2  2.0  3.0 -3.0   9.0
        3  2.0  4.0 -4.0  16.0

        Using polynomial interpolation.

        >>> df['d'].interpolate(method='polynomial', order=2)
        0     1.0
        1     4.0
        2     9.0
        3    16.0
        Name: d, dtype: float64
        """
        inplace = validate_bool_kwarg(inplace, "inplace")

        axis = self._get_axis_number(axis)

        fillna_methods = ["ffill", "bfill", "pad", "backfill"]
        should_transpose = axis == 1 and method not in fillna_methods

        obj = self.T if should_transpose else self

        if obj.empty:
            return self.copy()

        if method not in fillna_methods:
            axis = self._info_axis_number

        if isinstance(obj.index, MultiIndex) and method != "linear":
            raise ValueError(
                "Only `method=linear` interpolation is supported on MultiIndexes."
            )

        # Set `limit_direction` depending on `method`
        if limit_direction is None:
            limit_direction = (
                "backward" if method in ("backfill", "bfill") else "forward"
            )
        else:
            if method in ("pad", "ffill") and limit_direction != "forward":
                raise ValueError(
                    f"`limit_direction` must be 'forward' for method `{method}`"
                )
            if method in ("backfill", "bfill") and limit_direction != "backward":
                raise ValueError(
                    f"`limit_direction` must be 'backward' for method `{method}`"
                )

        if obj.ndim == 2 and np.all(obj.dtypes == np.dtype("object")):
            raise TypeError(
                "Cannot interpolate with all object-dtype columns "
                "in the DataFrame. Try setting at least one "
                "column to a numeric dtype."
            )

        # create/use the index
        if method == "linear":
            # prior default
            index = Index(np.arange(len(obj.index)))
        else:
            index = obj.index
            methods = {"index", "values", "nearest", "time"}
            is_numeric_or_datetime = (
                is_numeric_dtype(index.dtype)
                or is_datetime64_any_dtype(index.dtype)
                or is_timedelta64_dtype(index.dtype)
            )
            if method not in methods and not is_numeric_or_datetime:
                raise ValueError(
                    "Index column must be numeric or datetime type when "
                    f"using {method} method other than linear. "
                    "Try setting a numeric or datetime index column before "
                    "interpolating."
                )

        if isna(index).any():
            raise NotImplementedError(
                "Interpolation with NaNs in the index "
                "has not been implemented. Try filling "
                "those NaNs before interpolating."
            )
        new_data = obj._mgr.interpolate(
            method=method,
            axis=axis,
            index=index,
            limit=limit,
            limit_direction=limit_direction,
            limit_area=limit_area,
            inplace=inplace,
            downcast=downcast,
            **kwargs,
        )

        result = self._constructor(new_data)
        if should_transpose:
            result = result.T
        if inplace:
            return self._update_inplace(result)
        else:
            return result.__finalize__(self, method="interpolate")

    # ----------------------------------------------------------------------
    # Timeseries methods Methods

    @final
    def asof(self, where, subset=None):
        """
        Return the last row(s) without any NaNs before `where`.

        The last row (for each element in `where`, if list) without any
        NaN is taken.
        In case of a :class:`~pandas.DataFrame`, the last row without NaN
        considering only the subset of columns (if not `None`)

        If there is no good value, NaN is returned for a Series or
        a Series of NaN values for a DataFrame

        Parameters
        ----------
        where : date or array-like of dates
            Date(s) before which the last row(s) are returned.
        subset : str or array-like of str, default `None`
            For DataFrame, if not `None`, only use these columns to
            check for NaNs.

        Returns
        -------
        scalar, Series, or DataFrame

            The return can be:

            * scalar : when `self` is a Series and `where` is a scalar
            * Series: when `self` is a Series and `where` is an array-like,
              or when `self` is a DataFrame and `where` is a scalar
            * DataFrame : when `self` is a DataFrame and `where` is an
              array-like

            Return scalar, Series, or DataFrame.

        See Also
        --------
        merge_asof : Perform an asof merge. Similar to left join.

        Notes
        -----
        Dates are assumed to be sorted. Raises if this is not the case.

        Examples
        --------
        A Series and a scalar `where`.

        >>> s = pd.Series([1, 2, np.nan, 4], index=[10, 20, 30, 40])
        >>> s
        10    1.0
        20    2.0
        30    NaN
        40    4.0
        dtype: float64

        >>> s.asof(20)
        2.0

        For a sequence `where`, a Series is returned. The first value is
        NaN, because the first element of `where` is before the first
        index value.

        >>> s.asof([5, 20])
        5     NaN
        20    2.0
        dtype: float64

        Missing values are not considered. The following is ``2.0``, not
        NaN, even though NaN is at the index location for ``30``.

        >>> s.asof(30)
        2.0

        Take all columns into consideration

        >>> df = pd.DataFrame({'a': [10, 20, 30, 40, 50],
        ...                    'b': [None, None, None, None, 500]},
        ...                   index=pd.DatetimeIndex(['2018-02-27 09:01:00',
        ...                                           '2018-02-27 09:02:00',
        ...                                           '2018-02-27 09:03:00',
        ...                                           '2018-02-27 09:04:00',
        ...                                           '2018-02-27 09:05:00']))
        >>> df.asof(pd.DatetimeIndex(['2018-02-27 09:03:30',
        ...                           '2018-02-27 09:04:30']))
                              a   b
        2018-02-27 09:03:30 NaN NaN
        2018-02-27 09:04:30 NaN NaN

        Take a single column into consideration

        >>> df.asof(pd.DatetimeIndex(['2018-02-27 09:03:30',
        ...                           '2018-02-27 09:04:30']),
        ...         subset=['a'])
                              a   b
        2018-02-27 09:03:30  30 NaN
        2018-02-27 09:04:30  40 NaN
        """
        if isinstance(where, str):
            where = Timestamp(where)

        if not self.index.is_monotonic_increasing:
            raise ValueError("asof requires a sorted index")

        is_series = isinstance(self, ABCSeries)
        if is_series:
            if subset is not None:
                raise ValueError("subset is not valid for Series")
        else:
            if subset is None:
                subset = self.columns
            if not is_list_like(subset):
                subset = [subset]

        is_list = is_list_like(where)
        if not is_list:
            start = self.index[0]
            if isinstance(self.index, PeriodIndex):
                where = Period(where, freq=self.index.freq)

            if where < start:
                if not is_series:
                    return self._constructor_sliced(
                        index=self.columns, name=where, dtype=np.float64
                    )
                return np.nan

            # It's always much faster to use a *while* loop here for
            # Series than pre-computing all the NAs. However a
            # *while* loop is extremely expensive for DataFrame
            # so we later pre-compute all the NAs and use the same
            # code path whether *where* is a scalar or list.
            # See PR: https://github.com/pandas-dev/pandas/pull/14476
            if is_series:
                loc = self.index.searchsorted(where, side="right")
                if loc > 0:
                    loc -= 1

                values = self._values
                while loc > 0 and isna(values[loc]):
                    loc -= 1
                return values[loc]

        if not isinstance(where, Index):
            where = Index(where) if is_list else Index([where])

        nulls = self.isna() if is_series else self[subset].isna().any(axis=1)
        if nulls.all():
            if is_series:
                self = cast("Series", self)
                return self._constructor(np.nan, index=where, name=self.name)
            elif is_list:
                self = cast("DataFrame", self)
                return self._constructor(np.nan, index=where, columns=self.columns)
            else:
                self = cast("DataFrame", self)
                return self._constructor_sliced(
                    np.nan, index=self.columns, name=where[0]
                )

        locs = self.index.asof_locs(where, ~(nulls._values))

        # mask the missing
        missing = locs == -1
        data = self.take(locs)
        data.index = where
        if missing.any():
            # GH#16063 only do this setting when necessary, otherwise
            #  we'd cast e.g. bools to floats
            data.loc[missing] = np.nan
        return data if is_list else data.iloc[-1]

    # ----------------------------------------------------------------------
    # Action Methods

    @doc(klass=_shared_doc_kwargs["klass"])
    def isna(self: NDFrameT) -> NDFrameT:
        """
        Detect missing values.

        Return a boolean same-sized object indicating if the values are NA.
        NA values, such as None or :attr:`numpy.NaN`, gets mapped to True
        values.
        Everything else gets mapped to False values. Characters such as empty
        strings ``''`` or :attr:`numpy.inf` are not considered NA values
        (unless you set ``pandas.options.mode.use_inf_as_na = True``).

        Returns
        -------
        {klass}
            Mask of bool values for each element in {klass} that
            indicates whether an element is an NA value.

        See Also
        --------
        {klass}.isnull : Alias of isna.
        {klass}.notna : Boolean inverse of isna.
        {klass}.dropna : Omit axes labels with missing values.
        isna : Top-level isna.

        Examples
        --------
        Show which entries in a DataFrame are NA.

        >>> df = pd.DataFrame(dict(age=[5, 6, np.NaN],
        ...                    born=[pd.NaT, pd.Timestamp('1939-05-27'),
        ...                          pd.Timestamp('1940-04-25')],
        ...                    name=['Alfred', 'Batman', ''],
        ...                    toy=[None, 'Batmobile', 'Joker']))
        >>> df
           age       born    name        toy
        0  5.0        NaT  Alfred       None
        1  6.0 1939-05-27  Batman  Batmobile
        2  NaN 1940-04-25              Joker

        >>> df.isna()
             age   born   name    toy
        0  False   True  False   True
        1  False  False  False  False
        2   True  False  False  False

        Show which entries in a Series are NA.

        >>> ser = pd.Series([5, 6, np.NaN])
        >>> ser
        0    5.0
        1    6.0
        2    NaN
        dtype: float64

        >>> ser.isna()
        0    False
        1    False
        2     True
        dtype: bool
        """
        return isna(self).__finalize__(self, method="isna")

    @doc(isna, klass=_shared_doc_kwargs["klass"])
    def isnull(self: NDFrameT) -> NDFrameT:
        return isna(self).__finalize__(self, method="isnull")

    @doc(klass=_shared_doc_kwargs["klass"])
    def notna(self: NDFrameT) -> NDFrameT:
        """
        Detect existing (non-missing) values.

        Return a boolean same-sized object indicating if the values are not NA.
        Non-missing values get mapped to True. Characters such as empty
        strings ``''`` or :attr:`numpy.inf` are not considered NA values
        (unless you set ``pandas.options.mode.use_inf_as_na = True``).
        NA values, such as None or :attr:`numpy.NaN`, get mapped to False
        values.

        Returns
        -------
        {klass}
            Mask of bool values for each element in {klass} that
            indicates whether an element is not an NA value.

        See Also
        --------
        {klass}.notnull : Alias of notna.
        {klass}.isna : Boolean inverse of notna.
        {klass}.dropna : Omit axes labels with missing values.
        notna : Top-level notna.

        Examples
        --------
        Show which entries in a DataFrame are not NA.

        >>> df = pd.DataFrame(dict(age=[5, 6, np.NaN],
        ...                    born=[pd.NaT, pd.Timestamp('1939-05-27'),
        ...                          pd.Timestamp('1940-04-25')],
        ...                    name=['Alfred', 'Batman', ''],
        ...                    toy=[None, 'Batmobile', 'Joker']))
        >>> df
           age       born    name        toy
        0  5.0        NaT  Alfred       None
        1  6.0 1939-05-27  Batman  Batmobile
        2  NaN 1940-04-25              Joker

        >>> df.notna()
             age   born  name    toy
        0   True  False  True  False
        1   True   True  True   True
        2  False   True  True   True

        Show which entries in a Series are not NA.

        >>> ser = pd.Series([5, 6, np.NaN])
        >>> ser
        0    5.0
        1    6.0
        2    NaN
        dtype: float64

        >>> ser.notna()
        0     True
        1     True
        2    False
        dtype: bool
        """
        return notna(self).__finalize__(self, method="notna")

    @doc(notna, klass=_shared_doc_kwargs["klass"])
    def notnull(self: NDFrameT) -> NDFrameT:
        return notna(self).__finalize__(self, method="notnull")

    @final
    def _clip_with_scalar(self, lower, upper, inplace: bool_t = False):
        if (lower is not None and np.any(isna(lower))) or (
            upper is not None and np.any(isna(upper))
        ):
            raise ValueError("Cannot use an NA value as a clip threshold")

        result = self
        mask = isna(self._values)

        with np.errstate(all="ignore"):
            if upper is not None:
                subset = self <= upper
                result = result.where(subset, upper, axis=None, inplace=False)
            if lower is not None:
                subset = self >= lower
                result = result.where(subset, lower, axis=None, inplace=False)

        if np.any(mask):
            result[mask] = np.nan

        if inplace:
            return self._update_inplace(result)
        else:
            return result

    @final
    def _clip_with_one_bound(self, threshold, method, axis, inplace):

        if axis is not None:
            axis = self._get_axis_number(axis)

        # method is self.le for upper bound and self.ge for lower bound
        if is_scalar(threshold) and is_number(threshold):
            if method.__name__ == "le":
                return self._clip_with_scalar(None, threshold, inplace=inplace)
            return self._clip_with_scalar(threshold, None, inplace=inplace)

        # GH #15390
        # In order for where method to work, the threshold must
        # be transformed to NDFrame from other array like structure.
        if (not isinstance(threshold, ABCSeries)) and is_list_like(threshold):
            if isinstance(self, ABCSeries):
                threshold = self._constructor(threshold, index=self.index)
            else:
                threshold = align_method_FRAME(self, threshold, axis, flex=None)[1]

        # GH 40420
        # Treat missing thresholds as no bounds, not clipping the values
        if is_list_like(threshold):
            fill_value = np.inf if method.__name__ == "le" else -np.inf
            threshold_inf = threshold.fillna(fill_value)
        else:
            threshold_inf = threshold

        subset = method(threshold_inf, axis=axis) | isna(self)

        # GH 40420
        return self.where(subset, threshold, axis=axis, inplace=inplace)

    def clip(
        self: NDFrameT,
        lower=None,
        upper=None,
        axis: Axis | None = None,
        inplace: bool_t = False,
        *args,
        **kwargs,
    ) -> NDFrameT | None:
        """
        Trim values at input threshold(s).

        Assigns values outside boundary to boundary values. Thresholds
        can be singular values or array like, and in the latter case
        the clipping is performed element-wise in the specified axis.

        Parameters
        ----------
        lower : float or array-like, default None
            Minimum threshold value. All values below this
            threshold will be set to it. A missing
            threshold (e.g `NA`) will not clip the value.
        upper : float or array-like, default None
            Maximum threshold value. All values above this
            threshold will be set to it. A missing
            threshold (e.g `NA`) will not clip the value.
        axis : {{0 or 'index', 1 or 'columns', None}}, default None
            Align object with lower and upper along the given axis.
            For `Series` this parameter is unused and defaults to `None`.
        inplace : bool, default False
            Whether to perform the operation in place on the data.
        *args, **kwargs
            Additional keywords have no effect but might be accepted
            for compatibility with numpy.

        Returns
        -------
        Series or DataFrame or None
            Same type as calling object with the values outside the
            clip boundaries replaced or None if ``inplace=True``.

        See Also
        --------
        Series.clip : Trim values at input threshold in series.
        DataFrame.clip : Trim values at input threshold in dataframe.
        numpy.clip : Clip (limit) the values in an array.

        Examples
        --------
        >>> data = {'col_0': [9, -3, 0, -1, 5], 'col_1': [-2, -7, 6, 8, -5]}
        >>> df = pd.DataFrame(data)
        >>> df
           col_0  col_1
        0      9     -2
        1     -3     -7
        2      0      6
        3     -1      8
        4      5     -5

        Clips per column using lower and upper thresholds:

        >>> df.clip(-4, 6)
           col_0  col_1
        0      6     -2
        1     -3     -4
        2      0      6
        3     -1      6
        4      5     -4

        Clips using specific lower and upper thresholds per column element:

        >>> t = pd.Series([2, -4, -1, 6, 3])
        >>> t
        0    2
        1   -4
        2   -1
        3    6
        4    3
        dtype: int64

        >>> df.clip(t, t + 4, axis=0)
           col_0  col_1
        0      6      2
        1     -3     -4
        2      0      3
        3      6      8
        4      5      3

        Clips using specific lower threshold per column element, with missing values:

        >>> t = pd.Series([2, -4, np.NaN, 6, 3])
        >>> t
        0    2.0
        1   -4.0
        2    NaN
        3    6.0
        4    3.0
        dtype: float64

        >>> df.clip(t, axis=0)
        col_0  col_1
        0      9      2
        1     -3     -4
        2      0      6
        3      6      8
        4      5      3
        """
        inplace = validate_bool_kwarg(inplace, "inplace")

        axis = nv.validate_clip_with_axis(axis, args, kwargs)
        if axis is not None:
            axis = self._get_axis_number(axis)

        # GH 17276
        # numpy doesn't like NaN as a clip value
        # so ignore
        # GH 19992
        # numpy doesn't drop a list-like bound containing NaN
        isna_lower = isna(lower)
        if not is_list_like(lower):
            if np.any(isna_lower):
                lower = None
        elif np.all(isna_lower):
            lower = None
        isna_upper = isna(upper)
        if not is_list_like(upper):
            if np.any(isna_upper):
                upper = None
        elif np.all(isna_upper):
            upper = None

        # GH 2747 (arguments were reversed)
        if (
            lower is not None
            and upper is not None
            and is_scalar(lower)
            and is_scalar(upper)
        ):
            lower, upper = min(lower, upper), max(lower, upper)

        # fast-path for scalars
        if (lower is None or (is_scalar(lower) and is_number(lower))) and (
            upper is None or (is_scalar(upper) and is_number(upper))
        ):
            return self._clip_with_scalar(lower, upper, inplace=inplace)

        result = self
        if lower is not None:
            result = result._clip_with_one_bound(
                lower, method=self.ge, axis=axis, inplace=inplace
            )
        if upper is not None:
            if inplace:
                result = self
            result = result._clip_with_one_bound(
                upper, method=self.le, axis=axis, inplace=inplace
            )

        return result

    @doc(**_shared_doc_kwargs)
    def asfreq(
        self: NDFrameT,
        freq: Frequency,
        method: FillnaOptions | None = None,
        how: str | None = None,
        normalize: bool_t = False,
        fill_value: Hashable = None,
    ) -> NDFrameT:
        """
        Convert time series to specified frequency.

        Returns the original data conformed to a new index with the specified
        frequency.

        If the index of this {klass} is a :class:`~pandas.PeriodIndex`, the new index
        is the result of transforming the original index with
        :meth:`PeriodIndex.asfreq <pandas.PeriodIndex.asfreq>` (so the original index
        will map one-to-one to the new index).

        Otherwise, the new index will be equivalent to ``pd.date_range(start, end,
        freq=freq)`` where ``start`` and ``end`` are, respectively, the first and
        last entries in the original index (see :func:`pandas.date_range`). The
        values corresponding to any timesteps in the new index which were not present
        in the original index will be null (``NaN``), unless a method for filling
        such unknowns is provided (see the ``method`` parameter below).

        The :meth:`resample` method is more appropriate if an operation on each group of
        timesteps (such as an aggregate) is necessary to represent the data at the new
        frequency.

        Parameters
        ----------
        freq : DateOffset or str
            Frequency DateOffset or string.
        method : {{'backfill'/'bfill', 'pad'/'ffill'}}, default None
            Method to use for filling holes in reindexed Series (note this
            does not fill NaNs that already were present):

            * 'pad' / 'ffill': propagate last valid observation forward to next
              valid
            * 'backfill' / 'bfill': use NEXT valid observation to fill.
        how : {{'start', 'end'}}, default end
            For PeriodIndex only (see PeriodIndex.asfreq).
        normalize : bool, default False
            Whether to reset output index to midnight.
        fill_value : scalar, optional
            Value to use for missing values, applied during upsampling (note
            this does not fill NaNs that already were present).

        Returns
        -------
        {klass}
            {klass} object reindexed to the specified frequency.

        See Also
        --------
        reindex : Conform DataFrame to new index with optional filling logic.

        Notes
        -----
        To learn more about the frequency strings, please see `this link
        <https://pandas.pydata.org/pandas-docs/stable/user_guide/timeseries.html#offset-aliases>`__.

        Examples
        --------
        Start by creating a series with 4 one minute timestamps.

        >>> index = pd.date_range('1/1/2000', periods=4, freq='T')
        >>> series = pd.Series([0.0, None, 2.0, 3.0], index=index)
        >>> df = pd.DataFrame({{'s': series}})
        >>> df
                               s
        2000-01-01 00:00:00    0.0
        2000-01-01 00:01:00    NaN
        2000-01-01 00:02:00    2.0
        2000-01-01 00:03:00    3.0

        Upsample the series into 30 second bins.

        >>> df.asfreq(freq='30S')
                               s
        2000-01-01 00:00:00    0.0
        2000-01-01 00:00:30    NaN
        2000-01-01 00:01:00    NaN
        2000-01-01 00:01:30    NaN
        2000-01-01 00:02:00    2.0
        2000-01-01 00:02:30    NaN
        2000-01-01 00:03:00    3.0

        Upsample again, providing a ``fill value``.

        >>> df.asfreq(freq='30S', fill_value=9.0)
                               s
        2000-01-01 00:00:00    0.0
        2000-01-01 00:00:30    9.0
        2000-01-01 00:01:00    NaN
        2000-01-01 00:01:30    9.0
        2000-01-01 00:02:00    2.0
        2000-01-01 00:02:30    9.0
        2000-01-01 00:03:00    3.0

        Upsample again, providing a ``method``.

        >>> df.asfreq(freq='30S', method='bfill')
                               s
        2000-01-01 00:00:00    0.0
        2000-01-01 00:00:30    NaN
        2000-01-01 00:01:00    NaN
        2000-01-01 00:01:30    2.0
        2000-01-01 00:02:00    2.0
        2000-01-01 00:02:30    3.0
        2000-01-01 00:03:00    3.0
        """
        from pandas.core.resample import asfreq

        return asfreq(
            self,
            freq,
            method=method,
            how=how,
            normalize=normalize,
            fill_value=fill_value,
        )

    @final
    def at_time(
        self: NDFrameT, time, asof: bool_t = False, axis: Axis | None = None
    ) -> NDFrameT:
        """
        Select values at particular time of day (e.g., 9:30AM).

        Parameters
        ----------
        time : datetime.time or str
        axis : {0 or 'index', 1 or 'columns'}, default 0
            For `Series` this parameter is unused and defaults to 0.

        Returns
        -------
        Series or DataFrame

        Raises
        ------
        TypeError
            If the index is not  a :class:`DatetimeIndex`

        See Also
        --------
        between_time : Select values between particular times of the day.
        first : Select initial periods of time series based on a date offset.
        last : Select final periods of time series based on a date offset.
        DatetimeIndex.indexer_at_time : Get just the index locations for
            values at particular time of the day.

        Examples
        --------
        >>> i = pd.date_range('2018-04-09', periods=4, freq='12H')
        >>> ts = pd.DataFrame({'A': [1, 2, 3, 4]}, index=i)
        >>> ts
                             A
        2018-04-09 00:00:00  1
        2018-04-09 12:00:00  2
        2018-04-10 00:00:00  3
        2018-04-10 12:00:00  4

        >>> ts.at_time('12:00')
                             A
        2018-04-09 12:00:00  2
        2018-04-10 12:00:00  4
        """
        if axis is None:
            axis = self._stat_axis_number
        axis = self._get_axis_number(axis)

        index = self._get_axis(axis)

        if not isinstance(index, DatetimeIndex):
            raise TypeError("Index must be DatetimeIndex")

        indexer = index.indexer_at_time(time, asof=asof)
        return self._take_with_is_copy(indexer, axis=axis)

    @final
    def between_time(
        self: NDFrameT,
        start_time,
        end_time,
        include_start: bool_t | lib.NoDefault = lib.no_default,
        include_end: bool_t | lib.NoDefault = lib.no_default,
        inclusive: IntervalClosedType | None = None,
        axis: Axis | None = None,
    ) -> NDFrameT:
        """
        Select values between particular times of the day (e.g., 9:00-9:30 AM).

        By setting ``start_time`` to be later than ``end_time``,
        you can get the times that are *not* between the two times.

        Parameters
        ----------
        start_time : datetime.time or str
            Initial time as a time filter limit.
        end_time : datetime.time or str
            End time as a time filter limit.
        include_start : bool, default True
            Whether the start time needs to be included in the result.

            .. deprecated:: 1.4.0
               Arguments `include_start` and `include_end` have been deprecated
               to standardize boundary inputs. Use `inclusive` instead, to set
               each bound as closed or open.
        include_end : bool, default True
            Whether the end time needs to be included in the result.

            .. deprecated:: 1.4.0
               Arguments `include_start` and `include_end` have been deprecated
               to standardize boundary inputs. Use `inclusive` instead, to set
               each bound as closed or open.
        inclusive : {"both", "neither", "left", "right"}, default "both"
            Include boundaries; whether to set each bound as closed or open.
        axis : {0 or 'index', 1 or 'columns'}, default 0
            Determine range time on index or columns value.
            For `Series` this parameter is unused and defaults to 0.

        Returns
        -------
        Series or DataFrame
            Data from the original object filtered to the specified dates range.

        Raises
        ------
        TypeError
            If the index is not  a :class:`DatetimeIndex`

        See Also
        --------
        at_time : Select values at a particular time of the day.
        first : Select initial periods of time series based on a date offset.
        last : Select final periods of time series based on a date offset.
        DatetimeIndex.indexer_between_time : Get just the index locations for
            values between particular times of the day.

        Examples
        --------
        >>> i = pd.date_range('2018-04-09', periods=4, freq='1D20min')
        >>> ts = pd.DataFrame({'A': [1, 2, 3, 4]}, index=i)
        >>> ts
                             A
        2018-04-09 00:00:00  1
        2018-04-10 00:20:00  2
        2018-04-11 00:40:00  3
        2018-04-12 01:00:00  4

        >>> ts.between_time('0:15', '0:45')
                             A
        2018-04-10 00:20:00  2
        2018-04-11 00:40:00  3

        You get the times that are *not* between two times by setting
        ``start_time`` later than ``end_time``:

        >>> ts.between_time('0:45', '0:15')
                             A
        2018-04-09 00:00:00  1
        2018-04-12 01:00:00  4
        """
        if axis is None:
            axis = self._stat_axis_number
        axis = self._get_axis_number(axis)

        index = self._get_axis(axis)
        if not isinstance(index, DatetimeIndex):
            raise TypeError("Index must be DatetimeIndex")

        old_include_arg_used = (include_start != lib.no_default) or (
            include_end != lib.no_default
        )

        if old_include_arg_used and inclusive is not None:
            raise ValueError(
                "Deprecated arguments `include_start` and `include_end` "
                "cannot be passed if `inclusive` has been given."
            )
        # If any of the deprecated arguments ('include_start', 'include_end')
        # have been passed
        elif old_include_arg_used:
            warnings.warn(
                "`include_start` and `include_end` are deprecated in "
                "favour of `inclusive`.",
                FutureWarning,
                stacklevel=find_stack_level(),
            )
            left = True if include_start is lib.no_default else include_start
            right = True if include_end is lib.no_default else include_end

            inc_dict: dict[tuple[bool_t, bool_t], IntervalClosedType] = {
                (True, True): "both",
                (True, False): "left",
                (False, True): "right",
                (False, False): "neither",
            }
            inclusive = inc_dict[(left, right)]
        elif inclusive is None:
            # On arg removal inclusive can default to "both"
            inclusive = "both"
        left_inclusive, right_inclusive = validate_inclusive(inclusive)
        indexer = index.indexer_between_time(
            start_time,
            end_time,
            include_start=left_inclusive,
            include_end=right_inclusive,
        )
        return self._take_with_is_copy(indexer, axis=axis)

    @doc(**_shared_doc_kwargs)
    def resample(
        self,
        rule,
        axis: Axis = 0,
        closed: str | None = None,
        label: str | None = None,
        convention: str = "start",
        kind: str | None = None,
        loffset=None,
        base: int | None = None,
        on: Level = None,
        level: Level = None,
        origin: str | TimestampConvertibleTypes = "start_day",
        offset: TimedeltaConvertibleTypes | None = None,
        group_keys: bool_t | lib.NoDefault = lib.no_default,
    ) -> Resampler:
        """
        Resample time-series data.

        Convenience method for frequency conversion and resampling of time series.
        The object must have a datetime-like index (`DatetimeIndex`, `PeriodIndex`,
        or `TimedeltaIndex`), or the caller must pass the label of a datetime-like
        series/index to the ``on``/``level`` keyword parameter.

        Parameters
        ----------
        rule : DateOffset, Timedelta or str
            The offset string or object representing target conversion.
        axis : {{0 or 'index', 1 or 'columns'}}, default 0
            Which axis to use for up- or down-sampling. For `Series` this parameter
            is unused and defaults to 0. Must be
            `DatetimeIndex`, `TimedeltaIndex` or `PeriodIndex`.
        closed : {{'right', 'left'}}, default None
            Which side of bin interval is closed. The default is 'left'
            for all frequency offsets except for 'M', 'A', 'Q', 'BM',
            'BA', 'BQ', and 'W' which all have a default of 'right'.
        label : {{'right', 'left'}}, default None
            Which bin edge label to label bucket with. The default is 'left'
            for all frequency offsets except for 'M', 'A', 'Q', 'BM',
            'BA', 'BQ', and 'W' which all have a default of 'right'.
        convention : {{'start', 'end', 's', 'e'}}, default 'start'
            For `PeriodIndex` only, controls whether to use the start or
            end of `rule`.
        kind : {{'timestamp', 'period'}}, optional, default None
            Pass 'timestamp' to convert the resulting index to a
            `DateTimeIndex` or 'period' to convert it to a `PeriodIndex`.
            By default the input representation is retained.
        loffset : timedelta, default None
            Adjust the resampled time labels.

            .. deprecated:: 1.1.0
                You should add the loffset to the `df.index` after the resample.
                See below.

        base : int, default 0
            For frequencies that evenly subdivide 1 day, the "origin" of the
            aggregated intervals. For example, for '5min' frequency, base could
            range from 0 through 4. Defaults to 0.

            .. deprecated:: 1.1.0
                The new arguments that you should use are 'offset' or 'origin'.

        on : str, optional
            For a DataFrame, column to use instead of index for resampling.
            Column must be datetime-like.
        level : str or int, optional
            For a MultiIndex, level (name or number) to use for
            resampling. `level` must be datetime-like.
        origin : Timestamp or str, default 'start_day'
            The timestamp on which to adjust the grouping. The timezone of origin
            must match the timezone of the index.
            If string, must be one of the following:

            - 'epoch': `origin` is 1970-01-01
            - 'start': `origin` is the first value of the timeseries
            - 'start_day': `origin` is the first day at midnight of the timeseries

            .. versionadded:: 1.1.0

            - 'end': `origin` is the last value of the timeseries
            - 'end_day': `origin` is the ceiling midnight of the last day

            .. versionadded:: 1.3.0

        offset : Timedelta or str, default is None
            An offset timedelta added to the origin.

            .. versionadded:: 1.1.0

        group_keys : bool, optional
            Whether to include the group keys in the result index when using
            ``.apply()`` on the resampled object. Not specifying ``group_keys``
            will retain values-dependent behavior from pandas 1.4
            and earlier (see :ref:`pandas 1.5.0 Release notes
            <whatsnew_150.enhancements.resample_group_keys>`
            for examples). In a future version of pandas, the behavior will
            default to the same as specifying ``group_keys=False``.

            .. versionadded:: 1.5.0

        Returns
        -------
        pandas.core.Resampler
            :class:`~pandas.core.Resampler` object.

        See Also
        --------
        Series.resample : Resample a Series.
        DataFrame.resample : Resample a DataFrame.
        groupby : Group {klass} by mapping, function, label, or list of labels.
        asfreq : Reindex a {klass} with the given frequency without grouping.

        Notes
        -----
        See the `user guide
        <https://pandas.pydata.org/pandas-docs/stable/user_guide/timeseries.html#resampling>`__
        for more.

        To learn more about the offset strings, please see `this link
        <https://pandas.pydata.org/pandas-docs/stable/user_guide/timeseries.html#dateoffset-objects>`__.

        Examples
        --------
        Start by creating a series with 9 one minute timestamps.

        >>> index = pd.date_range('1/1/2000', periods=9, freq='T')
        >>> series = pd.Series(range(9), index=index)
        >>> series
        2000-01-01 00:00:00    0
        2000-01-01 00:01:00    1
        2000-01-01 00:02:00    2
        2000-01-01 00:03:00    3
        2000-01-01 00:04:00    4
        2000-01-01 00:05:00    5
        2000-01-01 00:06:00    6
        2000-01-01 00:07:00    7
        2000-01-01 00:08:00    8
        Freq: T, dtype: int64

        Downsample the series into 3 minute bins and sum the values
        of the timestamps falling into a bin.

        >>> series.resample('3T').sum()
        2000-01-01 00:00:00     3
        2000-01-01 00:03:00    12
        2000-01-01 00:06:00    21
        Freq: 3T, dtype: int64

        Downsample the series into 3 minute bins as above, but label each
        bin using the right edge instead of the left. Please note that the
        value in the bucket used as the label is not included in the bucket,
        which it labels. For example, in the original series the
        bucket ``2000-01-01 00:03:00`` contains the value 3, but the summed
        value in the resampled bucket with the label ``2000-01-01 00:03:00``
        does not include 3 (if it did, the summed value would be 6, not 3).
        To include this value close the right side of the bin interval as
        illustrated in the example below this one.

        >>> series.resample('3T', label='right').sum()
        2000-01-01 00:03:00     3
        2000-01-01 00:06:00    12
        2000-01-01 00:09:00    21
        Freq: 3T, dtype: int64

        Downsample the series into 3 minute bins as above, but close the right
        side of the bin interval.

        >>> series.resample('3T', label='right', closed='right').sum()
        2000-01-01 00:00:00     0
        2000-01-01 00:03:00     6
        2000-01-01 00:06:00    15
        2000-01-01 00:09:00    15
        Freq: 3T, dtype: int64

        Upsample the series into 30 second bins.

        >>> series.resample('30S').asfreq()[0:5]   # Select first 5 rows
        2000-01-01 00:00:00   0.0
        2000-01-01 00:00:30   NaN
        2000-01-01 00:01:00   1.0
        2000-01-01 00:01:30   NaN
        2000-01-01 00:02:00   2.0
        Freq: 30S, dtype: float64

        Upsample the series into 30 second bins and fill the ``NaN``
        values using the ``ffill`` method.

        >>> series.resample('30S').ffill()[0:5]
        2000-01-01 00:00:00    0
        2000-01-01 00:00:30    0
        2000-01-01 00:01:00    1
        2000-01-01 00:01:30    1
        2000-01-01 00:02:00    2
        Freq: 30S, dtype: int64

        Upsample the series into 30 second bins and fill the
        ``NaN`` values using the ``bfill`` method.

        >>> series.resample('30S').bfill()[0:5]
        2000-01-01 00:00:00    0
        2000-01-01 00:00:30    1
        2000-01-01 00:01:00    1
        2000-01-01 00:01:30    2
        2000-01-01 00:02:00    2
        Freq: 30S, dtype: int64

        Pass a custom function via ``apply``

        >>> def custom_resampler(arraylike):
        ...     return np.sum(arraylike) + 5
        ...
        >>> series.resample('3T').apply(custom_resampler)
        2000-01-01 00:00:00     8
        2000-01-01 00:03:00    17
        2000-01-01 00:06:00    26
        Freq: 3T, dtype: int64

        For a Series with a PeriodIndex, the keyword `convention` can be
        used to control whether to use the start or end of `rule`.

        Resample a year by quarter using 'start' `convention`. Values are
        assigned to the first quarter of the period.

        >>> s = pd.Series([1, 2], index=pd.period_range('2012-01-01',
        ...                                             freq='A',
        ...                                             periods=2))
        >>> s
        2012    1
        2013    2
        Freq: A-DEC, dtype: int64
        >>> s.resample('Q', convention='start').asfreq()
        2012Q1    1.0
        2012Q2    NaN
        2012Q3    NaN
        2012Q4    NaN
        2013Q1    2.0
        2013Q2    NaN
        2013Q3    NaN
        2013Q4    NaN
        Freq: Q-DEC, dtype: float64

        Resample quarters by month using 'end' `convention`. Values are
        assigned to the last month of the period.

        >>> q = pd.Series([1, 2, 3, 4], index=pd.period_range('2018-01-01',
        ...                                                   freq='Q',
        ...                                                   periods=4))
        >>> q
        2018Q1    1
        2018Q2    2
        2018Q3    3
        2018Q4    4
        Freq: Q-DEC, dtype: int64
        >>> q.resample('M', convention='end').asfreq()
        2018-03    1.0
        2018-04    NaN
        2018-05    NaN
        2018-06    2.0
        2018-07    NaN
        2018-08    NaN
        2018-09    3.0
        2018-10    NaN
        2018-11    NaN
        2018-12    4.0
        Freq: M, dtype: float64

        For DataFrame objects, the keyword `on` can be used to specify the
        column instead of the index for resampling.

        >>> d = {{'price': [10, 11, 9, 13, 14, 18, 17, 19],
        ...      'volume': [50, 60, 40, 100, 50, 100, 40, 50]}}
        >>> df = pd.DataFrame(d)
        >>> df['week_starting'] = pd.date_range('01/01/2018',
        ...                                     periods=8,
        ...                                     freq='W')
        >>> df
           price  volume week_starting
        0     10      50    2018-01-07
        1     11      60    2018-01-14
        2      9      40    2018-01-21
        3     13     100    2018-01-28
        4     14      50    2018-02-04
        5     18     100    2018-02-11
        6     17      40    2018-02-18
        7     19      50    2018-02-25
        >>> df.resample('M', on='week_starting').mean()
                       price  volume
        week_starting
        2018-01-31     10.75    62.5
        2018-02-28     17.00    60.0

        For a DataFrame with MultiIndex, the keyword `level` can be used to
        specify on which level the resampling needs to take place.

        >>> days = pd.date_range('1/1/2000', periods=4, freq='D')
        >>> d2 = {{'price': [10, 11, 9, 13, 14, 18, 17, 19],
        ...       'volume': [50, 60, 40, 100, 50, 100, 40, 50]}}
        >>> df2 = pd.DataFrame(
        ...     d2,
        ...     index=pd.MultiIndex.from_product(
        ...         [days, ['morning', 'afternoon']]
        ...     )
        ... )
        >>> df2
                              price  volume
        2000-01-01 morning       10      50
                   afternoon     11      60
        2000-01-02 morning        9      40
                   afternoon     13     100
        2000-01-03 morning       14      50
                   afternoon     18     100
        2000-01-04 morning       17      40
                   afternoon     19      50
        >>> df2.resample('D', level=0).sum()
                    price  volume
        2000-01-01     21     110
        2000-01-02     22     140
        2000-01-03     32     150
        2000-01-04     36      90

        If you want to adjust the start of the bins based on a fixed timestamp:

        >>> start, end = '2000-10-01 23:30:00', '2000-10-02 00:30:00'
        >>> rng = pd.date_range(start, end, freq='7min')
        >>> ts = pd.Series(np.arange(len(rng)) * 3, index=rng)
        >>> ts
        2000-10-01 23:30:00     0
        2000-10-01 23:37:00     3
        2000-10-01 23:44:00     6
        2000-10-01 23:51:00     9
        2000-10-01 23:58:00    12
        2000-10-02 00:05:00    15
        2000-10-02 00:12:00    18
        2000-10-02 00:19:00    21
        2000-10-02 00:26:00    24
        Freq: 7T, dtype: int64

        >>> ts.resample('17min').sum()
        2000-10-01 23:14:00     0
        2000-10-01 23:31:00     9
        2000-10-01 23:48:00    21
        2000-10-02 00:05:00    54
        2000-10-02 00:22:00    24
        Freq: 17T, dtype: int64

        >>> ts.resample('17min', origin='epoch').sum()
        2000-10-01 23:18:00     0
        2000-10-01 23:35:00    18
        2000-10-01 23:52:00    27
        2000-10-02 00:09:00    39
        2000-10-02 00:26:00    24
        Freq: 17T, dtype: int64

        >>> ts.resample('17min', origin='2000-01-01').sum()
        2000-10-01 23:24:00     3
        2000-10-01 23:41:00    15
        2000-10-01 23:58:00    45
        2000-10-02 00:15:00    45
        Freq: 17T, dtype: int64

        If you want to adjust the start of the bins with an `offset` Timedelta, the two
        following lines are equivalent:

        >>> ts.resample('17min', origin='start').sum()
        2000-10-01 23:30:00     9
        2000-10-01 23:47:00    21
        2000-10-02 00:04:00    54
        2000-10-02 00:21:00    24
        Freq: 17T, dtype: int64

        >>> ts.resample('17min', offset='23h30min').sum()
        2000-10-01 23:30:00     9
        2000-10-01 23:47:00    21
        2000-10-02 00:04:00    54
        2000-10-02 00:21:00    24
        Freq: 17T, dtype: int64

        If you want to take the largest Timestamp as the end of the bins:

        >>> ts.resample('17min', origin='end').sum()
        2000-10-01 23:35:00     0
        2000-10-01 23:52:00    18
        2000-10-02 00:09:00    27
        2000-10-02 00:26:00    63
        Freq: 17T, dtype: int64

        In contrast with the `start_day`, you can use `end_day` to take the ceiling
        midnight of the largest Timestamp as the end of the bins and drop the bins
        not containing data:

        >>> ts.resample('17min', origin='end_day').sum()
        2000-10-01 23:38:00     3
        2000-10-01 23:55:00    15
        2000-10-02 00:12:00    45
        2000-10-02 00:29:00    45
        Freq: 17T, dtype: int64

        To replace the use of the deprecated `base` argument, you can now use `offset`,
        in this example it is equivalent to have `base=2`:

        >>> ts.resample('17min', offset='2min').sum()
        2000-10-01 23:16:00     0
        2000-10-01 23:33:00     9
        2000-10-01 23:50:00    36
        2000-10-02 00:07:00    39
        2000-10-02 00:24:00    24
        Freq: 17T, dtype: int64

        To replace the use of the deprecated `loffset` argument:

        >>> from pandas.tseries.frequencies import to_offset
        >>> loffset = '19min'
        >>> ts_out = ts.resample('17min').sum()
        >>> ts_out.index = ts_out.index + to_offset(loffset)
        >>> ts_out
        2000-10-01 23:33:00     0
        2000-10-01 23:50:00     9
        2000-10-02 00:07:00    21
        2000-10-02 00:24:00    54
        2000-10-02 00:41:00    24
        Freq: 17T, dtype: int64
        """
        from pandas.core.resample import get_resampler

        axis = self._get_axis_number(axis)
        return get_resampler(
            self,
            freq=rule,
            label=label,
            closed=closed,
            axis=axis,
            kind=kind,
            loffset=loffset,
            convention=convention,
            base=base,
            key=on,
            level=level,
            origin=origin,
            offset=offset,
            group_keys=group_keys,
        )

    @final
    def first(self: NDFrameT, offset) -> NDFrameT:
        """
        Select initial periods of time series data based on a date offset.

        When having a DataFrame with dates as index, this function can
        select the first few rows based on a date offset.

        Parameters
        ----------
        offset : str, DateOffset or dateutil.relativedelta
            The offset length of the data that will be selected. For instance,
            '1M' will display all the rows having their index within the first month.

        Returns
        -------
        Series or DataFrame
            A subset of the caller.

        Raises
        ------
        TypeError
            If the index is not  a :class:`DatetimeIndex`

        See Also
        --------
        last : Select final periods of time series based on a date offset.
        at_time : Select values at a particular time of the day.
        between_time : Select values between particular times of the day.

        Examples
        --------
        >>> i = pd.date_range('2018-04-09', periods=4, freq='2D')
        >>> ts = pd.DataFrame({'A': [1, 2, 3, 4]}, index=i)
        >>> ts
                    A
        2018-04-09  1
        2018-04-11  2
        2018-04-13  3
        2018-04-15  4

        Get the rows for the first 3 days:

        >>> ts.first('3D')
                    A
        2018-04-09  1
        2018-04-11  2

        Notice the data for 3 first calendar days were returned, not the first
        3 days observed in the dataset, and therefore data for 2018-04-13 was
        not returned.
        """
        if not isinstance(self.index, DatetimeIndex):
            raise TypeError("'first' only supports a DatetimeIndex index")

        if len(self.index) == 0:
            return self

        offset = to_offset(offset)
        if not isinstance(offset, Tick) and offset.is_on_offset(self.index[0]):
            # GH#29623 if first value is end of period, remove offset with n = 1
            #  before adding the real offset
            end_date = end = self.index[0] - offset.base + offset
        else:
            end_date = end = self.index[0] + offset

        # Tick-like, e.g. 3 weeks
        if isinstance(offset, Tick) and end_date in self.index:
            end = self.index.searchsorted(end_date, side="left")
            return self.iloc[:end]

        return self.loc[:end]

    @final
    def last(self: NDFrameT, offset) -> NDFrameT:
        """
        Select final periods of time series data based on a date offset.

        For a DataFrame with a sorted DatetimeIndex, this function
        selects the last few rows based on a date offset.

        Parameters
        ----------
        offset : str, DateOffset, dateutil.relativedelta
            The offset length of the data that will be selected. For instance,
            '3D' will display all the rows having their index within the last 3 days.

        Returns
        -------
        Series or DataFrame
            A subset of the caller.

        Raises
        ------
        TypeError
            If the index is not  a :class:`DatetimeIndex`

        See Also
        --------
        first : Select initial periods of time series based on a date offset.
        at_time : Select values at a particular time of the day.
        between_time : Select values between particular times of the day.

        Examples
        --------
        >>> i = pd.date_range('2018-04-09', periods=4, freq='2D')
        >>> ts = pd.DataFrame({'A': [1, 2, 3, 4]}, index=i)
        >>> ts
                    A
        2018-04-09  1
        2018-04-11  2
        2018-04-13  3
        2018-04-15  4

        Get the rows for the last 3 days:

        >>> ts.last('3D')
                    A
        2018-04-13  3
        2018-04-15  4

        Notice the data for 3 last calendar days were returned, not the last
        3 observed days in the dataset, and therefore data for 2018-04-11 was
        not returned.
        """
        if not isinstance(self.index, DatetimeIndex):
            raise TypeError("'last' only supports a DatetimeIndex index")

        if len(self.index) == 0:
            return self

        offset = to_offset(offset)

        start_date = self.index[-1] - offset
        start = self.index.searchsorted(start_date, side="right")
        return self.iloc[start:]

    @final
    def rank(
        self: NDFrameT,
        axis: Axis = 0,
        method: str = "average",
        numeric_only: bool_t | None | lib.NoDefault = lib.no_default,
        na_option: str = "keep",
        ascending: bool_t = True,
        pct: bool_t = False,
    ) -> NDFrameT:
        """
        Compute numerical data ranks (1 through n) along axis.

        By default, equal values are assigned a rank that is the average of the
        ranks of those values.

        Parameters
        ----------
        axis : {0 or 'index', 1 or 'columns'}, default 0
            Index to direct ranking.
            For `Series` this parameter is unused and defaults to 0.
        method : {'average', 'min', 'max', 'first', 'dense'}, default 'average'
            How to rank the group of records that have the same value (i.e. ties):

            * average: average rank of the group
            * min: lowest rank in the group
            * max: highest rank in the group
            * first: ranks assigned in order they appear in the array
            * dense: like 'min', but rank always increases by 1 between groups.

        numeric_only : bool, optional
            For DataFrame objects, rank only numeric columns if set to True.
        na_option : {'keep', 'top', 'bottom'}, default 'keep'
            How to rank NaN values:

            * keep: assign NaN rank to NaN values
            * top: assign lowest rank to NaN values
            * bottom: assign highest rank to NaN values

        ascending : bool, default True
            Whether or not the elements should be ranked in ascending order.
        pct : bool, default False
            Whether or not to display the returned rankings in percentile
            form.

        Returns
        -------
        same type as caller
            Return a Series or DataFrame with data ranks as values.

        See Also
        --------
        core.groupby.DataFrameGroupBy.rank : Rank of values within each group.
        core.groupby.SeriesGroupBy.rank : Rank of values within each group.

        Examples
        --------
        >>> df = pd.DataFrame(data={'Animal': ['cat', 'penguin', 'dog',
        ...                                    'spider', 'snake'],
        ...                         'Number_legs': [4, 2, 4, 8, np.nan]})
        >>> df
            Animal  Number_legs
        0      cat          4.0
        1  penguin          2.0
        2      dog          4.0
        3   spider          8.0
        4    snake          NaN

        Ties are assigned the mean of the ranks (by default) for the group.

        >>> s = pd.Series(range(5), index=list("abcde"))
        >>> s["d"] = s["b"]
        >>> s.rank()
        a    1.0
        b    2.5
        c    4.0
        d    2.5
        e    5.0
        dtype: float64

        The following example shows how the method behaves with the above
        parameters:

        * default_rank: this is the default behaviour obtained without using
          any parameter.
        * max_rank: setting ``method = 'max'`` the records that have the
          same values are ranked using the highest rank (e.g.: since 'cat'
          and 'dog' are both in the 2nd and 3rd position, rank 3 is assigned.)
        * NA_bottom: choosing ``na_option = 'bottom'``, if there are records
          with NaN values they are placed at the bottom of the ranking.
        * pct_rank: when setting ``pct = True``, the ranking is expressed as
          percentile rank.

        >>> df['default_rank'] = df['Number_legs'].rank()
        >>> df['max_rank'] = df['Number_legs'].rank(method='max')
        >>> df['NA_bottom'] = df['Number_legs'].rank(na_option='bottom')
        >>> df['pct_rank'] = df['Number_legs'].rank(pct=True)
        >>> df
            Animal  Number_legs  default_rank  max_rank  NA_bottom  pct_rank
        0      cat          4.0           2.5       3.0        2.5     0.625
        1  penguin          2.0           1.0       1.0        1.0     0.250
        2      dog          4.0           2.5       3.0        2.5     0.625
        3   spider          8.0           4.0       4.0        4.0     1.000
        4    snake          NaN           NaN       NaN        5.0       NaN
        """
        warned = False
        if numeric_only is None:
            # GH#45036
            warnings.warn(
                f"'numeric_only=None' in {type(self).__name__}.rank is deprecated "
                "and will raise in a future version. Pass either 'True' or "
                "'False'. 'False' will be the default.",
                FutureWarning,
                stacklevel=find_stack_level(),
            )
            warned = True
        elif numeric_only is lib.no_default:
            numeric_only = None

        axis_int = self._get_axis_number(axis)

        if na_option not in {"keep", "top", "bottom"}:
            msg = "na_option must be one of 'keep', 'top', or 'bottom'"
            raise ValueError(msg)

        def ranker(data):
            if data.ndim == 2:
                # i.e. DataFrame, we cast to ndarray
                values = data.values
            else:
                # i.e. Series, can dispatch to EA
                values = data._values

            if isinstance(values, ExtensionArray):
                ranks = values._rank(
                    axis=axis_int,
                    method=method,
                    ascending=ascending,
                    na_option=na_option,
                    pct=pct,
                )
            else:
                ranks = algos.rank(
                    values,
                    axis=axis_int,
                    method=method,
                    ascending=ascending,
                    na_option=na_option,
                    pct=pct,
                )

            ranks_obj = self._constructor(ranks, **data._construct_axes_dict())
            return ranks_obj.__finalize__(self, method="rank")

        # if numeric_only is None, and we can't get anything, we try with
        # numeric_only=True
        if numeric_only is None:
            try:
                return ranker(self)
            except TypeError:
                numeric_only = True
                if not warned:
                    # Only warn here if we didn't already issue a warning above
                    # GH#45036
                    warnings.warn(
                        f"Dropping of nuisance columns in {type(self).__name__}.rank "
                        "is deprecated; in a future version this will raise TypeError. "
                        "Select only valid columns before calling rank.",
                        FutureWarning,
                        stacklevel=find_stack_level(),
                    )

        if numeric_only:
            if self.ndim == 1 and not is_numeric_dtype(self.dtype):
                # GH#47500
                warnings.warn(
                    f"Calling Series.rank with numeric_only={numeric_only} and dtype "
                    f"{self.dtype} is deprecated and will raise a TypeError in a "
                    "future version of pandas",
                    category=FutureWarning,
                    stacklevel=find_stack_level(),
                )
            data = self._get_numeric_data()
        else:
            data = self

        return ranker(data)

    @doc(_shared_docs["compare"], klass=_shared_doc_kwargs["klass"])
    def compare(
        self,
        other,
        align_axis: Axis = 1,
        keep_shape: bool_t = False,
        keep_equal: bool_t = False,
        result_names: Suffixes = ("self", "other"),
    ):
        from pandas.core.reshape.concat import concat

        if type(self) is not type(other):
            cls_self, cls_other = type(self).__name__, type(other).__name__
            raise TypeError(
                f"can only compare '{cls_self}' (not '{cls_other}') with '{cls_self}'"
            )

        mask = ~((self == other) | (self.isna() & other.isna()))
        mask.fillna(True, inplace=True)

        if not keep_equal:
            self = self.where(mask)
            other = other.where(mask)

        if not keep_shape:
            if isinstance(self, ABCDataFrame):
                cmask = mask.any()
                rmask = mask.any(axis=1)
                self = self.loc[rmask, cmask]
                other = other.loc[rmask, cmask]
            else:
                self = self[mask]
                other = other[mask]
        if not isinstance(result_names, tuple):
            raise TypeError(
                f"Passing 'result_names' as a {type(result_names)} is not "
                "supported. Provide 'result_names' as a tuple instead."
            )

        if align_axis in (1, "columns"):  # This is needed for Series
            axis = 1
        else:
            axis = self._get_axis_number(align_axis)

        diff = concat([self, other], axis=axis, keys=result_names)

        if axis >= self.ndim:
            # No need to reorganize data if stacking on new axis
            # This currently applies for stacking two Series on columns
            return diff

        ax = diff._get_axis(axis)
        ax_names = np.array(ax.names)

        # set index names to positions to avoid confusion
        ax.names = np.arange(len(ax_names))

        # bring self-other to inner level
        order = list(range(1, ax.nlevels)) + [0]
        if isinstance(diff, ABCDataFrame):
            diff = diff.reorder_levels(order, axis=axis)
        else:
            diff = diff.reorder_levels(order)

        # restore the index names in order
        diff._get_axis(axis=axis).names = ax_names[order]

        # reorder axis to keep things organized
        indices = (
            np.arange(diff.shape[axis]).reshape([2, diff.shape[axis] // 2]).T.flatten()
        )
        diff = diff.take(indices, axis=axis)

        return diff

    @doc(**_shared_doc_kwargs)
    def align(
        self: NDFrameT,
        other: NDFrameT,
        join: AlignJoin = "outer",
        axis: Axis | None = None,
        level: Level = None,
        copy: bool_t = True,
        fill_value: Hashable = None,
        method: FillnaOptions | None = None,
        limit: int | None = None,
        fill_axis: Axis = 0,
        broadcast_axis: Axis | None = None,
    ) -> NDFrameT:
        """
        Align two objects on their axes with the specified join method.

        Join method is specified for each axis Index.

        Parameters
        ----------
        other : DataFrame or Series
        join : {{'outer', 'inner', 'left', 'right'}}, default 'outer'
        axis : allowed axis of the other object, default None
            Align on index (0), columns (1), or both (None).
        level : int or level name, default None
            Broadcast across a level, matching Index values on the
            passed MultiIndex level.
        copy : bool, default True
            Always returns new objects. If copy=False and no reindexing is
            required then original objects are returned.
        fill_value : scalar, default np.NaN
            Value to use for missing values. Defaults to NaN, but can be any
            "compatible" value.
        method : {{'backfill', 'bfill', 'pad', 'ffill', None}}, default None
            Method to use for filling holes in reindexed Series:

            - pad / ffill: propagate last valid observation forward to next valid.
            - backfill / bfill: use NEXT valid observation to fill gap.

        limit : int, default None
            If method is specified, this is the maximum number of consecutive
            NaN values to forward/backward fill. In other words, if there is
            a gap with more than this number of consecutive NaNs, it will only
            be partially filled. If method is not specified, this is the
            maximum number of entries along the entire axis where NaNs will be
            filled. Must be greater than 0 if not None.
        fill_axis : {axes_single_arg}, default 0
            Filling axis, method and limit.
        broadcast_axis : {axes_single_arg}, default None
            Broadcast values along this axis, if aligning two objects of
            different dimensions.

        Returns
        -------
        (left, right) : ({klass}, type of other)
            Aligned objects.

        Examples
        --------
        >>> df = pd.DataFrame(
        ...     [[1, 2, 3, 4], [6, 7, 8, 9]], columns=["D", "B", "E", "A"], index=[1, 2]
        ... )
        >>> other = pd.DataFrame(
        ...     [[10, 20, 30, 40], [60, 70, 80, 90], [600, 700, 800, 900]],
        ...     columns=["A", "B", "C", "D"],
        ...     index=[2, 3, 4],
        ... )
        >>> df
           D  B  E  A
        1  1  2  3  4
        2  6  7  8  9
        >>> other
            A    B    C    D
        2   10   20   30   40
        3   60   70   80   90
        4  600  700  800  900

        Align on columns:

        >>> left, right = df.align(other, join="outer", axis=1)
        >>> left
           A  B   C  D  E
        1  4  2 NaN  1  3
        2  9  7 NaN  6  8
        >>> right
            A    B    C    D   E
        2   10   20   30   40 NaN
        3   60   70   80   90 NaN
        4  600  700  800  900 NaN

        We can also align on the index:

        >>> left, right = df.align(other, join="outer", axis=0)
        >>> left
            D    B    E    A
        1  1.0  2.0  3.0  4.0
        2  6.0  7.0  8.0  9.0
        3  NaN  NaN  NaN  NaN
        4  NaN  NaN  NaN  NaN
        >>> right
            A      B      C      D
        1    NaN    NaN    NaN    NaN
        2   10.0   20.0   30.0   40.0
        3   60.0   70.0   80.0   90.0
        4  600.0  700.0  800.0  900.0

        Finally, the default `axis=None` will align on both index and columns:

        >>> left, right = df.align(other, join="outer", axis=None)
        >>> left
             A    B   C    D    E
        1  4.0  2.0 NaN  1.0  3.0
        2  9.0  7.0 NaN  6.0  8.0
        3  NaN  NaN NaN  NaN  NaN
        4  NaN  NaN NaN  NaN  NaN
        >>> right
               A      B      C      D   E
        1    NaN    NaN    NaN    NaN NaN
        2   10.0   20.0   30.0   40.0 NaN
        3   60.0   70.0   80.0   90.0 NaN
        4  600.0  700.0  800.0  900.0 NaN
        """

        method = missing.clean_fill_method(method)

        if broadcast_axis == 1 and self.ndim != other.ndim:
            if isinstance(self, ABCSeries):
                # this means other is a DataFrame, and we need to broadcast
                # self
                cons = self._constructor_expanddim
                df = cons(
                    {c: self for c in other.columns}, **other._construct_axes_dict()
                )
                return df._align_frame(
                    other,
                    join=join,
                    axis=axis,
                    level=level,
                    copy=copy,
                    fill_value=fill_value,
                    method=method,
                    limit=limit,
                    fill_axis=fill_axis,
                )
            elif isinstance(other, ABCSeries):
                # this means self is a DataFrame, and we need to broadcast
                # other
                cons = other._constructor_expanddim
                df = cons(
                    {c: other for c in self.columns}, **self._construct_axes_dict()
                )
                return self._align_frame(
                    df,
                    join=join,
                    axis=axis,
                    level=level,
                    copy=copy,
                    fill_value=fill_value,
                    method=method,
                    limit=limit,
                    fill_axis=fill_axis,
                )

        if axis is not None:
            axis = self._get_axis_number(axis)
        if isinstance(other, ABCDataFrame):
            return self._align_frame(
                other,
                join=join,
                axis=axis,
                level=level,
                copy=copy,
                fill_value=fill_value,
                method=method,
                limit=limit,
                fill_axis=fill_axis,
            )
        elif isinstance(other, ABCSeries):
            return self._align_series(
                other,
                join=join,
                axis=axis,
                level=level,
                copy=copy,
                fill_value=fill_value,
                method=method,
                limit=limit,
                fill_axis=fill_axis,
            )
        else:  # pragma: no cover
            raise TypeError(f"unsupported type: {type(other)}")

    @final
    def _align_frame(
        self,
        other,
        join: AlignJoin = "outer",
        axis: Axis | None = None,
        level=None,
        copy: bool_t = True,
        fill_value=None,
        method=None,
        limit=None,
        fill_axis: Axis = 0,
    ):
        # defaults
        join_index, join_columns = None, None
        ilidx, iridx = None, None
        clidx, cridx = None, None

        is_series = isinstance(self, ABCSeries)

        if (axis is None or axis == 0) and not self.index.equals(other.index):
            join_index, ilidx, iridx = self.index.join(
                other.index, how=join, level=level, return_indexers=True
            )

        if (
            (axis is None or axis == 1)
            and not is_series
            and not self.columns.equals(other.columns)
        ):
            join_columns, clidx, cridx = self.columns.join(
                other.columns, how=join, level=level, return_indexers=True
            )

        if is_series:
            reindexers = {0: [join_index, ilidx]}
        else:
            reindexers = {0: [join_index, ilidx], 1: [join_columns, clidx]}

        left = self._reindex_with_indexers(
            reindexers, copy=copy, fill_value=fill_value, allow_dups=True
        )
        # other must be always DataFrame
        right = other._reindex_with_indexers(
            {0: [join_index, iridx], 1: [join_columns, cridx]},
            copy=copy,
            fill_value=fill_value,
            allow_dups=True,
        )

        if method is not None:
            _left = left.fillna(method=method, axis=fill_axis, limit=limit)
            assert _left is not None  # needed for mypy
            left = _left
            right = right.fillna(method=method, axis=fill_axis, limit=limit)

        # if DatetimeIndex have different tz, convert to UTC
        left, right = _align_as_utc(left, right, join_index)

        return (
            left.__finalize__(self),
            right.__finalize__(other),
        )

    @final
    def _align_series(
        self,
        other,
        join: AlignJoin = "outer",
        axis: Axis | None = None,
        level=None,
        copy: bool_t = True,
        fill_value=None,
        method=None,
        limit=None,
        fill_axis: Axis = 0,
    ):

        is_series = isinstance(self, ABCSeries)

        if (not is_series and axis is None) or axis not in [None, 0, 1]:
            raise ValueError("Must specify axis=0 or 1")

        if is_series and axis == 1:
            raise ValueError("cannot align series to a series other than axis 0")

        # series/series compat, other must always be a Series
        if not axis:

            # equal
            if self.index.equals(other.index):
                join_index, lidx, ridx = None, None, None
            else:
                join_index, lidx, ridx = self.index.join(
                    other.index, how=join, level=level, return_indexers=True
                )

            if is_series:
                left = self._reindex_indexer(join_index, lidx, copy)
            elif lidx is None or join_index is None:
                left = self.copy() if copy else self
            else:
                left = self._constructor(
                    self._mgr.reindex_indexer(join_index, lidx, axis=1, copy=copy)
                )

            right = other._reindex_indexer(join_index, ridx, copy)

        else:

            # one has > 1 ndim
            fdata = self._mgr
            join_index = self.axes[1]
            lidx, ridx = None, None
            if not join_index.equals(other.index):
                join_index, lidx, ridx = join_index.join(
                    other.index, how=join, level=level, return_indexers=True
                )

            if lidx is not None:
                bm_axis = self._get_block_manager_axis(1)
                fdata = fdata.reindex_indexer(join_index, lidx, axis=bm_axis)

            if copy and fdata is self._mgr:
                fdata = fdata.copy()

            left = self._constructor(fdata)

            if ridx is None:
                right = other
            else:
                right = other.reindex(join_index, level=level)

        # fill
        fill_na = notna(fill_value) or (method is not None)
        if fill_na:
            left = left.fillna(fill_value, method=method, limit=limit, axis=fill_axis)
            right = right.fillna(fill_value, method=method, limit=limit)

        # if DatetimeIndex have different tz, convert to UTC
        if is_series or (not is_series and axis == 0):
            left, right = _align_as_utc(left, right, join_index)

        return (
            left.__finalize__(self),
            right.__finalize__(other),
        )

    @final
    def _where(
        self,
        cond,
        other=lib.no_default,
        inplace: bool_t = False,
        axis: Axis | None = None,
        level=None,
    ):
        """
        Equivalent to public method `where`, except that `other` is not
        applied as a function even if callable. Used in __setitem__.
        """
        inplace = validate_bool_kwarg(inplace, "inplace")

        if axis is not None:
            axis = self._get_axis_number(axis)

        # align the cond to same shape as myself
        cond = com.apply_if_callable(cond, self)
        if isinstance(cond, NDFrame):
            cond, _ = cond.align(self, join="right", broadcast_axis=1, copy=False)
        else:
            if not hasattr(cond, "shape"):
                cond = np.asanyarray(cond)
            if cond.shape != self.shape:
                raise ValueError("Array conditional must be same shape as self")
            cond = self._constructor(cond, **self._construct_axes_dict())

        # make sure we are boolean
        fill_value = bool(inplace)
        cond = cond.fillna(fill_value)

        msg = "Boolean array expected for the condition, not {dtype}"

        if not cond.empty:
            if not isinstance(cond, ABCDataFrame):
                # This is a single-dimensional object.
                if not is_bool_dtype(cond):
                    raise ValueError(msg.format(dtype=cond.dtype))
            else:
                for dt in cond.dtypes:
                    if not is_bool_dtype(dt):
                        raise ValueError(msg.format(dtype=dt))
        else:
            # GH#21947 we have an empty DataFrame/Series, could be object-dtype
            cond = cond.astype(bool)

        cond = -cond if inplace else cond
        cond = cond.reindex(self._info_axis, axis=self._info_axis_number, copy=False)

        # try to align with other
        if isinstance(other, NDFrame):

            # align with me
            if other.ndim <= self.ndim:

                _, other = self.align(
                    other,
                    join="left",
                    axis=axis,
                    level=level,
                    fill_value=None,
                    copy=False,
                )

                # if we are NOT aligned, raise as we cannot where index
                if axis is None and not other._indexed_same(self):
                    raise InvalidIndexError

                elif other.ndim < self.ndim:
                    # TODO(EA2D): avoid object-dtype cast in EA case GH#38729
                    other = other._values
                    if axis == 0:
                        other = np.reshape(other, (-1, 1))
                    elif axis == 1:
                        other = np.reshape(other, (1, -1))

                    other = np.broadcast_to(other, self.shape)

            # slice me out of the other
            else:
                raise NotImplementedError(
                    "cannot align with a higher dimensional NDFrame"
                )

        elif not isinstance(other, (MultiIndex, NDFrame)):
            # mainly just catching Index here
            other = extract_array(other, extract_numpy=True)

        if isinstance(other, (np.ndarray, ExtensionArray)):

            if other.shape != self.shape:
                if self.ndim != 1:
                    # In the ndim == 1 case we may have
                    #  other length 1, which we treat as scalar (GH#2745, GH#4192)
                    #  or len(other) == icond.sum(), which we treat like
                    #  __setitem__ (GH#3235)
                    raise ValueError(
                        "other must be the same shape as self when an ndarray"
                    )

            # we are the same shape, so create an actual object for alignment
            else:
                other = self._constructor(other, **self._construct_axes_dict())

        if axis is None:
            axis = 0

        if self.ndim == getattr(other, "ndim", 0):
            align = True
        else:
            align = self._get_axis_number(axis) == 1

        if inplace:
            # we may have different type blocks come out of putmask, so
            # reconstruct the block manager

            self._check_inplace_setting(other)
            new_data = self._mgr.putmask(mask=cond, new=other, align=align)
            result = self._constructor(new_data)
            return self._update_inplace(result)

        else:
            new_data = self._mgr.where(
                other=other,
                cond=cond,
                align=align,
            )
            result = self._constructor(new_data)
            return result.__finalize__(self)

    @overload
    def where(
        self: NDFrameT,
        cond,
        other=...,
        *,
        inplace: Literal[False] = ...,
        axis: Axis | None = ...,
        level: Level = ...,
        errors: IgnoreRaise | lib.NoDefault = ...,
        try_cast: bool_t | lib.NoDefault = ...,
    ) -> NDFrameT:
        ...

    @overload
    def where(
        self,
        cond,
        other=...,
        *,
        inplace: Literal[True],
        axis: Axis | None = ...,
        level: Level = ...,
        errors: IgnoreRaise | lib.NoDefault = ...,
        try_cast: bool_t | lib.NoDefault = ...,
    ) -> None:
        ...

    @overload
    def where(
        self: NDFrameT,
        cond,
        other=...,
        *,
        inplace: bool_t = ...,
        axis: Axis | None = ...,
        level: Level = ...,
        errors: IgnoreRaise | lib.NoDefault = ...,
        try_cast: bool_t | lib.NoDefault = ...,
    ) -> NDFrameT | None:
        ...

    @deprecate_kwarg(old_arg_name="errors", new_arg_name=None)
    @deprecate_nonkeyword_arguments(
        version=None, allowed_args=["self", "cond", "other"]
    )
    @doc(
        klass=_shared_doc_kwargs["klass"],
        cond="True",
        cond_rev="False",
        name="where",
        name_other="mask",
    )
    def where(
        self: NDFrameT,
        cond,
        other=np.nan,
        inplace: bool_t = False,
        axis: Axis | None = None,
        level: Level = None,
        errors: IgnoreRaise | lib.NoDefault = "raise",
        try_cast: bool_t | lib.NoDefault = lib.no_default,
    ) -> NDFrameT | None:
        """
        Replace values where the condition is {cond_rev}.

        Parameters
        ----------
        cond : bool {klass}, array-like, or callable
            Where `cond` is {cond}, keep the original value. Where
            {cond_rev}, replace with corresponding value from `other`.
            If `cond` is callable, it is computed on the {klass} and
            should return boolean {klass} or array. The callable must
            not change input {klass} (though pandas doesn't check it).
        other : scalar, {klass}, or callable
            Entries where `cond` is {cond_rev} are replaced with
            corresponding value from `other`.
            If other is callable, it is computed on the {klass} and
            should return scalar or {klass}. The callable must not
            change input {klass} (though pandas doesn't check it).
        inplace : bool, default False
            Whether to perform the operation in place on the data.
        axis : int, default None
            Alignment axis if needed. For `Series` this parameter is
            unused and defaults to 0.
        level : int, default None
            Alignment level if needed.
        errors : str, {{'raise', 'ignore'}}, default 'raise'
            Note that currently this parameter won't affect
            the results and will always coerce to a suitable dtype.

            - 'raise' : allow exceptions to be raised.
            - 'ignore' : suppress exceptions. On error return original object.

            .. deprecated:: 1.5.0
               This argument had no effect.

        try_cast : bool, default None
            Try to cast the result back to the input type (if possible).

            .. deprecated:: 1.3.0
                Manually cast back if necessary.

        Returns
        -------
        Same type as caller or None if ``inplace=True``.

        See Also
        --------
        :func:`DataFrame.{name_other}` : Return an object of same shape as
            self.

        Notes
        -----
        The {name} method is an application of the if-then idiom. For each
        element in the calling DataFrame, if ``cond`` is ``{cond}`` the
        element is used; otherwise the corresponding element from the DataFrame
        ``other`` is used. If the axis of ``other`` does not align with axis of
        ``cond`` {klass}, the misaligned index positions will be filled with
        {cond_rev}.

        The signature for :func:`DataFrame.where` differs from
        :func:`numpy.where`. Roughly ``df1.where(m, df2)`` is equivalent to
        ``np.where(m, df1, df2)``.

        For further details and examples see the ``{name}`` documentation in
        :ref:`indexing <indexing.where_mask>`.

        The dtype of the object takes precedence. The fill value is casted to
        the object's dtype, if this can be done losslessly.

        Examples
        --------
        >>> s = pd.Series(range(5))
        >>> s.where(s > 0)
        0    NaN
        1    1.0
        2    2.0
        3    3.0
        4    4.0
        dtype: float64
        >>> s.mask(s > 0)
        0    0.0
        1    NaN
        2    NaN
        3    NaN
        4    NaN
        dtype: float64

        >>> s = pd.Series(range(5))
        >>> t = pd.Series([True, False])
        >>> s.where(t, 99)
        0     0
        1    99
        2    99
        3    99
        4    99
        dtype: int64
        >>> s.mask(t, 99)
        0    99
        1     1
        2    99
        3    99
        4    99
        dtype: int64

        >>> s.where(s > 1, 10)
        0    10
        1    10
        2    2
        3    3
        4    4
        dtype: int64
        >>> s.mask(s > 1, 10)
        0     0
        1     1
        2    10
        3    10
        4    10
        dtype: int64

        >>> df = pd.DataFrame(np.arange(10).reshape(-1, 2), columns=['A', 'B'])
        >>> df
           A  B
        0  0  1
        1  2  3
        2  4  5
        3  6  7
        4  8  9
        >>> m = df % 3 == 0
        >>> df.where(m, -df)
           A  B
        0  0 -1
        1 -2  3
        2 -4 -5
        3  6 -7
        4 -8  9
        >>> df.where(m, -df) == np.where(m, df, -df)
              A     B
        0  True  True
        1  True  True
        2  True  True
        3  True  True
        4  True  True
        >>> df.where(m, -df) == df.mask(~m, -df)
              A     B
        0  True  True
        1  True  True
        2  True  True
        3  True  True
        4  True  True
        """
        other = com.apply_if_callable(other, self)

        if try_cast is not lib.no_default:
            warnings.warn(
                "try_cast keyword is deprecated and will be removed in a "
                "future version.",
                FutureWarning,
                stacklevel=find_stack_level(),
            )

        return self._where(cond, other, inplace, axis, level)

    @overload
    def mask(
        self: NDFrameT,
        cond,
        other=...,
        *,
        inplace: Literal[False] = ...,
        axis: Axis | None = ...,
        level: Level = ...,
        errors: IgnoreRaise | lib.NoDefault = ...,
        try_cast: bool_t | lib.NoDefault = ...,
    ) -> NDFrameT:
        ...

    @overload
    def mask(
        self,
        cond,
        other=...,
        *,
        inplace: Literal[True],
        axis: Axis | None = ...,
        level: Level = ...,
        errors: IgnoreRaise | lib.NoDefault = ...,
        try_cast: bool_t | lib.NoDefault = ...,
    ) -> None:
        ...

    @overload
    def mask(
        self: NDFrameT,
        cond,
        other=...,
        *,
        inplace: bool_t = ...,
        axis: Axis | None = ...,
        level: Level = ...,
        errors: IgnoreRaise | lib.NoDefault = ...,
        try_cast: bool_t | lib.NoDefault = ...,
    ) -> NDFrameT | None:
        ...

    @deprecate_kwarg(old_arg_name="errors", new_arg_name=None)
    @deprecate_nonkeyword_arguments(
        version=None, allowed_args=["self", "cond", "other"]
    )
    @doc(
        where,
        klass=_shared_doc_kwargs["klass"],
        cond="False",
        cond_rev="True",
        name="mask",
        name_other="where",
    )
    def mask(
        self: NDFrameT,
        cond,
        other=np.nan,
        inplace: bool_t = False,
        axis: Axis | None = None,
        level: Level = None,
        errors: IgnoreRaise | lib.NoDefault = "raise",
        try_cast: bool_t | lib.NoDefault = lib.no_default,
    ) -> NDFrameT | None:

        inplace = validate_bool_kwarg(inplace, "inplace")
        cond = com.apply_if_callable(cond, self)

        if try_cast is not lib.no_default:
            warnings.warn(
                "try_cast keyword is deprecated and will be removed in a "
                "future version.",
                FutureWarning,
                stacklevel=find_stack_level(),
            )

        # see gh-21891
        if not hasattr(cond, "__invert__"):
            cond = np.array(cond)

        return self.where(
            ~cond,
            other=other,
            inplace=inplace,
            axis=axis,
            level=level,
        )

    @doc(klass=_shared_doc_kwargs["klass"])
    def shift(
        self: NDFrameT,
        periods: int = 1,
        freq=None,
        axis: Axis = 0,
        fill_value: Hashable = None,
    ) -> NDFrameT:
        """
        Shift index by desired number of periods with an optional time `freq`.

        When `freq` is not passed, shift the index without realigning the data.
        If `freq` is passed (in this case, the index must be date or datetime,
        or it will raise a `NotImplementedError`), the index will be
        increased using the periods and the `freq`. `freq` can be inferred
        when specified as "infer" as long as either freq or inferred_freq
        attribute is set in the index.

        Parameters
        ----------
        periods : int
            Number of periods to shift. Can be positive or negative.
        freq : DateOffset, tseries.offsets, timedelta, or str, optional
            Offset to use from the tseries module or time rule (e.g. 'EOM').
            If `freq` is specified then the index values are shifted but the
            data is not realigned. That is, use `freq` if you would like to
            extend the index when shifting and preserve the original data.
            If `freq` is specified as "infer" then it will be inferred from
            the freq or inferred_freq attributes of the index. If neither of
            those attributes exist, a ValueError is thrown.
        axis : {{0 or 'index', 1 or 'columns', None}}, default None
            Shift direction. For `Series` this parameter is unused and defaults to 0.
        fill_value : object, optional
            The scalar value to use for newly introduced missing values.
            the default depends on the dtype of `self`.
            For numeric data, ``np.nan`` is used.
            For datetime, timedelta, or period data, etc. :attr:`NaT` is used.
            For extension dtypes, ``self.dtype.na_value`` is used.

            .. versionchanged:: 1.1.0

        Returns
        -------
        {klass}
            Copy of input object, shifted.

        See Also
        --------
        Index.shift : Shift values of Index.
        DatetimeIndex.shift : Shift values of DatetimeIndex.
        PeriodIndex.shift : Shift values of PeriodIndex.
        tshift : Shift the time index, using the index's frequency if
            available.

        Examples
        --------
        >>> df = pd.DataFrame({{"Col1": [10, 20, 15, 30, 45],
        ...                    "Col2": [13, 23, 18, 33, 48],
        ...                    "Col3": [17, 27, 22, 37, 52]}},
        ...                   index=pd.date_range("2020-01-01", "2020-01-05"))
        >>> df
                    Col1  Col2  Col3
        2020-01-01    10    13    17
        2020-01-02    20    23    27
        2020-01-03    15    18    22
        2020-01-04    30    33    37
        2020-01-05    45    48    52

        >>> df.shift(periods=3)
                    Col1  Col2  Col3
        2020-01-01   NaN   NaN   NaN
        2020-01-02   NaN   NaN   NaN
        2020-01-03   NaN   NaN   NaN
        2020-01-04  10.0  13.0  17.0
        2020-01-05  20.0  23.0  27.0

        >>> df.shift(periods=1, axis="columns")
                    Col1  Col2  Col3
        2020-01-01   NaN    10    13
        2020-01-02   NaN    20    23
        2020-01-03   NaN    15    18
        2020-01-04   NaN    30    33
        2020-01-05   NaN    45    48

        >>> df.shift(periods=3, fill_value=0)
                    Col1  Col2  Col3
        2020-01-01     0     0     0
        2020-01-02     0     0     0
        2020-01-03     0     0     0
        2020-01-04    10    13    17
        2020-01-05    20    23    27

        >>> df.shift(periods=3, freq="D")
                    Col1  Col2  Col3
        2020-01-04    10    13    17
        2020-01-05    20    23    27
        2020-01-06    15    18    22
        2020-01-07    30    33    37
        2020-01-08    45    48    52

        >>> df.shift(periods=3, freq="infer")
                    Col1  Col2  Col3
        2020-01-04    10    13    17
        2020-01-05    20    23    27
        2020-01-06    15    18    22
        2020-01-07    30    33    37
        2020-01-08    45    48    52
        """
        if periods == 0:
            return self.copy()

        if freq is None:
            # when freq is None, data is shifted, index is not
            axis = self._get_axis_number(axis)
            new_data = self._mgr.shift(
                periods=periods, axis=axis, fill_value=fill_value
            )
            return self._constructor(new_data).__finalize__(self, method="shift")

        # when freq is given, index is shifted, data is not
        index = self._get_axis(axis)

        if freq == "infer":
            freq = getattr(index, "freq", None)

            if freq is None:
                freq = getattr(index, "inferred_freq", None)

            if freq is None:
                msg = "Freq was not set in the index hence cannot be inferred"
                raise ValueError(msg)

        elif isinstance(freq, str):
            freq = to_offset(freq)

        if isinstance(index, PeriodIndex):
            orig_freq = to_offset(index.freq)
            if freq != orig_freq:
                assert orig_freq is not None  # for mypy
                raise ValueError(
                    f"Given freq {freq.rule_code} does not match "
                    f"PeriodIndex freq {orig_freq.rule_code}"
                )
            new_ax = index.shift(periods)
        else:
            new_ax = index.shift(periods, freq)

        result = self.set_axis(new_ax, axis=axis)
        return result.__finalize__(self, method="shift")

    @final
    def slice_shift(self: NDFrameT, periods: int = 1, axis: Axis = 0) -> NDFrameT:
        """
        Equivalent to `shift` without copying data.

        .. deprecated:: 1.2.0
            slice_shift is deprecated,
            use DataFrame/Series.shift instead.

        The shifted data will not include the dropped periods and the
        shifted axis will be smaller than the original.

        Parameters
        ----------
        periods : int
            Number of periods to move, can be positive or negative.
        axis : {0 or 'index', 1 or 'columns', None}, default 0
            For `Series` this parameter is unused and defaults to 0.

        Returns
        -------
        shifted : same type as caller

        Notes
        -----
        While the `slice_shift` is faster than `shift`, you may pay for it
        later during alignment.
        """

        msg = (
            "The 'slice_shift' method is deprecated "
            "and will be removed in a future version. "
            "You can use DataFrame/Series.shift instead."
        )
        warnings.warn(msg, FutureWarning, stacklevel=find_stack_level())

        if periods == 0:
            return self

        if periods > 0:
            vslicer = slice(None, -periods)
            islicer = slice(periods, None)
        else:
            vslicer = slice(-periods, None)
            islicer = slice(None, periods)

        new_obj = self._slice(vslicer, axis=axis)
        shifted_axis = self._get_axis(axis)[islicer]
        new_obj = new_obj.set_axis(shifted_axis, axis=axis, copy=False)
        return new_obj.__finalize__(self, method="slice_shift")

    @final
    def tshift(self: NDFrameT, periods: int = 1, freq=None, axis: Axis = 0) -> NDFrameT:
        """
        Shift the time index, using the index's frequency if available.

        .. deprecated:: 1.1.0
            Use `shift` instead.

        Parameters
        ----------
        periods : int
            Number of periods to move, can be positive or negative.
        freq : DateOffset, timedelta, or str, default None
            Increment to use from the tseries module
            or time rule expressed as a string (e.g. 'EOM').
        axis : {0 or ‘index’, 1 or ‘columns’, None}, default 0
            Corresponds to the axis that contains the Index.
            For `Series` this parameter is unused and defaults to 0.

        Returns
        -------
        shifted : Series/DataFrame

        Notes
        -----
        If freq is not specified then tries to use the freq or inferred_freq
        attributes of the index. If neither of those attributes exist, a
        ValueError is thrown
        """
        warnings.warn(
            (
                "tshift is deprecated and will be removed in a future version. "
                "Please use shift instead."
            ),
            FutureWarning,
            stacklevel=find_stack_level(),
        )

        if freq is None:
            freq = "infer"

        return self.shift(periods, freq, axis)

    def truncate(
        self: NDFrameT,
        before=None,
        after=None,
        axis: Axis | None = None,
        copy: bool_t = True,
    ) -> NDFrameT:
        """
        Truncate a Series or DataFrame before and after some index value.

        This is a useful shorthand for boolean indexing based on index
        values above or below certain thresholds.

        Parameters
        ----------
        before : date, str, int
            Truncate all rows before this index value.
        after : date, str, int
            Truncate all rows after this index value.
        axis : {0 or 'index', 1 or 'columns'}, optional
            Axis to truncate. Truncates the index (rows) by default.
            For `Series` this parameter is unused and defaults to 0.
        copy : bool, default is True,
            Return a copy of the truncated section.

        Returns
        -------
        type of caller
            The truncated Series or DataFrame.

        See Also
        --------
        DataFrame.loc : Select a subset of a DataFrame by label.
        DataFrame.iloc : Select a subset of a DataFrame by position.

        Notes
        -----
        If the index being truncated contains only datetime values,
        `before` and `after` may be specified as strings instead of
        Timestamps.

        Examples
        --------
        >>> df = pd.DataFrame({'A': ['a', 'b', 'c', 'd', 'e'],
        ...                    'B': ['f', 'g', 'h', 'i', 'j'],
        ...                    'C': ['k', 'l', 'm', 'n', 'o']},
        ...                   index=[1, 2, 3, 4, 5])
        >>> df
           A  B  C
        1  a  f  k
        2  b  g  l
        3  c  h  m
        4  d  i  n
        5  e  j  o

        >>> df.truncate(before=2, after=4)
           A  B  C
        2  b  g  l
        3  c  h  m
        4  d  i  n

        The columns of a DataFrame can be truncated.

        >>> df.truncate(before="A", after="B", axis="columns")
           A  B
        1  a  f
        2  b  g
        3  c  h
        4  d  i
        5  e  j

        For Series, only rows can be truncated.

        >>> df['A'].truncate(before=2, after=4)
        2    b
        3    c
        4    d
        Name: A, dtype: object

        The index values in ``truncate`` can be datetimes or string
        dates.

        >>> dates = pd.date_range('2016-01-01', '2016-02-01', freq='s')
        >>> df = pd.DataFrame(index=dates, data={'A': 1})
        >>> df.tail()
                             A
        2016-01-31 23:59:56  1
        2016-01-31 23:59:57  1
        2016-01-31 23:59:58  1
        2016-01-31 23:59:59  1
        2016-02-01 00:00:00  1

        >>> df.truncate(before=pd.Timestamp('2016-01-05'),
        ...             after=pd.Timestamp('2016-01-10')).tail()
                             A
        2016-01-09 23:59:56  1
        2016-01-09 23:59:57  1
        2016-01-09 23:59:58  1
        2016-01-09 23:59:59  1
        2016-01-10 00:00:00  1

        Because the index is a DatetimeIndex containing only dates, we can
        specify `before` and `after` as strings. They will be coerced to
        Timestamps before truncation.

        >>> df.truncate('2016-01-05', '2016-01-10').tail()
                             A
        2016-01-09 23:59:56  1
        2016-01-09 23:59:57  1
        2016-01-09 23:59:58  1
        2016-01-09 23:59:59  1
        2016-01-10 00:00:00  1

        Note that ``truncate`` assumes a 0 value for any unspecified time
        component (midnight). This differs from partial string slicing, which
        returns any partially matching dates.

        >>> df.loc['2016-01-05':'2016-01-10', :].tail()
                             A
        2016-01-10 23:59:55  1
        2016-01-10 23:59:56  1
        2016-01-10 23:59:57  1
        2016-01-10 23:59:58  1
        2016-01-10 23:59:59  1
        """
        if axis is None:
            axis = self._stat_axis_number
        axis = self._get_axis_number(axis)
        ax = self._get_axis(axis)

        # GH 17935
        # Check that index is sorted
        if not ax.is_monotonic_increasing and not ax.is_monotonic_decreasing:
            raise ValueError("truncate requires a sorted index")

        # if we have a date index, convert to dates, otherwise
        # treat like a slice
        if ax._is_all_dates:
            from pandas.core.tools.datetimes import to_datetime

            before = to_datetime(before)
            after = to_datetime(after)

        if before is not None and after is not None and before > after:
            raise ValueError(f"Truncate: {after} must be after {before}")

        if len(ax) > 1 and ax.is_monotonic_decreasing and ax.nunique() > 1:
            before, after = after, before

        slicer = [slice(None, None)] * self._AXIS_LEN
        slicer[axis] = slice(before, after)
        result = self.loc[tuple(slicer)]

        if isinstance(ax, MultiIndex):
            setattr(result, self._get_axis_name(axis), ax.truncate(before, after))

        if copy:
            result = result.copy()

        return result

    @final
    @doc(klass=_shared_doc_kwargs["klass"])
    def tz_convert(
        self: NDFrameT, tz, axis: Axis = 0, level=None, copy: bool_t = True
    ) -> NDFrameT:
        """
        Convert tz-aware axis to target time zone.

        Parameters
        ----------
        tz : str or tzinfo object
        axis : the axis to convert
        level : int, str, default None
            If axis is a MultiIndex, convert a specific level. Otherwise
            must be None.
        copy : bool, default True
            Also make a copy of the underlying data.

        Returns
        -------
        {klass}
            Object with time zone converted axis.

        Raises
        ------
        TypeError
            If the axis is tz-naive.
        """
        axis = self._get_axis_number(axis)
        ax = self._get_axis(axis)

        def _tz_convert(ax, tz):
            if not hasattr(ax, "tz_convert"):
                if len(ax) > 0:
                    ax_name = self._get_axis_name(axis)
                    raise TypeError(
                        f"{ax_name} is not a valid DatetimeIndex or PeriodIndex"
                    )
                else:
                    ax = DatetimeIndex([], tz=tz)
            else:
                ax = ax.tz_convert(tz)
            return ax

        # if a level is given it must be a MultiIndex level or
        # equivalent to the axis name
        if isinstance(ax, MultiIndex):
            level = ax._get_level_number(level)
            new_level = _tz_convert(ax.levels[level], tz)
            ax = ax.set_levels(new_level, level=level)
        else:
            if level not in (None, 0, ax.name):
                raise ValueError(f"The level {level} is not valid")
            ax = _tz_convert(ax, tz)

        result = self.copy(deep=copy)
        result = result.set_axis(ax, axis=axis, copy=False)
        return result.__finalize__(self, method="tz_convert")

    @final
    @doc(klass=_shared_doc_kwargs["klass"])
    def tz_localize(
        self: NDFrameT,
        tz,
        axis: Axis = 0,
        level=None,
        copy: bool_t = True,
        ambiguous: TimeAmbiguous = "raise",
        nonexistent: TimeNonexistent = "raise",
    ) -> NDFrameT:
        """
        Localize tz-naive index of a Series or DataFrame to target time zone.

        This operation localizes the Index. To localize the values in a
        timezone-naive Series, use :meth:`Series.dt.tz_localize`.

        Parameters
        ----------
        tz : str or tzinfo
        axis : the axis to localize
        level : int, str, default None
            If axis ia a MultiIndex, localize a specific level. Otherwise
            must be None.
        copy : bool, default True
            Also make a copy of the underlying data.
        ambiguous : 'infer', bool-ndarray, 'NaT', default 'raise'
            When clocks moved backward due to DST, ambiguous times may arise.
            For example in Central European Time (UTC+01), when going from
            03:00 DST to 02:00 non-DST, 02:30:00 local time occurs both at
            00:30:00 UTC and at 01:30:00 UTC. In such a situation, the
            `ambiguous` parameter dictates how ambiguous times should be
            handled.

            - 'infer' will attempt to infer fall dst-transition hours based on
              order
            - bool-ndarray where True signifies a DST time, False designates
              a non-DST time (note that this flag is only applicable for
              ambiguous times)
            - 'NaT' will return NaT where there are ambiguous times
            - 'raise' will raise an AmbiguousTimeError if there are ambiguous
              times.
        nonexistent : str, default 'raise'
            A nonexistent time does not exist in a particular timezone
            where clocks moved forward due to DST. Valid values are:

            - 'shift_forward' will shift the nonexistent time forward to the
              closest existing time
            - 'shift_backward' will shift the nonexistent time backward to the
              closest existing time
            - 'NaT' will return NaT where there are nonexistent times
            - timedelta objects will shift nonexistent times by the timedelta
            - 'raise' will raise an NonExistentTimeError if there are
              nonexistent times.

        Returns
        -------
        {klass}
            Same type as the input.

        Raises
        ------
        TypeError
            If the TimeSeries is tz-aware and tz is not None.

        Examples
        --------
        Localize local times:

        >>> s = pd.Series([1],
        ...               index=pd.DatetimeIndex(['2018-09-15 01:30:00']))
        >>> s.tz_localize('CET')
        2018-09-15 01:30:00+02:00    1
        dtype: int64

        Be careful with DST changes. When there is sequential data, pandas
        can infer the DST time:

        >>> s = pd.Series(range(7),
        ...               index=pd.DatetimeIndex(['2018-10-28 01:30:00',
        ...                                       '2018-10-28 02:00:00',
        ...                                       '2018-10-28 02:30:00',
        ...                                       '2018-10-28 02:00:00',
        ...                                       '2018-10-28 02:30:00',
        ...                                       '2018-10-28 03:00:00',
        ...                                       '2018-10-28 03:30:00']))
        >>> s.tz_localize('CET', ambiguous='infer')
        2018-10-28 01:30:00+02:00    0
        2018-10-28 02:00:00+02:00    1
        2018-10-28 02:30:00+02:00    2
        2018-10-28 02:00:00+01:00    3
        2018-10-28 02:30:00+01:00    4
        2018-10-28 03:00:00+01:00    5
        2018-10-28 03:30:00+01:00    6
        dtype: int64

        In some cases, inferring the DST is impossible. In such cases, you can
        pass an ndarray to the ambiguous parameter to set the DST explicitly

        >>> s = pd.Series(range(3),
        ...               index=pd.DatetimeIndex(['2018-10-28 01:20:00',
        ...                                       '2018-10-28 02:36:00',
        ...                                       '2018-10-28 03:46:00']))
        >>> s.tz_localize('CET', ambiguous=np.array([True, True, False]))
        2018-10-28 01:20:00+02:00    0
        2018-10-28 02:36:00+02:00    1
        2018-10-28 03:46:00+01:00    2
        dtype: int64

        If the DST transition causes nonexistent times, you can shift these
        dates forward or backward with a timedelta object or `'shift_forward'`
        or `'shift_backward'`.

        >>> s = pd.Series(range(2),
        ...               index=pd.DatetimeIndex(['2015-03-29 02:30:00',
        ...                                       '2015-03-29 03:30:00']))
        >>> s.tz_localize('Europe/Warsaw', nonexistent='shift_forward')
        2015-03-29 03:00:00+02:00    0
        2015-03-29 03:30:00+02:00    1
        dtype: int64
        >>> s.tz_localize('Europe/Warsaw', nonexistent='shift_backward')
        2015-03-29 01:59:59.999999999+01:00    0
        2015-03-29 03:30:00+02:00              1
        dtype: int64
        >>> s.tz_localize('Europe/Warsaw', nonexistent=pd.Timedelta('1H'))
        2015-03-29 03:30:00+02:00    0
        2015-03-29 03:30:00+02:00    1
        dtype: int64
        """
        nonexistent_options = ("raise", "NaT", "shift_forward", "shift_backward")
        if nonexistent not in nonexistent_options and not isinstance(
            nonexistent, timedelta
        ):
            raise ValueError(
                "The nonexistent argument must be one of 'raise', "
                "'NaT', 'shift_forward', 'shift_backward' or "
                "a timedelta object"
            )

        axis = self._get_axis_number(axis)
        ax = self._get_axis(axis)

        def _tz_localize(ax, tz, ambiguous, nonexistent):
            if not hasattr(ax, "tz_localize"):
                if len(ax) > 0:
                    ax_name = self._get_axis_name(axis)
                    raise TypeError(
                        f"{ax_name} is not a valid DatetimeIndex or PeriodIndex"
                    )
                else:
                    ax = DatetimeIndex([], tz=tz)
            else:
                ax = ax.tz_localize(tz, ambiguous=ambiguous, nonexistent=nonexistent)
            return ax

        # if a level is given it must be a MultiIndex level or
        # equivalent to the axis name
        if isinstance(ax, MultiIndex):
            level = ax._get_level_number(level)
            new_level = _tz_localize(ax.levels[level], tz, ambiguous, nonexistent)
            ax = ax.set_levels(new_level, level=level)
        else:
            if level not in (None, 0, ax.name):
                raise ValueError(f"The level {level} is not valid")
            ax = _tz_localize(ax, tz, ambiguous, nonexistent)

        result = self.copy(deep=copy)
        result = result.set_axis(ax, axis=axis, copy=False)
        return result.__finalize__(self, method="tz_localize")

    # ----------------------------------------------------------------------
    # Numeric Methods

    @final
    def describe(
        self: NDFrameT,
        percentiles=None,
        include=None,
        exclude=None,
        datetime_is_numeric: bool_t = False,
    ) -> NDFrameT:
        """
        Generate descriptive statistics.

        Descriptive statistics include those that summarize the central
        tendency, dispersion and shape of a
        dataset's distribution, excluding ``NaN`` values.

        Analyzes both numeric and object series, as well
        as ``DataFrame`` column sets of mixed data types. The output
        will vary depending on what is provided. Refer to the notes
        below for more detail.

        Parameters
        ----------
        percentiles : list-like of numbers, optional
            The percentiles to include in the output. All should
            fall between 0 and 1. The default is
            ``[.25, .5, .75]``, which returns the 25th, 50th, and
            75th percentiles.
        include : 'all', list-like of dtypes or None (default), optional
            A white list of data types to include in the result. Ignored
            for ``Series``. Here are the options:

            - 'all' : All columns of the input will be included in the output.
            - A list-like of dtypes : Limits the results to the
              provided data types.
              To limit the result to numeric types submit
              ``numpy.number``. To limit it instead to object columns submit
              the ``numpy.object`` data type. Strings
              can also be used in the style of
              ``select_dtypes`` (e.g. ``df.describe(include=['O'])``). To
              select pandas categorical columns, use ``'category'``
            - None (default) : The result will include all numeric columns.
        exclude : list-like of dtypes or None (default), optional,
            A black list of data types to omit from the result. Ignored
            for ``Series``. Here are the options:

            - A list-like of dtypes : Excludes the provided data types
              from the result. To exclude numeric types submit
              ``numpy.number``. To exclude object columns submit the data
              type ``numpy.object``. Strings can also be used in the style of
              ``select_dtypes`` (e.g. ``df.describe(exclude=['O'])``). To
              exclude pandas categorical columns, use ``'category'``
            - None (default) : The result will exclude nothing.
        datetime_is_numeric : bool, default False
            Whether to treat datetime dtypes as numeric. This affects statistics
            calculated for the column. For DataFrame input, this also
            controls whether datetime columns are included by default.

            .. versionadded:: 1.1.0

        Returns
        -------
        Series or DataFrame
            Summary statistics of the Series or Dataframe provided.

        See Also
        --------
        DataFrame.count: Count number of non-NA/null observations.
        DataFrame.max: Maximum of the values in the object.
        DataFrame.min: Minimum of the values in the object.
        DataFrame.mean: Mean of the values.
        DataFrame.std: Standard deviation of the observations.
        DataFrame.select_dtypes: Subset of a DataFrame including/excluding
            columns based on their dtype.

        Notes
        -----
        For numeric data, the result's index will include ``count``,
        ``mean``, ``std``, ``min``, ``max`` as well as lower, ``50`` and
        upper percentiles. By default the lower percentile is ``25`` and the
        upper percentile is ``75``. The ``50`` percentile is the
        same as the median.

        For object data (e.g. strings or timestamps), the result's index
        will include ``count``, ``unique``, ``top``, and ``freq``. The ``top``
        is the most common value. The ``freq`` is the most common value's
        frequency. Timestamps also include the ``first`` and ``last`` items.

        If multiple object values have the highest count, then the
        ``count`` and ``top`` results will be arbitrarily chosen from
        among those with the highest count.

        For mixed data types provided via a ``DataFrame``, the default is to
        return only an analysis of numeric columns. If the dataframe consists
        only of object and categorical data without any numeric columns, the
        default is to return an analysis of both the object and categorical
        columns. If ``include='all'`` is provided as an option, the result
        will include a union of attributes of each type.

        The `include` and `exclude` parameters can be used to limit
        which columns in a ``DataFrame`` are analyzed for the output.
        The parameters are ignored when analyzing a ``Series``.

        Examples
        --------
        Describing a numeric ``Series``.

        >>> s = pd.Series([1, 2, 3])
        >>> s.describe()
        count    3.0
        mean     2.0
        std      1.0
        min      1.0
        25%      1.5
        50%      2.0
        75%      2.5
        max      3.0
        dtype: float64

        Describing a categorical ``Series``.

        >>> s = pd.Series(['a', 'a', 'b', 'c'])
        >>> s.describe()
        count     4
        unique    3
        top       a
        freq      2
        dtype: object

        Describing a timestamp ``Series``.

        >>> s = pd.Series([
        ...   np.datetime64("2000-01-01"),
        ...   np.datetime64("2010-01-01"),
        ...   np.datetime64("2010-01-01")
        ... ])
        >>> s.describe(datetime_is_numeric=True)
        count                      3
        mean     2006-09-01 08:00:00
        min      2000-01-01 00:00:00
        25%      2004-12-31 12:00:00
        50%      2010-01-01 00:00:00
        75%      2010-01-01 00:00:00
        max      2010-01-01 00:00:00
        dtype: object

        Describing a ``DataFrame``. By default only numeric fields
        are returned.

        >>> df = pd.DataFrame({'categorical': pd.Categorical(['d','e','f']),
        ...                    'numeric': [1, 2, 3],
        ...                    'object': ['a', 'b', 'c']
        ...                   })
        >>> df.describe()
               numeric
        count      3.0
        mean       2.0
        std        1.0
        min        1.0
        25%        1.5
        50%        2.0
        75%        2.5
        max        3.0

        Describing all columns of a ``DataFrame`` regardless of data type.

        >>> df.describe(include='all')  # doctest: +SKIP
               categorical  numeric object
        count            3      3.0      3
        unique           3      NaN      3
        top              f      NaN      a
        freq             1      NaN      1
        mean           NaN      2.0    NaN
        std            NaN      1.0    NaN
        min            NaN      1.0    NaN
        25%            NaN      1.5    NaN
        50%            NaN      2.0    NaN
        75%            NaN      2.5    NaN
        max            NaN      3.0    NaN

        Describing a column from a ``DataFrame`` by accessing it as
        an attribute.

        >>> df.numeric.describe()
        count    3.0
        mean     2.0
        std      1.0
        min      1.0
        25%      1.5
        50%      2.0
        75%      2.5
        max      3.0
        Name: numeric, dtype: float64

        Including only numeric columns in a ``DataFrame`` description.

        >>> df.describe(include=[np.number])
               numeric
        count      3.0
        mean       2.0
        std        1.0
        min        1.0
        25%        1.5
        50%        2.0
        75%        2.5
        max        3.0

        Including only string columns in a ``DataFrame`` description.

        >>> df.describe(include=[object])  # doctest: +SKIP
               object
        count       3
        unique      3
        top         a
        freq        1

        Including only categorical columns from a ``DataFrame`` description.

        >>> df.describe(include=['category'])
               categorical
        count            3
        unique           3
        top              d
        freq             1

        Excluding numeric columns from a ``DataFrame`` description.

        >>> df.describe(exclude=[np.number])  # doctest: +SKIP
               categorical object
        count            3      3
        unique           3      3
        top              f      a
        freq             1      1

        Excluding object columns from a ``DataFrame`` description.

        >>> df.describe(exclude=[object])  # doctest: +SKIP
               categorical  numeric
        count            3      3.0
        unique           3      NaN
        top              f      NaN
        freq             1      NaN
        mean           NaN      2.0
        std            NaN      1.0
        min            NaN      1.0
        25%            NaN      1.5
        50%            NaN      2.0
        75%            NaN      2.5
        max            NaN      3.0
        """
        return describe_ndframe(
            obj=self,
            include=include,
            exclude=exclude,
            datetime_is_numeric=datetime_is_numeric,
            percentiles=percentiles,
        )

    @final
    def pct_change(
        self: NDFrameT,
        periods: int = 1,
        fill_method: Literal["backfill", "bfill", "pad", "ffill"] = "pad",
        limit=None,
        freq=None,
        **kwargs,
    ) -> NDFrameT:
        """
        Percentage change between the current and a prior element.

        Computes the percentage change from the immediately previous row by
        default. This is useful in comparing the percentage of change in a time
        series of elements.

        Parameters
        ----------
        periods : int, default 1
            Periods to shift for forming percent change.
        fill_method : str, default 'pad'
            How to handle NAs **before** computing percent changes.
        limit : int, default None
            The number of consecutive NAs to fill before stopping.
        freq : DateOffset, timedelta, or str, optional
            Increment to use from time series API (e.g. 'M' or BDay()).
        **kwargs
            Additional keyword arguments are passed into
            `DataFrame.shift` or `Series.shift`.

        Returns
        -------
        chg : Series or DataFrame
            The same type as the calling object.

        See Also
        --------
        Series.diff : Compute the difference of two elements in a Series.
        DataFrame.diff : Compute the difference of two elements in a DataFrame.
        Series.shift : Shift the index by some number of periods.
        DataFrame.shift : Shift the index by some number of periods.

        Examples
        --------
        **Series**

        >>> s = pd.Series([90, 91, 85])
        >>> s
        0    90
        1    91
        2    85
        dtype: int64

        >>> s.pct_change()
        0         NaN
        1    0.011111
        2   -0.065934
        dtype: float64

        >>> s.pct_change(periods=2)
        0         NaN
        1         NaN
        2   -0.055556
        dtype: float64

        See the percentage change in a Series where filling NAs with last
        valid observation forward to next valid.

        >>> s = pd.Series([90, 91, None, 85])
        >>> s
        0    90.0
        1    91.0
        2     NaN
        3    85.0
        dtype: float64

        >>> s.pct_change(fill_method='ffill')
        0         NaN
        1    0.011111
        2    0.000000
        3   -0.065934
        dtype: float64

        **DataFrame**

        Percentage change in French franc, Deutsche Mark, and Italian lira from
        1980-01-01 to 1980-03-01.

        >>> df = pd.DataFrame({
        ...     'FR': [4.0405, 4.0963, 4.3149],
        ...     'GR': [1.7246, 1.7482, 1.8519],
        ...     'IT': [804.74, 810.01, 860.13]},
        ...     index=['1980-01-01', '1980-02-01', '1980-03-01'])
        >>> df
                        FR      GR      IT
        1980-01-01  4.0405  1.7246  804.74
        1980-02-01  4.0963  1.7482  810.01
        1980-03-01  4.3149  1.8519  860.13

        >>> df.pct_change()
                          FR        GR        IT
        1980-01-01       NaN       NaN       NaN
        1980-02-01  0.013810  0.013684  0.006549
        1980-03-01  0.053365  0.059318  0.061876

        Percentage of change in GOOG and APPL stock volume. Shows computing
        the percentage change between columns.

        >>> df = pd.DataFrame({
        ...     '2016': [1769950, 30586265],
        ...     '2015': [1500923, 40912316],
        ...     '2014': [1371819, 41403351]},
        ...     index=['GOOG', 'APPL'])
        >>> df
                  2016      2015      2014
        GOOG   1769950   1500923   1371819
        APPL  30586265  40912316  41403351

        >>> df.pct_change(axis='columns', periods=-1)
                  2016      2015  2014
        GOOG  0.179241  0.094112   NaN
        APPL -0.252395 -0.011860   NaN
        """
        axis = self._get_axis_number(kwargs.pop("axis", self._stat_axis_name))
        if fill_method is None:
            data = self
        else:
            _data = self.fillna(method=fill_method, axis=axis, limit=limit)
            assert _data is not None  # needed for mypy
            data = _data

        shifted = data.shift(periods=periods, freq=freq, axis=axis, **kwargs)
        # Unsupported left operand type for / ("NDFrameT")
        rs = data / shifted - 1  # type: ignore[operator]
        if freq is not None:
            # Shift method is implemented differently when freq is not None
            # We want to restore the original index
            rs = rs.loc[~rs.index.duplicated()]
            rs = rs.reindex_like(data)
        return rs.__finalize__(self, method="pct_change")

    @final
    def _agg_by_level(
        self,
        name: str,
        axis: Axis = 0,
        level: Level = 0,
        skipna: bool_t = True,
        **kwargs,
    ):
        if axis is None:
            raise ValueError("Must specify 'axis' when aggregating by level.")
        grouped = self.groupby(level=level, axis=axis, sort=False)
        if hasattr(grouped, name) and skipna:
            return getattr(grouped, name)(**kwargs)
        axis = self._get_axis_number(axis)
        method = getattr(type(self), name)
        applyf = lambda x: method(x, axis=axis, skipna=skipna, **kwargs)
        return grouped.aggregate(applyf)

    @final
    def _logical_func(
        self,
        name: str,
        func,
        axis: Axis = 0,
        bool_only: bool_t | None = None,
        skipna: bool_t = True,
        level: Level | None = None,
        **kwargs,
    ) -> Series | bool_t:
        nv.validate_logical_func((), kwargs, fname=name)
        validate_bool_kwarg(skipna, "skipna", none_allowed=False)
        if level is not None:
            warnings.warn(
                "Using the level keyword in DataFrame and Series aggregations is "
                "deprecated and will be removed in a future version. Use groupby "
                "instead. df.any(level=1) should use df.groupby(level=1).any()",
                FutureWarning,
                stacklevel=find_stack_level(),
            )
            if bool_only is not None:
                raise NotImplementedError(
                    "Option bool_only is not implemented with option level."
                )
            return self._agg_by_level(name, axis=axis, level=level, skipna=skipna)

        if self.ndim > 1 and axis is None:
            # Reduce along one dimension then the other, to simplify DataFrame._reduce
            res = self._logical_func(
                name, func, axis=0, bool_only=bool_only, skipna=skipna, **kwargs
            )
            return res._logical_func(name, func, skipna=skipna, **kwargs)

        if (
            self.ndim > 1
            and axis == 1
            and len(self._mgr.arrays) > 1
            # TODO(EA2D): special-case not needed
            and all(x.ndim == 2 for x in self._mgr.arrays)
            and bool_only is not None
            and not kwargs
        ):
            # Fastpath avoiding potentially expensive transpose
            obj = self
            if bool_only:
                obj = self._get_bool_data()
            return obj._reduce_axis1(name, func, skipna=skipna)

        return self._reduce(
            func,
            name=name,
            axis=axis,
            skipna=skipna,
            numeric_only=bool_only,
            filter_type="bool",
        )

    def any(
        self,
        axis: Axis = 0,
        bool_only: bool_t | None = None,
        skipna: bool_t = True,
        level: Level | None = None,
        **kwargs,
    ) -> DataFrame | Series | bool_t:
        return self._logical_func(
            "any", nanops.nanany, axis, bool_only, skipna, level, **kwargs
        )

    def all(
        self,
        axis: Axis = 0,
        bool_only: bool_t | None = None,
        skipna: bool_t = True,
        level: Level | None = None,
        **kwargs,
    ) -> Series | bool_t:
        return self._logical_func(
            "all", nanops.nanall, axis, bool_only, skipna, level, **kwargs
        )

    @final
    def _accum_func(
        self,
        name: str,
        func,
        axis: Axis | None = None,
        skipna: bool_t = True,
        *args,
        **kwargs,
    ):
        skipna = nv.validate_cum_func_with_skipna(skipna, args, kwargs, name)
        if axis is None:
            axis = self._stat_axis_number
        else:
            axis = self._get_axis_number(axis)

        if axis == 1:
            return self.T._accum_func(
                name, func, axis=0, skipna=skipna, *args, **kwargs
            ).T

        def block_accum_func(blk_values):
            values = blk_values.T if hasattr(blk_values, "T") else blk_values

            result = nanops.na_accum_func(values, func, skipna=skipna)

            result = result.T if hasattr(result, "T") else result
            return result

        result = self._mgr.apply(block_accum_func)

        return self._constructor(result).__finalize__(self, method=name)

    def cummax(self, axis: Axis | None = None, skipna: bool_t = True, *args, **kwargs):
        return self._accum_func(
            "cummax", np.maximum.accumulate, axis, skipna, *args, **kwargs
        )

    def cummin(self, axis: Axis | None = None, skipna: bool_t = True, *args, **kwargs):
        return self._accum_func(
            "cummin", np.minimum.accumulate, axis, skipna, *args, **kwargs
        )

    def cumsum(self, axis: Axis | None = None, skipna: bool_t = True, *args, **kwargs):
        return self._accum_func("cumsum", np.cumsum, axis, skipna, *args, **kwargs)

    def cumprod(self, axis: Axis | None = None, skipna: bool_t = True, *args, **kwargs):
        return self._accum_func("cumprod", np.cumprod, axis, skipna, *args, **kwargs)

    @final
    def _stat_function_ddof(
        self,
        name: str,
        func,
        axis: Axis | None = None,
        skipna: bool_t = True,
        level: Level | None = None,
        ddof: int = 1,
        numeric_only: bool_t | None = None,
        **kwargs,
    ) -> Series | float:
        nv.validate_stat_ddof_func((), kwargs, fname=name)
        validate_bool_kwarg(skipna, "skipna", none_allowed=False)
        if axis is None:
            axis = self._stat_axis_number
        if level is not None:
            warnings.warn(
                "Using the level keyword in DataFrame and Series aggregations is "
                "deprecated and will be removed in a future version. Use groupby "
                "instead. df.var(level=1) should use df.groupby(level=1).var().",
                FutureWarning,
                stacklevel=find_stack_level(),
            )
            return self._agg_by_level(
                name, axis=axis, level=level, skipna=skipna, ddof=ddof
            )
        return self._reduce(
            func, name, axis=axis, numeric_only=numeric_only, skipna=skipna, ddof=ddof
        )

    def sem(
        self,
        axis: Axis | None = None,
        skipna: bool_t = True,
        level: Level | None = None,
        ddof: int = 1,
        numeric_only: bool_t | None = None,
        **kwargs,
    ) -> Series | float:
        return self._stat_function_ddof(
            "sem", nanops.nansem, axis, skipna, level, ddof, numeric_only, **kwargs
        )

    def var(
        self,
        axis: Axis | None = None,
        skipna: bool_t = True,
        level: Level | None = None,
        ddof: int = 1,
        numeric_only: bool_t | None = None,
        **kwargs,
    ) -> Series | float:
        return self._stat_function_ddof(
            "var", nanops.nanvar, axis, skipna, level, ddof, numeric_only, **kwargs
        )

    def std(
        self,
        axis: Axis | None = None,
        skipna: bool_t = True,
        level: Level | None = None,
        ddof: int = 1,
        numeric_only: bool_t | None = None,
        **kwargs,
    ) -> Series | float:
        return self._stat_function_ddof(
            "std", nanops.nanstd, axis, skipna, level, ddof, numeric_only, **kwargs
        )

    @final
    def _stat_function(
        self,
        name: str,
        func,
        axis: Axis | None | lib.NoDefault = None,
        skipna: bool_t = True,
        level: Level | None = None,
        numeric_only: bool_t | None = None,
        **kwargs,
    ):
        if name == "median":
            nv.validate_median((), kwargs)
        else:
            nv.validate_stat_func((), kwargs, fname=name)

        validate_bool_kwarg(skipna, "skipna", none_allowed=False)

        if axis is None and level is None and self.ndim > 1:
            # user must have explicitly passed axis=None
            # GH#21597
            warnings.warn(
                f"In a future version, DataFrame.{name}(axis=None) will return a "
                f"scalar {name} over the entire DataFrame. To retain the old "
                f"behavior, use 'frame.{name}(axis=0)' or just 'frame.{name}()'",
                FutureWarning,
                stacklevel=find_stack_level(),
            )
        if axis is lib.no_default:
            axis = None

        if axis is None:
            axis = self._stat_axis_number
        if level is not None:
            warnings.warn(
                "Using the level keyword in DataFrame and Series aggregations is "
                "deprecated and will be removed in a future version. Use groupby "
                "instead. df.median(level=1) should use df.groupby(level=1).median().",
                FutureWarning,
                stacklevel=find_stack_level(),
            )
            return self._agg_by_level(
                name, axis=axis, level=level, skipna=skipna, numeric_only=numeric_only
            )
        return self._reduce(
            func, name=name, axis=axis, skipna=skipna, numeric_only=numeric_only
        )

    def min(
        self,
        axis: Axis | None | lib.NoDefault = lib.no_default,
        skipna: bool_t = True,
        level: Level | None = None,
        numeric_only: bool_t | None = None,
        **kwargs,
    ):
        return self._stat_function(
            "min",
            nanops.nanmin,
            axis,
            skipna,
            level,
            numeric_only,
            **kwargs,
        )

    def max(
        self,
        axis: Axis | None | lib.NoDefault = lib.no_default,
        skipna: bool_t = True,
        level: Level | None = None,
        numeric_only: bool_t | None = None,
        **kwargs,
    ):
        return self._stat_function(
            "max",
            nanops.nanmax,
            axis,
            skipna,
            level,
            numeric_only,
            **kwargs,
        )

    def mean(
        self,
        axis: Axis | None | lib.NoDefault = lib.no_default,
        skipna: bool_t = True,
        level: Level | None = None,
        numeric_only: bool_t | None = None,
        **kwargs,
    ) -> Series | float:
        return self._stat_function(
            "mean", nanops.nanmean, axis, skipna, level, numeric_only, **kwargs
        )

    def median(
        self,
        axis: Axis | None | lib.NoDefault = lib.no_default,
        skipna: bool_t = True,
        level: Level | None = None,
        numeric_only: bool_t | None = None,
        **kwargs,
    ) -> Series | float:
        return self._stat_function(
            "median", nanops.nanmedian, axis, skipna, level, numeric_only, **kwargs
        )

    def skew(
        self,
        axis: Axis | None | lib.NoDefault = lib.no_default,
        skipna: bool_t = True,
        level: Level | None = None,
        numeric_only: bool_t | None = None,
        **kwargs,
    ) -> Series | float:
        return self._stat_function(
            "skew", nanops.nanskew, axis, skipna, level, numeric_only, **kwargs
        )

    def kurt(
        self,
        axis: Axis | None | lib.NoDefault = lib.no_default,
        skipna: bool_t = True,
        level: Level | None = None,
        numeric_only: bool_t | None = None,
        **kwargs,
    ) -> Series | float:
        return self._stat_function(
            "kurt", nanops.nankurt, axis, skipna, level, numeric_only, **kwargs
        )

    kurtosis = kurt

    @final
    def _min_count_stat_function(
        self,
        name: str,
        func,
        axis: Axis | None = None,
        skipna: bool_t = True,
        level: Level | None = None,
        numeric_only: bool_t | None = None,
        min_count: int = 0,
        **kwargs,
    ):
        if name == "sum":
            nv.validate_sum((), kwargs)
        elif name == "prod":
            nv.validate_prod((), kwargs)
        else:
            nv.validate_stat_func((), kwargs, fname=name)

        validate_bool_kwarg(skipna, "skipna", none_allowed=False)

        if axis is None:
            axis = self._stat_axis_number
        if level is not None:
            warnings.warn(
                "Using the level keyword in DataFrame and Series aggregations is "
                "deprecated and will be removed in a future version. Use groupby "
                "instead. df.sum(level=1) should use df.groupby(level=1).sum().",
                FutureWarning,
                stacklevel=find_stack_level(),
            )
            return self._agg_by_level(
                name,
                axis=axis,
                level=level,
                skipna=skipna,
                min_count=min_count,
                numeric_only=numeric_only,
            )

        return self._reduce(
            func,
            name=name,
            axis=axis,
            skipna=skipna,
            numeric_only=numeric_only,
            min_count=min_count,
        )

    def sum(
        self,
        axis: Axis | None = None,
        skipna: bool_t = True,
        level: Level | None = None,
        numeric_only: bool_t | None = None,
        min_count: int = 0,
        **kwargs,
    ):
        return self._min_count_stat_function(
            "sum", nanops.nansum, axis, skipna, level, numeric_only, min_count, **kwargs
        )

    def prod(
        self,
        axis: Axis | None = None,
        skipna: bool_t = True,
        level: Level | None = None,
        numeric_only: bool_t | None = None,
        min_count: int = 0,
        **kwargs,
    ):
        return self._min_count_stat_function(
            "prod",
            nanops.nanprod,
            axis,
            skipna,
            level,
            numeric_only,
            min_count,
            **kwargs,
        )

    product = prod

    def mad(
        self,
        axis: Axis | None = None,
        skipna: bool_t = True,
        level: Level | None = None,
    ) -> Series | float:
        """
        {desc}

        .. deprecated:: 1.5.0
            mad is deprecated.

        Parameters
        ----------
        axis : {axis_descr}
            Axis for the function to be applied on.
            For `Series` this parameter is unused and defaults to 0.
        skipna : bool, default True
            Exclude NA/null values when computing the result.
        level : int or level name, default None
            If the axis is a MultiIndex (hierarchical), count along a
            particular level, collapsing into a {name1}.

        Returns
        -------
        {name1} or {name2} (if level specified)\
        {see_also}\
        {examples}
        """
        msg = (
            "The 'mad' method is deprecated and will be removed in a future version. "
            "To compute the same result, you may do `(df - df.mean()).abs().mean()`."
        )
        warnings.warn(msg, FutureWarning, stacklevel=find_stack_level())

        if not is_bool(skipna):
            warnings.warn(
                "Passing None for skipna is deprecated and will raise in a future"
                "version. Pass True instead. Only boolean values will be allowed "
                "in the future.",
                FutureWarning,
                stacklevel=find_stack_level(),
            )
            skipna = True
        if axis is None:
            axis = self._stat_axis_number
        if level is not None:
            warnings.warn(
                "Using the level keyword in DataFrame and Series aggregations is "
                "deprecated and will be removed in a future version. Use groupby "
                "instead. df.mad(level=1) should use df.groupby(level=1).mad()",
                FutureWarning,
                stacklevel=find_stack_level(),
            )
            return self._agg_by_level("mad", axis=axis, level=level, skipna=skipna)

        data = self._get_numeric_data()
        if axis == 0:
            # error: Unsupported operand types for - ("NDFrame" and "float")
            demeaned = data - data.mean(axis=0)  # type: ignore[operator]
        else:
            demeaned = data.sub(data.mean(axis=1), axis=0)
        return np.abs(demeaned).mean(axis=axis, skipna=skipna)

    @classmethod
    def _add_numeric_operations(cls) -> None:
        """
        Add the operations to the cls; evaluate the doc strings again
        """
        axis_descr, name1, name2 = _doc_params(cls)

        @deprecate_nonkeyword_arguments(
            version=None,
            allowed_args=["self"],
            name="DataFrame.any and Series.any",
        )
        @doc(
            _bool_doc,
            desc=_any_desc,
            name1=name1,
            name2=name2,
            axis_descr=axis_descr,
            see_also=_any_see_also,
            examples=_any_examples,
            empty_value=False,
        )
        def any(
            self,
            axis: Axis = 0,
            bool_only=None,
            skipna: bool_t = True,
            level=None,
            **kwargs,
        ):
            return NDFrame.any(self, axis, bool_only, skipna, level, **kwargs)

        setattr(cls, "any", any)

        @doc(
            _bool_doc,
            desc=_all_desc,
            name1=name1,
            name2=name2,
            axis_descr=axis_descr,
            see_also=_all_see_also,
            examples=_all_examples,
            empty_value=True,
        )
        def all(
            self,
            axis: Axis = 0,
            bool_only=None,
            skipna: bool_t = True,
            level=None,
            **kwargs,
        ):
            return NDFrame.all(self, axis, bool_only, skipna, level, **kwargs)

        setattr(cls, "all", all)

        @doc(
            NDFrame.mad.__doc__,
            desc="Return the mean absolute deviation of the values "
            "over the requested axis.",
            name1=name1,
            name2=name2,
            axis_descr=axis_descr,
            see_also="",
            examples="",
        )
        def mad(self, axis: Axis | None = None, skipna: bool_t = True, level=None):
            return NDFrame.mad(self, axis, skipna, level)

        setattr(cls, "mad", mad)

        @doc(
            _num_ddof_doc,
            desc="Return unbiased standard error of the mean over requested "
            "axis.\n\nNormalized by N-1 by default. This can be changed "
            "using the ddof argument",
            name1=name1,
            name2=name2,
            axis_descr=axis_descr,
            notes="",
            examples="",
        )
        def sem(
            self,
            axis: Axis | None = None,
            skipna: bool_t = True,
            level=None,
            ddof: int = 1,
            numeric_only=None,
            **kwargs,
        ):
            return NDFrame.sem(self, axis, skipna, level, ddof, numeric_only, **kwargs)

        setattr(cls, "sem", sem)

        @doc(
            _num_ddof_doc,
            desc="Return unbiased variance over requested axis.\n\nNormalized by "
            "N-1 by default. This can be changed using the ddof argument.",
            name1=name1,
            name2=name2,
            axis_descr=axis_descr,
            notes="",
            examples=_var_examples,
        )
        def var(
            self,
            axis: Axis | None = None,
            skipna: bool_t = True,
            level=None,
            ddof: int = 1,
            numeric_only=None,
            **kwargs,
        ):
            return NDFrame.var(self, axis, skipna, level, ddof, numeric_only, **kwargs)

        setattr(cls, "var", var)

        @doc(
            _num_ddof_doc,
            desc="Return sample standard deviation over requested axis."
            "\n\nNormalized by N-1 by default. This can be changed using the "
            "ddof argument.",
            name1=name1,
            name2=name2,
            axis_descr=axis_descr,
            notes=_std_notes,
            examples=_std_examples,
        )
        def std(
            self,
            axis: Axis | None = None,
            skipna: bool_t = True,
            level=None,
            ddof: int = 1,
            numeric_only=None,
            **kwargs,
        ):
            return NDFrame.std(self, axis, skipna, level, ddof, numeric_only, **kwargs)

        setattr(cls, "std", std)

        @doc(
            _cnum_doc,
            desc="minimum",
            name1=name1,
            name2=name2,
            axis_descr=axis_descr,
            accum_func_name="min",
            examples=_cummin_examples,
        )
        def cummin(
            self, axis: Axis | None = None, skipna: bool_t = True, *args, **kwargs
        ):
            return NDFrame.cummin(self, axis, skipna, *args, **kwargs)

        setattr(cls, "cummin", cummin)

        @doc(
            _cnum_doc,
            desc="maximum",
            name1=name1,
            name2=name2,
            axis_descr=axis_descr,
            accum_func_name="max",
            examples=_cummax_examples,
        )
        def cummax(
            self, axis: Axis | None = None, skipna: bool_t = True, *args, **kwargs
        ):
            return NDFrame.cummax(self, axis, skipna, *args, **kwargs)

        setattr(cls, "cummax", cummax)

        @doc(
            _cnum_doc,
            desc="sum",
            name1=name1,
            name2=name2,
            axis_descr=axis_descr,
            accum_func_name="sum",
            examples=_cumsum_examples,
        )
        def cumsum(
            self, axis: Axis | None = None, skipna: bool_t = True, *args, **kwargs
        ):
            return NDFrame.cumsum(self, axis, skipna, *args, **kwargs)

        setattr(cls, "cumsum", cumsum)

        @doc(
            _cnum_doc,
            desc="product",
            name1=name1,
            name2=name2,
            axis_descr=axis_descr,
            accum_func_name="prod",
            examples=_cumprod_examples,
        )
        def cumprod(
            self, axis: Axis | None = None, skipna: bool_t = True, *args, **kwargs
        ):
            return NDFrame.cumprod(self, axis, skipna, *args, **kwargs)

        setattr(cls, "cumprod", cumprod)

        # error: Untyped decorator makes function "sum" untyped
        @doc(  # type: ignore[misc]
            _num_doc,
            desc="Return the sum of the values over the requested axis.\n\n"
            "This is equivalent to the method ``numpy.sum``.",
            name1=name1,
            name2=name2,
            axis_descr=axis_descr,
            min_count=_min_count_stub,
            see_also=_stat_func_see_also,
            examples=_sum_examples,
        )
        def sum(
            self,
            axis: Axis | None = None,
            skipna: bool_t = True,
            level=None,
            numeric_only=None,
            min_count: int = 0,
            **kwargs,
        ):
            return NDFrame.sum(
                self, axis, skipna, level, numeric_only, min_count, **kwargs
            )

        setattr(cls, "sum", sum)

        @doc(
            _num_doc,
            desc="Return the product of the values over the requested axis.",
            name1=name1,
            name2=name2,
            axis_descr=axis_descr,
            min_count=_min_count_stub,
            see_also=_stat_func_see_also,
            examples=_prod_examples,
        )
        def prod(
            self,
            axis: Axis | None = None,
            skipna: bool_t = True,
            level=None,
            numeric_only=None,
            min_count: int = 0,
            **kwargs,
        ):
            return NDFrame.prod(
                self, axis, skipna, level, numeric_only, min_count, **kwargs
            )

        setattr(cls, "prod", prod)
        cls.product = prod

        @doc(
            _num_doc,
            desc="Return the mean of the values over the requested axis.",
            name1=name1,
            name2=name2,
            axis_descr=axis_descr,
            min_count="",
            see_also="",
            examples="",
        )
        def mean(
            self,
            axis: AxisInt | None | lib.NoDefault = lib.no_default,
            skipna: bool_t = True,
            level=None,
            numeric_only=None,
            **kwargs,
        ):
            return NDFrame.mean(self, axis, skipna, level, numeric_only, **kwargs)

        setattr(cls, "mean", mean)

        @doc(
            _num_doc,
            desc="Return unbiased skew over requested axis.\n\nNormalized by N-1.",
            name1=name1,
            name2=name2,
            axis_descr=axis_descr,
            min_count="",
            see_also="",
            examples="",
        )
        def skew(
            self,
            axis: AxisInt | None | lib.NoDefault = lib.no_default,
            skipna: bool_t = True,
            level=None,
            numeric_only=None,
            **kwargs,
        ):
            return NDFrame.skew(self, axis, skipna, level, numeric_only, **kwargs)

        setattr(cls, "skew", skew)

        @doc(
            _num_doc,
            desc="Return unbiased kurtosis over requested axis.\n\n"
            "Kurtosis obtained using Fisher's definition of\n"
            "kurtosis (kurtosis of normal == 0.0). Normalized "
            "by N-1.",
            name1=name1,
            name2=name2,
            axis_descr=axis_descr,
            min_count="",
            see_also="",
            examples="",
        )
        def kurt(
            self,
            axis: Axis | None | lib.NoDefault = lib.no_default,
            skipna: bool_t = True,
            level=None,
            numeric_only=None,
            **kwargs,
        ):
            return NDFrame.kurt(self, axis, skipna, level, numeric_only, **kwargs)

        setattr(cls, "kurt", kurt)
        cls.kurtosis = kurt

        @doc(
            _num_doc,
            desc="Return the median of the values over the requested axis.",
            name1=name1,
            name2=name2,
            axis_descr=axis_descr,
            min_count="",
            see_also="",
            examples="",
        )
        def median(
            self,
            axis: AxisInt | None | lib.NoDefault = lib.no_default,
            skipna: bool_t = True,
            level=None,
            numeric_only=None,
            **kwargs,
        ):
            return NDFrame.median(self, axis, skipna, level, numeric_only, **kwargs)

        setattr(cls, "median", median)

        @doc(
            _num_doc,
            desc="Return the maximum of the values over the requested axis.\n\n"
            "If you want the *index* of the maximum, use ``idxmax``. This is "
            "the equivalent of the ``numpy.ndarray`` method ``argmax``.",
            name1=name1,
            name2=name2,
            axis_descr=axis_descr,
            min_count="",
            see_also=_stat_func_see_also,
            examples=_max_examples,
        )
        def max(
            self,
            axis: AxisInt | None | lib.NoDefault = lib.no_default,
            skipna: bool_t = True,
            level=None,
            numeric_only=None,
            **kwargs,
        ):
            return NDFrame.max(self, axis, skipna, level, numeric_only, **kwargs)

        setattr(cls, "max", max)

        @doc(
            _num_doc,
            desc="Return the minimum of the values over the requested axis.\n\n"
            "If you want the *index* of the minimum, use ``idxmin``. This is "
            "the equivalent of the ``numpy.ndarray`` method ``argmin``.",
            name1=name1,
            name2=name2,
            axis_descr=axis_descr,
            min_count="",
            see_also=_stat_func_see_also,
            examples=_min_examples,
        )
        def min(
            self,
            axis: AxisInt | None | lib.NoDefault = lib.no_default,
            skipna: bool_t = True,
            level=None,
            numeric_only=None,
            **kwargs,
        ):
            return NDFrame.min(self, axis, skipna, level, numeric_only, **kwargs)

        setattr(cls, "min", min)

    @final
    @doc(Rolling)
    def rolling(
        self,
        window: int | timedelta | str | BaseOffset | BaseIndexer,
        min_periods: int | None = None,
        center: bool_t = False,
        win_type: str | None = None,
        on: str | None = None,
        axis: Axis = 0,
        closed: str | None = None,
        step: int | None = None,
        method: str = "single",
    ) -> Window | Rolling:
        axis = self._get_axis_number(axis)

        if win_type is not None:
            return Window(
                self,
                window=window,
                min_periods=min_periods,
                center=center,
                win_type=win_type,
                on=on,
                axis=axis,
                closed=closed,
                step=step,
                method=method,
            )

        return Rolling(
            self,
            window=window,
            min_periods=min_periods,
            center=center,
            win_type=win_type,
            on=on,
            axis=axis,
            closed=closed,
            step=step,
            method=method,
        )

    @final
    @doc(Expanding)
    def expanding(
        self,
        min_periods: int = 1,
        center: bool_t | None = None,
        axis: Axis = 0,
        method: str = "single",
    ) -> Expanding:
        axis = self._get_axis_number(axis)
        if center is not None:
            warnings.warn(
                "The `center` argument on `expanding` will be removed in the future.",
                FutureWarning,
                stacklevel=find_stack_level(),
            )
        else:
            center = False

        return Expanding(
            self, min_periods=min_periods, center=center, axis=axis, method=method
        )

    @final
    @doc(ExponentialMovingWindow)
    def ewm(
        self,
        com: float | None = None,
        span: float | None = None,
        halflife: float | TimedeltaConvertibleTypes | None = None,
        alpha: float | None = None,
        min_periods: int | None = 0,
        adjust: bool_t = True,
        ignore_na: bool_t = False,
        axis: Axis = 0,
        times: str | np.ndarray | DataFrame | Series | None = None,
        method: str = "single",
    ) -> ExponentialMovingWindow:
        axis = self._get_axis_number(axis)
        return ExponentialMovingWindow(
            self,
            com=com,
            span=span,
            halflife=halflife,
            alpha=alpha,
            min_periods=min_periods,
            adjust=adjust,
            ignore_na=ignore_na,
            axis=axis,
            times=times,
            method=method,
        )

    # ----------------------------------------------------------------------
    # Arithmetic Methods

    @final
    def _inplace_method(self, other, op):
        """
        Wrap arithmetic method to operate inplace.
        """
        result = op(self, other)

        if (
            self.ndim == 1
            and result._indexed_same(self)
            and is_dtype_equal(result.dtype, self.dtype)
        ):
            # GH#36498 this inplace op can _actually_ be inplace.
            self._values[:] = result._values
            return self

        # Delete cacher
        self._reset_cacher()

        # this makes sure that we are aligned like the input
        # we are updating inplace so we want to ignore is_copy
        self._update_inplace(
            result.reindex_like(self, copy=False), verify_is_copy=False
        )
        return self

    def __iadd__(self: NDFrameT, other) -> NDFrameT:
        # error: Unsupported left operand type for + ("Type[NDFrame]")
        return self._inplace_method(other, type(self).__add__)  # type: ignore[operator]

    def __isub__(self: NDFrameT, other) -> NDFrameT:
        # error: Unsupported left operand type for - ("Type[NDFrame]")
        return self._inplace_method(other, type(self).__sub__)  # type: ignore[operator]

    def __imul__(self: NDFrameT, other) -> NDFrameT:
        # error: Unsupported left operand type for * ("Type[NDFrame]")
        return self._inplace_method(other, type(self).__mul__)  # type: ignore[operator]

    def __itruediv__(self: NDFrameT, other) -> NDFrameT:
        # error: Unsupported left operand type for / ("Type[NDFrame]")
        return self._inplace_method(
            other, type(self).__truediv__  # type: ignore[operator]
        )

    def __ifloordiv__(self: NDFrameT, other) -> NDFrameT:
        # error: Unsupported left operand type for // ("Type[NDFrame]")
        return self._inplace_method(
            other, type(self).__floordiv__  # type: ignore[operator]
        )

    def __imod__(self: NDFrameT, other) -> NDFrameT:
        # error: Unsupported left operand type for % ("Type[NDFrame]")
        return self._inplace_method(other, type(self).__mod__)  # type: ignore[operator]

    def __ipow__(self: NDFrameT, other) -> NDFrameT:
        # error: Unsupported left operand type for ** ("Type[NDFrame]")
        return self._inplace_method(other, type(self).__pow__)  # type: ignore[operator]

    def __iand__(self: NDFrameT, other) -> NDFrameT:
        # error: Unsupported left operand type for & ("Type[NDFrame]")
        return self._inplace_method(other, type(self).__and__)  # type: ignore[operator]

    def __ior__(self: NDFrameT, other) -> NDFrameT:
        # error: Unsupported left operand type for | ("Type[NDFrame]")
        return self._inplace_method(other, type(self).__or__)  # type: ignore[operator]

    def __ixor__(self: NDFrameT, other) -> NDFrameT:
        # error: Unsupported left operand type for ^ ("Type[NDFrame]")
        return self._inplace_method(other, type(self).__xor__)  # type: ignore[operator]

    # ----------------------------------------------------------------------
    # Misc methods

    @final
    def _find_valid_index(self, *, how: str) -> Hashable | None:
        """
        Retrieves the index of the first valid value.

        Parameters
        ----------
        how : {'first', 'last'}
            Use this parameter to change between the first or last valid index.

        Returns
        -------
        idx_first_valid : type of index
        """
        idxpos = find_valid_index(self._values, how=how)
        if idxpos is None:
            return None
        return self.index[idxpos]

    @final
    @doc(position="first", klass=_shared_doc_kwargs["klass"])
    def first_valid_index(self) -> Hashable | None:
        """
        Return index for {position} non-NA value or None, if no non-NA value is found.

        Returns
        -------
        scalar : type of index

        Notes
        -----
        If all elements are non-NA/null, returns None.
        Also returns None for empty {klass}.
        """
        return self._find_valid_index(how="first")

    @final
    @doc(first_valid_index, position="last", klass=_shared_doc_kwargs["klass"])
    def last_valid_index(self) -> Hashable | None:
        return self._find_valid_index(how="last")


def _doc_params(cls):
    """Return a tuple of the doc params."""
    axis_descr = (
        f"{{{', '.join([f'{a} ({i})' for i, a in enumerate(cls._AXIS_ORDERS)])}}}"
    )
    name = cls._constructor_sliced.__name__ if cls._AXIS_LEN > 1 else "scalar"
    name2 = cls.__name__
    return axis_descr, name, name2


_num_doc = """
{desc}

Parameters
----------
axis : {axis_descr}
    Axis for the function to be applied on.
    For `Series` this parameter is unused and defaults to 0.
skipna : bool, default True
    Exclude NA/null values when computing the result.
level : int or level name, default None
    If the axis is a MultiIndex (hierarchical), count along a
    particular level, collapsing into a {name1}.

    .. deprecated:: 1.3.0
        The level keyword is deprecated. Use groupby instead.
numeric_only : bool, default None
    Include only float, int, boolean columns. If None, will attempt to use
    everything, then use only numeric data. Not implemented for Series.

    .. deprecated:: 1.5.0
        Specifying ``numeric_only=None`` is deprecated. The default value will be
        ``False`` in a future version of pandas.

{min_count}\
**kwargs
    Additional keyword arguments to be passed to the function.

Returns
-------
{name1} or {name2} (if level specified)\
{see_also}\
{examples}
"""

_num_ddof_doc = """
{desc}

Parameters
----------
axis : {axis_descr}
    For `Series` this parameter is unused and defaults to 0.
skipna : bool, default True
    Exclude NA/null values. If an entire row/column is NA, the result
    will be NA.
level : int or level name, default None
    If the axis is a MultiIndex (hierarchical), count along a
    particular level, collapsing into a {name1}.

    .. deprecated:: 1.3.0
        The level keyword is deprecated. Use groupby instead.
ddof : int, default 1
    Delta Degrees of Freedom. The divisor used in calculations is N - ddof,
    where N represents the number of elements.
numeric_only : bool, default None
    Include only float, int, boolean columns. If None, will attempt to use
    everything, then use only numeric data. Not implemented for Series.

    .. deprecated:: 1.5.0
        Specifying ``numeric_only=None`` is deprecated. The default value will be
        ``False`` in a future version of pandas.

Returns
-------
{name1} or {name2} (if level specified) \
{notes}\
{examples}
"""

_std_notes = """

Notes
-----
To have the same behaviour as `numpy.std`, use `ddof=0` (instead of the
default `ddof=1`)"""

_std_examples = """

Examples
--------
>>> df = pd.DataFrame({'person_id': [0, 1, 2, 3],
...                   'age': [21, 25, 62, 43],
...                   'height': [1.61, 1.87, 1.49, 2.01]}
...                  ).set_index('person_id')
>>> df
           age  height
person_id
0           21    1.61
1           25    1.87
2           62    1.49
3           43    2.01

The standard deviation of the columns can be found as follows:

>>> df.std()
age       18.786076
height     0.237417

Alternatively, `ddof=0` can be set to normalize by N instead of N-1:

>>> df.std(ddof=0)
age       16.269219
height     0.205609"""

_var_examples = """

Examples
--------
>>> df = pd.DataFrame({'person_id': [0, 1, 2, 3],
...                   'age': [21, 25, 62, 43],
...                   'height': [1.61, 1.87, 1.49, 2.01]}
...                  ).set_index('person_id')
>>> df
           age  height
person_id
0           21    1.61
1           25    1.87
2           62    1.49
3           43    2.01

>>> df.var()
age       352.916667
height      0.056367

Alternatively, ``ddof=0`` can be set to normalize by N instead of N-1:

>>> df.var(ddof=0)
age       264.687500
height      0.042275"""

_bool_doc = """
{desc}

Parameters
----------
axis : {{0 or 'index', 1 or 'columns', None}}, default 0
    Indicate which axis or axes should be reduced. For `Series` this parameter
    is unused and defaults to 0.

    * 0 / 'index' : reduce the index, return a Series whose index is the
      original column labels.
    * 1 / 'columns' : reduce the columns, return a Series whose index is the
      original index.
    * None : reduce all axes, return a scalar.

bool_only : bool, default None
    Include only boolean columns. If None, will attempt to use everything,
    then use only boolean data. Not implemented for Series.
skipna : bool, default True
    Exclude NA/null values. If the entire row/column is NA and skipna is
    True, then the result will be {empty_value}, as for an empty row/column.
    If skipna is False, then NA are treated as True, because these are not
    equal to zero.
level : int or level name, default None
    If the axis is a MultiIndex (hierarchical), count along a
    particular level, collapsing into a {name1}.

    .. deprecated:: 1.3.0
        The level keyword is deprecated. Use groupby instead.
**kwargs : any, default None
    Additional keywords have no effect but might be accepted for
    compatibility with NumPy.

Returns
-------
{name1} or {name2}
    If level is specified, then, {name2} is returned; otherwise, {name1}
    is returned.

{see_also}
{examples}"""

_all_desc = """\
Return whether all elements are True, potentially over an axis.

Returns True unless there at least one element within a series or
along a Dataframe axis that is False or equivalent (e.g. zero or
empty)."""

_all_examples = """\
Examples
--------
**Series**

>>> pd.Series([True, True]).all()
True
>>> pd.Series([True, False]).all()
False
>>> pd.Series([], dtype="float64").all()
True
>>> pd.Series([np.nan]).all()
True
>>> pd.Series([np.nan]).all(skipna=False)
True

**DataFrames**

Create a dataframe from a dictionary.

>>> df = pd.DataFrame({'col1': [True, True], 'col2': [True, False]})
>>> df
   col1   col2
0  True   True
1  True  False

Default behaviour checks if values in each column all return True.

>>> df.all()
col1     True
col2    False
dtype: bool

Specify ``axis='columns'`` to check if values in each row all return True.

>>> df.all(axis='columns')
0     True
1    False
dtype: bool

Or ``axis=None`` for whether every value is True.

>>> df.all(axis=None)
False
"""

_all_see_also = """\
See Also
--------
Series.all : Return True if all elements are True.
DataFrame.any : Return True if one (or more) elements are True.
"""

_cnum_doc = """
Return cumulative {desc} over a DataFrame or Series axis.

Returns a DataFrame or Series of the same size containing the cumulative
{desc}.

Parameters
----------
axis : {{0 or 'index', 1 or 'columns'}}, default 0
    The index or the name of the axis. 0 is equivalent to None or 'index'.
    For `Series` this parameter is unused and defaults to 0.
skipna : bool, default True
    Exclude NA/null values. If an entire row/column is NA, the result
    will be NA.
*args, **kwargs
    Additional keywords have no effect but might be accepted for
    compatibility with NumPy.

Returns
-------
{name1} or {name2}
    Return cumulative {desc} of {name1} or {name2}.

See Also
--------
core.window.expanding.Expanding.{accum_func_name} : Similar functionality
    but ignores ``NaN`` values.
{name2}.{accum_func_name} : Return the {desc} over
    {name2} axis.
{name2}.cummax : Return cumulative maximum over {name2} axis.
{name2}.cummin : Return cumulative minimum over {name2} axis.
{name2}.cumsum : Return cumulative sum over {name2} axis.
{name2}.cumprod : Return cumulative product over {name2} axis.

{examples}"""

_cummin_examples = """\
Examples
--------
**Series**

>>> s = pd.Series([2, np.nan, 5, -1, 0])
>>> s
0    2.0
1    NaN
2    5.0
3   -1.0
4    0.0
dtype: float64

By default, NA values are ignored.

>>> s.cummin()
0    2.0
1    NaN
2    2.0
3   -1.0
4   -1.0
dtype: float64

To include NA values in the operation, use ``skipna=False``

>>> s.cummin(skipna=False)
0    2.0
1    NaN
2    NaN
3    NaN
4    NaN
dtype: float64

**DataFrame**

>>> df = pd.DataFrame([[2.0, 1.0],
...                    [3.0, np.nan],
...                    [1.0, 0.0]],
...                    columns=list('AB'))
>>> df
     A    B
0  2.0  1.0
1  3.0  NaN
2  1.0  0.0

By default, iterates over rows and finds the minimum
in each column. This is equivalent to ``axis=None`` or ``axis='index'``.

>>> df.cummin()
     A    B
0  2.0  1.0
1  2.0  NaN
2  1.0  0.0

To iterate over columns and find the minimum in each row,
use ``axis=1``

>>> df.cummin(axis=1)
     A    B
0  2.0  1.0
1  3.0  NaN
2  1.0  0.0
"""

_cumsum_examples = """\
Examples
--------
**Series**

>>> s = pd.Series([2, np.nan, 5, -1, 0])
>>> s
0    2.0
1    NaN
2    5.0
3   -1.0
4    0.0
dtype: float64

By default, NA values are ignored.

>>> s.cumsum()
0    2.0
1    NaN
2    7.0
3    6.0
4    6.0
dtype: float64

To include NA values in the operation, use ``skipna=False``

>>> s.cumsum(skipna=False)
0    2.0
1    NaN
2    NaN
3    NaN
4    NaN
dtype: float64

**DataFrame**

>>> df = pd.DataFrame([[2.0, 1.0],
...                    [3.0, np.nan],
...                    [1.0, 0.0]],
...                    columns=list('AB'))
>>> df
     A    B
0  2.0  1.0
1  3.0  NaN
2  1.0  0.0

By default, iterates over rows and finds the sum
in each column. This is equivalent to ``axis=None`` or ``axis='index'``.

>>> df.cumsum()
     A    B
0  2.0  1.0
1  5.0  NaN
2  6.0  1.0

To iterate over columns and find the sum in each row,
use ``axis=1``

>>> df.cumsum(axis=1)
     A    B
0  2.0  3.0
1  3.0  NaN
2  1.0  1.0
"""

_cumprod_examples = """\
Examples
--------
**Series**

>>> s = pd.Series([2, np.nan, 5, -1, 0])
>>> s
0    2.0
1    NaN
2    5.0
3   -1.0
4    0.0
dtype: float64

By default, NA values are ignored.

>>> s.cumprod()
0     2.0
1     NaN
2    10.0
3   -10.0
4    -0.0
dtype: float64

To include NA values in the operation, use ``skipna=False``

>>> s.cumprod(skipna=False)
0    2.0
1    NaN
2    NaN
3    NaN
4    NaN
dtype: float64

**DataFrame**

>>> df = pd.DataFrame([[2.0, 1.0],
...                    [3.0, np.nan],
...                    [1.0, 0.0]],
...                    columns=list('AB'))
>>> df
     A    B
0  2.0  1.0
1  3.0  NaN
2  1.0  0.0

By default, iterates over rows and finds the product
in each column. This is equivalent to ``axis=None`` or ``axis='index'``.

>>> df.cumprod()
     A    B
0  2.0  1.0
1  6.0  NaN
2  6.0  0.0

To iterate over columns and find the product in each row,
use ``axis=1``

>>> df.cumprod(axis=1)
     A    B
0  2.0  2.0
1  3.0  NaN
2  1.0  0.0
"""

_cummax_examples = """\
Examples
--------
**Series**

>>> s = pd.Series([2, np.nan, 5, -1, 0])
>>> s
0    2.0
1    NaN
2    5.0
3   -1.0
4    0.0
dtype: float64

By default, NA values are ignored.

>>> s.cummax()
0    2.0
1    NaN
2    5.0
3    5.0
4    5.0
dtype: float64

To include NA values in the operation, use ``skipna=False``

>>> s.cummax(skipna=False)
0    2.0
1    NaN
2    NaN
3    NaN
4    NaN
dtype: float64

**DataFrame**

>>> df = pd.DataFrame([[2.0, 1.0],
...                    [3.0, np.nan],
...                    [1.0, 0.0]],
...                    columns=list('AB'))
>>> df
     A    B
0  2.0  1.0
1  3.0  NaN
2  1.0  0.0

By default, iterates over rows and finds the maximum
in each column. This is equivalent to ``axis=None`` or ``axis='index'``.

>>> df.cummax()
     A    B
0  2.0  1.0
1  3.0  NaN
2  3.0  1.0

To iterate over columns and find the maximum in each row,
use ``axis=1``

>>> df.cummax(axis=1)
     A    B
0  2.0  2.0
1  3.0  NaN
2  1.0  1.0
"""

_any_see_also = """\
See Also
--------
numpy.any : Numpy version of this method.
Series.any : Return whether any element is True.
Series.all : Return whether all elements are True.
DataFrame.any : Return whether any element is True over requested axis.
DataFrame.all : Return whether all elements are True over requested axis.
"""

_any_desc = """\
Return whether any element is True, potentially over an axis.

Returns False unless there is at least one element within a series or
along a Dataframe axis that is True or equivalent (e.g. non-zero or
non-empty)."""

_any_examples = """\
Examples
--------
**Series**

For Series input, the output is a scalar indicating whether any element
is True.

>>> pd.Series([False, False]).any()
False
>>> pd.Series([True, False]).any()
True
>>> pd.Series([], dtype="float64").any()
False
>>> pd.Series([np.nan]).any()
False
>>> pd.Series([np.nan]).any(skipna=False)
True

**DataFrame**

Whether each column contains at least one True element (the default).

>>> df = pd.DataFrame({"A": [1, 2], "B": [0, 2], "C": [0, 0]})
>>> df
   A  B  C
0  1  0  0
1  2  2  0

>>> df.any()
A     True
B     True
C    False
dtype: bool

Aggregating over the columns.

>>> df = pd.DataFrame({"A": [True, False], "B": [1, 2]})
>>> df
       A  B
0   True  1
1  False  2

>>> df.any(axis='columns')
0    True
1    True
dtype: bool

>>> df = pd.DataFrame({"A": [True, False], "B": [1, 0]})
>>> df
       A  B
0   True  1
1  False  0

>>> df.any(axis='columns')
0    True
1    False
dtype: bool

Aggregating over the entire DataFrame with ``axis=None``.

>>> df.any(axis=None)
True

`any` for an empty DataFrame is an empty Series.

>>> pd.DataFrame([]).any()
Series([], dtype: bool)
"""

_shared_docs[
    "stat_func_example"
] = """

Examples
--------
>>> idx = pd.MultiIndex.from_arrays([
...     ['warm', 'warm', 'cold', 'cold'],
...     ['dog', 'falcon', 'fish', 'spider']],
...     names=['blooded', 'animal'])
>>> s = pd.Series([4, 2, 0, 8], name='legs', index=idx)
>>> s
blooded  animal
warm     dog       4
         falcon    2
cold     fish      0
         spider    8
Name: legs, dtype: int64

>>> s.{stat_func}()
{default_output}"""

_sum_examples = _shared_docs["stat_func_example"].format(
    stat_func="sum", verb="Sum", default_output=14, level_output_0=6, level_output_1=8
)

_sum_examples += """

By default, the sum of an empty or all-NA Series is ``0``.

>>> pd.Series([], dtype="float64").sum()  # min_count=0 is the default
0.0

This can be controlled with the ``min_count`` parameter. For example, if
you'd like the sum of an empty series to be NaN, pass ``min_count=1``.

>>> pd.Series([], dtype="float64").sum(min_count=1)
nan

Thanks to the ``skipna`` parameter, ``min_count`` handles all-NA and
empty series identically.

>>> pd.Series([np.nan]).sum()
0.0

>>> pd.Series([np.nan]).sum(min_count=1)
nan"""

_max_examples: str = _shared_docs["stat_func_example"].format(
    stat_func="max", verb="Max", default_output=8, level_output_0=4, level_output_1=8
)

_min_examples: str = _shared_docs["stat_func_example"].format(
    stat_func="min", verb="Min", default_output=0, level_output_0=2, level_output_1=0
)

_stat_func_see_also = """

See Also
--------
Series.sum : Return the sum.
Series.min : Return the minimum.
Series.max : Return the maximum.
Series.idxmin : Return the index of the minimum.
Series.idxmax : Return the index of the maximum.
DataFrame.sum : Return the sum over the requested axis.
DataFrame.min : Return the minimum over the requested axis.
DataFrame.max : Return the maximum over the requested axis.
DataFrame.idxmin : Return the index of the minimum over the requested axis.
DataFrame.idxmax : Return the index of the maximum over the requested axis."""

_prod_examples = """

Examples
--------
By default, the product of an empty or all-NA Series is ``1``

>>> pd.Series([], dtype="float64").prod()
1.0

This can be controlled with the ``min_count`` parameter

>>> pd.Series([], dtype="float64").prod(min_count=1)
nan

Thanks to the ``skipna`` parameter, ``min_count`` handles all-NA and
empty series identically.

>>> pd.Series([np.nan]).prod()
1.0

>>> pd.Series([np.nan]).prod(min_count=1)
nan"""

_min_count_stub = """\
min_count : int, default 0
    The required number of valid values to perform the operation. If fewer than
    ``min_count`` non-NA values are present the result will be NA.
"""


def _align_as_utc(
    left: NDFrameT, right: NDFrameT, join_index: Index | None
) -> tuple[NDFrameT, NDFrameT]:
    """
    If we are aligning timezone-aware DatetimeIndexes and the timezones
    do not match, convert both to UTC.
    """
    if is_datetime64tz_dtype(left.index.dtype):
        if left.index.tz != right.index.tz:
            if join_index is not None:
                # GH#33671 ensure we don't change the index on
                #  our original Series (NB: by default deep=False)
                left = left.copy()
                right = right.copy()
                left.index = join_index
                right.index = join_index

    return left, right<|MERGE_RESOLUTION|>--- conflicted
+++ resolved
@@ -2407,11 +2407,7 @@
         index: bool_t = True,
         indent: int | None = None,
         storage_options: StorageOptions = None,
-<<<<<<< HEAD
         mode: Literal["a", "w"] = "w",
-=======
-        mode: str = "w",
->>>>>>> d36d07b4
     ) -> str | None:
         """
         Convert the object to a JSON string.
