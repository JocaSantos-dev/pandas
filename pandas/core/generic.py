# pyright: reportPropertyTypeMismatch=false
from __future__ import annotations

import collections
import datetime as dt
from functools import partial
import gc
from json import loads
import operator
import pickle
import re
from typing import (
    TYPE_CHECKING,
    Any,
    Callable,
    ClassVar,
    Hashable,
    Iterator,
    Literal,
    Mapping,
    NoReturn,
    Sequence,
    Type,
    cast,
    final,
    overload,
)
import warnings
import weakref

import numpy as np

from pandas._config import (
    config,
    using_copy_on_write,
)

from pandas._libs import lib
from pandas._libs.lib import is_range_indexer
from pandas._libs.tslibs import (
    Period,
    Tick,
    Timestamp,
    to_offset,
)
from pandas._typing import (
    AlignJoin,
    AnyArrayLike,
    ArrayLike,
    Axis,
    AxisInt,
    CompressionOptions,
    Dtype,
    DtypeArg,
    DtypeBackend,
    DtypeObj,
    FilePath,
    FillnaOptions,
    FloatFormatType,
    FormattersType,
    Frequency,
    IgnoreRaise,
    IndexKeyFunc,
    IndexLabel,
    IntervalClosedType,
    JSONSerializable,
    Level,
    Manager,
    NaPosition,
    NDFrameT,
    OpenFileErrors,
    RandomState,
    Renamer,
    Scalar,
    Self,
    SortKind,
    StorageOptions,
    Suffixes,
    T,
    TimeAmbiguous,
    TimedeltaConvertibleTypes,
    TimeNonexistent,
    TimestampConvertibleTypes,
    ValueKeyFunc,
    WriteBuffer,
    WriteExcelBuffer,
    npt,
)
from pandas.compat._optional import import_optional_dependency
from pandas.compat.numpy import function as nv
from pandas.errors import (
    AbstractMethodError,
    InvalidIndexError,
    SettingWithCopyError,
    SettingWithCopyWarning,
)
from pandas.util._decorators import doc
from pandas.util._exceptions import find_stack_level
from pandas.util._validators import (
    check_dtype_backend,
    validate_ascending,
    validate_bool_kwarg,
    validate_fillna_kwargs,
    validate_inclusive,
)

from pandas.core.dtypes.astype import astype_is_view
from pandas.core.dtypes.common import (
    ensure_object,
    ensure_platform_int,
    ensure_str,
    is_bool,
    is_bool_dtype,
    is_dict_like,
    is_dtype_equal,
    is_extension_array_dtype,
    is_float,
    is_list_like,
    is_number,
    is_numeric_dtype,
    is_re_compilable,
    is_scalar,
    pandas_dtype,
)
from pandas.core.dtypes.dtypes import (
    DatetimeTZDtype,
    ExtensionDtype,
)
from pandas.core.dtypes.generic import (
    ABCDataFrame,
    ABCSeries,
)
from pandas.core.dtypes.inference import (
    is_hashable,
    is_nested_list_like,
)
from pandas.core.dtypes.missing import (
    isna,
    notna,
)

from pandas.core import (
    algorithms as algos,
    arraylike,
    common,
    indexing,
    nanops,
    sample,
)
from pandas.core.array_algos.replace import should_use_regex
from pandas.core.arrays import ExtensionArray
from pandas.core.base import PandasObject
from pandas.core.construction import extract_array
from pandas.core.flags import Flags
from pandas.core.indexes.api import (
    DatetimeIndex,
    Index,
    MultiIndex,
    PeriodIndex,
    RangeIndex,
    default_index,
    ensure_index,
)
from pandas.core.internals import (
    ArrayManager,
    BlockManager,
    SingleArrayManager,
)
from pandas.core.internals.construction import (
    mgr_to_mgr,
    ndarray_to_mgr,
)
from pandas.core.methods.describe import describe_ndframe
from pandas.core.missing import (
    clean_fill_method,
    clean_reindex_fill_method,
    find_valid_index,
)
from pandas.core.reshape.concat import concat
from pandas.core.shared_docs import _shared_docs
from pandas.core.sorting import get_indexer_indexer
from pandas.core.window import (
    Expanding,
    ExponentialMovingWindow,
    Rolling,
    Window,
)

from pandas.io.formats.format import (
    DataFrameFormatter,
    DataFrameRenderer,
)
from pandas.io.formats.printing import pprint_thing

if TYPE_CHECKING:
    from pandas._libs.tslibs import BaseOffset

    from pandas import (
        DataFrame,
        ExcelWriter,
        HDFStore,
        Series,
    )
    from pandas.core.indexers.objects import BaseIndexer
    from pandas.core.resample import Resampler

# goal is to be able to define the docs close to function, while still being
# able to share
_shared_docs = {**_shared_docs}
_shared_doc_kwargs = {
    "axes": "keywords for axes",
    "klass": "Series/DataFrame",
    "axes_single_arg": "{0 or 'index'} for Series, {0 or 'index', 1 or 'columns'} for DataFrame",  # noqa:E501
    "inplace": """
    inplace : bool, default False
        If True, performs operation inplace and returns None.""",
    "optional_by": """
        by : str or list of str
            Name or list of names to sort by""",
}


bool_t = bool  # Need alias because NDFrame has def bool:


class NDFrame(PandasObject, indexing.IndexingMixin):
    """
    N-dimensional analogue of DataFrame. Store multi-dimensional in a
    size-mutable, labeled data structure

    Parameters
    ----------
    data : BlockManager
    axes : list
    copy : bool, default False
    """

    _internal_names: list[str] = [
        "_mgr",
        "_cacher",
        "_item_cache",
        "_cache",
        "_is_copy",
        "_name",
        "_metadata",
        "__array_struct__",
        "__array_interface__",
        "_flags",
    ]
    _internal_names_set: set[str] = set(_internal_names)
    _accessors: set[str] = set()
    _hidden_attrs: frozenset[str] = frozenset([])
    _metadata: list[str] = []
    _is_copy: weakref.ReferenceType[NDFrame] | str | None = None
    _mgr: Manager
    _attrs: dict[Hashable, Any]
    _typ: str

    # ----------------------------------------------------------------------
    # Constructors

    def __init__(self, data: Manager) -> None:
        object.__setattr__(self, "_is_copy", None)
        object.__setattr__(self, "_mgr", data)
        object.__setattr__(self, "_item_cache", {})
        object.__setattr__(self, "_attrs", {})
        object.__setattr__(self, "_flags", Flags(self, allows_duplicate_labels=True))

    @final
    @classmethod
    def _init_mgr(
        cls,
        mgr: Manager,
        axes,
        dtype: Dtype | None = None,
        copy: bool_t = False,
    ) -> Manager:
        """passed a manager and a axes dict"""
        for a, axe in axes.items():
            if axe is not None:
                axe = ensure_index(axe)
                bm_axis = cls._get_block_manager_axis(a)
                mgr = mgr.reindex_axis(axe, axis=bm_axis)

        # make a copy if explicitly requested
        if copy:
            mgr = mgr.copy()
        if dtype is not None:
            # avoid further copies if we can
            if (
                isinstance(mgr, BlockManager)
                and len(mgr.blocks) == 1
                and is_dtype_equal(mgr.blocks[0].values.dtype, dtype)
            ):
                pass
            else:
                mgr = mgr.astype(dtype=dtype)
        return mgr

    @final
    def _as_manager(self, typ: str, copy: bool_t = True) -> Self:
        """
        Private helper function to create a DataFrame with specific manager.

        Parameters
        ----------
        typ : {"block", "array"}
        copy : bool, default True
            Only controls whether the conversion from Block->ArrayManager
            copies the 1D arrays (to ensure proper/contiguous memory layout).

        Returns
        -------
        DataFrame
            New DataFrame using specified manager type. Is not guaranteed
            to be a copy or not.
        """
        new_mgr: Manager
        new_mgr = mgr_to_mgr(self._mgr, typ=typ, copy=copy)
        # fastpath of passing a manager doesn't check the option/manager class
        return self._constructor(new_mgr).__finalize__(self)

    # ----------------------------------------------------------------------
    # attrs and flags

    @property
    def attrs(self) -> dict[Hashable, Any]:
        """
        Dictionary of global attributes of this dataset.

        .. warning::

           attrs is experimental and may change without warning.

        See Also
        --------
        DataFrame.flags : Global flags applying to this object.
        """
        if self._attrs is None:
            self._attrs = {}
        return self._attrs

    @attrs.setter
    def attrs(self, value: Mapping[Hashable, Any]) -> None:
        self._attrs = dict(value)

    @final
    @property
    def flags(self) -> Flags:
        """
        Get the properties associated with this pandas object.

        The available flags are

        * :attr:`Flags.allows_duplicate_labels`

        See Also
        --------
        Flags : Flags that apply to pandas objects.
        DataFrame.attrs : Global metadata applying to this dataset.

        Notes
        -----
        "Flags" differ from "metadata". Flags reflect properties of the
        pandas object (the Series or DataFrame). Metadata refer to properties
        of the dataset, and should be stored in :attr:`DataFrame.attrs`.

        Examples
        --------
        >>> df = pd.DataFrame({"A": [1, 2]})
        >>> df.flags
        <Flags(allows_duplicate_labels=True)>

        Flags can be get or set using ``.``

        >>> df.flags.allows_duplicate_labels
        True
        >>> df.flags.allows_duplicate_labels = False

        Or by slicing with a key

        >>> df.flags["allows_duplicate_labels"]
        False
        >>> df.flags["allows_duplicate_labels"] = True
        """
        return self._flags

    @final
    def set_flags(
        self,
        *,
        copy: bool_t = False,
        allows_duplicate_labels: bool_t | None = None,
    ) -> Self:
        """
        Return a new object with updated flags.

        Parameters
        ----------
        copy : bool, default False
            Specify if a copy of the object should be made.
        allows_duplicate_labels : bool, optional
            Whether the returned object allows duplicate labels.

        Returns
        -------
        Series or DataFrame
            The same type as the caller.

        See Also
        --------
        DataFrame.attrs : Global metadata applying to this dataset.
        DataFrame.flags : Global flags applying to this object.

        Notes
        -----
        This method returns a new object that's a view on the same data
        as the input. Mutating the input or the output values will be reflected
        in the other.

        This method is intended to be used in method chains.

        "Flags" differ from "metadata". Flags reflect properties of the
        pandas object (the Series or DataFrame). Metadata refer to properties
        of the dataset, and should be stored in :attr:`DataFrame.attrs`.

        Examples
        --------
        >>> df = pd.DataFrame({"A": [1, 2]})
        >>> df.flags.allows_duplicate_labels
        True
        >>> df2 = df.set_flags(allows_duplicate_labels=False)
        >>> df2.flags.allows_duplicate_labels
        False
        """
        df = self.copy(deep=copy and not using_copy_on_write())
        if allows_duplicate_labels is not None:
            df.flags["allows_duplicate_labels"] = allows_duplicate_labels
        return df

    @final
    @classmethod
    def _validate_dtype(cls, dtype) -> DtypeObj | None:
        """validate the passed dtype"""
        if dtype is not None:
            dtype = pandas_dtype(dtype)

            # a compound dtype
            if dtype.kind == "V":
                raise NotImplementedError(
                    "compound dtypes are not implemented "
                    f"in the {cls.__name__} constructor"
                )

        return dtype

    # ----------------------------------------------------------------------
    # Construction

    @property
    def _constructor(self) -> Callable[..., Self]:
        """
        Used when a manipulation result has the same dimensions as the
        original.
        """
        raise AbstractMethodError(self)

    # ----------------------------------------------------------------------
    # Internals

    @final
    @property
    def _data(self):
        # GH#33054 retained because some downstream packages uses this,
        #  e.g. fastparquet
        # GH#33333
        warnings.warn(
            f"{type(self).__name__}._data is deprecated and will be removed in "
            "a future version. Use public APIs instead.",
            FutureWarning,
            stacklevel=find_stack_level(),
        )
        return self._mgr

    # ----------------------------------------------------------------------
    # Axis
    _AXIS_ORDERS: list[Literal["index", "columns"]]
    _AXIS_TO_AXIS_NUMBER: dict[Axis, AxisInt] = {0: 0, "index": 0, "rows": 0}
    _info_axis_number: int
    _info_axis_name: Literal["index", "columns"]
    _AXIS_LEN: int

    @final
    def _construct_axes_dict(self, axes: Sequence[Axis] | None = None, **kwargs):
        """Return an axes dictionary for myself."""
        d = {a: self._get_axis(a) for a in (axes or self._AXIS_ORDERS)}
        # error: Argument 1 to "update" of "MutableMapping" has incompatible type
        # "Dict[str, Any]"; expected "SupportsKeysAndGetItem[Union[int, str], Any]"
        d.update(kwargs)  # type: ignore[arg-type]
        return d

    @final
    @classmethod
    def _get_axis_number(cls, axis: Axis) -> AxisInt:
        try:
            return cls._AXIS_TO_AXIS_NUMBER[axis]
        except KeyError:
            raise ValueError(f"No axis named {axis} for object type {cls.__name__}")

    @final
    @classmethod
    def _get_axis_name(cls, axis: Axis) -> Literal["index", "columns"]:
        axis_number = cls._get_axis_number(axis)
        return cls._AXIS_ORDERS[axis_number]

    @final
    def _get_axis(self, axis: Axis) -> Index:
        axis_number = self._get_axis_number(axis)
        assert axis_number in {0, 1}
        return self.index if axis_number == 0 else self.columns

    @final
    @classmethod
    def _get_block_manager_axis(cls, axis: Axis) -> AxisInt:
        """Map the axis to the block_manager axis."""
        axis = cls._get_axis_number(axis)
        ndim = cls._AXIS_LEN
        if ndim == 2:
            # i.e. DataFrame
            return 1 - axis
        return axis

    @final
    def _get_axis_resolvers(self, axis: str) -> dict[str, Series | MultiIndex]:
        # index or columns
        axis_index = getattr(self, axis)
        d = {}
        prefix = axis[0]

        for i, name in enumerate(axis_index.names):
            if name is not None:
                key = level = name
            else:
                # prefix with 'i' or 'c' depending on the input axis
                # e.g., you must do ilevel_0 for the 0th level of an unnamed
                # multiiindex
                key = f"{prefix}level_{i}"
                level = i

            level_values = axis_index.get_level_values(level)
            s = level_values.to_series()
            s.index = axis_index
            d[key] = s

        # put the index/columns itself in the dict
        if isinstance(axis_index, MultiIndex):
            dindex = axis_index
        else:
            dindex = axis_index.to_series()

        d[axis] = dindex
        return d

    @final
    def _get_index_resolvers(self) -> dict[Hashable, Series | MultiIndex]:
        from pandas.core.computation.parsing import clean_column_name

        d: dict[str, Series | MultiIndex] = {}
        for axis_name in self._AXIS_ORDERS:
            d.update(self._get_axis_resolvers(axis_name))

        return {clean_column_name(k): v for k, v in d.items() if not isinstance(k, int)}

    @final
    def _get_cleaned_column_resolvers(self) -> dict[Hashable, Series]:
        """
        Return the special character free column resolvers of a dataframe.

        Column names with special characters are 'cleaned up' so that they can
        be referred to by backtick quoting.
        Used in :meth:`DataFrame.eval`.
        """
        from pandas.core.computation.parsing import clean_column_name

        if isinstance(self, ABCSeries):
            return {clean_column_name(self.name): self}

        return {
            clean_column_name(k): v for k, v in self.items() if not isinstance(k, int)
        }

    @property
    def _info_axis(self) -> Index:
        return getattr(self, self._info_axis_name)

    @property
    def shape(self) -> tuple[int, ...]:
        """
        Return a tuple of axis dimensions
        """
        return tuple(len(self._get_axis(a)) for a in self._AXIS_ORDERS)

    @property
    def axes(self) -> list[Index]:
        """
        Return index label(s) of the internal NDFrame
        """
        # we do it this way because if we have reversed axes, then
        # the block manager shows then reversed
        return [self._get_axis(a) for a in self._AXIS_ORDERS]

    @final
    @property
    def ndim(self) -> int:
        """
        Return an int representing the number of axes / array dimensions.

        Return 1 if Series. Otherwise return 2 if DataFrame.

        See Also
        --------
        ndarray.ndim : Number of array dimensions.

        Examples
        --------
        >>> s = pd.Series({'a': 1, 'b': 2, 'c': 3})
        >>> s.ndim
        1

        >>> df = pd.DataFrame({'col1': [1, 2], 'col2': [3, 4]})
        >>> df.ndim
        2
        """
        return self._mgr.ndim

    @final
    @property
    def size(self) -> int:
        """
        Return an int representing the number of elements in this object.

        Return the number of rows if Series. Otherwise return the number of
        rows times number of columns if DataFrame.

        See Also
        --------
        ndarray.size : Number of elements in the array.

        Examples
        --------
        >>> s = pd.Series({'a': 1, 'b': 2, 'c': 3})
        >>> s.size
        3

        >>> df = pd.DataFrame({'col1': [1, 2], 'col2': [3, 4]})
        >>> df.size
        4
        """
        # error: Incompatible return value type (got "signedinteger[_64Bit]",
        # expected "int")  [return-value]
        return np.prod(self.shape)  # type: ignore[return-value]

    def set_axis(
        self,
        labels,
        *,
        axis: Axis = 0,
        copy: bool_t | None = None,
    ) -> Self:
        """
        Assign desired index to given axis.

        Indexes for%(extended_summary_sub)s row labels can be changed by assigning
        a list-like or Index.

        Parameters
        ----------
        labels : list-like, Index
            The values for the new index.

        axis : %(axes_single_arg)s, default 0
            The axis to update. The value 0 identifies the rows. For `Series`
            this parameter is unused and defaults to 0.

        copy : bool, default True
            Whether to make a copy of the underlying data.

            .. versionadded:: 1.5.0

        Returns
        -------
        %(klass)s
            An object of type %(klass)s.

        See Also
        --------
        %(klass)s.rename_axis : Alter the name of the index%(see_also_sub)s.
        """
        return self._set_axis_nocheck(labels, axis, inplace=False, copy=copy)

    @final
    def _set_axis_nocheck(
        self, labels, axis: Axis, inplace: bool_t, copy: bool_t | None
    ):
        if inplace:
            setattr(self, self._get_axis_name(axis), labels)
        else:
            # With copy=False, we create a new object but don't copy the
            #  underlying data.
            obj = self.copy(deep=copy and not using_copy_on_write())
            setattr(obj, obj._get_axis_name(axis), labels)
            return obj

    @final
    def _set_axis(self, axis: AxisInt, labels: AnyArrayLike | list) -> None:
        """
        This is called from the cython code when we set the `index` attribute
        directly, e.g. `series.index = [1, 2, 3]`.
        """
        labels = ensure_index(labels)
        self._mgr.set_axis(axis, labels)
        self._clear_item_cache()

    @final
    def swapaxes(self, axis1: Axis, axis2: Axis, copy: bool_t | None = None) -> Self:
        """
        Interchange axes and swap values axes appropriately.

        Returns
        -------
        same as input
        """
        warnings.warn(
            # GH#51946
            f"'{type(self).__name__}.swapaxes' is deprecated and "
            "will be removed in a future version. "
            f"Please use '{type(self).__name__}.transpose' instead.",
            FutureWarning,
            stacklevel=find_stack_level(),
        )

        i = self._get_axis_number(axis1)
        j = self._get_axis_number(axis2)

        if i == j:
            return self.copy(deep=copy and not using_copy_on_write())

        mapping = {i: j, j: i}

        new_axes = [self._get_axis(mapping.get(k, k)) for k in range(self._AXIS_LEN)]
        new_values = self._values.swapaxes(i, j)  # type: ignore[union-attr]
        if (
            using_copy_on_write()
            and self._mgr.is_single_block
            and isinstance(self._mgr, BlockManager)
        ):
            # This should only get hit in case of having a single block, otherwise a
            # copy is made, we don't have to set up references.
            new_mgr = ndarray_to_mgr(
                new_values,
                new_axes[0],
                new_axes[1],
                dtype=None,
                copy=False,
                typ="block",
            )
            assert isinstance(new_mgr, BlockManager)
            assert isinstance(self._mgr, BlockManager)
            new_mgr.blocks[0].refs = self._mgr.blocks[0].refs
            new_mgr.blocks[0].refs.add_reference(
                new_mgr.blocks[0]  # type: ignore[arg-type]
            )
            return self._constructor(new_mgr).__finalize__(self, method="swapaxes")

        elif (copy or copy is None) and self._mgr.is_single_block:
            new_values = new_values.copy()

        return self._constructor(
            new_values,
            *new_axes,
            # The no-copy case for CoW is handled above
            copy=False,
        ).__finalize__(self, method="swapaxes")

    @final
    @doc(klass=_shared_doc_kwargs["klass"])
    def droplevel(self, level: IndexLabel, axis: Axis = 0) -> Self:
        """
        Return {klass} with requested index / column level(s) removed.

        Parameters
        ----------
        level : int, str, or list-like
            If a string is given, must be the name of a level
            If list-like, elements must be names or positional indexes
            of levels.

        axis : {{0 or 'index', 1 or 'columns'}}, default 0
            Axis along which the level(s) is removed:

            * 0 or 'index': remove level(s) in column.
            * 1 or 'columns': remove level(s) in row.

            For `Series` this parameter is unused and defaults to 0.

        Returns
        -------
        {klass}
            {klass} with requested index / column level(s) removed.

        Examples
        --------
        >>> df = pd.DataFrame([
        ...     [1, 2, 3, 4],
        ...     [5, 6, 7, 8],
        ...     [9, 10, 11, 12]
        ... ]).set_index([0, 1]).rename_axis(['a', 'b'])

        >>> df.columns = pd.MultiIndex.from_tuples([
        ...     ('c', 'e'), ('d', 'f')
        ... ], names=['level_1', 'level_2'])

        >>> df
        level_1   c   d
        level_2   e   f
        a b
        1 2      3   4
        5 6      7   8
        9 10    11  12

        >>> df.droplevel('a')
        level_1   c   d
        level_2   e   f
        b
        2        3   4
        6        7   8
        10      11  12

        >>> df.droplevel('level_2', axis=1)
        level_1   c   d
        a b
        1 2      3   4
        5 6      7   8
        9 10    11  12
        """
        labels = self._get_axis(axis)
        new_labels = labels.droplevel(level)
        return self.set_axis(new_labels, axis=axis, copy=None)

    def pop(self, item: Hashable) -> Series | Any:
        result = self[item]
        del self[item]

        return result

    @final
    def squeeze(self, axis: Axis | None = None):
        """
        Squeeze 1 dimensional axis objects into scalars.

        Series or DataFrames with a single element are squeezed to a scalar.
        DataFrames with a single column or a single row are squeezed to a
        Series. Otherwise the object is unchanged.

        This method is most useful when you don't know if your
        object is a Series or DataFrame, but you do know it has just a single
        column. In that case you can safely call `squeeze` to ensure you have a
        Series.

        Parameters
        ----------
        axis : {0 or 'index', 1 or 'columns', None}, default None
            A specific axis to squeeze. By default, all length-1 axes are
            squeezed. For `Series` this parameter is unused and defaults to `None`.

        Returns
        -------
        DataFrame, Series, or scalar
            The projection after squeezing `axis` or all the axes.

        See Also
        --------
        Series.iloc : Integer-location based indexing for selecting scalars.
        DataFrame.iloc : Integer-location based indexing for selecting Series.
        Series.to_frame : Inverse of DataFrame.squeeze for a
            single-column DataFrame.

        Examples
        --------
        >>> primes = pd.Series([2, 3, 5, 7])

        Slicing might produce a Series with a single value:

        >>> even_primes = primes[primes % 2 == 0]
        >>> even_primes
        0    2
        dtype: int64

        >>> even_primes.squeeze()
        2

        Squeezing objects with more than one value in every axis does nothing:

        >>> odd_primes = primes[primes % 2 == 1]
        >>> odd_primes
        1    3
        2    5
        3    7
        dtype: int64

        >>> odd_primes.squeeze()
        1    3
        2    5
        3    7
        dtype: int64

        Squeezing is even more effective when used with DataFrames.

        >>> df = pd.DataFrame([[1, 2], [3, 4]], columns=['a', 'b'])
        >>> df
           a  b
        0  1  2
        1  3  4

        Slicing a single column will produce a DataFrame with the columns
        having only one value:

        >>> df_a = df[['a']]
        >>> df_a
           a
        0  1
        1  3

        So the columns can be squeezed down, resulting in a Series:

        >>> df_a.squeeze('columns')
        0    1
        1    3
        Name: a, dtype: int64

        Slicing a single row from a single column will produce a single
        scalar DataFrame:

        >>> df_0a = df.loc[df.index < 1, ['a']]
        >>> df_0a
           a
        0  1

        Squeezing the rows produces a single scalar Series:

        >>> df_0a.squeeze('rows')
        a    1
        Name: 0, dtype: int64

        Squeezing all axes will project directly into a scalar:

        >>> df_0a.squeeze()
        1
        """
        axes = range(self._AXIS_LEN) if axis is None else (self._get_axis_number(axis),)
        return self.iloc[
            tuple(
                0 if i in axes and len(a) == 1 else slice(None)
                for i, a in enumerate(self.axes)
            )
        ]

    # ----------------------------------------------------------------------
    # Rename

    def _rename(
        self,
        mapper: Renamer | None = None,
        *,
        index: Renamer | None = None,
        columns: Renamer | None = None,
        axis: Axis | None = None,
        copy: bool_t | None = None,
        inplace: bool_t = False,
        level: Level | None = None,
        errors: str = "ignore",
    ) -> Self | None:
        # called by Series.rename and DataFrame.rename

        if mapper is None and index is None and columns is None:
            raise TypeError("must pass an index to rename")

        if index is not None or columns is not None:
            if axis is not None:
                raise TypeError(
                    "Cannot specify both 'axis' and any of 'index' or 'columns'"
                )
            if mapper is not None:
                raise TypeError(
                    "Cannot specify both 'mapper' and any of 'index' or 'columns'"
                )
        else:
            # use the mapper argument
            if axis and self._get_axis_number(axis) == 1:
                columns = mapper
            else:
                index = mapper

        self._check_inplace_and_allows_duplicate_labels(inplace)
        result = self if inplace else self.copy(deep=copy and not using_copy_on_write())

        for axis_no, replacements in enumerate((index, columns)):
            if replacements is None:
                continue

            ax = self._get_axis(axis_no)
            f = common.get_rename_function(replacements)

            if level is not None:
                level = ax._get_level_number(level)

            # GH 13473
            if not callable(replacements):
                if ax._is_multi and level is not None:
                    indexer = ax.get_level_values(level).get_indexer_for(replacements)
                else:
                    indexer = ax.get_indexer_for(replacements)

                if errors == "raise" and len(indexer[indexer == -1]):
                    missing_labels = [
                        label
                        for index, label in enumerate(replacements)
                        if indexer[index] == -1
                    ]
                    raise KeyError(f"{missing_labels} not found in axis")

            new_index = ax._transform_index(f, level=level)
            result._set_axis_nocheck(new_index, axis=axis_no, inplace=True, copy=False)
            result._clear_item_cache()

        if inplace:
            self._update_inplace(result)
            return None
        else:
            return result.__finalize__(self, method="rename")

    @overload
    def rename_axis(
        self,
        mapper: IndexLabel | lib.NoDefault = ...,
        *,
        index=...,
        columns=...,
        axis: Axis = ...,
        copy: bool_t | None = ...,
        inplace: Literal[False] = ...,
    ) -> Self:
        ...

    @overload
    def rename_axis(
        self,
        mapper: IndexLabel | lib.NoDefault = ...,
        *,
        index=...,
        columns=...,
        axis: Axis = ...,
        copy: bool_t | None = ...,
        inplace: Literal[True],
    ) -> None:
        ...

    @overload
    def rename_axis(
        self,
        mapper: IndexLabel | lib.NoDefault = ...,
        *,
        index=...,
        columns=...,
        axis: Axis = ...,
        copy: bool_t | None = ...,
        inplace: bool_t = ...,
    ) -> Self | None:
        ...

    def rename_axis(
        self,
        mapper: IndexLabel | lib.NoDefault = lib.no_default,
        *,
        index=lib.no_default,
        columns=lib.no_default,
        axis: Axis = 0,
        copy: bool_t | None = None,
        inplace: bool_t = False,
    ) -> Self | None:
        """
        Set the name of the axis for the index or columns.

        Parameters
        ----------
        mapper : scalar, list-like, optional
            Value to set the axis name attribute.
        index, columns : scalar, list-like, dict-like or function, optional
            A scalar, list-like, dict-like or functions transformations to
            apply to that axis' values.
            Note that the ``columns`` parameter is not allowed if the
            object is a Series. This parameter only apply for DataFrame
            type objects.

            Use either ``mapper`` and ``axis`` to
            specify the axis to target with ``mapper``, or ``index``
            and/or ``columns``.
        axis : {0 or 'index', 1 or 'columns'}, default 0
            The axis to rename. For `Series` this parameter is unused and defaults to 0.
        copy : bool, default None
            Also copy underlying data.
        inplace : bool, default False
            Modifies the object directly, instead of creating a new Series
            or DataFrame.

        Returns
        -------
        Series, DataFrame, or None
            The same type as the caller or None if ``inplace=True``.

        See Also
        --------
        Series.rename : Alter Series index labels or name.
        DataFrame.rename : Alter DataFrame index labels or name.
        Index.rename : Set new names on index.

        Notes
        -----
        ``DataFrame.rename_axis`` supports two calling conventions

        * ``(index=index_mapper, columns=columns_mapper, ...)``
        * ``(mapper, axis={'index', 'columns'}, ...)``

        The first calling convention will only modify the names of
        the index and/or the names of the Index object that is the columns.
        In this case, the parameter ``copy`` is ignored.

        The second calling convention will modify the names of the
        corresponding index if mapper is a list or a scalar.
        However, if mapper is dict-like or a function, it will use the
        deprecated behavior of modifying the axis *labels*.

        We *highly* recommend using keyword arguments to clarify your
        intent.

        Examples
        --------
        **Series**

        >>> s = pd.Series(["dog", "cat", "monkey"])
        >>> s
        0       dog
        1       cat
        2    monkey
        dtype: object
        >>> s.rename_axis("animal")
        animal
        0    dog
        1    cat
        2    monkey
        dtype: object

        **DataFrame**

        >>> df = pd.DataFrame({"num_legs": [4, 4, 2],
        ...                    "num_arms": [0, 0, 2]},
        ...                   ["dog", "cat", "monkey"])
        >>> df
                num_legs  num_arms
        dog            4         0
        cat            4         0
        monkey         2         2
        >>> df = df.rename_axis("animal")
        >>> df
                num_legs  num_arms
        animal
        dog            4         0
        cat            4         0
        monkey         2         2
        >>> df = df.rename_axis("limbs", axis="columns")
        >>> df
        limbs   num_legs  num_arms
        animal
        dog            4         0
        cat            4         0
        monkey         2         2

        **MultiIndex**

        >>> df.index = pd.MultiIndex.from_product([['mammal'],
        ...                                        ['dog', 'cat', 'monkey']],
        ...                                       names=['type', 'name'])
        >>> df
        limbs          num_legs  num_arms
        type   name
        mammal dog            4         0
               cat            4         0
               monkey         2         2

        >>> df.rename_axis(index={'type': 'class'})
        limbs          num_legs  num_arms
        class  name
        mammal dog            4         0
               cat            4         0
               monkey         2         2

        >>> df.rename_axis(columns=str.upper)
        LIMBS          num_legs  num_arms
        type   name
        mammal dog            4         0
               cat            4         0
               monkey         2         2
        """
        axes = {"index": index, "columns": columns}

        if axis is not None:
            axis = self._get_axis_number(axis)

        inplace = validate_bool_kwarg(inplace, "inplace")

        if copy and using_copy_on_write():
            copy = False

        if mapper is not lib.no_default:
            # Use v0.23 behavior if a scalar or list
            non_mapper = is_scalar(mapper) or (
                is_list_like(mapper) and not is_dict_like(mapper)
            )
            if non_mapper:
                return self._set_axis_name(
                    mapper, axis=axis, inplace=inplace, copy=copy
                )
            else:
                raise ValueError("Use `.rename` to alter labels with a mapper.")
        else:
            # Use new behavior.  Means that index and/or columns
            # is specified
            result = self if inplace else self.copy(deep=copy)

            for axis in range(self._AXIS_LEN):
                v = axes.get(self._get_axis_name(axis))
                if v is lib.no_default:
                    continue
                non_mapper = is_scalar(v) or (is_list_like(v) and not is_dict_like(v))
                if non_mapper:
                    newnames = v
                else:
                    f = common.get_rename_function(v)
                    curnames = self._get_axis(axis).names
                    newnames = [f(name) for name in curnames]
                result._set_axis_name(newnames, axis=axis, inplace=True, copy=copy)
            if not inplace:
                return result
            return None

    @final
    def _set_axis_name(
        self, name, axis: Axis = 0, inplace: bool_t = False, copy: bool_t | None = True
    ):
        """
        Set the name(s) of the axis.

        Parameters
        ----------
        name : str or list of str
            Name(s) to set.
        axis : {0 or 'index', 1 or 'columns'}, default 0
            The axis to set the label. The value 0 or 'index' specifies index,
            and the value 1 or 'columns' specifies columns.
        inplace : bool, default False
            If `True`, do operation inplace and return None.
        copy:
            Whether to make a copy of the result.

        Returns
        -------
        Series, DataFrame, or None
            The same type as the caller or `None` if `inplace` is `True`.

        See Also
        --------
        DataFrame.rename : Alter the axis labels of :class:`DataFrame`.
        Series.rename : Alter the index labels or set the index name
            of :class:`Series`.
        Index.rename : Set the name of :class:`Index` or :class:`MultiIndex`.

        Examples
        --------
        >>> df = pd.DataFrame({"num_legs": [4, 4, 2]},
        ...                   ["dog", "cat", "monkey"])
        >>> df
                num_legs
        dog            4
        cat            4
        monkey         2
        >>> df._set_axis_name("animal")
                num_legs
        animal
        dog            4
        cat            4
        monkey         2
        >>> df.index = pd.MultiIndex.from_product(
        ...                [["mammal"], ['dog', 'cat', 'monkey']])
        >>> df._set_axis_name(["type", "name"])
                       num_legs
        type   name
        mammal dog        4
               cat        4
               monkey     2
        """
        axis = self._get_axis_number(axis)
        idx = self._get_axis(axis).set_names(name)

        inplace = validate_bool_kwarg(inplace, "inplace")
        renamed = self if inplace else self.copy(deep=copy)
        if axis == 0:
            renamed.index = idx
        else:
            renamed.columns = idx

        if not inplace:
            return renamed

    # ----------------------------------------------------------------------
    # Comparison Methods

    @final
    def _indexed_same(self, other) -> bool_t:
        return all(
            self._get_axis(a).equals(other._get_axis(a)) for a in self._AXIS_ORDERS
        )

    @final
    def equals(self, other: object) -> bool_t:
        """
        Test whether two objects contain the same elements.

        This function allows two Series or DataFrames to be compared against
        each other to see if they have the same shape and elements. NaNs in
        the same location are considered equal.

        The row/column index do not need to have the same type, as long
        as the values are considered equal. Corresponding columns must be of
        the same dtype.

        Parameters
        ----------
        other : Series or DataFrame
            The other Series or DataFrame to be compared with the first.

        Returns
        -------
        bool
            True if all elements are the same in both objects, False
            otherwise.

        See Also
        --------
        Series.eq : Compare two Series objects of the same length
            and return a Series where each element is True if the element
            in each Series is equal, False otherwise.
        DataFrame.eq : Compare two DataFrame objects of the same shape and
            return a DataFrame where each element is True if the respective
            element in each DataFrame is equal, False otherwise.
        testing.assert_series_equal : Raises an AssertionError if left and
            right are not equal. Provides an easy interface to ignore
            inequality in dtypes, indexes and precision among others.
        testing.assert_frame_equal : Like assert_series_equal, but targets
            DataFrames.
        numpy.array_equal : Return True if two arrays have the same shape
            and elements, False otherwise.

        Examples
        --------
        >>> df = pd.DataFrame({1: [10], 2: [20]})
        >>> df
            1   2
        0  10  20

        DataFrames df and exactly_equal have the same types and values for
        their elements and column labels, which will return True.

        >>> exactly_equal = pd.DataFrame({1: [10], 2: [20]})
        >>> exactly_equal
            1   2
        0  10  20
        >>> df.equals(exactly_equal)
        True

        DataFrames df and different_column_type have the same element
        types and values, but have different types for the column labels,
        which will still return True.

        >>> different_column_type = pd.DataFrame({1.0: [10], 2.0: [20]})
        >>> different_column_type
           1.0  2.0
        0   10   20
        >>> df.equals(different_column_type)
        True

        DataFrames df and different_data_type have different types for the
        same values for their elements, and will return False even though
        their column labels are the same values and types.

        >>> different_data_type = pd.DataFrame({1: [10.0], 2: [20.0]})
        >>> different_data_type
              1     2
        0  10.0  20.0
        >>> df.equals(different_data_type)
        False
        """
        if not (isinstance(other, type(self)) or isinstance(self, type(other))):
            return False
        other = cast(NDFrame, other)
        return self._mgr.equals(other._mgr)

    # -------------------------------------------------------------------------
    # Unary Methods

    @final
    def __neg__(self) -> Self:
        def blk_func(values: ArrayLike):
            if is_bool_dtype(values.dtype):
                # error: Argument 1 to "inv" has incompatible type "Union
                # [ExtensionArray, ndarray[Any, Any]]"; expected
                # "_SupportsInversion[ndarray[Any, dtype[bool_]]]"
                return operator.inv(values)  # type: ignore[arg-type]
            else:
                # error: Argument 1 to "neg" has incompatible type "Union
                # [ExtensionArray, ndarray[Any, Any]]"; expected
                # "_SupportsNeg[ndarray[Any, dtype[Any]]]"
                return operator.neg(values)  # type: ignore[arg-type]

        new_data = self._mgr.apply(blk_func)
        res = self._constructor(new_data)
        return res.__finalize__(self, method="__neg__")

    @final
    def __pos__(self) -> Self:
        def blk_func(values: ArrayLike):
            if is_bool_dtype(values.dtype):
                return values.copy()
            else:
                # error: Argument 1 to "pos" has incompatible type "Union
                # [ExtensionArray, ndarray[Any, Any]]"; expected
                # "_SupportsPos[ndarray[Any, dtype[Any]]]"
                return operator.pos(values)  # type: ignore[arg-type]

        new_data = self._mgr.apply(blk_func)
        res = self._constructor(new_data)
        return res.__finalize__(self, method="__pos__")

    @final
    def __invert__(self) -> Self:
        if not self.size:
            # inv fails with 0 len
            return self.copy(deep=False)

        new_data = self._mgr.apply(operator.invert)
        return self._constructor(new_data).__finalize__(self, method="__invert__")

    @final
    def __nonzero__(self) -> NoReturn:
        raise ValueError(
            f"The truth value of a {type(self).__name__} is ambiguous. "
            "Use a.empty, a.bool(), a.item(), a.any() or a.all()."
        )

    __bool__ = __nonzero__

    @final
    def bool(self) -> bool_t:
        """
        Return the bool of a single element Series or DataFrame.

        This must be a boolean scalar value, either True or False. It will raise a
        ValueError if the Series or DataFrame does not have exactly 1 element, or that
        element is not boolean (integer values 0 and 1 will also raise an exception).

        Returns
        -------
        bool
            The value in the Series or DataFrame.

        See Also
        --------
        Series.astype : Change the data type of a Series, including to boolean.
        DataFrame.astype : Change the data type of a DataFrame, including to boolean.
        numpy.bool_ : NumPy boolean data type, used by pandas for boolean values.

        Examples
        --------
        The method will only work for single element objects with a boolean value:

        >>> pd.Series([True]).bool()
        True
        >>> pd.Series([False]).bool()
        False

        >>> pd.DataFrame({'col': [True]}).bool()
        True
        >>> pd.DataFrame({'col': [False]}).bool()
        False
        """

        warnings.warn(
            f"{type(self).__name__}.bool is now deprecated and will be removed "
            "in future version of pandas",
            FutureWarning,
            stacklevel=find_stack_level(),
        )
        v = self.squeeze()
        if isinstance(v, (bool, np.bool_)):
            return bool(v)
        elif is_scalar(v):
            raise ValueError(
                "bool cannot act on a non-boolean single element "
                f"{type(self).__name__}"
            )

        self.__nonzero__()
        # for mypy (__nonzero__ raises)
        return True

    @final
    def abs(self) -> Self:
        """
        Return a Series/DataFrame with absolute numeric value of each element.

        This function only applies to elements that are all numeric.

        Returns
        -------
        abs
            Series/DataFrame containing the absolute value of each element.

        See Also
        --------
        numpy.absolute : Calculate the absolute value element-wise.

        Notes
        -----
        For ``complex`` inputs, ``1.2 + 1j``, the absolute value is
        :math:`\\sqrt{ a^2 + b^2 }`.

        Examples
        --------
        Absolute numeric values in a Series.

        >>> s = pd.Series([-1.10, 2, -3.33, 4])
        >>> s.abs()
        0    1.10
        1    2.00
        2    3.33
        3    4.00
        dtype: float64

        Absolute numeric values in a Series with complex numbers.

        >>> s = pd.Series([1.2 + 1j])
        >>> s.abs()
        0    1.56205
        dtype: float64

        Absolute numeric values in a Series with a Timedelta element.

        >>> s = pd.Series([pd.Timedelta('1 days')])
        >>> s.abs()
        0   1 days
        dtype: timedelta64[ns]

        Select rows with data closest to certain value using argsort (from
        `StackOverflow <https://stackoverflow.com/a/17758115>`__).

        >>> df = pd.DataFrame({
        ...     'a': [4, 5, 6, 7],
        ...     'b': [10, 20, 30, 40],
        ...     'c': [100, 50, -30, -50]
        ... })
        >>> df
             a    b    c
        0    4   10  100
        1    5   20   50
        2    6   30  -30
        3    7   40  -50
        >>> df.loc[(df.c - 43).abs().argsort()]
             a    b    c
        1    5   20   50
        0    4   10  100
        2    6   30  -30
        3    7   40  -50
        """
        res_mgr = self._mgr.apply(np.abs)
        return self._constructor(res_mgr).__finalize__(self, name="abs")

    @final
    def __abs__(self) -> Self:
        return self.abs()

    @final
    def __round__(self, decimals: int = 0) -> Self:
        return self.round(decimals).__finalize__(self, method="__round__")

    # -------------------------------------------------------------------------
    # Label or Level Combination Helpers
    #
    # A collection of helper methods for DataFrame/Series operations that
    # accept a combination of column/index labels and levels.  All such
    # operations should utilize/extend these methods when possible so that we
    # have consistent precedence and validation logic throughout the library.

    @final
    def _is_level_reference(self, key: Level, axis: Axis = 0) -> bool_t:
        """
        Test whether a key is a level reference for a given axis.

        To be considered a level reference, `key` must be a string that:
          - (axis=0): Matches the name of an index level and does NOT match
            a column label.
          - (axis=1): Matches the name of a column level and does NOT match
            an index label.

        Parameters
        ----------
        key : Hashable
            Potential level name for the given axis
        axis : int, default 0
            Axis that levels are associated with (0 for index, 1 for columns)

        Returns
        -------
        is_level : bool
        """
        axis_int = self._get_axis_number(axis)

        return (
            key is not None
            and is_hashable(key)
            and key in self.axes[axis_int].names
            and not self._is_label_reference(key, axis=axis_int)
        )

    @final
    def _is_label_reference(self, key: Level, axis: Axis = 0) -> bool_t:
        """
        Test whether a key is a label reference for a given axis.

        To be considered a label reference, `key` must be a string that:
          - (axis=0): Matches a column label
          - (axis=1): Matches an index label

        Parameters
        ----------
        key : Hashable
            Potential label name, i.e. Index entry.
        axis : int, default 0
            Axis perpendicular to the axis that labels are associated with
            (0 means search for column labels, 1 means search for index labels)

        Returns
        -------
        is_label: bool
        """
        axis_int = self._get_axis_number(axis)
        other_axes = (ax for ax in range(self._AXIS_LEN) if ax != axis_int)

        return (
            key is not None
            and is_hashable(key)
            and any(key in self.axes[ax] for ax in other_axes)
        )

    @final
    def _is_label_or_level_reference(self, key: Level, axis: AxisInt = 0) -> bool_t:
        """
        Test whether a key is a label or level reference for a given axis.

        To be considered either a label or a level reference, `key` must be a
        string that:
          - (axis=0): Matches a column label or an index level
          - (axis=1): Matches an index label or a column level

        Parameters
        ----------
        key : Hashable
            Potential label or level name
        axis : int, default 0
            Axis that levels are associated with (0 for index, 1 for columns)

        Returns
        -------
        bool
        """
        return self._is_level_reference(key, axis=axis) or self._is_label_reference(
            key, axis=axis
        )

    @final
    def _check_label_or_level_ambiguity(self, key: Level, axis: Axis = 0) -> None:
        """
        Check whether `key` is ambiguous.

        By ambiguous, we mean that it matches both a level of the input
        `axis` and a label of the other axis.

        Parameters
        ----------
        key : Hashable
            Label or level name.
        axis : int, default 0
            Axis that levels are associated with (0 for index, 1 for columns).

        Raises
        ------
        ValueError: `key` is ambiguous
        """

        axis_int = self._get_axis_number(axis)
        other_axes = (ax for ax in range(self._AXIS_LEN) if ax != axis_int)

        if (
            key is not None
            and is_hashable(key)
            and key in self.axes[axis_int].names
            and any(key in self.axes[ax] for ax in other_axes)
        ):
            # Build an informative and grammatical warning
            level_article, level_type = (
                ("an", "index") if axis_int == 0 else ("a", "column")
            )

            label_article, label_type = (
                ("a", "column") if axis_int == 0 else ("an", "index")
            )

            msg = (
                f"'{key}' is both {level_article} {level_type} level and "
                f"{label_article} {label_type} label, which is ambiguous."
            )
            raise ValueError(msg)

    @final
    def _get_label_or_level_values(self, key: Level, axis: AxisInt = 0) -> ArrayLike:
        """
        Return a 1-D array of values associated with `key`, a label or level
        from the given `axis`.

        Retrieval logic:
          - (axis=0): Return column values if `key` matches a column label.
            Otherwise return index level values if `key` matches an index
            level.
          - (axis=1): Return row values if `key` matches an index label.
            Otherwise return column level values if 'key' matches a column
            level

        Parameters
        ----------
        key : Hashable
            Label or level name.
        axis : int, default 0
            Axis that levels are associated with (0 for index, 1 for columns)

        Returns
        -------
        np.ndarray or ExtensionArray

        Raises
        ------
        KeyError
            if `key` matches neither a label nor a level
        ValueError
            if `key` matches multiple labels
        """
        axis = self._get_axis_number(axis)
        other_axes = [ax for ax in range(self._AXIS_LEN) if ax != axis]

        if self._is_label_reference(key, axis=axis):
            self._check_label_or_level_ambiguity(key, axis=axis)
            values = self.xs(key, axis=other_axes[0])._values
        elif self._is_level_reference(key, axis=axis):
            values = self.axes[axis].get_level_values(key)._values
        else:
            raise KeyError(key)

        # Check for duplicates
        if values.ndim > 1:
            if other_axes and isinstance(self._get_axis(other_axes[0]), MultiIndex):
                multi_message = (
                    "\n"
                    "For a multi-index, the label must be a "
                    "tuple with elements corresponding to each level."
                )
            else:
                multi_message = ""

            label_axis_name = "column" if axis == 0 else "index"
            raise ValueError(
                f"The {label_axis_name} label '{key}' is not unique.{multi_message}"
            )

        return values

    @final
    def _drop_labels_or_levels(self, keys, axis: AxisInt = 0):
        """
        Drop labels and/or levels for the given `axis`.

        For each key in `keys`:
          - (axis=0): If key matches a column label then drop the column.
            Otherwise if key matches an index level then drop the level.
          - (axis=1): If key matches an index label then drop the row.
            Otherwise if key matches a column level then drop the level.

        Parameters
        ----------
        keys : str or list of str
            labels or levels to drop
        axis : int, default 0
            Axis that levels are associated with (0 for index, 1 for columns)

        Returns
        -------
        dropped: DataFrame

        Raises
        ------
        ValueError
            if any `keys` match neither a label nor a level
        """
        axis = self._get_axis_number(axis)

        # Validate keys
        keys = common.maybe_make_list(keys)
        invalid_keys = [
            k for k in keys if not self._is_label_or_level_reference(k, axis=axis)
        ]

        if invalid_keys:
            raise ValueError(
                "The following keys are not valid labels or "
                f"levels for axis {axis}: {invalid_keys}"
            )

        # Compute levels and labels to drop
        levels_to_drop = [k for k in keys if self._is_level_reference(k, axis=axis)]

        labels_to_drop = [k for k in keys if not self._is_level_reference(k, axis=axis)]

        # Perform copy upfront and then use inplace operations below.
        # This ensures that we always perform exactly one copy.
        # ``copy`` and/or ``inplace`` options could be added in the future.
        dropped = self.copy(deep=False)

        if axis == 0:
            # Handle dropping index levels
            if levels_to_drop:
                dropped.reset_index(levels_to_drop, drop=True, inplace=True)

            # Handle dropping columns labels
            if labels_to_drop:
                dropped.drop(labels_to_drop, axis=1, inplace=True)
        else:
            # Handle dropping column levels
            if levels_to_drop:
                if isinstance(dropped.columns, MultiIndex):
                    # Drop the specified levels from the MultiIndex
                    dropped.columns = dropped.columns.droplevel(levels_to_drop)
                else:
                    # Drop the last level of Index by replacing with
                    # a RangeIndex
                    dropped.columns = RangeIndex(dropped.columns.size)

            # Handle dropping index labels
            if labels_to_drop:
                dropped.drop(labels_to_drop, axis=0, inplace=True)

        return dropped

    # ----------------------------------------------------------------------
    # Iteration

    # https://github.com/python/typeshed/issues/2148#issuecomment-520783318
    # Incompatible types in assignment (expression has type "None", base class
    # "object" defined the type as "Callable[[object], int]")
    __hash__: ClassVar[None]  # type: ignore[assignment]

    def __iter__(self) -> Iterator:
        """
        Iterate over info axis.

        Returns
        -------
        iterator
            Info axis as iterator.
        """
        return iter(self._info_axis)

    # can we get a better explanation of this?
    def keys(self) -> Index:
        """
        Get the 'info axis' (see Indexing for more).

        This is index for Series, columns for DataFrame.

        Returns
        -------
        Index
            Info axis.
        """
        return self._info_axis

    def items(self):
        """
        Iterate over (label, values) on info axis

        This is index for Series and columns for DataFrame.

        Returns
        -------
        Generator
        """
        for h in self._info_axis:
            yield h, self[h]

    def __len__(self) -> int:
        """Returns length of info axis"""
        return len(self._info_axis)

    @final
    def __contains__(self, key) -> bool_t:
        """True if the key is in the info axis"""
        return key in self._info_axis

    @property
    def empty(self) -> bool_t:
        """
        Indicator whether Series/DataFrame is empty.

        True if Series/DataFrame is entirely empty (no items), meaning any of the
        axes are of length 0.

        Returns
        -------
        bool
            If Series/DataFrame is empty, return True, if not return False.

        See Also
        --------
        Series.dropna : Return series without null values.
        DataFrame.dropna : Return DataFrame with labels on given axis omitted
            where (all or any) data are missing.

        Notes
        -----
        If Series/DataFrame contains only NaNs, it is still not considered empty. See
        the example below.

        Examples
        --------
        An example of an actual empty DataFrame. Notice the index is empty:

        >>> df_empty = pd.DataFrame({'A' : []})
        >>> df_empty
        Empty DataFrame
        Columns: [A]
        Index: []
        >>> df_empty.empty
        True

        If we only have NaNs in our DataFrame, it is not considered empty! We
        will need to drop the NaNs to make the DataFrame empty:

        >>> df = pd.DataFrame({'A' : [np.nan]})
        >>> df
            A
        0 NaN
        >>> df.empty
        False
        >>> df.dropna().empty
        True

        >>> ser_empty = pd.Series({'A' : []})
        >>> ser_empty
        A    []
        dtype: object
        >>> ser_empty.empty
        False
        >>> ser_empty = pd.Series()
        >>> ser_empty.empty
        True
        """
        return any(len(self._get_axis(a)) == 0 for a in self._AXIS_ORDERS)

    # ----------------------------------------------------------------------
    # Array Interface

    # This is also set in IndexOpsMixin
    # GH#23114 Ensure ndarray.__op__(DataFrame) returns NotImplemented
    __array_priority__: int = 1000

    def __array__(self, dtype: npt.DTypeLike | None = None) -> np.ndarray:
        values = self._values
        arr = np.asarray(values, dtype=dtype)
        if (
            astype_is_view(values.dtype, arr.dtype)
            and using_copy_on_write()
            and self._mgr.is_single_block
        ):
            # Check if both conversions can be done without a copy
            if astype_is_view(self.dtypes.iloc[0], values.dtype) and astype_is_view(
                values.dtype, arr.dtype
            ):
                arr = arr.view()
                arr.flags.writeable = False
        return arr

    @final
    def __array_ufunc__(
        self, ufunc: np.ufunc, method: str, *inputs: Any, **kwargs: Any
    ):
        return arraylike.array_ufunc(self, ufunc, method, *inputs, **kwargs)

    # ----------------------------------------------------------------------
    # Picklability

    @final
    def __getstate__(self) -> dict[str, Any]:
        meta = {k: getattr(self, k, None) for k in self._metadata}
        return {
            "_mgr": self._mgr,
            "_typ": self._typ,
            "_metadata": self._metadata,
            "attrs": self.attrs,
            "_flags": {k: self.flags[k] for k in self.flags._keys},
            **meta,
        }

    @final
    def __setstate__(self, state) -> None:
        if isinstance(state, BlockManager):
            self._mgr = state
        elif isinstance(state, dict):
            if "_data" in state and "_mgr" not in state:
                # compat for older pickles
                state["_mgr"] = state.pop("_data")
            typ = state.get("_typ")
            if typ is not None:
                attrs = state.get("_attrs", {})
                object.__setattr__(self, "_attrs", attrs)
                flags = state.get("_flags", {"allows_duplicate_labels": True})
                object.__setattr__(self, "_flags", Flags(self, **flags))

                # set in the order of internal names
                # to avoid definitional recursion
                # e.g. say fill_value needing _mgr to be
                # defined
                meta = set(self._internal_names + self._metadata)
                for k in list(meta):
                    if k in state and k != "_flags":
                        v = state[k]
                        object.__setattr__(self, k, v)

                for k, v in state.items():
                    if k not in meta:
                        object.__setattr__(self, k, v)

            else:
                raise NotImplementedError("Pre-0.12 pickles are no longer supported")
        elif len(state) == 2:
            raise NotImplementedError("Pre-0.12 pickles are no longer supported")

        self._item_cache: dict[Hashable, Series] = {}

    # ----------------------------------------------------------------------
    # Rendering Methods

    def __repr__(self) -> str:
        # string representation based upon iterating over self
        # (since, by definition, `PandasContainers` are iterable)
        prepr = f"[{','.join(map(pprint_thing, self))}]"
        return f"{type(self).__name__}({prepr})"

    @final
    def _repr_latex_(self):
        """
        Returns a LaTeX representation for a particular object.
        Mainly for use with nbconvert (jupyter notebook conversion to pdf).
        """
        if config.get_option("styler.render.repr") == "latex":
            return self.to_latex()
        else:
            return None

    @final
    def _repr_data_resource_(self):
        """
        Not a real Jupyter special repr method, but we use the same
        naming convention.
        """
        if config.get_option("display.html.table_schema"):
            data = self.head(config.get_option("display.max_rows"))

            as_json = data.to_json(orient="table")
            as_json = cast(str, as_json)
            return loads(as_json, object_pairs_hook=collections.OrderedDict)

    # ----------------------------------------------------------------------
    # I/O Methods

    @final
    @doc(
        klass="object",
        storage_options=_shared_docs["storage_options"],
        storage_options_versionadded="1.2.0",
    )
    def to_excel(
        self,
        excel_writer: FilePath | WriteExcelBuffer | ExcelWriter,
        sheet_name: str = "Sheet1",
        na_rep: str = "",
        float_format: str | None = None,
        columns: Sequence[Hashable] | None = None,
        header: Sequence[Hashable] | bool_t = True,
        index: bool_t = True,
        index_label: IndexLabel = None,
        startrow: int = 0,
        startcol: int = 0,
        engine: Literal["openpyxl", "xlsxwriter"] | None = None,
        merge_cells: bool_t = True,
        inf_rep: str = "inf",
        freeze_panes: tuple[int, int] | None = None,
        storage_options: StorageOptions = None,
    ) -> None:
        """
        Write {klass} to an Excel sheet.

        To write a single {klass} to an Excel .xlsx file it is only necessary to
        specify a target file name. To write to multiple sheets it is necessary to
        create an `ExcelWriter` object with a target file name, and specify a sheet
        in the file to write to.

        Multiple sheets may be written to by specifying unique `sheet_name`.
        With all data written to the file it is necessary to save the changes.
        Note that creating an `ExcelWriter` object with a file name that already
        exists will result in the contents of the existing file being erased.

        Parameters
        ----------
        excel_writer : path-like, file-like, or ExcelWriter object
            File path or existing ExcelWriter.
        sheet_name : str, default 'Sheet1'
            Name of sheet which will contain DataFrame.
        na_rep : str, default ''
            Missing data representation.
        float_format : str, optional
            Format string for floating point numbers. For example
            ``float_format="%.2f"`` will format 0.1234 to 0.12.
        columns : sequence or list of str, optional
            Columns to write.
        header : bool or list of str, default True
            Write out the column names. If a list of string is given it is
            assumed to be aliases for the column names.
        index : bool, default True
            Write row names (index).
        index_label : str or sequence, optional
            Column label for index column(s) if desired. If not specified, and
            `header` and `index` are True, then the index names are used. A
            sequence should be given if the DataFrame uses MultiIndex.
        startrow : int, default 0
            Upper left cell row to dump data frame.
        startcol : int, default 0
            Upper left cell column to dump data frame.
        engine : str, optional
            Write engine to use, 'openpyxl' or 'xlsxwriter'. You can also set this
            via the options ``io.excel.xlsx.writer`` or
            ``io.excel.xlsm.writer``.

        merge_cells : bool, default True
            Write MultiIndex and Hierarchical Rows as merged cells.
        inf_rep : str, default 'inf'
            Representation for infinity (there is no native representation for
            infinity in Excel).
        freeze_panes : tuple of int (length 2), optional
            Specifies the one-based bottommost row and rightmost column that
            is to be frozen.
        {storage_options}

            .. versionadded:: {storage_options_versionadded}

        See Also
        --------
        to_csv : Write DataFrame to a comma-separated values (csv) file.
        ExcelWriter : Class for writing DataFrame objects into excel sheets.
        read_excel : Read an Excel file into a pandas DataFrame.
        read_csv : Read a comma-separated values (csv) file into DataFrame.
        io.formats.style.Styler.to_excel : Add styles to Excel sheet.

        Notes
        -----
        For compatibility with :meth:`~DataFrame.to_csv`,
        to_excel serializes lists and dicts to strings before writing.

        Once a workbook has been saved it is not possible to write further
        data without rewriting the whole workbook.

        Examples
        --------

        Create, write to and save a workbook:

        >>> df1 = pd.DataFrame([['a', 'b'], ['c', 'd']],
        ...                    index=['row 1', 'row 2'],
        ...                    columns=['col 1', 'col 2'])
        >>> df1.to_excel("output.xlsx")  # doctest: +SKIP

        To specify the sheet name:

        >>> df1.to_excel("output.xlsx",
        ...              sheet_name='Sheet_name_1')  # doctest: +SKIP

        If you wish to write to more than one sheet in the workbook, it is
        necessary to specify an ExcelWriter object:

        >>> df2 = df1.copy()
        >>> with pd.ExcelWriter('output.xlsx') as writer:  # doctest: +SKIP
        ...     df1.to_excel(writer, sheet_name='Sheet_name_1')
        ...     df2.to_excel(writer, sheet_name='Sheet_name_2')

        ExcelWriter can also be used to append to an existing Excel file:

        >>> with pd.ExcelWriter('output.xlsx',
        ...                     mode='a') as writer:  # doctest: +SKIP
        ...     df1.to_excel(writer, sheet_name='Sheet_name_3')

        To set the library that is used to write the Excel file,
        you can pass the `engine` keyword (the default engine is
        automatically chosen depending on the file extension):

        >>> df1.to_excel('output1.xlsx', engine='xlsxwriter')  # doctest: +SKIP
        """

        df = self if isinstance(self, ABCDataFrame) else self.to_frame()

        from pandas.io.formats.excel import ExcelFormatter

        formatter = ExcelFormatter(
            df,
            na_rep=na_rep,
            cols=columns,
            header=header,
            float_format=float_format,
            index=index,
            index_label=index_label,
            merge_cells=merge_cells,
            inf_rep=inf_rep,
        )
        formatter.write(
            excel_writer,
            sheet_name=sheet_name,
            startrow=startrow,
            startcol=startcol,
            freeze_panes=freeze_panes,
            engine=engine,
            storage_options=storage_options,
        )

    @final
    @doc(
        storage_options=_shared_docs["storage_options"],
        compression_options=_shared_docs["compression_options"] % "path_or_buf",
    )
    def to_json(
        self,
        path_or_buf: FilePath | WriteBuffer[bytes] | WriteBuffer[str] | None = None,
        orient: Literal["split", "records", "index", "table", "columns", "values"]
        | None = None,
        date_format: str | None = None,
        double_precision: int = 10,
        force_ascii: bool_t = True,
        date_unit: str = "ms",
        default_handler: Callable[[Any], JSONSerializable] | None = None,
        lines: bool_t = False,
        compression: CompressionOptions = "infer",
        index: bool_t = True,
        indent: int | None = None,
        storage_options: StorageOptions = None,
        mode: Literal["a", "w"] = "w",
    ) -> str | None:
        """
        Convert the object to a JSON string.

        Note NaN's and None will be converted to null and datetime objects
        will be converted to UNIX timestamps.

        Parameters
        ----------
        path_or_buf : str, path object, file-like object, or None, default None
            String, path object (implementing os.PathLike[str]), or file-like
            object implementing a write() function. If None, the result is
            returned as a string.
        orient : str
            Indication of expected JSON string format.

            * Series:

                - default is 'index'
                - allowed values are: {{'split', 'records', 'index', 'table'}}.

            * DataFrame:

                - default is 'columns'
                - allowed values are: {{'split', 'records', 'index', 'columns',
                  'values', 'table'}}.

            * The format of the JSON string:

                - 'split' : dict like {{'index' -> [index], 'columns' -> [columns],
                  'data' -> [values]}}
                - 'records' : list like [{{column -> value}}, ... , {{column -> value}}]
                - 'index' : dict like {{index -> {{column -> value}}}}
                - 'columns' : dict like {{column -> {{index -> value}}}}
                - 'values' : just the values array
                - 'table' : dict like {{'schema': {{schema}}, 'data': {{data}}}}

                Describing the data, where data component is like ``orient='records'``.

        date_format : {{None, 'epoch', 'iso'}}
            Type of date conversion. 'epoch' = epoch milliseconds,
            'iso' = ISO8601. The default depends on the `orient`. For
            ``orient='table'``, the default is 'iso'. For all other orients,
            the default is 'epoch'.
        double_precision : int, default 10
            The number of decimal places to use when encoding
            floating point values.
        force_ascii : bool, default True
            Force encoded string to be ASCII.
        date_unit : str, default 'ms' (milliseconds)
            The time unit to encode to, governs timestamp and ISO8601
            precision.  One of 's', 'ms', 'us', 'ns' for second, millisecond,
            microsecond, and nanosecond respectively.
        default_handler : callable, default None
            Handler to call if object cannot otherwise be converted to a
            suitable format for JSON. Should receive a single argument which is
            the object to convert and return a serialisable object.
        lines : bool, default False
            If 'orient' is 'records' write out line-delimited json format. Will
            throw ValueError if incorrect 'orient' since others are not
            list-like.
        {compression_options}

            .. versionchanged:: 1.4.0 Zstandard support.

        index : bool, default True
            Whether to include the index values in the JSON string. Not
            including the index (``index=False``) is only supported when
            orient is 'split' or 'table'.
        indent : int, optional
           Length of whitespace used to indent each record.

        {storage_options}

            .. versionadded:: 1.2.0

        mode : str, default 'w' (writing)
            Specify the IO mode for output when supplying a path_or_buf.
            Accepted args are 'w' (writing) and 'a' (append) only.
            mode='a' is only supported when lines is True and orient is 'records'.

        Returns
        -------
        None or str
            If path_or_buf is None, returns the resulting json format as a
            string. Otherwise returns None.

        See Also
        --------
        read_json : Convert a JSON string to pandas object.

        Notes
        -----
        The behavior of ``indent=0`` varies from the stdlib, which does not
        indent the output but does insert newlines. Currently, ``indent=0``
        and the default ``indent=None`` are equivalent in pandas, though this
        may change in a future release.

        ``orient='table'`` contains a 'pandas_version' field under 'schema'.
        This stores the version of `pandas` used in the latest revision of the
        schema.

        Examples
        --------
        >>> from json import loads, dumps
        >>> df = pd.DataFrame(
        ...     [["a", "b"], ["c", "d"]],
        ...     index=["row 1", "row 2"],
        ...     columns=["col 1", "col 2"],
        ... )

        >>> result = df.to_json(orient="split")
        >>> parsed = loads(result)
        >>> dumps(parsed, indent=4)  # doctest: +SKIP
        {{
            "columns": [
                "col 1",
                "col 2"
            ],
            "index": [
                "row 1",
                "row 2"
            ],
            "data": [
                [
                    "a",
                    "b"
                ],
                [
                    "c",
                    "d"
                ]
            ]
        }}

        Encoding/decoding a Dataframe using ``'records'`` formatted JSON.
        Note that index labels are not preserved with this encoding.

        >>> result = df.to_json(orient="records")
        >>> parsed = loads(result)
        >>> dumps(parsed, indent=4)  # doctest: +SKIP
        [
            {{
                "col 1": "a",
                "col 2": "b"
            }},
            {{
                "col 1": "c",
                "col 2": "d"
            }}
        ]

        Encoding/decoding a Dataframe using ``'index'`` formatted JSON:

        >>> result = df.to_json(orient="index")
        >>> parsed = loads(result)
        >>> dumps(parsed, indent=4)  # doctest: +SKIP
        {{
            "row 1": {{
                "col 1": "a",
                "col 2": "b"
            }},
            "row 2": {{
                "col 1": "c",
                "col 2": "d"
            }}
        }}

        Encoding/decoding a Dataframe using ``'columns'`` formatted JSON:

        >>> result = df.to_json(orient="columns")
        >>> parsed = loads(result)
        >>> dumps(parsed, indent=4)  # doctest: +SKIP
        {{
            "col 1": {{
                "row 1": "a",
                "row 2": "c"
            }},
            "col 2": {{
                "row 1": "b",
                "row 2": "d"
            }}
        }}

        Encoding/decoding a Dataframe using ``'values'`` formatted JSON:

        >>> result = df.to_json(orient="values")
        >>> parsed = loads(result)
        >>> dumps(parsed, indent=4)  # doctest: +SKIP
        [
            [
                "a",
                "b"
            ],
            [
                "c",
                "d"
            ]
        ]

        Encoding with Table Schema:

        >>> result = df.to_json(orient="table")
        >>> parsed = loads(result)
        >>> dumps(parsed, indent=4)  # doctest: +SKIP
        {{
            "schema": {{
                "fields": [
                    {{
                        "name": "index",
                        "type": "string"
                    }},
                    {{
                        "name": "col 1",
                        "type": "string"
                    }},
                    {{
                        "name": "col 2",
                        "type": "string"
                    }}
                ],
                "primaryKey": [
                    "index"
                ],
                "pandas_version": "1.4.0"
            }},
            "data": [
                {{
                    "index": "row 1",
                    "col 1": "a",
                    "col 2": "b"
                }},
                {{
                    "index": "row 2",
                    "col 1": "c",
                    "col 2": "d"
                }}
            ]
        }}
        """
        from pandas.io import json

        if date_format is None and orient == "table":
            date_format = "iso"
        elif date_format is None:
            date_format = "epoch"

        config.is_nonnegative_int(indent)
        indent = indent or 0

        return json.to_json(
            path_or_buf=path_or_buf,
            obj=self,
            orient=orient,
            date_format=date_format,
            double_precision=double_precision,
            force_ascii=force_ascii,
            date_unit=date_unit,
            default_handler=default_handler,
            lines=lines,
            compression=compression,
            index=index,
            indent=indent,
            storage_options=storage_options,
            mode=mode,
        )

    @final
    def to_hdf(
        self,
        path_or_buf: FilePath | HDFStore,
        key: str,
        mode: str = "a",
        complevel: int | None = None,
        complib: str | None = None,
        append: bool_t = False,
        format: str | None = None,
        index: bool_t = True,
        min_itemsize: int | dict[str, int] | None = None,
        nan_rep=None,
        dropna: bool_t | None = None,
        data_columns: Literal[True] | list[str] | None = None,
        errors: OpenFileErrors = "strict",
        encoding: str = "UTF-8",
    ) -> None:
        """
        Write the contained data to an HDF5 file using HDFStore.

        Hierarchical Data Format (HDF) is self-describing, allowing an
        application to interpret the structure and contents of a file with
        no outside information. One HDF file can hold a mix of related objects
        which can be accessed as a group or as individual objects.

        In order to add another DataFrame or Series to an existing HDF file
        please use append mode and a different a key.

        .. warning::

           One can store a subclass of ``DataFrame`` or ``Series`` to HDF5,
           but the type of the subclass is lost upon storing.

        For more information see the :ref:`user guide <io.hdf5>`.

        Parameters
        ----------
        path_or_buf : str or pandas.HDFStore
            File path or HDFStore object.
        key : str
            Identifier for the group in the store.
        mode : {'a', 'w', 'r+'}, default 'a'
            Mode to open file:

            - 'w': write, a new file is created (an existing file with
              the same name would be deleted).
            - 'a': append, an existing file is opened for reading and
              writing, and if the file does not exist it is created.
            - 'r+': similar to 'a', but the file must already exist.
        complevel : {0-9}, default None
            Specifies a compression level for data.
            A value of 0 or None disables compression.
        complib : {'zlib', 'lzo', 'bzip2', 'blosc'}, default 'zlib'
            Specifies the compression library to be used.
            These additional compressors for Blosc are supported
            (default if no compressor specified: 'blosc:blosclz'):
            {'blosc:blosclz', 'blosc:lz4', 'blosc:lz4hc', 'blosc:snappy',
            'blosc:zlib', 'blosc:zstd'}.
            Specifying a compression library which is not available issues
            a ValueError.
        append : bool, default False
            For Table formats, append the input data to the existing.
        format : {'fixed', 'table', None}, default 'fixed'
            Possible values:

            - 'fixed': Fixed format. Fast writing/reading. Not-appendable,
              nor searchable.
            - 'table': Table format. Write as a PyTables Table structure
              which may perform worse but allow more flexible operations
              like searching / selecting subsets of the data.
            - If None, pd.get_option('io.hdf.default_format') is checked,
              followed by fallback to "fixed".
        index : bool, default True
            Write DataFrame index as a column.
        min_itemsize : dict or int, optional
            Map column names to minimum string sizes for columns.
        nan_rep : Any, optional
            How to represent null values as str.
            Not allowed with append=True.
        dropna : bool, default False, optional
            Remove missing values.
        data_columns : list of columns or True, optional
            List of columns to create as indexed data columns for on-disk
            queries, or True to use all columns. By default only the axes
            of the object are indexed. See
            :ref:`Query via data columns<io.hdf5-query-data-columns>`. for
            more information.
            Applicable only to format='table'.
        errors : str, default 'strict'
            Specifies how encoding and decoding errors are to be handled.
            See the errors argument for :func:`open` for a full list
            of options.
        encoding : str, default "UTF-8"

        See Also
        --------
        read_hdf : Read from HDF file.
        DataFrame.to_orc : Write a DataFrame to the binary orc format.
        DataFrame.to_parquet : Write a DataFrame to the binary parquet format.
        DataFrame.to_sql : Write to a SQL table.
        DataFrame.to_feather : Write out feather-format for DataFrames.
        DataFrame.to_csv : Write out to a csv file.

        Examples
        --------
        >>> df = pd.DataFrame({'A': [1, 2, 3], 'B': [4, 5, 6]},
        ...                   index=['a', 'b', 'c'])  # doctest: +SKIP
        >>> df.to_hdf('data.h5', key='df', mode='w')  # doctest: +SKIP

        We can add another object to the same file:

        >>> s = pd.Series([1, 2, 3, 4])  # doctest: +SKIP
        >>> s.to_hdf('data.h5', key='s')  # doctest: +SKIP

        Reading from HDF file:

        >>> pd.read_hdf('data.h5', 'df')  # doctest: +SKIP
        A  B
        a  1  4
        b  2  5
        c  3  6
        >>> pd.read_hdf('data.h5', 's')  # doctest: +SKIP
        0    1
        1    2
        2    3
        3    4
        dtype: int64
        """
        from pandas.io import pytables

        # Argument 3 to "to_hdf" has incompatible type "NDFrame"; expected
        # "Union[DataFrame, Series]" [arg-type]
        pytables.to_hdf(
            path_or_buf,
            key,
            self,  # type: ignore[arg-type]
            mode=mode,
            complevel=complevel,
            complib=complib,
            append=append,
            format=format,
            index=index,
            min_itemsize=min_itemsize,
            nan_rep=nan_rep,
            dropna=dropna,
            data_columns=data_columns,
            errors=errors,
            encoding=encoding,
        )

    @final
    def to_sql(
        self,
        name: str,
        con,
        schema: str | None = None,
        if_exists: Literal["fail", "replace", "append"] = "fail",
        index: bool_t = True,
        index_label: IndexLabel = None,
        chunksize: int | None = None,
        dtype: DtypeArg | None = None,
        method: Literal["multi"] | Callable | None = None,
    ) -> int | None:
        """
        Write records stored in a DataFrame to a SQL database.

        Databases supported by SQLAlchemy [1]_ are supported. Tables can be
        newly created, appended to, or overwritten.

        Parameters
        ----------
        name : str
            Name of SQL table.
        con : sqlalchemy.engine.(Engine or Connection) or sqlite3.Connection
            Using SQLAlchemy makes it possible to use any DB supported by that
            library. Legacy support is provided for sqlite3.Connection objects. The user
            is responsible for engine disposal and connection closure for the SQLAlchemy
            connectable. See `here \
                <https://docs.sqlalchemy.org/en/20/core/connections.html>`_.
            If passing a sqlalchemy.engine.Connection which is already in a transaction,
            the transaction will not be committed.  If passing a sqlite3.Connection,
            it will not be possible to roll back the record insertion.

        schema : str, optional
            Specify the schema (if database flavor supports this). If None, use
            default schema.
        if_exists : {'fail', 'replace', 'append'}, default 'fail'
            How to behave if the table already exists.

            * fail: Raise a ValueError.
            * replace: Drop the table before inserting new values.
            * append: Insert new values to the existing table.

        index : bool, default True
            Write DataFrame index as a column. Uses `index_label` as the column
            name in the table.
        index_label : str or sequence, default None
            Column label for index column(s). If None is given (default) and
            `index` is True, then the index names are used.
            A sequence should be given if the DataFrame uses MultiIndex.
        chunksize : int, optional
            Specify the number of rows in each batch to be written at a time.
            By default, all rows will be written at once.
        dtype : dict or scalar, optional
            Specifying the datatype for columns. If a dictionary is used, the
            keys should be the column names and the values should be the
            SQLAlchemy types or strings for the sqlite3 legacy mode. If a
            scalar is provided, it will be applied to all columns.
        method : {None, 'multi', callable}, optional
            Controls the SQL insertion clause used:

            * None : Uses standard SQL ``INSERT`` clause (one per row).
            * 'multi': Pass multiple values in a single ``INSERT`` clause.
            * callable with signature ``(pd_table, conn, keys, data_iter)``.

            Details and a sample callable implementation can be found in the
            section :ref:`insert method <io.sql.method>`.

        Returns
        -------
        None or int
            Number of rows affected by to_sql. None is returned if the callable
            passed into ``method`` does not return an integer number of rows.

            The number of returned rows affected is the sum of the ``rowcount``
            attribute of ``sqlite3.Cursor`` or SQLAlchemy connectable which may not
            reflect the exact number of written rows as stipulated in the
            `sqlite3 <https://docs.python.org/3/library/sqlite3.html#sqlite3.Cursor.rowcount>`__ or
            `SQLAlchemy <https://docs.sqlalchemy.org/en/20/core/connections.html#sqlalchemy.engine.CursorResult.rowcount>`__.

            .. versionadded:: 1.4.0

        Raises
        ------
        ValueError
            When the table already exists and `if_exists` is 'fail' (the
            default).

        See Also
        --------
        read_sql : Read a DataFrame from a table.

        Notes
        -----
        Timezone aware datetime columns will be written as
        ``Timestamp with timezone`` type with SQLAlchemy if supported by the
        database. Otherwise, the datetimes will be stored as timezone unaware
        timestamps local to the original timezone.

        References
        ----------
        .. [1] https://docs.sqlalchemy.org
        .. [2] https://www.python.org/dev/peps/pep-0249/

        Examples
        --------
        Create an in-memory SQLite database.

        >>> from sqlalchemy import create_engine
        >>> engine = create_engine('sqlite://', echo=False)

        Create a table from scratch with 3 rows.

        >>> df = pd.DataFrame({'name' : ['User 1', 'User 2', 'User 3']})
        >>> df
             name
        0  User 1
        1  User 2
        2  User 3

        >>> df.to_sql('users', con=engine)
        3
        >>> from sqlalchemy import text
        >>> with engine.connect() as conn:
        ...    conn.execute(text("SELECT * FROM users")).fetchall()
        [(0, 'User 1'), (1, 'User 2'), (2, 'User 3')]

        An `sqlalchemy.engine.Connection` can also be passed to `con`:

        >>> with engine.begin() as connection:
        ...     df1 = pd.DataFrame({'name' : ['User 4', 'User 5']})
        ...     df1.to_sql('users', con=connection, if_exists='append')
        2

        This is allowed to support operations that require that the same
        DBAPI connection is used for the entire operation.

        >>> df2 = pd.DataFrame({'name' : ['User 6', 'User 7']})
        >>> df2.to_sql('users', con=engine, if_exists='append')
        2
        >>> with engine.connect() as conn:
        ...    conn.execute(text("SELECT * FROM users")).fetchall()
        [(0, 'User 1'), (1, 'User 2'), (2, 'User 3'),
         (0, 'User 4'), (1, 'User 5'), (0, 'User 6'),
         (1, 'User 7')]

        Overwrite the table with just ``df2``.

        >>> df2.to_sql('users', con=engine, if_exists='replace',
        ...            index_label='id')
        2
        >>> with engine.connect() as conn:
        ...    conn.execute(text("SELECT * FROM users")).fetchall()
        [(0, 'User 6'), (1, 'User 7')]

        Specify the dtype (especially useful for integers with missing values).
        Notice that while pandas is forced to store the data as floating point,
        the database supports nullable integers. When fetching the data with
        Python, we get back integer scalars.

        >>> df = pd.DataFrame({"A": [1, None, 2]})
        >>> df
             A
        0  1.0
        1  NaN
        2  2.0

        >>> from sqlalchemy.types import Integer
        >>> df.to_sql('integers', con=engine, index=False,
        ...           dtype={"A": Integer()})
        3

        >>> with engine.connect() as conn:
        ...   conn.execute(text("SELECT * FROM integers")).fetchall()
        [(1,), (None,), (2,)]
        """  # noqa:E501
        from pandas.io import sql

        return sql.to_sql(
            self,
            name,
            con,
            schema=schema,
            if_exists=if_exists,
            index=index,
            index_label=index_label,
            chunksize=chunksize,
            dtype=dtype,
            method=method,
        )

    @final
    @doc(
        storage_options=_shared_docs["storage_options"],
        compression_options=_shared_docs["compression_options"] % "path",
    )
    def to_pickle(
        self,
        path: FilePath | WriteBuffer[bytes],
        compression: CompressionOptions = "infer",
        protocol: int = pickle.HIGHEST_PROTOCOL,
        storage_options: StorageOptions = None,
    ) -> None:
        """
        Pickle (serialize) object to file.

        Parameters
        ----------
        path : str, path object, or file-like object
            String, path object (implementing ``os.PathLike[str]``), or file-like
            object implementing a binary ``write()`` function. File path where
            the pickled object will be stored.
        {compression_options}
        protocol : int
            Int which indicates which protocol should be used by the pickler,
            default HIGHEST_PROTOCOL (see [1]_ paragraph 12.1.2). The possible
            values are 0, 1, 2, 3, 4, 5. A negative value for the protocol
            parameter is equivalent to setting its value to HIGHEST_PROTOCOL.

            .. [1] https://docs.python.org/3/library/pickle.html.

        {storage_options}

            .. versionadded:: 1.2.0

        See Also
        --------
        read_pickle : Load pickled pandas object (or any object) from file.
        DataFrame.to_hdf : Write DataFrame to an HDF5 file.
        DataFrame.to_sql : Write DataFrame to a SQL database.
        DataFrame.to_parquet : Write a DataFrame to the binary parquet format.

        Examples
        --------
        >>> original_df = pd.DataFrame({{"foo": range(5), "bar": range(5, 10)}})  # doctest: +SKIP
        >>> original_df  # doctest: +SKIP
           foo  bar
        0    0    5
        1    1    6
        2    2    7
        3    3    8
        4    4    9
        >>> original_df.to_pickle("./dummy.pkl")  # doctest: +SKIP

        >>> unpickled_df = pd.read_pickle("./dummy.pkl")  # doctest: +SKIP
        >>> unpickled_df  # doctest: +SKIP
           foo  bar
        0    0    5
        1    1    6
        2    2    7
        3    3    8
        4    4    9
        """  # noqa: E501
        from pandas.io.pickle import to_pickle

        to_pickle(
            self,
            path,
            compression=compression,
            protocol=protocol,
            storage_options=storage_options,
        )

    @final
    def to_clipboard(
        self, excel: bool_t = True, sep: str | None = None, **kwargs
    ) -> None:
        r"""
        Copy object to the system clipboard.

        Write a text representation of object to the system clipboard.
        This can be pasted into Excel, for example.

        Parameters
        ----------
        excel : bool, default True
            Produce output in a csv format for easy pasting into excel.

            - True, use the provided separator for csv pasting.
            - False, write a string representation of the object to the clipboard.

        sep : str, default ``'\t'``
            Field delimiter.
        **kwargs
            These parameters will be passed to DataFrame.to_csv.

        See Also
        --------
        DataFrame.to_csv : Write a DataFrame to a comma-separated values
            (csv) file.
        read_clipboard : Read text from clipboard and pass to read_csv.

        Notes
        -----
        Requirements for your platform.

          - Linux : `xclip`, or `xsel` (with `PyQt4` modules)
          - Windows : none
          - macOS : none

        This method uses the processes developed for the package `pyperclip`. A
        solution to render any output string format is given in the examples.

        Examples
        --------
        Copy the contents of a DataFrame to the clipboard.

        >>> df = pd.DataFrame([[1, 2, 3], [4, 5, 6]], columns=['A', 'B', 'C'])

        >>> df.to_clipboard(sep=',')  # doctest: +SKIP
        ... # Wrote the following to the system clipboard:
        ... # ,A,B,C
        ... # 0,1,2,3
        ... # 1,4,5,6

        We can omit the index by passing the keyword `index` and setting
        it to false.

        >>> df.to_clipboard(sep=',', index=False)  # doctest: +SKIP
        ... # Wrote the following to the system clipboard:
        ... # A,B,C
        ... # 1,2,3
        ... # 4,5,6

        Using the original `pyperclip` package for any string output format.

        .. code-block:: python

           import pyperclip
           html = df.style.to_html()
           pyperclip.copy(html)
        """
        from pandas.io import clipboards

        clipboards.to_clipboard(self, excel=excel, sep=sep, **kwargs)

    @final
    def to_xarray(self):
        """
        Return an xarray object from the pandas object.

        Returns
        -------
        xarray.DataArray or xarray.Dataset
            Data in the pandas structure converted to Dataset if the object is
            a DataFrame, or a DataArray if the object is a Series.

        See Also
        --------
        DataFrame.to_hdf : Write DataFrame to an HDF5 file.
        DataFrame.to_parquet : Write a DataFrame to the binary parquet format.

        Notes
        -----
        See the `xarray docs <https://xarray.pydata.org/en/stable/>`__

        Examples
        --------
        >>> df = pd.DataFrame([('falcon', 'bird', 389.0, 2),
        ...                    ('parrot', 'bird', 24.0, 2),
        ...                    ('lion', 'mammal', 80.5, 4),
        ...                    ('monkey', 'mammal', np.nan, 4)],
        ...                   columns=['name', 'class', 'max_speed',
        ...                            'num_legs'])
        >>> df
             name   class  max_speed  num_legs
        0  falcon    bird      389.0         2
        1  parrot    bird       24.0         2
        2    lion  mammal       80.5         4
        3  monkey  mammal        NaN         4

        >>> df.to_xarray()
        <xarray.Dataset>
        Dimensions:    (index: 4)
        Coordinates:
          * index      (index) int64 0 1 2 3
        Data variables:
            name       (index) object 'falcon' 'parrot' 'lion' 'monkey'
            class      (index) object 'bird' 'bird' 'mammal' 'mammal'
            max_speed  (index) float64 389.0 24.0 80.5 nan
            num_legs   (index) int64 2 2 4 4

        >>> df['max_speed'].to_xarray()
        <xarray.DataArray 'max_speed' (index: 4)>
        array([389. ,  24. ,  80.5,   nan])
        Coordinates:
          * index    (index) int64 0 1 2 3

        >>> dates = pd.to_datetime(['2018-01-01', '2018-01-01',
        ...                         '2018-01-02', '2018-01-02'])
        >>> df_multiindex = pd.DataFrame({'date': dates,
        ...                               'animal': ['falcon', 'parrot',
        ...                                          'falcon', 'parrot'],
        ...                               'speed': [350, 18, 361, 15]})
        >>> df_multiindex = df_multiindex.set_index(['date', 'animal'])

        >>> df_multiindex
                           speed
        date       animal
        2018-01-01 falcon    350
                   parrot     18
        2018-01-02 falcon    361
                   parrot     15

        >>> df_multiindex.to_xarray()
        <xarray.Dataset>
        Dimensions:  (date: 2, animal: 2)
        Coordinates:
          * date     (date) datetime64[ns] 2018-01-01 2018-01-02
          * animal   (animal) object 'falcon' 'parrot'
        Data variables:
            speed    (date, animal) int64 350 18 361 15
        """
        xarray = import_optional_dependency("xarray")

        if self.ndim == 1:
            return xarray.DataArray.from_series(self)
        else:
            return xarray.Dataset.from_dataframe(self)

    @overload
    def to_latex(
        self,
        buf: None = ...,
        columns: Sequence[Hashable] | None = ...,
        header: bool_t | list[str] = ...,
        index: bool_t = ...,
        na_rep: str = ...,
        formatters: FormattersType | None = ...,
        float_format: FloatFormatType | None = ...,
        sparsify: bool_t | None = ...,
        index_names: bool_t = ...,
        bold_rows: bool_t = ...,
        column_format: str | None = ...,
        longtable: bool_t | None = ...,
        escape: bool_t | None = ...,
        encoding: str | None = ...,
        decimal: str = ...,
        multicolumn: bool_t | None = ...,
        multicolumn_format: str | None = ...,
        multirow: bool_t | None = ...,
        caption: str | tuple[str, str] | None = ...,
        label: str | None = ...,
        position: str | None = ...,
    ) -> str:
        ...

    @overload
    def to_latex(
        self,
        buf: FilePath | WriteBuffer[str],
        columns: Sequence[Hashable] | None = ...,
        header: bool_t | list[str] = ...,
        index: bool_t = ...,
        na_rep: str = ...,
        formatters: FormattersType | None = ...,
        float_format: FloatFormatType | None = ...,
        sparsify: bool_t | None = ...,
        index_names: bool_t = ...,
        bold_rows: bool_t = ...,
        column_format: str | None = ...,
        longtable: bool_t | None = ...,
        escape: bool_t | None = ...,
        encoding: str | None = ...,
        decimal: str = ...,
        multicolumn: bool_t | None = ...,
        multicolumn_format: str | None = ...,
        multirow: bool_t | None = ...,
        caption: str | tuple[str, str] | None = ...,
        label: str | None = ...,
        position: str | None = ...,
    ) -> None:
        ...

    @final
    def to_latex(
        self,
        buf: FilePath | WriteBuffer[str] | None = None,
        columns: Sequence[Hashable] | None = None,
        header: bool_t | list[str] = True,
        index: bool_t = True,
        na_rep: str = "NaN",
        formatters: FormattersType | None = None,
        float_format: FloatFormatType | None = None,
        sparsify: bool_t | None = None,
        index_names: bool_t = True,
        bold_rows: bool_t = False,
        column_format: str | None = None,
        longtable: bool_t | None = None,
        escape: bool_t | None = None,
        encoding: str | None = None,
        decimal: str = ".",
        multicolumn: bool_t | None = None,
        multicolumn_format: str | None = None,
        multirow: bool_t | None = None,
        caption: str | tuple[str, str] | None = None,
        label: str | None = None,
        position: str | None = None,
    ) -> str | None:
        r"""
        Render object to a LaTeX tabular, longtable, or nested table.

        Requires ``\usepackage{{booktabs}}``.  The output can be copy/pasted
        into a main LaTeX document or read from an external file
        with ``\input{{table.tex}}``.

        .. versionchanged:: 1.2.0
           Added position argument, changed meaning of caption argument.

        .. versionchanged:: 2.0.0
           Refactored to use the Styler implementation via jinja2 templating.

        Parameters
        ----------
        buf : str, Path or StringIO-like, optional, default None
            Buffer to write to. If None, the output is returned as a string.
        columns : list of label, optional
            The subset of columns to write. Writes all columns by default.
        header : bool or list of str, default True
            Write out the column names. If a list of strings is given,
            it is assumed to be aliases for the column names.
        index : bool, default True
            Write row names (index).
        na_rep : str, default 'NaN'
            Missing data representation.
        formatters : list of functions or dict of {{str: function}}, optional
            Formatter functions to apply to columns' elements by position or
            name. The result of each function must be a unicode string.
            List must be of length equal to the number of columns.
        float_format : one-parameter function or str, optional, default None
            Formatter for floating point numbers. For example
            ``float_format="%.2f"`` and ``float_format="{{:0.2f}}".format`` will
            both result in 0.1234 being formatted as 0.12.
        sparsify : bool, optional
            Set to False for a DataFrame with a hierarchical index to print
            every multiindex key at each row. By default, the value will be
            read from the config module.
        index_names : bool, default True
            Prints the names of the indexes.
        bold_rows : bool, default False
            Make the row labels bold in the output.
        column_format : str, optional
            The columns format as specified in `LaTeX table format
            <https://en.wikibooks.org/wiki/LaTeX/Tables>`__ e.g. 'rcl' for 3
            columns. By default, 'l' will be used for all columns except
            columns of numbers, which default to 'r'.
        longtable : bool, optional
            Use a longtable environment instead of tabular. Requires
            adding a \usepackage{{longtable}} to your LaTeX preamble.
            By default, the value will be read from the pandas config
            module, and set to `True` if the option ``styler.latex.environment`` is
            `"longtable"`.

            .. versionchanged:: 2.0.0
               The pandas option affecting this argument has changed.
        escape : bool, optional
            By default, the value will be read from the pandas config
            module and set to `True` if the option ``styler.format.escape`` is
            `"latex"`. When set to False prevents from escaping latex special
            characters in column names.

            .. versionchanged:: 2.0.0
               The pandas option affecting this argument has changed, as has the
               default value to `False`.
        encoding : str, optional
            A string representing the encoding to use in the output file,
            defaults to 'utf-8'.
        decimal : str, default '.'
            Character recognized as decimal separator, e.g. ',' in Europe.
        multicolumn : bool, default True
            Use \multicolumn to enhance MultiIndex columns.
            The default will be read from the config module, and is set
            as the option ``styler.sparse.columns``.

            .. versionchanged:: 2.0.0
               The pandas option affecting this argument has changed.
        multicolumn_format : str, default 'r'
            The alignment for multicolumns, similar to `column_format`
            The default will be read from the config module, and is set as the option
            ``styler.latex.multicol_align``.

            .. versionchanged:: 2.0.0
               The pandas option affecting this argument has changed, as has the
               default value to "r".
        multirow : bool, default True
            Use \multirow to enhance MultiIndex rows. Requires adding a
            \usepackage{{multirow}} to your LaTeX preamble. Will print
            centered labels (instead of top-aligned) across the contained
            rows, separating groups via clines. The default will be read
            from the pandas config module, and is set as the option
            ``styler.sparse.index``.

            .. versionchanged:: 2.0.0
               The pandas option affecting this argument has changed, as has the
               default value to `True`.
        caption : str or tuple, optional
            Tuple (full_caption, short_caption),
            which results in ``\caption[short_caption]{{full_caption}}``;
            if a single string is passed, no short caption will be set.

            .. versionchanged:: 1.2.0
               Optionally allow caption to be a tuple ``(full_caption, short_caption)``.

        label : str, optional
            The LaTeX label to be placed inside ``\label{{}}`` in the output.
            This is used with ``\ref{{}}`` in the main ``.tex`` file.

        position : str, optional
            The LaTeX positional argument for tables, to be placed after
            ``\begin{{}}`` in the output.

            .. versionadded:: 1.2.0

        Returns
        -------
        str or None
            If buf is None, returns the result as a string. Otherwise returns None.

        See Also
        --------
        io.formats.style.Styler.to_latex : Render a DataFrame to LaTeX
            with conditional formatting.
        DataFrame.to_string : Render a DataFrame to a console-friendly
            tabular output.
        DataFrame.to_html : Render a DataFrame as an HTML table.

        Notes
        -----
        As of v2.0.0 this method has changed to use the Styler implementation as
        part of :meth:`.Styler.to_latex` via ``jinja2`` templating. This means
        that ``jinja2`` is a requirement, and needs to be installed, for this method
        to function. It is advised that users switch to using Styler, since that
        implementation is more frequently updated and contains much more
        flexibility with the output.

        Examples
        --------
        Convert a general DataFrame to LaTeX with formatting:

        >>> df = pd.DataFrame(dict(name=['Raphael', 'Donatello'],
        ...                        age=[26, 45],
        ...                        height=[181.23, 177.65]))
        >>> print(df.to_latex(index=False,
        ...                   formatters={"name": str.upper},
        ...                   float_format="{:.1f}".format,
        ... ))  # doctest: +SKIP
        \begin{tabular}{lrr}
        \toprule
        name & age & height \\
        \midrule
        RAPHAEL & 26 & 181.2 \\
        DONATELLO & 45 & 177.7 \\
        \bottomrule
        \end{tabular}
        """
        # Get defaults from the pandas config
        if self.ndim == 1:
            self = self.to_frame()
        if longtable is None:
            longtable = config.get_option("styler.latex.environment") == "longtable"
        if escape is None:
            escape = config.get_option("styler.format.escape") == "latex"
        if multicolumn is None:
            multicolumn = config.get_option("styler.sparse.columns")
        if multicolumn_format is None:
            multicolumn_format = config.get_option("styler.latex.multicol_align")
        if multirow is None:
            multirow = config.get_option("styler.sparse.index")

        if column_format is not None and not isinstance(column_format, str):
            raise ValueError("`column_format` must be str or unicode")
        length = len(self.columns) if columns is None else len(columns)
        if isinstance(header, (list, tuple)) and len(header) != length:
            raise ValueError(f"Writing {length} cols but got {len(header)} aliases")

        # Refactor formatters/float_format/decimal/na_rep/escape to Styler structure
        base_format_ = {
            "na_rep": na_rep,
            "escape": "latex" if escape else None,
            "decimal": decimal,
        }
        index_format_: dict[str, Any] = {"axis": 0, **base_format_}
        column_format_: dict[str, Any] = {"axis": 1, **base_format_}

        if isinstance(float_format, str):
            float_format_: Callable | None = lambda x: float_format % x
        else:
            float_format_ = float_format

        def _wrap(x, alt_format_):
            if isinstance(x, (float, complex)) and float_format_ is not None:
                return float_format_(x)
            else:
                return alt_format_(x)

        formatters_: list | tuple | dict | Callable | None = None
        if isinstance(formatters, list):
            formatters_ = {
                c: partial(_wrap, alt_format_=formatters[i])
                for i, c in enumerate(self.columns)
            }
        elif isinstance(formatters, dict):
            index_formatter = formatters.pop("__index__", None)
            column_formatter = formatters.pop("__columns__", None)
            if index_formatter is not None:
                index_format_.update({"formatter": index_formatter})
            if column_formatter is not None:
                column_format_.update({"formatter": column_formatter})

            formatters_ = formatters
            float_columns = self.select_dtypes(include="float").columns
            for col in float_columns:
                if col not in formatters.keys():
                    formatters_.update({col: float_format_})
        elif formatters is None and float_format is not None:
            formatters_ = partial(_wrap, alt_format_=lambda v: v)
        format_index_ = [index_format_, column_format_]

        # Deal with hiding indexes and relabelling column names
        hide_: list[dict] = []
        relabel_index_: list[dict] = []
        if columns:
            hide_.append(
                {
                    "subset": [c for c in self.columns if c not in columns],
                    "axis": "columns",
                }
            )
        if header is False:
            hide_.append({"axis": "columns"})
        elif isinstance(header, (list, tuple)):
            relabel_index_.append({"labels": header, "axis": "columns"})
            format_index_ = [index_format_]  # column_format is overwritten

        if index is False:
            hide_.append({"axis": "index"})
        if index_names is False:
            hide_.append({"names": True, "axis": "index"})

        render_kwargs_ = {
            "hrules": True,
            "sparse_index": sparsify,
            "sparse_columns": sparsify,
            "environment": "longtable" if longtable else None,
            "multicol_align": multicolumn_format
            if multicolumn
            else f"naive-{multicolumn_format}",
            "multirow_align": "t" if multirow else "naive",
            "encoding": encoding,
            "caption": caption,
            "label": label,
            "position": position,
            "column_format": column_format,
            "clines": "skip-last;data"
            if (multirow and isinstance(self.index, MultiIndex))
            else None,
            "bold_rows": bold_rows,
        }

        return self._to_latex_via_styler(
            buf,
            hide=hide_,
            relabel_index=relabel_index_,
            format={"formatter": formatters_, **base_format_},
            format_index=format_index_,
            render_kwargs=render_kwargs_,
        )

    def _to_latex_via_styler(
        self,
        buf=None,
        *,
        hide: dict | list[dict] | None = None,
        relabel_index: dict | list[dict] | None = None,
        format: dict | list[dict] | None = None,
        format_index: dict | list[dict] | None = None,
        render_kwargs: dict | None = None,
    ):
        """
        Render object to a LaTeX tabular, longtable, or nested table.

        Uses the ``Styler`` implementation with the following, ordered, method chaining:

        .. code-block:: python
           styler = Styler(DataFrame)
           styler.hide(**hide)
           styler.relabel_index(**relabel_index)
           styler.format(**format)
           styler.format_index(**format_index)
           styler.to_latex(buf=buf, **render_kwargs)

        Parameters
        ----------
        buf : str, Path or StringIO-like, optional, default None
            Buffer to write to. If None, the output is returned as a string.
        hide : dict, list of dict
            Keyword args to pass to the method call of ``Styler.hide``. If a list will
            call the method numerous times.
        relabel_index : dict, list of dict
            Keyword args to pass to the method of ``Styler.relabel_index``. If a list
            will call the method numerous times.
        format : dict, list of dict
            Keyword args to pass to the method call of ``Styler.format``. If a list will
            call the method numerous times.
        format_index : dict, list of dict
            Keyword args to pass to the method call of ``Styler.format_index``. If a
            list will call the method numerous times.
        render_kwargs : dict
            Keyword args to pass to the method call of ``Styler.to_latex``.

        Returns
        -------
        str or None
            If buf is None, returns the result as a string. Otherwise returns None.
        """
        from pandas.io.formats.style import Styler

        self = cast("DataFrame", self)
        styler = Styler(self, uuid="")

        for kw_name in ["hide", "relabel_index", "format", "format_index"]:
            kw = vars()[kw_name]
            if isinstance(kw, dict):
                getattr(styler, kw_name)(**kw)
            elif isinstance(kw, list):
                for sub_kw in kw:
                    getattr(styler, kw_name)(**sub_kw)

        # bold_rows is not a direct kwarg of Styler.to_latex
        render_kwargs = {} if render_kwargs is None else render_kwargs
        if render_kwargs.pop("bold_rows"):
            styler.applymap_index(lambda v: "textbf:--rwrap;")

        return styler.to_latex(buf=buf, **render_kwargs)

    @overload
    def to_csv(
        self,
        path_or_buf: None = ...,
        sep: str = ...,
        na_rep: str = ...,
        float_format: str | Callable | None = ...,
        columns: Sequence[Hashable] | None = ...,
        header: bool_t | list[str] = ...,
        index: bool_t = ...,
        index_label: IndexLabel | None = ...,
        mode: str = ...,
        encoding: str | None = ...,
        compression: CompressionOptions = ...,
        quoting: int | None = ...,
        quotechar: str = ...,
        lineterminator: str | None = ...,
        chunksize: int | None = ...,
        date_format: str | None = ...,
        doublequote: bool_t = ...,
        escapechar: str | None = ...,
        decimal: str = ...,
        errors: OpenFileErrors = ...,
        storage_options: StorageOptions = ...,
    ) -> str:
        ...

    @overload
    def to_csv(
        self,
        path_or_buf: FilePath | WriteBuffer[bytes] | WriteBuffer[str],
        sep: str = ...,
        na_rep: str = ...,
        float_format: str | Callable | None = ...,
        columns: Sequence[Hashable] | None = ...,
        header: bool_t | list[str] = ...,
        index: bool_t = ...,
        index_label: IndexLabel | None = ...,
        mode: str = ...,
        encoding: str | None = ...,
        compression: CompressionOptions = ...,
        quoting: int | None = ...,
        quotechar: str = ...,
        lineterminator: str | None = ...,
        chunksize: int | None = ...,
        date_format: str | None = ...,
        doublequote: bool_t = ...,
        escapechar: str | None = ...,
        decimal: str = ...,
        errors: OpenFileErrors = ...,
        storage_options: StorageOptions = ...,
    ) -> None:
        ...

    @final
    @doc(
        storage_options=_shared_docs["storage_options"],
        compression_options=_shared_docs["compression_options"] % "path_or_buf",
    )
    def to_csv(
        self,
        path_or_buf: FilePath | WriteBuffer[bytes] | WriteBuffer[str] | None = None,
        sep: str = ",",
        na_rep: str = "",
        float_format: str | Callable | None = None,
        columns: Sequence[Hashable] | None = None,
        header: bool_t | list[str] = True,
        index: bool_t = True,
        index_label: IndexLabel | None = None,
        mode: str = "w",
        encoding: str | None = None,
        compression: CompressionOptions = "infer",
        quoting: int | None = None,
        quotechar: str = '"',
        lineterminator: str | None = None,
        chunksize: int | None = None,
        date_format: str | None = None,
        doublequote: bool_t = True,
        escapechar: str | None = None,
        decimal: str = ".",
        errors: OpenFileErrors = "strict",
        storage_options: StorageOptions = None,
    ) -> str | None:
        r"""
        Write object to a comma-separated values (csv) file.

        Parameters
        ----------
        path_or_buf : str, path object, file-like object, or None, default None
            String, path object (implementing os.PathLike[str]), or file-like
            object implementing a write() function. If None, the result is
            returned as a string. If a non-binary file object is passed, it should
            be opened with `newline=''`, disabling universal newlines. If a binary
            file object is passed, `mode` might need to contain a `'b'`.

            .. versionchanged:: 1.2.0

               Support for binary file objects was introduced.

        sep : str, default ','
            String of length 1. Field delimiter for the output file.
        na_rep : str, default ''
            Missing data representation.
        float_format : str, Callable, default None
            Format string for floating point numbers. If a Callable is given, it takes
            precedence over other numeric formatting parameters, like decimal.
        columns : sequence, optional
            Columns to write.
        header : bool or list of str, default True
            Write out the column names. If a list of strings is given it is
            assumed to be aliases for the column names.
        index : bool, default True
            Write row names (index).
        index_label : str or sequence, or False, default None
            Column label for index column(s) if desired. If None is given, and
            `header` and `index` are True, then the index names are used. A
            sequence should be given if the object uses MultiIndex. If
            False do not print fields for index names. Use index_label=False
            for easier importing in R.
        mode : {{'w', 'x', 'a'}}, default 'w'
            Forwarded to either `open(mode=)` or `fsspec.open(mode=)` to control
            the file opening. Typical values include:

            - 'w', truncate the file first.
            - 'x', exclusive creation, failing if the file already exists.
            - 'a', append to the end of file if it exists.

        encoding : str, optional
            A string representing the encoding to use in the output file,
            defaults to 'utf-8'. `encoding` is not supported if `path_or_buf`
            is a non-binary file object.
        {compression_options}

            .. versionchanged:: 1.0.0

               May now be a dict with key 'method' as compression mode
               and other entries as additional compression options if
               compression mode is 'zip'.

            .. versionchanged:: 1.1.0

               Passing compression options as keys in dict is
               supported for compression modes 'gzip', 'bz2', 'zstd', and 'zip'.

            .. versionchanged:: 1.2.0

                Compression is supported for binary file objects.

            .. versionchanged:: 1.2.0

                Previous versions forwarded dict entries for 'gzip' to
                `gzip.open` instead of `gzip.GzipFile` which prevented
                setting `mtime`.

        quoting : optional constant from csv module
            Defaults to csv.QUOTE_MINIMAL. If you have set a `float_format`
            then floats are converted to strings and thus csv.QUOTE_NONNUMERIC
            will treat them as non-numeric.
        quotechar : str, default '\"'
            String of length 1. Character used to quote fields.
        lineterminator : str, optional
            The newline character or character sequence to use in the output
            file. Defaults to `os.linesep`, which depends on the OS in which
            this method is called ('\\n' for linux, '\\r\\n' for Windows, i.e.).

            .. versionchanged:: 1.5.0

                Previously was line_terminator, changed for consistency with
                read_csv and the standard library 'csv' module.

        chunksize : int or None
            Rows to write at a time.
        date_format : str, default None
            Format string for datetime objects.
        doublequote : bool, default True
            Control quoting of `quotechar` inside a field.
        escapechar : str, default None
            String of length 1. Character used to escape `sep` and `quotechar`
            when appropriate.
        decimal : str, default '.'
            Character recognized as decimal separator. E.g. use ',' for
            European data.
        errors : str, default 'strict'
            Specifies how encoding and decoding errors are to be handled.
            See the errors argument for :func:`open` for a full list
            of options.

            .. versionadded:: 1.1.0

        {storage_options}

            .. versionadded:: 1.2.0

        Returns
        -------
        None or str
            If path_or_buf is None, returns the resulting csv format as a
            string. Otherwise returns None.

        See Also
        --------
        read_csv : Load a CSV file into a DataFrame.
        to_excel : Write DataFrame to an Excel file.

        Examples
        --------
        >>> df = pd.DataFrame({{'name': ['Raphael', 'Donatello'],
        ...                    'mask': ['red', 'purple'],
        ...                    'weapon': ['sai', 'bo staff']}})
        >>> df.to_csv(index=False)
        'name,mask,weapon\nRaphael,red,sai\nDonatello,purple,bo staff\n'

        Create 'out.zip' containing 'out.csv'

        >>> compression_opts = dict(method='zip',
        ...                         archive_name='out.csv')  # doctest: +SKIP
        >>> df.to_csv('out.zip', index=False,
        ...           compression=compression_opts)  # doctest: +SKIP

        To write a csv file to a new folder or nested folder you will first
        need to create it using either Pathlib or os:

        >>> from pathlib import Path  # doctest: +SKIP
        >>> filepath = Path('folder/subfolder/out.csv')  # doctest: +SKIP
        >>> filepath.parent.mkdir(parents=True, exist_ok=True)  # doctest: +SKIP
        >>> df.to_csv(filepath)  # doctest: +SKIP

        >>> import os  # doctest: +SKIP
        >>> os.makedirs('folder/subfolder', exist_ok=True)  # doctest: +SKIP
        >>> df.to_csv('folder/subfolder/out.csv')  # doctest: +SKIP
        """
        df = self if isinstance(self, ABCDataFrame) else self.to_frame()

        formatter = DataFrameFormatter(
            frame=df,
            header=header,
            index=index,
            na_rep=na_rep,
            float_format=float_format,
            decimal=decimal,
        )

        return DataFrameRenderer(formatter).to_csv(
            path_or_buf,
            lineterminator=lineterminator,
            sep=sep,
            encoding=encoding,
            errors=errors,
            compression=compression,
            quoting=quoting,
            columns=columns,
            index_label=index_label,
            mode=mode,
            chunksize=chunksize,
            quotechar=quotechar,
            date_format=date_format,
            doublequote=doublequote,
            escapechar=escapechar,
            storage_options=storage_options,
        )

    # ----------------------------------------------------------------------
    # Lookup Caching

    def _reset_cacher(self) -> None:
        """
        Reset the cacher.
        """
        raise AbstractMethodError(self)

    def _maybe_update_cacher(
        self,
        clear: bool_t = False,
        verify_is_copy: bool_t = True,
        inplace: bool_t = False,
    ) -> None:
        """
        See if we need to update our parent cacher if clear, then clear our
        cache.

        Parameters
        ----------
        clear : bool, default False
            Clear the item cache.
        verify_is_copy : bool, default True
            Provide is_copy checks.
        """
        if using_copy_on_write():
            return

        if verify_is_copy:
            self._check_setitem_copy(t="referent")

        if clear:
            self._clear_item_cache()

    def _clear_item_cache(self) -> None:
        raise AbstractMethodError(self)

    # ----------------------------------------------------------------------
    # Indexing Methods

    @final
    def take(self, indices, axis: Axis = 0, **kwargs) -> Self:
        """
        Return the elements in the given *positional* indices along an axis.

        This means that we are not indexing according to actual values in
        the index attribute of the object. We are indexing according to the
        actual position of the element in the object.

        Parameters
        ----------
        indices : array-like
            An array of ints indicating which positions to take.
        axis : {0 or 'index', 1 or 'columns', None}, default 0
            The axis on which to select elements. ``0`` means that we are
            selecting rows, ``1`` means that we are selecting columns.
            For `Series` this parameter is unused and defaults to 0.
        **kwargs
            For compatibility with :meth:`numpy.take`. Has no effect on the
            output.

        Returns
        -------
        same type as caller
            An array-like containing the elements taken from the object.

        See Also
        --------
        DataFrame.loc : Select a subset of a DataFrame by labels.
        DataFrame.iloc : Select a subset of a DataFrame by positions.
        numpy.take : Take elements from an array along an axis.

        Examples
        --------
        >>> df = pd.DataFrame([('falcon', 'bird', 389.0),
        ...                    ('parrot', 'bird', 24.0),
        ...                    ('lion', 'mammal', 80.5),
        ...                    ('monkey', 'mammal', np.nan)],
        ...                   columns=['name', 'class', 'max_speed'],
        ...                   index=[0, 2, 3, 1])
        >>> df
             name   class  max_speed
        0  falcon    bird      389.0
        2  parrot    bird       24.0
        3    lion  mammal       80.5
        1  monkey  mammal        NaN

        Take elements at positions 0 and 3 along the axis 0 (default).

        Note how the actual indices selected (0 and 1) do not correspond to
        our selected indices 0 and 3. That's because we are selecting the 0th
        and 3rd rows, not rows whose indices equal 0 and 3.

        >>> df.take([0, 3])
             name   class  max_speed
        0  falcon    bird      389.0
        1  monkey  mammal        NaN

        Take elements at indices 1 and 2 along the axis 1 (column selection).

        >>> df.take([1, 2], axis=1)
            class  max_speed
        0    bird      389.0
        2    bird       24.0
        3  mammal       80.5
        1  mammal        NaN

        We may take elements using negative integers for positive indices,
        starting from the end of the object, just like with Python lists.

        >>> df.take([-1, -2])
             name   class  max_speed
        1  monkey  mammal        NaN
        3    lion  mammal       80.5
        """

        nv.validate_take((), kwargs)

        if not isinstance(indices, slice):
            indices = np.asarray(indices, dtype=np.intp)
            if (
                axis == 0
                and indices.ndim == 1
                and using_copy_on_write()
                and is_range_indexer(indices, len(self))
            ):
                return self.copy(deep=None)
        elif self.ndim == 1:
            # TODO: be consistent here for DataFrame vs Series
            raise TypeError(
                f"{type(self).__name__}.take requires a sequence of integers, "
                "not slice."
            )
        else:
            warnings.warn(
                # GH#51539
                f"Passing a slice to {type(self).__name__}.take is deprecated "
                "and will raise in a future version. Use `obj[slicer]` or pass "
                "a sequence of integers instead.",
                FutureWarning,
                stacklevel=find_stack_level(),
            )
            # We can get here with a slice via DataFrame.__getitem__
            indices = np.arange(
                indices.start, indices.stop, indices.step, dtype=np.intp
            )

        new_data = self._mgr.take(
            indices,
            axis=self._get_block_manager_axis(axis),
            verify=True,
        )
        return self._constructor(new_data).__finalize__(self, method="take")

    @final
    def _take_with_is_copy(self, indices, axis: Axis = 0) -> Self:
        """
        Internal version of the `take` method that sets the `_is_copy`
        attribute to keep track of the parent dataframe (using in indexing
        for the SettingWithCopyWarning).

        For Series this does the same as the public take (it never sets `_is_copy`).

        See the docstring of `take` for full explanation of the parameters.
        """
        result = self.take(indices=indices, axis=axis)
        # Maybe set copy if we didn't actually change the index.
        if self.ndim == 2 and not result._get_axis(axis).equals(self._get_axis(axis)):
            result._set_is_copy(self)
        return result

    @final
    def xs(
        self,
        key: IndexLabel,
        axis: Axis = 0,
        level: IndexLabel = None,
        drop_level: bool_t = True,
    ) -> Self:
        """
        Return cross-section from the Series/DataFrame.

        This method takes a `key` argument to select data at a particular
        level of a MultiIndex.

        Parameters
        ----------
        key : label or tuple of label
            Label contained in the index, or partially in a MultiIndex.
        axis : {0 or 'index', 1 or 'columns'}, default 0
            Axis to retrieve cross-section on.
        level : object, defaults to first n levels (n=1 or len(key))
            In case of a key partially contained in a MultiIndex, indicate
            which levels are used. Levels can be referred by label or position.
        drop_level : bool, default True
            If False, returns object with same levels as self.

        Returns
        -------
        Series or DataFrame
            Cross-section from the original Series or DataFrame
            corresponding to the selected index levels.

        See Also
        --------
        DataFrame.loc : Access a group of rows and columns
            by label(s) or a boolean array.
        DataFrame.iloc : Purely integer-location based indexing
            for selection by position.

        Notes
        -----
        `xs` can not be used to set values.

        MultiIndex Slicers is a generic way to get/set values on
        any level or levels.
        It is a superset of `xs` functionality, see
        :ref:`MultiIndex Slicers <advanced.mi_slicers>`.

        Examples
        --------
        >>> d = {'num_legs': [4, 4, 2, 2],
        ...      'num_wings': [0, 0, 2, 2],
        ...      'class': ['mammal', 'mammal', 'mammal', 'bird'],
        ...      'animal': ['cat', 'dog', 'bat', 'penguin'],
        ...      'locomotion': ['walks', 'walks', 'flies', 'walks']}
        >>> df = pd.DataFrame(data=d)
        >>> df = df.set_index(['class', 'animal', 'locomotion'])
        >>> df
                                   num_legs  num_wings
        class  animal  locomotion
        mammal cat     walks              4          0
               dog     walks              4          0
               bat     flies              2          2
        bird   penguin walks              2          2

        Get values at specified index

        >>> df.xs('mammal')
                           num_legs  num_wings
        animal locomotion
        cat    walks              4          0
        dog    walks              4          0
        bat    flies              2          2

        Get values at several indexes

        >>> df.xs(('mammal', 'dog', 'walks'))
        num_legs     4
        num_wings    0
        Name: (mammal, dog, walks), dtype: int64

        Get values at specified index and level

        >>> df.xs('cat', level=1)
                           num_legs  num_wings
        class  locomotion
        mammal walks              4          0

        Get values at several indexes and levels

        >>> df.xs(('bird', 'walks'),
        ...       level=[0, 'locomotion'])
                 num_legs  num_wings
        animal
        penguin         2          2

        Get values at specified column and axis

        >>> df.xs('num_wings', axis=1)
        class   animal   locomotion
        mammal  cat      walks         0
                dog      walks         0
                bat      flies         2
        bird    penguin  walks         2
        Name: num_wings, dtype: int64
        """
        axis = self._get_axis_number(axis)
        labels = self._get_axis(axis)

        if isinstance(key, list):
            raise TypeError("list keys are not supported in xs, pass a tuple instead")

        if level is not None:
            if not isinstance(labels, MultiIndex):
                raise TypeError("Index must be a MultiIndex")
            loc, new_ax = labels.get_loc_level(key, level=level, drop_level=drop_level)

            # create the tuple of the indexer
            _indexer = [slice(None)] * self.ndim
            _indexer[axis] = loc
            indexer = tuple(_indexer)

            result = self.iloc[indexer]
            setattr(result, result._get_axis_name(axis), new_ax)
            return result

        if axis == 1:
            if drop_level:
                return self[key]
            index = self.columns
        else:
            index = self.index

        if isinstance(index, MultiIndex):
            loc, new_index = index._get_loc_level(key, level=0)
            if not drop_level:
                if lib.is_integer(loc):
                    # Slice index must be an integer or None
                    new_index = index[loc : loc + 1]
                else:
                    new_index = index[loc]
        else:
            loc = index.get_loc(key)

            if isinstance(loc, np.ndarray):
                if loc.dtype == np.bool_:
                    (inds,) = loc.nonzero()
                    return self._take_with_is_copy(inds, axis=axis)
                else:
                    return self._take_with_is_copy(loc, axis=axis)

            if not is_scalar(loc):
                new_index = index[loc]

        if is_scalar(loc) and axis == 0:
            # In this case loc should be an integer
            if self.ndim == 1:
                # if we encounter an array-like and we only have 1 dim
                # that means that their are list/ndarrays inside the Series!
                # so just return them (GH 6394)
                return self._values[loc]

            new_mgr = self._mgr.fast_xs(loc)

            result = self._constructor_sliced(
                new_mgr, name=self.index[loc]
            ).__finalize__(self)
        elif is_scalar(loc):
            result = self.iloc[:, slice(loc, loc + 1)]
        elif axis == 1:
            result = self.iloc[:, loc]
        else:
            result = self.iloc[loc]
            result.index = new_index

        # this could be a view
        # but only in a single-dtyped view sliceable case
        result._set_is_copy(self, copy=not result._is_view)
        return result

    def __getitem__(self, item):
        raise AbstractMethodError(self)

    @final
    def _getitem_slice(self, key: slice) -> Self:
        """
        __getitem__ for the case where the key is a slice object.
        """
        # _convert_slice_indexer to determine if this slice is positional
        #  or label based, and if the latter, convert to positional
        slobj = self.index._convert_slice_indexer(key, kind="getitem")
        if isinstance(slobj, np.ndarray):
            # reachable with DatetimeIndex
            indexer = lib.maybe_indices_to_slice(
                slobj.astype(np.intp, copy=False), len(self)
            )
            if isinstance(indexer, np.ndarray):
                # GH#43223 If we can not convert, use take
                return self.take(indexer, axis=0)
            slobj = indexer
        return self._slice(slobj)

    def _slice(self, slobj: slice, axis: AxisInt = 0) -> Self:
        """
        Construct a slice of this container.

        Slicing with this method is *always* positional.
        """
        assert isinstance(slobj, slice), type(slobj)
        axis = self._get_block_manager_axis(axis)
        result = self._constructor(self._mgr.get_slice(slobj, axis=axis))
        result = result.__finalize__(self)

        # this could be a view
        # but only in a single-dtyped view sliceable case
        is_copy = axis != 0 or result._is_view
        result._set_is_copy(self, copy=is_copy)
        return result

    @final
    def _set_is_copy(self, ref: NDFrame, copy: bool_t = True) -> None:
        if not copy:
            self._is_copy = None
        else:
            assert ref is not None
            self._is_copy = weakref.ref(ref)

    def _check_is_chained_assignment_possible(self) -> bool_t:
        """
        Check if we are a view, have a cacher, and are of mixed type.
        If so, then force a setitem_copy check.

        Should be called just near setting a value

        Will return a boolean if it we are a view and are cached, but a
        single-dtype meaning that the cacher should be updated following
        setting.
        """
        if self._is_copy:
            self._check_setitem_copy(t="referent")
        return False

    @final
    def _check_setitem_copy(self, t: str = "setting", force: bool_t = False):
        """

        Parameters
        ----------
        t : str, the type of setting error
        force : bool, default False
           If True, then force showing an error.

        validate if we are doing a setitem on a chained copy.

        It is technically possible to figure out that we are setting on
        a copy even WITH a multi-dtyped pandas object. In other words, some
        blocks may be views while other are not. Currently _is_view will ALWAYS
        return False for multi-blocks to avoid having to handle this case.

        df = DataFrame(np.arange(0,9), columns=['count'])
        df['group'] = 'b'

        # This technically need not raise SettingWithCopy if both are view
        # (which is not generally guaranteed but is usually True.  However,
        # this is in general not a good practice and we recommend using .loc.
        df.iloc[0:5]['group'] = 'a'

        """
        if using_copy_on_write():
            return

        # return early if the check is not needed
        if not (force or self._is_copy):
            return

        value = config.get_option("mode.chained_assignment")
        if value is None:
            return

        # see if the copy is not actually referred; if so, then dissolve
        # the copy weakref
        if self._is_copy is not None and not isinstance(self._is_copy, str):
            r = self._is_copy()
            if not gc.get_referents(r) or (r is not None and r.shape == self.shape):
                self._is_copy = None
                return

        # a custom message
        if isinstance(self._is_copy, str):
            t = self._is_copy

        elif t == "referent":
            t = (
                "\n"
                "A value is trying to be set on a copy of a slice from a "
                "DataFrame\n\n"
                "See the caveats in the documentation: "
                "https://pandas.pydata.org/pandas-docs/stable/user_guide/"
                "indexing.html#returning-a-view-versus-a-copy"
            )

        else:
            t = (
                "\n"
                "A value is trying to be set on a copy of a slice from a "
                "DataFrame.\n"
                "Try using .loc[row_indexer,col_indexer] = value "
                "instead\n\nSee the caveats in the documentation: "
                "https://pandas.pydata.org/pandas-docs/stable/user_guide/"
                "indexing.html#returning-a-view-versus-a-copy"
            )

        if value == "raise":
            raise SettingWithCopyError(t)
        if value == "warn":
            warnings.warn(t, SettingWithCopyWarning, stacklevel=find_stack_level())

    def __delitem__(self, key) -> None:
        """
        Delete item
        """
        deleted = False

        maybe_shortcut = False
        if self.ndim == 2 and isinstance(self.columns, MultiIndex):
            try:
                # By using engine's __contains__ we effectively
                # restrict to same-length tuples
                maybe_shortcut = key not in self.columns._engine
            except TypeError:
                pass

        if maybe_shortcut:
            # Allow shorthand to delete all columns whose first len(key)
            # elements match key:
            if not isinstance(key, tuple):
                key = (key,)
            for col in self.columns:
                if isinstance(col, tuple) and col[: len(key)] == key:
                    del self[col]
                    deleted = True
        if not deleted:
            # If the above loop ran and didn't delete anything because
            # there was no match, this call should raise the appropriate
            # exception:
            loc = self.axes[-1].get_loc(key)
            self._mgr = self._mgr.idelete(loc)

        # delete from the caches
        try:
            del self._item_cache[key]
        except KeyError:
            pass

    # ----------------------------------------------------------------------
    # Unsorted

    @final
    def _check_inplace_and_allows_duplicate_labels(self, inplace: bool_t):
        if inplace and not self.flags.allows_duplicate_labels:
            raise ValueError(
                "Cannot specify 'inplace=True' when "
                "'self.flags.allows_duplicate_labels' is False."
            )

    @final
    def get(self, key, default=None):
        """
        Get item from object for given key (ex: DataFrame column).

        Returns default value if not found.

        Parameters
        ----------
        key : object

        Returns
        -------
        same type as items contained in object

        Examples
        --------
        >>> df = pd.DataFrame(
        ...     [
        ...         [24.3, 75.7, "high"],
        ...         [31, 87.8, "high"],
        ...         [22, 71.6, "medium"],
        ...         [35, 95, "medium"],
        ...     ],
        ...     columns=["temp_celsius", "temp_fahrenheit", "windspeed"],
        ...     index=pd.date_range(start="2014-02-12", end="2014-02-15", freq="D"),
        ... )

        >>> df
                    temp_celsius  temp_fahrenheit windspeed
        2014-02-12          24.3             75.7      high
        2014-02-13          31.0             87.8      high
        2014-02-14          22.0             71.6    medium
        2014-02-15          35.0             95.0    medium

        >>> df.get(["temp_celsius", "windspeed"])
                    temp_celsius windspeed
        2014-02-12          24.3      high
        2014-02-13          31.0      high
        2014-02-14          22.0    medium
        2014-02-15          35.0    medium

        >>> ser = df['windspeed']
        >>> ser.get('2014-02-13')
        'high'

        If the key isn't found, the default value will be used.

        >>> df.get(["temp_celsius", "temp_kelvin"], default="default_value")
        'default_value'

        >>> ser.get('2014-02-10', '[unknown]')
        '[unknown]'
        """
        try:
            return self[key]
        except (KeyError, ValueError, IndexError):
            return default

    @final
    @property
    def _is_view(self) -> bool_t:
        """Return boolean indicating if self is view of another array"""
        return self._mgr.is_view

    @final
    def reindex_like(
        self,
        other,
        method: Literal["backfill", "bfill", "pad", "ffill", "nearest"] | None = None,
        copy: bool_t | None = None,
        limit: int | None = None,
        tolerance=None,
    ) -> Self:
        """
        Return an object with matching indices as other object.

        Conform the object to the same index on all axes. Optional
        filling logic, placing NaN in locations having no value
        in the previous index. A new object is produced unless the
        new index is equivalent to the current one and copy=False.

        Parameters
        ----------
        other : Object of the same data type
            Its row and column indices are used to define the new indices
            of this object.
        method : {None, 'backfill'/'bfill', 'pad'/'ffill', 'nearest'}
            Method to use for filling holes in reindexed DataFrame.
            Please note: this is only applicable to DataFrames/Series with a
            monotonically increasing/decreasing index.

            * None (default): don't fill gaps
            * pad / ffill: propagate last valid observation forward to next
              valid
            * backfill / bfill: use next valid observation to fill gap
            * nearest: use nearest valid observations to fill gap.

        copy : bool, default True
            Return a new object, even if the passed indexes are the same.
        limit : int, default None
            Maximum number of consecutive labels to fill for inexact matches.
        tolerance : optional
            Maximum distance between original and new labels for inexact
            matches. The values of the index at the matching locations must
            satisfy the equation ``abs(index[indexer] - target) <= tolerance``.

            Tolerance may be a scalar value, which applies the same tolerance
            to all values, or list-like, which applies variable tolerance per
            element. List-like includes list, tuple, array, Series, and must be
            the same size as the index and its dtype must exactly match the
            index's type.

        Returns
        -------
        Series or DataFrame
            Same type as caller, but with changed indices on each axis.

        See Also
        --------
        DataFrame.set_index : Set row labels.
        DataFrame.reset_index : Remove row labels or move them to new columns.
        DataFrame.reindex : Change to new indices or expand indices.

        Notes
        -----
        Same as calling
        ``.reindex(index=other.index, columns=other.columns,...)``.

        Examples
        --------
        >>> df1 = pd.DataFrame([[24.3, 75.7, 'high'],
        ...                     [31, 87.8, 'high'],
        ...                     [22, 71.6, 'medium'],
        ...                     [35, 95, 'medium']],
        ...                    columns=['temp_celsius', 'temp_fahrenheit',
        ...                             'windspeed'],
        ...                    index=pd.date_range(start='2014-02-12',
        ...                                        end='2014-02-15', freq='D'))

        >>> df1
                    temp_celsius  temp_fahrenheit windspeed
        2014-02-12          24.3             75.7      high
        2014-02-13          31.0             87.8      high
        2014-02-14          22.0             71.6    medium
        2014-02-15          35.0             95.0    medium

        >>> df2 = pd.DataFrame([[28, 'low'],
        ...                     [30, 'low'],
        ...                     [35.1, 'medium']],
        ...                    columns=['temp_celsius', 'windspeed'],
        ...                    index=pd.DatetimeIndex(['2014-02-12', '2014-02-13',
        ...                                            '2014-02-15']))

        >>> df2
                    temp_celsius windspeed
        2014-02-12          28.0       low
        2014-02-13          30.0       low
        2014-02-15          35.1    medium

        >>> df2.reindex_like(df1)
                    temp_celsius  temp_fahrenheit windspeed
        2014-02-12          28.0              NaN       low
        2014-02-13          30.0              NaN       low
        2014-02-14           NaN              NaN       NaN
        2014-02-15          35.1              NaN    medium
        """
        d = other._construct_axes_dict(
            axes=self._AXIS_ORDERS,
            method=method,
            copy=copy,
            limit=limit,
            tolerance=tolerance,
        )

        return self.reindex(**d)

    @overload
    def drop(
        self,
        labels: IndexLabel = ...,
        *,
        axis: Axis = ...,
        index: IndexLabel = ...,
        columns: IndexLabel = ...,
        level: Level | None = ...,
        inplace: Literal[True],
        errors: IgnoreRaise = ...,
    ) -> None:
        ...

    @overload
    def drop(
        self,
        labels: IndexLabel = ...,
        *,
        axis: Axis = ...,
        index: IndexLabel = ...,
        columns: IndexLabel = ...,
        level: Level | None = ...,
        inplace: Literal[False] = ...,
        errors: IgnoreRaise = ...,
    ) -> Self:
        ...

    @overload
    def drop(
        self,
        labels: IndexLabel = ...,
        *,
        axis: Axis = ...,
        index: IndexLabel = ...,
        columns: IndexLabel = ...,
        level: Level | None = ...,
        inplace: bool_t = ...,
        errors: IgnoreRaise = ...,
    ) -> Self | None:
        ...

    def drop(
        self,
        labels: IndexLabel = None,
        *,
        axis: Axis = 0,
        index: IndexLabel = None,
        columns: IndexLabel = None,
        level: Level | None = None,
        inplace: bool_t = False,
        errors: IgnoreRaise = "raise",
    ) -> Self | None:
        inplace = validate_bool_kwarg(inplace, "inplace")

        if labels is not None:
            if index is not None or columns is not None:
                raise ValueError("Cannot specify both 'labels' and 'index'/'columns'")
            axis_name = self._get_axis_name(axis)
            axes = {axis_name: labels}
        elif index is not None or columns is not None:
            axes = {"index": index}
            if self.ndim == 2:
                axes["columns"] = columns
        else:
            raise ValueError(
                "Need to specify at least one of 'labels', 'index' or 'columns'"
            )

        obj = self

        for axis, labels in axes.items():
            if labels is not None:
                obj = obj._drop_axis(labels, axis, level=level, errors=errors)

        if inplace:
            self._update_inplace(obj)
            return None
        else:
            return obj

    @final
    def _drop_axis(
        self,
        labels,
        axis,
        level=None,
        errors: IgnoreRaise = "raise",
        only_slice: bool_t = False,
    ) -> Self:
        """
        Drop labels from specified axis. Used in the ``drop`` method
        internally.

        Parameters
        ----------
        labels : single label or list-like
        axis : int or axis name
        level : int or level name, default None
            For MultiIndex
        errors : {'ignore', 'raise'}, default 'raise'
            If 'ignore', suppress error and existing labels are dropped.
        only_slice : bool, default False
            Whether indexing along columns should be view-only.

        """
        axis_num = self._get_axis_number(axis)
        axis = self._get_axis(axis)

        if axis.is_unique:
            if level is not None:
                if not isinstance(axis, MultiIndex):
                    raise AssertionError("axis must be a MultiIndex")
                new_axis = axis.drop(labels, level=level, errors=errors)
            else:
                new_axis = axis.drop(labels, errors=errors)
            indexer = axis.get_indexer(new_axis)

        # Case for non-unique axis
        else:
            is_tuple_labels = is_nested_list_like(labels) or isinstance(labels, tuple)
            labels = ensure_object(common.index_labels_to_array(labels))
            if level is not None:
                if not isinstance(axis, MultiIndex):
                    raise AssertionError("axis must be a MultiIndex")
                mask = ~axis.get_level_values(level).isin(labels)

                # GH 18561 MultiIndex.drop should raise if label is absent
                if errors == "raise" and mask.all():
                    raise KeyError(f"{labels} not found in axis")
            elif (
                isinstance(axis, MultiIndex)
                and labels.dtype == "object"
                and not is_tuple_labels
            ):
                # Set level to zero in case of MultiIndex and label is string,
                #  because isin can't handle strings for MultiIndexes GH#36293
                # In case of tuples we get dtype object but have to use isin GH#42771
                mask = ~axis.get_level_values(0).isin(labels)
            else:
                mask = ~axis.isin(labels)
                # Check if label doesn't exist along axis
                labels_missing = (axis.get_indexer_for(labels) == -1).any()
                if errors == "raise" and labels_missing:
                    raise KeyError(f"{labels} not found in axis")

            if isinstance(mask.dtype, ExtensionDtype):
                # GH#45860
                mask = mask.to_numpy(dtype=bool)

            indexer = mask.nonzero()[0]
            new_axis = axis.take(indexer)

        bm_axis = self.ndim - axis_num - 1
        new_mgr = self._mgr.reindex_indexer(
            new_axis,
            indexer,
            axis=bm_axis,
            allow_dups=True,
            copy=None,
            only_slice=only_slice,
        )
        result = self._constructor(new_mgr)
        if self.ndim == 1:
            result._name = self.name

        return result.__finalize__(self)

    @final
    def _update_inplace(self, result, verify_is_copy: bool_t = True) -> None:
        """
        Replace self internals with result.

        Parameters
        ----------
        result : same type as self
        verify_is_copy : bool, default True
            Provide is_copy checks.
        """
        # NOTE: This does *not* call __finalize__ and that's an explicit
        # decision that we may revisit in the future.
        self._reset_cache()
        self._clear_item_cache()
        self._mgr = result._mgr
        self._maybe_update_cacher(verify_is_copy=verify_is_copy, inplace=True)

    @final
    def add_prefix(self, prefix: str, axis: Axis | None = None) -> Self:
        """
        Prefix labels with string `prefix`.

        For Series, the row labels are prefixed.
        For DataFrame, the column labels are prefixed.

        Parameters
        ----------
        prefix : str
            The string to add before each label.
        axis : {{0 or 'index', 1 or 'columns', None}}, default None
            Axis to add prefix on

            .. versionadded:: 2.0.0

        Returns
        -------
        Series or DataFrame
            New Series or DataFrame with updated labels.

        See Also
        --------
        Series.add_suffix: Suffix row labels with string `suffix`.
        DataFrame.add_suffix: Suffix column labels with string `suffix`.

        Examples
        --------
        >>> s = pd.Series([1, 2, 3, 4])
        >>> s
        0    1
        1    2
        2    3
        3    4
        dtype: int64

        >>> s.add_prefix('item_')
        item_0    1
        item_1    2
        item_2    3
        item_3    4
        dtype: int64

        >>> df = pd.DataFrame({'A': [1, 2, 3, 4], 'B': [3, 4, 5, 6]})
        >>> df
           A  B
        0  1  3
        1  2  4
        2  3  5
        3  4  6

        >>> df.add_prefix('col_')
             col_A  col_B
        0       1       3
        1       2       4
        2       3       5
        3       4       6
        """
        f = lambda x: f"{prefix}{x}"

        axis_name = self._info_axis_name
        if axis is not None:
            axis_name = self._get_axis_name(axis)

        mapper = {axis_name: f}

        # error: Incompatible return value type (got "Optional[Self]",
        # expected "Self")
        # error: Argument 1 to "rename" of "NDFrame" has incompatible type
        # "**Dict[str, partial[str]]"; expected "Union[str, int, None]"
        # error: Keywords must be strings
        return self._rename(**mapper)  # type: ignore[return-value, arg-type, misc]

    @final
    def add_suffix(self, suffix: str, axis: Axis | None = None) -> Self:
        """
        Suffix labels with string `suffix`.

        For Series, the row labels are suffixed.
        For DataFrame, the column labels are suffixed.

        Parameters
        ----------
        suffix : str
            The string to add after each label.
        axis : {{0 or 'index', 1 or 'columns', None}}, default None
            Axis to add suffix on

            .. versionadded:: 2.0.0

        Returns
        -------
        Series or DataFrame
            New Series or DataFrame with updated labels.

        See Also
        --------
        Series.add_prefix: Prefix row labels with string `prefix`.
        DataFrame.add_prefix: Prefix column labels with string `prefix`.

        Examples
        --------
        >>> s = pd.Series([1, 2, 3, 4])
        >>> s
        0    1
        1    2
        2    3
        3    4
        dtype: int64

        >>> s.add_suffix('_item')
        0_item    1
        1_item    2
        2_item    3
        3_item    4
        dtype: int64

        >>> df = pd.DataFrame({'A': [1, 2, 3, 4], 'B': [3, 4, 5, 6]})
        >>> df
           A  B
        0  1  3
        1  2  4
        2  3  5
        3  4  6

        >>> df.add_suffix('_col')
             A_col  B_col
        0       1       3
        1       2       4
        2       3       5
        3       4       6
        """
        f = lambda x: f"{x}{suffix}"

        axis_name = self._info_axis_name
        if axis is not None:
            axis_name = self._get_axis_name(axis)

        mapper = {axis_name: f}
        # error: Incompatible return value type (got "Optional[Self]",
        # expected "Self")
        # error: Argument 1 to "rename" of "NDFrame" has incompatible type
        # "**Dict[str, partial[str]]"; expected "Union[str, int, None]"
        # error: Keywords must be strings
        return self._rename(**mapper)  # type: ignore[return-value, arg-type, misc]

    @overload
    def sort_values(
        self,
        *,
        axis: Axis = ...,
        ascending: bool_t | Sequence[bool_t] = ...,
        inplace: Literal[False] = ...,
        kind: SortKind = ...,
        na_position: NaPosition = ...,
        ignore_index: bool_t = ...,
        key: ValueKeyFunc = ...,
    ) -> Self:
        ...

    @overload
    def sort_values(
        self,
        *,
        axis: Axis = ...,
        ascending: bool_t | Sequence[bool_t] = ...,
        inplace: Literal[True],
        kind: SortKind = ...,
        na_position: NaPosition = ...,
        ignore_index: bool_t = ...,
        key: ValueKeyFunc = ...,
    ) -> None:
        ...

    @overload
    def sort_values(
        self,
        *,
        axis: Axis = ...,
        ascending: bool_t | Sequence[bool_t] = ...,
        inplace: bool_t = ...,
        kind: SortKind = ...,
        na_position: NaPosition = ...,
        ignore_index: bool_t = ...,
        key: ValueKeyFunc = ...,
    ) -> Self | None:
        ...

    def sort_values(
        self,
        *,
        axis: Axis = 0,
        ascending: bool_t | Sequence[bool_t] = True,
        inplace: bool_t = False,
        kind: SortKind = "quicksort",
        na_position: NaPosition = "last",
        ignore_index: bool_t = False,
        key: ValueKeyFunc = None,
    ) -> Self | None:
        """
        Sort by the values along either axis.

        Parameters
        ----------%(optional_by)s
        axis : %(axes_single_arg)s, default 0
             Axis to be sorted.
        ascending : bool or list of bool, default True
             Sort ascending vs. descending. Specify list for multiple sort
             orders.  If this is a list of bools, must match the length of
             the by.
        inplace : bool, default False
             If True, perform operation in-place.
        kind : {'quicksort', 'mergesort', 'heapsort', 'stable'}, default 'quicksort'
             Choice of sorting algorithm. See also :func:`numpy.sort` for more
             information. `mergesort` and `stable` are the only stable algorithms. For
             DataFrames, this option is only applied when sorting on a single
             column or label.
        na_position : {'first', 'last'}, default 'last'
             Puts NaNs at the beginning if `first`; `last` puts NaNs at the
             end.
        ignore_index : bool, default False
             If True, the resulting axis will be labeled 0, 1, …, n - 1.
        key : callable, optional
            Apply the key function to the values
            before sorting. This is similar to the `key` argument in the
            builtin :meth:`sorted` function, with the notable difference that
            this `key` function should be *vectorized*. It should expect a
            ``Series`` and return a Series with the same shape as the input.
            It will be applied to each column in `by` independently.

            .. versionadded:: 1.1.0

        Returns
        -------
        DataFrame or None
            DataFrame with sorted values or None if ``inplace=True``.

        See Also
        --------
        DataFrame.sort_index : Sort a DataFrame by the index.
        Series.sort_values : Similar method for a Series.

        Examples
        --------
        >>> df = pd.DataFrame({
        ...     'col1': ['A', 'A', 'B', np.nan, 'D', 'C'],
        ...     'col2': [2, 1, 9, 8, 7, 4],
        ...     'col3': [0, 1, 9, 4, 2, 3],
        ...     'col4': ['a', 'B', 'c', 'D', 'e', 'F']
        ... })
        >>> df
          col1  col2  col3 col4
        0    A     2     0    a
        1    A     1     1    B
        2    B     9     9    c
        3  NaN     8     4    D
        4    D     7     2    e
        5    C     4     3    F

        Sort by col1

        >>> df.sort_values(by=['col1'])
          col1  col2  col3 col4
        0    A     2     0    a
        1    A     1     1    B
        2    B     9     9    c
        5    C     4     3    F
        4    D     7     2    e
        3  NaN     8     4    D

        Sort by multiple columns

        >>> df.sort_values(by=['col1', 'col2'])
          col1  col2  col3 col4
        1    A     1     1    B
        0    A     2     0    a
        2    B     9     9    c
        5    C     4     3    F
        4    D     7     2    e
        3  NaN     8     4    D

        Sort Descending

        >>> df.sort_values(by='col1', ascending=False)
          col1  col2  col3 col4
        4    D     7     2    e
        5    C     4     3    F
        2    B     9     9    c
        0    A     2     0    a
        1    A     1     1    B
        3  NaN     8     4    D

        Putting NAs first

        >>> df.sort_values(by='col1', ascending=False, na_position='first')
          col1  col2  col3 col4
        3  NaN     8     4    D
        4    D     7     2    e
        5    C     4     3    F
        2    B     9     9    c
        0    A     2     0    a
        1    A     1     1    B

        Sorting with a key function

        >>> df.sort_values(by='col4', key=lambda col: col.str.lower())
           col1  col2  col3 col4
        0    A     2     0    a
        1    A     1     1    B
        2    B     9     9    c
        3  NaN     8     4    D
        4    D     7     2    e
        5    C     4     3    F

        Natural sort with the key argument,
        using the `natsort <https://github.com/SethMMorton/natsort>` package.

        >>> df = pd.DataFrame({
        ...    "time": ['0hr', '128hr', '72hr', '48hr', '96hr'],
        ...    "value": [10, 20, 30, 40, 50]
        ... })
        >>> df
            time  value
        0    0hr     10
        1  128hr     20
        2   72hr     30
        3   48hr     40
        4   96hr     50
        >>> from natsort import index_natsorted
        >>> df.sort_values(
        ...     by="time",
        ...     key=lambda x: np.argsort(index_natsorted(df["time"]))
        ... )
            time  value
        0    0hr     10
        3   48hr     40
        2   72hr     30
        4   96hr     50
        1  128hr     20
        """
        raise AbstractMethodError(self)

    @overload
    def sort_index(
        self,
        *,
        axis: Axis = ...,
        level: IndexLabel = ...,
        ascending: bool_t | Sequence[bool_t] = ...,
        inplace: Literal[True],
        kind: SortKind = ...,
        na_position: NaPosition = ...,
        sort_remaining: bool_t = ...,
        ignore_index: bool_t = ...,
        key: IndexKeyFunc = ...,
    ) -> None:
        ...

    @overload
    def sort_index(
        self,
        *,
        axis: Axis = ...,
        level: IndexLabel = ...,
        ascending: bool_t | Sequence[bool_t] = ...,
        inplace: Literal[False] = ...,
        kind: SortKind = ...,
        na_position: NaPosition = ...,
        sort_remaining: bool_t = ...,
        ignore_index: bool_t = ...,
        key: IndexKeyFunc = ...,
    ) -> Self:
        ...

    @overload
    def sort_index(
        self,
        *,
        axis: Axis = ...,
        level: IndexLabel = ...,
        ascending: bool_t | Sequence[bool_t] = ...,
        inplace: bool_t = ...,
        kind: SortKind = ...,
        na_position: NaPosition = ...,
        sort_remaining: bool_t = ...,
        ignore_index: bool_t = ...,
        key: IndexKeyFunc = ...,
    ) -> Self | None:
        ...

    def sort_index(
        self,
        *,
        axis: Axis = 0,
        level: IndexLabel = None,
        ascending: bool_t | Sequence[bool_t] = True,
        inplace: bool_t = False,
        kind: SortKind = "quicksort",
        na_position: NaPosition = "last",
        sort_remaining: bool_t = True,
        ignore_index: bool_t = False,
        key: IndexKeyFunc = None,
    ) -> Self | None:
        inplace = validate_bool_kwarg(inplace, "inplace")
        axis = self._get_axis_number(axis)
        ascending = validate_ascending(ascending)

        target = self._get_axis(axis)

        indexer = get_indexer_indexer(
            target, level, ascending, kind, na_position, sort_remaining, key
        )

        if indexer is None:
            if inplace:
                result = self
            else:
                result = self.copy(deep=None)

            if ignore_index:
                result.index = default_index(len(self))
            if inplace:
                return None
            else:
                return result

        baxis = self._get_block_manager_axis(axis)
        new_data = self._mgr.take(indexer, axis=baxis, verify=False)

        # reconstruct axis if needed
        new_data.set_axis(baxis, new_data.axes[baxis]._sort_levels_monotonic())

        if ignore_index:
            axis = 1 if isinstance(self, ABCDataFrame) else 0
            new_data.set_axis(axis, default_index(len(indexer)))

        result = self._constructor(new_data)

        if inplace:
            return self._update_inplace(result)
        else:
            return result.__finalize__(self, method="sort_index")

    @doc(
        klass=_shared_doc_kwargs["klass"],
        optional_reindex="",
    )
    def reindex(
        self,
        labels=None,
        *,
        index=None,
        columns=None,
        axis: Axis | None = None,
        method: str | None = None,
        copy: bool_t | None = None,
        level: Level | None = None,
        fill_value: Scalar | None = np.nan,
        limit: int | None = None,
        tolerance=None,
    ) -> Self:
        """
        Conform {klass} to new index with optional filling logic.

        Places NA/NaN in locations having no value in the previous index. A new object
        is produced unless the new index is equivalent to the current one and
        ``copy=False``.

        Parameters
        ----------
        {optional_reindex}
        method : {{None, 'backfill'/'bfill', 'pad'/'ffill', 'nearest'}}
            Method to use for filling holes in reindexed DataFrame.
            Please note: this is only applicable to DataFrames/Series with a
            monotonically increasing/decreasing index.

            * None (default): don't fill gaps
            * pad / ffill: Propagate last valid observation forward to next
              valid.
            * backfill / bfill: Use next valid observation to fill gap.
            * nearest: Use nearest valid observations to fill gap.

        copy : bool, default True
            Return a new object, even if the passed indexes are the same.
        level : int or name
            Broadcast across a level, matching Index values on the
            passed MultiIndex level.
        fill_value : scalar, default np.NaN
            Value to use for missing values. Defaults to NaN, but can be any
            "compatible" value.
        limit : int, default None
            Maximum number of consecutive elements to forward or backward fill.
        tolerance : optional
            Maximum distance between original and new labels for inexact
            matches. The values of the index at the matching locations most
            satisfy the equation ``abs(index[indexer] - target) <= tolerance``.

            Tolerance may be a scalar value, which applies the same tolerance
            to all values, or list-like, which applies variable tolerance per
            element. List-like includes list, tuple, array, Series, and must be
            the same size as the index and its dtype must exactly match the
            index's type.

        Returns
        -------
        {klass} with changed index.

        See Also
        --------
        DataFrame.set_index : Set row labels.
        DataFrame.reset_index : Remove row labels or move them to new columns.
        DataFrame.reindex_like : Change to same indices as other DataFrame.

        Examples
        --------
        ``DataFrame.reindex`` supports two calling conventions

        * ``(index=index_labels, columns=column_labels, ...)``
        * ``(labels, axis={{'index', 'columns'}}, ...)``

        We *highly* recommend using keyword arguments to clarify your
        intent.

        Create a dataframe with some fictional data.

        >>> index = ['Firefox', 'Chrome', 'Safari', 'IE10', 'Konqueror']
        >>> df = pd.DataFrame({{'http_status': [200, 200, 404, 404, 301],
        ...                   'response_time': [0.04, 0.02, 0.07, 0.08, 1.0]}},
        ...                   index=index)
        >>> df
                   http_status  response_time
        Firefox            200           0.04
        Chrome             200           0.02
        Safari             404           0.07
        IE10               404           0.08
        Konqueror          301           1.00

        Create a new index and reindex the dataframe. By default
        values in the new index that do not have corresponding
        records in the dataframe are assigned ``NaN``.

        >>> new_index = ['Safari', 'Iceweasel', 'Comodo Dragon', 'IE10',
        ...              'Chrome']
        >>> df.reindex(new_index)
                       http_status  response_time
        Safari               404.0           0.07
        Iceweasel              NaN            NaN
        Comodo Dragon          NaN            NaN
        IE10                 404.0           0.08
        Chrome               200.0           0.02

        We can fill in the missing values by passing a value to
        the keyword ``fill_value``. Because the index is not monotonically
        increasing or decreasing, we cannot use arguments to the keyword
        ``method`` to fill the ``NaN`` values.

        >>> df.reindex(new_index, fill_value=0)
                       http_status  response_time
        Safari                 404           0.07
        Iceweasel                0           0.00
        Comodo Dragon            0           0.00
        IE10                   404           0.08
        Chrome                 200           0.02

        >>> df.reindex(new_index, fill_value='missing')
                      http_status response_time
        Safari                404          0.07
        Iceweasel         missing       missing
        Comodo Dragon     missing       missing
        IE10                  404          0.08
        Chrome                200          0.02

        We can also reindex the columns.

        >>> df.reindex(columns=['http_status', 'user_agent'])
                   http_status  user_agent
        Firefox            200         NaN
        Chrome             200         NaN
        Safari             404         NaN
        IE10               404         NaN
        Konqueror          301         NaN

        Or we can use "axis-style" keyword arguments

        >>> df.reindex(['http_status', 'user_agent'], axis="columns")
                   http_status  user_agent
        Firefox            200         NaN
        Chrome             200         NaN
        Safari             404         NaN
        IE10               404         NaN
        Konqueror          301         NaN

        To further illustrate the filling functionality in
        ``reindex``, we will create a dataframe with a
        monotonically increasing index (for example, a sequence
        of dates).

        >>> date_index = pd.date_range('1/1/2010', periods=6, freq='D')
        >>> df2 = pd.DataFrame({{"prices": [100, 101, np.nan, 100, 89, 88]}},
        ...                    index=date_index)
        >>> df2
                    prices
        2010-01-01   100.0
        2010-01-02   101.0
        2010-01-03     NaN
        2010-01-04   100.0
        2010-01-05    89.0
        2010-01-06    88.0

        Suppose we decide to expand the dataframe to cover a wider
        date range.

        >>> date_index2 = pd.date_range('12/29/2009', periods=10, freq='D')
        >>> df2.reindex(date_index2)
                    prices
        2009-12-29     NaN
        2009-12-30     NaN
        2009-12-31     NaN
        2010-01-01   100.0
        2010-01-02   101.0
        2010-01-03     NaN
        2010-01-04   100.0
        2010-01-05    89.0
        2010-01-06    88.0
        2010-01-07     NaN

        The index entries that did not have a value in the original data frame
        (for example, '2009-12-29') are by default filled with ``NaN``.
        If desired, we can fill in the missing values using one of several
        options.

        For example, to back-propagate the last valid value to fill the ``NaN``
        values, pass ``bfill`` as an argument to the ``method`` keyword.

        >>> df2.reindex(date_index2, method='bfill')
                    prices
        2009-12-29   100.0
        2009-12-30   100.0
        2009-12-31   100.0
        2010-01-01   100.0
        2010-01-02   101.0
        2010-01-03     NaN
        2010-01-04   100.0
        2010-01-05    89.0
        2010-01-06    88.0
        2010-01-07     NaN

        Please note that the ``NaN`` value present in the original dataframe
        (at index value 2010-01-03) will not be filled by any of the
        value propagation schemes. This is because filling while reindexing
        does not look at dataframe values, but only compares the original and
        desired indexes. If you do want to fill in the ``NaN`` values present
        in the original dataframe, use the ``fillna()`` method.

        See the :ref:`user guide <basics.reindexing>` for more.
        """
        # TODO: Decide if we care about having different examples for different
        # kinds

        if index is not None and columns is not None and labels is not None:
            raise TypeError("Cannot specify all of 'labels', 'index', 'columns'.")
        elif index is not None or columns is not None:
            if axis is not None:
                raise TypeError(
                    "Cannot specify both 'axis' and any of 'index' or 'columns'"
                )
            if labels is not None:
                if index is not None:
                    columns = labels
                else:
                    index = labels
        else:
            if axis and self._get_axis_number(axis) == 1:
                columns = labels
            else:
                index = labels
        axes: dict[Literal["index", "columns"], Any] = {
            "index": index,
            "columns": columns,
        }
        method = clean_reindex_fill_method(method)

        # if all axes that are requested to reindex are equal, then only copy
        # if indicated must have index names equal here as well as values
        if copy and using_copy_on_write():
            copy = False
        if all(
            self._get_axis(axis_name).identical(ax)
            for axis_name, ax in axes.items()
            if ax is not None
        ):
            return self.copy(deep=copy)

        # check if we are a multi reindex
        if self._needs_reindex_multi(axes, method, level):
            return self._reindex_multi(axes, copy, fill_value)

        # perform the reindex on the axes
        return self._reindex_axes(
            axes, level, limit, tolerance, method, fill_value, copy
        ).__finalize__(self, method="reindex")

    @final
    def _reindex_axes(
        self,
        axes,
        level: Level | None,
        limit: int | None,
        tolerance,
        method,
        fill_value: Scalar | None,
        copy: bool_t | None,
    ) -> Self:
        """Perform the reindex for all the axes."""
        obj = self
        for a in self._AXIS_ORDERS:
            labels = axes[a]
            if labels is None:
                continue

            ax = self._get_axis(a)
            new_index, indexer = ax.reindex(
                labels, level=level, limit=limit, tolerance=tolerance, method=method
            )

            axis = self._get_axis_number(a)
            obj = obj._reindex_with_indexers(
                {axis: [new_index, indexer]},
                fill_value=fill_value,
                copy=copy,
                allow_dups=False,
            )
            # If we've made a copy once, no need to make another one
            copy = False

        return obj

    def _needs_reindex_multi(self, axes, method, level: Level | None) -> bool_t:
        """Check if we do need a multi reindex."""
        return (
            (common.count_not_none(*axes.values()) == self._AXIS_LEN)
            and method is None
            and level is None
            and not self._is_mixed_type
            and not (
                self.ndim == 2
                and len(self.dtypes) == 1
                and isinstance(self.dtypes.iloc[0], ExtensionDtype)
            )
        )

    def _reindex_multi(self, axes, copy, fill_value):
        raise AbstractMethodError(self)

    @final
    def _reindex_with_indexers(
        self,
        reindexers,
        fill_value=None,
        copy: bool_t | None = False,
        allow_dups: bool_t = False,
    ) -> Self:
        """allow_dups indicates an internal call here"""
        # reindex doing multiple operations on different axes if indicated
        new_data = self._mgr
        for axis in sorted(reindexers.keys()):
            index, indexer = reindexers[axis]
            baxis = self._get_block_manager_axis(axis)

            if index is None:
                continue

            index = ensure_index(index)
            if indexer is not None:
                indexer = ensure_platform_int(indexer)

            # TODO: speed up on homogeneous DataFrame objects (see _reindex_multi)
            new_data = new_data.reindex_indexer(
                index,
                indexer,
                axis=baxis,
                fill_value=fill_value,
                allow_dups=allow_dups,
                copy=copy,
            )
            # If we've made a copy once, no need to make another one
            copy = False

        if (
            (copy or copy is None)
            and new_data is self._mgr
            and not using_copy_on_write()
        ):
            new_data = new_data.copy(deep=copy)
        elif using_copy_on_write() and new_data is self._mgr:
            new_data = new_data.copy(deep=False)

        return self._constructor(new_data).__finalize__(self)

    def filter(
        self,
        items=None,
        like: str | None = None,
        regex: str | None = None,
        axis: Axis | None = None,
    ) -> Self:
        """
        Subset the dataframe rows or columns according to the specified index labels.

        Note that this routine does not filter a dataframe on its
        contents. The filter is applied to the labels of the index.

        Parameters
        ----------
        items : list-like
            Keep labels from axis which are in items.
        like : str
            Keep labels from axis for which "like in label == True".
        regex : str (regular expression)
            Keep labels from axis for which re.search(regex, label) == True.
        axis : {0 or ‘index’, 1 or ‘columns’, None}, default None
            The axis to filter on, expressed either as an index (int)
            or axis name (str). By default this is the info axis, 'columns' for
            DataFrame. For `Series` this parameter is unused and defaults to `None`.

        Returns
        -------
        same type as input object

        See Also
        --------
        DataFrame.loc : Access a group of rows and columns
            by label(s) or a boolean array.

        Notes
        -----
        The ``items``, ``like``, and ``regex`` parameters are
        enforced to be mutually exclusive.

        ``axis`` defaults to the info axis that is used when indexing
        with ``[]``.

        Examples
        --------
        >>> df = pd.DataFrame(np.array(([1, 2, 3], [4, 5, 6])),
        ...                   index=['mouse', 'rabbit'],
        ...                   columns=['one', 'two', 'three'])
        >>> df
                one  two  three
        mouse     1    2      3
        rabbit    4    5      6

        >>> # select columns by name
        >>> df.filter(items=['one', 'three'])
                 one  three
        mouse     1      3
        rabbit    4      6

        >>> # select columns by regular expression
        >>> df.filter(regex='e$', axis=1)
                 one  three
        mouse     1      3
        rabbit    4      6

        >>> # select rows containing 'bbi'
        >>> df.filter(like='bbi', axis=0)
                 one  two  three
        rabbit    4    5      6
        """
        nkw = common.count_not_none(items, like, regex)
        if nkw > 1:
            raise TypeError(
                "Keyword arguments `items`, `like`, or `regex` "
                "are mutually exclusive"
            )

        if axis is None:
            axis = self._info_axis_name
        labels = self._get_axis(axis)

        if items is not None:
            name = self._get_axis_name(axis)
            # error: Keywords must be strings
            return self.reindex(  # type: ignore[misc]
                **{name: [r for r in items if r in labels]}  # type: ignore[arg-type]
            )
        elif like:

            def f(x) -> bool_t:
                assert like is not None  # needed for mypy
                return like in ensure_str(x)

            values = labels.map(f)
            return self.loc(axis=axis)[values]
        elif regex:

            def f(x) -> bool_t:
                return matcher.search(ensure_str(x)) is not None

            matcher = re.compile(regex)
            values = labels.map(f)
            return self.loc(axis=axis)[values]
        else:
            raise TypeError("Must pass either `items`, `like`, or `regex`")

    @final
    def head(self, n: int = 5) -> Self:
        """
        Return the first `n` rows.

        This function returns the first `n` rows for the object based
        on position. It is useful for quickly testing if your object
        has the right type of data in it.

        For negative values of `n`, this function returns all rows except
        the last `|n|` rows, equivalent to ``df[:n]``.

        If n is larger than the number of rows, this function returns all rows.

        Parameters
        ----------
        n : int, default 5
            Number of rows to select.

        Returns
        -------
        same type as caller
            The first `n` rows of the caller object.

        See Also
        --------
        DataFrame.tail: Returns the last `n` rows.

        Examples
        --------
        >>> df = pd.DataFrame({'animal': ['alligator', 'bee', 'falcon', 'lion',
        ...                    'monkey', 'parrot', 'shark', 'whale', 'zebra']})
        >>> df
              animal
        0  alligator
        1        bee
        2     falcon
        3       lion
        4     monkey
        5     parrot
        6      shark
        7      whale
        8      zebra

        Viewing the first 5 lines

        >>> df.head()
              animal
        0  alligator
        1        bee
        2     falcon
        3       lion
        4     monkey

        Viewing the first `n` lines (three in this case)

        >>> df.head(3)
              animal
        0  alligator
        1        bee
        2     falcon

        For negative values of `n`

        >>> df.head(-3)
              animal
        0  alligator
        1        bee
        2     falcon
        3       lion
        4     monkey
        5     parrot
        """
        return self.iloc[:n]

    @final
    def tail(self, n: int = 5) -> Self:
        """
        Return the last `n` rows.

        This function returns last `n` rows from the object based on
        position. It is useful for quickly verifying data, for example,
        after sorting or appending rows.

        For negative values of `n`, this function returns all rows except
        the first `|n|` rows, equivalent to ``df[|n|:]``.

        If n is larger than the number of rows, this function returns all rows.

        Parameters
        ----------
        n : int, default 5
            Number of rows to select.

        Returns
        -------
        type of caller
            The last `n` rows of the caller object.

        See Also
        --------
        DataFrame.head : The first `n` rows of the caller object.

        Examples
        --------
        >>> df = pd.DataFrame({'animal': ['alligator', 'bee', 'falcon', 'lion',
        ...                    'monkey', 'parrot', 'shark', 'whale', 'zebra']})
        >>> df
              animal
        0  alligator
        1        bee
        2     falcon
        3       lion
        4     monkey
        5     parrot
        6      shark
        7      whale
        8      zebra

        Viewing the last 5 lines

        >>> df.tail()
           animal
        4  monkey
        5  parrot
        6   shark
        7   whale
        8   zebra

        Viewing the last `n` lines (three in this case)

        >>> df.tail(3)
          animal
        6  shark
        7  whale
        8  zebra

        For negative values of `n`

        >>> df.tail(-3)
           animal
        3    lion
        4  monkey
        5  parrot
        6   shark
        7   whale
        8   zebra
        """
        if n == 0:
            return self.iloc[0:0]
        return self.iloc[-n:]

    @final
    def sample(
        self,
        n: int | None = None,
        frac: float | None = None,
        replace: bool_t = False,
        weights=None,
        random_state: RandomState | None = None,
        axis: Axis | None = None,
        ignore_index: bool_t = False,
    ) -> Self:
        """
        Return a random sample of items from an axis of object.

        You can use `random_state` for reproducibility.

        Parameters
        ----------
        n : int, optional
            Number of items from axis to return. Cannot be used with `frac`.
            Default = 1 if `frac` = None.
        frac : float, optional
            Fraction of axis items to return. Cannot be used with `n`.
        replace : bool, default False
            Allow or disallow sampling of the same row more than once.
        weights : str or ndarray-like, optional
            Default 'None' results in equal probability weighting.
            If passed a Series, will align with target object on index. Index
            values in weights not found in sampled object will be ignored and
            index values in sampled object not in weights will be assigned
            weights of zero.
            If called on a DataFrame, will accept the name of a column
            when axis = 0.
            Unless weights are a Series, weights must be same length as axis
            being sampled.
            If weights do not sum to 1, they will be normalized to sum to 1.
            Missing values in the weights column will be treated as zero.
            Infinite values not allowed.
        random_state : int, array-like, BitGenerator, np.random.RandomState, np.random.Generator, optional
            If int, array-like, or BitGenerator, seed for random number generator.
            If np.random.RandomState or np.random.Generator, use as given.

            .. versionchanged:: 1.1.0

                array-like and BitGenerator object now passed to np.random.RandomState()
                as seed

            .. versionchanged:: 1.4.0

                np.random.Generator objects now accepted

        axis : {0 or ‘index’, 1 or ‘columns’, None}, default None
            Axis to sample. Accepts axis number or name. Default is stat axis
            for given data type. For `Series` this parameter is unused and defaults to `None`.
        ignore_index : bool, default False
            If True, the resulting index will be labeled 0, 1, …, n - 1.

            .. versionadded:: 1.3.0

        Returns
        -------
        Series or DataFrame
            A new object of same type as caller containing `n` items randomly
            sampled from the caller object.

        See Also
        --------
        DataFrameGroupBy.sample: Generates random samples from each group of a
            DataFrame object.
        SeriesGroupBy.sample: Generates random samples from each group of a
            Series object.
        numpy.random.choice: Generates a random sample from a given 1-D numpy
            array.

        Notes
        -----
        If `frac` > 1, `replacement` should be set to `True`.

        Examples
        --------
        >>> df = pd.DataFrame({'num_legs': [2, 4, 8, 0],
        ...                    'num_wings': [2, 0, 0, 0],
        ...                    'num_specimen_seen': [10, 2, 1, 8]},
        ...                   index=['falcon', 'dog', 'spider', 'fish'])
        >>> df
                num_legs  num_wings  num_specimen_seen
        falcon         2          2                 10
        dog            4          0                  2
        spider         8          0                  1
        fish           0          0                  8

        Extract 3 random elements from the ``Series`` ``df['num_legs']``:
        Note that we use `random_state` to ensure the reproducibility of
        the examples.

        >>> df['num_legs'].sample(n=3, random_state=1)
        fish      0
        spider    8
        falcon    2
        Name: num_legs, dtype: int64

        A random 50% sample of the ``DataFrame`` with replacement:

        >>> df.sample(frac=0.5, replace=True, random_state=1)
              num_legs  num_wings  num_specimen_seen
        dog          4          0                  2
        fish         0          0                  8

        An upsample sample of the ``DataFrame`` with replacement:
        Note that `replace` parameter has to be `True` for `frac` parameter > 1.

        >>> df.sample(frac=2, replace=True, random_state=1)
                num_legs  num_wings  num_specimen_seen
        dog            4          0                  2
        fish           0          0                  8
        falcon         2          2                 10
        falcon         2          2                 10
        fish           0          0                  8
        dog            4          0                  2
        fish           0          0                  8
        dog            4          0                  2

        Using a DataFrame column as weights. Rows with larger value in the
        `num_specimen_seen` column are more likely to be sampled.

        >>> df.sample(n=2, weights='num_specimen_seen', random_state=1)
                num_legs  num_wings  num_specimen_seen
        falcon         2          2                 10
        fish           0          0                  8
        """  # noqa:E501
        if axis is None:
            axis = 0

        axis = self._get_axis_number(axis)
        obj_len = self.shape[axis]

        # Process random_state argument
        rs = common.random_state(random_state)

        size = sample.process_sampling_size(n, frac, replace)
        if size is None:
            assert frac is not None
            size = round(frac * obj_len)

        if weights is not None:
            weights = sample.preprocess_weights(self, weights, axis)

        sampled_indices = sample.sample(obj_len, size, replace, weights, rs)
        result = self.take(sampled_indices, axis=axis)

        if ignore_index:
            result.index = default_index(len(result))

        return result

    @final
    @doc(klass=_shared_doc_kwargs["klass"])
    def pipe(
        self,
        func: Callable[..., T] | tuple[Callable[..., T], str],
        *args,
        **kwargs,
    ) -> T:
        r"""
        Apply chainable functions that expect Series or DataFrames.

        Parameters
        ----------
        func : function
            Function to apply to the {klass}.
            ``args``, and ``kwargs`` are passed into ``func``.
            Alternatively a ``(callable, data_keyword)`` tuple where
            ``data_keyword`` is a string indicating the keyword of
            ``callable`` that expects the {klass}.
        *args : iterable, optional
            Positional arguments passed into ``func``.
        **kwargs : mapping, optional
            A dictionary of keyword arguments passed into ``func``.

        Returns
        -------
        the return type of ``func``.

        See Also
        --------
        DataFrame.apply : Apply a function along input axis of DataFrame.
        DataFrame.map : Apply a function elementwise on a whole DataFrame.
        Series.map : Apply a mapping correspondence on a
            :class:`~pandas.Series`.

        Notes
        -----
        Use ``.pipe`` when chaining together functions that expect
        Series, DataFrames or GroupBy objects.

        Examples
        --------
        Constructing a income DataFrame from a dictionary.

        >>> data = [[8000, 1000], [9500, np.nan], [5000, 2000]]
        >>> df = pd.DataFrame(data, columns=['Salary', 'Others'])
        >>> df
           Salary  Others
        0    8000  1000.0
        1    9500     NaN
        2    5000  2000.0

        Functions that perform tax reductions on an income DataFrame.

        >>> def subtract_federal_tax(df):
        ...     return df * 0.9
        >>> def subtract_state_tax(df, rate):
        ...     return df * (1 - rate)
        >>> def subtract_national_insurance(df, rate, rate_increase):
        ...     new_rate = rate + rate_increase
        ...     return df * (1 - new_rate)

        Instead of writing

        >>> subtract_national_insurance(
        ...     subtract_state_tax(subtract_federal_tax(df), rate=0.12),
        ...     rate=0.05,
        ...     rate_increase=0.02)  # doctest: +SKIP

        You can write

        >>> (
        ...     df.pipe(subtract_federal_tax)
        ...     .pipe(subtract_state_tax, rate=0.12)
        ...     .pipe(subtract_national_insurance, rate=0.05, rate_increase=0.02)
        ... )
            Salary   Others
        0  5892.48   736.56
        1  6997.32      NaN
        2  3682.80  1473.12

        If you have a function that takes the data as (say) the second
        argument, pass a tuple indicating which keyword expects the
        data. For example, suppose ``national_insurance`` takes its data as ``df``
        in the second argument:

        >>> def subtract_national_insurance(rate, df, rate_increase):
        ...     new_rate = rate + rate_increase
        ...     return df * (1 - new_rate)
        >>> (
        ...     df.pipe(subtract_federal_tax)
        ...     .pipe(subtract_state_tax, rate=0.12)
        ...     .pipe(
        ...         (subtract_national_insurance, 'df'),
        ...         rate=0.05,
        ...         rate_increase=0.02
        ...     )
        ... )
            Salary   Others
        0  5892.48   736.56
        1  6997.32      NaN
        2  3682.80  1473.12
        """
        if using_copy_on_write():
            return common.pipe(self.copy(deep=None), func, *args, **kwargs)
        return common.pipe(self, func, *args, **kwargs)

    # ----------------------------------------------------------------------
    # Attribute access

    @final
    def __finalize__(self, other, method: str | None = None, **kwargs) -> Self:
        """
        Propagate metadata from other to self.

        Parameters
        ----------
        other : the object from which to get the attributes that we are going
            to propagate
        method : str, optional
            A passed method name providing context on where ``__finalize__``
            was called.

            .. warning::

               The value passed as `method` are not currently considered
               stable across pandas releases.
        """
        if isinstance(other, NDFrame):
            for name in other.attrs:
                self.attrs[name] = other.attrs[name]

            self.flags.allows_duplicate_labels = other.flags.allows_duplicate_labels
            # For subclasses using _metadata.
            for name in set(self._metadata) & set(other._metadata):
                assert isinstance(name, str)
                object.__setattr__(self, name, getattr(other, name, None))

        if method == "concat":
            attrs = other.objs[0].attrs
            check_attrs = all(objs.attrs == attrs for objs in other.objs[1:])
            if check_attrs:
                for name in attrs:
                    self.attrs[name] = attrs[name]

            allows_duplicate_labels = all(
                x.flags.allows_duplicate_labels for x in other.objs
            )
            self.flags.allows_duplicate_labels = allows_duplicate_labels

        return self

    def __getattr__(self, name: str):
        """
        After regular attribute access, try looking up the name
        This allows simpler access to columns for interactive use.
        """
        # Note: obj.x will always call obj.__getattribute__('x') prior to
        # calling obj.__getattr__('x').
        if (
            name not in self._internal_names_set
            and name not in self._metadata
            and name not in self._accessors
            and self._info_axis._can_hold_identifiers_and_holds_name(name)
        ):
            return self[name]
        return object.__getattribute__(self, name)

    def __setattr__(self, name: str, value) -> None:
        """
        After regular attribute access, try setting the name
        This allows simpler access to columns for interactive use.
        """
        # first try regular attribute access via __getattribute__, so that
        # e.g. ``obj.x`` and ``obj.x = 4`` will always reference/modify
        # the same attribute.

        try:
            object.__getattribute__(self, name)
            return object.__setattr__(self, name, value)
        except AttributeError:
            pass

        # if this fails, go on to more involved attribute setting
        # (note that this matches __getattr__, above).
        if name in self._internal_names_set:
            object.__setattr__(self, name, value)
        elif name in self._metadata:
            object.__setattr__(self, name, value)
        else:
            try:
                existing = getattr(self, name)
                if isinstance(existing, Index):
                    object.__setattr__(self, name, value)
                elif name in self._info_axis:
                    self[name] = value
                else:
                    object.__setattr__(self, name, value)
            except (AttributeError, TypeError):
                if isinstance(self, ABCDataFrame) and (is_list_like(value)):
                    warnings.warn(
                        "Pandas doesn't allow columns to be "
                        "created via a new attribute name - see "
                        "https://pandas.pydata.org/pandas-docs/"
                        "stable/indexing.html#attribute-access",
                        stacklevel=find_stack_level(),
                    )
                object.__setattr__(self, name, value)

    @final
    def _dir_additions(self) -> set[str]:
        """
        add the string-like attributes from the info_axis.
        If info_axis is a MultiIndex, its first level values are used.
        """
        additions = super()._dir_additions()
        if self._info_axis._can_hold_strings:
            additions.update(self._info_axis._dir_additions_for_owner)
        return additions

    # ----------------------------------------------------------------------
    # Consolidation of internals

    @final
    def _protect_consolidate(self, f):
        """
        Consolidate _mgr -- if the blocks have changed, then clear the
        cache
        """
        if isinstance(self._mgr, (ArrayManager, SingleArrayManager)):
            return f()
        blocks_before = len(self._mgr.blocks)
        result = f()
        if len(self._mgr.blocks) != blocks_before:
            self._clear_item_cache()
        return result

    @final
    def _consolidate_inplace(self) -> None:
        """Consolidate data in place and return None"""

        def f() -> None:
            self._mgr = self._mgr.consolidate()

        self._protect_consolidate(f)

    @final
    def _consolidate(self):
        """
        Compute NDFrame with "consolidated" internals (data of each dtype
        grouped together in a single ndarray).

        Returns
        -------
        consolidated : same type as caller
        """
        f = lambda: self._mgr.consolidate()
        cons_data = self._protect_consolidate(f)
        return self._constructor(cons_data).__finalize__(self)

    @property
    def _is_mixed_type(self) -> bool_t:
        if self._mgr.is_single_block:
            return False

        if self._mgr.any_extension_types:
            # Even if they have the same dtype, we can't consolidate them,
            #  so we pretend this is "mixed'"
            return True

        return self.dtypes.nunique() > 1

    @final
    def _check_inplace_setting(self, value) -> bool_t:
        """check whether we allow in-place setting with this type of value"""
        if self._is_mixed_type and not self._mgr.is_numeric_mixed_type:
            # allow an actual np.nan through
            if is_float(value) and np.isnan(value) or value is lib.no_default:
                return True

            raise TypeError(
                "Cannot do inplace boolean setting on "
                "mixed-types with a non np.nan value"
            )

        return True

    @final
    def _get_numeric_data(self) -> Self:
        return self._constructor(self._mgr.get_numeric_data()).__finalize__(self)

    @final
    def _get_bool_data(self):
        return self._constructor(self._mgr.get_bool_data()).__finalize__(self)

    # ----------------------------------------------------------------------
    # Internal Interface Methods

    @property
    def values(self):
        raise AbstractMethodError(self)

    @property
    def _values(self) -> ArrayLike:
        """internal implementation"""
        raise AbstractMethodError(self)

    @property
    def dtypes(self):
        """
        Return the dtypes in the DataFrame.

        This returns a Series with the data type of each column.
        The result's index is the original DataFrame's columns. Columns
        with mixed types are stored with the ``object`` dtype. See
        :ref:`the User Guide <basics.dtypes>` for more.

        Returns
        -------
        pandas.Series
            The data type of each column.

        Examples
        --------
        >>> df = pd.DataFrame({'float': [1.0],
        ...                    'int': [1],
        ...                    'datetime': [pd.Timestamp('20180310')],
        ...                    'string': ['foo']})
        >>> df.dtypes
        float              float64
        int                  int64
        datetime    datetime64[ns]
        string              object
        dtype: object
        """
        data = self._mgr.get_dtypes()
        return self._constructor_sliced(data, index=self._info_axis, dtype=np.object_)

    def astype(
        self, dtype, copy: bool_t | None = None, errors: IgnoreRaise = "raise"
    ) -> Self:
        """
        Cast a pandas object to a specified dtype ``dtype``.

        Parameters
        ----------
        dtype : str, data type, Series or Mapping of column name -> data type
            Use a str, numpy.dtype, pandas.ExtensionDtype or Python type to
            cast entire pandas object to the same type. Alternatively, use a
            mapping, e.g. {col: dtype, ...}, where col is a column label and dtype is
            a numpy.dtype or Python type to cast one or more of the DataFrame's
            columns to column-specific types.
        copy : bool, default True
            Return a copy when ``copy=True`` (be very careful setting
            ``copy=False`` as changes to values then may propagate to other
            pandas objects).
        errors : {'raise', 'ignore'}, default 'raise'
            Control raising of exceptions on invalid data for provided dtype.

            - ``raise`` : allow exceptions to be raised
            - ``ignore`` : suppress exceptions. On error return original object.

        Returns
        -------
        same type as caller

        See Also
        --------
        to_datetime : Convert argument to datetime.
        to_timedelta : Convert argument to timedelta.
        to_numeric : Convert argument to a numeric type.
        numpy.ndarray.astype : Cast a numpy array to a specified type.

        Notes
        -----
        .. versionchanged:: 2.0.0

            Using ``astype`` to convert from timezone-naive dtype to
            timezone-aware dtype will raise an exception.
            Use :meth:`Series.dt.tz_localize` instead.

        Examples
        --------
        Create a DataFrame:

        >>> d = {'col1': [1, 2], 'col2': [3, 4]}
        >>> df = pd.DataFrame(data=d)
        >>> df.dtypes
        col1    int64
        col2    int64
        dtype: object

        Cast all columns to int32:

        >>> df.astype('int32').dtypes
        col1    int32
        col2    int32
        dtype: object

        Cast col1 to int32 using a dictionary:

        >>> df.astype({'col1': 'int32'}).dtypes
        col1    int32
        col2    int64
        dtype: object

        Create a series:

        >>> ser = pd.Series([1, 2], dtype='int32')
        >>> ser
        0    1
        1    2
        dtype: int32
        >>> ser.astype('int64')
        0    1
        1    2
        dtype: int64

        Convert to categorical type:

        >>> ser.astype('category')
        0    1
        1    2
        dtype: category
        Categories (2, int32): [1, 2]

        Convert to ordered categorical type with custom ordering:

        >>> from pandas.api.types import CategoricalDtype
        >>> cat_dtype = CategoricalDtype(
        ...     categories=[2, 1], ordered=True)
        >>> ser.astype(cat_dtype)
        0    1
        1    2
        dtype: category
        Categories (2, int64): [2 < 1]

        Create a series of dates:

        >>> ser_date = pd.Series(pd.date_range('20200101', periods=3))
        >>> ser_date
        0   2020-01-01
        1   2020-01-02
        2   2020-01-03
        dtype: datetime64[ns]
        """
        if copy and using_copy_on_write():
            copy = False

        if is_dict_like(dtype):
            if self.ndim == 1:  # i.e. Series
                if len(dtype) > 1 or self.name not in dtype:
                    raise KeyError(
                        "Only the Series name can be used for "
                        "the key in Series dtype mappings."
                    )
                new_type = dtype[self.name]
                return self.astype(new_type, copy, errors)

            # GH#44417 cast to Series so we can use .iat below, which will be
            #  robust in case we
            from pandas import Series

            dtype_ser = Series(dtype, dtype=object)

            for col_name in dtype_ser.index:
                if col_name not in self:
                    raise KeyError(
                        "Only a column name can be used for the "
                        "key in a dtype mappings argument. "
                        f"'{col_name}' not found in columns."
                    )

            dtype_ser = dtype_ser.reindex(self.columns, fill_value=None, copy=False)

            results = []
            for i, (col_name, col) in enumerate(self.items()):
                cdt = dtype_ser.iat[i]
                if isna(cdt):
                    res_col = col.copy(deep=copy)
                else:
                    try:
                        res_col = col.astype(dtype=cdt, copy=copy, errors=errors)
                    except ValueError as ex:
                        ex.args = (
                            f"{ex}: Error while type casting for column '{col_name}'",
                        )
                        raise
                results.append(res_col)

        elif is_extension_array_dtype(dtype) and self.ndim > 1:
            # GH 18099/22869: columnwise conversion to extension dtype
            # GH 24704: use iloc to handle duplicate column names
            # TODO(EA2D): special case not needed with 2D EAs
            results = [
                self.iloc[:, i].astype(dtype, copy=copy)
                for i in range(len(self.columns))
            ]

        else:
            # else, only a single dtype is given
            new_data = self._mgr.astype(dtype=dtype, copy=copy, errors=errors)
            return self._constructor(new_data).__finalize__(self, method="astype")

        # GH 33113: handle empty frame or series
        if not results:
            return self.copy(deep=None)

        # GH 19920: retain column metadata after concat
        result = concat(results, axis=1, copy=False)
        # GH#40810 retain subclass
        # error: Incompatible types in assignment
        # (expression has type "Self", variable has type "DataFrame")
        result = self._constructor(result)  # type: ignore[assignment]
        result.columns = self.columns
        result = result.__finalize__(self, method="astype")
        # https://github.com/python/mypy/issues/8354
        return cast(Self, result)

    @final
    def copy(self, deep: bool_t | None = True) -> Self:
        """
        Make a copy of this object's indices and data.

        When ``deep=True`` (default), a new object will be created with a
        copy of the calling object's data and indices. Modifications to
        the data or indices of the copy will not be reflected in the
        original object (see notes below).

        When ``deep=False``, a new object will be created without copying
        the calling object's data or index (only references to the data
        and index are copied). Any changes to the data of the original
        will be reflected in the shallow copy (and vice versa).

        Parameters
        ----------
        deep : bool, default True
            Make a deep copy, including a copy of the data and the indices.
            With ``deep=False`` neither the indices nor the data are copied.

        Returns
        -------
        Series or DataFrame
            Object type matches caller.

        Notes
        -----
        When ``deep=True``, data is copied but actual Python objects
        will not be copied recursively, only the reference to the object.
        This is in contrast to `copy.deepcopy` in the Standard Library,
        which recursively copies object data (see examples below).

        While ``Index`` objects are copied when ``deep=True``, the underlying
        numpy array is not copied for performance reasons. Since ``Index`` is
        immutable, the underlying data can be safely shared and a copy
        is not needed.

        Since pandas is not thread safe, see the
        :ref:`gotchas <gotchas.thread-safety>` when copying in a threading
        environment.

        Examples
        --------
        >>> s = pd.Series([1, 2], index=["a", "b"])
        >>> s
        a    1
        b    2
        dtype: int64

        >>> s_copy = s.copy()
        >>> s_copy
        a    1
        b    2
        dtype: int64

        **Shallow copy versus default (deep) copy:**

        >>> s = pd.Series([1, 2], index=["a", "b"])
        >>> deep = s.copy()
        >>> shallow = s.copy(deep=False)

        Shallow copy shares data and index with original.

        >>> s is shallow
        False
        >>> s.values is shallow.values and s.index is shallow.index
        True

        Deep copy has own copy of data and index.

        >>> s is deep
        False
        >>> s.values is deep.values or s.index is deep.index
        False

        Updates to the data shared by shallow copy and original is reflected
        in both; deep copy remains unchanged.

        >>> s[0] = 3
        >>> shallow[1] = 4
        >>> s
        a    3
        b    4
        dtype: int64
        >>> shallow
        a    3
        b    4
        dtype: int64
        >>> deep
        a    1
        b    2
        dtype: int64

        Note that when copying an object containing Python objects, a deep copy
        will copy the data, but will not do so recursively. Updating a nested
        data object will be reflected in the deep copy.

        >>> s = pd.Series([[1, 2], [3, 4]])
        >>> deep = s.copy()
        >>> s[0][0] = 10
        >>> s
        0    [10, 2]
        1     [3, 4]
        dtype: object
        >>> deep
        0    [10, 2]
        1     [3, 4]
        dtype: object
        """
        data = self._mgr.copy(deep=deep)
        self._clear_item_cache()
        return self._constructor(data).__finalize__(self, method="copy")

    @final
    def __copy__(self, deep: bool_t = True) -> Self:
        return self.copy(deep=deep)

    @final
    def __deepcopy__(self, memo=None) -> Self:
        """
        Parameters
        ----------
        memo, default None
            Standard signature. Unused
        """
        return self.copy(deep=True)

    @final
    def infer_objects(self, copy: bool_t | None = None) -> Self:
        """
        Attempt to infer better dtypes for object columns.

        Attempts soft conversion of object-dtyped
        columns, leaving non-object and unconvertible
        columns unchanged. The inference rules are the
        same as during normal Series/DataFrame construction.

        Parameters
        ----------
        copy : bool, default True
            Whether to make a copy for non-object or non-inferable columns
            or Series.

        Returns
        -------
        same type as input object

        See Also
        --------
        to_datetime : Convert argument to datetime.
        to_timedelta : Convert argument to timedelta.
        to_numeric : Convert argument to numeric type.
        convert_dtypes : Convert argument to best possible dtype.

        Examples
        --------
        >>> df = pd.DataFrame({"A": ["a", 1, 2, 3]})
        >>> df = df.iloc[1:]
        >>> df
           A
        1  1
        2  2
        3  3

        >>> df.dtypes
        A    object
        dtype: object

        >>> df.infer_objects().dtypes
        A    int64
        dtype: object
        """
        new_mgr = self._mgr.convert(copy=copy)
        return self._constructor(new_mgr).__finalize__(self, method="infer_objects")

    @final
    def convert_dtypes(
        self,
        infer_objects: bool_t = True,
        convert_string: bool_t = True,
        convert_integer: bool_t = True,
        convert_boolean: bool_t = True,
        convert_floating: bool_t = True,
        dtype_backend: DtypeBackend = "numpy_nullable",
    ) -> Self:
        """
        Convert columns to the best possible dtypes using dtypes supporting ``pd.NA``.

        Parameters
        ----------
        infer_objects : bool, default True
            Whether object dtypes should be converted to the best possible types.
        convert_string : bool, default True
            Whether object dtypes should be converted to ``StringDtype()``.
        convert_integer : bool, default True
            Whether, if possible, conversion can be done to integer extension types.
        convert_boolean : bool, defaults True
            Whether object dtypes should be converted to ``BooleanDtypes()``.
        convert_floating : bool, defaults True
            Whether, if possible, conversion can be done to floating extension types.
            If `convert_integer` is also True, preference will be give to integer
            dtypes if the floats can be faithfully casted to integers.

            .. versionadded:: 1.2.0
        dtype_backend : {"numpy_nullable", "pyarrow"}, default "numpy_nullable"
            Which dtype_backend to use, e.g. whether a DataFrame should use nullable
            dtypes for all dtypes that have a nullable
            implementation when "numpy_nullable" is set, pyarrow is used for all
            dtypes if "pyarrow" is set.

            The dtype_backends are still experimential.

            .. versionadded:: 2.0

        Returns
        -------
        Series or DataFrame
            Copy of input object with new dtype.

        See Also
        --------
        infer_objects : Infer dtypes of objects.
        to_datetime : Convert argument to datetime.
        to_timedelta : Convert argument to timedelta.
        to_numeric : Convert argument to a numeric type.

        Notes
        -----
        By default, ``convert_dtypes`` will attempt to convert a Series (or each
        Series in a DataFrame) to dtypes that support ``pd.NA``. By using the options
        ``convert_string``, ``convert_integer``, ``convert_boolean`` and
        ``convert_floating``, it is possible to turn off individual conversions
        to ``StringDtype``, the integer extension types, ``BooleanDtype``
        or floating extension types, respectively.

        For object-dtyped columns, if ``infer_objects`` is ``True``, use the inference
        rules as during normal Series/DataFrame construction.  Then, if possible,
        convert to ``StringDtype``, ``BooleanDtype`` or an appropriate integer
        or floating extension type, otherwise leave as ``object``.

        If the dtype is integer, convert to an appropriate integer extension type.

        If the dtype is numeric, and consists of all integers, convert to an
        appropriate integer extension type. Otherwise, convert to an
        appropriate floating extension type.

        .. versionchanged:: 1.2
            Starting with pandas 1.2, this method also converts float columns
            to the nullable floating extension type.

        In the future, as new dtypes are added that support ``pd.NA``, the results
        of this method will change to support those new dtypes.

        Examples
        --------
        >>> df = pd.DataFrame(
        ...     {
        ...         "a": pd.Series([1, 2, 3], dtype=np.dtype("int32")),
        ...         "b": pd.Series(["x", "y", "z"], dtype=np.dtype("O")),
        ...         "c": pd.Series([True, False, np.nan], dtype=np.dtype("O")),
        ...         "d": pd.Series(["h", "i", np.nan], dtype=np.dtype("O")),
        ...         "e": pd.Series([10, np.nan, 20], dtype=np.dtype("float")),
        ...         "f": pd.Series([np.nan, 100.5, 200], dtype=np.dtype("float")),
        ...     }
        ... )

        Start with a DataFrame with default dtypes.

        >>> df
           a  b      c    d     e      f
        0  1  x   True    h  10.0    NaN
        1  2  y  False    i   NaN  100.5
        2  3  z    NaN  NaN  20.0  200.0

        >>> df.dtypes
        a      int32
        b     object
        c     object
        d     object
        e    float64
        f    float64
        dtype: object

        Convert the DataFrame to use best possible dtypes.

        >>> dfn = df.convert_dtypes()
        >>> dfn
           a  b      c     d     e      f
        0  1  x   True     h    10   <NA>
        1  2  y  False     i  <NA>  100.5
        2  3  z   <NA>  <NA>    20  200.0

        >>> dfn.dtypes
        a             Int32
        b    string[python]
        c           boolean
        d    string[python]
        e             Int64
        f           Float64
        dtype: object

        Start with a Series of strings and missing data represented by ``np.nan``.

        >>> s = pd.Series(["a", "b", np.nan])
        >>> s
        0      a
        1      b
        2    NaN
        dtype: object

        Obtain a Series with dtype ``StringDtype``.

        >>> s.convert_dtypes()
        0       a
        1       b
        2    <NA>
        dtype: string
        """
        check_dtype_backend(dtype_backend)
        if self.ndim == 1:
            return self._convert_dtypes(
                infer_objects,
                convert_string,
                convert_integer,
                convert_boolean,
                convert_floating,
                dtype_backend=dtype_backend,
            )
        else:
            results = [
                col._convert_dtypes(
                    infer_objects,
                    convert_string,
                    convert_integer,
                    convert_boolean,
                    convert_floating,
                    dtype_backend=dtype_backend,
                )
                for col_name, col in self.items()
            ]
            if len(results) > 0:
                result = concat(results, axis=1, copy=False, keys=self.columns)
                cons = cast(Type["DataFrame"], self._constructor)
                result = cons(result)
                result = result.__finalize__(self, method="convert_dtypes")
                # https://github.com/python/mypy/issues/8354
                return cast(Self, result)
            else:
                return self.copy(deep=None)

    # ----------------------------------------------------------------------
    # Filling NA's

    @overload
    def fillna(
        self,
        value: Hashable | Mapping | Series | DataFrame = ...,
        *,
        method: FillnaOptions | None = ...,
        axis: Axis | None = ...,
        inplace: Literal[False] = ...,
        limit: int | None = ...,
        downcast: dict | None = ...,
    ) -> Self:
        ...

    @overload
    def fillna(
        self,
        value: Hashable | Mapping | Series | DataFrame = ...,
        *,
        method: FillnaOptions | None = ...,
        axis: Axis | None = ...,
        inplace: Literal[True],
        limit: int | None = ...,
        downcast: dict | None = ...,
    ) -> None:
        ...

    @overload
    def fillna(
        self,
        value: Hashable | Mapping | Series | DataFrame = ...,
        *,
        method: FillnaOptions | None = ...,
        axis: Axis | None = ...,
        inplace: bool_t = ...,
        limit: int | None = ...,
        downcast: dict | None = ...,
    ) -> Self | None:
        ...

    @final
    @doc(
        klass=_shared_doc_kwargs["klass"],
        axes_single_arg=_shared_doc_kwargs["axes_single_arg"],
    )
    def fillna(
        self,
        value: Hashable | Mapping | Series | DataFrame = None,
        *,
        method: FillnaOptions | None = None,
        axis: Axis | None = None,
        inplace: bool_t = False,
        limit: int | None = None,
        downcast: dict | None = None,
    ) -> Self | None:
        """
        Fill NA/NaN values using the specified method.

        Parameters
        ----------
        value : scalar, dict, Series, or DataFrame
            Value to use to fill holes (e.g. 0), alternately a
            dict/Series/DataFrame of values specifying which value to use for
            each index (for a Series) or column (for a DataFrame).  Values not
            in the dict/Series/DataFrame will not be filled. This value cannot
            be a list.
        method : {{'backfill', 'bfill', 'ffill', None}}, default None
            Method to use for filling holes in reindexed Series:

            * ffill: propagate last valid observation forward to next valid.
            * backfill / bfill: use next valid observation to fill gap.

        axis : {axes_single_arg}
            Axis along which to fill missing values. For `Series`
            this parameter is unused and defaults to 0.
        inplace : bool, default False
            If True, fill in-place. Note: this will modify any
            other views on this object (e.g., a no-copy slice for a column in a
            DataFrame).
        limit : int, default None
            If method is specified, this is the maximum number of consecutive
            NaN values to forward/backward fill. In other words, if there is
            a gap with more than this number of consecutive NaNs, it will only
            be partially filled. If method is not specified, this is the
            maximum number of entries along the entire axis where NaNs will be
            filled. Must be greater than 0 if not None.
        downcast : dict, default is None
            A dict of item->dtype of what to downcast if possible,
            or the string 'infer' which will try to downcast to an appropriate
            equal type (e.g. float64 to int64 if possible).

        Returns
        -------
        {klass} or None
            Object with missing values filled or None if ``inplace=True``.

        See Also
        --------
        interpolate : Fill NaN values using interpolation.
        reindex : Conform object to new index.
        asfreq : Convert TimeSeries to specified frequency.

        Examples
        --------
        >>> df = pd.DataFrame([[np.nan, 2, np.nan, 0],
        ...                    [3, 4, np.nan, 1],
        ...                    [np.nan, np.nan, np.nan, np.nan],
        ...                    [np.nan, 3, np.nan, 4]],
        ...                   columns=list("ABCD"))
        >>> df
             A    B   C    D
        0  NaN  2.0 NaN  0.0
        1  3.0  4.0 NaN  1.0
        2  NaN  NaN NaN  NaN
        3  NaN  3.0 NaN  4.0

        Replace all NaN elements with 0s.

        >>> df.fillna(0)
             A    B    C    D
        0  0.0  2.0  0.0  0.0
        1  3.0  4.0  0.0  1.0
        2  0.0  0.0  0.0  0.0
        3  0.0  3.0  0.0  4.0

        We can also propagate non-null values forward or backward.

        >>> df.fillna(method="ffill")
             A    B   C    D
        0  NaN  2.0 NaN  0.0
        1  3.0  4.0 NaN  1.0
        2  3.0  4.0 NaN  1.0
        3  3.0  3.0 NaN  4.0

        Replace all NaN elements in column 'A', 'B', 'C', and 'D', with 0, 1,
        2, and 3 respectively.

        >>> values = {{"A": 0, "B": 1, "C": 2, "D": 3}}
        >>> df.fillna(value=values)
             A    B    C    D
        0  0.0  2.0  2.0  0.0
        1  3.0  4.0  2.0  1.0
        2  0.0  1.0  2.0  3.0
        3  0.0  3.0  2.0  4.0

        Only replace the first NaN element.

        >>> df.fillna(value=values, limit=1)
             A    B    C    D
        0  0.0  2.0  2.0  0.0
        1  3.0  4.0  NaN  1.0
        2  NaN  1.0  NaN  3.0
        3  NaN  3.0  NaN  4.0

        When filling using a DataFrame, replacement happens along
        the same column names and same indices

        >>> df2 = pd.DataFrame(np.zeros((4, 4)), columns=list("ABCE"))
        >>> df.fillna(df2)
             A    B    C    D
        0  0.0  2.0  0.0  0.0
        1  3.0  4.0  0.0  1.0
        2  0.0  0.0  0.0  NaN
        3  0.0  3.0  0.0  4.0

        Note that column D is not affected since it is not present in df2.
        """
        inplace = validate_bool_kwarg(inplace, "inplace")
        value, method = validate_fillna_kwargs(value, method)

        # set the default here, so functions examining the signaure
        # can detect if something was set (e.g. in groupby) (GH9221)
        if axis is None:
            axis = 0
        axis = self._get_axis_number(axis)

        if value is None:
            if not self._mgr.is_single_block and axis == 1:
                if inplace:
                    raise NotImplementedError()
                result = self.T.fillna(method=method, limit=limit).T

                return result

            new_data = self._mgr.interpolate(
                method=method,
                axis=axis,
                limit=limit,
                inplace=inplace,
                downcast=downcast,
            )
        else:
            if self.ndim == 1:
                if isinstance(value, (dict, ABCSeries)):
                    if not len(value):
                        # test_fillna_nonscalar
                        if inplace:
                            return None
                        return self.copy(deep=None)
                    from pandas import Series

                    value = Series(value)
                    value = value.reindex(self.index, copy=False)
                    value = value._values
                elif not is_list_like(value):
                    pass
                else:
                    raise TypeError(
                        '"value" parameter must be a scalar, dict '
                        "or Series, but you passed a "
                        f'"{type(value).__name__}"'
                    )

                new_data = self._mgr.fillna(
                    value=value, limit=limit, inplace=inplace, downcast=downcast
                )

            elif isinstance(value, (dict, ABCSeries)):
                if axis == 1:
                    raise NotImplementedError(
                        "Currently only can fill "
                        "with dict/Series column "
                        "by column"
                    )
                if using_copy_on_write():
                    result = self.copy(deep=None)
                else:
                    result = self if inplace else self.copy()
                is_dict = isinstance(downcast, dict)
                for k, v in value.items():
                    if k not in result:
                        continue

                    # error: Item "None" of "Optional[Dict[Any, Any]]" has no
                    # attribute "get"
                    downcast_k = (
                        downcast
                        if not is_dict
                        else downcast.get(k)  # type: ignore[union-attr]
                    )

                    res_k = result[k].fillna(v, limit=limit, downcast=downcast_k)

                    if not inplace:
                        result[k] = res_k
                    else:
                        # We can write into our existing column(s) iff dtype
                        #  was preserved.
                        if isinstance(res_k, ABCSeries):
                            # i.e. 'k' only shows up once in self.columns
                            if res_k.dtype == result[k].dtype:
                                result.loc[:, k] = res_k
                            else:
                                # Different dtype -> no way to do inplace.
                                result[k] = res_k
                        else:
                            # see test_fillna_dict_inplace_nonunique_columns
                            locs = result.columns.get_loc(k)
                            if isinstance(locs, slice):
                                locs = np.arange(self.shape[1])[locs]
                            elif (
                                isinstance(locs, np.ndarray) and locs.dtype.kind == "b"
                            ):
                                locs = locs.nonzero()[0]
                            elif not (
                                isinstance(locs, np.ndarray) and locs.dtype.kind == "i"
                            ):
                                # Should never be reached, but let's cover our bases
                                raise NotImplementedError(
                                    "Unexpected get_loc result, please report a bug at "
                                    "https://github.com/pandas-dev/pandas"
                                )

                            for i, loc in enumerate(locs):
                                res_loc = res_k.iloc[:, i]
                                target = self.iloc[:, loc]

                                if res_loc.dtype == target.dtype:
                                    result.iloc[:, loc] = res_loc
                                else:
                                    result.isetitem(loc, res_loc)
                if inplace:
                    return self._update_inplace(result)
                else:
                    return result

            elif not is_list_like(value):
                if axis == 1:
                    result = self.T.fillna(value=value, limit=limit).T

                    new_data = result
                else:
                    new_data = self._mgr.fillna(
                        value=value, limit=limit, inplace=inplace, downcast=downcast
                    )
            elif isinstance(value, ABCDataFrame) and self.ndim == 2:
                new_data = self.where(self.notna(), value)._mgr
            else:
                raise ValueError(f"invalid fill value with a {type(value)}")

        result = self._constructor(new_data)
        if inplace:
            return self._update_inplace(result)
        else:
            return result.__finalize__(self, method="fillna")

    @overload
    def ffill(
        self,
        *,
        axis: None | Axis = ...,
        inplace: Literal[False] = ...,
        limit: None | int = ...,
        downcast: dict | None = ...,
    ) -> Self:
        ...

    @overload
    def ffill(
        self,
        *,
        axis: None | Axis = ...,
        inplace: Literal[True],
        limit: None | int = ...,
        downcast: dict | None = ...,
    ) -> None:
        ...

    @overload
    def ffill(
        self,
        *,
        axis: None | Axis = ...,
        inplace: bool_t = ...,
        limit: None | int = ...,
        downcast: dict | None = ...,
    ) -> Self | None:
        ...

    @doc(klass=_shared_doc_kwargs["klass"])
    def ffill(
        self,
        *,
        axis: None | Axis = None,
        inplace: bool_t = False,
        limit: None | int = None,
        downcast: dict | None = None,
    ) -> Self | None:
        """
        Synonym for :meth:`DataFrame.fillna` with ``method='ffill'``.

        Returns
        -------
        {klass} or None
            Object with missing values filled or None if ``inplace=True``.
        """
        return self.fillna(
            method="ffill", axis=axis, inplace=inplace, limit=limit, downcast=downcast
        )

    @doc(klass=_shared_doc_kwargs["klass"])
    def pad(
        self,
        *,
        axis: None | Axis = None,
        inplace: bool_t = False,
        limit: None | int = None,
        downcast: dict | None = None,
    ) -> Self | None:
        """
        Synonym for :meth:`DataFrame.fillna` with ``method='ffill'``.

        .. deprecated:: 2.0

            {klass}.pad is deprecated. Use {klass}.ffill instead.

        Returns
        -------
        {klass} or None
            Object with missing values filled or None if ``inplace=True``.
        """
        warnings.warn(
            "DataFrame.pad/Series.pad is deprecated. Use "
            "DataFrame.ffill/Series.ffill instead",
            FutureWarning,
            stacklevel=find_stack_level(),
        )
        return self.ffill(axis=axis, inplace=inplace, limit=limit, downcast=downcast)

    @overload
    def bfill(
        self,
        *,
        axis: None | Axis = ...,
        inplace: Literal[False] = ...,
        limit: None | int = ...,
        downcast: dict | None = ...,
    ) -> Self:
        ...

    @overload
    def bfill(
        self,
        *,
        axis: None | Axis = ...,
        inplace: Literal[True],
        limit: None | int = ...,
        downcast: dict | None = ...,
    ) -> None:
        ...

    @overload
    def bfill(
        self,
        *,
        axis: None | Axis = ...,
        inplace: bool_t = ...,
        limit: None | int = ...,
        downcast: dict | None = ...,
    ) -> Self | None:
        ...

    @doc(klass=_shared_doc_kwargs["klass"])
    def bfill(
        self,
        *,
        axis: None | Axis = None,
        inplace: bool_t = False,
        limit: None | int = None,
        downcast: dict | None = None,
    ) -> Self | None:
        """
        Synonym for :meth:`DataFrame.fillna` with ``method='bfill'``.

        Returns
        -------
        {klass} or None
            Object with missing values filled or None if ``inplace=True``.
        """
        return self.fillna(
            method="bfill", axis=axis, inplace=inplace, limit=limit, downcast=downcast
        )

    @doc(klass=_shared_doc_kwargs["klass"])
    def backfill(
        self,
        *,
        axis: None | Axis = None,
        inplace: bool_t = False,
        limit: None | int = None,
        downcast: dict | None = None,
    ) -> Self | None:
        """
        Synonym for :meth:`DataFrame.fillna` with ``method='bfill'``.

        .. deprecated:: 2.0

            {klass}.backfill is deprecated. Use {klass}.bfill instead.

        Returns
        -------
        {klass} or None
            Object with missing values filled or None if ``inplace=True``.
        """
        warnings.warn(
            "DataFrame.backfill/Series.backfill is deprecated. Use "
            "DataFrame.bfill/Series.bfill instead",
            FutureWarning,
            stacklevel=find_stack_level(),
        )
        return self.bfill(axis=axis, inplace=inplace, limit=limit, downcast=downcast)

    @overload
    def replace(
        self,
        to_replace=...,
        value=...,
        *,
        inplace: Literal[False] = ...,
        limit: int | None = ...,
        regex: bool_t = ...,
        method: Literal["pad", "ffill", "bfill"] | lib.NoDefault = ...,
    ) -> Self:
        ...

    @overload
    def replace(
        self,
        to_replace=...,
        value=...,
        *,
        inplace: Literal[True],
        limit: int | None = ...,
        regex: bool_t = ...,
        method: Literal["pad", "ffill", "bfill"] | lib.NoDefault = ...,
    ) -> None:
        ...

    @overload
    def replace(
        self,
        to_replace=...,
        value=...,
        *,
        inplace: bool_t = ...,
        limit: int | None = ...,
        regex: bool_t = ...,
        method: Literal["pad", "ffill", "bfill"] | lib.NoDefault = ...,
    ) -> Self | None:
        ...

    @final
    @doc(
        _shared_docs["replace"],
        klass=_shared_doc_kwargs["klass"],
        inplace=_shared_doc_kwargs["inplace"],
    )
    def replace(
        self,
        to_replace=None,
        value=lib.no_default,
        *,
        inplace: bool_t = False,
        limit: int | None = None,
        regex: bool_t = False,
        method: Literal["pad", "ffill", "bfill"] | lib.NoDefault = lib.no_default,
    ) -> Self | None:
        if not (
            is_scalar(to_replace)
            or is_re_compilable(to_replace)
            or is_list_like(to_replace)
        ):
            raise TypeError(
                "Expecting 'to_replace' to be either a scalar, array-like, "
                "dict or None, got invalid type "
                f"{repr(type(to_replace).__name__)}"
            )

        inplace = validate_bool_kwarg(inplace, "inplace")
        if not is_bool(regex) and to_replace is not None:
            raise ValueError("'to_replace' must be 'None' if 'regex' is not a bool")

        if value is lib.no_default or method is not lib.no_default:
            # GH#36984 if the user explicitly passes value=None we want to
            #  respect that. We have the corner case where the user explicitly
            #  passes value=None *and* a method, which we interpret as meaning
            #  they want the (documented) default behavior.
            if method is lib.no_default:
                # TODO: get this to show up as the default in the docs?
                method = "pad"

            # passing a single value that is scalar like
            # when value is None (GH5319), for compat
            if not is_dict_like(to_replace) and not is_dict_like(regex):
                to_replace = [to_replace]

            if isinstance(to_replace, (tuple, list)):
                # TODO: Consider copy-on-write for non-replaced columns's here
                if isinstance(self, ABCDataFrame):
                    from pandas import Series

                    result = self.apply(
                        Series._replace_single,
                        args=(to_replace, method, inplace, limit),
                    )
                    if inplace:
                        return None
                    return result
                return self._replace_single(to_replace, method, inplace, limit)

            if not is_dict_like(to_replace):
                if not is_dict_like(regex):
                    raise TypeError(
                        'If "to_replace" and "value" are both None '
                        'and "to_replace" is not a list, then '
                        "regex must be a mapping"
                    )
                to_replace = regex
                regex = True

            items = list(to_replace.items())
            if items:
                keys, values = zip(*items)
            else:
                keys, values = ([], [])

            are_mappings = [is_dict_like(v) for v in values]

            if any(are_mappings):
                if not all(are_mappings):
                    raise TypeError(
                        "If a nested mapping is passed, all values "
                        "of the top level mapping must be mappings"
                    )
                # passed a nested dict/Series
                to_rep_dict = {}
                value_dict = {}

                for k, v in items:
                    keys, values = list(zip(*v.items())) or ([], [])

                    to_rep_dict[k] = list(keys)
                    value_dict[k] = list(values)

                to_replace, value = to_rep_dict, value_dict
            else:
                to_replace, value = keys, values

            return self.replace(
                to_replace, value, inplace=inplace, limit=limit, regex=regex
            )
        else:
            # need a non-zero len on all axes
            if not self.size:
                if inplace:
                    return None
                return self.copy(deep=None)

            if is_dict_like(to_replace):
                if is_dict_like(value):  # {'A' : NA} -> {'A' : 0}
                    # Note: Checking below for `in foo.keys()` instead of
                    #  `in foo` is needed for when we have a Series and not dict
                    mapping = {
                        col: (to_replace[col], value[col])
                        for col in to_replace.keys()
                        if col in value.keys() and col in self
                    }
                    return self._replace_columnwise(mapping, inplace, regex)

                # {'A': NA} -> 0
                elif not is_list_like(value):
                    # Operate column-wise
                    if self.ndim == 1:
                        raise ValueError(
                            "Series.replace cannot use dict-like to_replace "
                            "and non-None value"
                        )
                    mapping = {
                        col: (to_rep, value) for col, to_rep in to_replace.items()
                    }
                    return self._replace_columnwise(mapping, inplace, regex)
                else:
                    raise TypeError("value argument must be scalar, dict, or Series")

            elif is_list_like(to_replace):
                if not is_list_like(value):
                    # e.g. to_replace = [NA, ''] and value is 0,
                    #  so we replace NA with 0 and then replace '' with 0
                    value = [value] * len(to_replace)

                # e.g. we have to_replace = [NA, ''] and value = [0, 'missing']
                if len(to_replace) != len(value):
                    raise ValueError(
                        f"Replacement lists must match in length. "
                        f"Expecting {len(to_replace)} got {len(value)} "
                    )
                new_data = self._mgr.replace_list(
                    src_list=to_replace,
                    dest_list=value,
                    inplace=inplace,
                    regex=regex,
                )

            elif to_replace is None:
                if not (
                    is_re_compilable(regex)
                    or is_list_like(regex)
                    or is_dict_like(regex)
                ):
                    raise TypeError(
                        f"'regex' must be a string or a compiled regular expression "
                        f"or a list or dict of strings or regular expressions, "
                        f"you passed a {repr(type(regex).__name__)}"
                    )
                return self.replace(
                    regex, value, inplace=inplace, limit=limit, regex=True
                )
            else:
                # dest iterable dict-like
                if is_dict_like(value):  # NA -> {'A' : 0, 'B' : -1}
                    # Operate column-wise
                    if self.ndim == 1:
                        raise ValueError(
                            "Series.replace cannot use dict-value and "
                            "non-None to_replace"
                        )
                    mapping = {col: (to_replace, val) for col, val in value.items()}
                    return self._replace_columnwise(mapping, inplace, regex)

                elif not is_list_like(value):  # NA -> 0
                    regex = should_use_regex(regex, to_replace)
                    if regex:
                        new_data = self._mgr.replace_regex(
                            to_replace=to_replace,
                            value=value,
                            inplace=inplace,
                        )
                    else:
                        new_data = self._mgr.replace(
                            to_replace=to_replace, value=value, inplace=inplace
                        )
                else:
                    raise TypeError(
                        f'Invalid "to_replace" type: {repr(type(to_replace).__name__)}'
                    )

        result = self._constructor(new_data)
        if inplace:
            return self._update_inplace(result)
        else:
            return result.__finalize__(self, method="replace")

    def interpolate(
        self,
        method: Literal[
            "linear",
            "time",
            "index",
            "values",
            "pad",
            "nearest",
            "zero",
            "slinear",
            "quadratic",
            "cubic",
            "barycentric",
            "polynomial",
            "krogh",
            "piecewise_polynomial",
            "spline",
            "pchip",
            "akima",
            "cubicspline",
            "from_derivatives",
        ] = "linear",
        *,
        axis: Axis = 0,
        limit: int | None = None,
        inplace: bool_t = False,
<<<<<<< HEAD
        limit_direction: str | None = None,
        limit_area: Literal["inside", "outside"] | None = None,
=======
        limit_direction: Literal["forward", "backward", "both"] | None = None,
        limit_area: str | None = None,
>>>>>>> f9602083
        downcast: str | None = None,
        **kwargs,
    ) -> Self | None:
        """
        Fill NaN values using an interpolation method.

        Please note that only ``method='linear'`` is supported for
        DataFrame/Series with a MultiIndex.

        Parameters
        ----------
        method : str, default 'linear'
            Interpolation technique to use. One of:

            * 'linear': Ignore the index and treat the values as equally
              spaced. This is the only method supported on MultiIndexes.
            * 'time': Works on daily and higher resolution data to interpolate
              given length of interval.
            * 'index', 'values': use the actual numerical values of the index.
            * 'pad': Fill in NaNs using existing values.
            * 'nearest', 'zero', 'slinear', 'quadratic', 'cubic',
              'barycentric', 'polynomial': Passed to
              `scipy.interpolate.interp1d`, whereas 'spline' is passed to
              `scipy.interpolate.UnivariateSpline`. These methods use the numerical
              values of the index.  Both 'polynomial' and 'spline' require that
              you also specify an `order` (int), e.g.
              ``df.interpolate(method='polynomial', order=5)``. Note that,
              `slinear` method in Pandas refers to the Scipy first order `spline`
              instead of Pandas first order `spline`.
            * 'krogh', 'piecewise_polynomial', 'spline', 'pchip', 'akima',
              'cubicspline': Wrappers around the SciPy interpolation methods of
              similar names. See `Notes`.
            * 'from_derivatives': Refers to
              `scipy.interpolate.BPoly.from_derivatives`.

        axis : {{0 or 'index', 1 or 'columns', None}}, default None
            Axis to interpolate along. For `Series` this parameter is unused
            and defaults to 0.
        limit : int, optional
            Maximum number of consecutive NaNs to fill. Must be greater than
            0.
        inplace : bool, default False
            Update the data in place if possible.
        limit_direction : {{'forward', 'backward', 'both'}}, Optional
            Consecutive NaNs will be filled in this direction.

            If limit is specified:
                * If 'method' is 'pad' or 'ffill', 'limit_direction' must be 'forward'.
                * If 'method' is 'backfill' or 'bfill', 'limit_direction' must be
                  'backwards'.

            If 'limit' is not specified:
                * If 'method' is 'backfill' or 'bfill', the default is 'backward'
                * else the default is 'forward'

            .. versionchanged:: 1.1.0
                raises ValueError if `limit_direction` is 'forward' or 'both' and
                    method is 'backfill' or 'bfill'.
                raises ValueError if `limit_direction` is 'backward' or 'both' and
                    method is 'pad' or 'ffill'.

        limit_area : {{`None`, 'inside', 'outside'}}, default None
            If limit is specified, consecutive NaNs will be filled with this
            restriction.

            * ``None``: No fill restriction.
            * 'inside': Only fill NaNs surrounded by valid values
              (interpolate).
            * 'outside': Only fill NaNs outside valid values (extrapolate).

        downcast : optional, 'infer' or None, defaults to None
            Downcast dtypes if possible.
        ``**kwargs`` : optional
            Keyword arguments to pass on to the interpolating function.

        Returns
        -------
        Series or DataFrame or None
            Returns the same object type as the caller, interpolated at
            some or all ``NaN`` values or None if ``inplace=True``.

        See Also
        --------
        fillna : Fill missing values using different methods.
        scipy.interpolate.Akima1DInterpolator : Piecewise cubic polynomials
            (Akima interpolator).
        scipy.interpolate.BPoly.from_derivatives : Piecewise polynomial in the
            Bernstein basis.
        scipy.interpolate.interp1d : Interpolate a 1-D function.
        scipy.interpolate.KroghInterpolator : Interpolate polynomial (Krogh
            interpolator).
        scipy.interpolate.PchipInterpolator : PCHIP 1-d monotonic cubic
            interpolation.
        scipy.interpolate.CubicSpline : Cubic spline data interpolator.

        Notes
        -----
        The 'krogh', 'piecewise_polynomial', 'spline', 'pchip' and 'akima'
        methods are wrappers around the respective SciPy implementations of
        similar names. These use the actual numerical values of the index.
        For more information on their behavior, see the
        `SciPy documentation
        <https://docs.scipy.org/doc/scipy/reference/interpolate.html#univariate-interpolation>`__.

        Examples
        --------
        Filling in ``NaN`` in a :class:`~pandas.Series` via linear
        interpolation.

        >>> s = pd.Series([0, 1, np.nan, 3])
        >>> s
        0    0.0
        1    1.0
        2    NaN
        3    3.0
        dtype: float64
        >>> s.interpolate()
        0    0.0
        1    1.0
        2    2.0
        3    3.0
        dtype: float64

        Filling in ``NaN`` in a Series by padding, but filling at most two
        consecutive ``NaN`` at a time.

        >>> s = pd.Series([np.nan, "single_one", np.nan,
        ...                "fill_two_more", np.nan, np.nan, np.nan,
        ...                4.71, np.nan])
        >>> s
        0              NaN
        1       single_one
        2              NaN
        3    fill_two_more
        4              NaN
        5              NaN
        6              NaN
        7             4.71
        8              NaN
        dtype: object
        >>> s.interpolate(method='pad', limit=2)
        0              NaN
        1       single_one
        2       single_one
        3    fill_two_more
        4    fill_two_more
        5    fill_two_more
        6              NaN
        7             4.71
        8             4.71
        dtype: object

        Filling in ``NaN`` in a Series via polynomial interpolation or splines:
        Both 'polynomial' and 'spline' methods require that you also specify
        an ``order`` (int).

        >>> s = pd.Series([0, 2, np.nan, 8])
        >>> s.interpolate(method='polynomial', order=2)
        0    0.000000
        1    2.000000
        2    4.666667
        3    8.000000
        dtype: float64

        Fill the DataFrame forward (that is, going down) along each column
        using linear interpolation.

        Note how the last entry in column 'a' is interpolated differently,
        because there is no entry after it to use for interpolation.
        Note how the first entry in column 'b' remains ``NaN``, because there
        is no entry before it to use for interpolation.

        >>> df = pd.DataFrame([(0.0, np.nan, -1.0, 1.0),
        ...                    (np.nan, 2.0, np.nan, np.nan),
        ...                    (2.0, 3.0, np.nan, 9.0),
        ...                    (np.nan, 4.0, -4.0, 16.0)],
        ...                   columns=list('abcd'))
        >>> df
             a    b    c     d
        0  0.0  NaN -1.0   1.0
        1  NaN  2.0  NaN   NaN
        2  2.0  3.0  NaN   9.0
        3  NaN  4.0 -4.0  16.0
        >>> df.interpolate(method='linear', limit_direction='forward', axis=0)
             a    b    c     d
        0  0.0  NaN -1.0   1.0
        1  1.0  2.0 -2.0   5.0
        2  2.0  3.0 -3.0   9.0
        3  2.0  4.0 -4.0  16.0

        Using polynomial interpolation.

        >>> df['d'].interpolate(method='polynomial', order=2)
        0     1.0
        1     4.0
        2     9.0
        3    16.0
        Name: d, dtype: float64
        """
        inplace = validate_bool_kwarg(inplace, "inplace")

        axis = self._get_axis_number(axis)

        fillna_methods = ["ffill", "bfill", "pad", "backfill"]
        should_transpose = axis == 1 and method not in fillna_methods

        obj = self.T if should_transpose else self

        if obj.empty:
            return self.copy()

        if method not in fillna_methods:
            axis = self._info_axis_number

        if isinstance(obj.index, MultiIndex) and method != "linear":
            raise ValueError(
                "Only `method=linear` interpolation is supported on MultiIndexes."
            )

        # Set `limit_direction` depending on `method`
        if limit_direction is None:
            limit_direction = (
                "backward" if method in ("backfill", "bfill") else "forward"
            )
        else:
            if method in ("pad", "ffill") and limit_direction != "forward":
                raise ValueError(
                    f"`limit_direction` must be 'forward' for method `{method}`"
                )
            if method in ("backfill", "bfill") and limit_direction != "backward":
                raise ValueError(
                    f"`limit_direction` must be 'backward' for method `{method}`"
                )

        if obj.ndim == 2 and np.all(obj.dtypes == np.dtype("object")):
            raise TypeError(
                "Cannot interpolate with all object-dtype columns "
                "in the DataFrame. Try setting at least one "
                "column to a numeric dtype."
            )

        # create/use the index
        if method == "linear":
            # prior default
            index = Index(np.arange(len(obj.index)))
        else:
            index = obj.index
            methods = {"index", "values", "nearest", "time"}
            is_numeric_or_datetime = (
                is_numeric_dtype(index.dtype)
                or isinstance(index.dtype, DatetimeTZDtype)
                or lib.is_np_dtype(index.dtype, "mM")
            )
            if method not in methods and not is_numeric_or_datetime:
                raise ValueError(
                    "Index column must be numeric or datetime type when "
                    f"using {method} method other than linear. "
                    "Try setting a numeric or datetime index column before "
                    "interpolating."
                )

        if isna(index).any():
            raise NotImplementedError(
                "Interpolation with NaNs in the index "
                "has not been implemented. Try filling "
                "those NaNs before interpolating."
            )
        new_data = obj._mgr.interpolate(
            method=method,
            axis=axis,
            index=index,
            limit=limit,
            limit_direction=limit_direction,
            limit_area=limit_area,
            inplace=inplace,
            downcast=downcast,
            **kwargs,
        )

        result = self._constructor(new_data)
        if should_transpose:
            result = result.T
        if inplace:
            return self._update_inplace(result)
        else:
            return result.__finalize__(self, method="interpolate")

    # ----------------------------------------------------------------------
    # Timeseries methods Methods

    @final
    def asof(self, where, subset=None):
        """
        Return the last row(s) without any NaNs before `where`.

        The last row (for each element in `where`, if list) without any
        NaN is taken.
        In case of a :class:`~pandas.DataFrame`, the last row without NaN
        considering only the subset of columns (if not `None`)

        If there is no good value, NaN is returned for a Series or
        a Series of NaN values for a DataFrame

        Parameters
        ----------
        where : date or array-like of dates
            Date(s) before which the last row(s) are returned.
        subset : str or array-like of str, default `None`
            For DataFrame, if not `None`, only use these columns to
            check for NaNs.

        Returns
        -------
        scalar, Series, or DataFrame

            The return can be:

            * scalar : when `self` is a Series and `where` is a scalar
            * Series: when `self` is a Series and `where` is an array-like,
              or when `self` is a DataFrame and `where` is a scalar
            * DataFrame : when `self` is a DataFrame and `where` is an
              array-like

            Return scalar, Series, or DataFrame.

        See Also
        --------
        merge_asof : Perform an asof merge. Similar to left join.

        Notes
        -----
        Dates are assumed to be sorted. Raises if this is not the case.

        Examples
        --------
        A Series and a scalar `where`.

        >>> s = pd.Series([1, 2, np.nan, 4], index=[10, 20, 30, 40])
        >>> s
        10    1.0
        20    2.0
        30    NaN
        40    4.0
        dtype: float64

        >>> s.asof(20)
        2.0

        For a sequence `where`, a Series is returned. The first value is
        NaN, because the first element of `where` is before the first
        index value.

        >>> s.asof([5, 20])
        5     NaN
        20    2.0
        dtype: float64

        Missing values are not considered. The following is ``2.0``, not
        NaN, even though NaN is at the index location for ``30``.

        >>> s.asof(30)
        2.0

        Take all columns into consideration

        >>> df = pd.DataFrame({'a': [10, 20, 30, 40, 50],
        ...                    'b': [None, None, None, None, 500]},
        ...                   index=pd.DatetimeIndex(['2018-02-27 09:01:00',
        ...                                           '2018-02-27 09:02:00',
        ...                                           '2018-02-27 09:03:00',
        ...                                           '2018-02-27 09:04:00',
        ...                                           '2018-02-27 09:05:00']))
        >>> df.asof(pd.DatetimeIndex(['2018-02-27 09:03:30',
        ...                           '2018-02-27 09:04:30']))
                              a   b
        2018-02-27 09:03:30 NaN NaN
        2018-02-27 09:04:30 NaN NaN

        Take a single column into consideration

        >>> df.asof(pd.DatetimeIndex(['2018-02-27 09:03:30',
        ...                           '2018-02-27 09:04:30']),
        ...         subset=['a'])
                              a   b
        2018-02-27 09:03:30  30 NaN
        2018-02-27 09:04:30  40 NaN
        """
        if isinstance(where, str):
            where = Timestamp(where)

        if not self.index.is_monotonic_increasing:
            raise ValueError("asof requires a sorted index")

        is_series = isinstance(self, ABCSeries)
        if is_series:
            if subset is not None:
                raise ValueError("subset is not valid for Series")
        else:
            if subset is None:
                subset = self.columns
            if not is_list_like(subset):
                subset = [subset]

        is_list = is_list_like(where)
        if not is_list:
            start = self.index[0]
            if isinstance(self.index, PeriodIndex):
                where = Period(where, freq=self.index.freq)

            if where < start:
                if not is_series:
                    return self._constructor_sliced(
                        index=self.columns, name=where, dtype=np.float64
                    )
                return np.nan

            # It's always much faster to use a *while* loop here for
            # Series than pre-computing all the NAs. However a
            # *while* loop is extremely expensive for DataFrame
            # so we later pre-compute all the NAs and use the same
            # code path whether *where* is a scalar or list.
            # See PR: https://github.com/pandas-dev/pandas/pull/14476
            if is_series:
                loc = self.index.searchsorted(where, side="right")
                if loc > 0:
                    loc -= 1

                values = self._values
                while loc > 0 and isna(values[loc]):
                    loc -= 1
                return values[loc]

        if not isinstance(where, Index):
            where = Index(where) if is_list else Index([where])

        nulls = self.isna() if is_series else self[subset].isna().any(axis=1)
        if nulls.all():
            if is_series:
                self = cast("Series", self)
                return self._constructor(np.nan, index=where, name=self.name)
            elif is_list:
                self = cast("DataFrame", self)
                return self._constructor(np.nan, index=where, columns=self.columns)
            else:
                self = cast("DataFrame", self)
                return self._constructor_sliced(
                    np.nan, index=self.columns, name=where[0]
                )

        locs = self.index.asof_locs(where, ~(nulls._values))

        # mask the missing
        missing = locs == -1
        data = self.take(locs)
        data.index = where
        if missing.any():
            # GH#16063 only do this setting when necessary, otherwise
            #  we'd cast e.g. bools to floats
            data.loc[missing] = np.nan
        return data if is_list else data.iloc[-1]

    # ----------------------------------------------------------------------
    # Action Methods

    @doc(klass=_shared_doc_kwargs["klass"])
    def isna(self) -> Self:
        """
        Detect missing values.

        Return a boolean same-sized object indicating if the values are NA.
        NA values, such as None or :attr:`numpy.NaN`, gets mapped to True
        values.
        Everything else gets mapped to False values. Characters such as empty
        strings ``''`` or :attr:`numpy.inf` are not considered NA values
        (unless you set ``pandas.options.mode.use_inf_as_na = True``).

        Returns
        -------
        {klass}
            Mask of bool values for each element in {klass} that
            indicates whether an element is an NA value.

        See Also
        --------
        {klass}.isnull : Alias of isna.
        {klass}.notna : Boolean inverse of isna.
        {klass}.dropna : Omit axes labels with missing values.
        isna : Top-level isna.

        Examples
        --------
        Show which entries in a DataFrame are NA.

        >>> df = pd.DataFrame(dict(age=[5, 6, np.NaN],
        ...                        born=[pd.NaT, pd.Timestamp('1939-05-27'),
        ...                              pd.Timestamp('1940-04-25')],
        ...                        name=['Alfred', 'Batman', ''],
        ...                        toy=[None, 'Batmobile', 'Joker']))
        >>> df
           age       born    name        toy
        0  5.0        NaT  Alfred       None
        1  6.0 1939-05-27  Batman  Batmobile
        2  NaN 1940-04-25              Joker

        >>> df.isna()
             age   born   name    toy
        0  False   True  False   True
        1  False  False  False  False
        2   True  False  False  False

        Show which entries in a Series are NA.

        >>> ser = pd.Series([5, 6, np.NaN])
        >>> ser
        0    5.0
        1    6.0
        2    NaN
        dtype: float64

        >>> ser.isna()
        0    False
        1    False
        2     True
        dtype: bool
        """
        return isna(self).__finalize__(self, method="isna")

    @doc(isna, klass=_shared_doc_kwargs["klass"])
    def isnull(self) -> Self:
        return isna(self).__finalize__(self, method="isnull")

    @doc(klass=_shared_doc_kwargs["klass"])
    def notna(self) -> Self:
        """
        Detect existing (non-missing) values.

        Return a boolean same-sized object indicating if the values are not NA.
        Non-missing values get mapped to True. Characters such as empty
        strings ``''`` or :attr:`numpy.inf` are not considered NA values
        (unless you set ``pandas.options.mode.use_inf_as_na = True``).
        NA values, such as None or :attr:`numpy.NaN`, get mapped to False
        values.

        Returns
        -------
        {klass}
            Mask of bool values for each element in {klass} that
            indicates whether an element is not an NA value.

        See Also
        --------
        {klass}.notnull : Alias of notna.
        {klass}.isna : Boolean inverse of notna.
        {klass}.dropna : Omit axes labels with missing values.
        notna : Top-level notna.

        Examples
        --------
        Show which entries in a DataFrame are not NA.

        >>> df = pd.DataFrame(dict(age=[5, 6, np.NaN],
        ...                        born=[pd.NaT, pd.Timestamp('1939-05-27'),
        ...                              pd.Timestamp('1940-04-25')],
        ...                        name=['Alfred', 'Batman', ''],
        ...                        toy=[None, 'Batmobile', 'Joker']))
        >>> df
           age       born    name        toy
        0  5.0        NaT  Alfred       None
        1  6.0 1939-05-27  Batman  Batmobile
        2  NaN 1940-04-25              Joker

        >>> df.notna()
             age   born  name    toy
        0   True  False  True  False
        1   True   True  True   True
        2  False   True  True   True

        Show which entries in a Series are not NA.

        >>> ser = pd.Series([5, 6, np.NaN])
        >>> ser
        0    5.0
        1    6.0
        2    NaN
        dtype: float64

        >>> ser.notna()
        0     True
        1     True
        2    False
        dtype: bool
        """
        return notna(self).__finalize__(self, method="notna")

    @doc(notna, klass=_shared_doc_kwargs["klass"])
    def notnull(self) -> Self:
        return notna(self).__finalize__(self, method="notnull")

    @final
    def _clip_with_scalar(self, lower, upper, inplace: bool_t = False):
        if (lower is not None and np.any(isna(lower))) or (
            upper is not None and np.any(isna(upper))
        ):
            raise ValueError("Cannot use an NA value as a clip threshold")

        result = self
        mask = self.isna()

        if lower is not None:
            cond = mask | (self >= lower)
            result = result.where(
                cond, lower, inplace=inplace
            )  # type: ignore[assignment]
        if upper is not None:
            cond = mask | (self <= upper)
            result = self if inplace else result
            result = result.where(
                cond, upper, inplace=inplace
            )  # type: ignore[assignment]

        return result

    @final
    def _clip_with_one_bound(self, threshold, method, axis, inplace):
        if axis is not None:
            axis = self._get_axis_number(axis)

        # method is self.le for upper bound and self.ge for lower bound
        if is_scalar(threshold) and is_number(threshold):
            if method.__name__ == "le":
                return self._clip_with_scalar(None, threshold, inplace=inplace)
            return self._clip_with_scalar(threshold, None, inplace=inplace)

        # GH #15390
        # In order for where method to work, the threshold must
        # be transformed to NDFrame from other array like structure.
        if (not isinstance(threshold, ABCSeries)) and is_list_like(threshold):
            if isinstance(self, ABCSeries):
                threshold = self._constructor(threshold, index=self.index)
            else:
                threshold = self._align_for_op(threshold, axis, flex=None)[1]

        # GH 40420
        # Treat missing thresholds as no bounds, not clipping the values
        if is_list_like(threshold):
            fill_value = np.inf if method.__name__ == "le" else -np.inf
            threshold_inf = threshold.fillna(fill_value)
        else:
            threshold_inf = threshold

        subset = method(threshold_inf, axis=axis) | isna(self)

        # GH 40420
        return self.where(subset, threshold, axis=axis, inplace=inplace)

    def clip(
        self,
        lower=None,
        upper=None,
        *,
        axis: Axis | None = None,
        inplace: bool_t = False,
        **kwargs,
    ) -> Self | None:
        """
        Trim values at input threshold(s).

        Assigns values outside boundary to boundary values. Thresholds
        can be singular values or array like, and in the latter case
        the clipping is performed element-wise in the specified axis.

        Parameters
        ----------
        lower : float or array-like, default None
            Minimum threshold value. All values below this
            threshold will be set to it. A missing
            threshold (e.g `NA`) will not clip the value.
        upper : float or array-like, default None
            Maximum threshold value. All values above this
            threshold will be set to it. A missing
            threshold (e.g `NA`) will not clip the value.
        axis : {{0 or 'index', 1 or 'columns', None}}, default None
            Align object with lower and upper along the given axis.
            For `Series` this parameter is unused and defaults to `None`.
        inplace : bool, default False
            Whether to perform the operation in place on the data.
        *args, **kwargs
            Additional keywords have no effect but might be accepted
            for compatibility with numpy.

        Returns
        -------
        Series or DataFrame or None
            Same type as calling object with the values outside the
            clip boundaries replaced or None if ``inplace=True``.

        See Also
        --------
        Series.clip : Trim values at input threshold in series.
        DataFrame.clip : Trim values at input threshold in dataframe.
        numpy.clip : Clip (limit) the values in an array.

        Examples
        --------
        >>> data = {'col_0': [9, -3, 0, -1, 5], 'col_1': [-2, -7, 6, 8, -5]}
        >>> df = pd.DataFrame(data)
        >>> df
           col_0  col_1
        0      9     -2
        1     -3     -7
        2      0      6
        3     -1      8
        4      5     -5

        Clips per column using lower and upper thresholds:

        >>> df.clip(-4, 6)
           col_0  col_1
        0      6     -2
        1     -3     -4
        2      0      6
        3     -1      6
        4      5     -4

        Clips using specific lower and upper thresholds per column element:

        >>> t = pd.Series([2, -4, -1, 6, 3])
        >>> t
        0    2
        1   -4
        2   -1
        3    6
        4    3
        dtype: int64

        >>> df.clip(t, t + 4, axis=0)
           col_0  col_1
        0      6      2
        1     -3     -4
        2      0      3
        3      6      8
        4      5      3

        Clips using specific lower threshold per column element, with missing values:

        >>> t = pd.Series([2, -4, np.NaN, 6, 3])
        >>> t
        0    2.0
        1   -4.0
        2    NaN
        3    6.0
        4    3.0
        dtype: float64

        >>> df.clip(t, axis=0)
        col_0  col_1
        0      9      2
        1     -3     -4
        2      0      6
        3      6      8
        4      5      3
        """
        inplace = validate_bool_kwarg(inplace, "inplace")

        axis = nv.validate_clip_with_axis(axis, (), kwargs)
        if axis is not None:
            axis = self._get_axis_number(axis)

        # GH 17276
        # numpy doesn't like NaN as a clip value
        # so ignore
        # GH 19992
        # numpy doesn't drop a list-like bound containing NaN
        isna_lower = isna(lower)
        if not is_list_like(lower):
            if np.any(isna_lower):
                lower = None
        elif np.all(isna_lower):
            lower = None
        isna_upper = isna(upper)
        if not is_list_like(upper):
            if np.any(isna_upper):
                upper = None
        elif np.all(isna_upper):
            upper = None

        # GH 2747 (arguments were reversed)
        if (
            lower is not None
            and upper is not None
            and is_scalar(lower)
            and is_scalar(upper)
        ):
            lower, upper = min(lower, upper), max(lower, upper)

        # fast-path for scalars
        if (lower is None or (is_scalar(lower) and is_number(lower))) and (
            upper is None or (is_scalar(upper) and is_number(upper))
        ):
            return self._clip_with_scalar(lower, upper, inplace=inplace)

        result = self
        if lower is not None:
            result = result._clip_with_one_bound(
                lower, method=self.ge, axis=axis, inplace=inplace
            )
        if upper is not None:
            if inplace:
                result = self
            result = result._clip_with_one_bound(
                upper, method=self.le, axis=axis, inplace=inplace
            )

        return result

    @final
    @doc(klass=_shared_doc_kwargs["klass"])
    def asfreq(
        self,
        freq: Frequency,
        method: FillnaOptions | None = None,
        how: Literal["start", "end"] | None = None,
        normalize: bool_t = False,
        fill_value: Hashable = None,
    ) -> Self:
        """
        Convert time series to specified frequency.

        Returns the original data conformed to a new index with the specified
        frequency.

        If the index of this {klass} is a :class:`~pandas.PeriodIndex`, the new index
        is the result of transforming the original index with
        :meth:`PeriodIndex.asfreq <pandas.PeriodIndex.asfreq>` (so the original index
        will map one-to-one to the new index).

        Otherwise, the new index will be equivalent to ``pd.date_range(start, end,
        freq=freq)`` where ``start`` and ``end`` are, respectively, the first and
        last entries in the original index (see :func:`pandas.date_range`). The
        values corresponding to any timesteps in the new index which were not present
        in the original index will be null (``NaN``), unless a method for filling
        such unknowns is provided (see the ``method`` parameter below).

        The :meth:`resample` method is more appropriate if an operation on each group of
        timesteps (such as an aggregate) is necessary to represent the data at the new
        frequency.

        Parameters
        ----------
        freq : DateOffset or str
            Frequency DateOffset or string.
        method : {{'backfill'/'bfill', 'pad'/'ffill'}}, default None
            Method to use for filling holes in reindexed Series (note this
            does not fill NaNs that already were present):

            * 'pad' / 'ffill': propagate last valid observation forward to next
              valid
            * 'backfill' / 'bfill': use NEXT valid observation to fill.
        how : {{'start', 'end'}}, default end
            For PeriodIndex only (see PeriodIndex.asfreq).
        normalize : bool, default False
            Whether to reset output index to midnight.
        fill_value : scalar, optional
            Value to use for missing values, applied during upsampling (note
            this does not fill NaNs that already were present).

        Returns
        -------
        {klass}
            {klass} object reindexed to the specified frequency.

        See Also
        --------
        reindex : Conform DataFrame to new index with optional filling logic.

        Notes
        -----
        To learn more about the frequency strings, please see `this link
        <https://pandas.pydata.org/pandas-docs/stable/user_guide/timeseries.html#offset-aliases>`__.

        Examples
        --------
        Start by creating a series with 4 one minute timestamps.

        >>> index = pd.date_range('1/1/2000', periods=4, freq='T')
        >>> series = pd.Series([0.0, None, 2.0, 3.0], index=index)
        >>> df = pd.DataFrame({{'s': series}})
        >>> df
                               s
        2000-01-01 00:00:00    0.0
        2000-01-01 00:01:00    NaN
        2000-01-01 00:02:00    2.0
        2000-01-01 00:03:00    3.0

        Upsample the series into 30 second bins.

        >>> df.asfreq(freq='30S')
                               s
        2000-01-01 00:00:00    0.0
        2000-01-01 00:00:30    NaN
        2000-01-01 00:01:00    NaN
        2000-01-01 00:01:30    NaN
        2000-01-01 00:02:00    2.0
        2000-01-01 00:02:30    NaN
        2000-01-01 00:03:00    3.0

        Upsample again, providing a ``fill value``.

        >>> df.asfreq(freq='30S', fill_value=9.0)
                               s
        2000-01-01 00:00:00    0.0
        2000-01-01 00:00:30    9.0
        2000-01-01 00:01:00    NaN
        2000-01-01 00:01:30    9.0
        2000-01-01 00:02:00    2.0
        2000-01-01 00:02:30    9.0
        2000-01-01 00:03:00    3.0

        Upsample again, providing a ``method``.

        >>> df.asfreq(freq='30S', method='bfill')
                               s
        2000-01-01 00:00:00    0.0
        2000-01-01 00:00:30    NaN
        2000-01-01 00:01:00    NaN
        2000-01-01 00:01:30    2.0
        2000-01-01 00:02:00    2.0
        2000-01-01 00:02:30    3.0
        2000-01-01 00:03:00    3.0
        """
        from pandas.core.resample import asfreq

        return asfreq(
            self,
            freq,
            method=method,
            how=how,
            normalize=normalize,
            fill_value=fill_value,
        )

    @final
    def at_time(self, time, asof: bool_t = False, axis: Axis | None = None) -> Self:
        """
        Select values at particular time of day (e.g., 9:30AM).

        Parameters
        ----------
        time : datetime.time or str
            The values to select.
        axis : {0 or 'index', 1 or 'columns'}, default 0
            For `Series` this parameter is unused and defaults to 0.

        Returns
        -------
        Series or DataFrame

        Raises
        ------
        TypeError
            If the index is not  a :class:`DatetimeIndex`

        See Also
        --------
        between_time : Select values between particular times of the day.
        first : Select initial periods of time series based on a date offset.
        last : Select final periods of time series based on a date offset.
        DatetimeIndex.indexer_at_time : Get just the index locations for
            values at particular time of the day.

        Examples
        --------
        >>> i = pd.date_range('2018-04-09', periods=4, freq='12H')
        >>> ts = pd.DataFrame({'A': [1, 2, 3, 4]}, index=i)
        >>> ts
                             A
        2018-04-09 00:00:00  1
        2018-04-09 12:00:00  2
        2018-04-10 00:00:00  3
        2018-04-10 12:00:00  4

        >>> ts.at_time('12:00')
                             A
        2018-04-09 12:00:00  2
        2018-04-10 12:00:00  4
        """
        if axis is None:
            axis = 0
        axis = self._get_axis_number(axis)

        index = self._get_axis(axis)

        if not isinstance(index, DatetimeIndex):
            raise TypeError("Index must be DatetimeIndex")

        indexer = index.indexer_at_time(time, asof=asof)
        return self._take_with_is_copy(indexer, axis=axis)

    @final
    def between_time(
        self,
        start_time,
        end_time,
        inclusive: IntervalClosedType = "both",
        axis: Axis | None = None,
    ) -> Self:
        """
        Select values between particular times of the day (e.g., 9:00-9:30 AM).

        By setting ``start_time`` to be later than ``end_time``,
        you can get the times that are *not* between the two times.

        Parameters
        ----------
        start_time : datetime.time or str
            Initial time as a time filter limit.
        end_time : datetime.time or str
            End time as a time filter limit.
        inclusive : {"both", "neither", "left", "right"}, default "both"
            Include boundaries; whether to set each bound as closed or open.
        axis : {0 or 'index', 1 or 'columns'}, default 0
            Determine range time on index or columns value.
            For `Series` this parameter is unused and defaults to 0.

        Returns
        -------
        Series or DataFrame
            Data from the original object filtered to the specified dates range.

        Raises
        ------
        TypeError
            If the index is not  a :class:`DatetimeIndex`

        See Also
        --------
        at_time : Select values at a particular time of the day.
        first : Select initial periods of time series based on a date offset.
        last : Select final periods of time series based on a date offset.
        DatetimeIndex.indexer_between_time : Get just the index locations for
            values between particular times of the day.

        Examples
        --------
        >>> i = pd.date_range('2018-04-09', periods=4, freq='1D20min')
        >>> ts = pd.DataFrame({'A': [1, 2, 3, 4]}, index=i)
        >>> ts
                             A
        2018-04-09 00:00:00  1
        2018-04-10 00:20:00  2
        2018-04-11 00:40:00  3
        2018-04-12 01:00:00  4

        >>> ts.between_time('0:15', '0:45')
                             A
        2018-04-10 00:20:00  2
        2018-04-11 00:40:00  3

        You get the times that are *not* between two times by setting
        ``start_time`` later than ``end_time``:

        >>> ts.between_time('0:45', '0:15')
                             A
        2018-04-09 00:00:00  1
        2018-04-12 01:00:00  4
        """
        if axis is None:
            axis = 0
        axis = self._get_axis_number(axis)

        index = self._get_axis(axis)
        if not isinstance(index, DatetimeIndex):
            raise TypeError("Index must be DatetimeIndex")

        left_inclusive, right_inclusive = validate_inclusive(inclusive)
        indexer = index.indexer_between_time(
            start_time,
            end_time,
            include_start=left_inclusive,
            include_end=right_inclusive,
        )
        return self._take_with_is_copy(indexer, axis=axis)

    @final
    @doc(klass=_shared_doc_kwargs["klass"])
    def resample(
        self,
        rule,
        axis: Axis | lib.NoDefault = lib.no_default,
        closed: Literal["right", "left"] | None = None,
        label: Literal["right", "left"] | None = None,
        convention: Literal["start", "end", "s", "e"] = "start",
        kind: Literal["timestamp", "period"] | None = None,
        on: Level = None,
        level: Level = None,
        origin: str | TimestampConvertibleTypes = "start_day",
        offset: TimedeltaConvertibleTypes | None = None,
        group_keys: bool_t = False,
    ) -> Resampler:
        """
        Resample time-series data.

        Convenience method for frequency conversion and resampling of time series.
        The object must have a datetime-like index (`DatetimeIndex`, `PeriodIndex`,
        or `TimedeltaIndex`), or the caller must pass the label of a datetime-like
        series/index to the ``on``/``level`` keyword parameter.

        Parameters
        ----------
        rule : DateOffset, Timedelta or str
            The offset string or object representing target conversion.
        axis : {{0 or 'index', 1 or 'columns'}}, default 0
            Which axis to use for up- or down-sampling. For `Series` this parameter
            is unused and defaults to 0. Must be
            `DatetimeIndex`, `TimedeltaIndex` or `PeriodIndex`.

            .. deprecated:: 2.0.0
                Use frame.T.resample(...) instead.
        closed : {{'right', 'left'}}, default None
            Which side of bin interval is closed. The default is 'left'
            for all frequency offsets except for 'M', 'A', 'Q', 'BM',
            'BA', 'BQ', and 'W' which all have a default of 'right'.
        label : {{'right', 'left'}}, default None
            Which bin edge label to label bucket with. The default is 'left'
            for all frequency offsets except for 'M', 'A', 'Q', 'BM',
            'BA', 'BQ', and 'W' which all have a default of 'right'.
        convention : {{'start', 'end', 's', 'e'}}, default 'start'
            For `PeriodIndex` only, controls whether to use the start or
            end of `rule`.
        kind : {{'timestamp', 'period'}}, optional, default None
            Pass 'timestamp' to convert the resulting index to a
            `DateTimeIndex` or 'period' to convert it to a `PeriodIndex`.
            By default the input representation is retained.

        on : str, optional
            For a DataFrame, column to use instead of index for resampling.
            Column must be datetime-like.
        level : str or int, optional
            For a MultiIndex, level (name or number) to use for
            resampling. `level` must be datetime-like.
        origin : Timestamp or str, default 'start_day'
            The timestamp on which to adjust the grouping. The timezone of origin
            must match the timezone of the index.
            If string, must be one of the following:

            - 'epoch': `origin` is 1970-01-01
            - 'start': `origin` is the first value of the timeseries
            - 'start_day': `origin` is the first day at midnight of the timeseries

            .. versionadded:: 1.1.0

            - 'end': `origin` is the last value of the timeseries
            - 'end_day': `origin` is the ceiling midnight of the last day

            .. versionadded:: 1.3.0

        offset : Timedelta or str, default is None
            An offset timedelta added to the origin.

            .. versionadded:: 1.1.0

        group_keys : bool, default False
            Whether to include the group keys in the result index when using
            ``.apply()`` on the resampled object.

            .. versionadded:: 1.5.0

                Not specifying ``group_keys`` will retain values-dependent behavior
                from pandas 1.4 and earlier (see :ref:`pandas 1.5.0 Release notes
                <whatsnew_150.enhancements.resample_group_keys>` for examples).

            .. versionchanged:: 2.0.0

                ``group_keys`` now defaults to ``False``.

        Returns
        -------
        pandas.api.typing.Resampler
            :class:`~pandas.core.Resampler` object.

        See Also
        --------
        Series.resample : Resample a Series.
        DataFrame.resample : Resample a DataFrame.
        groupby : Group {klass} by mapping, function, label, or list of labels.
        asfreq : Reindex a {klass} with the given frequency without grouping.

        Notes
        -----
        See the `user guide
        <https://pandas.pydata.org/pandas-docs/stable/user_guide/timeseries.html#resampling>`__
        for more.

        To learn more about the offset strings, please see `this link
        <https://pandas.pydata.org/pandas-docs/stable/user_guide/timeseries.html#dateoffset-objects>`__.

        Examples
        --------
        Start by creating a series with 9 one minute timestamps.

        >>> index = pd.date_range('1/1/2000', periods=9, freq='T')
        >>> series = pd.Series(range(9), index=index)
        >>> series
        2000-01-01 00:00:00    0
        2000-01-01 00:01:00    1
        2000-01-01 00:02:00    2
        2000-01-01 00:03:00    3
        2000-01-01 00:04:00    4
        2000-01-01 00:05:00    5
        2000-01-01 00:06:00    6
        2000-01-01 00:07:00    7
        2000-01-01 00:08:00    8
        Freq: T, dtype: int64

        Downsample the series into 3 minute bins and sum the values
        of the timestamps falling into a bin.

        >>> series.resample('3T').sum()
        2000-01-01 00:00:00     3
        2000-01-01 00:03:00    12
        2000-01-01 00:06:00    21
        Freq: 3T, dtype: int64

        Downsample the series into 3 minute bins as above, but label each
        bin using the right edge instead of the left. Please note that the
        value in the bucket used as the label is not included in the bucket,
        which it labels. For example, in the original series the
        bucket ``2000-01-01 00:03:00`` contains the value 3, but the summed
        value in the resampled bucket with the label ``2000-01-01 00:03:00``
        does not include 3 (if it did, the summed value would be 6, not 3).
        To include this value close the right side of the bin interval as
        illustrated in the example below this one.

        >>> series.resample('3T', label='right').sum()
        2000-01-01 00:03:00     3
        2000-01-01 00:06:00    12
        2000-01-01 00:09:00    21
        Freq: 3T, dtype: int64

        Downsample the series into 3 minute bins as above, but close the right
        side of the bin interval.

        >>> series.resample('3T', label='right', closed='right').sum()
        2000-01-01 00:00:00     0
        2000-01-01 00:03:00     6
        2000-01-01 00:06:00    15
        2000-01-01 00:09:00    15
        Freq: 3T, dtype: int64

        Upsample the series into 30 second bins.

        >>> series.resample('30S').asfreq()[0:5]   # Select first 5 rows
        2000-01-01 00:00:00   0.0
        2000-01-01 00:00:30   NaN
        2000-01-01 00:01:00   1.0
        2000-01-01 00:01:30   NaN
        2000-01-01 00:02:00   2.0
        Freq: 30S, dtype: float64

        Upsample the series into 30 second bins and fill the ``NaN``
        values using the ``ffill`` method.

        >>> series.resample('30S').ffill()[0:5]
        2000-01-01 00:00:00    0
        2000-01-01 00:00:30    0
        2000-01-01 00:01:00    1
        2000-01-01 00:01:30    1
        2000-01-01 00:02:00    2
        Freq: 30S, dtype: int64

        Upsample the series into 30 second bins and fill the
        ``NaN`` values using the ``bfill`` method.

        >>> series.resample('30S').bfill()[0:5]
        2000-01-01 00:00:00    0
        2000-01-01 00:00:30    1
        2000-01-01 00:01:00    1
        2000-01-01 00:01:30    2
        2000-01-01 00:02:00    2
        Freq: 30S, dtype: int64

        Pass a custom function via ``apply``

        >>> def custom_resampler(arraylike):
        ...     return np.sum(arraylike) + 5
        ...
        >>> series.resample('3T').apply(custom_resampler)
        2000-01-01 00:00:00     8
        2000-01-01 00:03:00    17
        2000-01-01 00:06:00    26
        Freq: 3T, dtype: int64

        For a Series with a PeriodIndex, the keyword `convention` can be
        used to control whether to use the start or end of `rule`.

        Resample a year by quarter using 'start' `convention`. Values are
        assigned to the first quarter of the period.

        >>> s = pd.Series([1, 2], index=pd.period_range('2012-01-01',
        ...                                             freq='A',
        ...                                             periods=2))
        >>> s
        2012    1
        2013    2
        Freq: A-DEC, dtype: int64
        >>> s.resample('Q', convention='start').asfreq()
        2012Q1    1.0
        2012Q2    NaN
        2012Q3    NaN
        2012Q4    NaN
        2013Q1    2.0
        2013Q2    NaN
        2013Q3    NaN
        2013Q4    NaN
        Freq: Q-DEC, dtype: float64

        Resample quarters by month using 'end' `convention`. Values are
        assigned to the last month of the period.

        >>> q = pd.Series([1, 2, 3, 4], index=pd.period_range('2018-01-01',
        ...                                                   freq='Q',
        ...                                                   periods=4))
        >>> q
        2018Q1    1
        2018Q2    2
        2018Q3    3
        2018Q4    4
        Freq: Q-DEC, dtype: int64
        >>> q.resample('M', convention='end').asfreq()
        2018-03    1.0
        2018-04    NaN
        2018-05    NaN
        2018-06    2.0
        2018-07    NaN
        2018-08    NaN
        2018-09    3.0
        2018-10    NaN
        2018-11    NaN
        2018-12    4.0
        Freq: M, dtype: float64

        For DataFrame objects, the keyword `on` can be used to specify the
        column instead of the index for resampling.

        >>> d = {{'price': [10, 11, 9, 13, 14, 18, 17, 19],
        ...      'volume': [50, 60, 40, 100, 50, 100, 40, 50]}}
        >>> df = pd.DataFrame(d)
        >>> df['week_starting'] = pd.date_range('01/01/2018',
        ...                                     periods=8,
        ...                                     freq='W')
        >>> df
           price  volume week_starting
        0     10      50    2018-01-07
        1     11      60    2018-01-14
        2      9      40    2018-01-21
        3     13     100    2018-01-28
        4     14      50    2018-02-04
        5     18     100    2018-02-11
        6     17      40    2018-02-18
        7     19      50    2018-02-25
        >>> df.resample('M', on='week_starting').mean()
                       price  volume
        week_starting
        2018-01-31     10.75    62.5
        2018-02-28     17.00    60.0

        For a DataFrame with MultiIndex, the keyword `level` can be used to
        specify on which level the resampling needs to take place.

        >>> days = pd.date_range('1/1/2000', periods=4, freq='D')
        >>> d2 = {{'price': [10, 11, 9, 13, 14, 18, 17, 19],
        ...       'volume': [50, 60, 40, 100, 50, 100, 40, 50]}}
        >>> df2 = pd.DataFrame(
        ...     d2,
        ...     index=pd.MultiIndex.from_product(
        ...         [days, ['morning', 'afternoon']]
        ...     )
        ... )
        >>> df2
                              price  volume
        2000-01-01 morning       10      50
                   afternoon     11      60
        2000-01-02 morning        9      40
                   afternoon     13     100
        2000-01-03 morning       14      50
                   afternoon     18     100
        2000-01-04 morning       17      40
                   afternoon     19      50
        >>> df2.resample('D', level=0).sum()
                    price  volume
        2000-01-01     21     110
        2000-01-02     22     140
        2000-01-03     32     150
        2000-01-04     36      90

        If you want to adjust the start of the bins based on a fixed timestamp:

        >>> start, end = '2000-10-01 23:30:00', '2000-10-02 00:30:00'
        >>> rng = pd.date_range(start, end, freq='7min')
        >>> ts = pd.Series(np.arange(len(rng)) * 3, index=rng)
        >>> ts
        2000-10-01 23:30:00     0
        2000-10-01 23:37:00     3
        2000-10-01 23:44:00     6
        2000-10-01 23:51:00     9
        2000-10-01 23:58:00    12
        2000-10-02 00:05:00    15
        2000-10-02 00:12:00    18
        2000-10-02 00:19:00    21
        2000-10-02 00:26:00    24
        Freq: 7T, dtype: int64

        >>> ts.resample('17min').sum()
        2000-10-01 23:14:00     0
        2000-10-01 23:31:00     9
        2000-10-01 23:48:00    21
        2000-10-02 00:05:00    54
        2000-10-02 00:22:00    24
        Freq: 17T, dtype: int64

        >>> ts.resample('17min', origin='epoch').sum()
        2000-10-01 23:18:00     0
        2000-10-01 23:35:00    18
        2000-10-01 23:52:00    27
        2000-10-02 00:09:00    39
        2000-10-02 00:26:00    24
        Freq: 17T, dtype: int64

        >>> ts.resample('17min', origin='2000-01-01').sum()
        2000-10-01 23:24:00     3
        2000-10-01 23:41:00    15
        2000-10-01 23:58:00    45
        2000-10-02 00:15:00    45
        Freq: 17T, dtype: int64

        If you want to adjust the start of the bins with an `offset` Timedelta, the two
        following lines are equivalent:

        >>> ts.resample('17min', origin='start').sum()
        2000-10-01 23:30:00     9
        2000-10-01 23:47:00    21
        2000-10-02 00:04:00    54
        2000-10-02 00:21:00    24
        Freq: 17T, dtype: int64

        >>> ts.resample('17min', offset='23h30min').sum()
        2000-10-01 23:30:00     9
        2000-10-01 23:47:00    21
        2000-10-02 00:04:00    54
        2000-10-02 00:21:00    24
        Freq: 17T, dtype: int64

        If you want to take the largest Timestamp as the end of the bins:

        >>> ts.resample('17min', origin='end').sum()
        2000-10-01 23:35:00     0
        2000-10-01 23:52:00    18
        2000-10-02 00:09:00    27
        2000-10-02 00:26:00    63
        Freq: 17T, dtype: int64

        In contrast with the `start_day`, you can use `end_day` to take the ceiling
        midnight of the largest Timestamp as the end of the bins and drop the bins
        not containing data:

        >>> ts.resample('17min', origin='end_day').sum()
        2000-10-01 23:38:00     3
        2000-10-01 23:55:00    15
        2000-10-02 00:12:00    45
        2000-10-02 00:29:00    45
        Freq: 17T, dtype: int64
        """
        from pandas.core.resample import get_resampler

        if axis is not lib.no_default:
            axis = self._get_axis_number(axis)
            if axis == 1:
                warnings.warn(
                    "DataFrame.resample with axis=1 is deprecated. Do "
                    "`frame.T.resample(...)` without axis instead.",
                    FutureWarning,
                    stacklevel=find_stack_level(),
                )
            else:
                warnings.warn(
                    f"The 'axis' keyword in {type(self).__name__}.resample is "
                    "deprecated and will be removed in a future version.",
                    FutureWarning,
                    stacklevel=find_stack_level(),
                )
        else:
            axis = 0

        return get_resampler(
            cast("Series | DataFrame", self),
            freq=rule,
            label=label,
            closed=closed,
            axis=axis,
            kind=kind,
            convention=convention,
            key=on,
            level=level,
            origin=origin,
            offset=offset,
            group_keys=group_keys,
        )

    @final
    def first(self, offset) -> Self:
        """
        Select initial periods of time series data based on a date offset.

        For a DataFrame with a sorted DatetimeIndex, this function can
        select the first few rows based on a date offset.

        Parameters
        ----------
        offset : str, DateOffset or dateutil.relativedelta
            The offset length of the data that will be selected. For instance,
            '1M' will display all the rows having their index within the first month.

        Returns
        -------
        Series or DataFrame
            A subset of the caller.

        Raises
        ------
        TypeError
            If the index is not  a :class:`DatetimeIndex`

        See Also
        --------
        last : Select final periods of time series based on a date offset.
        at_time : Select values at a particular time of the day.
        between_time : Select values between particular times of the day.

        Examples
        --------
        >>> i = pd.date_range('2018-04-09', periods=4, freq='2D')
        >>> ts = pd.DataFrame({'A': [1, 2, 3, 4]}, index=i)
        >>> ts
                    A
        2018-04-09  1
        2018-04-11  2
        2018-04-13  3
        2018-04-15  4

        Get the rows for the first 3 days:

        >>> ts.first('3D')
                    A
        2018-04-09  1
        2018-04-11  2

        Notice the data for 3 first calendar days were returned, not the first
        3 days observed in the dataset, and therefore data for 2018-04-13 was
        not returned.
        """
        if not isinstance(self.index, DatetimeIndex):
            raise TypeError("'first' only supports a DatetimeIndex index")

        if len(self.index) == 0:
            return self.copy(deep=False)

        offset = to_offset(offset)
        if not isinstance(offset, Tick) and offset.is_on_offset(self.index[0]):
            # GH#29623 if first value is end of period, remove offset with n = 1
            #  before adding the real offset
            end_date = end = self.index[0] - offset.base + offset
        else:
            end_date = end = self.index[0] + offset

        # Tick-like, e.g. 3 weeks
        if isinstance(offset, Tick) and end_date in self.index:
            end = self.index.searchsorted(end_date, side="left")
            return self.iloc[:end]

        return self.loc[:end]

    @final
    def last(self, offset) -> Self:
        """
        Select final periods of time series data based on a date offset.

        For a DataFrame with a sorted DatetimeIndex, this function
        selects the last few rows based on a date offset.

        Parameters
        ----------
        offset : str, DateOffset, dateutil.relativedelta
            The offset length of the data that will be selected. For instance,
            '3D' will display all the rows having their index within the last 3 days.

        Returns
        -------
        Series or DataFrame
            A subset of the caller.

        Raises
        ------
        TypeError
            If the index is not  a :class:`DatetimeIndex`

        See Also
        --------
        first : Select initial periods of time series based on a date offset.
        at_time : Select values at a particular time of the day.
        between_time : Select values between particular times of the day.

        Examples
        --------
        >>> i = pd.date_range('2018-04-09', periods=4, freq='2D')
        >>> ts = pd.DataFrame({'A': [1, 2, 3, 4]}, index=i)
        >>> ts
                    A
        2018-04-09  1
        2018-04-11  2
        2018-04-13  3
        2018-04-15  4

        Get the rows for the last 3 days:

        >>> ts.last('3D')
                    A
        2018-04-13  3
        2018-04-15  4

        Notice the data for 3 last calendar days were returned, not the last
        3 observed days in the dataset, and therefore data for 2018-04-11 was
        not returned.
        """
        if not isinstance(self.index, DatetimeIndex):
            raise TypeError("'last' only supports a DatetimeIndex index")

        if len(self.index) == 0:
            return self.copy(deep=False)

        offset = to_offset(offset)

        start_date = self.index[-1] - offset
        start = self.index.searchsorted(start_date, side="right")
        return self.iloc[start:]

    @final
    def rank(
        self,
        axis: Axis = 0,
        method: Literal["average", "min", "max", "first", "dense"] = "average",
        numeric_only: bool_t = False,
        na_option: Literal["keep", "top", "bottom"] = "keep",
        ascending: bool_t = True,
        pct: bool_t = False,
    ) -> Self:
        """
        Compute numerical data ranks (1 through n) along axis.

        By default, equal values are assigned a rank that is the average of the
        ranks of those values.

        Parameters
        ----------
        axis : {0 or 'index', 1 or 'columns'}, default 0
            Index to direct ranking.
            For `Series` this parameter is unused and defaults to 0.
        method : {'average', 'min', 'max', 'first', 'dense'}, default 'average'
            How to rank the group of records that have the same value (i.e. ties):

            * average: average rank of the group
            * min: lowest rank in the group
            * max: highest rank in the group
            * first: ranks assigned in order they appear in the array
            * dense: like 'min', but rank always increases by 1 between groups.

        numeric_only : bool, default False
            For DataFrame objects, rank only numeric columns if set to True.

            .. versionchanged:: 2.0.0
                The default value of ``numeric_only`` is now ``False``.

        na_option : {'keep', 'top', 'bottom'}, default 'keep'
            How to rank NaN values:

            * keep: assign NaN rank to NaN values
            * top: assign lowest rank to NaN values
            * bottom: assign highest rank to NaN values

        ascending : bool, default True
            Whether or not the elements should be ranked in ascending order.
        pct : bool, default False
            Whether or not to display the returned rankings in percentile
            form.

        Returns
        -------
        same type as caller
            Return a Series or DataFrame with data ranks as values.

        See Also
        --------
        core.groupby.DataFrameGroupBy.rank : Rank of values within each group.
        core.groupby.SeriesGroupBy.rank : Rank of values within each group.

        Examples
        --------
        >>> df = pd.DataFrame(data={'Animal': ['cat', 'penguin', 'dog',
        ...                                    'spider', 'snake'],
        ...                         'Number_legs': [4, 2, 4, 8, np.nan]})
        >>> df
            Animal  Number_legs
        0      cat          4.0
        1  penguin          2.0
        2      dog          4.0
        3   spider          8.0
        4    snake          NaN

        Ties are assigned the mean of the ranks (by default) for the group.

        >>> s = pd.Series(range(5), index=list("abcde"))
        >>> s["d"] = s["b"]
        >>> s.rank()
        a    1.0
        b    2.5
        c    4.0
        d    2.5
        e    5.0
        dtype: float64

        The following example shows how the method behaves with the above
        parameters:

        * default_rank: this is the default behaviour obtained without using
          any parameter.
        * max_rank: setting ``method = 'max'`` the records that have the
          same values are ranked using the highest rank (e.g.: since 'cat'
          and 'dog' are both in the 2nd and 3rd position, rank 3 is assigned.)
        * NA_bottom: choosing ``na_option = 'bottom'``, if there are records
          with NaN values they are placed at the bottom of the ranking.
        * pct_rank: when setting ``pct = True``, the ranking is expressed as
          percentile rank.

        >>> df['default_rank'] = df['Number_legs'].rank()
        >>> df['max_rank'] = df['Number_legs'].rank(method='max')
        >>> df['NA_bottom'] = df['Number_legs'].rank(na_option='bottom')
        >>> df['pct_rank'] = df['Number_legs'].rank(pct=True)
        >>> df
            Animal  Number_legs  default_rank  max_rank  NA_bottom  pct_rank
        0      cat          4.0           2.5       3.0        2.5     0.625
        1  penguin          2.0           1.0       1.0        1.0     0.250
        2      dog          4.0           2.5       3.0        2.5     0.625
        3   spider          8.0           4.0       4.0        4.0     1.000
        4    snake          NaN           NaN       NaN        5.0       NaN
        """
        axis_int = self._get_axis_number(axis)

        if na_option not in {"keep", "top", "bottom"}:
            msg = "na_option must be one of 'keep', 'top', or 'bottom'"
            raise ValueError(msg)

        def ranker(data):
            if data.ndim == 2:
                # i.e. DataFrame, we cast to ndarray
                values = data.values
            else:
                # i.e. Series, can dispatch to EA
                values = data._values

            if isinstance(values, ExtensionArray):
                ranks = values._rank(
                    axis=axis_int,
                    method=method,
                    ascending=ascending,
                    na_option=na_option,
                    pct=pct,
                )
            else:
                ranks = algos.rank(
                    values,
                    axis=axis_int,
                    method=method,
                    ascending=ascending,
                    na_option=na_option,
                    pct=pct,
                )

            ranks_obj = self._constructor(ranks, **data._construct_axes_dict())
            return ranks_obj.__finalize__(self, method="rank")

        if numeric_only:
            if self.ndim == 1 and not is_numeric_dtype(self.dtype):
                # GH#47500
                raise TypeError(
                    "Series.rank does not allow numeric_only=True with "
                    "non-numeric dtype."
                )
            data = self._get_numeric_data()
        else:
            data = self

        return ranker(data)

    @doc(_shared_docs["compare"], klass=_shared_doc_kwargs["klass"])
    def compare(
        self,
        other,
        align_axis: Axis = 1,
        keep_shape: bool_t = False,
        keep_equal: bool_t = False,
        result_names: Suffixes = ("self", "other"),
    ):
        if type(self) is not type(other):
            cls_self, cls_other = type(self).__name__, type(other).__name__
            raise TypeError(
                f"can only compare '{cls_self}' (not '{cls_other}') with '{cls_self}'"
            )

        mask = ~((self == other) | (self.isna() & other.isna()))
        mask.fillna(True, inplace=True)

        if not keep_equal:
            self = self.where(mask)
            other = other.where(mask)

        if not keep_shape:
            if isinstance(self, ABCDataFrame):
                cmask = mask.any()
                rmask = mask.any(axis=1)
                self = self.loc[rmask, cmask]
                other = other.loc[rmask, cmask]
            else:
                self = self[mask]
                other = other[mask]
        if not isinstance(result_names, tuple):
            raise TypeError(
                f"Passing 'result_names' as a {type(result_names)} is not "
                "supported. Provide 'result_names' as a tuple instead."
            )

        if align_axis in (1, "columns"):  # This is needed for Series
            axis = 1
        else:
            axis = self._get_axis_number(align_axis)

        # error: List item 0 has incompatible type "NDFrame"; expected
        #  "Union[Series, DataFrame]"
        diff = concat(
            [self, other],  # type: ignore[list-item]
            axis=axis,
            keys=result_names,
        )

        if axis >= self.ndim:
            # No need to reorganize data if stacking on new axis
            # This currently applies for stacking two Series on columns
            return diff

        ax = diff._get_axis(axis)
        ax_names = np.array(ax.names)

        # set index names to positions to avoid confusion
        ax.names = np.arange(len(ax_names))

        # bring self-other to inner level
        order = list(range(1, ax.nlevels)) + [0]
        if isinstance(diff, ABCDataFrame):
            diff = diff.reorder_levels(order, axis=axis)
        else:
            diff = diff.reorder_levels(order)

        # restore the index names in order
        diff._get_axis(axis=axis).names = ax_names[order]

        # reorder axis to keep things organized
        indices = (
            np.arange(diff.shape[axis]).reshape([2, diff.shape[axis] // 2]).T.flatten()
        )
        diff = diff.take(indices, axis=axis)

        return diff

    @final
    @doc(
        klass=_shared_doc_kwargs["klass"],
        axes_single_arg=_shared_doc_kwargs["axes_single_arg"],
    )
    def align(
        self,
        other: NDFrameT,
        join: AlignJoin = "outer",
        axis: Axis | None = None,
        level: Level = None,
        copy: bool_t | None = None,
        fill_value: Hashable = None,
        method: FillnaOptions | None | lib.NoDefault = lib.no_default,
        limit: int | None | lib.NoDefault = lib.no_default,
        fill_axis: Axis | lib.NoDefault = lib.no_default,
        broadcast_axis: Axis | None | lib.NoDefault = lib.no_default,
    ) -> tuple[Self, NDFrameT]:
        """
        Align two objects on their axes with the specified join method.

        Join method is specified for each axis Index.

        Parameters
        ----------
        other : DataFrame or Series
        join : {{'outer', 'inner', 'left', 'right'}}, default 'outer'
        axis : allowed axis of the other object, default None
            Align on index (0), columns (1), or both (None).
        level : int or level name, default None
            Broadcast across a level, matching Index values on the
            passed MultiIndex level.
        copy : bool, default True
            Always returns new objects. If copy=False and no reindexing is
            required then original objects are returned.
        fill_value : scalar, default np.NaN
            Value to use for missing values. Defaults to NaN, but can be any
            "compatible" value.
        method : {{'backfill', 'bfill', 'pad', 'ffill', None}}, default None
            Method to use for filling holes in reindexed Series:

            - pad / ffill: propagate last valid observation forward to next valid.
            - backfill / bfill: use NEXT valid observation to fill gap.

            .. deprecated:: 2.1

        limit : int, default None
            If method is specified, this is the maximum number of consecutive
            NaN values to forward/backward fill. In other words, if there is
            a gap with more than this number of consecutive NaNs, it will only
            be partially filled. If method is not specified, this is the
            maximum number of entries along the entire axis where NaNs will be
            filled. Must be greater than 0 if not None.

            .. deprecated:: 2.1

        fill_axis : {axes_single_arg}, default 0
            Filling axis, method and limit.

            .. deprecated:: 2.1

        broadcast_axis : {axes_single_arg}, default None
            Broadcast values along this axis, if aligning two objects of
            different dimensions.

            .. deprecated:: 2.1

        Returns
        -------
        tuple of ({klass}, type of other)
            Aligned objects.

        Examples
        --------
        >>> df = pd.DataFrame(
        ...     [[1, 2, 3, 4], [6, 7, 8, 9]], columns=["D", "B", "E", "A"], index=[1, 2]
        ... )
        >>> other = pd.DataFrame(
        ...     [[10, 20, 30, 40], [60, 70, 80, 90], [600, 700, 800, 900]],
        ...     columns=["A", "B", "C", "D"],
        ...     index=[2, 3, 4],
        ... )
        >>> df
           D  B  E  A
        1  1  2  3  4
        2  6  7  8  9
        >>> other
            A    B    C    D
        2   10   20   30   40
        3   60   70   80   90
        4  600  700  800  900

        Align on columns:

        >>> left, right = df.align(other, join="outer", axis=1)
        >>> left
           A  B   C  D  E
        1  4  2 NaN  1  3
        2  9  7 NaN  6  8
        >>> right
            A    B    C    D   E
        2   10   20   30   40 NaN
        3   60   70   80   90 NaN
        4  600  700  800  900 NaN

        We can also align on the index:

        >>> left, right = df.align(other, join="outer", axis=0)
        >>> left
            D    B    E    A
        1  1.0  2.0  3.0  4.0
        2  6.0  7.0  8.0  9.0
        3  NaN  NaN  NaN  NaN
        4  NaN  NaN  NaN  NaN
        >>> right
            A      B      C      D
        1    NaN    NaN    NaN    NaN
        2   10.0   20.0   30.0   40.0
        3   60.0   70.0   80.0   90.0
        4  600.0  700.0  800.0  900.0

        Finally, the default `axis=None` will align on both index and columns:

        >>> left, right = df.align(other, join="outer", axis=None)
        >>> left
             A    B   C    D    E
        1  4.0  2.0 NaN  1.0  3.0
        2  9.0  7.0 NaN  6.0  8.0
        3  NaN  NaN NaN  NaN  NaN
        4  NaN  NaN NaN  NaN  NaN
        >>> right
               A      B      C      D   E
        1    NaN    NaN    NaN    NaN NaN
        2   10.0   20.0   30.0   40.0 NaN
        3   60.0   70.0   80.0   90.0 NaN
        4  600.0  700.0  800.0  900.0 NaN
        """
        if (
            method is not lib.no_default
            or limit is not lib.no_default
            or fill_axis is not lib.no_default
        ):
            # GH#51856
            warnings.warn(
                "The 'method', 'limit', and 'fill_axis' keywords in "
                f"{type(self).__name__}.align are deprecated and will be removed "
                "in a future version. Call fillna directly on the returned objects "
                "instead.",
                FutureWarning,
                stacklevel=find_stack_level(),
            )
        if fill_axis is lib.no_default:
            fill_axis = 0
        if method is lib.no_default:
            method = None
        if limit is lib.no_default:
            limit = None
        method = clean_fill_method(method)

        if broadcast_axis is not lib.no_default:
            # GH#51856
            # TODO(3.0): enforcing this deprecation will close GH#13194
            msg = (
                f"The 'broadcast_axis' keyword in {type(self).__name__}.align is "
                "deprecated and will be removed in a future version."
            )
            if broadcast_axis is not None:
                if self.ndim == 1 and other.ndim == 2:
                    msg += (
                        " Use left = DataFrame({col: left for col in right.columns}, "
                        "index=right.index) before calling `left.align(right)` instead."
                    )
                elif self.ndim == 2 and other.ndim == 1:
                    msg += (
                        " Use right = DataFrame({col: right for col in left.columns}, "
                        "index=left.index) before calling `left.align(right)` instead"
                    )
            warnings.warn(msg, FutureWarning, stacklevel=find_stack_level())
        else:
            broadcast_axis = None

        if broadcast_axis == 1 and self.ndim != other.ndim:
            if isinstance(self, ABCSeries):
                # this means other is a DataFrame, and we need to broadcast
                # self
                cons = self._constructor_expanddim
                df = cons(
                    {c: self for c in other.columns}, **other._construct_axes_dict()
                )
                # error: Incompatible return value type (got "Tuple[DataFrame,
                # DataFrame]", expected "Tuple[Self, NDFrameT]")
                return df._align_frame(  # type: ignore[return-value]
                    other,  # type: ignore[arg-type]
                    join=join,
                    axis=axis,
                    level=level,
                    copy=copy,
                    fill_value=fill_value,
                    method=method,
                    limit=limit,
                    fill_axis=fill_axis,
                )[:2]
            elif isinstance(other, ABCSeries):
                # this means self is a DataFrame, and we need to broadcast
                # other
                cons = other._constructor_expanddim
                df = cons(
                    {c: other for c in self.columns}, **self._construct_axes_dict()
                )
                # error: Incompatible return value type (got "Tuple[NDFrameT,
                # DataFrame]", expected "Tuple[Self, NDFrameT]")
                return self._align_frame(  # type: ignore[return-value]
                    df,
                    join=join,
                    axis=axis,
                    level=level,
                    copy=copy,
                    fill_value=fill_value,
                    method=method,
                    limit=limit,
                    fill_axis=fill_axis,
                )[:2]

        _right: DataFrame | Series
        if axis is not None:
            axis = self._get_axis_number(axis)
        if isinstance(other, ABCDataFrame):
            left, _right, join_index = self._align_frame(
                other,
                join=join,
                axis=axis,
                level=level,
                copy=copy,
                fill_value=fill_value,
                method=method,
                limit=limit,
                fill_axis=fill_axis,
            )

        elif isinstance(other, ABCSeries):
            left, _right, join_index = self._align_series(
                other,
                join=join,
                axis=axis,
                level=level,
                copy=copy,
                fill_value=fill_value,
                method=method,
                limit=limit,
                fill_axis=fill_axis,
            )
        else:  # pragma: no cover
            raise TypeError(f"unsupported type: {type(other)}")

        right = cast(NDFrameT, _right)
        if self.ndim == 1 or axis == 0:
            # If we are aligning timezone-aware DatetimeIndexes and the timezones
            #  do not match, convert both to UTC.
            if isinstance(left.index.dtype, DatetimeTZDtype):
                if left.index.tz != right.index.tz:
                    if join_index is not None:
                        # GH#33671 copy to ensure we don't change the index on
                        #  our original Series
                        left = left.copy(deep=False)
                        right = right.copy(deep=False)
                        left.index = join_index
                        right.index = join_index

        left = left.__finalize__(self)
        right = right.__finalize__(other)
        return left, right

    @final
    def _align_frame(
        self,
        other: DataFrame,
        join: AlignJoin = "outer",
        axis: Axis | None = None,
        level=None,
        copy: bool_t | None = None,
        fill_value=None,
        method=None,
        limit: int | None = None,
        fill_axis: Axis = 0,
    ) -> tuple[Self, DataFrame, Index | None]:
        # defaults
        join_index, join_columns = None, None
        ilidx, iridx = None, None
        clidx, cridx = None, None

        is_series = isinstance(self, ABCSeries)

        if (axis is None or axis == 0) and not self.index.equals(other.index):
            join_index, ilidx, iridx = self.index.join(
                other.index, how=join, level=level, return_indexers=True
            )

        if (
            (axis is None or axis == 1)
            and not is_series
            and not self.columns.equals(other.columns)
        ):
            join_columns, clidx, cridx = self.columns.join(
                other.columns, how=join, level=level, return_indexers=True
            )

        if is_series:
            reindexers = {0: [join_index, ilidx]}
        else:
            reindexers = {0: [join_index, ilidx], 1: [join_columns, clidx]}

        left = self._reindex_with_indexers(
            reindexers, copy=copy, fill_value=fill_value, allow_dups=True
        )
        # other must be always DataFrame
        right = other._reindex_with_indexers(
            {0: [join_index, iridx], 1: [join_columns, cridx]},
            copy=copy,
            fill_value=fill_value,
            allow_dups=True,
        )

        if method is not None:
            left = left.fillna(method=method, axis=fill_axis, limit=limit)
            right = right.fillna(method=method, axis=fill_axis, limit=limit)

        return left, right, join_index

    @final
    def _align_series(
        self,
        other: Series,
        join: AlignJoin = "outer",
        axis: Axis | None = None,
        level=None,
        copy: bool_t | None = None,
        fill_value=None,
        method=None,
        limit: int | None = None,
        fill_axis: Axis = 0,
    ) -> tuple[Self, Series, Index | None]:
        is_series = isinstance(self, ABCSeries)
        if copy and using_copy_on_write():
            copy = False

        if (not is_series and axis is None) or axis not in [None, 0, 1]:
            raise ValueError("Must specify axis=0 or 1")

        if is_series and axis == 1:
            raise ValueError("cannot align series to a series other than axis 0")

        # series/series compat, other must always be a Series
        if not axis:
            # equal
            if self.index.equals(other.index):
                join_index, lidx, ridx = None, None, None
            else:
                join_index, lidx, ridx = self.index.join(
                    other.index, how=join, level=level, return_indexers=True
                )

            if is_series:
                left = self._reindex_indexer(join_index, lidx, copy)
            elif lidx is None or join_index is None:
                left = self.copy(deep=copy)
            else:
                left = self._constructor(
                    self._mgr.reindex_indexer(join_index, lidx, axis=1, copy=copy)
                )

            right = other._reindex_indexer(join_index, ridx, copy)

        else:
            # one has > 1 ndim
            fdata = self._mgr
            join_index = self.axes[1]
            lidx, ridx = None, None
            if not join_index.equals(other.index):
                join_index, lidx, ridx = join_index.join(
                    other.index, how=join, level=level, return_indexers=True
                )

            if lidx is not None:
                bm_axis = self._get_block_manager_axis(1)
                fdata = fdata.reindex_indexer(join_index, lidx, axis=bm_axis)

            if copy and fdata is self._mgr:
                fdata = fdata.copy()

            left = self._constructor(fdata)

            if ridx is None:
                right = other.copy(deep=copy)
            else:
                right = other.reindex(join_index, level=level)

        # fill
        fill_na = notna(fill_value) or (method is not None)
        if fill_na:
            left = left.fillna(fill_value, method=method, limit=limit, axis=fill_axis)
            right = right.fillna(fill_value, method=method, limit=limit)

        return left, right, join_index

    @final
    def _where(
        self,
        cond,
        other=lib.no_default,
        inplace: bool_t = False,
        axis: Axis | None = None,
        level=None,
    ):
        """
        Equivalent to public method `where`, except that `other` is not
        applied as a function even if callable. Used in __setitem__.
        """
        inplace = validate_bool_kwarg(inplace, "inplace")

        if axis is not None:
            axis = self._get_axis_number(axis)

        # align the cond to same shape as myself
        cond = common.apply_if_callable(cond, self)
        if isinstance(cond, NDFrame):
            # CoW: Make sure reference is not kept alive
            if cond.ndim == 1 and self.ndim == 2:
                cond = cond._constructor_expanddim(
                    {i: cond for i in range(len(self.columns))},
                    copy=False,
                )
                cond.columns = self.columns
            cond = cond.align(self, join="right", copy=False)[0]
        else:
            if not hasattr(cond, "shape"):
                cond = np.asanyarray(cond)
            if cond.shape != self.shape:
                raise ValueError("Array conditional must be same shape as self")
            cond = self._constructor(cond, **self._construct_axes_dict(), copy=False)

        # make sure we are boolean
        fill_value = bool(inplace)
        cond = cond.fillna(fill_value)

        msg = "Boolean array expected for the condition, not {dtype}"

        if not cond.empty:
            if not isinstance(cond, ABCDataFrame):
                # This is a single-dimensional object.
                if not is_bool_dtype(cond):
                    raise ValueError(msg.format(dtype=cond.dtype))
            else:
                for _dt in cond.dtypes:
                    if not is_bool_dtype(_dt):
                        raise ValueError(msg.format(dtype=_dt))
                if cond._mgr.any_extension_types:
                    # GH51574: avoid object ndarray conversion later on
                    cond = cond._constructor(
                        cond.to_numpy(dtype=bool, na_value=fill_value),
                        **cond._construct_axes_dict(),
                    )
        else:
            # GH#21947 we have an empty DataFrame/Series, could be object-dtype
            cond = cond.astype(bool)

        cond = -cond if inplace else cond
        cond = cond.reindex(self._info_axis, axis=self._info_axis_number, copy=False)

        # try to align with other
        if isinstance(other, NDFrame):
            # align with me
            if other.ndim <= self.ndim:
                # CoW: Make sure reference is not kept alive
                other = self.align(
                    other,
                    join="left",
                    axis=axis,
                    level=level,
                    fill_value=None,
                    copy=False,
                )[1]

                # if we are NOT aligned, raise as we cannot where index
                if axis is None and not other._indexed_same(self):
                    raise InvalidIndexError

                if other.ndim < self.ndim:
                    # TODO(EA2D): avoid object-dtype cast in EA case GH#38729
                    other = other._values
                    if axis == 0:
                        other = np.reshape(other, (-1, 1))
                    elif axis == 1:
                        other = np.reshape(other, (1, -1))

                    other = np.broadcast_to(other, self.shape)

            # slice me out of the other
            else:
                raise NotImplementedError(
                    "cannot align with a higher dimensional NDFrame"
                )

        elif not isinstance(other, (MultiIndex, NDFrame)):
            # mainly just catching Index here
            other = extract_array(other, extract_numpy=True)

        if isinstance(other, (np.ndarray, ExtensionArray)):
            if other.shape != self.shape:
                if self.ndim != 1:
                    # In the ndim == 1 case we may have
                    #  other length 1, which we treat as scalar (GH#2745, GH#4192)
                    #  or len(other) == icond.sum(), which we treat like
                    #  __setitem__ (GH#3235)
                    raise ValueError(
                        "other must be the same shape as self when an ndarray"
                    )

            # we are the same shape, so create an actual object for alignment
            else:
                other = self._constructor(
                    other, **self._construct_axes_dict(), copy=False
                )

        if axis is None:
            axis = 0

        if self.ndim == getattr(other, "ndim", 0):
            align = True
        else:
            align = self._get_axis_number(axis) == 1

        if inplace:
            # we may have different type blocks come out of putmask, so
            # reconstruct the block manager

            self._check_inplace_setting(other)
            new_data = self._mgr.putmask(mask=cond, new=other, align=align)
            result = self._constructor(new_data)
            return self._update_inplace(result)

        else:
            new_data = self._mgr.where(
                other=other,
                cond=cond,
                align=align,
            )
            result = self._constructor(new_data)
            return result.__finalize__(self)

    @overload
    def where(
        self,
        cond,
        other=...,
        *,
        inplace: Literal[False] = ...,
        axis: Axis | None = ...,
        level: Level = ...,
    ) -> Self:
        ...

    @overload
    def where(
        self,
        cond,
        other=...,
        *,
        inplace: Literal[True],
        axis: Axis | None = ...,
        level: Level = ...,
    ) -> None:
        ...

    @overload
    def where(
        self,
        cond,
        other=...,
        *,
        inplace: bool_t = ...,
        axis: Axis | None = ...,
        level: Level = ...,
    ) -> Self | None:
        ...

    @doc(
        klass=_shared_doc_kwargs["klass"],
        cond="True",
        cond_rev="False",
        name="where",
        name_other="mask",
    )
    def where(
        self,
        cond,
        other=np.nan,
        *,
        inplace: bool_t = False,
        axis: Axis | None = None,
        level: Level = None,
    ) -> Self | None:
        """
        Replace values where the condition is {cond_rev}.

        Parameters
        ----------
        cond : bool {klass}, array-like, or callable
            Where `cond` is {cond}, keep the original value. Where
            {cond_rev}, replace with corresponding value from `other`.
            If `cond` is callable, it is computed on the {klass} and
            should return boolean {klass} or array. The callable must
            not change input {klass} (though pandas doesn't check it).
        other : scalar, {klass}, or callable
            Entries where `cond` is {cond_rev} are replaced with
            corresponding value from `other`.
            If other is callable, it is computed on the {klass} and
            should return scalar or {klass}. The callable must not
            change input {klass} (though pandas doesn't check it).
            If not specified, entries will be filled with the corresponding
            NULL value (``np.nan`` for numpy dtypes, ``pd.NA`` for extension
            dtypes).
        inplace : bool, default False
            Whether to perform the operation in place on the data.
        axis : int, default None
            Alignment axis if needed. For `Series` this parameter is
            unused and defaults to 0.
        level : int, default None
            Alignment level if needed.

        Returns
        -------
        Same type as caller or None if ``inplace=True``.

        See Also
        --------
        :func:`DataFrame.{name_other}` : Return an object of same shape as
            self.

        Notes
        -----
        The {name} method is an application of the if-then idiom. For each
        element in the calling DataFrame, if ``cond`` is ``{cond}`` the
        element is used; otherwise the corresponding element from the DataFrame
        ``other`` is used. If the axis of ``other`` does not align with axis of
        ``cond`` {klass}, the misaligned index positions will be filled with
        {cond_rev}.

        The signature for :func:`DataFrame.where` differs from
        :func:`numpy.where`. Roughly ``df1.where(m, df2)`` is equivalent to
        ``np.where(m, df1, df2)``.

        For further details and examples see the ``{name}`` documentation in
        :ref:`indexing <indexing.where_mask>`.

        The dtype of the object takes precedence. The fill value is casted to
        the object's dtype, if this can be done losslessly.

        Examples
        --------
        >>> s = pd.Series(range(5))
        >>> s.where(s > 0)
        0    NaN
        1    1.0
        2    2.0
        3    3.0
        4    4.0
        dtype: float64
        >>> s.mask(s > 0)
        0    0.0
        1    NaN
        2    NaN
        3    NaN
        4    NaN
        dtype: float64

        >>> s = pd.Series(range(5))
        >>> t = pd.Series([True, False])
        >>> s.where(t, 99)
        0     0
        1    99
        2    99
        3    99
        4    99
        dtype: int64
        >>> s.mask(t, 99)
        0    99
        1     1
        2    99
        3    99
        4    99
        dtype: int64

        >>> s.where(s > 1, 10)
        0    10
        1    10
        2    2
        3    3
        4    4
        dtype: int64
        >>> s.mask(s > 1, 10)
        0     0
        1     1
        2    10
        3    10
        4    10
        dtype: int64

        >>> df = pd.DataFrame(np.arange(10).reshape(-1, 2), columns=['A', 'B'])
        >>> df
           A  B
        0  0  1
        1  2  3
        2  4  5
        3  6  7
        4  8  9
        >>> m = df % 3 == 0
        >>> df.where(m, -df)
           A  B
        0  0 -1
        1 -2  3
        2 -4 -5
        3  6 -7
        4 -8  9
        >>> df.where(m, -df) == np.where(m, df, -df)
              A     B
        0  True  True
        1  True  True
        2  True  True
        3  True  True
        4  True  True
        >>> df.where(m, -df) == df.mask(~m, -df)
              A     B
        0  True  True
        1  True  True
        2  True  True
        3  True  True
        4  True  True
        """
        other = common.apply_if_callable(other, self)
        return self._where(cond, other, inplace, axis, level)

    @overload
    def mask(
        self,
        cond,
        other=...,
        *,
        inplace: Literal[False] = ...,
        axis: Axis | None = ...,
        level: Level = ...,
    ) -> Self:
        ...

    @overload
    def mask(
        self,
        cond,
        other=...,
        *,
        inplace: Literal[True],
        axis: Axis | None = ...,
        level: Level = ...,
    ) -> None:
        ...

    @overload
    def mask(
        self,
        cond,
        other=...,
        *,
        inplace: bool_t = ...,
        axis: Axis | None = ...,
        level: Level = ...,
    ) -> Self | None:
        ...

    @doc(
        where,
        klass=_shared_doc_kwargs["klass"],
        cond="False",
        cond_rev="True",
        name="mask",
        name_other="where",
    )
    def mask(
        self,
        cond,
        other=lib.no_default,
        *,
        inplace: bool_t = False,
        axis: Axis | None = None,
        level: Level = None,
    ) -> Self | None:
        inplace = validate_bool_kwarg(inplace, "inplace")
        cond = common.apply_if_callable(cond, self)

        # see gh-21891
        if not hasattr(cond, "__invert__"):
            cond = np.array(cond)

        return self.where(
            ~cond,
            other=other,
            inplace=inplace,
            axis=axis,
            level=level,
        )

    @doc(klass=_shared_doc_kwargs["klass"])
    def shift(
        self,
        periods: int = 1,
        freq=None,
        axis: Axis = 0,
        fill_value: Hashable = None,
    ) -> Self:
        """
        Shift index by desired number of periods with an optional time `freq`.

        When `freq` is not passed, shift the index without realigning the data.
        If `freq` is passed (in this case, the index must be date or datetime,
        or it will raise a `NotImplementedError`), the index will be
        increased using the periods and the `freq`. `freq` can be inferred
        when specified as "infer" as long as either freq or inferred_freq
        attribute is set in the index.

        Parameters
        ----------
        periods : int
            Number of periods to shift. Can be positive or negative.
        freq : DateOffset, tseries.offsets, timedelta, or str, optional
            Offset to use from the tseries module or time rule (e.g. 'EOM').
            If `freq` is specified then the index values are shifted but the
            data is not realigned. That is, use `freq` if you would like to
            extend the index when shifting and preserve the original data.
            If `freq` is specified as "infer" then it will be inferred from
            the freq or inferred_freq attributes of the index. If neither of
            those attributes exist, a ValueError is thrown.
        axis : {{0 or 'index', 1 or 'columns', None}}, default None
            Shift direction. For `Series` this parameter is unused and defaults to 0.
        fill_value : object, optional
            The scalar value to use for newly introduced missing values.
            the default depends on the dtype of `self`.
            For numeric data, ``np.nan`` is used.
            For datetime, timedelta, or period data, etc. :attr:`NaT` is used.
            For extension dtypes, ``self.dtype.na_value`` is used.

            .. versionchanged:: 1.1.0

        Returns
        -------
        {klass}
            Copy of input object, shifted.

        See Also
        --------
        Index.shift : Shift values of Index.
        DatetimeIndex.shift : Shift values of DatetimeIndex.
        PeriodIndex.shift : Shift values of PeriodIndex.

        Examples
        --------
        >>> df = pd.DataFrame({{"Col1": [10, 20, 15, 30, 45],
        ...                    "Col2": [13, 23, 18, 33, 48],
        ...                    "Col3": [17, 27, 22, 37, 52]}},
        ...                   index=pd.date_range("2020-01-01", "2020-01-05"))
        >>> df
                    Col1  Col2  Col3
        2020-01-01    10    13    17
        2020-01-02    20    23    27
        2020-01-03    15    18    22
        2020-01-04    30    33    37
        2020-01-05    45    48    52

        >>> df.shift(periods=3)
                    Col1  Col2  Col3
        2020-01-01   NaN   NaN   NaN
        2020-01-02   NaN   NaN   NaN
        2020-01-03   NaN   NaN   NaN
        2020-01-04  10.0  13.0  17.0
        2020-01-05  20.0  23.0  27.0

        >>> df.shift(periods=1, axis="columns")
                    Col1  Col2  Col3
        2020-01-01   NaN    10    13
        2020-01-02   NaN    20    23
        2020-01-03   NaN    15    18
        2020-01-04   NaN    30    33
        2020-01-05   NaN    45    48

        >>> df.shift(periods=3, fill_value=0)
                    Col1  Col2  Col3
        2020-01-01     0     0     0
        2020-01-02     0     0     0
        2020-01-03     0     0     0
        2020-01-04    10    13    17
        2020-01-05    20    23    27

        >>> df.shift(periods=3, freq="D")
                    Col1  Col2  Col3
        2020-01-04    10    13    17
        2020-01-05    20    23    27
        2020-01-06    15    18    22
        2020-01-07    30    33    37
        2020-01-08    45    48    52

        >>> df.shift(periods=3, freq="infer")
                    Col1  Col2  Col3
        2020-01-04    10    13    17
        2020-01-05    20    23    27
        2020-01-06    15    18    22
        2020-01-07    30    33    37
        2020-01-08    45    48    52
        """
        if periods == 0:
            return self.copy(deep=None)

        if freq is None:
            # when freq is None, data is shifted, index is not
            axis = self._get_axis_number(axis)
            new_data = self._mgr.shift(
                periods=periods, axis=axis, fill_value=fill_value
            )
            return self._constructor(new_data).__finalize__(self, method="shift")

        # when freq is given, index is shifted, data is not
        index = self._get_axis(axis)

        if freq == "infer":
            freq = getattr(index, "freq", None)

            if freq is None:
                freq = getattr(index, "inferred_freq", None)

            if freq is None:
                msg = "Freq was not set in the index hence cannot be inferred"
                raise ValueError(msg)

        elif isinstance(freq, str):
            freq = to_offset(freq)

        if isinstance(index, PeriodIndex):
            orig_freq = to_offset(index.freq)
            if freq != orig_freq:
                assert orig_freq is not None  # for mypy
                raise ValueError(
                    f"Given freq {freq.rule_code} does not match "
                    f"PeriodIndex freq {orig_freq.rule_code}"
                )
            new_ax = index.shift(periods)
        else:
            new_ax = index.shift(periods, freq)

        result = self.set_axis(new_ax, axis=axis)
        return result.__finalize__(self, method="shift")

    def truncate(
        self,
        before=None,
        after=None,
        axis: Axis | None = None,
        copy: bool_t | None = None,
    ) -> Self:
        """
        Truncate a Series or DataFrame before and after some index value.

        This is a useful shorthand for boolean indexing based on index
        values above or below certain thresholds.

        Parameters
        ----------
        before : date, str, int
            Truncate all rows before this index value.
        after : date, str, int
            Truncate all rows after this index value.
        axis : {0 or 'index', 1 or 'columns'}, optional
            Axis to truncate. Truncates the index (rows) by default.
            For `Series` this parameter is unused and defaults to 0.
        copy : bool, default is True,
            Return a copy of the truncated section.

        Returns
        -------
        type of caller
            The truncated Series or DataFrame.

        See Also
        --------
        DataFrame.loc : Select a subset of a DataFrame by label.
        DataFrame.iloc : Select a subset of a DataFrame by position.

        Notes
        -----
        If the index being truncated contains only datetime values,
        `before` and `after` may be specified as strings instead of
        Timestamps.

        Examples
        --------
        >>> df = pd.DataFrame({'A': ['a', 'b', 'c', 'd', 'e'],
        ...                    'B': ['f', 'g', 'h', 'i', 'j'],
        ...                    'C': ['k', 'l', 'm', 'n', 'o']},
        ...                   index=[1, 2, 3, 4, 5])
        >>> df
           A  B  C
        1  a  f  k
        2  b  g  l
        3  c  h  m
        4  d  i  n
        5  e  j  o

        >>> df.truncate(before=2, after=4)
           A  B  C
        2  b  g  l
        3  c  h  m
        4  d  i  n

        The columns of a DataFrame can be truncated.

        >>> df.truncate(before="A", after="B", axis="columns")
           A  B
        1  a  f
        2  b  g
        3  c  h
        4  d  i
        5  e  j

        For Series, only rows can be truncated.

        >>> df['A'].truncate(before=2, after=4)
        2    b
        3    c
        4    d
        Name: A, dtype: object

        The index values in ``truncate`` can be datetimes or string
        dates.

        >>> dates = pd.date_range('2016-01-01', '2016-02-01', freq='s')
        >>> df = pd.DataFrame(index=dates, data={'A': 1})
        >>> df.tail()
                             A
        2016-01-31 23:59:56  1
        2016-01-31 23:59:57  1
        2016-01-31 23:59:58  1
        2016-01-31 23:59:59  1
        2016-02-01 00:00:00  1

        >>> df.truncate(before=pd.Timestamp('2016-01-05'),
        ...             after=pd.Timestamp('2016-01-10')).tail()
                             A
        2016-01-09 23:59:56  1
        2016-01-09 23:59:57  1
        2016-01-09 23:59:58  1
        2016-01-09 23:59:59  1
        2016-01-10 00:00:00  1

        Because the index is a DatetimeIndex containing only dates, we can
        specify `before` and `after` as strings. They will be coerced to
        Timestamps before truncation.

        >>> df.truncate('2016-01-05', '2016-01-10').tail()
                             A
        2016-01-09 23:59:56  1
        2016-01-09 23:59:57  1
        2016-01-09 23:59:58  1
        2016-01-09 23:59:59  1
        2016-01-10 00:00:00  1

        Note that ``truncate`` assumes a 0 value for any unspecified time
        component (midnight). This differs from partial string slicing, which
        returns any partially matching dates.

        >>> df.loc['2016-01-05':'2016-01-10', :].tail()
                             A
        2016-01-10 23:59:55  1
        2016-01-10 23:59:56  1
        2016-01-10 23:59:57  1
        2016-01-10 23:59:58  1
        2016-01-10 23:59:59  1
        """
        if axis is None:
            axis = 0
        axis = self._get_axis_number(axis)
        ax = self._get_axis(axis)

        # GH 17935
        # Check that index is sorted
        if not ax.is_monotonic_increasing and not ax.is_monotonic_decreasing:
            raise ValueError("truncate requires a sorted index")

        # if we have a date index, convert to dates, otherwise
        # treat like a slice
        if ax._is_all_dates:
            from pandas.core.tools.datetimes import to_datetime

            before = to_datetime(before)
            after = to_datetime(after)

        if before is not None and after is not None and before > after:
            raise ValueError(f"Truncate: {after} must be after {before}")

        if len(ax) > 1 and ax.is_monotonic_decreasing and ax.nunique() > 1:
            before, after = after, before

        slicer = [slice(None, None)] * self._AXIS_LEN
        slicer[axis] = slice(before, after)
        result = self.loc[tuple(slicer)]

        if isinstance(ax, MultiIndex):
            setattr(result, self._get_axis_name(axis), ax.truncate(before, after))

        result = result.copy(deep=copy and not using_copy_on_write())

        return result

    @final
    @doc(klass=_shared_doc_kwargs["klass"])
    def tz_convert(
        self, tz, axis: Axis = 0, level=None, copy: bool_t | None = None
    ) -> Self:
        """
        Convert tz-aware axis to target time zone.

        Parameters
        ----------
        tz : str or tzinfo object or None
            Target time zone. Passing ``None`` will convert to
            UTC and remove the timezone information.
        axis : {{0 or 'index', 1 or 'columns'}}, default 0
            The axis to convert
        level : int, str, default None
            If axis is a MultiIndex, convert a specific level. Otherwise
            must be None.
        copy : bool, default True
            Also make a copy of the underlying data.

        Returns
        -------
        {klass}
            Object with time zone converted axis.

        Raises
        ------
        TypeError
            If the axis is tz-naive.

        Examples
        --------
        Change to another time zone:

        >>> s = pd.Series(
        ...     [1],
        ...     index=pd.DatetimeIndex(['2018-09-15 01:30:00+02:00']),
        ... )
        >>> s.tz_convert('Asia/Shanghai')
        2018-09-15 07:30:00+08:00    1
        dtype: int64

        Pass None to convert to UTC and get a tz-naive index:

        >>> s = pd.Series([1],
        ...     index=pd.DatetimeIndex(['2018-09-15 01:30:00+02:00']))
        >>> s.tz_convert(None)
        2018-09-14 23:30:00    1
        dtype: int64
        """
        axis = self._get_axis_number(axis)
        ax = self._get_axis(axis)

        def _tz_convert(ax, tz):
            if not hasattr(ax, "tz_convert"):
                if len(ax) > 0:
                    ax_name = self._get_axis_name(axis)
                    raise TypeError(
                        f"{ax_name} is not a valid DatetimeIndex or PeriodIndex"
                    )
                ax = DatetimeIndex([], tz=tz)
            else:
                ax = ax.tz_convert(tz)
            return ax

        # if a level is given it must be a MultiIndex level or
        # equivalent to the axis name
        if isinstance(ax, MultiIndex):
            level = ax._get_level_number(level)
            new_level = _tz_convert(ax.levels[level], tz)
            ax = ax.set_levels(new_level, level=level)
        else:
            if level not in (None, 0, ax.name):
                raise ValueError(f"The level {level} is not valid")
            ax = _tz_convert(ax, tz)

        result = self.copy(deep=copy and not using_copy_on_write())
        result = result.set_axis(ax, axis=axis, copy=False)
        return result.__finalize__(self, method="tz_convert")

    @final
    @doc(klass=_shared_doc_kwargs["klass"])
    def tz_localize(
        self,
        tz,
        axis: Axis = 0,
        level=None,
        copy: bool_t | None = None,
        ambiguous: TimeAmbiguous = "raise",
        nonexistent: TimeNonexistent = "raise",
    ) -> Self:
        """
        Localize tz-naive index of a Series or DataFrame to target time zone.

        This operation localizes the Index. To localize the values in a
        timezone-naive Series, use :meth:`Series.dt.tz_localize`.

        Parameters
        ----------
        tz : str or tzinfo or None
            Time zone to localize. Passing ``None`` will remove the
            time zone information and preserve local time.
        axis : {{0 or 'index', 1 or 'columns'}}, default 0
            The axis to localize
        level : int, str, default None
            If axis ia a MultiIndex, localize a specific level. Otherwise
            must be None.
        copy : bool, default True
            Also make a copy of the underlying data.
        ambiguous : 'infer', bool-ndarray, 'NaT', default 'raise'
            When clocks moved backward due to DST, ambiguous times may arise.
            For example in Central European Time (UTC+01), when going from
            03:00 DST to 02:00 non-DST, 02:30:00 local time occurs both at
            00:30:00 UTC and at 01:30:00 UTC. In such a situation, the
            `ambiguous` parameter dictates how ambiguous times should be
            handled.

            - 'infer' will attempt to infer fall dst-transition hours based on
              order
            - bool-ndarray where True signifies a DST time, False designates
              a non-DST time (note that this flag is only applicable for
              ambiguous times)
            - 'NaT' will return NaT where there are ambiguous times
            - 'raise' will raise an AmbiguousTimeError if there are ambiguous
              times.
        nonexistent : str, default 'raise'
            A nonexistent time does not exist in a particular timezone
            where clocks moved forward due to DST. Valid values are:

            - 'shift_forward' will shift the nonexistent time forward to the
              closest existing time
            - 'shift_backward' will shift the nonexistent time backward to the
              closest existing time
            - 'NaT' will return NaT where there are nonexistent times
            - timedelta objects will shift nonexistent times by the timedelta
            - 'raise' will raise an NonExistentTimeError if there are
              nonexistent times.

        Returns
        -------
        {klass}
            Same type as the input.

        Raises
        ------
        TypeError
            If the TimeSeries is tz-aware and tz is not None.

        Examples
        --------
        Localize local times:

        >>> s = pd.Series(
        ...     [1],
        ...     index=pd.DatetimeIndex(['2018-09-15 01:30:00']),
        ... )
        >>> s.tz_localize('CET')
        2018-09-15 01:30:00+02:00    1
        dtype: int64

        Pass None to convert to tz-naive index and preserve local time:

        >>> s = pd.Series([1],
        ...     index=pd.DatetimeIndex(['2018-09-15 01:30:00+02:00']))
        >>> s.tz_localize(None)
        2018-09-15 01:30:00    1
        dtype: int64

        Be careful with DST changes. When there is sequential data, pandas
        can infer the DST time:

        >>> s = pd.Series(range(7),
        ...               index=pd.DatetimeIndex(['2018-10-28 01:30:00',
        ...                                       '2018-10-28 02:00:00',
        ...                                       '2018-10-28 02:30:00',
        ...                                       '2018-10-28 02:00:00',
        ...                                       '2018-10-28 02:30:00',
        ...                                       '2018-10-28 03:00:00',
        ...                                       '2018-10-28 03:30:00']))
        >>> s.tz_localize('CET', ambiguous='infer')
        2018-10-28 01:30:00+02:00    0
        2018-10-28 02:00:00+02:00    1
        2018-10-28 02:30:00+02:00    2
        2018-10-28 02:00:00+01:00    3
        2018-10-28 02:30:00+01:00    4
        2018-10-28 03:00:00+01:00    5
        2018-10-28 03:30:00+01:00    6
        dtype: int64

        In some cases, inferring the DST is impossible. In such cases, you can
        pass an ndarray to the ambiguous parameter to set the DST explicitly

        >>> s = pd.Series(range(3),
        ...               index=pd.DatetimeIndex(['2018-10-28 01:20:00',
        ...                                       '2018-10-28 02:36:00',
        ...                                       '2018-10-28 03:46:00']))
        >>> s.tz_localize('CET', ambiguous=np.array([True, True, False]))
        2018-10-28 01:20:00+02:00    0
        2018-10-28 02:36:00+02:00    1
        2018-10-28 03:46:00+01:00    2
        dtype: int64

        If the DST transition causes nonexistent times, you can shift these
        dates forward or backward with a timedelta object or `'shift_forward'`
        or `'shift_backward'`.

        >>> s = pd.Series(range(2),
        ...               index=pd.DatetimeIndex(['2015-03-29 02:30:00',
        ...                                       '2015-03-29 03:30:00']))
        >>> s.tz_localize('Europe/Warsaw', nonexistent='shift_forward')
        2015-03-29 03:00:00+02:00    0
        2015-03-29 03:30:00+02:00    1
        dtype: int64
        >>> s.tz_localize('Europe/Warsaw', nonexistent='shift_backward')
        2015-03-29 01:59:59.999999999+01:00    0
        2015-03-29 03:30:00+02:00              1
        dtype: int64
        >>> s.tz_localize('Europe/Warsaw', nonexistent=pd.Timedelta('1H'))
        2015-03-29 03:30:00+02:00    0
        2015-03-29 03:30:00+02:00    1
        dtype: int64
        """
        nonexistent_options = ("raise", "NaT", "shift_forward", "shift_backward")
        if nonexistent not in nonexistent_options and not isinstance(
            nonexistent, dt.timedelta
        ):
            raise ValueError(
                "The nonexistent argument must be one of 'raise', "
                "'NaT', 'shift_forward', 'shift_backward' or "
                "a timedelta object"
            )

        axis = self._get_axis_number(axis)
        ax = self._get_axis(axis)

        def _tz_localize(ax, tz, ambiguous, nonexistent):
            if not hasattr(ax, "tz_localize"):
                if len(ax) > 0:
                    ax_name = self._get_axis_name(axis)
                    raise TypeError(
                        f"{ax_name} is not a valid DatetimeIndex or PeriodIndex"
                    )
                ax = DatetimeIndex([], tz=tz)
            else:
                ax = ax.tz_localize(tz, ambiguous=ambiguous, nonexistent=nonexistent)
            return ax

        # if a level is given it must be a MultiIndex level or
        # equivalent to the axis name
        if isinstance(ax, MultiIndex):
            level = ax._get_level_number(level)
            new_level = _tz_localize(ax.levels[level], tz, ambiguous, nonexistent)
            ax = ax.set_levels(new_level, level=level)
        else:
            if level not in (None, 0, ax.name):
                raise ValueError(f"The level {level} is not valid")
            ax = _tz_localize(ax, tz, ambiguous, nonexistent)

        result = self.copy(deep=copy and not using_copy_on_write())
        result = result.set_axis(ax, axis=axis, copy=False)
        return result.__finalize__(self, method="tz_localize")

    # ----------------------------------------------------------------------
    # Numeric Methods

    @final
    def describe(
        self,
        percentiles=None,
        include=None,
        exclude=None,
    ) -> Self:
        """
        Generate descriptive statistics.

        Descriptive statistics include those that summarize the central
        tendency, dispersion and shape of a
        dataset's distribution, excluding ``NaN`` values.

        Analyzes both numeric and object series, as well
        as ``DataFrame`` column sets of mixed data types. The output
        will vary depending on what is provided. Refer to the notes
        below for more detail.

        Parameters
        ----------
        percentiles : list-like of numbers, optional
            The percentiles to include in the output. All should
            fall between 0 and 1. The default is
            ``[.25, .5, .75]``, which returns the 25th, 50th, and
            75th percentiles.
        include : 'all', list-like of dtypes or None (default), optional
            A white list of data types to include in the result. Ignored
            for ``Series``. Here are the options:

            - 'all' : All columns of the input will be included in the output.
            - A list-like of dtypes : Limits the results to the
              provided data types.
              To limit the result to numeric types submit
              ``numpy.number``. To limit it instead to object columns submit
              the ``numpy.object`` data type. Strings
              can also be used in the style of
              ``select_dtypes`` (e.g. ``df.describe(include=['O'])``). To
              select pandas categorical columns, use ``'category'``
            - None (default) : The result will include all numeric columns.
        exclude : list-like of dtypes or None (default), optional,
            A black list of data types to omit from the result. Ignored
            for ``Series``. Here are the options:

            - A list-like of dtypes : Excludes the provided data types
              from the result. To exclude numeric types submit
              ``numpy.number``. To exclude object columns submit the data
              type ``numpy.object``. Strings can also be used in the style of
              ``select_dtypes`` (e.g. ``df.describe(exclude=['O'])``). To
              exclude pandas categorical columns, use ``'category'``
            - None (default) : The result will exclude nothing.

        Returns
        -------
        Series or DataFrame
            Summary statistics of the Series or Dataframe provided.

        See Also
        --------
        DataFrame.count: Count number of non-NA/null observations.
        DataFrame.max: Maximum of the values in the object.
        DataFrame.min: Minimum of the values in the object.
        DataFrame.mean: Mean of the values.
        DataFrame.std: Standard deviation of the observations.
        DataFrame.select_dtypes: Subset of a DataFrame including/excluding
            columns based on their dtype.

        Notes
        -----
        For numeric data, the result's index will include ``count``,
        ``mean``, ``std``, ``min``, ``max`` as well as lower, ``50`` and
        upper percentiles. By default the lower percentile is ``25`` and the
        upper percentile is ``75``. The ``50`` percentile is the
        same as the median.

        For object data (e.g. strings or timestamps), the result's index
        will include ``count``, ``unique``, ``top``, and ``freq``. The ``top``
        is the most common value. The ``freq`` is the most common value's
        frequency. Timestamps also include the ``first`` and ``last`` items.

        If multiple object values have the highest count, then the
        ``count`` and ``top`` results will be arbitrarily chosen from
        among those with the highest count.

        For mixed data types provided via a ``DataFrame``, the default is to
        return only an analysis of numeric columns. If the dataframe consists
        only of object and categorical data without any numeric columns, the
        default is to return an analysis of both the object and categorical
        columns. If ``include='all'`` is provided as an option, the result
        will include a union of attributes of each type.

        The `include` and `exclude` parameters can be used to limit
        which columns in a ``DataFrame`` are analyzed for the output.
        The parameters are ignored when analyzing a ``Series``.

        Examples
        --------
        Describing a numeric ``Series``.

        >>> s = pd.Series([1, 2, 3])
        >>> s.describe()
        count    3.0
        mean     2.0
        std      1.0
        min      1.0
        25%      1.5
        50%      2.0
        75%      2.5
        max      3.0
        dtype: float64

        Describing a categorical ``Series``.

        >>> s = pd.Series(['a', 'a', 'b', 'c'])
        >>> s.describe()
        count     4
        unique    3
        top       a
        freq      2
        dtype: object

        Describing a timestamp ``Series``.

        >>> s = pd.Series([
        ...     np.datetime64("2000-01-01"),
        ...     np.datetime64("2010-01-01"),
        ...     np.datetime64("2010-01-01")
        ... ])
        >>> s.describe()
        count                      3
        mean     2006-09-01 08:00:00
        min      2000-01-01 00:00:00
        25%      2004-12-31 12:00:00
        50%      2010-01-01 00:00:00
        75%      2010-01-01 00:00:00
        max      2010-01-01 00:00:00
        dtype: object

        Describing a ``DataFrame``. By default only numeric fields
        are returned.

        >>> df = pd.DataFrame({'categorical': pd.Categorical(['d','e','f']),
        ...                    'numeric': [1, 2, 3],
        ...                    'object': ['a', 'b', 'c']
        ...                   })
        >>> df.describe()
               numeric
        count      3.0
        mean       2.0
        std        1.0
        min        1.0
        25%        1.5
        50%        2.0
        75%        2.5
        max        3.0

        Describing all columns of a ``DataFrame`` regardless of data type.

        >>> df.describe(include='all')  # doctest: +SKIP
               categorical  numeric object
        count            3      3.0      3
        unique           3      NaN      3
        top              f      NaN      a
        freq             1      NaN      1
        mean           NaN      2.0    NaN
        std            NaN      1.0    NaN
        min            NaN      1.0    NaN
        25%            NaN      1.5    NaN
        50%            NaN      2.0    NaN
        75%            NaN      2.5    NaN
        max            NaN      3.0    NaN

        Describing a column from a ``DataFrame`` by accessing it as
        an attribute.

        >>> df.numeric.describe()
        count    3.0
        mean     2.0
        std      1.0
        min      1.0
        25%      1.5
        50%      2.0
        75%      2.5
        max      3.0
        Name: numeric, dtype: float64

        Including only numeric columns in a ``DataFrame`` description.

        >>> df.describe(include=[np.number])
               numeric
        count      3.0
        mean       2.0
        std        1.0
        min        1.0
        25%        1.5
        50%        2.0
        75%        2.5
        max        3.0

        Including only string columns in a ``DataFrame`` description.

        >>> df.describe(include=[object])  # doctest: +SKIP
               object
        count       3
        unique      3
        top         a
        freq        1

        Including only categorical columns from a ``DataFrame`` description.

        >>> df.describe(include=['category'])
               categorical
        count            3
        unique           3
        top              d
        freq             1

        Excluding numeric columns from a ``DataFrame`` description.

        >>> df.describe(exclude=[np.number])  # doctest: +SKIP
               categorical object
        count            3      3
        unique           3      3
        top              f      a
        freq             1      1

        Excluding object columns from a ``DataFrame`` description.

        >>> df.describe(exclude=[object])  # doctest: +SKIP
               categorical  numeric
        count            3      3.0
        unique           3      NaN
        top              f      NaN
        freq             1      NaN
        mean           NaN      2.0
        std            NaN      1.0
        min            NaN      1.0
        25%            NaN      1.5
        50%            NaN      2.0
        75%            NaN      2.5
        max            NaN      3.0
        """
        return describe_ndframe(
            obj=self,
            include=include,
            exclude=exclude,
            percentiles=percentiles,
        )

    @final
    def pct_change(
        self,
        periods: int = 1,
        fill_method: Literal["backfill", "bfill", "pad", "ffill"] | None = "pad",
        limit: int | None = None,
        freq=None,
        **kwargs,
    ) -> Self:
        """
        Percentage change between the current and a prior element.

        Computes the percentage change from the immediately previous row by
        default. This is useful in comparing the percentage of change in a time
        series of elements.

        Parameters
        ----------
        periods : int, default 1
            Periods to shift for forming percent change.
        fill_method : {'backfill', 'bfill', 'pad', 'ffill', None}, default 'pad'
            How to handle NAs **before** computing percent changes.
        limit : int, default None
            The number of consecutive NAs to fill before stopping.
        freq : DateOffset, timedelta, or str, optional
            Increment to use from time series API (e.g. 'M' or BDay()).
        **kwargs
            Additional keyword arguments are passed into
            `DataFrame.shift` or `Series.shift`.

        Returns
        -------
        Series or DataFrame
            The same type as the calling object.

        See Also
        --------
        Series.diff : Compute the difference of two elements in a Series.
        DataFrame.diff : Compute the difference of two elements in a DataFrame.
        Series.shift : Shift the index by some number of periods.
        DataFrame.shift : Shift the index by some number of periods.

        Examples
        --------
        **Series**

        >>> s = pd.Series([90, 91, 85])
        >>> s
        0    90
        1    91
        2    85
        dtype: int64

        >>> s.pct_change()
        0         NaN
        1    0.011111
        2   -0.065934
        dtype: float64

        >>> s.pct_change(periods=2)
        0         NaN
        1         NaN
        2   -0.055556
        dtype: float64

        See the percentage change in a Series where filling NAs with last
        valid observation forward to next valid.

        >>> s = pd.Series([90, 91, None, 85])
        >>> s
        0    90.0
        1    91.0
        2     NaN
        3    85.0
        dtype: float64

        >>> s.pct_change(fill_method='ffill')
        0         NaN
        1    0.011111
        2    0.000000
        3   -0.065934
        dtype: float64

        **DataFrame**

        Percentage change in French franc, Deutsche Mark, and Italian lira from
        1980-01-01 to 1980-03-01.

        >>> df = pd.DataFrame({
        ...     'FR': [4.0405, 4.0963, 4.3149],
        ...     'GR': [1.7246, 1.7482, 1.8519],
        ...     'IT': [804.74, 810.01, 860.13]},
        ...     index=['1980-01-01', '1980-02-01', '1980-03-01'])
        >>> df
                        FR      GR      IT
        1980-01-01  4.0405  1.7246  804.74
        1980-02-01  4.0963  1.7482  810.01
        1980-03-01  4.3149  1.8519  860.13

        >>> df.pct_change()
                          FR        GR        IT
        1980-01-01       NaN       NaN       NaN
        1980-02-01  0.013810  0.013684  0.006549
        1980-03-01  0.053365  0.059318  0.061876

        Percentage of change in GOOG and APPL stock volume. Shows computing
        the percentage change between columns.

        >>> df = pd.DataFrame({
        ...     '2016': [1769950, 30586265],
        ...     '2015': [1500923, 40912316],
        ...     '2014': [1371819, 41403351]},
        ...     index=['GOOG', 'APPL'])
        >>> df
                  2016      2015      2014
        GOOG   1769950   1500923   1371819
        APPL  30586265  40912316  41403351

        >>> df.pct_change(axis='columns', periods=-1)
                  2016      2015  2014
        GOOG  0.179241  0.094112   NaN
        APPL -0.252395 -0.011860   NaN
        """
        axis = self._get_axis_number(kwargs.pop("axis", "index"))
        if fill_method is None:
            data = self
        else:
            _data = self.fillna(method=fill_method, axis=axis, limit=limit)
            assert _data is not None  # needed for mypy
            data = _data

        shifted = data.shift(periods=periods, freq=freq, axis=axis, **kwargs)
        # Unsupported left operand type for / ("Self")
        rs = data / shifted - 1  # type: ignore[operator]
        if freq is not None:
            # Shift method is implemented differently when freq is not None
            # We want to restore the original index
            rs = rs.loc[~rs.index.duplicated()]
            rs = rs.reindex_like(data)
        return rs.__finalize__(self, method="pct_change")

    @final
    def _logical_func(
        self,
        name: str,
        func,
        axis: Axis = 0,
        bool_only: bool_t = False,
        skipna: bool_t = True,
        **kwargs,
    ) -> Series | bool_t:
        nv.validate_logical_func((), kwargs, fname=name)
        validate_bool_kwarg(skipna, "skipna", none_allowed=False)

        if self.ndim > 1 and axis is None:
            # Reduce along one dimension then the other, to simplify DataFrame._reduce
            res = self._logical_func(
                name, func, axis=0, bool_only=bool_only, skipna=skipna, **kwargs
            )
            return res._logical_func(name, func, skipna=skipna, **kwargs)

        if (
            self.ndim > 1
            and axis == 1
            and len(self._mgr.arrays) > 1
            # TODO(EA2D): special-case not needed
            and all(x.ndim == 2 for x in self._mgr.arrays)
            and not kwargs
        ):
            # Fastpath avoiding potentially expensive transpose
            obj = self
            if bool_only:
                obj = self._get_bool_data()
            return obj._reduce_axis1(name, func, skipna=skipna)

        return self._reduce(
            func,
            name=name,
            axis=axis,
            skipna=skipna,
            numeric_only=bool_only,
            filter_type="bool",
        )

    def any(
        self,
        axis: Axis = 0,
        bool_only: bool_t = False,
        skipna: bool_t = True,
        **kwargs,
    ) -> Series | bool_t:
        return self._logical_func(
            "any", nanops.nanany, axis, bool_only, skipna, **kwargs
        )

    def all(
        self,
        axis: Axis = 0,
        bool_only: bool_t = False,
        skipna: bool_t = True,
        **kwargs,
    ) -> Series | bool_t:
        return self._logical_func(
            "all", nanops.nanall, axis, bool_only, skipna, **kwargs
        )

    @final
    def _accum_func(
        self,
        name: str,
        func,
        axis: Axis | None = None,
        skipna: bool_t = True,
        *args,
        **kwargs,
    ):
        skipna = nv.validate_cum_func_with_skipna(skipna, args, kwargs, name)
        if axis is None:
            axis = 0
        else:
            axis = self._get_axis_number(axis)

        if axis == 1:
            return self.T._accum_func(
                name, func, axis=0, skipna=skipna, *args, **kwargs  # noqa: B026
            ).T

        def block_accum_func(blk_values):
            values = blk_values.T if hasattr(blk_values, "T") else blk_values

            result: np.ndarray | ExtensionArray
            if isinstance(values, ExtensionArray):
                result = values._accumulate(name, skipna=skipna, **kwargs)
            else:
                result = nanops.na_accum_func(values, func, skipna=skipna)

            result = result.T if hasattr(result, "T") else result
            return result

        result = self._mgr.apply(block_accum_func)

        return self._constructor(result).__finalize__(self, method=name)

    def cummax(self, axis: Axis | None = None, skipna: bool_t = True, *args, **kwargs):
        return self._accum_func(
            "cummax", np.maximum.accumulate, axis, skipna, *args, **kwargs
        )

    def cummin(self, axis: Axis | None = None, skipna: bool_t = True, *args, **kwargs):
        return self._accum_func(
            "cummin", np.minimum.accumulate, axis, skipna, *args, **kwargs
        )

    def cumsum(self, axis: Axis | None = None, skipna: bool_t = True, *args, **kwargs):
        return self._accum_func("cumsum", np.cumsum, axis, skipna, *args, **kwargs)

    def cumprod(self, axis: Axis | None = None, skipna: bool_t = True, *args, **kwargs):
        return self._accum_func("cumprod", np.cumprod, axis, skipna, *args, **kwargs)

    @final
    def _stat_function_ddof(
        self,
        name: str,
        func,
        axis: Axis | None = None,
        skipna: bool_t = True,
        ddof: int = 1,
        numeric_only: bool_t = False,
        **kwargs,
    ) -> Series | float:
        nv.validate_stat_ddof_func((), kwargs, fname=name)
        validate_bool_kwarg(skipna, "skipna", none_allowed=False)
        if axis is None:
            axis = 0

        return self._reduce(
            func, name, axis=axis, numeric_only=numeric_only, skipna=skipna, ddof=ddof
        )

    def sem(
        self,
        axis: Axis | None = None,
        skipna: bool_t = True,
        ddof: int = 1,
        numeric_only: bool_t = False,
        **kwargs,
    ) -> Series | float:
        return self._stat_function_ddof(
            "sem", nanops.nansem, axis, skipna, ddof, numeric_only, **kwargs
        )

    def var(
        self,
        axis: Axis | None = None,
        skipna: bool_t = True,
        ddof: int = 1,
        numeric_only: bool_t = False,
        **kwargs,
    ) -> Series | float:
        return self._stat_function_ddof(
            "var", nanops.nanvar, axis, skipna, ddof, numeric_only, **kwargs
        )

    def std(
        self,
        axis: Axis | None = None,
        skipna: bool_t = True,
        ddof: int = 1,
        numeric_only: bool_t = False,
        **kwargs,
    ) -> Series | float:
        return self._stat_function_ddof(
            "std", nanops.nanstd, axis, skipna, ddof, numeric_only, **kwargs
        )

    @final
    def _stat_function(
        self,
        name: str,
        func,
        axis: Axis | None = 0,
        skipna: bool_t = True,
        numeric_only: bool_t = False,
        **kwargs,
    ):
        assert name in ["median", "mean", "min", "max", "kurt", "skew"], name
        nv.validate_func(name, (), kwargs)

        validate_bool_kwarg(skipna, "skipna", none_allowed=False)

        return self._reduce(
            func, name=name, axis=axis, skipna=skipna, numeric_only=numeric_only
        )

    def min(
        self,
        axis: Axis | None = 0,
        skipna: bool_t = True,
        numeric_only: bool_t = False,
        **kwargs,
    ):
        return self._stat_function(
            "min",
            nanops.nanmin,
            axis,
            skipna,
            numeric_only,
            **kwargs,
        )

    def max(
        self,
        axis: Axis | None = 0,
        skipna: bool_t = True,
        numeric_only: bool_t = False,
        **kwargs,
    ):
        return self._stat_function(
            "max",
            nanops.nanmax,
            axis,
            skipna,
            numeric_only,
            **kwargs,
        )

    def mean(
        self,
        axis: Axis | None = 0,
        skipna: bool_t = True,
        numeric_only: bool_t = False,
        **kwargs,
    ) -> Series | float:
        return self._stat_function(
            "mean", nanops.nanmean, axis, skipna, numeric_only, **kwargs
        )

    def median(
        self,
        axis: Axis | None = 0,
        skipna: bool_t = True,
        numeric_only: bool_t = False,
        **kwargs,
    ) -> Series | float:
        return self._stat_function(
            "median", nanops.nanmedian, axis, skipna, numeric_only, **kwargs
        )

    def skew(
        self,
        axis: Axis | None = 0,
        skipna: bool_t = True,
        numeric_only: bool_t = False,
        **kwargs,
    ) -> Series | float:
        return self._stat_function(
            "skew", nanops.nanskew, axis, skipna, numeric_only, **kwargs
        )

    def kurt(
        self,
        axis: Axis | None = 0,
        skipna: bool_t = True,
        numeric_only: bool_t = False,
        **kwargs,
    ) -> Series | float:
        return self._stat_function(
            "kurt", nanops.nankurt, axis, skipna, numeric_only, **kwargs
        )

    kurtosis = kurt

    @final
    def _min_count_stat_function(
        self,
        name: str,
        func,
        axis: Axis | None = None,
        skipna: bool_t = True,
        numeric_only: bool_t = False,
        min_count: int = 0,
        **kwargs,
    ):
        assert name in ["sum", "prod"], name
        nv.validate_func(name, (), kwargs)

        validate_bool_kwarg(skipna, "skipna", none_allowed=False)

        if axis is None:
            axis = 0

        return self._reduce(
            func,
            name=name,
            axis=axis,
            skipna=skipna,
            numeric_only=numeric_only,
            min_count=min_count,
        )

    def sum(
        self,
        axis: Axis | None = None,
        skipna: bool_t = True,
        numeric_only: bool_t = False,
        min_count: int = 0,
        **kwargs,
    ):
        return self._min_count_stat_function(
            "sum", nanops.nansum, axis, skipna, numeric_only, min_count, **kwargs
        )

    def prod(
        self,
        axis: Axis | None = None,
        skipna: bool_t = True,
        numeric_only: bool_t = False,
        min_count: int = 0,
        **kwargs,
    ):
        return self._min_count_stat_function(
            "prod",
            nanops.nanprod,
            axis,
            skipna,
            numeric_only,
            min_count,
            **kwargs,
        )

    product = prod

    @final
    @doc(Rolling)
    def rolling(
        self,
        window: int | dt.timedelta | str | BaseOffset | BaseIndexer,
        min_periods: int | None = None,
        center: bool_t = False,
        win_type: str | None = None,
        on: str | None = None,
        axis: Axis | lib.NoDefault = lib.no_default,
        closed: IntervalClosedType | None = None,
        step: int | None = None,
        method: str = "single",
    ) -> Window | Rolling:
        if axis is not lib.no_default:
            axis = self._get_axis_number(axis)
            name = "rolling"
            if axis == 1:
                warnings.warn(
                    f"Support for axis=1 in {type(self).__name__}.{name} is "
                    "deprecated and will be removed in a future version. "
                    f"Use obj.T.{name}(...) instead",
                    FutureWarning,
                    stacklevel=find_stack_level(),
                )
            else:
                warnings.warn(
                    f"The 'axis' keyword in {type(self).__name__}.{name} is "
                    "deprecated and will be removed in a future version. "
                    "Call the method without the axis keyword instead.",
                    FutureWarning,
                    stacklevel=find_stack_level(),
                )
        else:
            axis = 0

        if win_type is not None:
            return Window(
                self,
                window=window,
                min_periods=min_periods,
                center=center,
                win_type=win_type,
                on=on,
                axis=axis,
                closed=closed,
                step=step,
                method=method,
            )

        return Rolling(
            self,
            window=window,
            min_periods=min_periods,
            center=center,
            win_type=win_type,
            on=on,
            axis=axis,
            closed=closed,
            step=step,
            method=method,
        )

    @final
    @doc(Expanding)
    def expanding(
        self,
        min_periods: int = 1,
        axis: Axis | lib.NoDefault = lib.no_default,
        method: Literal["single", "table"] = "single",
    ) -> Expanding:
        if axis is not lib.no_default:
            axis = self._get_axis_number(axis)
            name = "expanding"
            if axis == 1:
                warnings.warn(
                    f"Support for axis=1 in {type(self).__name__}.{name} is "
                    "deprecated and will be removed in a future version. "
                    f"Use obj.T.{name}(...) instead",
                    FutureWarning,
                    stacklevel=find_stack_level(),
                )
            else:
                warnings.warn(
                    f"The 'axis' keyword in {type(self).__name__}.{name} is "
                    "deprecated and will be removed in a future version. "
                    "Call the method without the axis keyword instead.",
                    FutureWarning,
                    stacklevel=find_stack_level(),
                )
        else:
            axis = 0
        return Expanding(self, min_periods=min_periods, axis=axis, method=method)

    @final
    @doc(ExponentialMovingWindow)
    def ewm(
        self,
        com: float | None = None,
        span: float | None = None,
        halflife: float | TimedeltaConvertibleTypes | None = None,
        alpha: float | None = None,
        min_periods: int | None = 0,
        adjust: bool_t = True,
        ignore_na: bool_t = False,
        axis: Axis | lib.NoDefault = lib.no_default,
        times: np.ndarray | DataFrame | Series | None = None,
        method: Literal["single", "table"] = "single",
    ) -> ExponentialMovingWindow:
        if axis is not lib.no_default:
            axis = self._get_axis_number(axis)
            name = "ewm"
            if axis == 1:
                warnings.warn(
                    f"Support for axis=1 in {type(self).__name__}.{name} is "
                    "deprecated and will be removed in a future version. "
                    f"Use obj.T.{name}(...) instead",
                    FutureWarning,
                    stacklevel=find_stack_level(),
                )
            else:
                warnings.warn(
                    f"The 'axis' keyword in {type(self).__name__}.{name} is "
                    "deprecated and will be removed in a future version. "
                    "Call the method without the axis keyword instead.",
                    FutureWarning,
                    stacklevel=find_stack_level(),
                )
        else:
            axis = 0

        return ExponentialMovingWindow(
            self,
            com=com,
            span=span,
            halflife=halflife,
            alpha=alpha,
            min_periods=min_periods,
            adjust=adjust,
            ignore_na=ignore_na,
            axis=axis,
            times=times,
            method=method,
        )

    # ----------------------------------------------------------------------
    # Arithmetic Methods

    @final
    def _inplace_method(self, other, op) -> Self:
        """
        Wrap arithmetic method to operate inplace.
        """
        result = op(self, other)

        if (
            self.ndim == 1
            and result._indexed_same(self)
            and is_dtype_equal(result.dtype, self.dtype)
        ):
            # GH#36498 this inplace op can _actually_ be inplace.
            # Item "ArrayManager" of "Union[ArrayManager, SingleArrayManager,
            # BlockManager, SingleBlockManager]" has no attribute "setitem_inplace"
            self._mgr.setitem_inplace(  # type: ignore[union-attr]
                slice(None), result._values
            )
            return self

        # Delete cacher
        self._reset_cacher()

        # this makes sure that we are aligned like the input
        # we are updating inplace so we want to ignore is_copy
        self._update_inplace(
            result.reindex_like(self, copy=False), verify_is_copy=False
        )
        return self

    def __iadd__(self, other) -> Self:
        # error: Unsupported left operand type for + ("Type[NDFrame]")
        return self._inplace_method(other, type(self).__add__)  # type: ignore[operator]

    def __isub__(self, other) -> Self:
        # error: Unsupported left operand type for - ("Type[NDFrame]")
        return self._inplace_method(other, type(self).__sub__)  # type: ignore[operator]

    def __imul__(self, other) -> Self:
        # error: Unsupported left operand type for * ("Type[NDFrame]")
        return self._inplace_method(other, type(self).__mul__)  # type: ignore[operator]

    def __itruediv__(self, other) -> Self:
        # error: Unsupported left operand type for / ("Type[NDFrame]")
        return self._inplace_method(
            other, type(self).__truediv__  # type: ignore[operator]
        )

    def __ifloordiv__(self, other) -> Self:
        # error: Unsupported left operand type for // ("Type[NDFrame]")
        return self._inplace_method(
            other, type(self).__floordiv__  # type: ignore[operator]
        )

    def __imod__(self, other) -> Self:
        # error: Unsupported left operand type for % ("Type[NDFrame]")
        return self._inplace_method(other, type(self).__mod__)  # type: ignore[operator]

    def __ipow__(self, other) -> Self:
        # error: Unsupported left operand type for ** ("Type[NDFrame]")
        return self._inplace_method(other, type(self).__pow__)  # type: ignore[operator]

    def __iand__(self, other) -> Self:
        # error: Unsupported left operand type for & ("Type[NDFrame]")
        return self._inplace_method(other, type(self).__and__)  # type: ignore[operator]

    def __ior__(self, other) -> Self:
        # error: Unsupported left operand type for | ("Type[NDFrame]")
        return self._inplace_method(other, type(self).__or__)  # type: ignore[operator]

    def __ixor__(self, other) -> Self:
        # error: Unsupported left operand type for ^ ("Type[NDFrame]")
        return self._inplace_method(other, type(self).__xor__)  # type: ignore[operator]

    # ----------------------------------------------------------------------
    # Misc methods

    @final
    def _find_valid_index(self, *, how: str) -> Hashable | None:
        """
        Retrieves the index of the first valid value.

        Parameters
        ----------
        how : {'first', 'last'}
            Use this parameter to change between the first or last valid index.

        Returns
        -------
        idx_first_valid : type of index
        """
        is_valid = self.notna().values
        idxpos = find_valid_index(how=how, is_valid=is_valid)
        if idxpos is None:
            return None
        return self.index[idxpos]

    @final
    @doc(position="first", klass=_shared_doc_kwargs["klass"])
    def first_valid_index(self) -> Hashable | None:
        """
        Return index for {position} non-NA value or None, if no non-NA value is found.

        Returns
        -------
        type of index

        Notes
        -----
        If all elements are non-NA/null, returns None.
        Also returns None for empty {klass}.
        """
        return self._find_valid_index(how="first")

    @final
    @doc(first_valid_index, position="last", klass=_shared_doc_kwargs["klass"])
    def last_valid_index(self) -> Hashable | None:
        return self._find_valid_index(how="last")


_num_doc = """
{desc}

Parameters
----------
axis : {axis_descr}
    Axis for the function to be applied on.
    For `Series` this parameter is unused and defaults to 0.

    For DataFrames, specifying ``axis=None`` will apply the aggregation
    across both axes.

    .. versionadded:: 2.0.0

skipna : bool, default True
    Exclude NA/null values when computing the result.
numeric_only : bool, default False
    Include only float, int, boolean columns. Not implemented for Series.

{min_count}\
**kwargs
    Additional keyword arguments to be passed to the function.

Returns
-------
{name1} or scalar\
{see_also}\
{examples}
"""

_num_ddof_doc = """
{desc}

Parameters
----------
axis : {axis_descr}
    For `Series` this parameter is unused and defaults to 0.
skipna : bool, default True
    Exclude NA/null values. If an entire row/column is NA, the result
    will be NA.
ddof : int, default 1
    Delta Degrees of Freedom. The divisor used in calculations is N - ddof,
    where N represents the number of elements.
numeric_only : bool, default False
    Include only float, int, boolean columns. Not implemented for Series.

Returns
-------
{name1} or {name2} (if level specified) \
{notes}\
{examples}
"""

_std_notes = """

Notes
-----
To have the same behaviour as `numpy.std`, use `ddof=0` (instead of the
default `ddof=1`)"""

_std_examples = """

Examples
--------
>>> df = pd.DataFrame({'person_id': [0, 1, 2, 3],
...                    'age': [21, 25, 62, 43],
...                    'height': [1.61, 1.87, 1.49, 2.01]}
...                   ).set_index('person_id')
>>> df
           age  height
person_id
0           21    1.61
1           25    1.87
2           62    1.49
3           43    2.01

The standard deviation of the columns can be found as follows:

>>> df.std()
age       18.786076
height     0.237417
dtype: float64

Alternatively, `ddof=0` can be set to normalize by N instead of N-1:

>>> df.std(ddof=0)
age       16.269219
height     0.205609
dtype: float64"""

_var_examples = """

Examples
--------
>>> df = pd.DataFrame({'person_id': [0, 1, 2, 3],
...                   'age': [21, 25, 62, 43],
...                   'height': [1.61, 1.87, 1.49, 2.01]}
...                  ).set_index('person_id')
>>> df
           age  height
person_id
0           21    1.61
1           25    1.87
2           62    1.49
3           43    2.01

>>> df.var()
age       352.916667
height      0.056367
dtype: float64

Alternatively, ``ddof=0`` can be set to normalize by N instead of N-1:

>>> df.var(ddof=0)
age       264.687500
height      0.042275
dtype: float64"""

_bool_doc = """
{desc}

Parameters
----------
axis : {{0 or 'index', 1 or 'columns', None}}, default 0
    Indicate which axis or axes should be reduced. For `Series` this parameter
    is unused and defaults to 0.

    * 0 / 'index' : reduce the index, return a Series whose index is the
      original column labels.
    * 1 / 'columns' : reduce the columns, return a Series whose index is the
      original index.
    * None : reduce all axes, return a scalar.

bool_only : bool, default None
    Include only boolean columns. If None, will attempt to use everything,
    then use only boolean data. Not implemented for Series.
skipna : bool, default True
    Exclude NA/null values. If the entire row/column is NA and skipna is
    True, then the result will be {empty_value}, as for an empty row/column.
    If skipna is False, then NA are treated as True, because these are not
    equal to zero.
**kwargs : any, default None
    Additional keywords have no effect but might be accepted for
    compatibility with NumPy.

Returns
-------
{name1} or {name2}
    If level is specified, then, {name2} is returned; otherwise, {name1}
    is returned.

{see_also}
{examples}"""

_all_desc = """\
Return whether all elements are True, potentially over an axis.

Returns True unless there at least one element within a series or
along a Dataframe axis that is False or equivalent (e.g. zero or
empty)."""

_all_examples = """\
Examples
--------
**Series**

>>> pd.Series([True, True]).all()
True
>>> pd.Series([True, False]).all()
False
>>> pd.Series([], dtype="float64").all()
True
>>> pd.Series([np.nan]).all()
True
>>> pd.Series([np.nan]).all(skipna=False)
True

**DataFrames**

Create a dataframe from a dictionary.

>>> df = pd.DataFrame({'col1': [True, True], 'col2': [True, False]})
>>> df
   col1   col2
0  True   True
1  True  False

Default behaviour checks if values in each column all return True.

>>> df.all()
col1     True
col2    False
dtype: bool

Specify ``axis='columns'`` to check if values in each row all return True.

>>> df.all(axis='columns')
0     True
1    False
dtype: bool

Or ``axis=None`` for whether every value is True.

>>> df.all(axis=None)
False
"""

_all_see_also = """\
See Also
--------
Series.all : Return True if all elements are True.
DataFrame.any : Return True if one (or more) elements are True.
"""

_cnum_doc = """
Return cumulative {desc} over a DataFrame or Series axis.

Returns a DataFrame or Series of the same size containing the cumulative
{desc}.

Parameters
----------
axis : {{0 or 'index', 1 or 'columns'}}, default 0
    The index or the name of the axis. 0 is equivalent to None or 'index'.
    For `Series` this parameter is unused and defaults to 0.
skipna : bool, default True
    Exclude NA/null values. If an entire row/column is NA, the result
    will be NA.
*args, **kwargs
    Additional keywords have no effect but might be accepted for
    compatibility with NumPy.

Returns
-------
{name1} or {name2}
    Return cumulative {desc} of {name1} or {name2}.

See Also
--------
core.window.expanding.Expanding.{accum_func_name} : Similar functionality
    but ignores ``NaN`` values.
{name2}.{accum_func_name} : Return the {desc} over
    {name2} axis.
{name2}.cummax : Return cumulative maximum over {name2} axis.
{name2}.cummin : Return cumulative minimum over {name2} axis.
{name2}.cumsum : Return cumulative sum over {name2} axis.
{name2}.cumprod : Return cumulative product over {name2} axis.

{examples}"""

_cummin_examples = """\
Examples
--------
**Series**

>>> s = pd.Series([2, np.nan, 5, -1, 0])
>>> s
0    2.0
1    NaN
2    5.0
3   -1.0
4    0.0
dtype: float64

By default, NA values are ignored.

>>> s.cummin()
0    2.0
1    NaN
2    2.0
3   -1.0
4   -1.0
dtype: float64

To include NA values in the operation, use ``skipna=False``

>>> s.cummin(skipna=False)
0    2.0
1    NaN
2    NaN
3    NaN
4    NaN
dtype: float64

**DataFrame**

>>> df = pd.DataFrame([[2.0, 1.0],
...                    [3.0, np.nan],
...                    [1.0, 0.0]],
...                   columns=list('AB'))
>>> df
     A    B
0  2.0  1.0
1  3.0  NaN
2  1.0  0.0

By default, iterates over rows and finds the minimum
in each column. This is equivalent to ``axis=None`` or ``axis='index'``.

>>> df.cummin()
     A    B
0  2.0  1.0
1  2.0  NaN
2  1.0  0.0

To iterate over columns and find the minimum in each row,
use ``axis=1``

>>> df.cummin(axis=1)
     A    B
0  2.0  1.0
1  3.0  NaN
2  1.0  0.0
"""

_cumsum_examples = """\
Examples
--------
**Series**

>>> s = pd.Series([2, np.nan, 5, -1, 0])
>>> s
0    2.0
1    NaN
2    5.0
3   -1.0
4    0.0
dtype: float64

By default, NA values are ignored.

>>> s.cumsum()
0    2.0
1    NaN
2    7.0
3    6.0
4    6.0
dtype: float64

To include NA values in the operation, use ``skipna=False``

>>> s.cumsum(skipna=False)
0    2.0
1    NaN
2    NaN
3    NaN
4    NaN
dtype: float64

**DataFrame**

>>> df = pd.DataFrame([[2.0, 1.0],
...                    [3.0, np.nan],
...                    [1.0, 0.0]],
...                   columns=list('AB'))
>>> df
     A    B
0  2.0  1.0
1  3.0  NaN
2  1.0  0.0

By default, iterates over rows and finds the sum
in each column. This is equivalent to ``axis=None`` or ``axis='index'``.

>>> df.cumsum()
     A    B
0  2.0  1.0
1  5.0  NaN
2  6.0  1.0

To iterate over columns and find the sum in each row,
use ``axis=1``

>>> df.cumsum(axis=1)
     A    B
0  2.0  3.0
1  3.0  NaN
2  1.0  1.0
"""

_cumprod_examples = """\
Examples
--------
**Series**

>>> s = pd.Series([2, np.nan, 5, -1, 0])
>>> s
0    2.0
1    NaN
2    5.0
3   -1.0
4    0.0
dtype: float64

By default, NA values are ignored.

>>> s.cumprod()
0     2.0
1     NaN
2    10.0
3   -10.0
4    -0.0
dtype: float64

To include NA values in the operation, use ``skipna=False``

>>> s.cumprod(skipna=False)
0    2.0
1    NaN
2    NaN
3    NaN
4    NaN
dtype: float64

**DataFrame**

>>> df = pd.DataFrame([[2.0, 1.0],
...                    [3.0, np.nan],
...                    [1.0, 0.0]],
...                   columns=list('AB'))
>>> df
     A    B
0  2.0  1.0
1  3.0  NaN
2  1.0  0.0

By default, iterates over rows and finds the product
in each column. This is equivalent to ``axis=None`` or ``axis='index'``.

>>> df.cumprod()
     A    B
0  2.0  1.0
1  6.0  NaN
2  6.0  0.0

To iterate over columns and find the product in each row,
use ``axis=1``

>>> df.cumprod(axis=1)
     A    B
0  2.0  2.0
1  3.0  NaN
2  1.0  0.0
"""

_cummax_examples = """\
Examples
--------
**Series**

>>> s = pd.Series([2, np.nan, 5, -1, 0])
>>> s
0    2.0
1    NaN
2    5.0
3   -1.0
4    0.0
dtype: float64

By default, NA values are ignored.

>>> s.cummax()
0    2.0
1    NaN
2    5.0
3    5.0
4    5.0
dtype: float64

To include NA values in the operation, use ``skipna=False``

>>> s.cummax(skipna=False)
0    2.0
1    NaN
2    NaN
3    NaN
4    NaN
dtype: float64

**DataFrame**

>>> df = pd.DataFrame([[2.0, 1.0],
...                    [3.0, np.nan],
...                    [1.0, 0.0]],
...                   columns=list('AB'))
>>> df
     A    B
0  2.0  1.0
1  3.0  NaN
2  1.0  0.0

By default, iterates over rows and finds the maximum
in each column. This is equivalent to ``axis=None`` or ``axis='index'``.

>>> df.cummax()
     A    B
0  2.0  1.0
1  3.0  NaN
2  3.0  1.0

To iterate over columns and find the maximum in each row,
use ``axis=1``

>>> df.cummax(axis=1)
     A    B
0  2.0  2.0
1  3.0  NaN
2  1.0  1.0
"""

_any_see_also = """\
See Also
--------
numpy.any : Numpy version of this method.
Series.any : Return whether any element is True.
Series.all : Return whether all elements are True.
DataFrame.any : Return whether any element is True over requested axis.
DataFrame.all : Return whether all elements are True over requested axis.
"""

_any_desc = """\
Return whether any element is True, potentially over an axis.

Returns False unless there is at least one element within a series or
along a Dataframe axis that is True or equivalent (e.g. non-zero or
non-empty)."""

_any_examples = """\
Examples
--------
**Series**

For Series input, the output is a scalar indicating whether any element
is True.

>>> pd.Series([False, False]).any()
False
>>> pd.Series([True, False]).any()
True
>>> pd.Series([], dtype="float64").any()
False
>>> pd.Series([np.nan]).any()
False
>>> pd.Series([np.nan]).any(skipna=False)
True

**DataFrame**

Whether each column contains at least one True element (the default).

>>> df = pd.DataFrame({"A": [1, 2], "B": [0, 2], "C": [0, 0]})
>>> df
   A  B  C
0  1  0  0
1  2  2  0

>>> df.any()
A     True
B     True
C    False
dtype: bool

Aggregating over the columns.

>>> df = pd.DataFrame({"A": [True, False], "B": [1, 2]})
>>> df
       A  B
0   True  1
1  False  2

>>> df.any(axis='columns')
0    True
1    True
dtype: bool

>>> df = pd.DataFrame({"A": [True, False], "B": [1, 0]})
>>> df
       A  B
0   True  1
1  False  0

>>> df.any(axis='columns')
0    True
1    False
dtype: bool

Aggregating over the entire DataFrame with ``axis=None``.

>>> df.any(axis=None)
True

`any` for an empty DataFrame is an empty Series.

>>> pd.DataFrame([]).any()
Series([], dtype: bool)
"""

_shared_docs[
    "stat_func_example"
] = """

Examples
--------
>>> idx = pd.MultiIndex.from_arrays([
...     ['warm', 'warm', 'cold', 'cold'],
...     ['dog', 'falcon', 'fish', 'spider']],
...     names=['blooded', 'animal'])
>>> s = pd.Series([4, 2, 0, 8], name='legs', index=idx)
>>> s
blooded  animal
warm     dog       4
         falcon    2
cold     fish      0
         spider    8
Name: legs, dtype: int64

>>> s.{stat_func}()
{default_output}"""

_sum_examples = _shared_docs["stat_func_example"].format(
    stat_func="sum", verb="Sum", default_output=14, level_output_0=6, level_output_1=8
)

_sum_examples += """

By default, the sum of an empty or all-NA Series is ``0``.

>>> pd.Series([], dtype="float64").sum()  # min_count=0 is the default
0.0

This can be controlled with the ``min_count`` parameter. For example, if
you'd like the sum of an empty series to be NaN, pass ``min_count=1``.

>>> pd.Series([], dtype="float64").sum(min_count=1)
nan

Thanks to the ``skipna`` parameter, ``min_count`` handles all-NA and
empty series identically.

>>> pd.Series([np.nan]).sum()
0.0

>>> pd.Series([np.nan]).sum(min_count=1)
nan"""

_max_examples: str = _shared_docs["stat_func_example"].format(
    stat_func="max", verb="Max", default_output=8, level_output_0=4, level_output_1=8
)

_min_examples: str = _shared_docs["stat_func_example"].format(
    stat_func="min", verb="Min", default_output=0, level_output_0=2, level_output_1=0
)

_stat_func_see_also = """

See Also
--------
Series.sum : Return the sum.
Series.min : Return the minimum.
Series.max : Return the maximum.
Series.idxmin : Return the index of the minimum.
Series.idxmax : Return the index of the maximum.
DataFrame.sum : Return the sum over the requested axis.
DataFrame.min : Return the minimum over the requested axis.
DataFrame.max : Return the maximum over the requested axis.
DataFrame.idxmin : Return the index of the minimum over the requested axis.
DataFrame.idxmax : Return the index of the maximum over the requested axis."""

_prod_examples = """

Examples
--------
By default, the product of an empty or all-NA Series is ``1``

>>> pd.Series([], dtype="float64").prod()
1.0

This can be controlled with the ``min_count`` parameter

>>> pd.Series([], dtype="float64").prod(min_count=1)
nan

Thanks to the ``skipna`` parameter, ``min_count`` handles all-NA and
empty series identically.

>>> pd.Series([np.nan]).prod()
1.0

>>> pd.Series([np.nan]).prod(min_count=1)
nan"""

_min_count_stub = """\
min_count : int, default 0
    The required number of valid values to perform the operation. If fewer than
    ``min_count`` non-NA values are present the result will be NA.
"""


def make_doc(name: str, ndim: int) -> str:
    """
    Generate the docstring for a Series/DataFrame reduction.
    """
    if ndim == 1:
        name1 = "scalar"
        name2 = "Series"
        axis_descr = "{index (0)}"
    else:
        name1 = "Series"
        name2 = "DataFrame"
        axis_descr = "{index (0), columns (1)}"

    if name == "any":
        base_doc = _bool_doc
        desc = _any_desc
        see_also = _any_see_also
        examples = _any_examples
        kwargs = {"empty_value": "False"}
    elif name == "all":
        base_doc = _bool_doc
        desc = _all_desc
        see_also = _all_see_also
        examples = _all_examples
        kwargs = {"empty_value": "True"}
    elif name == "min":
        base_doc = _num_doc
        desc = (
            "Return the minimum of the values over the requested axis.\n\n"
            "If you want the *index* of the minimum, use ``idxmin``. This is "
            "the equivalent of the ``numpy.ndarray`` method ``argmin``."
        )
        see_also = _stat_func_see_also
        examples = _min_examples
        kwargs = {"min_count": ""}
    elif name == "max":
        base_doc = _num_doc
        desc = (
            "Return the maximum of the values over the requested axis.\n\n"
            "If you want the *index* of the maximum, use ``idxmax``. This is "
            "the equivalent of the ``numpy.ndarray`` method ``argmax``."
        )
        see_also = _stat_func_see_also
        examples = _max_examples
        kwargs = {"min_count": ""}

    elif name == "sum":
        base_doc = _num_doc
        desc = (
            "Return the sum of the values over the requested axis.\n\n"
            "This is equivalent to the method ``numpy.sum``."
        )
        see_also = _stat_func_see_also
        examples = _sum_examples
        kwargs = {"min_count": _min_count_stub}

    elif name == "prod":
        base_doc = _num_doc
        desc = "Return the product of the values over the requested axis."
        see_also = _stat_func_see_also
        examples = _prod_examples
        kwargs = {"min_count": _min_count_stub}

    elif name == "median":
        base_doc = _num_doc
        desc = "Return the median of the values over the requested axis."
        see_also = ""
        examples = """

            Examples
            --------
            >>> s = pd.Series([1, 2, 3])
            >>> s.median()
            2.0

            With a DataFrame

            >>> df = pd.DataFrame({'a': [1, 2], 'b': [2, 3]}, index=['tiger', 'zebra'])
            >>> df
                   a   b
            tiger  1   2
            zebra  2   3
            >>> df.median()
            a   1.5
            b   2.5
            dtype: float64

            Using axis=1

            >>> df.median(axis=1)
            tiger   1.5
            zebra   2.5
            dtype: float64

            In this case, `numeric_only` should be set to `True`
            to avoid getting an error.

            >>> df = pd.DataFrame({'a': [1, 2], 'b': ['T', 'Z']},
            ...                   index=['tiger', 'zebra'])
            >>> df.median(numeric_only=True)
            a   1.5
            dtype: float64"""
        kwargs = {"min_count": ""}

    elif name == "mean":
        base_doc = _num_doc
        desc = "Return the mean of the values over the requested axis."
        see_also = ""
        examples = """

            Examples
            --------
            >>> s = pd.Series([1, 2, 3])
            >>> s.mean()
            2.0

            With a DataFrame

            >>> df = pd.DataFrame({'a': [1, 2], 'b': [2, 3]}, index=['tiger', 'zebra'])
            >>> df
                   a   b
            tiger  1   2
            zebra  2   3
            >>> df.mean()
            a   1.5
            b   2.5
            dtype: float64

            Using axis=1

            >>> df.mean(axis=1)
            tiger   1.5
            zebra   2.5
            dtype: float64

            In this case, `numeric_only` should be set to `True` to avoid
            getting an error.

            >>> df = pd.DataFrame({'a': [1, 2], 'b': ['T', 'Z']},
            ...                   index=['tiger', 'zebra'])
            >>> df.mean(numeric_only=True)
            a   1.5
            dtype: float64"""
        kwargs = {"min_count": ""}

    elif name == "var":
        base_doc = _num_ddof_doc
        desc = (
            "Return unbiased variance over requested axis.\n\nNormalized by "
            "N-1 by default. This can be changed using the ddof argument."
        )
        examples = _var_examples
        see_also = ""
        kwargs = {"notes": ""}

    elif name == "std":
        base_doc = _num_ddof_doc
        desc = (
            "Return sample standard deviation over requested axis."
            "\n\nNormalized by N-1 by default. This can be changed using the "
            "ddof argument."
        )
        examples = _std_examples
        see_also = ""
        kwargs = {"notes": _std_notes}

    elif name == "sem":
        base_doc = _num_ddof_doc
        desc = (
            "Return unbiased standard error of the mean over requested "
            "axis.\n\nNormalized by N-1 by default. This can be changed "
            "using the ddof argument"
        )
        examples = """

            Examples
            --------
            >>> s = pd.Series([1, 2, 3])
            >>> s.sem().round(6)
            0.57735

            With a DataFrame

            >>> df = pd.DataFrame({'a': [1, 2], 'b': [2, 3]}, index=['tiger', 'zebra'])
            >>> df
                   a   b
            tiger  1   2
            zebra  2   3
            >>> df.sem()
            a   0.5
            b   0.5
            dtype: float64

            Using axis=1

            >>> df.sem(axis=1)
            tiger   0.5
            zebra   0.5
            dtype: float64

            In this case, `numeric_only` should be set to `True`
            to avoid getting an error.

            >>> df = pd.DataFrame({'a': [1, 2], 'b': ['T', 'Z']},
            ...                   index=['tiger', 'zebra'])
            >>> df.sem(numeric_only=True)
            a   0.5
            dtype: float64"""
        see_also = ""
        kwargs = {"notes": ""}

    elif name == "skew":
        base_doc = _num_doc
        desc = "Return unbiased skew over requested axis.\n\nNormalized by N-1."
        see_also = ""
        examples = """

            Examples
            --------
            >>> s = pd.Series([1, 2, 3])
            >>> s.skew()
            0.0

            With a DataFrame

            >>> df = pd.DataFrame({'a': [1, 2, 3], 'b': [2, 3, 4], 'c': [1, 3, 5]},
            ...                  index=['tiger', 'zebra', 'cow'])
            >>> df
                    a   b   c
            tiger   1   2   1
            zebra   2   3   3
            cow     3   4   5
            >>> df.skew()
            a   0.0
            b   0.0
            c   0.0
            dtype: float64

            Using axis=1

            >>> df.skew(axis=1)
            tiger   1.732051
            zebra  -1.732051
            cow     0.000000
            dtype: float64

            In this case, `numeric_only` should be set to `True` to avoid
            getting an error.

            >>> df = pd.DataFrame({'a': [1, 2, 3], 'b': ['T', 'Z', 'X']},
            ...                  index=['tiger', 'zebra', 'cow'])
            >>> df.skew(numeric_only=True)
            a   0.0
            dtype: float64"""
        kwargs = {"min_count": ""}
    elif name == "kurt":
        base_doc = _num_doc
        desc = (
            "Return unbiased kurtosis over requested axis.\n\n"
            "Kurtosis obtained using Fisher's definition of\n"
            "kurtosis (kurtosis of normal == 0.0). Normalized "
            "by N-1."
        )
        see_also = ""
        examples = """

            Examples
            --------
            >>> s = pd.Series([1, 2, 2, 3], index=['cat', 'dog', 'dog', 'mouse'])
            >>> s
            cat    1
            dog    2
            dog    2
            mouse  3
            dtype: int64
            >>> s.kurt()
            1.5

            With a DataFrame

            >>> df = pd.DataFrame({'a': [1, 2, 2, 3], 'b': [3, 4, 4, 4]},
            ...                   index=['cat', 'dog', 'dog', 'mouse'])
            >>> df
                   a   b
              cat  1   3
              dog  2   4
              dog  2   4
            mouse  3   4
            >>> df.kurt()
            a   1.5
            b   4.0
            dtype: float64

            With axis=None

            >>> df.kurt(axis=None).round(6)
            -0.988693

            Using axis=1

            >>> df = pd.DataFrame({'a': [1, 2], 'b': [3, 4], 'c': [3, 4], 'd': [1, 2]},
            ...                   index=['cat', 'dog'])
            >>> df.kurt(axis=1)
            cat   -6.0
            dog   -6.0
            dtype: float64"""
        kwargs = {"min_count": ""}

    elif name == "cumsum":
        base_doc = _cnum_doc
        desc = "sum"
        see_also = ""
        examples = _cumsum_examples
        kwargs = {"accum_func_name": "sum"}

    elif name == "cumprod":
        base_doc = _cnum_doc
        desc = "product"
        see_also = ""
        examples = _cumprod_examples
        kwargs = {"accum_func_name": "prod"}

    elif name == "cummin":
        base_doc = _cnum_doc
        desc = "minimum"
        see_also = ""
        examples = _cummin_examples
        kwargs = {"accum_func_name": "min"}

    elif name == "cummax":
        base_doc = _cnum_doc
        desc = "maximum"
        see_also = ""
        examples = _cummax_examples
        kwargs = {"accum_func_name": "max"}

    else:
        raise NotImplementedError

    docstr = base_doc.format(
        desc=desc,
        name1=name1,
        name2=name2,
        axis_descr=axis_descr,
        see_also=see_also,
        examples=examples,
        **kwargs,
    )
    return docstr<|MERGE_RESOLUTION|>--- conflicted
+++ resolved
@@ -7523,13 +7523,8 @@
         axis: Axis = 0,
         limit: int | None = None,
         inplace: bool_t = False,
-<<<<<<< HEAD
-        limit_direction: str | None = None,
+        limit_direction: Literal["forward", "backward", "both"] | None = None,
         limit_area: Literal["inside", "outside"] | None = None,
-=======
-        limit_direction: Literal["forward", "backward", "both"] | None = None,
-        limit_area: str | None = None,
->>>>>>> f9602083
         downcast: str | None = None,
         **kwargs,
     ) -> Self | None:
