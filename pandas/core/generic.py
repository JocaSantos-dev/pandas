# pyright: reportPropertyTypeMismatch=false
from __future__ import annotations

import collections
import datetime as dt
from functools import partial
import gc
from json import loads
import operator
import pickle
import re
import sys
from typing import (
    TYPE_CHECKING,
    Any,
    Callable,
    ClassVar,
    Literal,
    NoReturn,
    cast,
    final,
    overload,
)
import warnings
import weakref

import numpy as np

from pandas._config import (
    config,
    using_copy_on_write,
)

from pandas._libs import lib
from pandas._libs.lib import is_range_indexer
from pandas._libs.tslibs import (
    Period,
    Tick,
    Timestamp,
    to_offset,
)
from pandas._typing import (
    AlignJoin,
    AnyArrayLike,
    ArrayLike,
    Axes,
    Axis,
    AxisInt,
    CompressionOptions,
    DtypeArg,
    DtypeBackend,
    DtypeObj,
    FilePath,
    FillnaOptions,
    FloatFormatType,
    FormattersType,
    Frequency,
    IgnoreRaise,
    IndexKeyFunc,
    IndexLabel,
    InterpolateOptions,
    IntervalClosedType,
    JSONSerializable,
    Level,
    Manager,
    NaPosition,
    NDFrameT,
    OpenFileErrors,
    RandomState,
    ReindexMethod,
    Renamer,
    Scalar,
    Self,
    SortKind,
    StorageOptions,
    Suffixes,
    T,
    TimeAmbiguous,
    TimedeltaConvertibleTypes,
    TimeNonexistent,
    TimestampConvertibleTypes,
    TimeUnit,
    ValueKeyFunc,
    WriteBuffer,
    WriteExcelBuffer,
    npt,
)
from pandas.compat import PYPY
from pandas.compat._constants import REF_COUNT
from pandas.compat._optional import import_optional_dependency
from pandas.compat.numpy import function as nv
from pandas.errors import (
    AbstractMethodError,
    ChainedAssignmentError,
    InvalidIndexError,
    SettingWithCopyError,
    SettingWithCopyWarning,
    _chained_assignment_method_msg,
)
from pandas.util._decorators import (
    deprecate_nonkeyword_arguments,
    doc,
)
from pandas.util._exceptions import find_stack_level
from pandas.util._validators import (
    check_dtype_backend,
    validate_ascending,
    validate_bool_kwarg,
    validate_fillna_kwargs,
    validate_inclusive,
)

from pandas.core.dtypes.astype import astype_is_view
from pandas.core.dtypes.common import (
    ensure_object,
    ensure_platform_int,
    ensure_str,
    is_bool,
    is_bool_dtype,
    is_dict_like,
    is_extension_array_dtype,
    is_list_like,
    is_number,
    is_numeric_dtype,
    is_re_compilable,
    is_scalar,
    pandas_dtype,
)
from pandas.core.dtypes.dtypes import (
    DatetimeTZDtype,
    ExtensionDtype,
)
from pandas.core.dtypes.generic import (
    ABCDataFrame,
    ABCSeries,
)
from pandas.core.dtypes.inference import (
    is_hashable,
    is_nested_list_like,
)
from pandas.core.dtypes.missing import (
    isna,
    notna,
)

from pandas.core import (
    algorithms as algos,
    arraylike,
    common,
    indexing,
    missing,
    nanops,
    sample,
)
from pandas.core.array_algos.replace import should_use_regex
from pandas.core.arrays import ExtensionArray
from pandas.core.base import PandasObject
from pandas.core.construction import extract_array
from pandas.core.flags import Flags
from pandas.core.indexes.api import (
    DatetimeIndex,
    Index,
    MultiIndex,
    PeriodIndex,
    RangeIndex,
    default_index,
    ensure_index,
)
from pandas.core.internals import (
    ArrayManager,
    BlockManager,
    SingleArrayManager,
)
from pandas.core.internals.construction import (
    mgr_to_mgr,
    ndarray_to_mgr,
)
from pandas.core.methods.describe import describe_ndframe
from pandas.core.missing import (
    clean_fill_method,
    clean_reindex_fill_method,
    find_valid_index,
)
from pandas.core.reshape.concat import concat
from pandas.core.shared_docs import _shared_docs
from pandas.core.sorting import get_indexer_indexer
from pandas.core.window import (
    Expanding,
    ExponentialMovingWindow,
    Rolling,
    Window,
)

from pandas.io.formats.format import (
    DataFrameFormatter,
    DataFrameRenderer,
)
from pandas.io.formats.printing import pprint_thing

if TYPE_CHECKING:
    from collections.abc import (
        Hashable,
        Iterator,
        Mapping,
        Sequence,
    )

    from pandas._libs.tslibs import BaseOffset

    from pandas import (
        DataFrame,
        ExcelWriter,
        HDFStore,
        Series,
    )
    from pandas.core.indexers.objects import BaseIndexer
    from pandas.core.resample import Resampler

# goal is to be able to define the docs close to function, while still being
# able to share
_shared_docs = {**_shared_docs}
_shared_doc_kwargs = {
    "axes": "keywords for axes",
    "klass": "Series/DataFrame",
    "axes_single_arg": "{0 or 'index'} for Series, {0 or 'index', 1 or 'columns'} for DataFrame",  # noqa: E501
    "inplace": """
    inplace : bool, default False
        If True, performs operation inplace and returns None.""",
    "optional_by": """
        by : str or list of str
            Name or list of names to sort by""",
}


bool_t = bool  # Need alias because NDFrame has def bool:


class NDFrame(PandasObject, indexing.IndexingMixin):
    """
    N-dimensional analogue of DataFrame. Store multi-dimensional in a
    size-mutable, labeled data structure

    Parameters
    ----------
    data : BlockManager
    axes : list
    copy : bool, default False
    """

    _internal_names: list[str] = [
        "_mgr",
        "_cacher",
        "_item_cache",
        "_cache",
        "_is_copy",
        "_name",
        "_metadata",
        "__array_struct__",
        "__array_interface__",
        "_flags",
    ]
    _internal_names_set: set[str] = set(_internal_names)
    _accessors: set[str] = set()
    _hidden_attrs: frozenset[str] = frozenset([])
    _metadata: list[str] = []
    _is_copy: weakref.ReferenceType[NDFrame] | str | None = None
    _mgr: Manager
    _attrs: dict[Hashable, Any]
    _typ: str

    # ----------------------------------------------------------------------
    # Constructors

    def __init__(self, data: Manager) -> None:
        object.__setattr__(self, "_is_copy", None)
        object.__setattr__(self, "_mgr", data)
        object.__setattr__(self, "_item_cache", {})
        object.__setattr__(self, "_attrs", {})
        object.__setattr__(self, "_flags", Flags(self, allows_duplicate_labels=True))

    @final
    @classmethod
    def _init_mgr(
        cls,
        mgr: Manager,
        axes: dict[Literal["index", "columns"], Axes | None],
        dtype: DtypeObj | None = None,
        copy: bool_t = False,
    ) -> Manager:
        """passed a manager and a axes dict"""
        for a, axe in axes.items():
            if axe is not None:
                axe = ensure_index(axe)
                bm_axis = cls._get_block_manager_axis(a)
                mgr = mgr.reindex_axis(axe, axis=bm_axis)

        # make a copy if explicitly requested
        if copy:
            mgr = mgr.copy()
        if dtype is not None:
            # avoid further copies if we can
            if (
                isinstance(mgr, BlockManager)
                and len(mgr.blocks) == 1
                and mgr.blocks[0].values.dtype == dtype
            ):
                pass
            else:
                mgr = mgr.astype(dtype=dtype)
        return mgr

    @final
    def _as_manager(self, typ: str, copy: bool_t = True) -> Self:
        """
        Private helper function to create a DataFrame with specific manager.

        Parameters
        ----------
        typ : {"block", "array"}
        copy : bool, default True
            Only controls whether the conversion from Block->ArrayManager
            copies the 1D arrays (to ensure proper/contiguous memory layout).

        Returns
        -------
        DataFrame
            New DataFrame using specified manager type. Is not guaranteed
            to be a copy or not.
        """
        new_mgr: Manager
        new_mgr = mgr_to_mgr(self._mgr, typ=typ, copy=copy)
        # fastpath of passing a manager doesn't check the option/manager class
        return self._constructor_from_mgr(new_mgr, axes=new_mgr.axes).__finalize__(self)

    @classmethod
    def _from_mgr(cls, mgr: Manager, axes: list[Index]) -> Self:
        """
        Construct a new object of this type from a Manager object and axes.

        Parameters
        ----------
        mgr : Manager
            Must have the same ndim as cls.
        axes : list[Index]

        Notes
        -----
        The axes must match mgr.axes, but are required for future-proofing
        in the event that axes are refactored out of the Manager objects.
        """
        obj = cls.__new__(cls)
        NDFrame.__init__(obj, mgr)
        return obj

    # ----------------------------------------------------------------------
    # attrs and flags

    @property
    def attrs(self) -> dict[Hashable, Any]:
        """
        Dictionary of global attributes of this dataset.

        .. warning::

           attrs is experimental and may change without warning.

        See Also
        --------
        DataFrame.flags : Global flags applying to this object.

        Examples
        --------
        For Series:

        >>> ser = pd.Series([1, 2, 3])
        >>> ser.attrs = {"A": [10, 20, 30]}
        >>> ser.attrs
        {'A': [10, 20, 30]}

        For DataFrame:

        >>> df = pd.DataFrame({'A': [1, 2], 'B': [3, 4]})
        >>> df.attrs = {"A": [10, 20, 30]}
        >>> df.attrs
        {'A': [10, 20, 30]}
        """
        return self._attrs

    @attrs.setter
    def attrs(self, value: Mapping[Hashable, Any]) -> None:
        self._attrs = dict(value)

    @final
    @property
    def flags(self) -> Flags:
        """
        Get the properties associated with this pandas object.

        The available flags are

        * :attr:`Flags.allows_duplicate_labels`

        See Also
        --------
        Flags : Flags that apply to pandas objects.
        DataFrame.attrs : Global metadata applying to this dataset.

        Notes
        -----
        "Flags" differ from "metadata". Flags reflect properties of the
        pandas object (the Series or DataFrame). Metadata refer to properties
        of the dataset, and should be stored in :attr:`DataFrame.attrs`.

        Examples
        --------
        >>> df = pd.DataFrame({"A": [1, 2]})
        >>> df.flags
        <Flags(allows_duplicate_labels=True)>

        Flags can be get or set using ``.``

        >>> df.flags.allows_duplicate_labels
        True
        >>> df.flags.allows_duplicate_labels = False

        Or by slicing with a key

        >>> df.flags["allows_duplicate_labels"]
        False
        >>> df.flags["allows_duplicate_labels"] = True
        """
        return self._flags

    @final
    def set_flags(
        self,
        *,
        copy: bool_t = False,
        allows_duplicate_labels: bool_t | None = None,
    ) -> Self:
        """
        Return a new object with updated flags.

        Parameters
        ----------
        copy : bool, default False
            Specify if a copy of the object should be made.
        allows_duplicate_labels : bool, optional
            Whether the returned object allows duplicate labels.

        Returns
        -------
        Series or DataFrame
            The same type as the caller.

        See Also
        --------
        DataFrame.attrs : Global metadata applying to this dataset.
        DataFrame.flags : Global flags applying to this object.

        Notes
        -----
        This method returns a new object that's a view on the same data
        as the input. Mutating the input or the output values will be reflected
        in the other.

        This method is intended to be used in method chains.

        "Flags" differ from "metadata". Flags reflect properties of the
        pandas object (the Series or DataFrame). Metadata refer to properties
        of the dataset, and should be stored in :attr:`DataFrame.attrs`.

        Examples
        --------
        >>> df = pd.DataFrame({"A": [1, 2]})
        >>> df.flags.allows_duplicate_labels
        True
        >>> df2 = df.set_flags(allows_duplicate_labels=False)
        >>> df2.flags.allows_duplicate_labels
        False
        """
        df = self.copy(deep=copy and not using_copy_on_write())
        if allows_duplicate_labels is not None:
            df.flags["allows_duplicate_labels"] = allows_duplicate_labels
        return df

    @final
    @classmethod
    def _validate_dtype(cls, dtype) -> DtypeObj | None:
        """validate the passed dtype"""
        if dtype is not None:
            dtype = pandas_dtype(dtype)

            # a compound dtype
            if dtype.kind == "V":
                raise NotImplementedError(
                    "compound dtypes are not implemented "
                    f"in the {cls.__name__} constructor"
                )

        return dtype

    # ----------------------------------------------------------------------
    # Construction

    @property
    def _constructor(self) -> Callable[..., Self]:
        """
        Used when a manipulation result has the same dimensions as the
        original.
        """
        raise AbstractMethodError(self)

    # ----------------------------------------------------------------------
    # Internals

    @final
    @property
    def _data(self):
        # GH#33054 retained because some downstream packages uses this,
        #  e.g. fastparquet
        # GH#33333
        warnings.warn(
            f"{type(self).__name__}._data is deprecated and will be removed in "
            "a future version. Use public APIs instead.",
            DeprecationWarning,
            stacklevel=find_stack_level(),
        )
        return self._mgr

    # ----------------------------------------------------------------------
    # Axis
    _AXIS_ORDERS: list[Literal["index", "columns"]]
    _AXIS_TO_AXIS_NUMBER: dict[Axis, AxisInt] = {0: 0, "index": 0, "rows": 0}
    _info_axis_number: int
    _info_axis_name: Literal["index", "columns"]
    _AXIS_LEN: int

    @final
    def _construct_axes_dict(self, axes: Sequence[Axis] | None = None, **kwargs):
        """Return an axes dictionary for myself."""
        d = {a: self._get_axis(a) for a in (axes or self._AXIS_ORDERS)}
        # error: Argument 1 to "update" of "MutableMapping" has incompatible type
        # "Dict[str, Any]"; expected "SupportsKeysAndGetItem[Union[int, str], Any]"
        d.update(kwargs)  # type: ignore[arg-type]
        return d

    @final
    @classmethod
    def _get_axis_number(cls, axis: Axis) -> AxisInt:
        try:
            return cls._AXIS_TO_AXIS_NUMBER[axis]
        except KeyError:
            raise ValueError(f"No axis named {axis} for object type {cls.__name__}")

    @final
    @classmethod
    def _get_axis_name(cls, axis: Axis) -> Literal["index", "columns"]:
        axis_number = cls._get_axis_number(axis)
        return cls._AXIS_ORDERS[axis_number]

    @final
    def _get_axis(self, axis: Axis) -> Index:
        axis_number = self._get_axis_number(axis)
        assert axis_number in {0, 1}
        return self.index if axis_number == 0 else self.columns

    @final
    @classmethod
    def _get_block_manager_axis(cls, axis: Axis) -> AxisInt:
        """Map the axis to the block_manager axis."""
        axis = cls._get_axis_number(axis)
        ndim = cls._AXIS_LEN
        if ndim == 2:
            # i.e. DataFrame
            return 1 - axis
        return axis

    @final
    def _get_axis_resolvers(self, axis: str) -> dict[str, Series | MultiIndex]:
        # index or columns
        axis_index = getattr(self, axis)
        d = {}
        prefix = axis[0]

        for i, name in enumerate(axis_index.names):
            if name is not None:
                key = level = name
            else:
                # prefix with 'i' or 'c' depending on the input axis
                # e.g., you must do ilevel_0 for the 0th level of an unnamed
                # multiiindex
                key = f"{prefix}level_{i}"
                level = i

            level_values = axis_index.get_level_values(level)
            s = level_values.to_series()
            s.index = axis_index
            d[key] = s

        # put the index/columns itself in the dict
        if isinstance(axis_index, MultiIndex):
            dindex = axis_index
        else:
            dindex = axis_index.to_series()

        d[axis] = dindex
        return d

    @final
    def _get_index_resolvers(self) -> dict[Hashable, Series | MultiIndex]:
        from pandas.core.computation.parsing import clean_column_name

        d: dict[str, Series | MultiIndex] = {}
        for axis_name in self._AXIS_ORDERS:
            d.update(self._get_axis_resolvers(axis_name))

        return {clean_column_name(k): v for k, v in d.items() if not isinstance(k, int)}

    @final
    def _get_cleaned_column_resolvers(self) -> dict[Hashable, Series]:
        """
        Return the special character free column resolvers of a dataframe.

        Column names with special characters are 'cleaned up' so that they can
        be referred to by backtick quoting.
        Used in :meth:`DataFrame.eval`.
        """
        from pandas.core.computation.parsing import clean_column_name

        if isinstance(self, ABCSeries):
            return {clean_column_name(self.name): self}

        return {
            clean_column_name(k): v for k, v in self.items() if not isinstance(k, int)
        }

    @final
    @property
    def _info_axis(self) -> Index:
        return getattr(self, self._info_axis_name)

    @property
    def shape(self) -> tuple[int, ...]:
        """
        Return a tuple of axis dimensions
        """
        return tuple(len(self._get_axis(a)) for a in self._AXIS_ORDERS)

    @property
    def axes(self) -> list[Index]:
        """
        Return index label(s) of the internal NDFrame
        """
        # we do it this way because if we have reversed axes, then
        # the block manager shows then reversed
        return [self._get_axis(a) for a in self._AXIS_ORDERS]

    @final
    @property
    def ndim(self) -> int:
        """
        Return an int representing the number of axes / array dimensions.

        Return 1 if Series. Otherwise return 2 if DataFrame.

        See Also
        --------
        ndarray.ndim : Number of array dimensions.

        Examples
        --------
        >>> s = pd.Series({'a': 1, 'b': 2, 'c': 3})
        >>> s.ndim
        1

        >>> df = pd.DataFrame({'col1': [1, 2], 'col2': [3, 4]})
        >>> df.ndim
        2
        """
        return self._mgr.ndim

    @final
    @property
    def size(self) -> int:
        """
        Return an int representing the number of elements in this object.

        Return the number of rows if Series. Otherwise return the number of
        rows times number of columns if DataFrame.

        See Also
        --------
        ndarray.size : Number of elements in the array.

        Examples
        --------
        >>> s = pd.Series({'a': 1, 'b': 2, 'c': 3})
        >>> s.size
        3

        >>> df = pd.DataFrame({'col1': [1, 2], 'col2': [3, 4]})
        >>> df.size
        4
        """

        return int(np.prod(self.shape))

    def set_axis(
        self,
        labels,
        *,
        axis: Axis = 0,
        copy: bool_t | None = None,
    ) -> Self:
        """
        Assign desired index to given axis.

        Indexes for%(extended_summary_sub)s row labels can be changed by assigning
        a list-like or Index.

        Parameters
        ----------
        labels : list-like, Index
            The values for the new index.

        axis : %(axes_single_arg)s, default 0
            The axis to update. The value 0 identifies the rows. For `Series`
            this parameter is unused and defaults to 0.

        copy : bool, default True
            Whether to make a copy of the underlying data.

            .. versionadded:: 1.5.0

        Returns
        -------
        %(klass)s
            An object of type %(klass)s.

        See Also
        --------
        %(klass)s.rename_axis : Alter the name of the index%(see_also_sub)s.
        """
        return self._set_axis_nocheck(labels, axis, inplace=False, copy=copy)

    @final
    def _set_axis_nocheck(
        self, labels, axis: Axis, inplace: bool_t, copy: bool_t | None
    ):
        if inplace:
            setattr(self, self._get_axis_name(axis), labels)
        else:
            # With copy=False, we create a new object but don't copy the
            #  underlying data.
            obj = self.copy(deep=copy and not using_copy_on_write())
            setattr(obj, obj._get_axis_name(axis), labels)
            return obj

    @final
    def _set_axis(self, axis: AxisInt, labels: AnyArrayLike | list) -> None:
        """
        This is called from the cython code when we set the `index` attribute
        directly, e.g. `series.index = [1, 2, 3]`.
        """
        labels = ensure_index(labels)
        self._mgr.set_axis(axis, labels)
        self._clear_item_cache()

    @final
    def swapaxes(self, axis1: Axis, axis2: Axis, copy: bool_t | None = None) -> Self:
        """
        Interchange axes and swap values axes appropriately.

        .. deprecated:: 2.1.0
            ``swapaxes`` is deprecated and will be removed.
            Please use ``transpose`` instead.

        Returns
        -------
        same as input

        Examples
        --------
        Please see examples for :meth:`DataFrame.transpose`.
        """
        warnings.warn(
            # GH#51946
            f"'{type(self).__name__}.swapaxes' is deprecated and "
            "will be removed in a future version. "
            f"Please use '{type(self).__name__}.transpose' instead.",
            FutureWarning,
            stacklevel=find_stack_level(),
        )

        i = self._get_axis_number(axis1)
        j = self._get_axis_number(axis2)

        if i == j:
            return self.copy(deep=copy and not using_copy_on_write())

        mapping = {i: j, j: i}

        new_axes = [self._get_axis(mapping.get(k, k)) for k in range(self._AXIS_LEN)]
        new_values = self._values.swapaxes(i, j)  # type: ignore[union-attr]
        if self._mgr.is_single_block and isinstance(self._mgr, BlockManager):
            # This should only get hit in case of having a single block, otherwise a
            # copy is made, we don't have to set up references.
            new_mgr = ndarray_to_mgr(
                new_values,
                new_axes[0],
                new_axes[1],
                dtype=None,
                copy=False,
                typ="block",
            )
            assert isinstance(new_mgr, BlockManager)
            assert isinstance(self._mgr, BlockManager)
            new_mgr.blocks[0].refs = self._mgr.blocks[0].refs
<<<<<<< HEAD
            new_mgr.blocks[0].refs.add_reference(
                new_mgr.blocks[0]  # type: ignore[arg-type]
            )

=======
            new_mgr.blocks[0].refs.add_reference(new_mgr.blocks[0])
>>>>>>> 61e54c20
            if not using_copy_on_write() and copy is not False:
                new_mgr = new_mgr.copy(deep=True)

            out = self._constructor_from_mgr(new_mgr, axes=new_mgr.axes)
            return out.__finalize__(self, method="swapaxes")

        return self._constructor(
            new_values,
            *new_axes,
            # The no-copy case for CoW is handled above
            copy=False,
        ).__finalize__(self, method="swapaxes")

    @final
    @doc(klass=_shared_doc_kwargs["klass"])
    def droplevel(self, level: IndexLabel, axis: Axis = 0) -> Self:
        """
        Return {klass} with requested index / column level(s) removed.

        Parameters
        ----------
        level : int, str, or list-like
            If a string is given, must be the name of a level
            If list-like, elements must be names or positional indexes
            of levels.

        axis : {{0 or 'index', 1 or 'columns'}}, default 0
            Axis along which the level(s) is removed:

            * 0 or 'index': remove level(s) in column.
            * 1 or 'columns': remove level(s) in row.

            For `Series` this parameter is unused and defaults to 0.

        Returns
        -------
        {klass}
            {klass} with requested index / column level(s) removed.

        Examples
        --------
        >>> df = pd.DataFrame([
        ...     [1, 2, 3, 4],
        ...     [5, 6, 7, 8],
        ...     [9, 10, 11, 12]
        ... ]).set_index([0, 1]).rename_axis(['a', 'b'])

        >>> df.columns = pd.MultiIndex.from_tuples([
        ...     ('c', 'e'), ('d', 'f')
        ... ], names=['level_1', 'level_2'])

        >>> df
        level_1   c   d
        level_2   e   f
        a b
        1 2      3   4
        5 6      7   8
        9 10    11  12

        >>> df.droplevel('a')
        level_1   c   d
        level_2   e   f
        b
        2        3   4
        6        7   8
        10      11  12

        >>> df.droplevel('level_2', axis=1)
        level_1   c   d
        a b
        1 2      3   4
        5 6      7   8
        9 10    11  12
        """
        labels = self._get_axis(axis)
        new_labels = labels.droplevel(level)
        return self.set_axis(new_labels, axis=axis, copy=None)

    def pop(self, item: Hashable) -> Series | Any:
        result = self[item]
        del self[item]

        return result

    @final
    def squeeze(self, axis: Axis | None = None):
        """
        Squeeze 1 dimensional axis objects into scalars.

        Series or DataFrames with a single element are squeezed to a scalar.
        DataFrames with a single column or a single row are squeezed to a
        Series. Otherwise the object is unchanged.

        This method is most useful when you don't know if your
        object is a Series or DataFrame, but you do know it has just a single
        column. In that case you can safely call `squeeze` to ensure you have a
        Series.

        Parameters
        ----------
        axis : {0 or 'index', 1 or 'columns', None}, default None
            A specific axis to squeeze. By default, all length-1 axes are
            squeezed. For `Series` this parameter is unused and defaults to `None`.

        Returns
        -------
        DataFrame, Series, or scalar
            The projection after squeezing `axis` or all the axes.

        See Also
        --------
        Series.iloc : Integer-location based indexing for selecting scalars.
        DataFrame.iloc : Integer-location based indexing for selecting Series.
        Series.to_frame : Inverse of DataFrame.squeeze for a
            single-column DataFrame.

        Examples
        --------
        >>> primes = pd.Series([2, 3, 5, 7])

        Slicing might produce a Series with a single value:

        >>> even_primes = primes[primes % 2 == 0]
        >>> even_primes
        0    2
        dtype: int64

        >>> even_primes.squeeze()
        2

        Squeezing objects with more than one value in every axis does nothing:

        >>> odd_primes = primes[primes % 2 == 1]
        >>> odd_primes
        1    3
        2    5
        3    7
        dtype: int64

        >>> odd_primes.squeeze()
        1    3
        2    5
        3    7
        dtype: int64

        Squeezing is even more effective when used with DataFrames.

        >>> df = pd.DataFrame([[1, 2], [3, 4]], columns=['a', 'b'])
        >>> df
           a  b
        0  1  2
        1  3  4

        Slicing a single column will produce a DataFrame with the columns
        having only one value:

        >>> df_a = df[['a']]
        >>> df_a
           a
        0  1
        1  3

        So the columns can be squeezed down, resulting in a Series:

        >>> df_a.squeeze('columns')
        0    1
        1    3
        Name: a, dtype: int64

        Slicing a single row from a single column will produce a single
        scalar DataFrame:

        >>> df_0a = df.loc[df.index < 1, ['a']]
        >>> df_0a
           a
        0  1

        Squeezing the rows produces a single scalar Series:

        >>> df_0a.squeeze('rows')
        a    1
        Name: 0, dtype: int64

        Squeezing all axes will project directly into a scalar:

        >>> df_0a.squeeze()
        1
        """
        axes = range(self._AXIS_LEN) if axis is None else (self._get_axis_number(axis),)
        result = self.iloc[
            tuple(
                0 if i in axes and len(a) == 1 else slice(None)
                for i, a in enumerate(self.axes)
            )
        ]
        if isinstance(result, NDFrame):
            result = result.__finalize__(self, method="squeeze")
        return result

    # ----------------------------------------------------------------------
    # Rename

    @final
    def _rename(
        self,
        mapper: Renamer | None = None,
        *,
        index: Renamer | None = None,
        columns: Renamer | None = None,
        axis: Axis | None = None,
        copy: bool_t | None = None,
        inplace: bool_t = False,
        level: Level | None = None,
        errors: str = "ignore",
    ) -> Self | None:
        # called by Series.rename and DataFrame.rename

        if mapper is None and index is None and columns is None:
            raise TypeError("must pass an index to rename")

        if index is not None or columns is not None:
            if axis is not None:
                raise TypeError(
                    "Cannot specify both 'axis' and any of 'index' or 'columns'"
                )
            if mapper is not None:
                raise TypeError(
                    "Cannot specify both 'mapper' and any of 'index' or 'columns'"
                )
        else:
            # use the mapper argument
            if axis and self._get_axis_number(axis) == 1:
                columns = mapper
            else:
                index = mapper

        self._check_inplace_and_allows_duplicate_labels(inplace)
        result = self if inplace else self.copy(deep=copy and not using_copy_on_write())

        for axis_no, replacements in enumerate((index, columns)):
            if replacements is None:
                continue

            ax = self._get_axis(axis_no)
            f = common.get_rename_function(replacements)

            if level is not None:
                level = ax._get_level_number(level)

            # GH 13473
            if not callable(replacements):
                if ax._is_multi and level is not None:
                    indexer = ax.get_level_values(level).get_indexer_for(replacements)
                else:
                    indexer = ax.get_indexer_for(replacements)

                if errors == "raise" and len(indexer[indexer == -1]):
                    missing_labels = [
                        label
                        for index, label in enumerate(replacements)
                        if indexer[index] == -1
                    ]
                    raise KeyError(f"{missing_labels} not found in axis")

            new_index = ax._transform_index(f, level=level)
            result._set_axis_nocheck(new_index, axis=axis_no, inplace=True, copy=False)
            result._clear_item_cache()

        if inplace:
            self._update_inplace(result)
            return None
        else:
            return result.__finalize__(self, method="rename")

    @overload
    def rename_axis(
        self,
        mapper: IndexLabel | lib.NoDefault = ...,
        *,
        index=...,
        columns=...,
        axis: Axis = ...,
        copy: bool_t | None = ...,
        inplace: Literal[False] = ...,
    ) -> Self:
        ...

    @overload
    def rename_axis(
        self,
        mapper: IndexLabel | lib.NoDefault = ...,
        *,
        index=...,
        columns=...,
        axis: Axis = ...,
        copy: bool_t | None = ...,
        inplace: Literal[True],
    ) -> None:
        ...

    @overload
    def rename_axis(
        self,
        mapper: IndexLabel | lib.NoDefault = ...,
        *,
        index=...,
        columns=...,
        axis: Axis = ...,
        copy: bool_t | None = ...,
        inplace: bool_t = ...,
    ) -> Self | None:
        ...

    def rename_axis(
        self,
        mapper: IndexLabel | lib.NoDefault = lib.no_default,
        *,
        index=lib.no_default,
        columns=lib.no_default,
        axis: Axis = 0,
        copy: bool_t | None = None,
        inplace: bool_t = False,
    ) -> Self | None:
        """
        Set the name of the axis for the index or columns.

        Parameters
        ----------
        mapper : scalar, list-like, optional
            Value to set the axis name attribute.
        index, columns : scalar, list-like, dict-like or function, optional
            A scalar, list-like, dict-like or functions transformations to
            apply to that axis' values.
            Note that the ``columns`` parameter is not allowed if the
            object is a Series. This parameter only apply for DataFrame
            type objects.

            Use either ``mapper`` and ``axis`` to
            specify the axis to target with ``mapper``, or ``index``
            and/or ``columns``.
        axis : {0 or 'index', 1 or 'columns'}, default 0
            The axis to rename. For `Series` this parameter is unused and defaults to 0.
        copy : bool, default None
            Also copy underlying data.
        inplace : bool, default False
            Modifies the object directly, instead of creating a new Series
            or DataFrame.

        Returns
        -------
        Series, DataFrame, or None
            The same type as the caller or None if ``inplace=True``.

        See Also
        --------
        Series.rename : Alter Series index labels or name.
        DataFrame.rename : Alter DataFrame index labels or name.
        Index.rename : Set new names on index.

        Notes
        -----
        ``DataFrame.rename_axis`` supports two calling conventions

        * ``(index=index_mapper, columns=columns_mapper, ...)``
        * ``(mapper, axis={'index', 'columns'}, ...)``

        The first calling convention will only modify the names of
        the index and/or the names of the Index object that is the columns.
        In this case, the parameter ``copy`` is ignored.

        The second calling convention will modify the names of the
        corresponding index if mapper is a list or a scalar.
        However, if mapper is dict-like or a function, it will use the
        deprecated behavior of modifying the axis *labels*.

        We *highly* recommend using keyword arguments to clarify your
        intent.

        Examples
        --------
        **Series**

        >>> s = pd.Series(["dog", "cat", "monkey"])
        >>> s
        0       dog
        1       cat
        2    monkey
        dtype: object
        >>> s.rename_axis("animal")
        animal
        0    dog
        1    cat
        2    monkey
        dtype: object

        **DataFrame**

        >>> df = pd.DataFrame({"num_legs": [4, 4, 2],
        ...                    "num_arms": [0, 0, 2]},
        ...                   ["dog", "cat", "monkey"])
        >>> df
                num_legs  num_arms
        dog            4         0
        cat            4         0
        monkey         2         2
        >>> df = df.rename_axis("animal")
        >>> df
                num_legs  num_arms
        animal
        dog            4         0
        cat            4         0
        monkey         2         2
        >>> df = df.rename_axis("limbs", axis="columns")
        >>> df
        limbs   num_legs  num_arms
        animal
        dog            4         0
        cat            4         0
        monkey         2         2

        **MultiIndex**

        >>> df.index = pd.MultiIndex.from_product([['mammal'],
        ...                                        ['dog', 'cat', 'monkey']],
        ...                                       names=['type', 'name'])
        >>> df
        limbs          num_legs  num_arms
        type   name
        mammal dog            4         0
               cat            4         0
               monkey         2         2

        >>> df.rename_axis(index={'type': 'class'})
        limbs          num_legs  num_arms
        class  name
        mammal dog            4         0
               cat            4         0
               monkey         2         2

        >>> df.rename_axis(columns=str.upper)
        LIMBS          num_legs  num_arms
        type   name
        mammal dog            4         0
               cat            4         0
               monkey         2         2
        """
        axes = {"index": index, "columns": columns}

        if axis is not None:
            axis = self._get_axis_number(axis)

        inplace = validate_bool_kwarg(inplace, "inplace")

        if copy and using_copy_on_write():
            copy = False

        if mapper is not lib.no_default:
            # Use v0.23 behavior if a scalar or list
            non_mapper = is_scalar(mapper) or (
                is_list_like(mapper) and not is_dict_like(mapper)
            )
            if non_mapper:
                return self._set_axis_name(
                    mapper, axis=axis, inplace=inplace, copy=copy
                )
            else:
                raise ValueError("Use `.rename` to alter labels with a mapper.")
        else:
            # Use new behavior.  Means that index and/or columns
            # is specified
            result = self if inplace else self.copy(deep=copy)

            for axis in range(self._AXIS_LEN):
                v = axes.get(self._get_axis_name(axis))
                if v is lib.no_default:
                    continue
                non_mapper = is_scalar(v) or (is_list_like(v) and not is_dict_like(v))
                if non_mapper:
                    newnames = v
                else:
                    f = common.get_rename_function(v)
                    curnames = self._get_axis(axis).names
                    newnames = [f(name) for name in curnames]
                result._set_axis_name(newnames, axis=axis, inplace=True, copy=copy)
            if not inplace:
                return result
            return None

    @final
    def _set_axis_name(
        self, name, axis: Axis = 0, inplace: bool_t = False, copy: bool_t | None = True
    ):
        """
        Set the name(s) of the axis.

        Parameters
        ----------
        name : str or list of str
            Name(s) to set.
        axis : {0 or 'index', 1 or 'columns'}, default 0
            The axis to set the label. The value 0 or 'index' specifies index,
            and the value 1 or 'columns' specifies columns.
        inplace : bool, default False
            If `True`, do operation inplace and return None.
        copy:
            Whether to make a copy of the result.

        Returns
        -------
        Series, DataFrame, or None
            The same type as the caller or `None` if `inplace` is `True`.

        See Also
        --------
        DataFrame.rename : Alter the axis labels of :class:`DataFrame`.
        Series.rename : Alter the index labels or set the index name
            of :class:`Series`.
        Index.rename : Set the name of :class:`Index` or :class:`MultiIndex`.

        Examples
        --------
        >>> df = pd.DataFrame({"num_legs": [4, 4, 2]},
        ...                   ["dog", "cat", "monkey"])
        >>> df
                num_legs
        dog            4
        cat            4
        monkey         2
        >>> df._set_axis_name("animal")
                num_legs
        animal
        dog            4
        cat            4
        monkey         2
        >>> df.index = pd.MultiIndex.from_product(
        ...                [["mammal"], ['dog', 'cat', 'monkey']])
        >>> df._set_axis_name(["type", "name"])
                       num_legs
        type   name
        mammal dog        4
               cat        4
               monkey     2
        """
        axis = self._get_axis_number(axis)
        idx = self._get_axis(axis).set_names(name)

        inplace = validate_bool_kwarg(inplace, "inplace")
        renamed = self if inplace else self.copy(deep=copy)
        if axis == 0:
            renamed.index = idx
        else:
            renamed.columns = idx

        if not inplace:
            return renamed

    # ----------------------------------------------------------------------
    # Comparison Methods

    @final
    def _indexed_same(self, other) -> bool_t:
        return all(
            self._get_axis(a).equals(other._get_axis(a)) for a in self._AXIS_ORDERS
        )

    @final
    def equals(self, other: object) -> bool_t:
        """
        Test whether two objects contain the same elements.

        This function allows two Series or DataFrames to be compared against
        each other to see if they have the same shape and elements. NaNs in
        the same location are considered equal.

        The row/column index do not need to have the same type, as long
        as the values are considered equal. Corresponding columns must be of
        the same dtype.

        Parameters
        ----------
        other : Series or DataFrame
            The other Series or DataFrame to be compared with the first.

        Returns
        -------
        bool
            True if all elements are the same in both objects, False
            otherwise.

        See Also
        --------
        Series.eq : Compare two Series objects of the same length
            and return a Series where each element is True if the element
            in each Series is equal, False otherwise.
        DataFrame.eq : Compare two DataFrame objects of the same shape and
            return a DataFrame where each element is True if the respective
            element in each DataFrame is equal, False otherwise.
        testing.assert_series_equal : Raises an AssertionError if left and
            right are not equal. Provides an easy interface to ignore
            inequality in dtypes, indexes and precision among others.
        testing.assert_frame_equal : Like assert_series_equal, but targets
            DataFrames.
        numpy.array_equal : Return True if two arrays have the same shape
            and elements, False otherwise.

        Examples
        --------
        >>> df = pd.DataFrame({1: [10], 2: [20]})
        >>> df
            1   2
        0  10  20

        DataFrames df and exactly_equal have the same types and values for
        their elements and column labels, which will return True.

        >>> exactly_equal = pd.DataFrame({1: [10], 2: [20]})
        >>> exactly_equal
            1   2
        0  10  20
        >>> df.equals(exactly_equal)
        True

        DataFrames df and different_column_type have the same element
        types and values, but have different types for the column labels,
        which will still return True.

        >>> different_column_type = pd.DataFrame({1.0: [10], 2.0: [20]})
        >>> different_column_type
           1.0  2.0
        0   10   20
        >>> df.equals(different_column_type)
        True

        DataFrames df and different_data_type have different types for the
        same values for their elements, and will return False even though
        their column labels are the same values and types.

        >>> different_data_type = pd.DataFrame({1: [10.0], 2: [20.0]})
        >>> different_data_type
              1     2
        0  10.0  20.0
        >>> df.equals(different_data_type)
        False
        """
        if not (isinstance(other, type(self)) or isinstance(self, type(other))):
            return False
        other = cast(NDFrame, other)
        return self._mgr.equals(other._mgr)

    # -------------------------------------------------------------------------
    # Unary Methods

    @final
    def __neg__(self) -> Self:
        def blk_func(values: ArrayLike):
            if is_bool_dtype(values.dtype):
                # error: Argument 1 to "inv" has incompatible type "Union
                # [ExtensionArray, ndarray[Any, Any]]"; expected
                # "_SupportsInversion[ndarray[Any, dtype[bool_]]]"
                return operator.inv(values)  # type: ignore[arg-type]
            else:
                # error: Argument 1 to "neg" has incompatible type "Union
                # [ExtensionArray, ndarray[Any, Any]]"; expected
                # "_SupportsNeg[ndarray[Any, dtype[Any]]]"
                return operator.neg(values)  # type: ignore[arg-type]

        new_data = self._mgr.apply(blk_func)
        res = self._constructor_from_mgr(new_data, axes=new_data.axes)
        return res.__finalize__(self, method="__neg__")

    @final
    def __pos__(self) -> Self:
        def blk_func(values: ArrayLike):
            if is_bool_dtype(values.dtype):
                return values.copy()
            else:
                # error: Argument 1 to "pos" has incompatible type "Union
                # [ExtensionArray, ndarray[Any, Any]]"; expected
                # "_SupportsPos[ndarray[Any, dtype[Any]]]"
                return operator.pos(values)  # type: ignore[arg-type]

        new_data = self._mgr.apply(blk_func)
        res = self._constructor_from_mgr(new_data, axes=new_data.axes)
        return res.__finalize__(self, method="__pos__")

    @final
    def __invert__(self) -> Self:
        if not self.size:
            # inv fails with 0 len
            return self.copy(deep=False)

        new_data = self._mgr.apply(operator.invert)
        res = self._constructor_from_mgr(new_data, axes=new_data.axes)
        return res.__finalize__(self, method="__invert__")

    @final
    def __nonzero__(self) -> NoReturn:
        raise ValueError(
            f"The truth value of a {type(self).__name__} is ambiguous. "
            "Use a.empty, a.bool(), a.item(), a.any() or a.all()."
        )

    __bool__ = __nonzero__

    @final
    def bool(self) -> bool_t:
        """
        Return the bool of a single element Series or DataFrame.

        .. deprecated:: 2.1.0

           bool is deprecated and will be removed in future version of pandas

        This must be a boolean scalar value, either True or False. It will raise a
        ValueError if the Series or DataFrame does not have exactly 1 element, or that
        element is not boolean (integer values 0 and 1 will also raise an exception).

        Returns
        -------
        bool
            The value in the Series or DataFrame.

        See Also
        --------
        Series.astype : Change the data type of a Series, including to boolean.
        DataFrame.astype : Change the data type of a DataFrame, including to boolean.
        numpy.bool_ : NumPy boolean data type, used by pandas for boolean values.

        Examples
        --------
        The method will only work for single element objects with a boolean value:

        >>> pd.Series([True]).bool()  # doctest: +SKIP
        True
        >>> pd.Series([False]).bool()  # doctest: +SKIP
        False

        >>> pd.DataFrame({'col': [True]}).bool()  # doctest: +SKIP
        True
        >>> pd.DataFrame({'col': [False]}).bool()  # doctest: +SKIP
        False
        """

        warnings.warn(
            f"{type(self).__name__}.bool is now deprecated and will be removed "
            "in future version of pandas",
            FutureWarning,
            stacklevel=find_stack_level(),
        )
        v = self.squeeze()
        if isinstance(v, (bool, np.bool_)):
            return bool(v)
        elif is_scalar(v):
            raise ValueError(
                "bool cannot act on a non-boolean single element "
                f"{type(self).__name__}"
            )

        self.__nonzero__()
        # for mypy (__nonzero__ raises)
        return True

    @final
    def abs(self) -> Self:
        """
        Return a Series/DataFrame with absolute numeric value of each element.

        This function only applies to elements that are all numeric.

        Returns
        -------
        abs
            Series/DataFrame containing the absolute value of each element.

        See Also
        --------
        numpy.absolute : Calculate the absolute value element-wise.

        Notes
        -----
        For ``complex`` inputs, ``1.2 + 1j``, the absolute value is
        :math:`\\sqrt{ a^2 + b^2 }`.

        Examples
        --------
        Absolute numeric values in a Series.

        >>> s = pd.Series([-1.10, 2, -3.33, 4])
        >>> s.abs()
        0    1.10
        1    2.00
        2    3.33
        3    4.00
        dtype: float64

        Absolute numeric values in a Series with complex numbers.

        >>> s = pd.Series([1.2 + 1j])
        >>> s.abs()
        0    1.56205
        dtype: float64

        Absolute numeric values in a Series with a Timedelta element.

        >>> s = pd.Series([pd.Timedelta('1 days')])
        >>> s.abs()
        0   1 days
        dtype: timedelta64[ns]

        Select rows with data closest to certain value using argsort (from
        `StackOverflow <https://stackoverflow.com/a/17758115>`__).

        >>> df = pd.DataFrame({
        ...     'a': [4, 5, 6, 7],
        ...     'b': [10, 20, 30, 40],
        ...     'c': [100, 50, -30, -50]
        ... })
        >>> df
             a    b    c
        0    4   10  100
        1    5   20   50
        2    6   30  -30
        3    7   40  -50
        >>> df.loc[(df.c - 43).abs().argsort()]
             a    b    c
        1    5   20   50
        0    4   10  100
        2    6   30  -30
        3    7   40  -50
        """
        res_mgr = self._mgr.apply(np.abs)
        return self._constructor_from_mgr(res_mgr, axes=res_mgr.axes).__finalize__(
            self, name="abs"
        )

    @final
    def __abs__(self) -> Self:
        return self.abs()

    @final
    def __round__(self, decimals: int = 0) -> Self:
        return self.round(decimals).__finalize__(self, method="__round__")

    # -------------------------------------------------------------------------
    # Label or Level Combination Helpers
    #
    # A collection of helper methods for DataFrame/Series operations that
    # accept a combination of column/index labels and levels.  All such
    # operations should utilize/extend these methods when possible so that we
    # have consistent precedence and validation logic throughout the library.

    @final
    def _is_level_reference(self, key: Level, axis: Axis = 0) -> bool_t:
        """
        Test whether a key is a level reference for a given axis.

        To be considered a level reference, `key` must be a string that:
          - (axis=0): Matches the name of an index level and does NOT match
            a column label.
          - (axis=1): Matches the name of a column level and does NOT match
            an index label.

        Parameters
        ----------
        key : Hashable
            Potential level name for the given axis
        axis : int, default 0
            Axis that levels are associated with (0 for index, 1 for columns)

        Returns
        -------
        is_level : bool
        """
        axis_int = self._get_axis_number(axis)

        return (
            key is not None
            and is_hashable(key)
            and key in self.axes[axis_int].names
            and not self._is_label_reference(key, axis=axis_int)
        )

    @final
    def _is_label_reference(self, key: Level, axis: Axis = 0) -> bool_t:
        """
        Test whether a key is a label reference for a given axis.

        To be considered a label reference, `key` must be a string that:
          - (axis=0): Matches a column label
          - (axis=1): Matches an index label

        Parameters
        ----------
        key : Hashable
            Potential label name, i.e. Index entry.
        axis : int, default 0
            Axis perpendicular to the axis that labels are associated with
            (0 means search for column labels, 1 means search for index labels)

        Returns
        -------
        is_label: bool
        """
        axis_int = self._get_axis_number(axis)
        other_axes = (ax for ax in range(self._AXIS_LEN) if ax != axis_int)

        return (
            key is not None
            and is_hashable(key)
            and any(key in self.axes[ax] for ax in other_axes)
        )

    @final
    def _is_label_or_level_reference(self, key: Level, axis: AxisInt = 0) -> bool_t:
        """
        Test whether a key is a label or level reference for a given axis.

        To be considered either a label or a level reference, `key` must be a
        string that:
          - (axis=0): Matches a column label or an index level
          - (axis=1): Matches an index label or a column level

        Parameters
        ----------
        key : Hashable
            Potential label or level name
        axis : int, default 0
            Axis that levels are associated with (0 for index, 1 for columns)

        Returns
        -------
        bool
        """
        return self._is_level_reference(key, axis=axis) or self._is_label_reference(
            key, axis=axis
        )

    @final
    def _check_label_or_level_ambiguity(self, key: Level, axis: Axis = 0) -> None:
        """
        Check whether `key` is ambiguous.

        By ambiguous, we mean that it matches both a level of the input
        `axis` and a label of the other axis.

        Parameters
        ----------
        key : Hashable
            Label or level name.
        axis : int, default 0
            Axis that levels are associated with (0 for index, 1 for columns).

        Raises
        ------
        ValueError: `key` is ambiguous
        """

        axis_int = self._get_axis_number(axis)
        other_axes = (ax for ax in range(self._AXIS_LEN) if ax != axis_int)

        if (
            key is not None
            and is_hashable(key)
            and key in self.axes[axis_int].names
            and any(key in self.axes[ax] for ax in other_axes)
        ):
            # Build an informative and grammatical warning
            level_article, level_type = (
                ("an", "index") if axis_int == 0 else ("a", "column")
            )

            label_article, label_type = (
                ("a", "column") if axis_int == 0 else ("an", "index")
            )

            msg = (
                f"'{key}' is both {level_article} {level_type} level and "
                f"{label_article} {label_type} label, which is ambiguous."
            )
            raise ValueError(msg)

    @final
    def _get_label_or_level_values(self, key: Level, axis: AxisInt = 0) -> ArrayLike:
        """
        Return a 1-D array of values associated with `key`, a label or level
        from the given `axis`.

        Retrieval logic:
          - (axis=0): Return column values if `key` matches a column label.
            Otherwise return index level values if `key` matches an index
            level.
          - (axis=1): Return row values if `key` matches an index label.
            Otherwise return column level values if 'key' matches a column
            level

        Parameters
        ----------
        key : Hashable
            Label or level name.
        axis : int, default 0
            Axis that levels are associated with (0 for index, 1 for columns)

        Returns
        -------
        np.ndarray or ExtensionArray

        Raises
        ------
        KeyError
            if `key` matches neither a label nor a level
        ValueError
            if `key` matches multiple labels
        """
        axis = self._get_axis_number(axis)
        other_axes = [ax for ax in range(self._AXIS_LEN) if ax != axis]

        if self._is_label_reference(key, axis=axis):
            self._check_label_or_level_ambiguity(key, axis=axis)
            values = self.xs(key, axis=other_axes[0])._values
        elif self._is_level_reference(key, axis=axis):
            values = self.axes[axis].get_level_values(key)._values
        else:
            raise KeyError(key)

        # Check for duplicates
        if values.ndim > 1:
            if other_axes and isinstance(self._get_axis(other_axes[0]), MultiIndex):
                multi_message = (
                    "\n"
                    "For a multi-index, the label must be a "
                    "tuple with elements corresponding to each level."
                )
            else:
                multi_message = ""

            label_axis_name = "column" if axis == 0 else "index"
            raise ValueError(
                f"The {label_axis_name} label '{key}' is not unique.{multi_message}"
            )

        return values

    @final
    def _drop_labels_or_levels(self, keys, axis: AxisInt = 0):
        """
        Drop labels and/or levels for the given `axis`.

        For each key in `keys`:
          - (axis=0): If key matches a column label then drop the column.
            Otherwise if key matches an index level then drop the level.
          - (axis=1): If key matches an index label then drop the row.
            Otherwise if key matches a column level then drop the level.

        Parameters
        ----------
        keys : str or list of str
            labels or levels to drop
        axis : int, default 0
            Axis that levels are associated with (0 for index, 1 for columns)

        Returns
        -------
        dropped: DataFrame

        Raises
        ------
        ValueError
            if any `keys` match neither a label nor a level
        """
        axis = self._get_axis_number(axis)

        # Validate keys
        keys = common.maybe_make_list(keys)
        invalid_keys = [
            k for k in keys if not self._is_label_or_level_reference(k, axis=axis)
        ]

        if invalid_keys:
            raise ValueError(
                "The following keys are not valid labels or "
                f"levels for axis {axis}: {invalid_keys}"
            )

        # Compute levels and labels to drop
        levels_to_drop = [k for k in keys if self._is_level_reference(k, axis=axis)]

        labels_to_drop = [k for k in keys if not self._is_level_reference(k, axis=axis)]

        # Perform copy upfront and then use inplace operations below.
        # This ensures that we always perform exactly one copy.
        # ``copy`` and/or ``inplace`` options could be added in the future.
        dropped = self.copy(deep=False)

        if axis == 0:
            # Handle dropping index levels
            if levels_to_drop:
                dropped.reset_index(levels_to_drop, drop=True, inplace=True)

            # Handle dropping columns labels
            if labels_to_drop:
                dropped.drop(labels_to_drop, axis=1, inplace=True)
        else:
            # Handle dropping column levels
            if levels_to_drop:
                if isinstance(dropped.columns, MultiIndex):
                    # Drop the specified levels from the MultiIndex
                    dropped.columns = dropped.columns.droplevel(levels_to_drop)
                else:
                    # Drop the last level of Index by replacing with
                    # a RangeIndex
                    dropped.columns = RangeIndex(dropped.columns.size)

            # Handle dropping index labels
            if labels_to_drop:
                dropped.drop(labels_to_drop, axis=0, inplace=True)

        return dropped

    # ----------------------------------------------------------------------
    # Iteration

    # https://github.com/python/typeshed/issues/2148#issuecomment-520783318
    # Incompatible types in assignment (expression has type "None", base class
    # "object" defined the type as "Callable[[object], int]")
    __hash__: ClassVar[None]  # type: ignore[assignment]

    def __iter__(self) -> Iterator:
        """
        Iterate over info axis.

        Returns
        -------
        iterator
            Info axis as iterator.

        Examples
        --------
        >>> df = pd.DataFrame({'A': [1, 2, 3], 'B': [4, 5, 6]})
        >>> for x in df:
        ...     print(x)
        A
        B
        """
        return iter(self._info_axis)

    # can we get a better explanation of this?
    def keys(self) -> Index:
        """
        Get the 'info axis' (see Indexing for more).

        This is index for Series, columns for DataFrame.

        Returns
        -------
        Index
            Info axis.

        Examples
        --------
        >>> d = pd.DataFrame(data={'A': [1, 2, 3], 'B': [0, 4, 8]},
        ...                  index=['a', 'b', 'c'])
        >>> d
           A  B
        a  1  0
        b  2  4
        c  3  8
        >>> d.keys()
        Index(['A', 'B'], dtype='object')
        """
        return self._info_axis

    def items(self):
        """
        Iterate over (label, values) on info axis

        This is index for Series and columns for DataFrame.

        Returns
        -------
        Generator
        """
        for h in self._info_axis:
            yield h, self[h]

    def __len__(self) -> int:
        """Returns length of info axis"""
        return len(self._info_axis)

    @final
    def __contains__(self, key) -> bool_t:
        """True if the key is in the info axis"""
        return key in self._info_axis

    @property
    def empty(self) -> bool_t:
        """
        Indicator whether Series/DataFrame is empty.

        True if Series/DataFrame is entirely empty (no items), meaning any of the
        axes are of length 0.

        Returns
        -------
        bool
            If Series/DataFrame is empty, return True, if not return False.

        See Also
        --------
        Series.dropna : Return series without null values.
        DataFrame.dropna : Return DataFrame with labels on given axis omitted
            where (all or any) data are missing.

        Notes
        -----
        If Series/DataFrame contains only NaNs, it is still not considered empty. See
        the example below.

        Examples
        --------
        An example of an actual empty DataFrame. Notice the index is empty:

        >>> df_empty = pd.DataFrame({'A' : []})
        >>> df_empty
        Empty DataFrame
        Columns: [A]
        Index: []
        >>> df_empty.empty
        True

        If we only have NaNs in our DataFrame, it is not considered empty! We
        will need to drop the NaNs to make the DataFrame empty:

        >>> df = pd.DataFrame({'A' : [np.nan]})
        >>> df
            A
        0 NaN
        >>> df.empty
        False
        >>> df.dropna().empty
        True

        >>> ser_empty = pd.Series({'A' : []})
        >>> ser_empty
        A    []
        dtype: object
        >>> ser_empty.empty
        False
        >>> ser_empty = pd.Series()
        >>> ser_empty.empty
        True
        """
        return any(len(self._get_axis(a)) == 0 for a in self._AXIS_ORDERS)

    # ----------------------------------------------------------------------
    # Array Interface

    # This is also set in IndexOpsMixin
    # GH#23114 Ensure ndarray.__op__(DataFrame) returns NotImplemented
    __array_priority__: int = 1000

    def __array__(self, dtype: npt.DTypeLike | None = None) -> np.ndarray:
        values = self._values
        arr = np.asarray(values, dtype=dtype)
        if (
            astype_is_view(values.dtype, arr.dtype)
            and using_copy_on_write()
            and self._mgr.is_single_block
        ):
            # Check if both conversions can be done without a copy
            if astype_is_view(self.dtypes.iloc[0], values.dtype) and astype_is_view(
                values.dtype, arr.dtype
            ):
                arr = arr.view()
                arr.flags.writeable = False
        return arr

    @final
    def __array_ufunc__(
        self, ufunc: np.ufunc, method: str, *inputs: Any, **kwargs: Any
    ):
        return arraylike.array_ufunc(self, ufunc, method, *inputs, **kwargs)

    # ----------------------------------------------------------------------
    # Picklability

    @final
    def __getstate__(self) -> dict[str, Any]:
        meta = {k: getattr(self, k, None) for k in self._metadata}
        return {
            "_mgr": self._mgr,
            "_typ": self._typ,
            "_metadata": self._metadata,
            "attrs": self.attrs,
            "_flags": {k: self.flags[k] for k in self.flags._keys},
            **meta,
        }

    @final
    def __setstate__(self, state) -> None:
        if isinstance(state, BlockManager):
            self._mgr = state
        elif isinstance(state, dict):
            if "_data" in state and "_mgr" not in state:
                # compat for older pickles
                state["_mgr"] = state.pop("_data")
            typ = state.get("_typ")
            if typ is not None:
                attrs = state.get("_attrs", {})
                if attrs is None:  # should not happen, but better be on the safe side
                    attrs = {}
                object.__setattr__(self, "_attrs", attrs)
                flags = state.get("_flags", {"allows_duplicate_labels": True})
                object.__setattr__(self, "_flags", Flags(self, **flags))

                # set in the order of internal names
                # to avoid definitional recursion
                # e.g. say fill_value needing _mgr to be
                # defined
                meta = set(self._internal_names + self._metadata)
                for k in list(meta):
                    if k in state and k != "_flags":
                        v = state[k]
                        object.__setattr__(self, k, v)

                for k, v in state.items():
                    if k not in meta:
                        object.__setattr__(self, k, v)

            else:
                raise NotImplementedError("Pre-0.12 pickles are no longer supported")
        elif len(state) == 2:
            raise NotImplementedError("Pre-0.12 pickles are no longer supported")

        self._item_cache: dict[Hashable, Series] = {}

    # ----------------------------------------------------------------------
    # Rendering Methods

    def __repr__(self) -> str:
        # string representation based upon iterating over self
        # (since, by definition, `PandasContainers` are iterable)
        prepr = f"[{','.join(map(pprint_thing, self))}]"
        return f"{type(self).__name__}({prepr})"

    @final
    def _repr_latex_(self):
        """
        Returns a LaTeX representation for a particular object.
        Mainly for use with nbconvert (jupyter notebook conversion to pdf).
        """
        if config.get_option("styler.render.repr") == "latex":
            return self.to_latex()
        else:
            return None

    @final
    def _repr_data_resource_(self):
        """
        Not a real Jupyter special repr method, but we use the same
        naming convention.
        """
        if config.get_option("display.html.table_schema"):
            data = self.head(config.get_option("display.max_rows"))

            as_json = data.to_json(orient="table")
            as_json = cast(str, as_json)
            return loads(as_json, object_pairs_hook=collections.OrderedDict)

    # ----------------------------------------------------------------------
    # I/O Methods

    @final
    @doc(
        klass="object",
        storage_options=_shared_docs["storage_options"],
        storage_options_versionadded="1.2.0",
    )
    def to_excel(
        self,
        excel_writer: FilePath | WriteExcelBuffer | ExcelWriter,
        sheet_name: str = "Sheet1",
        na_rep: str = "",
        float_format: str | None = None,
        columns: Sequence[Hashable] | None = None,
        header: Sequence[Hashable] | bool_t = True,
        index: bool_t = True,
        index_label: IndexLabel | None = None,
        startrow: int = 0,
        startcol: int = 0,
        engine: Literal["openpyxl", "xlsxwriter"] | None = None,
        merge_cells: bool_t = True,
        inf_rep: str = "inf",
        freeze_panes: tuple[int, int] | None = None,
        storage_options: StorageOptions | None = None,
        engine_kwargs: dict[str, Any] | None = None,
    ) -> None:
        """
        Write {klass} to an Excel sheet.

        To write a single {klass} to an Excel .xlsx file it is only necessary to
        specify a target file name. To write to multiple sheets it is necessary to
        create an `ExcelWriter` object with a target file name, and specify a sheet
        in the file to write to.

        Multiple sheets may be written to by specifying unique `sheet_name`.
        With all data written to the file it is necessary to save the changes.
        Note that creating an `ExcelWriter` object with a file name that already
        exists will result in the contents of the existing file being erased.

        Parameters
        ----------
        excel_writer : path-like, file-like, or ExcelWriter object
            File path or existing ExcelWriter.
        sheet_name : str, default 'Sheet1'
            Name of sheet which will contain DataFrame.
        na_rep : str, default ''
            Missing data representation.
        float_format : str, optional
            Format string for floating point numbers. For example
            ``float_format="%.2f"`` will format 0.1234 to 0.12.
        columns : sequence or list of str, optional
            Columns to write.
        header : bool or list of str, default True
            Write out the column names. If a list of string is given it is
            assumed to be aliases for the column names.
        index : bool, default True
            Write row names (index).
        index_label : str or sequence, optional
            Column label for index column(s) if desired. If not specified, and
            `header` and `index` are True, then the index names are used. A
            sequence should be given if the DataFrame uses MultiIndex.
        startrow : int, default 0
            Upper left cell row to dump data frame.
        startcol : int, default 0
            Upper left cell column to dump data frame.
        engine : str, optional
            Write engine to use, 'openpyxl' or 'xlsxwriter'. You can also set this
            via the options ``io.excel.xlsx.writer`` or
            ``io.excel.xlsm.writer``.

        merge_cells : bool, default True
            Write MultiIndex and Hierarchical Rows as merged cells.
        inf_rep : str, default 'inf'
            Representation for infinity (there is no native representation for
            infinity in Excel).
        freeze_panes : tuple of int (length 2), optional
            Specifies the one-based bottommost row and rightmost column that
            is to be frozen.
        {storage_options}

            .. versionadded:: {storage_options_versionadded}
        engine_kwargs : dict, optional
            Arbitrary keyword arguments passed to excel engine.

        See Also
        --------
        to_csv : Write DataFrame to a comma-separated values (csv) file.
        ExcelWriter : Class for writing DataFrame objects into excel sheets.
        read_excel : Read an Excel file into a pandas DataFrame.
        read_csv : Read a comma-separated values (csv) file into DataFrame.
        io.formats.style.Styler.to_excel : Add styles to Excel sheet.

        Notes
        -----
        For compatibility with :meth:`~DataFrame.to_csv`,
        to_excel serializes lists and dicts to strings before writing.

        Once a workbook has been saved it is not possible to write further
        data without rewriting the whole workbook.

        Examples
        --------

        Create, write to and save a workbook:

        >>> df1 = pd.DataFrame([['a', 'b'], ['c', 'd']],
        ...                    index=['row 1', 'row 2'],
        ...                    columns=['col 1', 'col 2'])
        >>> df1.to_excel("output.xlsx")  # doctest: +SKIP

        To specify the sheet name:

        >>> df1.to_excel("output.xlsx",
        ...              sheet_name='Sheet_name_1')  # doctest: +SKIP

        If you wish to write to more than one sheet in the workbook, it is
        necessary to specify an ExcelWriter object:

        >>> df2 = df1.copy()
        >>> with pd.ExcelWriter('output.xlsx') as writer:  # doctest: +SKIP
        ...     df1.to_excel(writer, sheet_name='Sheet_name_1')
        ...     df2.to_excel(writer, sheet_name='Sheet_name_2')

        ExcelWriter can also be used to append to an existing Excel file:

        >>> with pd.ExcelWriter('output.xlsx',
        ...                     mode='a') as writer:  # doctest: +SKIP
        ...     df1.to_excel(writer, sheet_name='Sheet_name_3')

        To set the library that is used to write the Excel file,
        you can pass the `engine` keyword (the default engine is
        automatically chosen depending on the file extension):

        >>> df1.to_excel('output1.xlsx', engine='xlsxwriter')  # doctest: +SKIP
        """
        if engine_kwargs is None:
            engine_kwargs = {}

        df = self if isinstance(self, ABCDataFrame) else self.to_frame()

        from pandas.io.formats.excel import ExcelFormatter

        formatter = ExcelFormatter(
            df,
            na_rep=na_rep,
            cols=columns,
            header=header,
            float_format=float_format,
            index=index,
            index_label=index_label,
            merge_cells=merge_cells,
            inf_rep=inf_rep,
        )
        formatter.write(
            excel_writer,
            sheet_name=sheet_name,
            startrow=startrow,
            startcol=startcol,
            freeze_panes=freeze_panes,
            engine=engine,
            storage_options=storage_options,
            engine_kwargs=engine_kwargs,
        )

    @final
    @deprecate_nonkeyword_arguments(
        version="3.0", allowed_args=["self", "path_or_buf"], name="to_json"
    )
    @doc(
        storage_options=_shared_docs["storage_options"],
        compression_options=_shared_docs["compression_options"] % "path_or_buf",
    )
    def to_json(
        self,
        path_or_buf: FilePath | WriteBuffer[bytes] | WriteBuffer[str] | None = None,
        orient: Literal["split", "records", "index", "table", "columns", "values"]
        | None = None,
        date_format: str | None = None,
        double_precision: int = 10,
        force_ascii: bool_t = True,
        date_unit: TimeUnit = "ms",
        default_handler: Callable[[Any], JSONSerializable] | None = None,
        lines: bool_t = False,
        compression: CompressionOptions = "infer",
        index: bool_t | None = None,
        indent: int | None = None,
        storage_options: StorageOptions | None = None,
        mode: Literal["a", "w"] = "w",
    ) -> str | None:
        """
        Convert the object to a JSON string.

        Note NaN's and None will be converted to null and datetime objects
        will be converted to UNIX timestamps.

        Parameters
        ----------
        path_or_buf : str, path object, file-like object, or None, default None
            String, path object (implementing os.PathLike[str]), or file-like
            object implementing a write() function. If None, the result is
            returned as a string.
        orient : str
            Indication of expected JSON string format.

            * Series:

                - default is 'index'
                - allowed values are: {{'split', 'records', 'index', 'table'}}.

            * DataFrame:

                - default is 'columns'
                - allowed values are: {{'split', 'records', 'index', 'columns',
                  'values', 'table'}}.

            * The format of the JSON string:

                - 'split' : dict like {{'index' -> [index], 'columns' -> [columns],
                  'data' -> [values]}}
                - 'records' : list like [{{column -> value}}, ... , {{column -> value}}]
                - 'index' : dict like {{index -> {{column -> value}}}}
                - 'columns' : dict like {{column -> {{index -> value}}}}
                - 'values' : just the values array
                - 'table' : dict like {{'schema': {{schema}}, 'data': {{data}}}}

                Describing the data, where data component is like ``orient='records'``.

        date_format : {{None, 'epoch', 'iso'}}
            Type of date conversion. 'epoch' = epoch milliseconds,
            'iso' = ISO8601. The default depends on the `orient`. For
            ``orient='table'``, the default is 'iso'. For all other orients,
            the default is 'epoch'.
        double_precision : int, default 10
            The number of decimal places to use when encoding
            floating point values. The possible maximal value is 15.
            Passing double_precision greater than 15 will raise a ValueError.
        force_ascii : bool, default True
            Force encoded string to be ASCII.
        date_unit : str, default 'ms' (milliseconds)
            The time unit to encode to, governs timestamp and ISO8601
            precision.  One of 's', 'ms', 'us', 'ns' for second, millisecond,
            microsecond, and nanosecond respectively.
        default_handler : callable, default None
            Handler to call if object cannot otherwise be converted to a
            suitable format for JSON. Should receive a single argument which is
            the object to convert and return a serialisable object.
        lines : bool, default False
            If 'orient' is 'records' write out line-delimited json format. Will
            throw ValueError if incorrect 'orient' since others are not
            list-like.
        {compression_options}

            .. versionchanged:: 1.4.0 Zstandard support.

        index : bool or None, default None
            The index is only used when 'orient' is 'split', 'index', 'column',
            or 'table'. Of these, 'index' and 'column' do not support
            `index=False`.

        indent : int, optional
           Length of whitespace used to indent each record.

        {storage_options}

            .. versionadded:: 1.2.0

        mode : str, default 'w' (writing)
            Specify the IO mode for output when supplying a path_or_buf.
            Accepted args are 'w' (writing) and 'a' (append) only.
            mode='a' is only supported when lines is True and orient is 'records'.

        Returns
        -------
        None or str
            If path_or_buf is None, returns the resulting json format as a
            string. Otherwise returns None.

        See Also
        --------
        read_json : Convert a JSON string to pandas object.

        Notes
        -----
        The behavior of ``indent=0`` varies from the stdlib, which does not
        indent the output but does insert newlines. Currently, ``indent=0``
        and the default ``indent=None`` are equivalent in pandas, though this
        may change in a future release.

        ``orient='table'`` contains a 'pandas_version' field under 'schema'.
        This stores the version of `pandas` used in the latest revision of the
        schema.

        Examples
        --------
        >>> from json import loads, dumps
        >>> df = pd.DataFrame(
        ...     [["a", "b"], ["c", "d"]],
        ...     index=["row 1", "row 2"],
        ...     columns=["col 1", "col 2"],
        ... )

        >>> result = df.to_json(orient="split")
        >>> parsed = loads(result)
        >>> dumps(parsed, indent=4)  # doctest: +SKIP
        {{
            "columns": [
                "col 1",
                "col 2"
            ],
            "index": [
                "row 1",
                "row 2"
            ],
            "data": [
                [
                    "a",
                    "b"
                ],
                [
                    "c",
                    "d"
                ]
            ]
        }}

        Encoding/decoding a Dataframe using ``'records'`` formatted JSON.
        Note that index labels are not preserved with this encoding.

        >>> result = df.to_json(orient="records")
        >>> parsed = loads(result)
        >>> dumps(parsed, indent=4)  # doctest: +SKIP
        [
            {{
                "col 1": "a",
                "col 2": "b"
            }},
            {{
                "col 1": "c",
                "col 2": "d"
            }}
        ]

        Encoding/decoding a Dataframe using ``'index'`` formatted JSON:

        >>> result = df.to_json(orient="index")
        >>> parsed = loads(result)
        >>> dumps(parsed, indent=4)  # doctest: +SKIP
        {{
            "row 1": {{
                "col 1": "a",
                "col 2": "b"
            }},
            "row 2": {{
                "col 1": "c",
                "col 2": "d"
            }}
        }}

        Encoding/decoding a Dataframe using ``'columns'`` formatted JSON:

        >>> result = df.to_json(orient="columns")
        >>> parsed = loads(result)
        >>> dumps(parsed, indent=4)  # doctest: +SKIP
        {{
            "col 1": {{
                "row 1": "a",
                "row 2": "c"
            }},
            "col 2": {{
                "row 1": "b",
                "row 2": "d"
            }}
        }}

        Encoding/decoding a Dataframe using ``'values'`` formatted JSON:

        >>> result = df.to_json(orient="values")
        >>> parsed = loads(result)
        >>> dumps(parsed, indent=4)  # doctest: +SKIP
        [
            [
                "a",
                "b"
            ],
            [
                "c",
                "d"
            ]
        ]

        Encoding with Table Schema:

        >>> result = df.to_json(orient="table")
        >>> parsed = loads(result)
        >>> dumps(parsed, indent=4)  # doctest: +SKIP
        {{
            "schema": {{
                "fields": [
                    {{
                        "name": "index",
                        "type": "string"
                    }},
                    {{
                        "name": "col 1",
                        "type": "string"
                    }},
                    {{
                        "name": "col 2",
                        "type": "string"
                    }}
                ],
                "primaryKey": [
                    "index"
                ],
                "pandas_version": "1.4.0"
            }},
            "data": [
                {{
                    "index": "row 1",
                    "col 1": "a",
                    "col 2": "b"
                }},
                {{
                    "index": "row 2",
                    "col 1": "c",
                    "col 2": "d"
                }}
            ]
        }}
        """
        from pandas.io import json

        if date_format is None and orient == "table":
            date_format = "iso"
        elif date_format is None:
            date_format = "epoch"

        config.is_nonnegative_int(indent)
        indent = indent or 0

        return json.to_json(
            path_or_buf=path_or_buf,
            obj=self,
            orient=orient,
            date_format=date_format,
            double_precision=double_precision,
            force_ascii=force_ascii,
            date_unit=date_unit,
            default_handler=default_handler,
            lines=lines,
            compression=compression,
            index=index,
            indent=indent,
            storage_options=storage_options,
            mode=mode,
        )

    @final
    @deprecate_nonkeyword_arguments(
        version="3.0", allowed_args=["self", "path_or_buf"], name="to_hdf"
    )
    def to_hdf(
        self,
        path_or_buf: FilePath | HDFStore,
        key: str,
        mode: Literal["a", "w", "r+"] = "a",
        complevel: int | None = None,
        complib: Literal["zlib", "lzo", "bzip2", "blosc"] | None = None,
        append: bool_t = False,
        format: Literal["fixed", "table"] | None = None,
        index: bool_t = True,
        min_itemsize: int | dict[str, int] | None = None,
        nan_rep=None,
        dropna: bool_t | None = None,
        data_columns: Literal[True] | list[str] | None = None,
        errors: OpenFileErrors = "strict",
        encoding: str = "UTF-8",
    ) -> None:
        """
        Write the contained data to an HDF5 file using HDFStore.

        Hierarchical Data Format (HDF) is self-describing, allowing an
        application to interpret the structure and contents of a file with
        no outside information. One HDF file can hold a mix of related objects
        which can be accessed as a group or as individual objects.

        In order to add another DataFrame or Series to an existing HDF file
        please use append mode and a different a key.

        .. warning::

           One can store a subclass of ``DataFrame`` or ``Series`` to HDF5,
           but the type of the subclass is lost upon storing.

        For more information see the :ref:`user guide <io.hdf5>`.

        Parameters
        ----------
        path_or_buf : str or pandas.HDFStore
            File path or HDFStore object.
        key : str
            Identifier for the group in the store.
        mode : {'a', 'w', 'r+'}, default 'a'
            Mode to open file:

            - 'w': write, a new file is created (an existing file with
              the same name would be deleted).
            - 'a': append, an existing file is opened for reading and
              writing, and if the file does not exist it is created.
            - 'r+': similar to 'a', but the file must already exist.
        complevel : {0-9}, default None
            Specifies a compression level for data.
            A value of 0 or None disables compression.
        complib : {'zlib', 'lzo', 'bzip2', 'blosc'}, default 'zlib'
            Specifies the compression library to be used.
            These additional compressors for Blosc are supported
            (default if no compressor specified: 'blosc:blosclz'):
            {'blosc:blosclz', 'blosc:lz4', 'blosc:lz4hc', 'blosc:snappy',
            'blosc:zlib', 'blosc:zstd'}.
            Specifying a compression library which is not available issues
            a ValueError.
        append : bool, default False
            For Table formats, append the input data to the existing.
        format : {'fixed', 'table', None}, default 'fixed'
            Possible values:

            - 'fixed': Fixed format. Fast writing/reading. Not-appendable,
              nor searchable.
            - 'table': Table format. Write as a PyTables Table structure
              which may perform worse but allow more flexible operations
              like searching / selecting subsets of the data.
            - If None, pd.get_option('io.hdf.default_format') is checked,
              followed by fallback to "fixed".
        index : bool, default True
            Write DataFrame index as a column.
        min_itemsize : dict or int, optional
            Map column names to minimum string sizes for columns.
        nan_rep : Any, optional
            How to represent null values as str.
            Not allowed with append=True.
        dropna : bool, default False, optional
            Remove missing values.
        data_columns : list of columns or True, optional
            List of columns to create as indexed data columns for on-disk
            queries, or True to use all columns. By default only the axes
            of the object are indexed. See
            :ref:`Query via data columns<io.hdf5-query-data-columns>`. for
            more information.
            Applicable only to format='table'.
        errors : str, default 'strict'
            Specifies how encoding and decoding errors are to be handled.
            See the errors argument for :func:`open` for a full list
            of options.
        encoding : str, default "UTF-8"

        See Also
        --------
        read_hdf : Read from HDF file.
        DataFrame.to_orc : Write a DataFrame to the binary orc format.
        DataFrame.to_parquet : Write a DataFrame to the binary parquet format.
        DataFrame.to_sql : Write to a SQL table.
        DataFrame.to_feather : Write out feather-format for DataFrames.
        DataFrame.to_csv : Write out to a csv file.

        Examples
        --------
        >>> df = pd.DataFrame({'A': [1, 2, 3], 'B': [4, 5, 6]},
        ...                   index=['a', 'b', 'c'])  # doctest: +SKIP
        >>> df.to_hdf('data.h5', key='df', mode='w')  # doctest: +SKIP

        We can add another object to the same file:

        >>> s = pd.Series([1, 2, 3, 4])  # doctest: +SKIP
        >>> s.to_hdf('data.h5', key='s')  # doctest: +SKIP

        Reading from HDF file:

        >>> pd.read_hdf('data.h5', 'df')  # doctest: +SKIP
        A  B
        a  1  4
        b  2  5
        c  3  6
        >>> pd.read_hdf('data.h5', 's')  # doctest: +SKIP
        0    1
        1    2
        2    3
        3    4
        dtype: int64
        """
        from pandas.io import pytables

        # Argument 3 to "to_hdf" has incompatible type "NDFrame"; expected
        # "Union[DataFrame, Series]" [arg-type]
        pytables.to_hdf(
            path_or_buf,
            key,
            self,  # type: ignore[arg-type]
            mode=mode,
            complevel=complevel,
            complib=complib,
            append=append,
            format=format,
            index=index,
            min_itemsize=min_itemsize,
            nan_rep=nan_rep,
            dropna=dropna,
            data_columns=data_columns,
            errors=errors,
            encoding=encoding,
        )

    @final
    @deprecate_nonkeyword_arguments(
        version="3.0", allowed_args=["self", "name"], name="to_sql"
    )
    def to_sql(
        self,
        name: str,
        con,
        schema: str | None = None,
        if_exists: Literal["fail", "replace", "append"] = "fail",
        index: bool_t = True,
        index_label: IndexLabel | None = None,
        chunksize: int | None = None,
        dtype: DtypeArg | None = None,
        method: Literal["multi"] | Callable | None = None,
    ) -> int | None:
        """
        Write records stored in a DataFrame to a SQL database.

        Databases supported by SQLAlchemy [1]_ are supported. Tables can be
        newly created, appended to, or overwritten.

        Parameters
        ----------
        name : str
            Name of SQL table.
        con : sqlalchemy.engine.(Engine or Connection) or sqlite3.Connection
            Using SQLAlchemy makes it possible to use any DB supported by that
            library. Legacy support is provided for sqlite3.Connection objects. The user
            is responsible for engine disposal and connection closure for the SQLAlchemy
            connectable. See `here \
                <https://docs.sqlalchemy.org/en/20/core/connections.html>`_.
            If passing a sqlalchemy.engine.Connection which is already in a transaction,
            the transaction will not be committed.  If passing a sqlite3.Connection,
            it will not be possible to roll back the record insertion.

        schema : str, optional
            Specify the schema (if database flavor supports this). If None, use
            default schema.
        if_exists : {'fail', 'replace', 'append'}, default 'fail'
            How to behave if the table already exists.

            * fail: Raise a ValueError.
            * replace: Drop the table before inserting new values.
            * append: Insert new values to the existing table.

        index : bool, default True
            Write DataFrame index as a column. Uses `index_label` as the column
            name in the table.
        index_label : str or sequence, default None
            Column label for index column(s). If None is given (default) and
            `index` is True, then the index names are used.
            A sequence should be given if the DataFrame uses MultiIndex.
        chunksize : int, optional
            Specify the number of rows in each batch to be written at a time.
            By default, all rows will be written at once.
        dtype : dict or scalar, optional
            Specifying the datatype for columns. If a dictionary is used, the
            keys should be the column names and the values should be the
            SQLAlchemy types or strings for the sqlite3 legacy mode. If a
            scalar is provided, it will be applied to all columns.
        method : {None, 'multi', callable}, optional
            Controls the SQL insertion clause used:

            * None : Uses standard SQL ``INSERT`` clause (one per row).
            * 'multi': Pass multiple values in a single ``INSERT`` clause.
            * callable with signature ``(pd_table, conn, keys, data_iter)``.

            Details and a sample callable implementation can be found in the
            section :ref:`insert method <io.sql.method>`.

        Returns
        -------
        None or int
            Number of rows affected by to_sql. None is returned if the callable
            passed into ``method`` does not return an integer number of rows.

            The number of returned rows affected is the sum of the ``rowcount``
            attribute of ``sqlite3.Cursor`` or SQLAlchemy connectable which may not
            reflect the exact number of written rows as stipulated in the
            `sqlite3 <https://docs.python.org/3/library/sqlite3.html#sqlite3.Cursor.rowcount>`__ or
            `SQLAlchemy <https://docs.sqlalchemy.org/en/20/core/connections.html#sqlalchemy.engine.CursorResult.rowcount>`__.

            .. versionadded:: 1.4.0

        Raises
        ------
        ValueError
            When the table already exists and `if_exists` is 'fail' (the
            default).

        See Also
        --------
        read_sql : Read a DataFrame from a table.

        Notes
        -----
        Timezone aware datetime columns will be written as
        ``Timestamp with timezone`` type with SQLAlchemy if supported by the
        database. Otherwise, the datetimes will be stored as timezone unaware
        timestamps local to the original timezone.

        References
        ----------
        .. [1] https://docs.sqlalchemy.org
        .. [2] https://www.python.org/dev/peps/pep-0249/

        Examples
        --------
        Create an in-memory SQLite database.

        >>> from sqlalchemy import create_engine
        >>> engine = create_engine('sqlite://', echo=False)

        Create a table from scratch with 3 rows.

        >>> df = pd.DataFrame({'name' : ['User 1', 'User 2', 'User 3']})
        >>> df
             name
        0  User 1
        1  User 2
        2  User 3

        >>> df.to_sql(name='users', con=engine)
        3
        >>> from sqlalchemy import text
        >>> with engine.connect() as conn:
        ...    conn.execute(text("SELECT * FROM users")).fetchall()
        [(0, 'User 1'), (1, 'User 2'), (2, 'User 3')]

        An `sqlalchemy.engine.Connection` can also be passed to `con`:

        >>> with engine.begin() as connection:
        ...     df1 = pd.DataFrame({'name' : ['User 4', 'User 5']})
        ...     df1.to_sql(name='users', con=connection, if_exists='append')
        2

        This is allowed to support operations that require that the same
        DBAPI connection is used for the entire operation.

        >>> df2 = pd.DataFrame({'name' : ['User 6', 'User 7']})
        >>> df2.to_sql(name='users', con=engine, if_exists='append')
        2
        >>> with engine.connect() as conn:
        ...    conn.execute(text("SELECT * FROM users")).fetchall()
        [(0, 'User 1'), (1, 'User 2'), (2, 'User 3'),
         (0, 'User 4'), (1, 'User 5'), (0, 'User 6'),
         (1, 'User 7')]

        Overwrite the table with just ``df2``.

        >>> df2.to_sql(name='users', con=engine, if_exists='replace',
        ...            index_label='id')
        2
        >>> with engine.connect() as conn:
        ...    conn.execute(text("SELECT * FROM users")).fetchall()
        [(0, 'User 6'), (1, 'User 7')]

        Use ``method`` to define a callable insertion method to do nothing
        if there's a primary key conflict on a table in a PostgreSQL database.

        >>> from sqlalchemy.dialects.postgresql import insert
        >>> def insert_on_conflict_nothing(table, conn, keys, data_iter):
        ...     # "a" is the primary key in "conflict_table"
        ...     data = [dict(zip(keys, row)) for row in data_iter]
        ...     stmt = insert(table.table).values(data).on_conflict_do_nothing(index_elements=["a"])
        ...     result = conn.execute(stmt)
        ...     return result.rowcount
        >>> df_conflict.to_sql(name="conflict_table", con=conn, if_exists="append", method=insert_on_conflict_nothing)  # doctest: +SKIP
        0

        For MySQL, a callable to update columns ``b`` and ``c`` if there's a conflict
        on a primary key.

        >>> from sqlalchemy.dialects.mysql import insert
        >>> def insert_on_conflict_update(table, conn, keys, data_iter):
        ...     # update columns "b" and "c" on primary key conflict
        ...     data = [dict(zip(keys, row)) for row in data_iter]
        ...     stmt = (
        ...         insert(table.table)
        ...         .values(data)
        ...     )
        ...     stmt = stmt.on_duplicate_key_update(b=stmt.inserted.b, c=stmt.inserted.c)
        ...     result = conn.execute(stmt)
        ...     return result.rowcount
        >>> df_conflict.to_sql(name="conflict_table", con=conn, if_exists="append", method=insert_on_conflict_update)  # doctest: +SKIP
        2

        Specify the dtype (especially useful for integers with missing values).
        Notice that while pandas is forced to store the data as floating point,
        the database supports nullable integers. When fetching the data with
        Python, we get back integer scalars.

        >>> df = pd.DataFrame({"A": [1, None, 2]})
        >>> df
             A
        0  1.0
        1  NaN
        2  2.0

        >>> from sqlalchemy.types import Integer
        >>> df.to_sql(name='integers', con=engine, index=False,
        ...           dtype={"A": Integer()})
        3

        >>> with engine.connect() as conn:
        ...   conn.execute(text("SELECT * FROM integers")).fetchall()
        [(1,), (None,), (2,)]
        """  # noqa: E501
        from pandas.io import sql

        return sql.to_sql(
            self,
            name,
            con,
            schema=schema,
            if_exists=if_exists,
            index=index,
            index_label=index_label,
            chunksize=chunksize,
            dtype=dtype,
            method=method,
        )

    @final
    @deprecate_nonkeyword_arguments(
        version="3.0", allowed_args=["self", "path"], name="to_pickle"
    )
    @doc(
        storage_options=_shared_docs["storage_options"],
        compression_options=_shared_docs["compression_options"] % "path",
    )
    def to_pickle(
        self,
        path: FilePath | WriteBuffer[bytes],
        compression: CompressionOptions = "infer",
        protocol: int = pickle.HIGHEST_PROTOCOL,
        storage_options: StorageOptions | None = None,
    ) -> None:
        """
        Pickle (serialize) object to file.

        Parameters
        ----------
        path : str, path object, or file-like object
            String, path object (implementing ``os.PathLike[str]``), or file-like
            object implementing a binary ``write()`` function. File path where
            the pickled object will be stored.
        {compression_options}
        protocol : int
            Int which indicates which protocol should be used by the pickler,
            default HIGHEST_PROTOCOL (see [1]_ paragraph 12.1.2). The possible
            values are 0, 1, 2, 3, 4, 5. A negative value for the protocol
            parameter is equivalent to setting its value to HIGHEST_PROTOCOL.

            .. [1] https://docs.python.org/3/library/pickle.html.

        {storage_options}

            .. versionadded:: 1.2.0

        See Also
        --------
        read_pickle : Load pickled pandas object (or any object) from file.
        DataFrame.to_hdf : Write DataFrame to an HDF5 file.
        DataFrame.to_sql : Write DataFrame to a SQL database.
        DataFrame.to_parquet : Write a DataFrame to the binary parquet format.

        Examples
        --------
        >>> original_df = pd.DataFrame({{"foo": range(5), "bar": range(5, 10)}})  # doctest: +SKIP
        >>> original_df  # doctest: +SKIP
           foo  bar
        0    0    5
        1    1    6
        2    2    7
        3    3    8
        4    4    9
        >>> original_df.to_pickle("./dummy.pkl")  # doctest: +SKIP

        >>> unpickled_df = pd.read_pickle("./dummy.pkl")  # doctest: +SKIP
        >>> unpickled_df  # doctest: +SKIP
           foo  bar
        0    0    5
        1    1    6
        2    2    7
        3    3    8
        4    4    9
        """  # noqa: E501
        from pandas.io.pickle import to_pickle

        to_pickle(
            self,
            path,
            compression=compression,
            protocol=protocol,
            storage_options=storage_options,
        )

    @final
    def to_clipboard(
        self, excel: bool_t = True, sep: str | None = None, **kwargs
    ) -> None:
        r"""
        Copy object to the system clipboard.

        Write a text representation of object to the system clipboard.
        This can be pasted into Excel, for example.

        Parameters
        ----------
        excel : bool, default True
            Produce output in a csv format for easy pasting into excel.

            - True, use the provided separator for csv pasting.
            - False, write a string representation of the object to the clipboard.

        sep : str, default ``'\t'``
            Field delimiter.
        **kwargs
            These parameters will be passed to DataFrame.to_csv.

        See Also
        --------
        DataFrame.to_csv : Write a DataFrame to a comma-separated values
            (csv) file.
        read_clipboard : Read text from clipboard and pass to read_csv.

        Notes
        -----
        Requirements for your platform.

          - Linux : `xclip`, or `xsel` (with `PyQt4` modules)
          - Windows : none
          - macOS : none

        This method uses the processes developed for the package `pyperclip`. A
        solution to render any output string format is given in the examples.

        Examples
        --------
        Copy the contents of a DataFrame to the clipboard.

        >>> df = pd.DataFrame([[1, 2, 3], [4, 5, 6]], columns=['A', 'B', 'C'])

        >>> df.to_clipboard(sep=',')  # doctest: +SKIP
        ... # Wrote the following to the system clipboard:
        ... # ,A,B,C
        ... # 0,1,2,3
        ... # 1,4,5,6

        We can omit the index by passing the keyword `index` and setting
        it to false.

        >>> df.to_clipboard(sep=',', index=False)  # doctest: +SKIP
        ... # Wrote the following to the system clipboard:
        ... # A,B,C
        ... # 1,2,3
        ... # 4,5,6

        Using the original `pyperclip` package for any string output format.

        .. code-block:: python

           import pyperclip
           html = df.style.to_html()
           pyperclip.copy(html)
        """
        from pandas.io import clipboards

        clipboards.to_clipboard(self, excel=excel, sep=sep, **kwargs)

    @final
    def to_xarray(self):
        """
        Return an xarray object from the pandas object.

        Returns
        -------
        xarray.DataArray or xarray.Dataset
            Data in the pandas structure converted to Dataset if the object is
            a DataFrame, or a DataArray if the object is a Series.

        See Also
        --------
        DataFrame.to_hdf : Write DataFrame to an HDF5 file.
        DataFrame.to_parquet : Write a DataFrame to the binary parquet format.

        Notes
        -----
        See the `xarray docs <https://xarray.pydata.org/en/stable/>`__

        Examples
        --------
        >>> df = pd.DataFrame([('falcon', 'bird', 389.0, 2),
        ...                    ('parrot', 'bird', 24.0, 2),
        ...                    ('lion', 'mammal', 80.5, 4),
        ...                    ('monkey', 'mammal', np.nan, 4)],
        ...                   columns=['name', 'class', 'max_speed',
        ...                            'num_legs'])
        >>> df
             name   class  max_speed  num_legs
        0  falcon    bird      389.0         2
        1  parrot    bird       24.0         2
        2    lion  mammal       80.5         4
        3  monkey  mammal        NaN         4

        >>> df.to_xarray()
        <xarray.Dataset>
        Dimensions:    (index: 4)
        Coordinates:
          * index      (index) int64 0 1 2 3
        Data variables:
            name       (index) object 'falcon' 'parrot' 'lion' 'monkey'
            class      (index) object 'bird' 'bird' 'mammal' 'mammal'
            max_speed  (index) float64 389.0 24.0 80.5 nan
            num_legs   (index) int64 2 2 4 4

        >>> df['max_speed'].to_xarray()
        <xarray.DataArray 'max_speed' (index: 4)>
        array([389. ,  24. ,  80.5,   nan])
        Coordinates:
          * index    (index) int64 0 1 2 3

        >>> dates = pd.to_datetime(['2018-01-01', '2018-01-01',
        ...                         '2018-01-02', '2018-01-02'])
        >>> df_multiindex = pd.DataFrame({'date': dates,
        ...                               'animal': ['falcon', 'parrot',
        ...                                          'falcon', 'parrot'],
        ...                               'speed': [350, 18, 361, 15]})
        >>> df_multiindex = df_multiindex.set_index(['date', 'animal'])

        >>> df_multiindex
                           speed
        date       animal
        2018-01-01 falcon    350
                   parrot     18
        2018-01-02 falcon    361
                   parrot     15

        >>> df_multiindex.to_xarray()
        <xarray.Dataset>
        Dimensions:  (date: 2, animal: 2)
        Coordinates:
          * date     (date) datetime64[ns] 2018-01-01 2018-01-02
          * animal   (animal) object 'falcon' 'parrot'
        Data variables:
            speed    (date, animal) int64 350 18 361 15
        """
        xarray = import_optional_dependency("xarray")

        if self.ndim == 1:
            return xarray.DataArray.from_series(self)
        else:
            return xarray.Dataset.from_dataframe(self)

    @overload
    def to_latex(
        self,
        buf: None = ...,
        columns: Sequence[Hashable] | None = ...,
        header: bool_t | list[str] = ...,
        index: bool_t = ...,
        na_rep: str = ...,
        formatters: FormattersType | None = ...,
        float_format: FloatFormatType | None = ...,
        sparsify: bool_t | None = ...,
        index_names: bool_t = ...,
        bold_rows: bool_t = ...,
        column_format: str | None = ...,
        longtable: bool_t | None = ...,
        escape: bool_t | None = ...,
        encoding: str | None = ...,
        decimal: str = ...,
        multicolumn: bool_t | None = ...,
        multicolumn_format: str | None = ...,
        multirow: bool_t | None = ...,
        caption: str | tuple[str, str] | None = ...,
        label: str | None = ...,
        position: str | None = ...,
    ) -> str:
        ...

    @overload
    def to_latex(
        self,
        buf: FilePath | WriteBuffer[str],
        columns: Sequence[Hashable] | None = ...,
        header: bool_t | list[str] = ...,
        index: bool_t = ...,
        na_rep: str = ...,
        formatters: FormattersType | None = ...,
        float_format: FloatFormatType | None = ...,
        sparsify: bool_t | None = ...,
        index_names: bool_t = ...,
        bold_rows: bool_t = ...,
        column_format: str | None = ...,
        longtable: bool_t | None = ...,
        escape: bool_t | None = ...,
        encoding: str | None = ...,
        decimal: str = ...,
        multicolumn: bool_t | None = ...,
        multicolumn_format: str | None = ...,
        multirow: bool_t | None = ...,
        caption: str | tuple[str, str] | None = ...,
        label: str | None = ...,
        position: str | None = ...,
    ) -> None:
        ...

    @final
    @deprecate_nonkeyword_arguments(
        version="3.0", allowed_args=["self", "buf"], name="to_latex"
    )
    def to_latex(
        self,
        buf: FilePath | WriteBuffer[str] | None = None,
        columns: Sequence[Hashable] | None = None,
        header: bool_t | list[str] = True,
        index: bool_t = True,
        na_rep: str = "NaN",
        formatters: FormattersType | None = None,
        float_format: FloatFormatType | None = None,
        sparsify: bool_t | None = None,
        index_names: bool_t = True,
        bold_rows: bool_t = False,
        column_format: str | None = None,
        longtable: bool_t | None = None,
        escape: bool_t | None = None,
        encoding: str | None = None,
        decimal: str = ".",
        multicolumn: bool_t | None = None,
        multicolumn_format: str | None = None,
        multirow: bool_t | None = None,
        caption: str | tuple[str, str] | None = None,
        label: str | None = None,
        position: str | None = None,
    ) -> str | None:
        r"""
        Render object to a LaTeX tabular, longtable, or nested table.

        Requires ``\usepackage{{booktabs}}``.  The output can be copy/pasted
        into a main LaTeX document or read from an external file
        with ``\input{{table.tex}}``.

        .. versionchanged:: 1.2.0
           Added position argument, changed meaning of caption argument.

        .. versionchanged:: 2.0.0
           Refactored to use the Styler implementation via jinja2 templating.

        Parameters
        ----------
        buf : str, Path or StringIO-like, optional, default None
            Buffer to write to. If None, the output is returned as a string.
        columns : list of label, optional
            The subset of columns to write. Writes all columns by default.
        header : bool or list of str, default True
            Write out the column names. If a list of strings is given,
            it is assumed to be aliases for the column names.
        index : bool, default True
            Write row names (index).
        na_rep : str, default 'NaN'
            Missing data representation.
        formatters : list of functions or dict of {{str: function}}, optional
            Formatter functions to apply to columns' elements by position or
            name. The result of each function must be a unicode string.
            List must be of length equal to the number of columns.
        float_format : one-parameter function or str, optional, default None
            Formatter for floating point numbers. For example
            ``float_format="%.2f"`` and ``float_format="{{:0.2f}}".format`` will
            both result in 0.1234 being formatted as 0.12.
        sparsify : bool, optional
            Set to False for a DataFrame with a hierarchical index to print
            every multiindex key at each row. By default, the value will be
            read from the config module.
        index_names : bool, default True
            Prints the names of the indexes.
        bold_rows : bool, default False
            Make the row labels bold in the output.
        column_format : str, optional
            The columns format as specified in `LaTeX table format
            <https://en.wikibooks.org/wiki/LaTeX/Tables>`__ e.g. 'rcl' for 3
            columns. By default, 'l' will be used for all columns except
            columns of numbers, which default to 'r'.
        longtable : bool, optional
            Use a longtable environment instead of tabular. Requires
            adding a \usepackage{{longtable}} to your LaTeX preamble.
            By default, the value will be read from the pandas config
            module, and set to `True` if the option ``styler.latex.environment`` is
            `"longtable"`.

            .. versionchanged:: 2.0.0
               The pandas option affecting this argument has changed.
        escape : bool, optional
            By default, the value will be read from the pandas config
            module and set to `True` if the option ``styler.format.escape`` is
            `"latex"`. When set to False prevents from escaping latex special
            characters in column names.

            .. versionchanged:: 2.0.0
               The pandas option affecting this argument has changed, as has the
               default value to `False`.
        encoding : str, optional
            A string representing the encoding to use in the output file,
            defaults to 'utf-8'.
        decimal : str, default '.'
            Character recognized as decimal separator, e.g. ',' in Europe.
        multicolumn : bool, default True
            Use \multicolumn to enhance MultiIndex columns.
            The default will be read from the config module, and is set
            as the option ``styler.sparse.columns``.

            .. versionchanged:: 2.0.0
               The pandas option affecting this argument has changed.
        multicolumn_format : str, default 'r'
            The alignment for multicolumns, similar to `column_format`
            The default will be read from the config module, and is set as the option
            ``styler.latex.multicol_align``.

            .. versionchanged:: 2.0.0
               The pandas option affecting this argument has changed, as has the
               default value to "r".
        multirow : bool, default True
            Use \multirow to enhance MultiIndex rows. Requires adding a
            \usepackage{{multirow}} to your LaTeX preamble. Will print
            centered labels (instead of top-aligned) across the contained
            rows, separating groups via clines. The default will be read
            from the pandas config module, and is set as the option
            ``styler.sparse.index``.

            .. versionchanged:: 2.0.0
               The pandas option affecting this argument has changed, as has the
               default value to `True`.
        caption : str or tuple, optional
            Tuple (full_caption, short_caption),
            which results in ``\caption[short_caption]{{full_caption}}``;
            if a single string is passed, no short caption will be set.

            .. versionchanged:: 1.2.0
               Optionally allow caption to be a tuple ``(full_caption, short_caption)``.

        label : str, optional
            The LaTeX label to be placed inside ``\label{{}}`` in the output.
            This is used with ``\ref{{}}`` in the main ``.tex`` file.

        position : str, optional
            The LaTeX positional argument for tables, to be placed after
            ``\begin{{}}`` in the output.

            .. versionadded:: 1.2.0

        Returns
        -------
        str or None
            If buf is None, returns the result as a string. Otherwise returns None.

        See Also
        --------
        io.formats.style.Styler.to_latex : Render a DataFrame to LaTeX
            with conditional formatting.
        DataFrame.to_string : Render a DataFrame to a console-friendly
            tabular output.
        DataFrame.to_html : Render a DataFrame as an HTML table.

        Notes
        -----
        As of v2.0.0 this method has changed to use the Styler implementation as
        part of :meth:`.Styler.to_latex` via ``jinja2`` templating. This means
        that ``jinja2`` is a requirement, and needs to be installed, for this method
        to function. It is advised that users switch to using Styler, since that
        implementation is more frequently updated and contains much more
        flexibility with the output.

        Examples
        --------
        Convert a general DataFrame to LaTeX with formatting:

        >>> df = pd.DataFrame(dict(name=['Raphael', 'Donatello'],
        ...                        age=[26, 45],
        ...                        height=[181.23, 177.65]))
        >>> print(df.to_latex(index=False,
        ...                   formatters={"name": str.upper},
        ...                   float_format="{:.1f}".format,
        ... ))  # doctest: +SKIP
        \begin{tabular}{lrr}
        \toprule
        name & age & height \\
        \midrule
        RAPHAEL & 26 & 181.2 \\
        DONATELLO & 45 & 177.7 \\
        \bottomrule
        \end{tabular}
        """
        # Get defaults from the pandas config
        if self.ndim == 1:
            self = self.to_frame()
        if longtable is None:
            longtable = config.get_option("styler.latex.environment") == "longtable"
        if escape is None:
            escape = config.get_option("styler.format.escape") == "latex"
        if multicolumn is None:
            multicolumn = config.get_option("styler.sparse.columns")
        if multicolumn_format is None:
            multicolumn_format = config.get_option("styler.latex.multicol_align")
        if multirow is None:
            multirow = config.get_option("styler.sparse.index")

        if column_format is not None and not isinstance(column_format, str):
            raise ValueError("`column_format` must be str or unicode")
        length = len(self.columns) if columns is None else len(columns)
        if isinstance(header, (list, tuple)) and len(header) != length:
            raise ValueError(f"Writing {length} cols but got {len(header)} aliases")

        # Refactor formatters/float_format/decimal/na_rep/escape to Styler structure
        base_format_ = {
            "na_rep": na_rep,
            "escape": "latex" if escape else None,
            "decimal": decimal,
        }
        index_format_: dict[str, Any] = {"axis": 0, **base_format_}
        column_format_: dict[str, Any] = {"axis": 1, **base_format_}

        if isinstance(float_format, str):
            float_format_: Callable | None = lambda x: float_format % x
        else:
            float_format_ = float_format

        def _wrap(x, alt_format_):
            if isinstance(x, (float, complex)) and float_format_ is not None:
                return float_format_(x)
            else:
                return alt_format_(x)

        formatters_: list | tuple | dict | Callable | None = None
        if isinstance(formatters, list):
            formatters_ = {
                c: partial(_wrap, alt_format_=formatters[i])
                for i, c in enumerate(self.columns)
            }
        elif isinstance(formatters, dict):
            index_formatter = formatters.pop("__index__", None)
            column_formatter = formatters.pop("__columns__", None)
            if index_formatter is not None:
                index_format_.update({"formatter": index_formatter})
            if column_formatter is not None:
                column_format_.update({"formatter": column_formatter})

            formatters_ = formatters
            float_columns = self.select_dtypes(include="float").columns
            for col in float_columns:
                if col not in formatters.keys():
                    formatters_.update({col: float_format_})
        elif formatters is None and float_format is not None:
            formatters_ = partial(_wrap, alt_format_=lambda v: v)
        format_index_ = [index_format_, column_format_]

        # Deal with hiding indexes and relabelling column names
        hide_: list[dict] = []
        relabel_index_: list[dict] = []
        if columns:
            hide_.append(
                {
                    "subset": [c for c in self.columns if c not in columns],
                    "axis": "columns",
                }
            )
        if header is False:
            hide_.append({"axis": "columns"})
        elif isinstance(header, (list, tuple)):
            relabel_index_.append({"labels": header, "axis": "columns"})
            format_index_ = [index_format_]  # column_format is overwritten

        if index is False:
            hide_.append({"axis": "index"})
        if index_names is False:
            hide_.append({"names": True, "axis": "index"})

        render_kwargs_ = {
            "hrules": True,
            "sparse_index": sparsify,
            "sparse_columns": sparsify,
            "environment": "longtable" if longtable else None,
            "multicol_align": multicolumn_format
            if multicolumn
            else f"naive-{multicolumn_format}",
            "multirow_align": "t" if multirow else "naive",
            "encoding": encoding,
            "caption": caption,
            "label": label,
            "position": position,
            "column_format": column_format,
            "clines": "skip-last;data"
            if (multirow and isinstance(self.index, MultiIndex))
            else None,
            "bold_rows": bold_rows,
        }

        return self._to_latex_via_styler(
            buf,
            hide=hide_,
            relabel_index=relabel_index_,
            format={"formatter": formatters_, **base_format_},
            format_index=format_index_,
            render_kwargs=render_kwargs_,
        )

    @final
    def _to_latex_via_styler(
        self,
        buf=None,
        *,
        hide: dict | list[dict] | None = None,
        relabel_index: dict | list[dict] | None = None,
        format: dict | list[dict] | None = None,
        format_index: dict | list[dict] | None = None,
        render_kwargs: dict | None = None,
    ):
        """
        Render object to a LaTeX tabular, longtable, or nested table.

        Uses the ``Styler`` implementation with the following, ordered, method chaining:

        .. code-block:: python
           styler = Styler(DataFrame)
           styler.hide(**hide)
           styler.relabel_index(**relabel_index)
           styler.format(**format)
           styler.format_index(**format_index)
           styler.to_latex(buf=buf, **render_kwargs)

        Parameters
        ----------
        buf : str, Path or StringIO-like, optional, default None
            Buffer to write to. If None, the output is returned as a string.
        hide : dict, list of dict
            Keyword args to pass to the method call of ``Styler.hide``. If a list will
            call the method numerous times.
        relabel_index : dict, list of dict
            Keyword args to pass to the method of ``Styler.relabel_index``. If a list
            will call the method numerous times.
        format : dict, list of dict
            Keyword args to pass to the method call of ``Styler.format``. If a list will
            call the method numerous times.
        format_index : dict, list of dict
            Keyword args to pass to the method call of ``Styler.format_index``. If a
            list will call the method numerous times.
        render_kwargs : dict
            Keyword args to pass to the method call of ``Styler.to_latex``.

        Returns
        -------
        str or None
            If buf is None, returns the result as a string. Otherwise returns None.
        """
        from pandas.io.formats.style import Styler

        self = cast("DataFrame", self)
        styler = Styler(self, uuid="")

        for kw_name in ["hide", "relabel_index", "format", "format_index"]:
            kw = vars()[kw_name]
            if isinstance(kw, dict):
                getattr(styler, kw_name)(**kw)
            elif isinstance(kw, list):
                for sub_kw in kw:
                    getattr(styler, kw_name)(**sub_kw)

        # bold_rows is not a direct kwarg of Styler.to_latex
        render_kwargs = {} if render_kwargs is None else render_kwargs
        if render_kwargs.pop("bold_rows"):
            styler.map_index(lambda v: "textbf:--rwrap;")

        return styler.to_latex(buf=buf, **render_kwargs)

    @overload
    def to_csv(
        self,
        path_or_buf: None = ...,
        sep: str = ...,
        na_rep: str = ...,
        float_format: str | Callable | None = ...,
        columns: Sequence[Hashable] | None = ...,
        header: bool_t | list[str] = ...,
        index: bool_t = ...,
        index_label: IndexLabel | None = ...,
        mode: str = ...,
        encoding: str | None = ...,
        compression: CompressionOptions = ...,
        quoting: int | None = ...,
        quotechar: str = ...,
        lineterminator: str | None = ...,
        chunksize: int | None = ...,
        date_format: str | None = ...,
        doublequote: bool_t = ...,
        escapechar: str | None = ...,
        decimal: str = ...,
        errors: OpenFileErrors = ...,
        storage_options: StorageOptions = ...,
    ) -> str:
        ...

    @overload
    def to_csv(
        self,
        path_or_buf: FilePath | WriteBuffer[bytes] | WriteBuffer[str],
        sep: str = ...,
        na_rep: str = ...,
        float_format: str | Callable | None = ...,
        columns: Sequence[Hashable] | None = ...,
        header: bool_t | list[str] = ...,
        index: bool_t = ...,
        index_label: IndexLabel | None = ...,
        mode: str = ...,
        encoding: str | None = ...,
        compression: CompressionOptions = ...,
        quoting: int | None = ...,
        quotechar: str = ...,
        lineterminator: str | None = ...,
        chunksize: int | None = ...,
        date_format: str | None = ...,
        doublequote: bool_t = ...,
        escapechar: str | None = ...,
        decimal: str = ...,
        errors: OpenFileErrors = ...,
        storage_options: StorageOptions = ...,
    ) -> None:
        ...

    @final
    @doc(
        storage_options=_shared_docs["storage_options"],
        compression_options=_shared_docs["compression_options"] % "path_or_buf",
    )
    def to_csv(
        self,
        path_or_buf: FilePath | WriteBuffer[bytes] | WriteBuffer[str] | None = None,
        sep: str = ",",
        na_rep: str = "",
        float_format: str | Callable | None = None,
        columns: Sequence[Hashable] | None = None,
        header: bool_t | list[str] = True,
        index: bool_t = True,
        index_label: IndexLabel | None = None,
        mode: str = "w",
        encoding: str | None = None,
        compression: CompressionOptions = "infer",
        quoting: int | None = None,
        quotechar: str = '"',
        lineterminator: str | None = None,
        chunksize: int | None = None,
        date_format: str | None = None,
        doublequote: bool_t = True,
        escapechar: str | None = None,
        decimal: str = ".",
        errors: OpenFileErrors = "strict",
        storage_options: StorageOptions | None = None,
    ) -> str | None:
        r"""
        Write object to a comma-separated values (csv) file.

        Parameters
        ----------
        path_or_buf : str, path object, file-like object, or None, default None
            String, path object (implementing os.PathLike[str]), or file-like
            object implementing a write() function. If None, the result is
            returned as a string. If a non-binary file object is passed, it should
            be opened with `newline=''`, disabling universal newlines. If a binary
            file object is passed, `mode` might need to contain a `'b'`.

            .. versionchanged:: 1.2.0

               Support for binary file objects was introduced.

        sep : str, default ','
            String of length 1. Field delimiter for the output file.
        na_rep : str, default ''
            Missing data representation.
        float_format : str, Callable, default None
            Format string for floating point numbers. If a Callable is given, it takes
            precedence over other numeric formatting parameters, like decimal.
        columns : sequence, optional
            Columns to write.
        header : bool or list of str, default True
            Write out the column names. If a list of strings is given it is
            assumed to be aliases for the column names.
        index : bool, default True
            Write row names (index).
        index_label : str or sequence, or False, default None
            Column label for index column(s) if desired. If None is given, and
            `header` and `index` are True, then the index names are used. A
            sequence should be given if the object uses MultiIndex. If
            False do not print fields for index names. Use index_label=False
            for easier importing in R.
        mode : {{'w', 'x', 'a'}}, default 'w'
            Forwarded to either `open(mode=)` or `fsspec.open(mode=)` to control
            the file opening. Typical values include:

            - 'w', truncate the file first.
            - 'x', exclusive creation, failing if the file already exists.
            - 'a', append to the end of file if it exists.

        encoding : str, optional
            A string representing the encoding to use in the output file,
            defaults to 'utf-8'. `encoding` is not supported if `path_or_buf`
            is a non-binary file object.
        {compression_options}

               May be a dict with key 'method' as compression mode
               and other entries as additional compression options if
               compression mode is 'zip'.

               Passing compression options as keys in dict is
               supported for compression modes 'gzip', 'bz2', 'zstd', and 'zip'.

            .. versionchanged:: 1.2.0

                Compression is supported for binary file objects.

            .. versionchanged:: 1.2.0

                Previous versions forwarded dict entries for 'gzip' to
                `gzip.open` instead of `gzip.GzipFile` which prevented
                setting `mtime`.

        quoting : optional constant from csv module
            Defaults to csv.QUOTE_MINIMAL. If you have set a `float_format`
            then floats are converted to strings and thus csv.QUOTE_NONNUMERIC
            will treat them as non-numeric.
        quotechar : str, default '\"'
            String of length 1. Character used to quote fields.
        lineterminator : str, optional
            The newline character or character sequence to use in the output
            file. Defaults to `os.linesep`, which depends on the OS in which
            this method is called ('\\n' for linux, '\\r\\n' for Windows, i.e.).

            .. versionchanged:: 1.5.0

                Previously was line_terminator, changed for consistency with
                read_csv and the standard library 'csv' module.

        chunksize : int or None
            Rows to write at a time.
        date_format : str, default None
            Format string for datetime objects.
        doublequote : bool, default True
            Control quoting of `quotechar` inside a field.
        escapechar : str, default None
            String of length 1. Character used to escape `sep` and `quotechar`
            when appropriate.
        decimal : str, default '.'
            Character recognized as decimal separator. E.g. use ',' for
            European data.
        errors : str, default 'strict'
            Specifies how encoding and decoding errors are to be handled.
            See the errors argument for :func:`open` for a full list
            of options.

        {storage_options}

            .. versionadded:: 1.2.0

        Returns
        -------
        None or str
            If path_or_buf is None, returns the resulting csv format as a
            string. Otherwise returns None.

        See Also
        --------
        read_csv : Load a CSV file into a DataFrame.
        to_excel : Write DataFrame to an Excel file.

        Examples
        --------
        >>> df = pd.DataFrame({{'name': ['Raphael', 'Donatello'],
        ...                    'mask': ['red', 'purple'],
        ...                    'weapon': ['sai', 'bo staff']}})
        >>> df.to_csv(index=False)
        'name,mask,weapon\nRaphael,red,sai\nDonatello,purple,bo staff\n'

        Create 'out.zip' containing 'out.csv'

        >>> compression_opts = dict(method='zip',
        ...                         archive_name='out.csv')  # doctest: +SKIP
        >>> df.to_csv('out.zip', index=False,
        ...           compression=compression_opts)  # doctest: +SKIP

        To write a csv file to a new folder or nested folder you will first
        need to create it using either Pathlib or os:

        >>> from pathlib import Path  # doctest: +SKIP
        >>> filepath = Path('folder/subfolder/out.csv')  # doctest: +SKIP
        >>> filepath.parent.mkdir(parents=True, exist_ok=True)  # doctest: +SKIP
        >>> df.to_csv(filepath)  # doctest: +SKIP

        >>> import os  # doctest: +SKIP
        >>> os.makedirs('folder/subfolder', exist_ok=True)  # doctest: +SKIP
        >>> df.to_csv('folder/subfolder/out.csv')  # doctest: +SKIP
        """
        df = self if isinstance(self, ABCDataFrame) else self.to_frame()

        formatter = DataFrameFormatter(
            frame=df,
            header=header,
            index=index,
            na_rep=na_rep,
            float_format=float_format,
            decimal=decimal,
        )

        return DataFrameRenderer(formatter).to_csv(
            path_or_buf,
            lineterminator=lineterminator,
            sep=sep,
            encoding=encoding,
            errors=errors,
            compression=compression,
            quoting=quoting,
            columns=columns,
            index_label=index_label,
            mode=mode,
            chunksize=chunksize,
            quotechar=quotechar,
            date_format=date_format,
            doublequote=doublequote,
            escapechar=escapechar,
            storage_options=storage_options,
        )

    # ----------------------------------------------------------------------
    # Lookup Caching

    def _reset_cacher(self) -> None:
        """
        Reset the cacher.
        """
        raise AbstractMethodError(self)

    def _maybe_update_cacher(
        self,
        clear: bool_t = False,
        verify_is_copy: bool_t = True,
        inplace: bool_t = False,
    ) -> None:
        """
        See if we need to update our parent cacher if clear, then clear our
        cache.

        Parameters
        ----------
        clear : bool, default False
            Clear the item cache.
        verify_is_copy : bool, default True
            Provide is_copy checks.
        """
        if using_copy_on_write():
            return

        if verify_is_copy:
            self._check_setitem_copy(t="referent")

        if clear:
            self._clear_item_cache()

    def _clear_item_cache(self) -> None:
        raise AbstractMethodError(self)

    # ----------------------------------------------------------------------
    # Indexing Methods

    @final
    def take(self, indices, axis: Axis = 0, **kwargs) -> Self:
        """
        Return the elements in the given *positional* indices along an axis.

        This means that we are not indexing according to actual values in
        the index attribute of the object. We are indexing according to the
        actual position of the element in the object.

        Parameters
        ----------
        indices : array-like
            An array of ints indicating which positions to take.
        axis : {0 or 'index', 1 or 'columns', None}, default 0
            The axis on which to select elements. ``0`` means that we are
            selecting rows, ``1`` means that we are selecting columns.
            For `Series` this parameter is unused and defaults to 0.
        **kwargs
            For compatibility with :meth:`numpy.take`. Has no effect on the
            output.

        Returns
        -------
        same type as caller
            An array-like containing the elements taken from the object.

        See Also
        --------
        DataFrame.loc : Select a subset of a DataFrame by labels.
        DataFrame.iloc : Select a subset of a DataFrame by positions.
        numpy.take : Take elements from an array along an axis.

        Examples
        --------
        >>> df = pd.DataFrame([('falcon', 'bird', 389.0),
        ...                    ('parrot', 'bird', 24.0),
        ...                    ('lion', 'mammal', 80.5),
        ...                    ('monkey', 'mammal', np.nan)],
        ...                   columns=['name', 'class', 'max_speed'],
        ...                   index=[0, 2, 3, 1])
        >>> df
             name   class  max_speed
        0  falcon    bird      389.0
        2  parrot    bird       24.0
        3    lion  mammal       80.5
        1  monkey  mammal        NaN

        Take elements at positions 0 and 3 along the axis 0 (default).

        Note how the actual indices selected (0 and 1) do not correspond to
        our selected indices 0 and 3. That's because we are selecting the 0th
        and 3rd rows, not rows whose indices equal 0 and 3.

        >>> df.take([0, 3])
             name   class  max_speed
        0  falcon    bird      389.0
        1  monkey  mammal        NaN

        Take elements at indices 1 and 2 along the axis 1 (column selection).

        >>> df.take([1, 2], axis=1)
            class  max_speed
        0    bird      389.0
        2    bird       24.0
        3  mammal       80.5
        1  mammal        NaN

        We may take elements using negative integers for positive indices,
        starting from the end of the object, just like with Python lists.

        >>> df.take([-1, -2])
             name   class  max_speed
        1  monkey  mammal        NaN
        3    lion  mammal       80.5
        """

        nv.validate_take((), kwargs)

        if not isinstance(indices, slice):
            indices = np.asarray(indices, dtype=np.intp)
            if (
                axis == 0
                and indices.ndim == 1
                and using_copy_on_write()
                and is_range_indexer(indices, len(self))
            ):
                return self.copy(deep=None)
        elif self.ndim == 1:
            raise TypeError(
                f"{type(self).__name__}.take requires a sequence of integers, "
                "not slice."
            )
        else:
            warnings.warn(
                # GH#51539
                f"Passing a slice to {type(self).__name__}.take is deprecated "
                "and will raise in a future version. Use `obj[slicer]` or pass "
                "a sequence of integers instead.",
                FutureWarning,
                stacklevel=find_stack_level(),
            )
            # We can get here with a slice via DataFrame.__getitem__
            indices = np.arange(
                indices.start, indices.stop, indices.step, dtype=np.intp
            )

        new_data = self._mgr.take(
            indices,
            axis=self._get_block_manager_axis(axis),
            verify=True,
        )
        return self._constructor_from_mgr(new_data, axes=new_data.axes).__finalize__(
            self, method="take"
        )

    @final
    def _take_with_is_copy(self, indices, axis: Axis = 0) -> Self:
        """
        Internal version of the `take` method that sets the `_is_copy`
        attribute to keep track of the parent dataframe (using in indexing
        for the SettingWithCopyWarning).

        For Series this does the same as the public take (it never sets `_is_copy`).

        See the docstring of `take` for full explanation of the parameters.
        """
        result = self.take(indices=indices, axis=axis)
        # Maybe set copy if we didn't actually change the index.
        if self.ndim == 2 and not result._get_axis(axis).equals(self._get_axis(axis)):
            result._set_is_copy(self)
        return result

    @final
    def xs(
        self,
        key: IndexLabel,
        axis: Axis = 0,
        level: IndexLabel | None = None,
        drop_level: bool_t = True,
    ) -> Self:
        """
        Return cross-section from the Series/DataFrame.

        This method takes a `key` argument to select data at a particular
        level of a MultiIndex.

        Parameters
        ----------
        key : label or tuple of label
            Label contained in the index, or partially in a MultiIndex.
        axis : {0 or 'index', 1 or 'columns'}, default 0
            Axis to retrieve cross-section on.
        level : object, defaults to first n levels (n=1 or len(key))
            In case of a key partially contained in a MultiIndex, indicate
            which levels are used. Levels can be referred by label or position.
        drop_level : bool, default True
            If False, returns object with same levels as self.

        Returns
        -------
        Series or DataFrame
            Cross-section from the original Series or DataFrame
            corresponding to the selected index levels.

        See Also
        --------
        DataFrame.loc : Access a group of rows and columns
            by label(s) or a boolean array.
        DataFrame.iloc : Purely integer-location based indexing
            for selection by position.

        Notes
        -----
        `xs` can not be used to set values.

        MultiIndex Slicers is a generic way to get/set values on
        any level or levels.
        It is a superset of `xs` functionality, see
        :ref:`MultiIndex Slicers <advanced.mi_slicers>`.

        Examples
        --------
        >>> d = {'num_legs': [4, 4, 2, 2],
        ...      'num_wings': [0, 0, 2, 2],
        ...      'class': ['mammal', 'mammal', 'mammal', 'bird'],
        ...      'animal': ['cat', 'dog', 'bat', 'penguin'],
        ...      'locomotion': ['walks', 'walks', 'flies', 'walks']}
        >>> df = pd.DataFrame(data=d)
        >>> df = df.set_index(['class', 'animal', 'locomotion'])
        >>> df
                                   num_legs  num_wings
        class  animal  locomotion
        mammal cat     walks              4          0
               dog     walks              4          0
               bat     flies              2          2
        bird   penguin walks              2          2

        Get values at specified index

        >>> df.xs('mammal')
                           num_legs  num_wings
        animal locomotion
        cat    walks              4          0
        dog    walks              4          0
        bat    flies              2          2

        Get values at several indexes

        >>> df.xs(('mammal', 'dog', 'walks'))
        num_legs     4
        num_wings    0
        Name: (mammal, dog, walks), dtype: int64

        Get values at specified index and level

        >>> df.xs('cat', level=1)
                           num_legs  num_wings
        class  locomotion
        mammal walks              4          0

        Get values at several indexes and levels

        >>> df.xs(('bird', 'walks'),
        ...       level=[0, 'locomotion'])
                 num_legs  num_wings
        animal
        penguin         2          2

        Get values at specified column and axis

        >>> df.xs('num_wings', axis=1)
        class   animal   locomotion
        mammal  cat      walks         0
                dog      walks         0
                bat      flies         2
        bird    penguin  walks         2
        Name: num_wings, dtype: int64
        """
        axis = self._get_axis_number(axis)
        labels = self._get_axis(axis)

        if isinstance(key, list):
            raise TypeError("list keys are not supported in xs, pass a tuple instead")

        if level is not None:
            if not isinstance(labels, MultiIndex):
                raise TypeError("Index must be a MultiIndex")
            loc, new_ax = labels.get_loc_level(key, level=level, drop_level=drop_level)

            # create the tuple of the indexer
            _indexer = [slice(None)] * self.ndim
            _indexer[axis] = loc
            indexer = tuple(_indexer)

            result = self.iloc[indexer]
            setattr(result, result._get_axis_name(axis), new_ax)
            return result

        if axis == 1:
            if drop_level:
                return self[key]
            index = self.columns
        else:
            index = self.index

        if isinstance(index, MultiIndex):
            loc, new_index = index._get_loc_level(key, level=0)
            if not drop_level:
                if lib.is_integer(loc):
                    # Slice index must be an integer or None
                    new_index = index[loc : loc + 1]
                else:
                    new_index = index[loc]
        else:
            loc = index.get_loc(key)

            if isinstance(loc, np.ndarray):
                if loc.dtype == np.bool_:
                    (inds,) = loc.nonzero()
                    return self._take_with_is_copy(inds, axis=axis)
                else:
                    return self._take_with_is_copy(loc, axis=axis)

            if not is_scalar(loc):
                new_index = index[loc]

        if is_scalar(loc) and axis == 0:
            # In this case loc should be an integer
            if self.ndim == 1:
                # if we encounter an array-like and we only have 1 dim
                # that means that their are list/ndarrays inside the Series!
                # so just return them (GH 6394)
                return self._values[loc]

            new_mgr = self._mgr.fast_xs(loc)

            result = self._constructor_sliced_from_mgr(new_mgr, axes=new_mgr.axes)
            result._name = self.index[loc]
            result = result.__finalize__(self)
        elif is_scalar(loc):
            result = self.iloc[:, slice(loc, loc + 1)]
        elif axis == 1:
            result = self.iloc[:, loc]
        else:
            result = self.iloc[loc]
            result.index = new_index

        # this could be a view
        # but only in a single-dtyped view sliceable case
        result._set_is_copy(self, copy=not result._is_view)
        return result

    def __getitem__(self, item):
        raise AbstractMethodError(self)

    @final
    def _getitem_slice(self, key: slice) -> Self:
        """
        __getitem__ for the case where the key is a slice object.
        """
        # _convert_slice_indexer to determine if this slice is positional
        #  or label based, and if the latter, convert to positional
        slobj = self.index._convert_slice_indexer(key, kind="getitem")
        if isinstance(slobj, np.ndarray):
            # reachable with DatetimeIndex
            indexer = lib.maybe_indices_to_slice(
                slobj.astype(np.intp, copy=False), len(self)
            )
            if isinstance(indexer, np.ndarray):
                # GH#43223 If we can not convert, use take
                return self.take(indexer, axis=0)
            slobj = indexer
        return self._slice(slobj)

    def _slice(self, slobj: slice, axis: AxisInt = 0) -> Self:
        """
        Construct a slice of this container.

        Slicing with this method is *always* positional.
        """
        assert isinstance(slobj, slice), type(slobj)
        axis = self._get_block_manager_axis(axis)
        new_mgr = self._mgr.get_slice(slobj, axis=axis)
        result = self._constructor_from_mgr(new_mgr, axes=new_mgr.axes)
        result = result.__finalize__(self)

        # this could be a view
        # but only in a single-dtyped view sliceable case
        is_copy = axis != 0 or result._is_view
        result._set_is_copy(self, copy=is_copy)
        return result

    @final
    def _set_is_copy(self, ref: NDFrame, copy: bool_t = True) -> None:
        if not copy:
            self._is_copy = None
        else:
            assert ref is not None
            self._is_copy = weakref.ref(ref)

    def _check_is_chained_assignment_possible(self) -> bool_t:
        """
        Check if we are a view, have a cacher, and are of mixed type.
        If so, then force a setitem_copy check.

        Should be called just near setting a value

        Will return a boolean if it we are a view and are cached, but a
        single-dtype meaning that the cacher should be updated following
        setting.
        """
        if self._is_copy:
            self._check_setitem_copy(t="referent")
        return False

    @final
    def _check_setitem_copy(self, t: str = "setting", force: bool_t = False):
        """

        Parameters
        ----------
        t : str, the type of setting error
        force : bool, default False
           If True, then force showing an error.

        validate if we are doing a setitem on a chained copy.

        It is technically possible to figure out that we are setting on
        a copy even WITH a multi-dtyped pandas object. In other words, some
        blocks may be views while other are not. Currently _is_view will ALWAYS
        return False for multi-blocks to avoid having to handle this case.

        df = DataFrame(np.arange(0,9), columns=['count'])
        df['group'] = 'b'

        # This technically need not raise SettingWithCopy if both are view
        # (which is not generally guaranteed but is usually True.  However,
        # this is in general not a good practice and we recommend using .loc.
        df.iloc[0:5]['group'] = 'a'

        """
        if using_copy_on_write():
            return

        # return early if the check is not needed
        if not (force or self._is_copy):
            return

        value = config.get_option("mode.chained_assignment")
        if value is None:
            return

        # see if the copy is not actually referred; if so, then dissolve
        # the copy weakref
        if self._is_copy is not None and not isinstance(self._is_copy, str):
            r = self._is_copy()
            if not gc.get_referents(r) or (r is not None and r.shape == self.shape):
                self._is_copy = None
                return

        # a custom message
        if isinstance(self._is_copy, str):
            t = self._is_copy

        elif t == "referent":
            t = (
                "\n"
                "A value is trying to be set on a copy of a slice from a "
                "DataFrame\n\n"
                "See the caveats in the documentation: "
                "https://pandas.pydata.org/pandas-docs/stable/user_guide/"
                "indexing.html#returning-a-view-versus-a-copy"
            )

        else:
            t = (
                "\n"
                "A value is trying to be set on a copy of a slice from a "
                "DataFrame.\n"
                "Try using .loc[row_indexer,col_indexer] = value "
                "instead\n\nSee the caveats in the documentation: "
                "https://pandas.pydata.org/pandas-docs/stable/user_guide/"
                "indexing.html#returning-a-view-versus-a-copy"
            )

        if value == "raise":
            raise SettingWithCopyError(t)
        if value == "warn":
            warnings.warn(t, SettingWithCopyWarning, stacklevel=find_stack_level())

    @final
    def __delitem__(self, key) -> None:
        """
        Delete item
        """
        deleted = False

        maybe_shortcut = False
        if self.ndim == 2 and isinstance(self.columns, MultiIndex):
            try:
                # By using engine's __contains__ we effectively
                # restrict to same-length tuples
                maybe_shortcut = key not in self.columns._engine
            except TypeError:
                pass

        if maybe_shortcut:
            # Allow shorthand to delete all columns whose first len(key)
            # elements match key:
            if not isinstance(key, tuple):
                key = (key,)
            for col in self.columns:
                if isinstance(col, tuple) and col[: len(key)] == key:
                    del self[col]
                    deleted = True
        if not deleted:
            # If the above loop ran and didn't delete anything because
            # there was no match, this call should raise the appropriate
            # exception:
            loc = self.axes[-1].get_loc(key)
            self._mgr = self._mgr.idelete(loc)

        # delete from the caches
        try:
            del self._item_cache[key]
        except KeyError:
            pass

    # ----------------------------------------------------------------------
    # Unsorted

    @final
    def _check_inplace_and_allows_duplicate_labels(self, inplace: bool_t):
        if inplace and not self.flags.allows_duplicate_labels:
            raise ValueError(
                "Cannot specify 'inplace=True' when "
                "'self.flags.allows_duplicate_labels' is False."
            )

    @final
    def get(self, key, default=None):
        """
        Get item from object for given key (ex: DataFrame column).

        Returns default value if not found.

        Parameters
        ----------
        key : object

        Returns
        -------
        same type as items contained in object

        Examples
        --------
        >>> df = pd.DataFrame(
        ...     [
        ...         [24.3, 75.7, "high"],
        ...         [31, 87.8, "high"],
        ...         [22, 71.6, "medium"],
        ...         [35, 95, "medium"],
        ...     ],
        ...     columns=["temp_celsius", "temp_fahrenheit", "windspeed"],
        ...     index=pd.date_range(start="2014-02-12", end="2014-02-15", freq="D"),
        ... )

        >>> df
                    temp_celsius  temp_fahrenheit windspeed
        2014-02-12          24.3             75.7      high
        2014-02-13          31.0             87.8      high
        2014-02-14          22.0             71.6    medium
        2014-02-15          35.0             95.0    medium

        >>> df.get(["temp_celsius", "windspeed"])
                    temp_celsius windspeed
        2014-02-12          24.3      high
        2014-02-13          31.0      high
        2014-02-14          22.0    medium
        2014-02-15          35.0    medium

        >>> ser = df['windspeed']
        >>> ser.get('2014-02-13')
        'high'

        If the key isn't found, the default value will be used.

        >>> df.get(["temp_celsius", "temp_kelvin"], default="default_value")
        'default_value'

        >>> ser.get('2014-02-10', '[unknown]')
        '[unknown]'
        """
        try:
            return self[key]
        except (KeyError, ValueError, IndexError):
            return default

    @final
    @property
    def _is_view(self) -> bool_t:
        """Return boolean indicating if self is view of another array"""
        return self._mgr.is_view

    @final
    def reindex_like(
        self,
        other,
        method: Literal["backfill", "bfill", "pad", "ffill", "nearest"] | None = None,
        copy: bool_t | None = None,
        limit: int | None = None,
        tolerance=None,
    ) -> Self:
        """
        Return an object with matching indices as other object.

        Conform the object to the same index on all axes. Optional
        filling logic, placing NaN in locations having no value
        in the previous index. A new object is produced unless the
        new index is equivalent to the current one and copy=False.

        Parameters
        ----------
        other : Object of the same data type
            Its row and column indices are used to define the new indices
            of this object.
        method : {None, 'backfill'/'bfill', 'pad'/'ffill', 'nearest'}
            Method to use for filling holes in reindexed DataFrame.
            Please note: this is only applicable to DataFrames/Series with a
            monotonically increasing/decreasing index.

            * None (default): don't fill gaps
            * pad / ffill: propagate last valid observation forward to next
              valid
            * backfill / bfill: use next valid observation to fill gap
            * nearest: use nearest valid observations to fill gap.

        copy : bool, default True
            Return a new object, even if the passed indexes are the same.
        limit : int, default None
            Maximum number of consecutive labels to fill for inexact matches.
        tolerance : optional
            Maximum distance between original and new labels for inexact
            matches. The values of the index at the matching locations must
            satisfy the equation ``abs(index[indexer] - target) <= tolerance``.

            Tolerance may be a scalar value, which applies the same tolerance
            to all values, or list-like, which applies variable tolerance per
            element. List-like includes list, tuple, array, Series, and must be
            the same size as the index and its dtype must exactly match the
            index's type.

        Returns
        -------
        Series or DataFrame
            Same type as caller, but with changed indices on each axis.

        See Also
        --------
        DataFrame.set_index : Set row labels.
        DataFrame.reset_index : Remove row labels or move them to new columns.
        DataFrame.reindex : Change to new indices or expand indices.

        Notes
        -----
        Same as calling
        ``.reindex(index=other.index, columns=other.columns,...)``.

        Examples
        --------
        >>> df1 = pd.DataFrame([[24.3, 75.7, 'high'],
        ...                     [31, 87.8, 'high'],
        ...                     [22, 71.6, 'medium'],
        ...                     [35, 95, 'medium']],
        ...                    columns=['temp_celsius', 'temp_fahrenheit',
        ...                             'windspeed'],
        ...                    index=pd.date_range(start='2014-02-12',
        ...                                        end='2014-02-15', freq='D'))

        >>> df1
                    temp_celsius  temp_fahrenheit windspeed
        2014-02-12          24.3             75.7      high
        2014-02-13          31.0             87.8      high
        2014-02-14          22.0             71.6    medium
        2014-02-15          35.0             95.0    medium

        >>> df2 = pd.DataFrame([[28, 'low'],
        ...                     [30, 'low'],
        ...                     [35.1, 'medium']],
        ...                    columns=['temp_celsius', 'windspeed'],
        ...                    index=pd.DatetimeIndex(['2014-02-12', '2014-02-13',
        ...                                            '2014-02-15']))

        >>> df2
                    temp_celsius windspeed
        2014-02-12          28.0       low
        2014-02-13          30.0       low
        2014-02-15          35.1    medium

        >>> df2.reindex_like(df1)
                    temp_celsius  temp_fahrenheit windspeed
        2014-02-12          28.0              NaN       low
        2014-02-13          30.0              NaN       low
        2014-02-14           NaN              NaN       NaN
        2014-02-15          35.1              NaN    medium
        """
        d = other._construct_axes_dict(
            axes=self._AXIS_ORDERS,
            method=method,
            copy=copy,
            limit=limit,
            tolerance=tolerance,
        )

        return self.reindex(**d)

    @overload
    def drop(
        self,
        labels: IndexLabel = ...,
        *,
        axis: Axis = ...,
        index: IndexLabel = ...,
        columns: IndexLabel = ...,
        level: Level | None = ...,
        inplace: Literal[True],
        errors: IgnoreRaise = ...,
    ) -> None:
        ...

    @overload
    def drop(
        self,
        labels: IndexLabel = ...,
        *,
        axis: Axis = ...,
        index: IndexLabel = ...,
        columns: IndexLabel = ...,
        level: Level | None = ...,
        inplace: Literal[False] = ...,
        errors: IgnoreRaise = ...,
    ) -> Self:
        ...

    @overload
    def drop(
        self,
        labels: IndexLabel = ...,
        *,
        axis: Axis = ...,
        index: IndexLabel = ...,
        columns: IndexLabel = ...,
        level: Level | None = ...,
        inplace: bool_t = ...,
        errors: IgnoreRaise = ...,
    ) -> Self | None:
        ...

    def drop(
        self,
        labels: IndexLabel | None = None,
        *,
        axis: Axis = 0,
        index: IndexLabel | None = None,
        columns: IndexLabel | None = None,
        level: Level | None = None,
        inplace: bool_t = False,
        errors: IgnoreRaise = "raise",
    ) -> Self | None:
        inplace = validate_bool_kwarg(inplace, "inplace")

        if labels is not None:
            if index is not None or columns is not None:
                raise ValueError("Cannot specify both 'labels' and 'index'/'columns'")
            axis_name = self._get_axis_name(axis)
            axes = {axis_name: labels}
        elif index is not None or columns is not None:
            axes = {"index": index}
            if self.ndim == 2:
                axes["columns"] = columns
        else:
            raise ValueError(
                "Need to specify at least one of 'labels', 'index' or 'columns'"
            )

        obj = self

        for axis, labels in axes.items():
            if labels is not None:
                obj = obj._drop_axis(labels, axis, level=level, errors=errors)

        if inplace:
            self._update_inplace(obj)
            return None
        else:
            return obj

    @final
    def _drop_axis(
        self,
        labels,
        axis,
        level=None,
        errors: IgnoreRaise = "raise",
        only_slice: bool_t = False,
    ) -> Self:
        """
        Drop labels from specified axis. Used in the ``drop`` method
        internally.

        Parameters
        ----------
        labels : single label or list-like
        axis : int or axis name
        level : int or level name, default None
            For MultiIndex
        errors : {'ignore', 'raise'}, default 'raise'
            If 'ignore', suppress error and existing labels are dropped.
        only_slice : bool, default False
            Whether indexing along columns should be view-only.

        """
        axis_num = self._get_axis_number(axis)
        axis = self._get_axis(axis)

        if axis.is_unique:
            if level is not None:
                if not isinstance(axis, MultiIndex):
                    raise AssertionError("axis must be a MultiIndex")
                new_axis = axis.drop(labels, level=level, errors=errors)
            else:
                new_axis = axis.drop(labels, errors=errors)
            indexer = axis.get_indexer(new_axis)

        # Case for non-unique axis
        else:
            is_tuple_labels = is_nested_list_like(labels) or isinstance(labels, tuple)
            labels = ensure_object(common.index_labels_to_array(labels))
            if level is not None:
                if not isinstance(axis, MultiIndex):
                    raise AssertionError("axis must be a MultiIndex")
                mask = ~axis.get_level_values(level).isin(labels)

                # GH 18561 MultiIndex.drop should raise if label is absent
                if errors == "raise" and mask.all():
                    raise KeyError(f"{labels} not found in axis")
            elif (
                isinstance(axis, MultiIndex)
                and labels.dtype == "object"
                and not is_tuple_labels
            ):
                # Set level to zero in case of MultiIndex and label is string,
                #  because isin can't handle strings for MultiIndexes GH#36293
                # In case of tuples we get dtype object but have to use isin GH#42771
                mask = ~axis.get_level_values(0).isin(labels)
            else:
                mask = ~axis.isin(labels)
                # Check if label doesn't exist along axis
                labels_missing = (axis.get_indexer_for(labels) == -1).any()
                if errors == "raise" and labels_missing:
                    raise KeyError(f"{labels} not found in axis")

            if isinstance(mask.dtype, ExtensionDtype):
                # GH#45860
                mask = mask.to_numpy(dtype=bool)

            indexer = mask.nonzero()[0]
            new_axis = axis.take(indexer)

        bm_axis = self.ndim - axis_num - 1
        new_mgr = self._mgr.reindex_indexer(
            new_axis,
            indexer,
            axis=bm_axis,
            allow_dups=True,
            copy=None,
            only_slice=only_slice,
        )
        result = self._constructor_from_mgr(new_mgr, axes=new_mgr.axes)
        if self.ndim == 1:
            result._name = self.name

        return result.__finalize__(self)

    @final
    def _update_inplace(self, result, verify_is_copy: bool_t = True) -> None:
        """
        Replace self internals with result.

        Parameters
        ----------
        result : same type as self
        verify_is_copy : bool, default True
            Provide is_copy checks.
        """
        # NOTE: This does *not* call __finalize__ and that's an explicit
        # decision that we may revisit in the future.
        self._reset_cache()
        self._clear_item_cache()
        self._mgr = result._mgr
        self._maybe_update_cacher(verify_is_copy=verify_is_copy, inplace=True)

    @final
    def add_prefix(self, prefix: str, axis: Axis | None = None) -> Self:
        """
        Prefix labels with string `prefix`.

        For Series, the row labels are prefixed.
        For DataFrame, the column labels are prefixed.

        Parameters
        ----------
        prefix : str
            The string to add before each label.
        axis : {0 or 'index', 1 or 'columns', None}, default None
            Axis to add prefix on

            .. versionadded:: 2.0.0

        Returns
        -------
        Series or DataFrame
            New Series or DataFrame with updated labels.

        See Also
        --------
        Series.add_suffix: Suffix row labels with string `suffix`.
        DataFrame.add_suffix: Suffix column labels with string `suffix`.

        Examples
        --------
        >>> s = pd.Series([1, 2, 3, 4])
        >>> s
        0    1
        1    2
        2    3
        3    4
        dtype: int64

        >>> s.add_prefix('item_')
        item_0    1
        item_1    2
        item_2    3
        item_3    4
        dtype: int64

        >>> df = pd.DataFrame({'A': [1, 2, 3, 4], 'B': [3, 4, 5, 6]})
        >>> df
           A  B
        0  1  3
        1  2  4
        2  3  5
        3  4  6

        >>> df.add_prefix('col_')
             col_A  col_B
        0       1       3
        1       2       4
        2       3       5
        3       4       6
        """
        f = lambda x: f"{prefix}{x}"

        axis_name = self._info_axis_name
        if axis is not None:
            axis_name = self._get_axis_name(axis)

        mapper = {axis_name: f}

        # error: Incompatible return value type (got "Optional[Self]",
        # expected "Self")
        # error: Argument 1 to "rename" of "NDFrame" has incompatible type
        # "**Dict[str, partial[str]]"; expected "Union[str, int, None]"
        # error: Keywords must be strings
        return self._rename(**mapper)  # type: ignore[return-value, arg-type, misc]

    @final
    def add_suffix(self, suffix: str, axis: Axis | None = None) -> Self:
        """
        Suffix labels with string `suffix`.

        For Series, the row labels are suffixed.
        For DataFrame, the column labels are suffixed.

        Parameters
        ----------
        suffix : str
            The string to add after each label.
        axis : {0 or 'index', 1 or 'columns', None}, default None
            Axis to add suffix on

            .. versionadded:: 2.0.0

        Returns
        -------
        Series or DataFrame
            New Series or DataFrame with updated labels.

        See Also
        --------
        Series.add_prefix: Prefix row labels with string `prefix`.
        DataFrame.add_prefix: Prefix column labels with string `prefix`.

        Examples
        --------
        >>> s = pd.Series([1, 2, 3, 4])
        >>> s
        0    1
        1    2
        2    3
        3    4
        dtype: int64

        >>> s.add_suffix('_item')
        0_item    1
        1_item    2
        2_item    3
        3_item    4
        dtype: int64

        >>> df = pd.DataFrame({'A': [1, 2, 3, 4], 'B': [3, 4, 5, 6]})
        >>> df
           A  B
        0  1  3
        1  2  4
        2  3  5
        3  4  6

        >>> df.add_suffix('_col')
             A_col  B_col
        0       1       3
        1       2       4
        2       3       5
        3       4       6
        """
        f = lambda x: f"{x}{suffix}"

        axis_name = self._info_axis_name
        if axis is not None:
            axis_name = self._get_axis_name(axis)

        mapper = {axis_name: f}
        # error: Incompatible return value type (got "Optional[Self]",
        # expected "Self")
        # error: Argument 1 to "rename" of "NDFrame" has incompatible type
        # "**Dict[str, partial[str]]"; expected "Union[str, int, None]"
        # error: Keywords must be strings
        return self._rename(**mapper)  # type: ignore[return-value, arg-type, misc]

    @overload
    def sort_values(
        self,
        *,
        axis: Axis = ...,
        ascending: bool_t | Sequence[bool_t] = ...,
        inplace: Literal[False] = ...,
        kind: SortKind = ...,
        na_position: NaPosition = ...,
        ignore_index: bool_t = ...,
        key: ValueKeyFunc = ...,
    ) -> Self:
        ...

    @overload
    def sort_values(
        self,
        *,
        axis: Axis = ...,
        ascending: bool_t | Sequence[bool_t] = ...,
        inplace: Literal[True],
        kind: SortKind = ...,
        na_position: NaPosition = ...,
        ignore_index: bool_t = ...,
        key: ValueKeyFunc = ...,
    ) -> None:
        ...

    @overload
    def sort_values(
        self,
        *,
        axis: Axis = ...,
        ascending: bool_t | Sequence[bool_t] = ...,
        inplace: bool_t = ...,
        kind: SortKind = ...,
        na_position: NaPosition = ...,
        ignore_index: bool_t = ...,
        key: ValueKeyFunc = ...,
    ) -> Self | None:
        ...

    def sort_values(
        self,
        *,
        axis: Axis = 0,
        ascending: bool_t | Sequence[bool_t] = True,
        inplace: bool_t = False,
        kind: SortKind = "quicksort",
        na_position: NaPosition = "last",
        ignore_index: bool_t = False,
        key: ValueKeyFunc | None = None,
    ) -> Self | None:
        """
        Sort by the values along either axis.

        Parameters
        ----------%(optional_by)s
        axis : %(axes_single_arg)s, default 0
             Axis to be sorted.
        ascending : bool or list of bool, default True
             Sort ascending vs. descending. Specify list for multiple sort
             orders.  If this is a list of bools, must match the length of
             the by.
        inplace : bool, default False
             If True, perform operation in-place.
        kind : {'quicksort', 'mergesort', 'heapsort', 'stable'}, default 'quicksort'
             Choice of sorting algorithm. See also :func:`numpy.sort` for more
             information. `mergesort` and `stable` are the only stable algorithms. For
             DataFrames, this option is only applied when sorting on a single
             column or label.
        na_position : {'first', 'last'}, default 'last'
             Puts NaNs at the beginning if `first`; `last` puts NaNs at the
             end.
        ignore_index : bool, default False
             If True, the resulting axis will be labeled 0, 1, …, n - 1.
        key : callable, optional
            Apply the key function to the values
            before sorting. This is similar to the `key` argument in the
            builtin :meth:`sorted` function, with the notable difference that
            this `key` function should be *vectorized*. It should expect a
            ``Series`` and return a Series with the same shape as the input.
            It will be applied to each column in `by` independently.

        Returns
        -------
        DataFrame or None
            DataFrame with sorted values or None if ``inplace=True``.

        See Also
        --------
        DataFrame.sort_index : Sort a DataFrame by the index.
        Series.sort_values : Similar method for a Series.

        Examples
        --------
        >>> df = pd.DataFrame({
        ...     'col1': ['A', 'A', 'B', np.nan, 'D', 'C'],
        ...     'col2': [2, 1, 9, 8, 7, 4],
        ...     'col3': [0, 1, 9, 4, 2, 3],
        ...     'col4': ['a', 'B', 'c', 'D', 'e', 'F']
        ... })
        >>> df
          col1  col2  col3 col4
        0    A     2     0    a
        1    A     1     1    B
        2    B     9     9    c
        3  NaN     8     4    D
        4    D     7     2    e
        5    C     4     3    F

        Sort by col1

        >>> df.sort_values(by=['col1'])
          col1  col2  col3 col4
        0    A     2     0    a
        1    A     1     1    B
        2    B     9     9    c
        5    C     4     3    F
        4    D     7     2    e
        3  NaN     8     4    D

        Sort by multiple columns

        >>> df.sort_values(by=['col1', 'col2'])
          col1  col2  col3 col4
        1    A     1     1    B
        0    A     2     0    a
        2    B     9     9    c
        5    C     4     3    F
        4    D     7     2    e
        3  NaN     8     4    D

        Sort Descending

        >>> df.sort_values(by='col1', ascending=False)
          col1  col2  col3 col4
        4    D     7     2    e
        5    C     4     3    F
        2    B     9     9    c
        0    A     2     0    a
        1    A     1     1    B
        3  NaN     8     4    D

        Putting NAs first

        >>> df.sort_values(by='col1', ascending=False, na_position='first')
          col1  col2  col3 col4
        3  NaN     8     4    D
        4    D     7     2    e
        5    C     4     3    F
        2    B     9     9    c
        0    A     2     0    a
        1    A     1     1    B

        Sorting with a key function

        >>> df.sort_values(by='col4', key=lambda col: col.str.lower())
           col1  col2  col3 col4
        0    A     2     0    a
        1    A     1     1    B
        2    B     9     9    c
        3  NaN     8     4    D
        4    D     7     2    e
        5    C     4     3    F

        Natural sort with the key argument,
        using the `natsort <https://github.com/SethMMorton/natsort>` package.

        >>> df = pd.DataFrame({
        ...    "time": ['0hr', '128hr', '72hr', '48hr', '96hr'],
        ...    "value": [10, 20, 30, 40, 50]
        ... })
        >>> df
            time  value
        0    0hr     10
        1  128hr     20
        2   72hr     30
        3   48hr     40
        4   96hr     50
        >>> from natsort import index_natsorted
        >>> df.sort_values(
        ...     by="time",
        ...     key=lambda x: np.argsort(index_natsorted(df["time"]))
        ... )
            time  value
        0    0hr     10
        3   48hr     40
        2   72hr     30
        4   96hr     50
        1  128hr     20
        """
        raise AbstractMethodError(self)

    @overload
    def sort_index(
        self,
        *,
        axis: Axis = ...,
        level: IndexLabel = ...,
        ascending: bool_t | Sequence[bool_t] = ...,
        inplace: Literal[True],
        kind: SortKind = ...,
        na_position: NaPosition = ...,
        sort_remaining: bool_t = ...,
        ignore_index: bool_t = ...,
        key: IndexKeyFunc = ...,
    ) -> None:
        ...

    @overload
    def sort_index(
        self,
        *,
        axis: Axis = ...,
        level: IndexLabel = ...,
        ascending: bool_t | Sequence[bool_t] = ...,
        inplace: Literal[False] = ...,
        kind: SortKind = ...,
        na_position: NaPosition = ...,
        sort_remaining: bool_t = ...,
        ignore_index: bool_t = ...,
        key: IndexKeyFunc = ...,
    ) -> Self:
        ...

    @overload
    def sort_index(
        self,
        *,
        axis: Axis = ...,
        level: IndexLabel = ...,
        ascending: bool_t | Sequence[bool_t] = ...,
        inplace: bool_t = ...,
        kind: SortKind = ...,
        na_position: NaPosition = ...,
        sort_remaining: bool_t = ...,
        ignore_index: bool_t = ...,
        key: IndexKeyFunc = ...,
    ) -> Self | None:
        ...

    def sort_index(
        self,
        *,
        axis: Axis = 0,
        level: IndexLabel | None = None,
        ascending: bool_t | Sequence[bool_t] = True,
        inplace: bool_t = False,
        kind: SortKind = "quicksort",
        na_position: NaPosition = "last",
        sort_remaining: bool_t = True,
        ignore_index: bool_t = False,
        key: IndexKeyFunc | None = None,
    ) -> Self | None:
        inplace = validate_bool_kwarg(inplace, "inplace")
        axis = self._get_axis_number(axis)
        ascending = validate_ascending(ascending)

        target = self._get_axis(axis)

        indexer = get_indexer_indexer(
            target, level, ascending, kind, na_position, sort_remaining, key
        )

        if indexer is None:
            if inplace:
                result = self
            else:
                result = self.copy(deep=None)

            if ignore_index:
                result.index = default_index(len(self))
            if inplace:
                return None
            else:
                return result

        baxis = self._get_block_manager_axis(axis)
        new_data = self._mgr.take(indexer, axis=baxis, verify=False)

        # reconstruct axis if needed
        new_data.set_axis(baxis, new_data.axes[baxis]._sort_levels_monotonic())

        if ignore_index:
            axis = 1 if isinstance(self, ABCDataFrame) else 0
            new_data.set_axis(axis, default_index(len(indexer)))

        result = self._constructor_from_mgr(new_data, axes=new_data.axes)

        if inplace:
            return self._update_inplace(result)
        else:
            return result.__finalize__(self, method="sort_index")

    @doc(
        klass=_shared_doc_kwargs["klass"],
        optional_reindex="",
    )
    def reindex(
        self,
        labels=None,
        *,
        index=None,
        columns=None,
        axis: Axis | None = None,
        method: ReindexMethod | None = None,
        copy: bool_t | None = None,
        level: Level | None = None,
        fill_value: Scalar | None = np.nan,
        limit: int | None = None,
        tolerance=None,
    ) -> Self:
        """
        Conform {klass} to new index with optional filling logic.

        Places NA/NaN in locations having no value in the previous index. A new object
        is produced unless the new index is equivalent to the current one and
        ``copy=False``.

        Parameters
        ----------
        {optional_reindex}
        method : {{None, 'backfill'/'bfill', 'pad'/'ffill', 'nearest'}}
            Method to use for filling holes in reindexed DataFrame.
            Please note: this is only applicable to DataFrames/Series with a
            monotonically increasing/decreasing index.

            * None (default): don't fill gaps
            * pad / ffill: Propagate last valid observation forward to next
              valid.
            * backfill / bfill: Use next valid observation to fill gap.
            * nearest: Use nearest valid observations to fill gap.

        copy : bool, default True
            Return a new object, even if the passed indexes are the same.
        level : int or name
            Broadcast across a level, matching Index values on the
            passed MultiIndex level.
        fill_value : scalar, default np.nan
            Value to use for missing values. Defaults to NaN, but can be any
            "compatible" value.
        limit : int, default None
            Maximum number of consecutive elements to forward or backward fill.
        tolerance : optional
            Maximum distance between original and new labels for inexact
            matches. The values of the index at the matching locations most
            satisfy the equation ``abs(index[indexer] - target) <= tolerance``.

            Tolerance may be a scalar value, which applies the same tolerance
            to all values, or list-like, which applies variable tolerance per
            element. List-like includes list, tuple, array, Series, and must be
            the same size as the index and its dtype must exactly match the
            index's type.

        Returns
        -------
        {klass} with changed index.

        See Also
        --------
        DataFrame.set_index : Set row labels.
        DataFrame.reset_index : Remove row labels or move them to new columns.
        DataFrame.reindex_like : Change to same indices as other DataFrame.

        Examples
        --------
        ``DataFrame.reindex`` supports two calling conventions

        * ``(index=index_labels, columns=column_labels, ...)``
        * ``(labels, axis={{'index', 'columns'}}, ...)``

        We *highly* recommend using keyword arguments to clarify your
        intent.

        Create a dataframe with some fictional data.

        >>> index = ['Firefox', 'Chrome', 'Safari', 'IE10', 'Konqueror']
        >>> df = pd.DataFrame({{'http_status': [200, 200, 404, 404, 301],
        ...                   'response_time': [0.04, 0.02, 0.07, 0.08, 1.0]}},
        ...                   index=index)
        >>> df
                   http_status  response_time
        Firefox            200           0.04
        Chrome             200           0.02
        Safari             404           0.07
        IE10               404           0.08
        Konqueror          301           1.00

        Create a new index and reindex the dataframe. By default
        values in the new index that do not have corresponding
        records in the dataframe are assigned ``NaN``.

        >>> new_index = ['Safari', 'Iceweasel', 'Comodo Dragon', 'IE10',
        ...              'Chrome']
        >>> df.reindex(new_index)
                       http_status  response_time
        Safari               404.0           0.07
        Iceweasel              NaN            NaN
        Comodo Dragon          NaN            NaN
        IE10                 404.0           0.08
        Chrome               200.0           0.02

        We can fill in the missing values by passing a value to
        the keyword ``fill_value``. Because the index is not monotonically
        increasing or decreasing, we cannot use arguments to the keyword
        ``method`` to fill the ``NaN`` values.

        >>> df.reindex(new_index, fill_value=0)
                       http_status  response_time
        Safari                 404           0.07
        Iceweasel                0           0.00
        Comodo Dragon            0           0.00
        IE10                   404           0.08
        Chrome                 200           0.02

        >>> df.reindex(new_index, fill_value='missing')
                      http_status response_time
        Safari                404          0.07
        Iceweasel         missing       missing
        Comodo Dragon     missing       missing
        IE10                  404          0.08
        Chrome                200          0.02

        We can also reindex the columns.

        >>> df.reindex(columns=['http_status', 'user_agent'])
                   http_status  user_agent
        Firefox            200         NaN
        Chrome             200         NaN
        Safari             404         NaN
        IE10               404         NaN
        Konqueror          301         NaN

        Or we can use "axis-style" keyword arguments

        >>> df.reindex(['http_status', 'user_agent'], axis="columns")
                   http_status  user_agent
        Firefox            200         NaN
        Chrome             200         NaN
        Safari             404         NaN
        IE10               404         NaN
        Konqueror          301         NaN

        To further illustrate the filling functionality in
        ``reindex``, we will create a dataframe with a
        monotonically increasing index (for example, a sequence
        of dates).

        >>> date_index = pd.date_range('1/1/2010', periods=6, freq='D')
        >>> df2 = pd.DataFrame({{"prices": [100, 101, np.nan, 100, 89, 88]}},
        ...                    index=date_index)
        >>> df2
                    prices
        2010-01-01   100.0
        2010-01-02   101.0
        2010-01-03     NaN
        2010-01-04   100.0
        2010-01-05    89.0
        2010-01-06    88.0

        Suppose we decide to expand the dataframe to cover a wider
        date range.

        >>> date_index2 = pd.date_range('12/29/2009', periods=10, freq='D')
        >>> df2.reindex(date_index2)
                    prices
        2009-12-29     NaN
        2009-12-30     NaN
        2009-12-31     NaN
        2010-01-01   100.0
        2010-01-02   101.0
        2010-01-03     NaN
        2010-01-04   100.0
        2010-01-05    89.0
        2010-01-06    88.0
        2010-01-07     NaN

        The index entries that did not have a value in the original data frame
        (for example, '2009-12-29') are by default filled with ``NaN``.
        If desired, we can fill in the missing values using one of several
        options.

        For example, to back-propagate the last valid value to fill the ``NaN``
        values, pass ``bfill`` as an argument to the ``method`` keyword.

        >>> df2.reindex(date_index2, method='bfill')
                    prices
        2009-12-29   100.0
        2009-12-30   100.0
        2009-12-31   100.0
        2010-01-01   100.0
        2010-01-02   101.0
        2010-01-03     NaN
        2010-01-04   100.0
        2010-01-05    89.0
        2010-01-06    88.0
        2010-01-07     NaN

        Please note that the ``NaN`` value present in the original dataframe
        (at index value 2010-01-03) will not be filled by any of the
        value propagation schemes. This is because filling while reindexing
        does not look at dataframe values, but only compares the original and
        desired indexes. If you do want to fill in the ``NaN`` values present
        in the original dataframe, use the ``fillna()`` method.

        See the :ref:`user guide <basics.reindexing>` for more.
        """
        # TODO: Decide if we care about having different examples for different
        # kinds

        if index is not None and columns is not None and labels is not None:
            raise TypeError("Cannot specify all of 'labels', 'index', 'columns'.")
        elif index is not None or columns is not None:
            if axis is not None:
                raise TypeError(
                    "Cannot specify both 'axis' and any of 'index' or 'columns'"
                )
            if labels is not None:
                if index is not None:
                    columns = labels
                else:
                    index = labels
        else:
            if axis and self._get_axis_number(axis) == 1:
                columns = labels
            else:
                index = labels
        axes: dict[Literal["index", "columns"], Any] = {
            "index": index,
            "columns": columns,
        }
        method = clean_reindex_fill_method(method)

        # if all axes that are requested to reindex are equal, then only copy
        # if indicated must have index names equal here as well as values
        if copy and using_copy_on_write():
            copy = False
        if all(
            self._get_axis(axis_name).identical(ax)
            for axis_name, ax in axes.items()
            if ax is not None
        ):
            return self.copy(deep=copy)

        # check if we are a multi reindex
        if self._needs_reindex_multi(axes, method, level):
            return self._reindex_multi(axes, copy, fill_value)

        # perform the reindex on the axes
        return self._reindex_axes(
            axes, level, limit, tolerance, method, fill_value, copy
        ).__finalize__(self, method="reindex")

    @final
    def _reindex_axes(
        self,
        axes,
        level: Level | None,
        limit: int | None,
        tolerance,
        method,
        fill_value: Scalar | None,
        copy: bool_t | None,
    ) -> Self:
        """Perform the reindex for all the axes."""
        obj = self
        for a in self._AXIS_ORDERS:
            labels = axes[a]
            if labels is None:
                continue

            ax = self._get_axis(a)
            new_index, indexer = ax.reindex(
                labels, level=level, limit=limit, tolerance=tolerance, method=method
            )

            axis = self._get_axis_number(a)
            obj = obj._reindex_with_indexers(
                {axis: [new_index, indexer]},
                fill_value=fill_value,
                copy=copy,
                allow_dups=False,
            )
            # If we've made a copy once, no need to make another one
            copy = False

        return obj

    def _needs_reindex_multi(self, axes, method, level: Level | None) -> bool_t:
        """Check if we do need a multi reindex."""
        return (
            (common.count_not_none(*axes.values()) == self._AXIS_LEN)
            and method is None
            and level is None
            # reindex_multi calls self.values, so we only want to go
            #  down that path when doing so is cheap.
            and self._can_fast_transpose
        )

    def _reindex_multi(self, axes, copy, fill_value):
        raise AbstractMethodError(self)

    @final
    def _reindex_with_indexers(
        self,
        reindexers,
        fill_value=None,
        copy: bool_t | None = False,
        allow_dups: bool_t = False,
    ) -> Self:
        """allow_dups indicates an internal call here"""
        # reindex doing multiple operations on different axes if indicated
        new_data = self._mgr
        for axis in sorted(reindexers.keys()):
            index, indexer = reindexers[axis]
            baxis = self._get_block_manager_axis(axis)

            if index is None:
                continue

            index = ensure_index(index)
            if indexer is not None:
                indexer = ensure_platform_int(indexer)

            # TODO: speed up on homogeneous DataFrame objects (see _reindex_multi)
            new_data = new_data.reindex_indexer(
                index,
                indexer,
                axis=baxis,
                fill_value=fill_value,
                allow_dups=allow_dups,
                copy=copy,
            )
            # If we've made a copy once, no need to make another one
            copy = False

        if (
            (copy or copy is None)
            and new_data is self._mgr
            and not using_copy_on_write()
        ):
            new_data = new_data.copy(deep=copy)
        elif using_copy_on_write() and new_data is self._mgr:
            new_data = new_data.copy(deep=False)

        return self._constructor_from_mgr(new_data, axes=new_data.axes).__finalize__(
            self
        )

    def filter(
        self,
        items=None,
        like: str | None = None,
        regex: str | None = None,
        axis: Axis | None = None,
    ) -> Self:
        """
        Subset the dataframe rows or columns according to the specified index labels.

        Note that this routine does not filter a dataframe on its
        contents. The filter is applied to the labels of the index.

        Parameters
        ----------
        items : list-like
            Keep labels from axis which are in items.
        like : str
            Keep labels from axis for which "like in label == True".
        regex : str (regular expression)
            Keep labels from axis for which re.search(regex, label) == True.
        axis : {0 or 'index', 1 or 'columns', None}, default None
            The axis to filter on, expressed either as an index (int)
            or axis name (str). By default this is the info axis, 'columns' for
            DataFrame. For `Series` this parameter is unused and defaults to `None`.

        Returns
        -------
        same type as input object

        See Also
        --------
        DataFrame.loc : Access a group of rows and columns
            by label(s) or a boolean array.

        Notes
        -----
        The ``items``, ``like``, and ``regex`` parameters are
        enforced to be mutually exclusive.

        ``axis`` defaults to the info axis that is used when indexing
        with ``[]``.

        Examples
        --------
        >>> df = pd.DataFrame(np.array(([1, 2, 3], [4, 5, 6])),
        ...                   index=['mouse', 'rabbit'],
        ...                   columns=['one', 'two', 'three'])
        >>> df
                one  two  three
        mouse     1    2      3
        rabbit    4    5      6

        >>> # select columns by name
        >>> df.filter(items=['one', 'three'])
                 one  three
        mouse     1      3
        rabbit    4      6

        >>> # select columns by regular expression
        >>> df.filter(regex='e$', axis=1)
                 one  three
        mouse     1      3
        rabbit    4      6

        >>> # select rows containing 'bbi'
        >>> df.filter(like='bbi', axis=0)
                 one  two  three
        rabbit    4    5      6
        """
        nkw = common.count_not_none(items, like, regex)
        if nkw > 1:
            raise TypeError(
                "Keyword arguments `items`, `like`, or `regex` "
                "are mutually exclusive"
            )

        if axis is None:
            axis = self._info_axis_name
        labels = self._get_axis(axis)

        if items is not None:
            name = self._get_axis_name(axis)
            # error: Keywords must be strings
            return self.reindex(  # type: ignore[misc]
                **{name: labels.intersection(items)}
            )
        elif like:

            def f(x) -> bool_t:
                assert like is not None  # needed for mypy
                return like in ensure_str(x)

            values = labels.map(f)
            return self.loc(axis=axis)[values]
        elif regex:

            def f(x) -> bool_t:
                return matcher.search(ensure_str(x)) is not None

            matcher = re.compile(regex)
            values = labels.map(f)
            return self.loc(axis=axis)[values]
        else:
            raise TypeError("Must pass either `items`, `like`, or `regex`")

    @final
    def head(self, n: int = 5) -> Self:
        """
        Return the first `n` rows.

        This function returns the first `n` rows for the object based
        on position. It is useful for quickly testing if your object
        has the right type of data in it.

        For negative values of `n`, this function returns all rows except
        the last `|n|` rows, equivalent to ``df[:n]``.

        If n is larger than the number of rows, this function returns all rows.

        Parameters
        ----------
        n : int, default 5
            Number of rows to select.

        Returns
        -------
        same type as caller
            The first `n` rows of the caller object.

        See Also
        --------
        DataFrame.tail: Returns the last `n` rows.

        Examples
        --------
        >>> df = pd.DataFrame({'animal': ['alligator', 'bee', 'falcon', 'lion',
        ...                    'monkey', 'parrot', 'shark', 'whale', 'zebra']})
        >>> df
              animal
        0  alligator
        1        bee
        2     falcon
        3       lion
        4     monkey
        5     parrot
        6      shark
        7      whale
        8      zebra

        Viewing the first 5 lines

        >>> df.head()
              animal
        0  alligator
        1        bee
        2     falcon
        3       lion
        4     monkey

        Viewing the first `n` lines (three in this case)

        >>> df.head(3)
              animal
        0  alligator
        1        bee
        2     falcon

        For negative values of `n`

        >>> df.head(-3)
              animal
        0  alligator
        1        bee
        2     falcon
        3       lion
        4     monkey
        5     parrot
        """
        if using_copy_on_write():
            return self.iloc[:n].copy()
        return self.iloc[:n]

    @final
    def tail(self, n: int = 5) -> Self:
        """
        Return the last `n` rows.

        This function returns last `n` rows from the object based on
        position. It is useful for quickly verifying data, for example,
        after sorting or appending rows.

        For negative values of `n`, this function returns all rows except
        the first `|n|` rows, equivalent to ``df[|n|:]``.

        If n is larger than the number of rows, this function returns all rows.

        Parameters
        ----------
        n : int, default 5
            Number of rows to select.

        Returns
        -------
        type of caller
            The last `n` rows of the caller object.

        See Also
        --------
        DataFrame.head : The first `n` rows of the caller object.

        Examples
        --------
        >>> df = pd.DataFrame({'animal': ['alligator', 'bee', 'falcon', 'lion',
        ...                    'monkey', 'parrot', 'shark', 'whale', 'zebra']})
        >>> df
              animal
        0  alligator
        1        bee
        2     falcon
        3       lion
        4     monkey
        5     parrot
        6      shark
        7      whale
        8      zebra

        Viewing the last 5 lines

        >>> df.tail()
           animal
        4  monkey
        5  parrot
        6   shark
        7   whale
        8   zebra

        Viewing the last `n` lines (three in this case)

        >>> df.tail(3)
          animal
        6  shark
        7  whale
        8  zebra

        For negative values of `n`

        >>> df.tail(-3)
           animal
        3    lion
        4  monkey
        5  parrot
        6   shark
        7   whale
        8   zebra
        """
        if using_copy_on_write():
            if n == 0:
                return self.iloc[0:0].copy()
            return self.iloc[-n:].copy()
        if n == 0:
            return self.iloc[0:0]
        return self.iloc[-n:]

    @final
    def sample(
        self,
        n: int | None = None,
        frac: float | None = None,
        replace: bool_t = False,
        weights=None,
        random_state: RandomState | None = None,
        axis: Axis | None = None,
        ignore_index: bool_t = False,
    ) -> Self:
        """
        Return a random sample of items from an axis of object.

        You can use `random_state` for reproducibility.

        Parameters
        ----------
        n : int, optional
            Number of items from axis to return. Cannot be used with `frac`.
            Default = 1 if `frac` = None.
        frac : float, optional
            Fraction of axis items to return. Cannot be used with `n`.
        replace : bool, default False
            Allow or disallow sampling of the same row more than once.
        weights : str or ndarray-like, optional
            Default 'None' results in equal probability weighting.
            If passed a Series, will align with target object on index. Index
            values in weights not found in sampled object will be ignored and
            index values in sampled object not in weights will be assigned
            weights of zero.
            If called on a DataFrame, will accept the name of a column
            when axis = 0.
            Unless weights are a Series, weights must be same length as axis
            being sampled.
            If weights do not sum to 1, they will be normalized to sum to 1.
            Missing values in the weights column will be treated as zero.
            Infinite values not allowed.
        random_state : int, array-like, BitGenerator, np.random.RandomState, np.random.Generator, optional
            If int, array-like, or BitGenerator, seed for random number generator.
            If np.random.RandomState or np.random.Generator, use as given.

            .. versionchanged:: 1.4.0

                np.random.Generator objects now accepted

        axis : {0 or 'index', 1 or 'columns', None}, default None
            Axis to sample. Accepts axis number or name. Default is stat axis
            for given data type. For `Series` this parameter is unused and defaults to `None`.
        ignore_index : bool, default False
            If True, the resulting index will be labeled 0, 1, …, n - 1.

            .. versionadded:: 1.3.0

        Returns
        -------
        Series or DataFrame
            A new object of same type as caller containing `n` items randomly
            sampled from the caller object.

        See Also
        --------
        DataFrameGroupBy.sample: Generates random samples from each group of a
            DataFrame object.
        SeriesGroupBy.sample: Generates random samples from each group of a
            Series object.
        numpy.random.choice: Generates a random sample from a given 1-D numpy
            array.

        Notes
        -----
        If `frac` > 1, `replacement` should be set to `True`.

        Examples
        --------
        >>> df = pd.DataFrame({'num_legs': [2, 4, 8, 0],
        ...                    'num_wings': [2, 0, 0, 0],
        ...                    'num_specimen_seen': [10, 2, 1, 8]},
        ...                   index=['falcon', 'dog', 'spider', 'fish'])
        >>> df
                num_legs  num_wings  num_specimen_seen
        falcon         2          2                 10
        dog            4          0                  2
        spider         8          0                  1
        fish           0          0                  8

        Extract 3 random elements from the ``Series`` ``df['num_legs']``:
        Note that we use `random_state` to ensure the reproducibility of
        the examples.

        >>> df['num_legs'].sample(n=3, random_state=1)
        fish      0
        spider    8
        falcon    2
        Name: num_legs, dtype: int64

        A random 50% sample of the ``DataFrame`` with replacement:

        >>> df.sample(frac=0.5, replace=True, random_state=1)
              num_legs  num_wings  num_specimen_seen
        dog          4          0                  2
        fish         0          0                  8

        An upsample sample of the ``DataFrame`` with replacement:
        Note that `replace` parameter has to be `True` for `frac` parameter > 1.

        >>> df.sample(frac=2, replace=True, random_state=1)
                num_legs  num_wings  num_specimen_seen
        dog            4          0                  2
        fish           0          0                  8
        falcon         2          2                 10
        falcon         2          2                 10
        fish           0          0                  8
        dog            4          0                  2
        fish           0          0                  8
        dog            4          0                  2

        Using a DataFrame column as weights. Rows with larger value in the
        `num_specimen_seen` column are more likely to be sampled.

        >>> df.sample(n=2, weights='num_specimen_seen', random_state=1)
                num_legs  num_wings  num_specimen_seen
        falcon         2          2                 10
        fish           0          0                  8
        """  # noqa: E501
        if axis is None:
            axis = 0

        axis = self._get_axis_number(axis)
        obj_len = self.shape[axis]

        # Process random_state argument
        rs = common.random_state(random_state)

        size = sample.process_sampling_size(n, frac, replace)
        if size is None:
            assert frac is not None
            size = round(frac * obj_len)

        if weights is not None:
            weights = sample.preprocess_weights(self, weights, axis)

        sampled_indices = sample.sample(obj_len, size, replace, weights, rs)
        result = self.take(sampled_indices, axis=axis)

        if ignore_index:
            result.index = default_index(len(result))

        return result

    @final
    @doc(klass=_shared_doc_kwargs["klass"])
    def pipe(
        self,
        func: Callable[..., T] | tuple[Callable[..., T], str],
        *args,
        **kwargs,
    ) -> T:
        r"""
        Apply chainable functions that expect Series or DataFrames.

        Parameters
        ----------
        func : function
            Function to apply to the {klass}.
            ``args``, and ``kwargs`` are passed into ``func``.
            Alternatively a ``(callable, data_keyword)`` tuple where
            ``data_keyword`` is a string indicating the keyword of
            ``callable`` that expects the {klass}.
        *args : iterable, optional
            Positional arguments passed into ``func``.
        **kwargs : mapping, optional
            A dictionary of keyword arguments passed into ``func``.

        Returns
        -------
        the return type of ``func``.

        See Also
        --------
        DataFrame.apply : Apply a function along input axis of DataFrame.
        DataFrame.map : Apply a function elementwise on a whole DataFrame.
        Series.map : Apply a mapping correspondence on a
            :class:`~pandas.Series`.

        Notes
        -----
        Use ``.pipe`` when chaining together functions that expect
        Series, DataFrames or GroupBy objects.

        Examples
        --------
        Constructing a income DataFrame from a dictionary.

        >>> data = [[8000, 1000], [9500, np.nan], [5000, 2000]]
        >>> df = pd.DataFrame(data, columns=['Salary', 'Others'])
        >>> df
           Salary  Others
        0    8000  1000.0
        1    9500     NaN
        2    5000  2000.0

        Functions that perform tax reductions on an income DataFrame.

        >>> def subtract_federal_tax(df):
        ...     return df * 0.9
        >>> def subtract_state_tax(df, rate):
        ...     return df * (1 - rate)
        >>> def subtract_national_insurance(df, rate, rate_increase):
        ...     new_rate = rate + rate_increase
        ...     return df * (1 - new_rate)

        Instead of writing

        >>> subtract_national_insurance(
        ...     subtract_state_tax(subtract_federal_tax(df), rate=0.12),
        ...     rate=0.05,
        ...     rate_increase=0.02)  # doctest: +SKIP

        You can write

        >>> (
        ...     df.pipe(subtract_federal_tax)
        ...     .pipe(subtract_state_tax, rate=0.12)
        ...     .pipe(subtract_national_insurance, rate=0.05, rate_increase=0.02)
        ... )
            Salary   Others
        0  5892.48   736.56
        1  6997.32      NaN
        2  3682.80  1473.12

        If you have a function that takes the data as (say) the second
        argument, pass a tuple indicating which keyword expects the
        data. For example, suppose ``national_insurance`` takes its data as ``df``
        in the second argument:

        >>> def subtract_national_insurance(rate, df, rate_increase):
        ...     new_rate = rate + rate_increase
        ...     return df * (1 - new_rate)
        >>> (
        ...     df.pipe(subtract_federal_tax)
        ...     .pipe(subtract_state_tax, rate=0.12)
        ...     .pipe(
        ...         (subtract_national_insurance, 'df'),
        ...         rate=0.05,
        ...         rate_increase=0.02
        ...     )
        ... )
            Salary   Others
        0  5892.48   736.56
        1  6997.32      NaN
        2  3682.80  1473.12
        """
        if using_copy_on_write():
            return common.pipe(self.copy(deep=None), func, *args, **kwargs)
        return common.pipe(self, func, *args, **kwargs)

    # ----------------------------------------------------------------------
    # Attribute access

    @final
    def __finalize__(self, other, method: str | None = None, **kwargs) -> Self:
        """
        Propagate metadata from other to self.

        Parameters
        ----------
        other : the object from which to get the attributes that we are going
            to propagate
        method : str, optional
            A passed method name providing context on where ``__finalize__``
            was called.

            .. warning::

               The value passed as `method` are not currently considered
               stable across pandas releases.
        """
        if isinstance(other, NDFrame):
            for name in other.attrs:
                self.attrs[name] = other.attrs[name]

            self.flags.allows_duplicate_labels = other.flags.allows_duplicate_labels
            # For subclasses using _metadata.
            for name in set(self._metadata) & set(other._metadata):
                assert isinstance(name, str)
                object.__setattr__(self, name, getattr(other, name, None))

        if method == "concat":
            attrs = other.objs[0].attrs
            check_attrs = all(objs.attrs == attrs for objs in other.objs[1:])
            if check_attrs:
                for name in attrs:
                    self.attrs[name] = attrs[name]

            allows_duplicate_labels = all(
                x.flags.allows_duplicate_labels for x in other.objs
            )
            self.flags.allows_duplicate_labels = allows_duplicate_labels

        return self

    @final
    def __getattr__(self, name: str):
        """
        After regular attribute access, try looking up the name
        This allows simpler access to columns for interactive use.
        """
        # Note: obj.x will always call obj.__getattribute__('x') prior to
        # calling obj.__getattr__('x').
        if (
            name not in self._internal_names_set
            and name not in self._metadata
            and name not in self._accessors
            and self._info_axis._can_hold_identifiers_and_holds_name(name)
        ):
            return self[name]
        return object.__getattribute__(self, name)

    @final
    def __setattr__(self, name: str, value) -> None:
        """
        After regular attribute access, try setting the name
        This allows simpler access to columns for interactive use.
        """
        # first try regular attribute access via __getattribute__, so that
        # e.g. ``obj.x`` and ``obj.x = 4`` will always reference/modify
        # the same attribute.

        try:
            object.__getattribute__(self, name)
            return object.__setattr__(self, name, value)
        except AttributeError:
            pass

        # if this fails, go on to more involved attribute setting
        # (note that this matches __getattr__, above).
        if name in self._internal_names_set:
            object.__setattr__(self, name, value)
        elif name in self._metadata:
            object.__setattr__(self, name, value)
        else:
            try:
                existing = getattr(self, name)
                if isinstance(existing, Index):
                    object.__setattr__(self, name, value)
                elif name in self._info_axis:
                    self[name] = value
                else:
                    object.__setattr__(self, name, value)
            except (AttributeError, TypeError):
                if isinstance(self, ABCDataFrame) and (is_list_like(value)):
                    warnings.warn(
                        "Pandas doesn't allow columns to be "
                        "created via a new attribute name - see "
                        "https://pandas.pydata.org/pandas-docs/"
                        "stable/indexing.html#attribute-access",
                        stacklevel=find_stack_level(),
                    )
                object.__setattr__(self, name, value)

    @final
    def _dir_additions(self) -> set[str]:
        """
        add the string-like attributes from the info_axis.
        If info_axis is a MultiIndex, its first level values are used.
        """
        additions = super()._dir_additions()
        if self._info_axis._can_hold_strings:
            additions.update(self._info_axis._dir_additions_for_owner)
        return additions

    # ----------------------------------------------------------------------
    # Consolidation of internals

    @final
    def _protect_consolidate(self, f):
        """
        Consolidate _mgr -- if the blocks have changed, then clear the
        cache
        """
        if isinstance(self._mgr, (ArrayManager, SingleArrayManager)):
            return f()
        blocks_before = len(self._mgr.blocks)
        result = f()
        if len(self._mgr.blocks) != blocks_before:
            self._clear_item_cache()
        return result

    @final
    def _consolidate_inplace(self) -> None:
        """Consolidate data in place and return None"""

        def f() -> None:
            self._mgr = self._mgr.consolidate()

        self._protect_consolidate(f)

    @final
    def _consolidate(self):
        """
        Compute NDFrame with "consolidated" internals (data of each dtype
        grouped together in a single ndarray).

        Returns
        -------
        consolidated : same type as caller
        """
        f = lambda: self._mgr.consolidate()
        cons_data = self._protect_consolidate(f)
        return self._constructor_from_mgr(cons_data, axes=cons_data.axes).__finalize__(
            self
        )

    @final
    @property
    def _is_mixed_type(self) -> bool_t:
        if self._mgr.is_single_block:
            # Includes all Series cases
            return False

        if self._mgr.any_extension_types:
            # Even if they have the same dtype, we can't consolidate them,
            #  so we pretend this is "mixed'"
            return True

        return self.dtypes.nunique() > 1

    @final
    def _get_numeric_data(self) -> Self:
        new_mgr = self._mgr.get_numeric_data()
        return self._constructor_from_mgr(new_mgr, axes=new_mgr.axes).__finalize__(self)

    @final
    def _get_bool_data(self):
        new_mgr = self._mgr.get_bool_data()
        return self._constructor_from_mgr(new_mgr, axes=new_mgr.axes).__finalize__(self)

    # ----------------------------------------------------------------------
    # Internal Interface Methods

    @property
    def values(self):
        raise AbstractMethodError(self)

    @property
    def _values(self) -> ArrayLike:
        """internal implementation"""
        raise AbstractMethodError(self)

    @property
    def dtypes(self):
        """
        Return the dtypes in the DataFrame.

        This returns a Series with the data type of each column.
        The result's index is the original DataFrame's columns. Columns
        with mixed types are stored with the ``object`` dtype. See
        :ref:`the User Guide <basics.dtypes>` for more.

        Returns
        -------
        pandas.Series
            The data type of each column.

        Examples
        --------
        >>> df = pd.DataFrame({'float': [1.0],
        ...                    'int': [1],
        ...                    'datetime': [pd.Timestamp('20180310')],
        ...                    'string': ['foo']})
        >>> df.dtypes
        float              float64
        int                  int64
        datetime    datetime64[ns]
        string              object
        dtype: object
        """
        data = self._mgr.get_dtypes()
        return self._constructor_sliced(data, index=self._info_axis, dtype=np.object_)

    @final
    def astype(
        self, dtype, copy: bool_t | None = None, errors: IgnoreRaise = "raise"
    ) -> Self:
        """
        Cast a pandas object to a specified dtype ``dtype``.

        Parameters
        ----------
        dtype : str, data type, Series or Mapping of column name -> data type
            Use a str, numpy.dtype, pandas.ExtensionDtype or Python type to
            cast entire pandas object to the same type. Alternatively, use a
            mapping, e.g. {col: dtype, ...}, where col is a column label and dtype is
            a numpy.dtype or Python type to cast one or more of the DataFrame's
            columns to column-specific types.
        copy : bool, default True
            Return a copy when ``copy=True`` (be very careful setting
            ``copy=False`` as changes to values then may propagate to other
            pandas objects).
        errors : {'raise', 'ignore'}, default 'raise'
            Control raising of exceptions on invalid data for provided dtype.

            - ``raise`` : allow exceptions to be raised
            - ``ignore`` : suppress exceptions. On error return original object.

        Returns
        -------
        same type as caller

        See Also
        --------
        to_datetime : Convert argument to datetime.
        to_timedelta : Convert argument to timedelta.
        to_numeric : Convert argument to a numeric type.
        numpy.ndarray.astype : Cast a numpy array to a specified type.

        Notes
        -----
        .. versionchanged:: 2.0.0

            Using ``astype`` to convert from timezone-naive dtype to
            timezone-aware dtype will raise an exception.
            Use :meth:`Series.dt.tz_localize` instead.

        Examples
        --------
        Create a DataFrame:

        >>> d = {'col1': [1, 2], 'col2': [3, 4]}
        >>> df = pd.DataFrame(data=d)
        >>> df.dtypes
        col1    int64
        col2    int64
        dtype: object

        Cast all columns to int32:

        >>> df.astype('int32').dtypes
        col1    int32
        col2    int32
        dtype: object

        Cast col1 to int32 using a dictionary:

        >>> df.astype({'col1': 'int32'}).dtypes
        col1    int32
        col2    int64
        dtype: object

        Create a series:

        >>> ser = pd.Series([1, 2], dtype='int32')
        >>> ser
        0    1
        1    2
        dtype: int32
        >>> ser.astype('int64')
        0    1
        1    2
        dtype: int64

        Convert to categorical type:

        >>> ser.astype('category')
        0    1
        1    2
        dtype: category
        Categories (2, int32): [1, 2]

        Convert to ordered categorical type with custom ordering:

        >>> from pandas.api.types import CategoricalDtype
        >>> cat_dtype = CategoricalDtype(
        ...     categories=[2, 1], ordered=True)
        >>> ser.astype(cat_dtype)
        0    1
        1    2
        dtype: category
        Categories (2, int64): [2 < 1]

        Create a series of dates:

        >>> ser_date = pd.Series(pd.date_range('20200101', periods=3))
        >>> ser_date
        0   2020-01-01
        1   2020-01-02
        2   2020-01-03
        dtype: datetime64[ns]
        """
        if copy and using_copy_on_write():
            copy = False

        if is_dict_like(dtype):
            if self.ndim == 1:  # i.e. Series
                if len(dtype) > 1 or self.name not in dtype:
                    raise KeyError(
                        "Only the Series name can be used for "
                        "the key in Series dtype mappings."
                    )
                new_type = dtype[self.name]
                return self.astype(new_type, copy, errors)

            # GH#44417 cast to Series so we can use .iat below, which will be
            #  robust in case we
            from pandas import Series

            dtype_ser = Series(dtype, dtype=object)

            for col_name in dtype_ser.index:
                if col_name not in self:
                    raise KeyError(
                        "Only a column name can be used for the "
                        "key in a dtype mappings argument. "
                        f"'{col_name}' not found in columns."
                    )

            dtype_ser = dtype_ser.reindex(self.columns, fill_value=None, copy=False)

            results = []
            for i, (col_name, col) in enumerate(self.items()):
                cdt = dtype_ser.iat[i]
                if isna(cdt):
                    res_col = col.copy(deep=copy)
                else:
                    try:
                        res_col = col.astype(dtype=cdt, copy=copy, errors=errors)
                    except ValueError as ex:
                        ex.args = (
                            f"{ex}: Error while type casting for column '{col_name}'",
                        )
                        raise
                results.append(res_col)

        elif is_extension_array_dtype(dtype) and self.ndim > 1:
            # TODO(EA2D): special case not needed with 2D EAs
            dtype = pandas_dtype(dtype)
            if isinstance(dtype, ExtensionDtype) and all(
                arr.dtype == dtype for arr in self._mgr.arrays
            ):
                return self.copy(deep=copy)
            # GH 18099/22869: columnwise conversion to extension dtype
            # GH 24704: self.items handles duplicate column names
            results = [ser.astype(dtype, copy=copy) for _, ser in self.items()]

        else:
            # else, only a single dtype is given
            new_data = self._mgr.astype(dtype=dtype, copy=copy, errors=errors)
            res = self._constructor_from_mgr(new_data, axes=new_data.axes)
            return res.__finalize__(self, method="astype")

        # GH 33113: handle empty frame or series
        if not results:
            return self.copy(deep=None)

        # GH 19920: retain column metadata after concat
        result = concat(results, axis=1, copy=False)
        # GH#40810 retain subclass
        # error: Incompatible types in assignment
        # (expression has type "Self", variable has type "DataFrame")
        result = self._constructor(result)  # type: ignore[assignment]
        result.columns = self.columns
        result = result.__finalize__(self, method="astype")
        # https://github.com/python/mypy/issues/8354
        return cast(Self, result)

    @final
    def copy(self, deep: bool_t | None = True) -> Self:
        """
        Make a copy of this object's indices and data.

        When ``deep=True`` (default), a new object will be created with a
        copy of the calling object's data and indices. Modifications to
        the data or indices of the copy will not be reflected in the
        original object (see notes below).

        When ``deep=False``, a new object will be created without copying
        the calling object's data or index (only references to the data
        and index are copied). Any changes to the data of the original
        will be reflected in the shallow copy (and vice versa).

        Parameters
        ----------
        deep : bool, default True
            Make a deep copy, including a copy of the data and the indices.
            With ``deep=False`` neither the indices nor the data are copied.

        Returns
        -------
        Series or DataFrame
            Object type matches caller.

        Notes
        -----
        When ``deep=True``, data is copied but actual Python objects
        will not be copied recursively, only the reference to the object.
        This is in contrast to `copy.deepcopy` in the Standard Library,
        which recursively copies object data (see examples below).

        While ``Index`` objects are copied when ``deep=True``, the underlying
        numpy array is not copied for performance reasons. Since ``Index`` is
        immutable, the underlying data can be safely shared and a copy
        is not needed.

        Since pandas is not thread safe, see the
        :ref:`gotchas <gotchas.thread-safety>` when copying in a threading
        environment.

        When ``copy_on_write`` in pandas config is set to ``True``, the
        ``copy_on_write`` config takes effect even when ``deep=False``.
        This means that any changes to the copied data would make a new copy
        of the data upon write (and vice versa). Changes made to either the
        original or copied variable would not be reflected in the counterpart.
        See :ref:`Copy_on_Write <copy_on_write>` for more information.

        Examples
        --------
        >>> s = pd.Series([1, 2], index=["a", "b"])
        >>> s
        a    1
        b    2
        dtype: int64

        >>> s_copy = s.copy()
        >>> s_copy
        a    1
        b    2
        dtype: int64

        **Shallow copy versus default (deep) copy:**

        >>> s = pd.Series([1, 2], index=["a", "b"])
        >>> deep = s.copy()
        >>> shallow = s.copy(deep=False)

        Shallow copy shares data and index with original.

        >>> s is shallow
        False
        >>> s.values is shallow.values and s.index is shallow.index
        True

        Deep copy has own copy of data and index.

        >>> s is deep
        False
        >>> s.values is deep.values or s.index is deep.index
        False

        Updates to the data shared by shallow copy and original is reflected
        in both; deep copy remains unchanged.

        >>> s.iloc[0] = 3
        >>> shallow.iloc[1] = 4
        >>> s
        a    3
        b    4
        dtype: int64
        >>> shallow
        a    3
        b    4
        dtype: int64
        >>> deep
        a    1
        b    2
        dtype: int64

        Note that when copying an object containing Python objects, a deep copy
        will copy the data, but will not do so recursively. Updating a nested
        data object will be reflected in the deep copy.

        >>> s = pd.Series([[1, 2], [3, 4]])
        >>> deep = s.copy()
        >>> s[0][0] = 10
        >>> s
        0    [10, 2]
        1     [3, 4]
        dtype: object
        >>> deep
        0    [10, 2]
        1     [3, 4]
        dtype: object

        ** Copy-on-Write is set to true: **

        >>> with pd.option_context("mode.copy_on_write", True):
        ...     s = pd.Series([1, 2], index=["a", "b"])
        ...     copy = s.copy(deep=False)
        ...     s.iloc[0] = 100
        ...     s
        a    100
        b      2
        dtype: int64
        >>> copy
        a    1
        b    2
        dtype: int64
        """
        data = self._mgr.copy(deep=deep)
        self._clear_item_cache()
        return self._constructor_from_mgr(data, axes=data.axes).__finalize__(
            self, method="copy"
        )

    @final
    def __copy__(self, deep: bool_t = True) -> Self:
        return self.copy(deep=deep)

    @final
    def __deepcopy__(self, memo=None) -> Self:
        """
        Parameters
        ----------
        memo, default None
            Standard signature. Unused
        """
        return self.copy(deep=True)

    @final
    def infer_objects(self, copy: bool_t | None = None) -> Self:
        """
        Attempt to infer better dtypes for object columns.

        Attempts soft conversion of object-dtyped
        columns, leaving non-object and unconvertible
        columns unchanged. The inference rules are the
        same as during normal Series/DataFrame construction.

        Parameters
        ----------
        copy : bool, default True
            Whether to make a copy for non-object or non-inferable columns
            or Series.

        Returns
        -------
        same type as input object

        See Also
        --------
        to_datetime : Convert argument to datetime.
        to_timedelta : Convert argument to timedelta.
        to_numeric : Convert argument to numeric type.
        convert_dtypes : Convert argument to best possible dtype.

        Examples
        --------
        >>> df = pd.DataFrame({"A": ["a", 1, 2, 3]})
        >>> df = df.iloc[1:]
        >>> df
           A
        1  1
        2  2
        3  3

        >>> df.dtypes
        A    object
        dtype: object

        >>> df.infer_objects().dtypes
        A    int64
        dtype: object
        """
        new_mgr = self._mgr.convert(copy=copy)
        res = self._constructor_from_mgr(new_mgr, axes=new_mgr.axes)
        return res.__finalize__(self, method="infer_objects")

    @final
    def convert_dtypes(
        self,
        infer_objects: bool_t = True,
        convert_string: bool_t = True,
        convert_integer: bool_t = True,
        convert_boolean: bool_t = True,
        convert_floating: bool_t = True,
        dtype_backend: DtypeBackend = "numpy_nullable",
    ) -> Self:
        """
        Convert columns to the best possible dtypes using dtypes supporting ``pd.NA``.

        Parameters
        ----------
        infer_objects : bool, default True
            Whether object dtypes should be converted to the best possible types.
        convert_string : bool, default True
            Whether object dtypes should be converted to ``StringDtype()``.
        convert_integer : bool, default True
            Whether, if possible, conversion can be done to integer extension types.
        convert_boolean : bool, defaults True
            Whether object dtypes should be converted to ``BooleanDtypes()``.
        convert_floating : bool, defaults True
            Whether, if possible, conversion can be done to floating extension types.
            If `convert_integer` is also True, preference will be give to integer
            dtypes if the floats can be faithfully casted to integers.

            .. versionadded:: 1.2.0
        dtype_backend : {'numpy_nullable', 'pyarrow'}, default 'numpy_nullable'
            Back-end data type applied to the resultant :class:`DataFrame`
            (still experimental). Behaviour is as follows:

            * ``"numpy_nullable"``: returns nullable-dtype-backed :class:`DataFrame`
              (default).
            * ``"pyarrow"``: returns pyarrow-backed nullable :class:`ArrowDtype`
              DataFrame.

            .. versionadded:: 2.0

        Returns
        -------
        Series or DataFrame
            Copy of input object with new dtype.

        See Also
        --------
        infer_objects : Infer dtypes of objects.
        to_datetime : Convert argument to datetime.
        to_timedelta : Convert argument to timedelta.
        to_numeric : Convert argument to a numeric type.

        Notes
        -----
        By default, ``convert_dtypes`` will attempt to convert a Series (or each
        Series in a DataFrame) to dtypes that support ``pd.NA``. By using the options
        ``convert_string``, ``convert_integer``, ``convert_boolean`` and
        ``convert_floating``, it is possible to turn off individual conversions
        to ``StringDtype``, the integer extension types, ``BooleanDtype``
        or floating extension types, respectively.

        For object-dtyped columns, if ``infer_objects`` is ``True``, use the inference
        rules as during normal Series/DataFrame construction.  Then, if possible,
        convert to ``StringDtype``, ``BooleanDtype`` or an appropriate integer
        or floating extension type, otherwise leave as ``object``.

        If the dtype is integer, convert to an appropriate integer extension type.

        If the dtype is numeric, and consists of all integers, convert to an
        appropriate integer extension type. Otherwise, convert to an
        appropriate floating extension type.

        .. versionchanged:: 1.2
            Starting with pandas 1.2, this method also converts float columns
            to the nullable floating extension type.

        In the future, as new dtypes are added that support ``pd.NA``, the results
        of this method will change to support those new dtypes.

        Examples
        --------
        >>> df = pd.DataFrame(
        ...     {
        ...         "a": pd.Series([1, 2, 3], dtype=np.dtype("int32")),
        ...         "b": pd.Series(["x", "y", "z"], dtype=np.dtype("O")),
        ...         "c": pd.Series([True, False, np.nan], dtype=np.dtype("O")),
        ...         "d": pd.Series(["h", "i", np.nan], dtype=np.dtype("O")),
        ...         "e": pd.Series([10, np.nan, 20], dtype=np.dtype("float")),
        ...         "f": pd.Series([np.nan, 100.5, 200], dtype=np.dtype("float")),
        ...     }
        ... )

        Start with a DataFrame with default dtypes.

        >>> df
           a  b      c    d     e      f
        0  1  x   True    h  10.0    NaN
        1  2  y  False    i   NaN  100.5
        2  3  z    NaN  NaN  20.0  200.0

        >>> df.dtypes
        a      int32
        b     object
        c     object
        d     object
        e    float64
        f    float64
        dtype: object

        Convert the DataFrame to use best possible dtypes.

        >>> dfn = df.convert_dtypes()
        >>> dfn
           a  b      c     d     e      f
        0  1  x   True     h    10   <NA>
        1  2  y  False     i  <NA>  100.5
        2  3  z   <NA>  <NA>    20  200.0

        >>> dfn.dtypes
        a             Int32
        b    string[python]
        c           boolean
        d    string[python]
        e             Int64
        f           Float64
        dtype: object

        Start with a Series of strings and missing data represented by ``np.nan``.

        >>> s = pd.Series(["a", "b", np.nan])
        >>> s
        0      a
        1      b
        2    NaN
        dtype: object

        Obtain a Series with dtype ``StringDtype``.

        >>> s.convert_dtypes()
        0       a
        1       b
        2    <NA>
        dtype: string
        """
        check_dtype_backend(dtype_backend)
        if self.ndim == 1:
            return self._convert_dtypes(
                infer_objects,
                convert_string,
                convert_integer,
                convert_boolean,
                convert_floating,
                dtype_backend=dtype_backend,
            )
        else:
            results = [
                col._convert_dtypes(
                    infer_objects,
                    convert_string,
                    convert_integer,
                    convert_boolean,
                    convert_floating,
                    dtype_backend=dtype_backend,
                )
                for col_name, col in self.items()
            ]
            if len(results) > 0:
                result = concat(results, axis=1, copy=False, keys=self.columns)
                cons = cast(type["DataFrame"], self._constructor)
                result = cons(result)
                result = result.__finalize__(self, method="convert_dtypes")
                # https://github.com/python/mypy/issues/8354
                return cast(Self, result)
            else:
                return self.copy(deep=None)

    # ----------------------------------------------------------------------
    # Filling NA's

    def _deprecate_downcast(self, downcast, method_name: str):
        # GH#40988
        if downcast is not lib.no_default:
            warnings.warn(
                f"The 'downcast' keyword in {method_name} is deprecated and "
                "will be removed in a future version. Use "
                "res.infer_objects(copy=False) to infer non-object dtype, or "
                "pd.to_numeric with the 'downcast' keyword to downcast numeric "
                "results.",
                FutureWarning,
                stacklevel=find_stack_level(),
            )
        else:
            downcast = None
        return downcast

    @final
    def _pad_or_backfill(
        self,
        method: Literal["ffill", "bfill", "pad", "backfill"],
        *,
        axis: None | Axis = None,
        inplace: bool_t = False,
        limit: None | int = None,
        downcast: dict | None = None,
    ):
        if axis is None:
            axis = 0
        axis = self._get_axis_number(axis)
        method = clean_fill_method(method)

        if not self._mgr.is_single_block and axis == 1:
            if inplace:
                raise NotImplementedError()
            result = self.T._pad_or_backfill(method=method, limit=limit).T

            return result

        new_mgr = self._mgr.pad_or_backfill(
            method=method,
            axis=self._get_block_manager_axis(axis),
            limit=limit,
            inplace=inplace,
            downcast=downcast,
        )
        result = self._constructor_from_mgr(new_mgr, axes=new_mgr.axes)
        if inplace:
            return self._update_inplace(result)
        else:
            return result.__finalize__(self, method="fillna")

    @overload
    def fillna(
        self,
        value: Hashable | Mapping | Series | DataFrame = ...,
        *,
        method: FillnaOptions | None = ...,
        axis: Axis | None = ...,
        inplace: Literal[False] = ...,
        limit: int | None = ...,
        downcast: dict | None = ...,
    ) -> Self:
        ...

    @overload
    def fillna(
        self,
        value: Hashable | Mapping | Series | DataFrame = ...,
        *,
        method: FillnaOptions | None = ...,
        axis: Axis | None = ...,
        inplace: Literal[True],
        limit: int | None = ...,
        downcast: dict | None = ...,
    ) -> None:
        ...

    @overload
    def fillna(
        self,
        value: Hashable | Mapping | Series | DataFrame = ...,
        *,
        method: FillnaOptions | None = ...,
        axis: Axis | None = ...,
        inplace: bool_t = ...,
        limit: int | None = ...,
        downcast: dict | None = ...,
    ) -> Self | None:
        ...

    @final
    @doc(
        klass=_shared_doc_kwargs["klass"],
        axes_single_arg=_shared_doc_kwargs["axes_single_arg"],
    )
    def fillna(
        self,
        value: Hashable | Mapping | Series | DataFrame | None = None,
        *,
        method: FillnaOptions | None = None,
        axis: Axis | None = None,
        inplace: bool_t = False,
        limit: int | None = None,
        downcast: dict | None | lib.NoDefault = lib.no_default,
    ) -> Self | None:
        """
        Fill NA/NaN values using the specified method.

        Parameters
        ----------
        value : scalar, dict, Series, or DataFrame
            Value to use to fill holes (e.g. 0), alternately a
            dict/Series/DataFrame of values specifying which value to use for
            each index (for a Series) or column (for a DataFrame).  Values not
            in the dict/Series/DataFrame will not be filled. This value cannot
            be a list.
        method : {{'backfill', 'bfill', 'ffill', None}}, default None
            Method to use for filling holes in reindexed Series:

            * ffill: propagate last valid observation forward to next valid.
            * backfill / bfill: use next valid observation to fill gap.

            .. deprecated:: 2.1.0
                Use ffill or bfill instead.

        axis : {axes_single_arg}
            Axis along which to fill missing values. For `Series`
            this parameter is unused and defaults to 0.
        inplace : bool, default False
            If True, fill in-place. Note: this will modify any
            other views on this object (e.g., a no-copy slice for a column in a
            DataFrame).
        limit : int, default None
            If method is specified, this is the maximum number of consecutive
            NaN values to forward/backward fill. In other words, if there is
            a gap with more than this number of consecutive NaNs, it will only
            be partially filled. If method is not specified, this is the
            maximum number of entries along the entire axis where NaNs will be
            filled. Must be greater than 0 if not None.
        downcast : dict, default is None
            A dict of item->dtype of what to downcast if possible,
            or the string 'infer' which will try to downcast to an appropriate
            equal type (e.g. float64 to int64 if possible).

        Returns
        -------
        {klass} or None
            Object with missing values filled or None if ``inplace=True``.

        See Also
        --------
        interpolate : Fill NaN values using interpolation.
        reindex : Conform object to new index.
        asfreq : Convert TimeSeries to specified frequency.

        Examples
        --------
        >>> df = pd.DataFrame([[np.nan, 2, np.nan, 0],
        ...                    [3, 4, np.nan, 1],
        ...                    [np.nan, np.nan, np.nan, np.nan],
        ...                    [np.nan, 3, np.nan, 4]],
        ...                   columns=list("ABCD"))
        >>> df
             A    B   C    D
        0  NaN  2.0 NaN  0.0
        1  3.0  4.0 NaN  1.0
        2  NaN  NaN NaN  NaN
        3  NaN  3.0 NaN  4.0

        Replace all NaN elements with 0s.

        >>> df.fillna(0)
             A    B    C    D
        0  0.0  2.0  0.0  0.0
        1  3.0  4.0  0.0  1.0
        2  0.0  0.0  0.0  0.0
        3  0.0  3.0  0.0  4.0

        Replace all NaN elements in column 'A', 'B', 'C', and 'D', with 0, 1,
        2, and 3 respectively.

        >>> values = {{"A": 0, "B": 1, "C": 2, "D": 3}}
        >>> df.fillna(value=values)
             A    B    C    D
        0  0.0  2.0  2.0  0.0
        1  3.0  4.0  2.0  1.0
        2  0.0  1.0  2.0  3.0
        3  0.0  3.0  2.0  4.0

        Only replace the first NaN element.

        >>> df.fillna(value=values, limit=1)
             A    B    C    D
        0  0.0  2.0  2.0  0.0
        1  3.0  4.0  NaN  1.0
        2  NaN  1.0  NaN  3.0
        3  NaN  3.0  NaN  4.0

        When filling using a DataFrame, replacement happens along
        the same column names and same indices

        >>> df2 = pd.DataFrame(np.zeros((4, 4)), columns=list("ABCE"))
        >>> df.fillna(df2)
             A    B    C    D
        0  0.0  2.0  0.0  0.0
        1  3.0  4.0  0.0  1.0
        2  0.0  0.0  0.0  NaN
        3  0.0  3.0  0.0  4.0

        Note that column D is not affected since it is not present in df2.
        """
        inplace = validate_bool_kwarg(inplace, "inplace")
        if inplace:
            if not PYPY and using_copy_on_write():
                if sys.getrefcount(self) <= REF_COUNT:
                    warnings.warn(
                        _chained_assignment_method_msg,
                        ChainedAssignmentError,
                        stacklevel=2,
                    )

        value, method = validate_fillna_kwargs(value, method)
        if method is not None:
            warnings.warn(
                f"{type(self).__name__}.fillna with 'method' is deprecated and "
                "will raise in a future version. Use obj.ffill() or obj.bfill() "
                "instead.",
                FutureWarning,
                stacklevel=find_stack_level(),
            )

        was_no_default = downcast is lib.no_default
        downcast = self._deprecate_downcast(downcast, "fillna")

        # set the default here, so functions examining the signaure
        # can detect if something was set (e.g. in groupby) (GH9221)
        if axis is None:
            axis = 0
        axis = self._get_axis_number(axis)

        if value is None:
            return self._pad_or_backfill(
                # error: Argument 1 to "_pad_or_backfill" of "NDFrame" has
                # incompatible type "Optional[Literal['backfill', 'bfill', 'ffill',
                # 'pad']]"; expected "Literal['ffill', 'bfill', 'pad', 'backfill']"
                method,  # type: ignore[arg-type]
                axis=axis,
                limit=limit,
                inplace=inplace,
                # error: Argument "downcast" to "_fillna_with_method" of "NDFrame"
                # has incompatible type "Union[Dict[Any, Any], None,
                # Literal[_NoDefault.no_default]]"; expected
                # "Optional[Dict[Any, Any]]"
                downcast=downcast,  # type: ignore[arg-type]
            )
        else:
            if self.ndim == 1:
                if isinstance(value, (dict, ABCSeries)):
                    if not len(value):
                        # test_fillna_nonscalar
                        if inplace:
                            return None
                        return self.copy(deep=None)
                    from pandas import Series

                    value = Series(value)
                    value = value.reindex(self.index, copy=False)
                    value = value._values
                elif not is_list_like(value):
                    pass
                else:
                    raise TypeError(
                        '"value" parameter must be a scalar, dict '
                        "or Series, but you passed a "
                        f'"{type(value).__name__}"'
                    )

                new_data = self._mgr.fillna(
                    value=value, limit=limit, inplace=inplace, downcast=downcast
                )

            elif isinstance(value, (dict, ABCSeries)):
                if axis == 1:
                    raise NotImplementedError(
                        "Currently only can fill "
                        "with dict/Series column "
                        "by column"
                    )
                if using_copy_on_write():
                    result = self.copy(deep=None)
                else:
                    result = self if inplace else self.copy()
                is_dict = isinstance(downcast, dict)
                for k, v in value.items():
                    if k not in result:
                        continue

                    if was_no_default:
                        downcast_k = lib.no_default
                    else:
                        downcast_k = (
                            # error: Incompatible types in assignment (expression
                            # has type "Union[Dict[Any, Any], None,
                            # Literal[_NoDefault.no_default], Any]", variable has
                            # type "_NoDefault")
                            downcast  # type: ignore[assignment]
                            if not is_dict
                            # error: Item "None" of "Optional[Dict[Any, Any]]" has
                            # no attribute "get"
                            else downcast.get(k)  # type: ignore[union-attr]
                        )

                    res_k = result[k].fillna(v, limit=limit, downcast=downcast_k)

                    if not inplace:
                        result[k] = res_k
                    else:
                        # We can write into our existing column(s) iff dtype
                        #  was preserved.
                        if isinstance(res_k, ABCSeries):
                            # i.e. 'k' only shows up once in self.columns
                            if res_k.dtype == result[k].dtype:
                                result.loc[:, k] = res_k
                            else:
                                # Different dtype -> no way to do inplace.
                                result[k] = res_k
                        else:
                            # see test_fillna_dict_inplace_nonunique_columns
                            locs = result.columns.get_loc(k)
                            if isinstance(locs, slice):
                                locs = np.arange(self.shape[1])[locs]
                            elif (
                                isinstance(locs, np.ndarray) and locs.dtype.kind == "b"
                            ):
                                locs = locs.nonzero()[0]
                            elif not (
                                isinstance(locs, np.ndarray) and locs.dtype.kind == "i"
                            ):
                                # Should never be reached, but let's cover our bases
                                raise NotImplementedError(
                                    "Unexpected get_loc result, please report a bug at "
                                    "https://github.com/pandas-dev/pandas"
                                )

                            for i, loc in enumerate(locs):
                                res_loc = res_k.iloc[:, i]
                                target = self.iloc[:, loc]

                                if res_loc.dtype == target.dtype:
                                    result.iloc[:, loc] = res_loc
                                else:
                                    result.isetitem(loc, res_loc)
                if inplace:
                    return self._update_inplace(result)
                else:
                    return result

            elif not is_list_like(value):
                if axis == 1:
                    result = self.T.fillna(value=value, limit=limit).T
                    new_data = result._mgr
                else:
                    new_data = self._mgr.fillna(
                        value=value, limit=limit, inplace=inplace, downcast=downcast
                    )
            elif isinstance(value, ABCDataFrame) and self.ndim == 2:
                new_data = self.where(self.notna(), value)._mgr
            else:
                raise ValueError(f"invalid fill value with a {type(value)}")

        result = self._constructor_from_mgr(new_data, axes=new_data.axes)
        if inplace:
            return self._update_inplace(result)
        else:
            return result.__finalize__(self, method="fillna")

    @overload
    def ffill(
        self,
        *,
        axis: None | Axis = ...,
        inplace: Literal[False] = ...,
        limit: None | int = ...,
        downcast: dict | None | lib.NoDefault = ...,
    ) -> Self:
        ...

    @overload
    def ffill(
        self,
        *,
        axis: None | Axis = ...,
        inplace: Literal[True],
        limit: None | int = ...,
        downcast: dict | None | lib.NoDefault = ...,
    ) -> None:
        ...

    @overload
    def ffill(
        self,
        *,
        axis: None | Axis = ...,
        inplace: bool_t = ...,
        limit: None | int = ...,
        downcast: dict | None | lib.NoDefault = ...,
    ) -> Self | None:
        ...

    @final
    @doc(klass=_shared_doc_kwargs["klass"])
    def ffill(
        self,
        *,
        axis: None | Axis = None,
        inplace: bool_t = False,
        limit: None | int = None,
        downcast: dict | None | lib.NoDefault = lib.no_default,
    ) -> Self | None:
        """
        Synonym for :meth:`DataFrame.fillna` with ``method='ffill'``.

        Returns
        -------
        {klass} or None
            Object with missing values filled or None if ``inplace=True``.

        Examples
        --------
        >>> df = pd.DataFrame([[np.nan, 2, np.nan, 0],
        ...                    [3, 4, np.nan, 1],
        ...                    [np.nan, np.nan, np.nan, np.nan],
        ...                    [np.nan, 3, np.nan, 4]],
        ...                   columns=list("ABCD"))
        >>> df
             A    B   C    D
        0  NaN  2.0 NaN  0.0
        1  3.0  4.0 NaN  1.0
        2  NaN  NaN NaN  NaN
        3  NaN  3.0 NaN  4.0

        >>> df.ffill()
             A    B   C    D
        0  NaN  2.0 NaN  0.0
        1  3.0  4.0 NaN  1.0
        2  3.0  4.0 NaN  1.0
        3  3.0  3.0 NaN  4.0

        >>> ser = pd.Series([1, np.nan, 2, 3])
        >>> ser.ffill()
        0   1.0
        1   1.0
        2   2.0
        3   3.0
        dtype: float64
        """
        downcast = self._deprecate_downcast(downcast, "ffill")
        inplace = validate_bool_kwarg(inplace, "inplace")
        if inplace:
            if not PYPY and using_copy_on_write():
                if sys.getrefcount(self) <= REF_COUNT:
                    warnings.warn(
                        _chained_assignment_method_msg,
                        ChainedAssignmentError,
                        stacklevel=2,
                    )

        return self._pad_or_backfill(
            "ffill",
            axis=axis,
            inplace=inplace,
            limit=limit,
            # error: Argument "downcast" to "_fillna_with_method" of "NDFrame"
            # has incompatible type "Union[Dict[Any, Any], None,
            # Literal[_NoDefault.no_default]]"; expected "Optional[Dict[Any, Any]]"
            downcast=downcast,  # type: ignore[arg-type]
        )

    @final
    @doc(klass=_shared_doc_kwargs["klass"])
    def pad(
        self,
        *,
        axis: None | Axis = None,
        inplace: bool_t = False,
        limit: None | int = None,
        downcast: dict | None | lib.NoDefault = lib.no_default,
    ) -> Self | None:
        """
        Synonym for :meth:`DataFrame.fillna` with ``method='ffill'``.

        .. deprecated:: 2.0

            {klass}.pad is deprecated. Use {klass}.ffill instead.

        Returns
        -------
        {klass} or None
            Object with missing values filled or None if ``inplace=True``.

        Examples
        --------
        Please see examples for :meth:`DataFrame.ffill` or :meth:`Series.ffill`.
        """
        warnings.warn(
            "DataFrame.pad/Series.pad is deprecated. Use "
            "DataFrame.ffill/Series.ffill instead",
            FutureWarning,
            stacklevel=find_stack_level(),
        )
        return self.ffill(axis=axis, inplace=inplace, limit=limit, downcast=downcast)

    @overload
    def bfill(
        self,
        *,
        axis: None | Axis = ...,
        inplace: Literal[False] = ...,
        limit: None | int = ...,
        downcast: dict | None | lib.NoDefault = ...,
    ) -> Self:
        ...

    @overload
    def bfill(
        self,
        *,
        axis: None | Axis = ...,
        inplace: Literal[True],
        limit: None | int = ...,
        downcast: dict | None | lib.NoDefault = ...,
    ) -> None:
        ...

    @overload
    def bfill(
        self,
        *,
        axis: None | Axis = ...,
        inplace: bool_t = ...,
        limit: None | int = ...,
        downcast: dict | None | lib.NoDefault = ...,
    ) -> Self | None:
        ...

    @final
    @doc(klass=_shared_doc_kwargs["klass"])
    def bfill(
        self,
        *,
        axis: None | Axis = None,
        inplace: bool_t = False,
        limit: None | int = None,
        downcast: dict | None | lib.NoDefault = lib.no_default,
    ) -> Self | None:
        """
        Synonym for :meth:`DataFrame.fillna` with ``method='bfill'``.

        Returns
        -------
        {klass} or None
            Object with missing values filled or None if ``inplace=True``.

        Examples
        --------
        For Series:

        >>> s = pd.Series([1, None, None, 2])
        >>> s.bfill()
        0    1.0
        1    2.0
        2    2.0
        3    2.0
        dtype: float64
        >>> s.bfill(limit=1)
        0    1.0
        1    NaN
        2    2.0
        3    2.0
        dtype: float64

        With DataFrame:

        >>> df = pd.DataFrame({{'A': [1, None, None, 4], 'B': [None, 5, None, 7]}})
        >>> df
              A     B
        0   1.0	  NaN
        1   NaN	  5.0
        2   NaN   NaN
        3   4.0   7.0
        >>> df.bfill()
              A     B
        0   1.0   5.0
        1   4.0   5.0
        2   4.0   7.0
        3   4.0   7.0
        >>> df.bfill(limit=1)
              A     B
        0   1.0   5.0
        1   NaN   5.0
        2   4.0   7.0
        3   4.0   7.0
        """
        downcast = self._deprecate_downcast(downcast, "bfill")
        inplace = validate_bool_kwarg(inplace, "inplace")
        if inplace:
            if not PYPY and using_copy_on_write():
                if sys.getrefcount(self) <= REF_COUNT:
                    warnings.warn(
                        _chained_assignment_method_msg,
                        ChainedAssignmentError,
                        stacklevel=2,
                    )
        return self._pad_or_backfill(
            "bfill",
            axis=axis,
            inplace=inplace,
            limit=limit,
            # error: Argument "downcast" to "_fillna_with_method" of "NDFrame"
            # has incompatible type "Union[Dict[Any, Any], None,
            # Literal[_NoDefault.no_default]]"; expected "Optional[Dict[Any, Any]]"
            downcast=downcast,  # type: ignore[arg-type]
        )

    @final
    @doc(klass=_shared_doc_kwargs["klass"])
    def backfill(
        self,
        *,
        axis: None | Axis = None,
        inplace: bool_t = False,
        limit: None | int = None,
        downcast: dict | None | lib.NoDefault = lib.no_default,
    ) -> Self | None:
        """
        Synonym for :meth:`DataFrame.fillna` with ``method='bfill'``.

        .. deprecated:: 2.0

            {klass}.backfill is deprecated. Use {klass}.bfill instead.

        Returns
        -------
        {klass} or None
            Object with missing values filled or None if ``inplace=True``.

        Examples
        --------
        Please see examples for :meth:`DataFrame.bfill` or :meth:`Series.bfill`.
        """
        warnings.warn(
            "DataFrame.backfill/Series.backfill is deprecated. Use "
            "DataFrame.bfill/Series.bfill instead",
            FutureWarning,
            stacklevel=find_stack_level(),
        )
        return self.bfill(axis=axis, inplace=inplace, limit=limit, downcast=downcast)

    @overload
    def replace(
        self,
        to_replace=...,
        value=...,
        *,
        inplace: Literal[False] = ...,
        limit: int | None = ...,
        regex: bool_t = ...,
        method: Literal["pad", "ffill", "bfill"] | lib.NoDefault = ...,
    ) -> Self:
        ...

    @overload
    def replace(
        self,
        to_replace=...,
        value=...,
        *,
        inplace: Literal[True],
        limit: int | None = ...,
        regex: bool_t = ...,
        method: Literal["pad", "ffill", "bfill"] | lib.NoDefault = ...,
    ) -> None:
        ...

    @overload
    def replace(
        self,
        to_replace=...,
        value=...,
        *,
        inplace: bool_t = ...,
        limit: int | None = ...,
        regex: bool_t = ...,
        method: Literal["pad", "ffill", "bfill"] | lib.NoDefault = ...,
    ) -> Self | None:
        ...

    @final
    @doc(
        _shared_docs["replace"],
        klass=_shared_doc_kwargs["klass"],
        inplace=_shared_doc_kwargs["inplace"],
    )
    def replace(
        self,
        to_replace=None,
        value=lib.no_default,
        *,
        inplace: bool_t = False,
        limit: int | None = None,
        regex: bool_t = False,
        method: Literal["pad", "ffill", "bfill"] | lib.NoDefault = lib.no_default,
    ) -> Self | None:
        if method is not lib.no_default:
            warnings.warn(
                # GH#33302
                f"The 'method' keyword in {type(self).__name__}.replace is "
                "deprecated and will be removed in a future version.",
                FutureWarning,
                stacklevel=find_stack_level(),
            )
        elif limit is not None:
            warnings.warn(
                # GH#33302
                f"The 'limit' keyword in {type(self).__name__}.replace is "
                "deprecated and will be removed in a future version.",
                FutureWarning,
                stacklevel=find_stack_level(),
            )
        if (
            value is lib.no_default
            and method is lib.no_default
            and not is_dict_like(to_replace)
            and regex is False
        ):
            # case that goes through _replace_single and defaults to method="pad"
            warnings.warn(
                # GH#33302
                f"{type(self).__name__}.replace without 'value' and with "
                "non-dict-like 'to_replace' is deprecated "
                "and will raise in a future version. "
                "Explicitly specify the new values instead.",
                FutureWarning,
                stacklevel=find_stack_level(),
            )

        if not (
            is_scalar(to_replace)
            or is_re_compilable(to_replace)
            or is_list_like(to_replace)
        ):
            raise TypeError(
                "Expecting 'to_replace' to be either a scalar, array-like, "
                "dict or None, got invalid type "
                f"{repr(type(to_replace).__name__)}"
            )

        inplace = validate_bool_kwarg(inplace, "inplace")
        if inplace:
            if not PYPY and using_copy_on_write():
                if sys.getrefcount(self) <= REF_COUNT:
                    warnings.warn(
                        _chained_assignment_method_msg,
                        ChainedAssignmentError,
                        stacklevel=2,
                    )

        if not is_bool(regex) and to_replace is not None:
            raise ValueError("'to_replace' must be 'None' if 'regex' is not a bool")

        if value is lib.no_default or method is not lib.no_default:
            # GH#36984 if the user explicitly passes value=None we want to
            #  respect that. We have the corner case where the user explicitly
            #  passes value=None *and* a method, which we interpret as meaning
            #  they want the (documented) default behavior.
            if method is lib.no_default:
                # TODO: get this to show up as the default in the docs?
                method = "pad"

            # passing a single value that is scalar like
            # when value is None (GH5319), for compat
            if not is_dict_like(to_replace) and not is_dict_like(regex):
                to_replace = [to_replace]

            if isinstance(to_replace, (tuple, list)):
                # TODO: Consider copy-on-write for non-replaced columns's here
                if isinstance(self, ABCDataFrame):
                    from pandas import Series

                    result = self.apply(
                        Series._replace_single,
                        args=(to_replace, method, inplace, limit),
                    )
                    if inplace:
                        return None
                    return result
                return self._replace_single(to_replace, method, inplace, limit)

            if not is_dict_like(to_replace):
                if not is_dict_like(regex):
                    raise TypeError(
                        'If "to_replace" and "value" are both None '
                        'and "to_replace" is not a list, then '
                        "regex must be a mapping"
                    )
                to_replace = regex
                regex = True

            items = list(to_replace.items())
            if items:
                keys, values = zip(*items)
            else:
                keys, values = ([], [])

            are_mappings = [is_dict_like(v) for v in values]

            if any(are_mappings):
                if not all(are_mappings):
                    raise TypeError(
                        "If a nested mapping is passed, all values "
                        "of the top level mapping must be mappings"
                    )
                # passed a nested dict/Series
                to_rep_dict = {}
                value_dict = {}

                for k, v in items:
                    keys, values = list(zip(*v.items())) or ([], [])

                    to_rep_dict[k] = list(keys)
                    value_dict[k] = list(values)

                to_replace, value = to_rep_dict, value_dict
            else:
                to_replace, value = keys, values

            return self.replace(
                to_replace, value, inplace=inplace, limit=limit, regex=regex
            )
        else:
            # need a non-zero len on all axes
            if not self.size:
                if inplace:
                    return None
                return self.copy(deep=None)

            if is_dict_like(to_replace):
                if is_dict_like(value):  # {'A' : NA} -> {'A' : 0}
                    # Note: Checking below for `in foo.keys()` instead of
                    #  `in foo` is needed for when we have a Series and not dict
                    mapping = {
                        col: (to_replace[col], value[col])
                        for col in to_replace.keys()
                        if col in value.keys() and col in self
                    }
                    return self._replace_columnwise(mapping, inplace, regex)

                # {'A': NA} -> 0
                elif not is_list_like(value):
                    # Operate column-wise
                    if self.ndim == 1:
                        raise ValueError(
                            "Series.replace cannot use dict-like to_replace "
                            "and non-None value"
                        )
                    mapping = {
                        col: (to_rep, value) for col, to_rep in to_replace.items()
                    }
                    return self._replace_columnwise(mapping, inplace, regex)
                else:
                    raise TypeError("value argument must be scalar, dict, or Series")

            elif is_list_like(to_replace):
                if not is_list_like(value):
                    # e.g. to_replace = [NA, ''] and value is 0,
                    #  so we replace NA with 0 and then replace '' with 0
                    value = [value] * len(to_replace)

                # e.g. we have to_replace = [NA, ''] and value = [0, 'missing']
                if len(to_replace) != len(value):
                    raise ValueError(
                        f"Replacement lists must match in length. "
                        f"Expecting {len(to_replace)} got {len(value)} "
                    )
                new_data = self._mgr.replace_list(
                    src_list=to_replace,
                    dest_list=value,
                    inplace=inplace,
                    regex=regex,
                )

            elif to_replace is None:
                if not (
                    is_re_compilable(regex)
                    or is_list_like(regex)
                    or is_dict_like(regex)
                ):
                    raise TypeError(
                        f"'regex' must be a string or a compiled regular expression "
                        f"or a list or dict of strings or regular expressions, "
                        f"you passed a {repr(type(regex).__name__)}"
                    )
                return self.replace(
                    regex, value, inplace=inplace, limit=limit, regex=True
                )
            else:
                # dest iterable dict-like
                if is_dict_like(value):  # NA -> {'A' : 0, 'B' : -1}
                    # Operate column-wise
                    if self.ndim == 1:
                        raise ValueError(
                            "Series.replace cannot use dict-value and "
                            "non-None to_replace"
                        )
                    mapping = {col: (to_replace, val) for col, val in value.items()}
                    return self._replace_columnwise(mapping, inplace, regex)

                elif not is_list_like(value):  # NA -> 0
                    regex = should_use_regex(regex, to_replace)
                    if regex:
                        new_data = self._mgr.replace_regex(
                            to_replace=to_replace,
                            value=value,
                            inplace=inplace,
                        )
                    else:
                        new_data = self._mgr.replace(
                            to_replace=to_replace, value=value, inplace=inplace
                        )
                else:
                    raise TypeError(
                        f'Invalid "to_replace" type: {repr(type(to_replace).__name__)}'
                    )

        result = self._constructor_from_mgr(new_data, axes=new_data.axes)
        if inplace:
            return self._update_inplace(result)
        else:
            return result.__finalize__(self, method="replace")

    @final
    def interpolate(
        self,
        method: InterpolateOptions = "linear",
        *,
        axis: Axis = 0,
        limit: int | None = None,
        inplace: bool_t = False,
        limit_direction: Literal["forward", "backward", "both"] | None = None,
        limit_area: Literal["inside", "outside"] | None = None,
        downcast: Literal["infer"] | None | lib.NoDefault = lib.no_default,
        **kwargs,
    ) -> Self | None:
        """
        Fill NaN values using an interpolation method.

        Please note that only ``method='linear'`` is supported for
        DataFrame/Series with a MultiIndex.

        Parameters
        ----------
        method : str, default 'linear'
            Interpolation technique to use. One of:

            * 'linear': Ignore the index and treat the values as equally
              spaced. This is the only method supported on MultiIndexes.
            * 'time': Works on daily and higher resolution data to interpolate
              given length of interval.
            * 'index', 'values': use the actual numerical values of the index.
            * 'pad': Fill in NaNs using existing values.
            * 'nearest', 'zero', 'slinear', 'quadratic', 'cubic',
              'barycentric', 'polynomial': Passed to
              `scipy.interpolate.interp1d`, whereas 'spline' is passed to
              `scipy.interpolate.UnivariateSpline`. These methods use the numerical
              values of the index.  Both 'polynomial' and 'spline' require that
              you also specify an `order` (int), e.g.
              ``df.interpolate(method='polynomial', order=5)``. Note that,
              `slinear` method in Pandas refers to the Scipy first order `spline`
              instead of Pandas first order `spline`.
            * 'krogh', 'piecewise_polynomial', 'spline', 'pchip', 'akima',
              'cubicspline': Wrappers around the SciPy interpolation methods of
              similar names. See `Notes`.
            * 'from_derivatives': Refers to
              `scipy.interpolate.BPoly.from_derivatives`.

        axis : {{0 or 'index', 1 or 'columns', None}}, default None
            Axis to interpolate along. For `Series` this parameter is unused
            and defaults to 0.
        limit : int, optional
            Maximum number of consecutive NaNs to fill. Must be greater than
            0.
        inplace : bool, default False
            Update the data in place if possible.
        limit_direction : {{'forward', 'backward', 'both'}}, Optional
            Consecutive NaNs will be filled in this direction.

            If limit is specified:
                * If 'method' is 'pad' or 'ffill', 'limit_direction' must be 'forward'.
                * If 'method' is 'backfill' or 'bfill', 'limit_direction' must be
                  'backwards'.

            If 'limit' is not specified:
                * If 'method' is 'backfill' or 'bfill', the default is 'backward'
                * else the default is 'forward'

            raises ValueError if `limit_direction` is 'forward' or 'both' and
                method is 'backfill' or 'bfill'.
            raises ValueError if `limit_direction` is 'backward' or 'both' and
                method is 'pad' or 'ffill'.

        limit_area : {{`None`, 'inside', 'outside'}}, default None
            If limit is specified, consecutive NaNs will be filled with this
            restriction.

            * ``None``: No fill restriction.
            * 'inside': Only fill NaNs surrounded by valid values
              (interpolate).
            * 'outside': Only fill NaNs outside valid values (extrapolate).

        downcast : optional, 'infer' or None, defaults to None
            Downcast dtypes if possible.

            .. deprecated:: 2.1.0

        ``**kwargs`` : optional
            Keyword arguments to pass on to the interpolating function.

        Returns
        -------
        Series or DataFrame or None
            Returns the same object type as the caller, interpolated at
            some or all ``NaN`` values or None if ``inplace=True``.

        See Also
        --------
        fillna : Fill missing values using different methods.
        scipy.interpolate.Akima1DInterpolator : Piecewise cubic polynomials
            (Akima interpolator).
        scipy.interpolate.BPoly.from_derivatives : Piecewise polynomial in the
            Bernstein basis.
        scipy.interpolate.interp1d : Interpolate a 1-D function.
        scipy.interpolate.KroghInterpolator : Interpolate polynomial (Krogh
            interpolator).
        scipy.interpolate.PchipInterpolator : PCHIP 1-d monotonic cubic
            interpolation.
        scipy.interpolate.CubicSpline : Cubic spline data interpolator.

        Notes
        -----
        The 'krogh', 'piecewise_polynomial', 'spline', 'pchip' and 'akima'
        methods are wrappers around the respective SciPy implementations of
        similar names. These use the actual numerical values of the index.
        For more information on their behavior, see the
        `SciPy documentation
        <https://docs.scipy.org/doc/scipy/reference/interpolate.html#univariate-interpolation>`__.

        Examples
        --------
        Filling in ``NaN`` in a :class:`~pandas.Series` via linear
        interpolation.

        >>> s = pd.Series([0, 1, np.nan, 3])
        >>> s
        0    0.0
        1    1.0
        2    NaN
        3    3.0
        dtype: float64
        >>> s.interpolate()
        0    0.0
        1    1.0
        2    2.0
        3    3.0
        dtype: float64

        Filling in ``NaN`` in a Series via polynomial interpolation or splines:
        Both 'polynomial' and 'spline' methods require that you also specify
        an ``order`` (int).

        >>> s = pd.Series([0, 2, np.nan, 8])
        >>> s.interpolate(method='polynomial', order=2)
        0    0.000000
        1    2.000000
        2    4.666667
        3    8.000000
        dtype: float64

        Fill the DataFrame forward (that is, going down) along each column
        using linear interpolation.

        Note how the last entry in column 'a' is interpolated differently,
        because there is no entry after it to use for interpolation.
        Note how the first entry in column 'b' remains ``NaN``, because there
        is no entry before it to use for interpolation.

        >>> df = pd.DataFrame([(0.0, np.nan, -1.0, 1.0),
        ...                    (np.nan, 2.0, np.nan, np.nan),
        ...                    (2.0, 3.0, np.nan, 9.0),
        ...                    (np.nan, 4.0, -4.0, 16.0)],
        ...                   columns=list('abcd'))
        >>> df
             a    b    c     d
        0  0.0  NaN -1.0   1.0
        1  NaN  2.0  NaN   NaN
        2  2.0  3.0  NaN   9.0
        3  NaN  4.0 -4.0  16.0
        >>> df.interpolate(method='linear', limit_direction='forward', axis=0)
             a    b    c     d
        0  0.0  NaN -1.0   1.0
        1  1.0  2.0 -2.0   5.0
        2  2.0  3.0 -3.0   9.0
        3  2.0  4.0 -4.0  16.0

        Using polynomial interpolation.

        >>> df['d'].interpolate(method='polynomial', order=2)
        0     1.0
        1     4.0
        2     9.0
        3    16.0
        Name: d, dtype: float64
        """
        if downcast is not lib.no_default:
            # GH#40988
            warnings.warn(
                f"The 'downcast' keyword in {type(self).__name__}.interpolate "
                "is deprecated and will be removed in a future version. "
                "Call result.infer_objects(copy=False) on the result instead.",
                FutureWarning,
                stacklevel=find_stack_level(),
            )
        else:
            downcast = None
        if downcast is not None and downcast != "infer":
            raise ValueError("downcast must be either None or 'infer'")

        inplace = validate_bool_kwarg(inplace, "inplace")

        if inplace:
            if not PYPY and using_copy_on_write():
                if sys.getrefcount(self) <= REF_COUNT:
                    warnings.warn(
                        _chained_assignment_method_msg,
                        ChainedAssignmentError,
                        stacklevel=2,
                    )

        axis = self._get_axis_number(axis)

        if self.empty:
            if inplace:
                return None
            return self.copy()

        if not isinstance(method, str):
            raise ValueError("'method' should be a string, not None.")

        fillna_methods = ["ffill", "bfill", "pad", "backfill"]
        if method.lower() in fillna_methods:
            # GH#53581
            warnings.warn(
                f"{type(self).__name__}.interpolate with method={method} is "
                "deprecated and will raise in a future version. "
                "Use obj.ffill() or obj.bfill() instead.",
                FutureWarning,
                stacklevel=find_stack_level(),
            )
            obj, should_transpose = self, False
        else:
            obj, should_transpose = (self.T, True) if axis == 1 else (self, False)
            if np.any(obj.dtypes == object):
                # GH#53631
                if not (obj.ndim == 2 and np.all(obj.dtypes == object)):
                    # don't warn in cases that already raise
                    warnings.warn(
                        f"{type(self).__name__}.interpolate with object dtype is "
                        "deprecated and will raise in a future version. Call "
                        "obj.infer_objects(copy=False) before interpolating instead.",
                        FutureWarning,
                        stacklevel=find_stack_level(),
                    )

        if "fill_value" in kwargs:
            raise ValueError(
                "'fill_value' is not a valid keyword for "
                f"{type(self).__name__}.interpolate"
            )

        if isinstance(obj.index, MultiIndex) and method != "linear":
            raise ValueError(
                "Only `method=linear` interpolation is supported on MultiIndexes."
            )

        limit_direction = missing.infer_limit_direction(limit_direction, method)

        if obj.ndim == 2 and np.all(obj.dtypes == object):
            raise TypeError(
                "Cannot interpolate with all object-dtype columns "
                "in the DataFrame. Try setting at least one "
                "column to a numeric dtype."
            )

        if method.lower() in fillna_methods:
            # TODO(3.0): remove this case
            # TODO: warn/raise on limit_direction or kwargs which are ignored?
            #  as of 2023-06-26 no tests get here with either
            if not self._mgr.is_single_block and axis == 1:
                # GH#53898
                if inplace:
                    raise NotImplementedError()
                obj, axis, should_transpose = self.T, 1 - axis, True

            new_data = obj._mgr.pad_or_backfill(
                method=method,
                axis=self._get_block_manager_axis(axis),
                limit=limit,
                limit_area=limit_area,
                inplace=inplace,
                downcast=downcast,
            )
        else:
            index = missing.get_interp_index(method, obj.index)
            new_data = obj._mgr.interpolate(
                method=method,
                index=index,
                limit=limit,
                limit_direction=limit_direction,
                limit_area=limit_area,
                inplace=inplace,
                downcast=downcast,
                **kwargs,
            )

        result = self._constructor_from_mgr(new_data, axes=new_data.axes)
        if should_transpose:
            result = result.T
        if inplace:
            return self._update_inplace(result)
        else:
            return result.__finalize__(self, method="interpolate")

    # ----------------------------------------------------------------------
    # Timeseries methods Methods

    @final
    def asof(self, where, subset=None):
        """
        Return the last row(s) without any NaNs before `where`.

        The last row (for each element in `where`, if list) without any
        NaN is taken.
        In case of a :class:`~pandas.DataFrame`, the last row without NaN
        considering only the subset of columns (if not `None`)

        If there is no good value, NaN is returned for a Series or
        a Series of NaN values for a DataFrame

        Parameters
        ----------
        where : date or array-like of dates
            Date(s) before which the last row(s) are returned.
        subset : str or array-like of str, default `None`
            For DataFrame, if not `None`, only use these columns to
            check for NaNs.

        Returns
        -------
        scalar, Series, or DataFrame

            The return can be:

            * scalar : when `self` is a Series and `where` is a scalar
            * Series: when `self` is a Series and `where` is an array-like,
              or when `self` is a DataFrame and `where` is a scalar
            * DataFrame : when `self` is a DataFrame and `where` is an
              array-like

            Return scalar, Series, or DataFrame.

        See Also
        --------
        merge_asof : Perform an asof merge. Similar to left join.

        Notes
        -----
        Dates are assumed to be sorted. Raises if this is not the case.

        Examples
        --------
        A Series and a scalar `where`.

        >>> s = pd.Series([1, 2, np.nan, 4], index=[10, 20, 30, 40])
        >>> s
        10    1.0
        20    2.0
        30    NaN
        40    4.0
        dtype: float64

        >>> s.asof(20)
        2.0

        For a sequence `where`, a Series is returned. The first value is
        NaN, because the first element of `where` is before the first
        index value.

        >>> s.asof([5, 20])
        5     NaN
        20    2.0
        dtype: float64

        Missing values are not considered. The following is ``2.0``, not
        NaN, even though NaN is at the index location for ``30``.

        >>> s.asof(30)
        2.0

        Take all columns into consideration

        >>> df = pd.DataFrame({'a': [10., 20., 30., 40., 50.],
        ...                    'b': [None, None, None, None, 500]},
        ...                   index=pd.DatetimeIndex(['2018-02-27 09:01:00',
        ...                                           '2018-02-27 09:02:00',
        ...                                           '2018-02-27 09:03:00',
        ...                                           '2018-02-27 09:04:00',
        ...                                           '2018-02-27 09:05:00']))
        >>> df.asof(pd.DatetimeIndex(['2018-02-27 09:03:30',
        ...                           '2018-02-27 09:04:30']))
                              a   b
        2018-02-27 09:03:30 NaN NaN
        2018-02-27 09:04:30 NaN NaN

        Take a single column into consideration

        >>> df.asof(pd.DatetimeIndex(['2018-02-27 09:03:30',
        ...                           '2018-02-27 09:04:30']),
        ...         subset=['a'])
                                a   b
        2018-02-27 09:03:30  30.0 NaN
        2018-02-27 09:04:30  40.0 NaN
        """
        if isinstance(where, str):
            where = Timestamp(where)

        if not self.index.is_monotonic_increasing:
            raise ValueError("asof requires a sorted index")

        is_series = isinstance(self, ABCSeries)
        if is_series:
            if subset is not None:
                raise ValueError("subset is not valid for Series")
        else:
            if subset is None:
                subset = self.columns
            if not is_list_like(subset):
                subset = [subset]

        is_list = is_list_like(where)
        if not is_list:
            start = self.index[0]
            if isinstance(self.index, PeriodIndex):
                where = Period(where, freq=self.index.freq)

            if where < start:
                if not is_series:
                    return self._constructor_sliced(
                        index=self.columns, name=where, dtype=np.float64
                    )
                return np.nan

            # It's always much faster to use a *while* loop here for
            # Series than pre-computing all the NAs. However a
            # *while* loop is extremely expensive for DataFrame
            # so we later pre-compute all the NAs and use the same
            # code path whether *where* is a scalar or list.
            # See PR: https://github.com/pandas-dev/pandas/pull/14476
            if is_series:
                loc = self.index.searchsorted(where, side="right")
                if loc > 0:
                    loc -= 1

                values = self._values
                while loc > 0 and isna(values[loc]):
                    loc -= 1
                return values[loc]

        if not isinstance(where, Index):
            where = Index(where) if is_list else Index([where])

        nulls = self.isna() if is_series else self[subset].isna().any(axis=1)
        if nulls.all():
            if is_series:
                self = cast("Series", self)
                return self._constructor(np.nan, index=where, name=self.name)
            elif is_list:
                self = cast("DataFrame", self)
                return self._constructor(np.nan, index=where, columns=self.columns)
            else:
                self = cast("DataFrame", self)
                return self._constructor_sliced(
                    np.nan, index=self.columns, name=where[0]
                )

        locs = self.index.asof_locs(where, ~(nulls._values))

        # mask the missing
        mask = locs == -1
        data = self.take(locs)
        data.index = where
        if mask.any():
            # GH#16063 only do this setting when necessary, otherwise
            #  we'd cast e.g. bools to floats
            data.loc[mask] = np.nan
        return data if is_list else data.iloc[-1]

    # ----------------------------------------------------------------------
    # Action Methods

    @doc(klass=_shared_doc_kwargs["klass"])
    def isna(self) -> Self:
        """
        Detect missing values.

        Return a boolean same-sized object indicating if the values are NA.
        NA values, such as None or :attr:`numpy.NaN`, gets mapped to True
        values.
        Everything else gets mapped to False values. Characters such as empty
        strings ``''`` or :attr:`numpy.inf` are not considered NA values
        (unless you set ``pandas.options.mode.use_inf_as_na = True``).

        Returns
        -------
        {klass}
            Mask of bool values for each element in {klass} that
            indicates whether an element is an NA value.

        See Also
        --------
        {klass}.isnull : Alias of isna.
        {klass}.notna : Boolean inverse of isna.
        {klass}.dropna : Omit axes labels with missing values.
        isna : Top-level isna.

        Examples
        --------
        Show which entries in a DataFrame are NA.

        >>> df = pd.DataFrame(dict(age=[5, 6, np.nan],
        ...                        born=[pd.NaT, pd.Timestamp('1939-05-27'),
        ...                              pd.Timestamp('1940-04-25')],
        ...                        name=['Alfred', 'Batman', ''],
        ...                        toy=[None, 'Batmobile', 'Joker']))
        >>> df
           age       born    name        toy
        0  5.0        NaT  Alfred       None
        1  6.0 1939-05-27  Batman  Batmobile
        2  NaN 1940-04-25              Joker

        >>> df.isna()
             age   born   name    toy
        0  False   True  False   True
        1  False  False  False  False
        2   True  False  False  False

        Show which entries in a Series are NA.

        >>> ser = pd.Series([5, 6, np.nan])
        >>> ser
        0    5.0
        1    6.0
        2    NaN
        dtype: float64

        >>> ser.isna()
        0    False
        1    False
        2     True
        dtype: bool
        """
        return isna(self).__finalize__(self, method="isna")

    @doc(isna, klass=_shared_doc_kwargs["klass"])
    def isnull(self) -> Self:
        return isna(self).__finalize__(self, method="isnull")

    @doc(klass=_shared_doc_kwargs["klass"])
    def notna(self) -> Self:
        """
        Detect existing (non-missing) values.

        Return a boolean same-sized object indicating if the values are not NA.
        Non-missing values get mapped to True. Characters such as empty
        strings ``''`` or :attr:`numpy.inf` are not considered NA values
        (unless you set ``pandas.options.mode.use_inf_as_na = True``).
        NA values, such as None or :attr:`numpy.NaN`, get mapped to False
        values.

        Returns
        -------
        {klass}
            Mask of bool values for each element in {klass} that
            indicates whether an element is not an NA value.

        See Also
        --------
        {klass}.notnull : Alias of notna.
        {klass}.isna : Boolean inverse of notna.
        {klass}.dropna : Omit axes labels with missing values.
        notna : Top-level notna.

        Examples
        --------
        Show which entries in a DataFrame are not NA.

        >>> df = pd.DataFrame(dict(age=[5, 6, np.nan],
        ...                        born=[pd.NaT, pd.Timestamp('1939-05-27'),
        ...                              pd.Timestamp('1940-04-25')],
        ...                        name=['Alfred', 'Batman', ''],
        ...                        toy=[None, 'Batmobile', 'Joker']))
        >>> df
           age       born    name        toy
        0  5.0        NaT  Alfred       None
        1  6.0 1939-05-27  Batman  Batmobile
        2  NaN 1940-04-25              Joker

        >>> df.notna()
             age   born  name    toy
        0   True  False  True  False
        1   True   True  True   True
        2  False   True  True   True

        Show which entries in a Series are not NA.

        >>> ser = pd.Series([5, 6, np.nan])
        >>> ser
        0    5.0
        1    6.0
        2    NaN
        dtype: float64

        >>> ser.notna()
        0     True
        1     True
        2    False
        dtype: bool
        """
        return notna(self).__finalize__(self, method="notna")

    @doc(notna, klass=_shared_doc_kwargs["klass"])
    def notnull(self) -> Self:
        return notna(self).__finalize__(self, method="notnull")

    @final
    def _clip_with_scalar(self, lower, upper, inplace: bool_t = False):
        if (lower is not None and np.any(isna(lower))) or (
            upper is not None and np.any(isna(upper))
        ):
            raise ValueError("Cannot use an NA value as a clip threshold")

        result = self
        mask = self.isna()

        if lower is not None:
            cond = mask | (self >= lower)
            result = result.where(
                cond, lower, inplace=inplace
            )  # type: ignore[assignment]
        if upper is not None:
            cond = mask | (self <= upper)
            result = self if inplace else result
            result = result.where(
                cond, upper, inplace=inplace
            )  # type: ignore[assignment]

        return result

    @final
    def _clip_with_one_bound(self, threshold, method, axis, inplace):
        if axis is not None:
            axis = self._get_axis_number(axis)

        # method is self.le for upper bound and self.ge for lower bound
        if is_scalar(threshold) and is_number(threshold):
            if method.__name__ == "le":
                return self._clip_with_scalar(None, threshold, inplace=inplace)
            return self._clip_with_scalar(threshold, None, inplace=inplace)

        # GH #15390
        # In order for where method to work, the threshold must
        # be transformed to NDFrame from other array like structure.
        if (not isinstance(threshold, ABCSeries)) and is_list_like(threshold):
            if isinstance(self, ABCSeries):
                threshold = self._constructor(threshold, index=self.index)
            else:
                threshold = self._align_for_op(threshold, axis, flex=None)[1]

        # GH 40420
        # Treat missing thresholds as no bounds, not clipping the values
        if is_list_like(threshold):
            fill_value = np.inf if method.__name__ == "le" else -np.inf
            threshold_inf = threshold.fillna(fill_value)
        else:
            threshold_inf = threshold

        subset = method(threshold_inf, axis=axis) | isna(self)

        # GH 40420
        return self.where(subset, threshold, axis=axis, inplace=inplace)

    @final
    def clip(
        self,
        lower=None,
        upper=None,
        *,
        axis: Axis | None = None,
        inplace: bool_t = False,
        **kwargs,
    ) -> Self | None:
        """
        Trim values at input threshold(s).

        Assigns values outside boundary to boundary values. Thresholds
        can be singular values or array like, and in the latter case
        the clipping is performed element-wise in the specified axis.

        Parameters
        ----------
        lower : float or array-like, default None
            Minimum threshold value. All values below this
            threshold will be set to it. A missing
            threshold (e.g `NA`) will not clip the value.
        upper : float or array-like, default None
            Maximum threshold value. All values above this
            threshold will be set to it. A missing
            threshold (e.g `NA`) will not clip the value.
        axis : {{0 or 'index', 1 or 'columns', None}}, default None
            Align object with lower and upper along the given axis.
            For `Series` this parameter is unused and defaults to `None`.
        inplace : bool, default False
            Whether to perform the operation in place on the data.
        *args, **kwargs
            Additional keywords have no effect but might be accepted
            for compatibility with numpy.

        Returns
        -------
        Series or DataFrame or None
            Same type as calling object with the values outside the
            clip boundaries replaced or None if ``inplace=True``.

        See Also
        --------
        Series.clip : Trim values at input threshold in series.
        DataFrame.clip : Trim values at input threshold in dataframe.
        numpy.clip : Clip (limit) the values in an array.

        Examples
        --------
        >>> data = {'col_0': [9, -3, 0, -1, 5], 'col_1': [-2, -7, 6, 8, -5]}
        >>> df = pd.DataFrame(data)
        >>> df
           col_0  col_1
        0      9     -2
        1     -3     -7
        2      0      6
        3     -1      8
        4      5     -5

        Clips per column using lower and upper thresholds:

        >>> df.clip(-4, 6)
           col_0  col_1
        0      6     -2
        1     -3     -4
        2      0      6
        3     -1      6
        4      5     -4

        Clips using specific lower and upper thresholds per column element:

        >>> t = pd.Series([2, -4, -1, 6, 3])
        >>> t
        0    2
        1   -4
        2   -1
        3    6
        4    3
        dtype: int64

        >>> df.clip(t, t + 4, axis=0)
           col_0  col_1
        0      6      2
        1     -3     -4
        2      0      3
        3      6      8
        4      5      3

        Clips using specific lower threshold per column element, with missing values:

        >>> t = pd.Series([2, -4, np.nan, 6, 3])
        >>> t
        0    2.0
        1   -4.0
        2    NaN
        3    6.0
        4    3.0
        dtype: float64

        >>> df.clip(t, axis=0)
        col_0  col_1
        0      9      2
        1     -3     -4
        2      0      6
        3      6      8
        4      5      3
        """
        inplace = validate_bool_kwarg(inplace, "inplace")

        if inplace:
            if not PYPY and using_copy_on_write():
                if sys.getrefcount(self) <= REF_COUNT:
                    warnings.warn(
                        _chained_assignment_method_msg,
                        ChainedAssignmentError,
                        stacklevel=2,
                    )

        axis = nv.validate_clip_with_axis(axis, (), kwargs)
        if axis is not None:
            axis = self._get_axis_number(axis)

        # GH 17276
        # numpy doesn't like NaN as a clip value
        # so ignore
        # GH 19992
        # numpy doesn't drop a list-like bound containing NaN
        isna_lower = isna(lower)
        if not is_list_like(lower):
            if np.any(isna_lower):
                lower = None
        elif np.all(isna_lower):
            lower = None
        isna_upper = isna(upper)
        if not is_list_like(upper):
            if np.any(isna_upper):
                upper = None
        elif np.all(isna_upper):
            upper = None

        # GH 2747 (arguments were reversed)
        if (
            lower is not None
            and upper is not None
            and is_scalar(lower)
            and is_scalar(upper)
        ):
            lower, upper = min(lower, upper), max(lower, upper)

        # fast-path for scalars
        if (lower is None or is_number(lower)) and (upper is None or is_number(upper)):
            return self._clip_with_scalar(lower, upper, inplace=inplace)

        result = self
        if lower is not None:
            result = result._clip_with_one_bound(
                lower, method=self.ge, axis=axis, inplace=inplace
            )
        if upper is not None:
            if inplace:
                result = self
            result = result._clip_with_one_bound(
                upper, method=self.le, axis=axis, inplace=inplace
            )

        return result

    @final
    @doc(klass=_shared_doc_kwargs["klass"])
    def asfreq(
        self,
        freq: Frequency,
        method: FillnaOptions | None = None,
        how: Literal["start", "end"] | None = None,
        normalize: bool_t = False,
        fill_value: Hashable | None = None,
    ) -> Self:
        """
        Convert time series to specified frequency.

        Returns the original data conformed to a new index with the specified
        frequency.

        If the index of this {klass} is a :class:`~pandas.PeriodIndex`, the new index
        is the result of transforming the original index with
        :meth:`PeriodIndex.asfreq <pandas.PeriodIndex.asfreq>` (so the original index
        will map one-to-one to the new index).

        Otherwise, the new index will be equivalent to ``pd.date_range(start, end,
        freq=freq)`` where ``start`` and ``end`` are, respectively, the first and
        last entries in the original index (see :func:`pandas.date_range`). The
        values corresponding to any timesteps in the new index which were not present
        in the original index will be null (``NaN``), unless a method for filling
        such unknowns is provided (see the ``method`` parameter below).

        The :meth:`resample` method is more appropriate if an operation on each group of
        timesteps (such as an aggregate) is necessary to represent the data at the new
        frequency.

        Parameters
        ----------
        freq : DateOffset or str
            Frequency DateOffset or string.
        method : {{'backfill'/'bfill', 'pad'/'ffill'}}, default None
            Method to use for filling holes in reindexed Series (note this
            does not fill NaNs that already were present):

            * 'pad' / 'ffill': propagate last valid observation forward to next
              valid
            * 'backfill' / 'bfill': use NEXT valid observation to fill.
        how : {{'start', 'end'}}, default end
            For PeriodIndex only (see PeriodIndex.asfreq).
        normalize : bool, default False
            Whether to reset output index to midnight.
        fill_value : scalar, optional
            Value to use for missing values, applied during upsampling (note
            this does not fill NaNs that already were present).

        Returns
        -------
        {klass}
            {klass} object reindexed to the specified frequency.

        See Also
        --------
        reindex : Conform DataFrame to new index with optional filling logic.

        Notes
        -----
        To learn more about the frequency strings, please see `this link
        <https://pandas.pydata.org/pandas-docs/stable/user_guide/timeseries.html#offset-aliases>`__.

        Examples
        --------
        Start by creating a series with 4 one minute timestamps.

        >>> index = pd.date_range('1/1/2000', periods=4, freq='T')
        >>> series = pd.Series([0.0, None, 2.0, 3.0], index=index)
        >>> df = pd.DataFrame({{'s': series}})
        >>> df
                               s
        2000-01-01 00:00:00    0.0
        2000-01-01 00:01:00    NaN
        2000-01-01 00:02:00    2.0
        2000-01-01 00:03:00    3.0

        Upsample the series into 30 second bins.

        >>> df.asfreq(freq='30S')
                               s
        2000-01-01 00:00:00    0.0
        2000-01-01 00:00:30    NaN
        2000-01-01 00:01:00    NaN
        2000-01-01 00:01:30    NaN
        2000-01-01 00:02:00    2.0
        2000-01-01 00:02:30    NaN
        2000-01-01 00:03:00    3.0

        Upsample again, providing a ``fill value``.

        >>> df.asfreq(freq='30S', fill_value=9.0)
                               s
        2000-01-01 00:00:00    0.0
        2000-01-01 00:00:30    9.0
        2000-01-01 00:01:00    NaN
        2000-01-01 00:01:30    9.0
        2000-01-01 00:02:00    2.0
        2000-01-01 00:02:30    9.0
        2000-01-01 00:03:00    3.0

        Upsample again, providing a ``method``.

        >>> df.asfreq(freq='30S', method='bfill')
                               s
        2000-01-01 00:00:00    0.0
        2000-01-01 00:00:30    NaN
        2000-01-01 00:01:00    NaN
        2000-01-01 00:01:30    2.0
        2000-01-01 00:02:00    2.0
        2000-01-01 00:02:30    3.0
        2000-01-01 00:03:00    3.0
        """
        from pandas.core.resample import asfreq

        return asfreq(
            self,
            freq,
            method=method,
            how=how,
            normalize=normalize,
            fill_value=fill_value,
        )

    @final
    def at_time(self, time, asof: bool_t = False, axis: Axis | None = None) -> Self:
        """
        Select values at particular time of day (e.g., 9:30AM).

        Parameters
        ----------
        time : datetime.time or str
            The values to select.
        axis : {0 or 'index', 1 or 'columns'}, default 0
            For `Series` this parameter is unused and defaults to 0.

        Returns
        -------
        Series or DataFrame

        Raises
        ------
        TypeError
            If the index is not  a :class:`DatetimeIndex`

        See Also
        --------
        between_time : Select values between particular times of the day.
        first : Select initial periods of time series based on a date offset.
        last : Select final periods of time series based on a date offset.
        DatetimeIndex.indexer_at_time : Get just the index locations for
            values at particular time of the day.

        Examples
        --------
        >>> i = pd.date_range('2018-04-09', periods=4, freq='12H')
        >>> ts = pd.DataFrame({'A': [1, 2, 3, 4]}, index=i)
        >>> ts
                             A
        2018-04-09 00:00:00  1
        2018-04-09 12:00:00  2
        2018-04-10 00:00:00  3
        2018-04-10 12:00:00  4

        >>> ts.at_time('12:00')
                             A
        2018-04-09 12:00:00  2
        2018-04-10 12:00:00  4
        """
        if axis is None:
            axis = 0
        axis = self._get_axis_number(axis)

        index = self._get_axis(axis)

        if not isinstance(index, DatetimeIndex):
            raise TypeError("Index must be DatetimeIndex")

        indexer = index.indexer_at_time(time, asof=asof)
        return self._take_with_is_copy(indexer, axis=axis)

    @final
    def between_time(
        self,
        start_time,
        end_time,
        inclusive: IntervalClosedType = "both",
        axis: Axis | None = None,
    ) -> Self:
        """
        Select values between particular times of the day (e.g., 9:00-9:30 AM).

        By setting ``start_time`` to be later than ``end_time``,
        you can get the times that are *not* between the two times.

        Parameters
        ----------
        start_time : datetime.time or str
            Initial time as a time filter limit.
        end_time : datetime.time or str
            End time as a time filter limit.
        inclusive : {"both", "neither", "left", "right"}, default "both"
            Include boundaries; whether to set each bound as closed or open.
        axis : {0 or 'index', 1 or 'columns'}, default 0
            Determine range time on index or columns value.
            For `Series` this parameter is unused and defaults to 0.

        Returns
        -------
        Series or DataFrame
            Data from the original object filtered to the specified dates range.

        Raises
        ------
        TypeError
            If the index is not  a :class:`DatetimeIndex`

        See Also
        --------
        at_time : Select values at a particular time of the day.
        first : Select initial periods of time series based on a date offset.
        last : Select final periods of time series based on a date offset.
        DatetimeIndex.indexer_between_time : Get just the index locations for
            values between particular times of the day.

        Examples
        --------
        >>> i = pd.date_range('2018-04-09', periods=4, freq='1D20min')
        >>> ts = pd.DataFrame({'A': [1, 2, 3, 4]}, index=i)
        >>> ts
                             A
        2018-04-09 00:00:00  1
        2018-04-10 00:20:00  2
        2018-04-11 00:40:00  3
        2018-04-12 01:00:00  4

        >>> ts.between_time('0:15', '0:45')
                             A
        2018-04-10 00:20:00  2
        2018-04-11 00:40:00  3

        You get the times that are *not* between two times by setting
        ``start_time`` later than ``end_time``:

        >>> ts.between_time('0:45', '0:15')
                             A
        2018-04-09 00:00:00  1
        2018-04-12 01:00:00  4
        """
        if axis is None:
            axis = 0
        axis = self._get_axis_number(axis)

        index = self._get_axis(axis)
        if not isinstance(index, DatetimeIndex):
            raise TypeError("Index must be DatetimeIndex")

        left_inclusive, right_inclusive = validate_inclusive(inclusive)
        indexer = index.indexer_between_time(
            start_time,
            end_time,
            include_start=left_inclusive,
            include_end=right_inclusive,
        )
        return self._take_with_is_copy(indexer, axis=axis)

    @final
    @doc(klass=_shared_doc_kwargs["klass"])
    def resample(
        self,
        rule,
        axis: Axis | lib.NoDefault = lib.no_default,
        closed: Literal["right", "left"] | None = None,
        label: Literal["right", "left"] | None = None,
        convention: Literal["start", "end", "s", "e"] = "start",
        kind: Literal["timestamp", "period"] | None = None,
        on: Level | None = None,
        level: Level | None = None,
        origin: str | TimestampConvertibleTypes = "start_day",
        offset: TimedeltaConvertibleTypes | None = None,
        group_keys: bool_t = False,
    ) -> Resampler:
        """
        Resample time-series data.

        Convenience method for frequency conversion and resampling of time series.
        The object must have a datetime-like index (`DatetimeIndex`, `PeriodIndex`,
        or `TimedeltaIndex`), or the caller must pass the label of a datetime-like
        series/index to the ``on``/``level`` keyword parameter.

        Parameters
        ----------
        rule : DateOffset, Timedelta or str
            The offset string or object representing target conversion.
        axis : {{0 or 'index', 1 or 'columns'}}, default 0
            Which axis to use for up- or down-sampling. For `Series` this parameter
            is unused and defaults to 0. Must be
            `DatetimeIndex`, `TimedeltaIndex` or `PeriodIndex`.

            .. deprecated:: 2.0.0
                Use frame.T.resample(...) instead.
        closed : {{'right', 'left'}}, default None
            Which side of bin interval is closed. The default is 'left'
            for all frequency offsets except for 'M', 'A', 'Q', 'BM',
            'BA', 'BQ', and 'W' which all have a default of 'right'.
        label : {{'right', 'left'}}, default None
            Which bin edge label to label bucket with. The default is 'left'
            for all frequency offsets except for 'M', 'A', 'Q', 'BM',
            'BA', 'BQ', and 'W' which all have a default of 'right'.
        convention : {{'start', 'end', 's', 'e'}}, default 'start'
            For `PeriodIndex` only, controls whether to use the start or
            end of `rule`.
        kind : {{'timestamp', 'period'}}, optional, default None
            Pass 'timestamp' to convert the resulting index to a
            `DateTimeIndex` or 'period' to convert it to a `PeriodIndex`.
            By default the input representation is retained.

        on : str, optional
            For a DataFrame, column to use instead of index for resampling.
            Column must be datetime-like.
        level : str or int, optional
            For a MultiIndex, level (name or number) to use for
            resampling. `level` must be datetime-like.
        origin : Timestamp or str, default 'start_day'
            The timestamp on which to adjust the grouping. The timezone of origin
            must match the timezone of the index.
            If string, must be one of the following:

            - 'epoch': `origin` is 1970-01-01
            - 'start': `origin` is the first value of the timeseries
            - 'start_day': `origin` is the first day at midnight of the timeseries

            - 'end': `origin` is the last value of the timeseries
            - 'end_day': `origin` is the ceiling midnight of the last day

            .. versionadded:: 1.3.0

        offset : Timedelta or str, default is None
            An offset timedelta added to the origin.

        group_keys : bool, default False
            Whether to include the group keys in the result index when using
            ``.apply()`` on the resampled object.

            .. versionadded:: 1.5.0

                Not specifying ``group_keys`` will retain values-dependent behavior
                from pandas 1.4 and earlier (see :ref:`pandas 1.5.0 Release notes
                <whatsnew_150.enhancements.resample_group_keys>` for examples).

            .. versionchanged:: 2.0.0

                ``group_keys`` now defaults to ``False``.

        Returns
        -------
        pandas.api.typing.Resampler
            :class:`~pandas.core.Resampler` object.

        See Also
        --------
        Series.resample : Resample a Series.
        DataFrame.resample : Resample a DataFrame.
        groupby : Group {klass} by mapping, function, label, or list of labels.
        asfreq : Reindex a {klass} with the given frequency without grouping.

        Notes
        -----
        See the `user guide
        <https://pandas.pydata.org/pandas-docs/stable/user_guide/timeseries.html#resampling>`__
        for more.

        To learn more about the offset strings, please see `this link
        <https://pandas.pydata.org/pandas-docs/stable/user_guide/timeseries.html#dateoffset-objects>`__.

        Examples
        --------
        Start by creating a series with 9 one minute timestamps.

        >>> index = pd.date_range('1/1/2000', periods=9, freq='T')
        >>> series = pd.Series(range(9), index=index)
        >>> series
        2000-01-01 00:00:00    0
        2000-01-01 00:01:00    1
        2000-01-01 00:02:00    2
        2000-01-01 00:03:00    3
        2000-01-01 00:04:00    4
        2000-01-01 00:05:00    5
        2000-01-01 00:06:00    6
        2000-01-01 00:07:00    7
        2000-01-01 00:08:00    8
        Freq: T, dtype: int64

        Downsample the series into 3 minute bins and sum the values
        of the timestamps falling into a bin.

        >>> series.resample('3T').sum()
        2000-01-01 00:00:00     3
        2000-01-01 00:03:00    12
        2000-01-01 00:06:00    21
        Freq: 3T, dtype: int64

        Downsample the series into 3 minute bins as above, but label each
        bin using the right edge instead of the left. Please note that the
        value in the bucket used as the label is not included in the bucket,
        which it labels. For example, in the original series the
        bucket ``2000-01-01 00:03:00`` contains the value 3, but the summed
        value in the resampled bucket with the label ``2000-01-01 00:03:00``
        does not include 3 (if it did, the summed value would be 6, not 3).
        To include this value close the right side of the bin interval as
        illustrated in the example below this one.

        >>> series.resample('3T', label='right').sum()
        2000-01-01 00:03:00     3
        2000-01-01 00:06:00    12
        2000-01-01 00:09:00    21
        Freq: 3T, dtype: int64

        Downsample the series into 3 minute bins as above, but close the right
        side of the bin interval.

        >>> series.resample('3T', label='right', closed='right').sum()
        2000-01-01 00:00:00     0
        2000-01-01 00:03:00     6
        2000-01-01 00:06:00    15
        2000-01-01 00:09:00    15
        Freq: 3T, dtype: int64

        Upsample the series into 30 second bins.

        >>> series.resample('30S').asfreq()[0:5]   # Select first 5 rows
        2000-01-01 00:00:00   0.0
        2000-01-01 00:00:30   NaN
        2000-01-01 00:01:00   1.0
        2000-01-01 00:01:30   NaN
        2000-01-01 00:02:00   2.0
        Freq: 30S, dtype: float64

        Upsample the series into 30 second bins and fill the ``NaN``
        values using the ``ffill`` method.

        >>> series.resample('30S').ffill()[0:5]
        2000-01-01 00:00:00    0
        2000-01-01 00:00:30    0
        2000-01-01 00:01:00    1
        2000-01-01 00:01:30    1
        2000-01-01 00:02:00    2
        Freq: 30S, dtype: int64

        Upsample the series into 30 second bins and fill the
        ``NaN`` values using the ``bfill`` method.

        >>> series.resample('30S').bfill()[0:5]
        2000-01-01 00:00:00    0
        2000-01-01 00:00:30    1
        2000-01-01 00:01:00    1
        2000-01-01 00:01:30    2
        2000-01-01 00:02:00    2
        Freq: 30S, dtype: int64

        Pass a custom function via ``apply``

        >>> def custom_resampler(arraylike):
        ...     return np.sum(arraylike) + 5
        ...
        >>> series.resample('3T').apply(custom_resampler)
        2000-01-01 00:00:00     8
        2000-01-01 00:03:00    17
        2000-01-01 00:06:00    26
        Freq: 3T, dtype: int64

        For a Series with a PeriodIndex, the keyword `convention` can be
        used to control whether to use the start or end of `rule`.

        Resample a year by quarter using 'start' `convention`. Values are
        assigned to the first quarter of the period.

        >>> s = pd.Series([1, 2], index=pd.period_range('2012-01-01',
        ...                                             freq='A',
        ...                                             periods=2))
        >>> s
        2012    1
        2013    2
        Freq: A-DEC, dtype: int64
        >>> s.resample('Q', convention='start').asfreq()
        2012Q1    1.0
        2012Q2    NaN
        2012Q3    NaN
        2012Q4    NaN
        2013Q1    2.0
        2013Q2    NaN
        2013Q3    NaN
        2013Q4    NaN
        Freq: Q-DEC, dtype: float64

        Resample quarters by month using 'end' `convention`. Values are
        assigned to the last month of the period.

        >>> q = pd.Series([1, 2, 3, 4], index=pd.period_range('2018-01-01',
        ...                                                   freq='Q',
        ...                                                   periods=4))
        >>> q
        2018Q1    1
        2018Q2    2
        2018Q3    3
        2018Q4    4
        Freq: Q-DEC, dtype: int64
        >>> q.resample('M', convention='end').asfreq()
        2018-03    1.0
        2018-04    NaN
        2018-05    NaN
        2018-06    2.0
        2018-07    NaN
        2018-08    NaN
        2018-09    3.0
        2018-10    NaN
        2018-11    NaN
        2018-12    4.0
        Freq: M, dtype: float64

        For DataFrame objects, the keyword `on` can be used to specify the
        column instead of the index for resampling.

        >>> d = {{'price': [10, 11, 9, 13, 14, 18, 17, 19],
        ...      'volume': [50, 60, 40, 100, 50, 100, 40, 50]}}
        >>> df = pd.DataFrame(d)
        >>> df['week_starting'] = pd.date_range('01/01/2018',
        ...                                     periods=8,
        ...                                     freq='W')
        >>> df
           price  volume week_starting
        0     10      50    2018-01-07
        1     11      60    2018-01-14
        2      9      40    2018-01-21
        3     13     100    2018-01-28
        4     14      50    2018-02-04
        5     18     100    2018-02-11
        6     17      40    2018-02-18
        7     19      50    2018-02-25
        >>> df.resample('M', on='week_starting').mean()
                       price  volume
        week_starting
        2018-01-31     10.75    62.5
        2018-02-28     17.00    60.0

        For a DataFrame with MultiIndex, the keyword `level` can be used to
        specify on which level the resampling needs to take place.

        >>> days = pd.date_range('1/1/2000', periods=4, freq='D')
        >>> d2 = {{'price': [10, 11, 9, 13, 14, 18, 17, 19],
        ...       'volume': [50, 60, 40, 100, 50, 100, 40, 50]}}
        >>> df2 = pd.DataFrame(
        ...     d2,
        ...     index=pd.MultiIndex.from_product(
        ...         [days, ['morning', 'afternoon']]
        ...     )
        ... )
        >>> df2
                              price  volume
        2000-01-01 morning       10      50
                   afternoon     11      60
        2000-01-02 morning        9      40
                   afternoon     13     100
        2000-01-03 morning       14      50
                   afternoon     18     100
        2000-01-04 morning       17      40
                   afternoon     19      50
        >>> df2.resample('D', level=0).sum()
                    price  volume
        2000-01-01     21     110
        2000-01-02     22     140
        2000-01-03     32     150
        2000-01-04     36      90

        If you want to adjust the start of the bins based on a fixed timestamp:

        >>> start, end = '2000-10-01 23:30:00', '2000-10-02 00:30:00'
        >>> rng = pd.date_range(start, end, freq='7min')
        >>> ts = pd.Series(np.arange(len(rng)) * 3, index=rng)
        >>> ts
        2000-10-01 23:30:00     0
        2000-10-01 23:37:00     3
        2000-10-01 23:44:00     6
        2000-10-01 23:51:00     9
        2000-10-01 23:58:00    12
        2000-10-02 00:05:00    15
        2000-10-02 00:12:00    18
        2000-10-02 00:19:00    21
        2000-10-02 00:26:00    24
        Freq: 7T, dtype: int64

        >>> ts.resample('17min').sum()
        2000-10-01 23:14:00     0
        2000-10-01 23:31:00     9
        2000-10-01 23:48:00    21
        2000-10-02 00:05:00    54
        2000-10-02 00:22:00    24
        Freq: 17T, dtype: int64

        >>> ts.resample('17min', origin='epoch').sum()
        2000-10-01 23:18:00     0
        2000-10-01 23:35:00    18
        2000-10-01 23:52:00    27
        2000-10-02 00:09:00    39
        2000-10-02 00:26:00    24
        Freq: 17T, dtype: int64

        >>> ts.resample('17W', origin='2000-01-01').sum()
        2000-01-02      0
        2000-04-30      0
        2000-08-27      0
        2000-12-24    108
        Freq: 17W-SUN, dtype: int64

        If you want to adjust the start of the bins with an `offset` Timedelta, the two
        following lines are equivalent:

        >>> ts.resample('17min', origin='start').sum()
        2000-10-01 23:30:00     9
        2000-10-01 23:47:00    21
        2000-10-02 00:04:00    54
        2000-10-02 00:21:00    24
        Freq: 17T, dtype: int64

        >>> ts.resample('17min', offset='23h30min').sum()
        2000-10-01 23:30:00     9
        2000-10-01 23:47:00    21
        2000-10-02 00:04:00    54
        2000-10-02 00:21:00    24
        Freq: 17T, dtype: int64

        If you want to take the largest Timestamp as the end of the bins:

        >>> ts.resample('17min', origin='end').sum()
        2000-10-01 23:35:00     0
        2000-10-01 23:52:00    18
        2000-10-02 00:09:00    27
        2000-10-02 00:26:00    63
        Freq: 17T, dtype: int64

        In contrast with the `start_day`, you can use `end_day` to take the ceiling
        midnight of the largest Timestamp as the end of the bins and drop the bins
        not containing data:

        >>> ts.resample('17min', origin='end_day').sum()
        2000-10-01 23:38:00     3
        2000-10-01 23:55:00    15
        2000-10-02 00:12:00    45
        2000-10-02 00:29:00    45
        Freq: 17T, dtype: int64
        """
        from pandas.core.resample import get_resampler

        if axis is not lib.no_default:
            axis = self._get_axis_number(axis)
            if axis == 1:
                warnings.warn(
                    "DataFrame.resample with axis=1 is deprecated. Do "
                    "`frame.T.resample(...)` without axis instead.",
                    FutureWarning,
                    stacklevel=find_stack_level(),
                )
            else:
                warnings.warn(
                    f"The 'axis' keyword in {type(self).__name__}.resample is "
                    "deprecated and will be removed in a future version.",
                    FutureWarning,
                    stacklevel=find_stack_level(),
                )
        else:
            axis = 0

        return get_resampler(
            cast("Series | DataFrame", self),
            freq=rule,
            label=label,
            closed=closed,
            axis=axis,
            kind=kind,
            convention=convention,
            key=on,
            level=level,
            origin=origin,
            offset=offset,
            group_keys=group_keys,
        )

    @final
    def first(self, offset) -> Self:
        """
        Select initial periods of time series data based on a date offset.

        For a DataFrame with a sorted DatetimeIndex, this function can
        select the first few rows based on a date offset.

        Parameters
        ----------
        offset : str, DateOffset or dateutil.relativedelta
            The offset length of the data that will be selected. For instance,
            '1M' will display all the rows having their index within the first month.

        Returns
        -------
        Series or DataFrame
            A subset of the caller.

        Raises
        ------
        TypeError
            If the index is not  a :class:`DatetimeIndex`

        See Also
        --------
        last : Select final periods of time series based on a date offset.
        at_time : Select values at a particular time of the day.
        between_time : Select values between particular times of the day.

        Examples
        --------
        >>> i = pd.date_range('2018-04-09', periods=4, freq='2D')
        >>> ts = pd.DataFrame({'A': [1, 2, 3, 4]}, index=i)
        >>> ts
                    A
        2018-04-09  1
        2018-04-11  2
        2018-04-13  3
        2018-04-15  4

        Get the rows for the first 3 days:

        >>> ts.first('3D')
                    A
        2018-04-09  1
        2018-04-11  2

        Notice the data for 3 first calendar days were returned, not the first
        3 days observed in the dataset, and therefore data for 2018-04-13 was
        not returned.
        """
        warnings.warn(
            "first is deprecated and will be removed in a future version. "
            "Please create a mask and filter using `.loc` instead",
            FutureWarning,
            stacklevel=find_stack_level(),
        )
        if not isinstance(self.index, DatetimeIndex):
            raise TypeError("'first' only supports a DatetimeIndex index")

        if len(self.index) == 0:
            return self.copy(deep=False)

        offset = to_offset(offset)
        if not isinstance(offset, Tick) and offset.is_on_offset(self.index[0]):
            # GH#29623 if first value is end of period, remove offset with n = 1
            #  before adding the real offset
            end_date = end = self.index[0] - offset.base + offset
        else:
            end_date = end = self.index[0] + offset

        # Tick-like, e.g. 3 weeks
        if isinstance(offset, Tick) and end_date in self.index:
            end = self.index.searchsorted(end_date, side="left")
            return self.iloc[:end]

        return self.loc[:end]

    @final
    def last(self, offset) -> Self:
        """
        Select final periods of time series data based on a date offset.

        For a DataFrame with a sorted DatetimeIndex, this function
        selects the last few rows based on a date offset.

        Parameters
        ----------
        offset : str, DateOffset, dateutil.relativedelta
            The offset length of the data that will be selected. For instance,
            '3D' will display all the rows having their index within the last 3 days.

        Returns
        -------
        Series or DataFrame
            A subset of the caller.

        Raises
        ------
        TypeError
            If the index is not  a :class:`DatetimeIndex`

        See Also
        --------
        first : Select initial periods of time series based on a date offset.
        at_time : Select values at a particular time of the day.
        between_time : Select values between particular times of the day.

        Notes
        -----
        .. deprecated:: 2.1.0
            Please create a mask and filter using `.loc` instead

        Examples
        --------
        >>> i = pd.date_range('2018-04-09', periods=4, freq='2D')
        >>> ts = pd.DataFrame({'A': [1, 2, 3, 4]}, index=i)
        >>> ts
                    A
        2018-04-09  1
        2018-04-11  2
        2018-04-13  3
        2018-04-15  4

        Get the rows for the last 3 days:

        >>> ts.last('3D') # doctest: +SKIP
                    A
        2018-04-13  3
        2018-04-15  4

        Notice the data for 3 last calendar days were returned, not the last
        3 observed days in the dataset, and therefore data for 2018-04-11 was
        not returned.
        """
        warnings.warn(
            "last is deprecated and will be removed in a future version. "
            "Please create a mask and filter using `.loc` instead",
            FutureWarning,
            stacklevel=find_stack_level(),
        )

        if not isinstance(self.index, DatetimeIndex):
            raise TypeError("'last' only supports a DatetimeIndex index")

        if len(self.index) == 0:
            return self.copy(deep=False)

        offset = to_offset(offset)

        start_date = self.index[-1] - offset
        start = self.index.searchsorted(start_date, side="right")
        return self.iloc[start:]

    @final
    def rank(
        self,
        axis: Axis = 0,
        method: Literal["average", "min", "max", "first", "dense"] = "average",
        numeric_only: bool_t = False,
        na_option: Literal["keep", "top", "bottom"] = "keep",
        ascending: bool_t = True,
        pct: bool_t = False,
    ) -> Self:
        """
        Compute numerical data ranks (1 through n) along axis.

        By default, equal values are assigned a rank that is the average of the
        ranks of those values.

        Parameters
        ----------
        axis : {0 or 'index', 1 or 'columns'}, default 0
            Index to direct ranking.
            For `Series` this parameter is unused and defaults to 0.
        method : {'average', 'min', 'max', 'first', 'dense'}, default 'average'
            How to rank the group of records that have the same value (i.e. ties):

            * average: average rank of the group
            * min: lowest rank in the group
            * max: highest rank in the group
            * first: ranks assigned in order they appear in the array
            * dense: like 'min', but rank always increases by 1 between groups.

        numeric_only : bool, default False
            For DataFrame objects, rank only numeric columns if set to True.

            .. versionchanged:: 2.0.0
                The default value of ``numeric_only`` is now ``False``.

        na_option : {'keep', 'top', 'bottom'}, default 'keep'
            How to rank NaN values:

            * keep: assign NaN rank to NaN values
            * top: assign lowest rank to NaN values
            * bottom: assign highest rank to NaN values

        ascending : bool, default True
            Whether or not the elements should be ranked in ascending order.
        pct : bool, default False
            Whether or not to display the returned rankings in percentile
            form.

        Returns
        -------
        same type as caller
            Return a Series or DataFrame with data ranks as values.

        See Also
        --------
        core.groupby.DataFrameGroupBy.rank : Rank of values within each group.
        core.groupby.SeriesGroupBy.rank : Rank of values within each group.

        Examples
        --------
        >>> df = pd.DataFrame(data={'Animal': ['cat', 'penguin', 'dog',
        ...                                    'spider', 'snake'],
        ...                         'Number_legs': [4, 2, 4, 8, np.nan]})
        >>> df
            Animal  Number_legs
        0      cat          4.0
        1  penguin          2.0
        2      dog          4.0
        3   spider          8.0
        4    snake          NaN

        Ties are assigned the mean of the ranks (by default) for the group.

        >>> s = pd.Series(range(5), index=list("abcde"))
        >>> s["d"] = s["b"]
        >>> s.rank()
        a    1.0
        b    2.5
        c    4.0
        d    2.5
        e    5.0
        dtype: float64

        The following example shows how the method behaves with the above
        parameters:

        * default_rank: this is the default behaviour obtained without using
          any parameter.
        * max_rank: setting ``method = 'max'`` the records that have the
          same values are ranked using the highest rank (e.g.: since 'cat'
          and 'dog' are both in the 2nd and 3rd position, rank 3 is assigned.)
        * NA_bottom: choosing ``na_option = 'bottom'``, if there are records
          with NaN values they are placed at the bottom of the ranking.
        * pct_rank: when setting ``pct = True``, the ranking is expressed as
          percentile rank.

        >>> df['default_rank'] = df['Number_legs'].rank()
        >>> df['max_rank'] = df['Number_legs'].rank(method='max')
        >>> df['NA_bottom'] = df['Number_legs'].rank(na_option='bottom')
        >>> df['pct_rank'] = df['Number_legs'].rank(pct=True)
        >>> df
            Animal  Number_legs  default_rank  max_rank  NA_bottom  pct_rank
        0      cat          4.0           2.5       3.0        2.5     0.625
        1  penguin          2.0           1.0       1.0        1.0     0.250
        2      dog          4.0           2.5       3.0        2.5     0.625
        3   spider          8.0           4.0       4.0        4.0     1.000
        4    snake          NaN           NaN       NaN        5.0       NaN
        """
        axis_int = self._get_axis_number(axis)

        if na_option not in {"keep", "top", "bottom"}:
            msg = "na_option must be one of 'keep', 'top', or 'bottom'"
            raise ValueError(msg)

        def ranker(data):
            if data.ndim == 2:
                # i.e. DataFrame, we cast to ndarray
                values = data.values
            else:
                # i.e. Series, can dispatch to EA
                values = data._values

            if isinstance(values, ExtensionArray):
                ranks = values._rank(
                    axis=axis_int,
                    method=method,
                    ascending=ascending,
                    na_option=na_option,
                    pct=pct,
                )
            else:
                ranks = algos.rank(
                    values,
                    axis=axis_int,
                    method=method,
                    ascending=ascending,
                    na_option=na_option,
                    pct=pct,
                )

            ranks_obj = self._constructor(ranks, **data._construct_axes_dict())
            return ranks_obj.__finalize__(self, method="rank")

        if numeric_only:
            if self.ndim == 1 and not is_numeric_dtype(self.dtype):
                # GH#47500
                raise TypeError(
                    "Series.rank does not allow numeric_only=True with "
                    "non-numeric dtype."
                )
            data = self._get_numeric_data()
        else:
            data = self

        return ranker(data)

    @doc(_shared_docs["compare"], klass=_shared_doc_kwargs["klass"])
    def compare(
        self,
        other,
        align_axis: Axis = 1,
        keep_shape: bool_t = False,
        keep_equal: bool_t = False,
        result_names: Suffixes = ("self", "other"),
    ):
        if type(self) is not type(other):
            cls_self, cls_other = type(self).__name__, type(other).__name__
            raise TypeError(
                f"can only compare '{cls_self}' (not '{cls_other}') with '{cls_self}'"
            )

        mask = ~((self == other) | (self.isna() & other.isna()))
        mask.fillna(True, inplace=True)

        if not keep_equal:
            self = self.where(mask)
            other = other.where(mask)

        if not keep_shape:
            if isinstance(self, ABCDataFrame):
                cmask = mask.any()
                rmask = mask.any(axis=1)
                self = self.loc[rmask, cmask]
                other = other.loc[rmask, cmask]
            else:
                self = self[mask]
                other = other[mask]
        if not isinstance(result_names, tuple):
            raise TypeError(
                f"Passing 'result_names' as a {type(result_names)} is not "
                "supported. Provide 'result_names' as a tuple instead."
            )

        if align_axis in (1, "columns"):  # This is needed for Series
            axis = 1
        else:
            axis = self._get_axis_number(align_axis)

        # error: List item 0 has incompatible type "NDFrame"; expected
        #  "Union[Series, DataFrame]"
        diff = concat(
            [self, other],  # type: ignore[list-item]
            axis=axis,
            keys=result_names,
        )

        if axis >= self.ndim:
            # No need to reorganize data if stacking on new axis
            # This currently applies for stacking two Series on columns
            return diff

        ax = diff._get_axis(axis)
        ax_names = np.array(ax.names)

        # set index names to positions to avoid confusion
        ax.names = np.arange(len(ax_names))

        # bring self-other to inner level
        order = list(range(1, ax.nlevels)) + [0]
        if isinstance(diff, ABCDataFrame):
            diff = diff.reorder_levels(order, axis=axis)
        else:
            diff = diff.reorder_levels(order)

        # restore the index names in order
        diff._get_axis(axis=axis).names = ax_names[order]

        # reorder axis to keep things organized
        indices = (
            np.arange(diff.shape[axis]).reshape([2, diff.shape[axis] // 2]).T.flatten()
        )
        diff = diff.take(indices, axis=axis)

        return diff

    @final
    @doc(
        klass=_shared_doc_kwargs["klass"],
        axes_single_arg=_shared_doc_kwargs["axes_single_arg"],
    )
    def align(
        self,
        other: NDFrameT,
        join: AlignJoin = "outer",
        axis: Axis | None = None,
        level: Level | None = None,
        copy: bool_t | None = None,
        fill_value: Hashable | None = None,
        method: FillnaOptions | None | lib.NoDefault = lib.no_default,
        limit: int | None | lib.NoDefault = lib.no_default,
        fill_axis: Axis | lib.NoDefault = lib.no_default,
        broadcast_axis: Axis | None | lib.NoDefault = lib.no_default,
    ) -> tuple[Self, NDFrameT]:
        """
        Align two objects on their axes with the specified join method.

        Join method is specified for each axis Index.

        Parameters
        ----------
        other : DataFrame or Series
        join : {{'outer', 'inner', 'left', 'right'}}, default 'outer'
            Type of alignment to be performed.

            * left: use only keys from left frame, preserve key order.
            * right: use only keys from right frame, preserve key order.
            * outer: use union of keys from both frames, sort keys lexicographically.
            * inner: use intersection of keys from both frames,
              preserve the order of the left keys.

        axis : allowed axis of the other object, default None
            Align on index (0), columns (1), or both (None).
        level : int or level name, default None
            Broadcast across a level, matching Index values on the
            passed MultiIndex level.
        copy : bool, default True
            Always returns new objects. If copy=False and no reindexing is
            required then original objects are returned.
        fill_value : scalar, default np.nan
            Value to use for missing values. Defaults to NaN, but can be any
            "compatible" value.
        method : {{'backfill', 'bfill', 'pad', 'ffill', None}}, default None
            Method to use for filling holes in reindexed Series:

            - pad / ffill: propagate last valid observation forward to next valid.
            - backfill / bfill: use NEXT valid observation to fill gap.

            .. deprecated:: 2.1

        limit : int, default None
            If method is specified, this is the maximum number of consecutive
            NaN values to forward/backward fill. In other words, if there is
            a gap with more than this number of consecutive NaNs, it will only
            be partially filled. If method is not specified, this is the
            maximum number of entries along the entire axis where NaNs will be
            filled. Must be greater than 0 if not None.

            .. deprecated:: 2.1

        fill_axis : {axes_single_arg}, default 0
            Filling axis, method and limit.

            .. deprecated:: 2.1

        broadcast_axis : {axes_single_arg}, default None
            Broadcast values along this axis, if aligning two objects of
            different dimensions.

            .. deprecated:: 2.1

        Returns
        -------
        tuple of ({klass}, type of other)
            Aligned objects.

        Examples
        --------
        >>> df = pd.DataFrame(
        ...     [[1, 2, 3, 4], [6, 7, 8, 9]], columns=["D", "B", "E", "A"], index=[1, 2]
        ... )
        >>> other = pd.DataFrame(
        ...     [[10, 20, 30, 40], [60, 70, 80, 90], [600, 700, 800, 900]],
        ...     columns=["A", "B", "C", "D"],
        ...     index=[2, 3, 4],
        ... )
        >>> df
           D  B  E  A
        1  1  2  3  4
        2  6  7  8  9
        >>> other
            A    B    C    D
        2   10   20   30   40
        3   60   70   80   90
        4  600  700  800  900

        Align on columns:

        >>> left, right = df.align(other, join="outer", axis=1)
        >>> left
           A  B   C  D  E
        1  4  2 NaN  1  3
        2  9  7 NaN  6  8
        >>> right
            A    B    C    D   E
        2   10   20   30   40 NaN
        3   60   70   80   90 NaN
        4  600  700  800  900 NaN

        We can also align on the index:

        >>> left, right = df.align(other, join="outer", axis=0)
        >>> left
            D    B    E    A
        1  1.0  2.0  3.0  4.0
        2  6.0  7.0  8.0  9.0
        3  NaN  NaN  NaN  NaN
        4  NaN  NaN  NaN  NaN
        >>> right
            A      B      C      D
        1    NaN    NaN    NaN    NaN
        2   10.0   20.0   30.0   40.0
        3   60.0   70.0   80.0   90.0
        4  600.0  700.0  800.0  900.0

        Finally, the default `axis=None` will align on both index and columns:

        >>> left, right = df.align(other, join="outer", axis=None)
        >>> left
             A    B   C    D    E
        1  4.0  2.0 NaN  1.0  3.0
        2  9.0  7.0 NaN  6.0  8.0
        3  NaN  NaN NaN  NaN  NaN
        4  NaN  NaN NaN  NaN  NaN
        >>> right
               A      B      C      D   E
        1    NaN    NaN    NaN    NaN NaN
        2   10.0   20.0   30.0   40.0 NaN
        3   60.0   70.0   80.0   90.0 NaN
        4  600.0  700.0  800.0  900.0 NaN
        """
        if (
            method is not lib.no_default
            or limit is not lib.no_default
            or fill_axis is not lib.no_default
        ):
            # GH#51856
            warnings.warn(
                "The 'method', 'limit', and 'fill_axis' keywords in "
                f"{type(self).__name__}.align are deprecated and will be removed "
                "in a future version. Call fillna directly on the returned objects "
                "instead.",
                FutureWarning,
                stacklevel=find_stack_level(),
            )
        if fill_axis is lib.no_default:
            fill_axis = 0
        if method is lib.no_default:
            method = None
        if limit is lib.no_default:
            limit = None

        if method is not None:
            method = clean_fill_method(method)

        if broadcast_axis is not lib.no_default:
            # GH#51856
            # TODO(3.0): enforcing this deprecation will close GH#13194
            msg = (
                f"The 'broadcast_axis' keyword in {type(self).__name__}.align is "
                "deprecated and will be removed in a future version."
            )
            if broadcast_axis is not None:
                if self.ndim == 1 and other.ndim == 2:
                    msg += (
                        " Use left = DataFrame({col: left for col in right.columns}, "
                        "index=right.index) before calling `left.align(right)` instead."
                    )
                elif self.ndim == 2 and other.ndim == 1:
                    msg += (
                        " Use right = DataFrame({col: right for col in left.columns}, "
                        "index=left.index) before calling `left.align(right)` instead"
                    )
            warnings.warn(msg, FutureWarning, stacklevel=find_stack_level())
        else:
            broadcast_axis = None

        if broadcast_axis == 1 and self.ndim != other.ndim:
            if isinstance(self, ABCSeries):
                # this means other is a DataFrame, and we need to broadcast
                # self
                cons = self._constructor_expanddim
                df = cons(
                    {c: self for c in other.columns}, **other._construct_axes_dict()
                )
                # error: Incompatible return value type (got "Tuple[DataFrame,
                # DataFrame]", expected "Tuple[Self, NDFrameT]")
                return df._align_frame(  # type: ignore[return-value]
                    other,  # type: ignore[arg-type]
                    join=join,
                    axis=axis,
                    level=level,
                    copy=copy,
                    fill_value=fill_value,
                    method=method,
                    limit=limit,
                    fill_axis=fill_axis,
                )[:2]
            elif isinstance(other, ABCSeries):
                # this means self is a DataFrame, and we need to broadcast
                # other
                cons = other._constructor_expanddim
                df = cons(
                    {c: other for c in self.columns}, **self._construct_axes_dict()
                )
                # error: Incompatible return value type (got "Tuple[NDFrameT,
                # DataFrame]", expected "Tuple[Self, NDFrameT]")
                return self._align_frame(  # type: ignore[return-value]
                    df,
                    join=join,
                    axis=axis,
                    level=level,
                    copy=copy,
                    fill_value=fill_value,
                    method=method,
                    limit=limit,
                    fill_axis=fill_axis,
                )[:2]

        _right: DataFrame | Series
        if axis is not None:
            axis = self._get_axis_number(axis)
        if isinstance(other, ABCDataFrame):
            left, _right, join_index = self._align_frame(
                other,
                join=join,
                axis=axis,
                level=level,
                copy=copy,
                fill_value=fill_value,
                method=method,
                limit=limit,
                fill_axis=fill_axis,
            )

        elif isinstance(other, ABCSeries):
            left, _right, join_index = self._align_series(
                other,
                join=join,
                axis=axis,
                level=level,
                copy=copy,
                fill_value=fill_value,
                method=method,
                limit=limit,
                fill_axis=fill_axis,
            )
        else:  # pragma: no cover
            raise TypeError(f"unsupported type: {type(other)}")

        right = cast(NDFrameT, _right)
        if self.ndim == 1 or axis == 0:
            # If we are aligning timezone-aware DatetimeIndexes and the timezones
            #  do not match, convert both to UTC.
            if isinstance(left.index.dtype, DatetimeTZDtype):
                if left.index.tz != right.index.tz:
                    if join_index is not None:
                        # GH#33671 copy to ensure we don't change the index on
                        #  our original Series
                        left = left.copy(deep=False)
                        right = right.copy(deep=False)
                        left.index = join_index
                        right.index = join_index

        left = left.__finalize__(self)
        right = right.__finalize__(other)
        return left, right

    @final
    def _align_frame(
        self,
        other: DataFrame,
        join: AlignJoin = "outer",
        axis: Axis | None = None,
        level=None,
        copy: bool_t | None = None,
        fill_value=None,
        method=None,
        limit: int | None = None,
        fill_axis: Axis = 0,
    ) -> tuple[Self, DataFrame, Index | None]:
        # defaults
        join_index, join_columns = None, None
        ilidx, iridx = None, None
        clidx, cridx = None, None

        is_series = isinstance(self, ABCSeries)

        if (axis is None or axis == 0) and not self.index.equals(other.index):
            join_index, ilidx, iridx = self.index.join(
                other.index, how=join, level=level, return_indexers=True
            )

        if (
            (axis is None or axis == 1)
            and not is_series
            and not self.columns.equals(other.columns)
        ):
            join_columns, clidx, cridx = self.columns.join(
                other.columns, how=join, level=level, return_indexers=True
            )

        if is_series:
            reindexers = {0: [join_index, ilidx]}
        else:
            reindexers = {0: [join_index, ilidx], 1: [join_columns, clidx]}

        left = self._reindex_with_indexers(
            reindexers, copy=copy, fill_value=fill_value, allow_dups=True
        )
        # other must be always DataFrame
        right = other._reindex_with_indexers(
            {0: [join_index, iridx], 1: [join_columns, cridx]},
            copy=copy,
            fill_value=fill_value,
            allow_dups=True,
        )

        if method is not None:
            left = left._pad_or_backfill(method, axis=fill_axis, limit=limit)
            right = right._pad_or_backfill(method, axis=fill_axis, limit=limit)

        return left, right, join_index

    @final
    def _align_series(
        self,
        other: Series,
        join: AlignJoin = "outer",
        axis: Axis | None = None,
        level=None,
        copy: bool_t | None = None,
        fill_value=None,
        method=None,
        limit: int | None = None,
        fill_axis: Axis = 0,
    ) -> tuple[Self, Series, Index | None]:
        is_series = isinstance(self, ABCSeries)
        if copy and using_copy_on_write():
            copy = False

        if (not is_series and axis is None) or axis not in [None, 0, 1]:
            raise ValueError("Must specify axis=0 or 1")

        if is_series and axis == 1:
            raise ValueError("cannot align series to a series other than axis 0")

        # series/series compat, other must always be a Series
        if not axis:
            # equal
            if self.index.equals(other.index):
                join_index, lidx, ridx = None, None, None
            else:
                join_index, lidx, ridx = self.index.join(
                    other.index, how=join, level=level, return_indexers=True
                )

            if is_series:
                left = self._reindex_indexer(join_index, lidx, copy)
            elif lidx is None or join_index is None:
                left = self.copy(deep=copy)
            else:
                new_mgr = self._mgr.reindex_indexer(join_index, lidx, axis=1, copy=copy)
                left = self._constructor_from_mgr(new_mgr, axes=new_mgr.axes)

            right = other._reindex_indexer(join_index, ridx, copy)

        else:
            # one has > 1 ndim
            fdata = self._mgr
            join_index = self.axes[1]
            lidx, ridx = None, None
            if not join_index.equals(other.index):
                join_index, lidx, ridx = join_index.join(
                    other.index, how=join, level=level, return_indexers=True
                )

            if lidx is not None:
                bm_axis = self._get_block_manager_axis(1)
                fdata = fdata.reindex_indexer(join_index, lidx, axis=bm_axis)

            if copy and fdata is self._mgr:
                fdata = fdata.copy()

            left = self._constructor_from_mgr(fdata, axes=fdata.axes)

            if ridx is None:
                right = other.copy(deep=copy)
            else:
                right = other.reindex(join_index, level=level)

        # fill
        fill_na = notna(fill_value) or (method is not None)
        if fill_na:
            fill_value, method = validate_fillna_kwargs(fill_value, method)
            if method is not None:
                left = left._pad_or_backfill(method, limit=limit, axis=fill_axis)
                right = right._pad_or_backfill(method, limit=limit)
            else:
                left = left.fillna(fill_value, limit=limit, axis=fill_axis)
                right = right.fillna(fill_value, limit=limit)

        return left, right, join_index

    @final
    def _where(
        self,
        cond,
        other=lib.no_default,
        inplace: bool_t = False,
        axis: Axis | None = None,
        level=None,
    ):
        """
        Equivalent to public method `where`, except that `other` is not
        applied as a function even if callable. Used in __setitem__.
        """
        inplace = validate_bool_kwarg(inplace, "inplace")

        if axis is not None:
            axis = self._get_axis_number(axis)

        # align the cond to same shape as myself
        cond = common.apply_if_callable(cond, self)
        if isinstance(cond, NDFrame):
            # CoW: Make sure reference is not kept alive
            if cond.ndim == 1 and self.ndim == 2:
                cond = cond._constructor_expanddim(
                    {i: cond for i in range(len(self.columns))},
                    copy=False,
                )
                cond.columns = self.columns
            cond = cond.align(self, join="right", copy=False)[0]
        else:
            if not hasattr(cond, "shape"):
                cond = np.asanyarray(cond)
            if cond.shape != self.shape:
                raise ValueError("Array conditional must be same shape as self")
            cond = self._constructor(cond, **self._construct_axes_dict(), copy=False)

        # make sure we are boolean
        fill_value = bool(inplace)
        cond = cond.fillna(fill_value)

        msg = "Boolean array expected for the condition, not {dtype}"

        if not cond.empty:
            if not isinstance(cond, ABCDataFrame):
                # This is a single-dimensional object.
                if not is_bool_dtype(cond):
                    raise ValueError(msg.format(dtype=cond.dtype))
            else:
                for _dt in cond.dtypes:
                    if not is_bool_dtype(_dt):
                        raise ValueError(msg.format(dtype=_dt))
                if cond._mgr.any_extension_types:
                    # GH51574: avoid object ndarray conversion later on
                    cond = cond._constructor(
                        cond.to_numpy(dtype=bool, na_value=fill_value),
                        **cond._construct_axes_dict(),
                    )
        else:
            # GH#21947 we have an empty DataFrame/Series, could be object-dtype
            cond = cond.astype(bool)

        cond = -cond if inplace else cond
        cond = cond.reindex(self._info_axis, axis=self._info_axis_number, copy=False)

        # try to align with other
        if isinstance(other, NDFrame):
            # align with me
            if other.ndim <= self.ndim:
                # CoW: Make sure reference is not kept alive
                other = self.align(
                    other,
                    join="left",
                    axis=axis,
                    level=level,
                    fill_value=None,
                    copy=False,
                )[1]

                # if we are NOT aligned, raise as we cannot where index
                if axis is None and not other._indexed_same(self):
                    raise InvalidIndexError

                if other.ndim < self.ndim:
                    # TODO(EA2D): avoid object-dtype cast in EA case GH#38729
                    other = other._values
                    if axis == 0:
                        other = np.reshape(other, (-1, 1))
                    elif axis == 1:
                        other = np.reshape(other, (1, -1))

                    other = np.broadcast_to(other, self.shape)

            # slice me out of the other
            else:
                raise NotImplementedError(
                    "cannot align with a higher dimensional NDFrame"
                )

        elif not isinstance(other, (MultiIndex, NDFrame)):
            # mainly just catching Index here
            other = extract_array(other, extract_numpy=True)

        if isinstance(other, (np.ndarray, ExtensionArray)):
            if other.shape != self.shape:
                if self.ndim != 1:
                    # In the ndim == 1 case we may have
                    #  other length 1, which we treat as scalar (GH#2745, GH#4192)
                    #  or len(other) == icond.sum(), which we treat like
                    #  __setitem__ (GH#3235)
                    raise ValueError(
                        "other must be the same shape as self when an ndarray"
                    )

            # we are the same shape, so create an actual object for alignment
            else:
                other = self._constructor(
                    other, **self._construct_axes_dict(), copy=False
                )

        if axis is None:
            axis = 0

        if self.ndim == getattr(other, "ndim", 0):
            align = True
        else:
            align = self._get_axis_number(axis) == 1

        if inplace:
            # we may have different type blocks come out of putmask, so
            # reconstruct the block manager

            new_data = self._mgr.putmask(mask=cond, new=other, align=align)
            result = self._constructor_from_mgr(new_data, axes=new_data.axes)
            return self._update_inplace(result)

        else:
            new_data = self._mgr.where(
                other=other,
                cond=cond,
                align=align,
            )
            result = self._constructor_from_mgr(new_data, axes=new_data.axes)
            return result.__finalize__(self)

    @overload
    def where(
        self,
        cond,
        other=...,
        *,
        inplace: Literal[False] = ...,
        axis: Axis | None = ...,
        level: Level = ...,
    ) -> Self:
        ...

    @overload
    def where(
        self,
        cond,
        other=...,
        *,
        inplace: Literal[True],
        axis: Axis | None = ...,
        level: Level = ...,
    ) -> None:
        ...

    @overload
    def where(
        self,
        cond,
        other=...,
        *,
        inplace: bool_t = ...,
        axis: Axis | None = ...,
        level: Level = ...,
    ) -> Self | None:
        ...

    @final
    @doc(
        klass=_shared_doc_kwargs["klass"],
        cond="True",
        cond_rev="False",
        name="where",
        name_other="mask",
    )
    def where(
        self,
        cond,
        other=np.nan,
        *,
        inplace: bool_t = False,
        axis: Axis | None = None,
        level: Level | None = None,
    ) -> Self | None:
        """
        Replace values where the condition is {cond_rev}.

        Parameters
        ----------
        cond : bool {klass}, array-like, or callable
            Where `cond` is {cond}, keep the original value. Where
            {cond_rev}, replace with corresponding value from `other`.
            If `cond` is callable, it is computed on the {klass} and
            should return boolean {klass} or array. The callable must
            not change input {klass} (though pandas doesn't check it).
        other : scalar, {klass}, or callable
            Entries where `cond` is {cond_rev} are replaced with
            corresponding value from `other`.
            If other is callable, it is computed on the {klass} and
            should return scalar or {klass}. The callable must not
            change input {klass} (though pandas doesn't check it).
            If not specified, entries will be filled with the corresponding
            NULL value (``np.nan`` for numpy dtypes, ``pd.NA`` for extension
            dtypes).
        inplace : bool, default False
            Whether to perform the operation in place on the data.
        axis : int, default None
            Alignment axis if needed. For `Series` this parameter is
            unused and defaults to 0.
        level : int, default None
            Alignment level if needed.

        Returns
        -------
        Same type as caller or None if ``inplace=True``.

        See Also
        --------
        :func:`DataFrame.{name_other}` : Return an object of same shape as
            self.

        Notes
        -----
        The {name} method is an application of the if-then idiom. For each
        element in the calling DataFrame, if ``cond`` is ``{cond}`` the
        element is used; otherwise the corresponding element from the DataFrame
        ``other`` is used. If the axis of ``other`` does not align with axis of
        ``cond`` {klass}, the misaligned index positions will be filled with
        {cond_rev}.

        The signature for :func:`DataFrame.where` differs from
        :func:`numpy.where`. Roughly ``df1.where(m, df2)`` is equivalent to
        ``np.where(m, df1, df2)``.

        For further details and examples see the ``{name}`` documentation in
        :ref:`indexing <indexing.where_mask>`.

        The dtype of the object takes precedence. The fill value is casted to
        the object's dtype, if this can be done losslessly.

        Examples
        --------
        >>> s = pd.Series(range(5))
        >>> s.where(s > 0)
        0    NaN
        1    1.0
        2    2.0
        3    3.0
        4    4.0
        dtype: float64
        >>> s.mask(s > 0)
        0    0.0
        1    NaN
        2    NaN
        3    NaN
        4    NaN
        dtype: float64

        >>> s = pd.Series(range(5))
        >>> t = pd.Series([True, False])
        >>> s.where(t, 99)
        0     0
        1    99
        2    99
        3    99
        4    99
        dtype: int64
        >>> s.mask(t, 99)
        0    99
        1     1
        2    99
        3    99
        4    99
        dtype: int64

        >>> s.where(s > 1, 10)
        0    10
        1    10
        2    2
        3    3
        4    4
        dtype: int64
        >>> s.mask(s > 1, 10)
        0     0
        1     1
        2    10
        3    10
        4    10
        dtype: int64

        >>> df = pd.DataFrame(np.arange(10).reshape(-1, 2), columns=['A', 'B'])
        >>> df
           A  B
        0  0  1
        1  2  3
        2  4  5
        3  6  7
        4  8  9
        >>> m = df % 3 == 0
        >>> df.where(m, -df)
           A  B
        0  0 -1
        1 -2  3
        2 -4 -5
        3  6 -7
        4 -8  9
        >>> df.where(m, -df) == np.where(m, df, -df)
              A     B
        0  True  True
        1  True  True
        2  True  True
        3  True  True
        4  True  True
        >>> df.where(m, -df) == df.mask(~m, -df)
              A     B
        0  True  True
        1  True  True
        2  True  True
        3  True  True
        4  True  True
        """
        inplace = validate_bool_kwarg(inplace, "inplace")
        if inplace:
            if not PYPY and using_copy_on_write():
                if sys.getrefcount(self) <= REF_COUNT:
                    warnings.warn(
                        _chained_assignment_method_msg,
                        ChainedAssignmentError,
                        stacklevel=2,
                    )
        other = common.apply_if_callable(other, self)
        return self._where(cond, other, inplace, axis, level)

    @overload
    def mask(
        self,
        cond,
        other=...,
        *,
        inplace: Literal[False] = ...,
        axis: Axis | None = ...,
        level: Level = ...,
    ) -> Self:
        ...

    @overload
    def mask(
        self,
        cond,
        other=...,
        *,
        inplace: Literal[True],
        axis: Axis | None = ...,
        level: Level = ...,
    ) -> None:
        ...

    @overload
    def mask(
        self,
        cond,
        other=...,
        *,
        inplace: bool_t = ...,
        axis: Axis | None = ...,
        level: Level = ...,
    ) -> Self | None:
        ...

    @final
    @doc(
        where,
        klass=_shared_doc_kwargs["klass"],
        cond="False",
        cond_rev="True",
        name="mask",
        name_other="where",
    )
    def mask(
        self,
        cond,
        other=lib.no_default,
        *,
        inplace: bool_t = False,
        axis: Axis | None = None,
        level: Level | None = None,
    ) -> Self | None:
        inplace = validate_bool_kwarg(inplace, "inplace")
        if inplace:
            if not PYPY and using_copy_on_write():
                if sys.getrefcount(self) <= REF_COUNT:
                    warnings.warn(
                        _chained_assignment_method_msg,
                        ChainedAssignmentError,
                        stacklevel=2,
                    )

        cond = common.apply_if_callable(cond, self)

        # see gh-21891
        if not hasattr(cond, "__invert__"):
            cond = np.array(cond)

        return self.where(
            ~cond,
            other=other,
            inplace=inplace,
            axis=axis,
            level=level,
        )

    @doc(klass=_shared_doc_kwargs["klass"])
    def shift(
        self,
        periods: int | Sequence[int] = 1,
        freq=None,
        axis: Axis = 0,
        fill_value: Hashable = lib.no_default,
        suffix: str | None = None,
    ) -> Self | DataFrame:
        """
        Shift index by desired number of periods with an optional time `freq`.

        When `freq` is not passed, shift the index without realigning the data.
        If `freq` is passed (in this case, the index must be date or datetime,
        or it will raise a `NotImplementedError`), the index will be
        increased using the periods and the `freq`. `freq` can be inferred
        when specified as "infer" as long as either freq or inferred_freq
        attribute is set in the index.

        Parameters
        ----------
        periods : int or Sequence
            Number of periods to shift. Can be positive or negative.
            If an iterable of ints, the data will be shifted once by each int.
            This is equivalent to shifting by one value at a time and
            concatenating all resulting frames. The resulting columns will have
            the shift suffixed to their column names. For multiple periods,
            axis must not be 1.
        freq : DateOffset, tseries.offsets, timedelta, or str, optional
            Offset to use from the tseries module or time rule (e.g. 'EOM').
            If `freq` is specified then the index values are shifted but the
            data is not realigned. That is, use `freq` if you would like to
            extend the index when shifting and preserve the original data.
            If `freq` is specified as "infer" then it will be inferred from
            the freq or inferred_freq attributes of the index. If neither of
            those attributes exist, a ValueError is thrown.
        axis : {{0 or 'index', 1 or 'columns', None}}, default None
            Shift direction. For `Series` this parameter is unused and defaults to 0.
        fill_value : object, optional
            The scalar value to use for newly introduced missing values.
            the default depends on the dtype of `self`.
            For numeric data, ``np.nan`` is used.
            For datetime, timedelta, or period data, etc. :attr:`NaT` is used.
            For extension dtypes, ``self.dtype.na_value`` is used.
        suffix : str, optional
            If str and periods is an iterable, this is added after the column
            name and before the shift value for each shifted column name.

        Returns
        -------
        {klass}
            Copy of input object, shifted.

        See Also
        --------
        Index.shift : Shift values of Index.
        DatetimeIndex.shift : Shift values of DatetimeIndex.
        PeriodIndex.shift : Shift values of PeriodIndex.

        Examples
        --------
        >>> df = pd.DataFrame({{"Col1": [10, 20, 15, 30, 45],
        ...                    "Col2": [13, 23, 18, 33, 48],
        ...                    "Col3": [17, 27, 22, 37, 52]}},
        ...                   index=pd.date_range("2020-01-01", "2020-01-05"))
        >>> df
                    Col1  Col2  Col3
        2020-01-01    10    13    17
        2020-01-02    20    23    27
        2020-01-03    15    18    22
        2020-01-04    30    33    37
        2020-01-05    45    48    52

        >>> df.shift(periods=3)
                    Col1  Col2  Col3
        2020-01-01   NaN   NaN   NaN
        2020-01-02   NaN   NaN   NaN
        2020-01-03   NaN   NaN   NaN
        2020-01-04  10.0  13.0  17.0
        2020-01-05  20.0  23.0  27.0

        >>> df.shift(periods=1, axis="columns")
                    Col1  Col2  Col3
        2020-01-01   NaN    10    13
        2020-01-02   NaN    20    23
        2020-01-03   NaN    15    18
        2020-01-04   NaN    30    33
        2020-01-05   NaN    45    48

        >>> df.shift(periods=3, fill_value=0)
                    Col1  Col2  Col3
        2020-01-01     0     0     0
        2020-01-02     0     0     0
        2020-01-03     0     0     0
        2020-01-04    10    13    17
        2020-01-05    20    23    27

        >>> df.shift(periods=3, freq="D")
                    Col1  Col2  Col3
        2020-01-04    10    13    17
        2020-01-05    20    23    27
        2020-01-06    15    18    22
        2020-01-07    30    33    37
        2020-01-08    45    48    52

        >>> df.shift(periods=3, freq="infer")
                    Col1  Col2  Col3
        2020-01-04    10    13    17
        2020-01-05    20    23    27
        2020-01-06    15    18    22
        2020-01-07    30    33    37
        2020-01-08    45    48    52

        >>> df['Col1'].shift(periods=[0, 1, 2])
                    Col1_0  Col1_1  Col1_2
        2020-01-01      10     NaN     NaN
        2020-01-02      20    10.0     NaN
        2020-01-03      15    20.0    10.0
        2020-01-04      30    15.0    20.0
        2020-01-05      45    30.0    15.0
        """
        axis = self._get_axis_number(axis)

        if freq is not None and fill_value is not lib.no_default:
            # GH#53832
            raise ValueError(
                "Cannot pass both 'freq' and 'fill_value' to "
                f"{type(self).__name__}.shift"
            )

        if periods == 0:
            return self.copy(deep=None)

        if is_list_like(periods) and isinstance(self, ABCSeries):
            return self.to_frame().shift(
                periods=periods, freq=freq, axis=axis, fill_value=fill_value
            )
        periods = cast(int, periods)

        if freq is None:
            # when freq is None, data is shifted, index is not
            axis = self._get_axis_number(axis)
            assert axis == 0  # axis == 1 cases handled in DataFrame.shift
            new_data = self._mgr.shift(periods=periods, fill_value=fill_value)
            return self._constructor_from_mgr(
                new_data, axes=new_data.axes
            ).__finalize__(self, method="shift")

        return self._shift_with_freq(periods, axis, freq)

    @final
    def _shift_with_freq(self, periods: int, axis: int, freq) -> Self:
        # see shift.__doc__
        # when freq is given, index is shifted, data is not
        index = self._get_axis(axis)

        if freq == "infer":
            freq = getattr(index, "freq", None)

            if freq is None:
                freq = getattr(index, "inferred_freq", None)

            if freq is None:
                msg = "Freq was not set in the index hence cannot be inferred"
                raise ValueError(msg)

        elif isinstance(freq, str):
            freq = to_offset(freq)

        if isinstance(index, PeriodIndex):
            orig_freq = to_offset(index.freq)
            if freq != orig_freq:
                assert orig_freq is not None  # for mypy
                raise ValueError(
                    f"Given freq {freq.rule_code} does not match "
                    f"PeriodIndex freq {orig_freq.rule_code}"
                )
            new_ax = index.shift(periods)
        else:
            new_ax = index.shift(periods, freq)

        result = self.set_axis(new_ax, axis=axis)
        return result.__finalize__(self, method="shift")

    @final
    def truncate(
        self,
        before=None,
        after=None,
        axis: Axis | None = None,
        copy: bool_t | None = None,
    ) -> Self:
        """
        Truncate a Series or DataFrame before and after some index value.

        This is a useful shorthand for boolean indexing based on index
        values above or below certain thresholds.

        Parameters
        ----------
        before : date, str, int
            Truncate all rows before this index value.
        after : date, str, int
            Truncate all rows after this index value.
        axis : {0 or 'index', 1 or 'columns'}, optional
            Axis to truncate. Truncates the index (rows) by default.
            For `Series` this parameter is unused and defaults to 0.
        copy : bool, default is True,
            Return a copy of the truncated section.

        Returns
        -------
        type of caller
            The truncated Series or DataFrame.

        See Also
        --------
        DataFrame.loc : Select a subset of a DataFrame by label.
        DataFrame.iloc : Select a subset of a DataFrame by position.

        Notes
        -----
        If the index being truncated contains only datetime values,
        `before` and `after` may be specified as strings instead of
        Timestamps.

        Examples
        --------
        >>> df = pd.DataFrame({'A': ['a', 'b', 'c', 'd', 'e'],
        ...                    'B': ['f', 'g', 'h', 'i', 'j'],
        ...                    'C': ['k', 'l', 'm', 'n', 'o']},
        ...                   index=[1, 2, 3, 4, 5])
        >>> df
           A  B  C
        1  a  f  k
        2  b  g  l
        3  c  h  m
        4  d  i  n
        5  e  j  o

        >>> df.truncate(before=2, after=4)
           A  B  C
        2  b  g  l
        3  c  h  m
        4  d  i  n

        The columns of a DataFrame can be truncated.

        >>> df.truncate(before="A", after="B", axis="columns")
           A  B
        1  a  f
        2  b  g
        3  c  h
        4  d  i
        5  e  j

        For Series, only rows can be truncated.

        >>> df['A'].truncate(before=2, after=4)
        2    b
        3    c
        4    d
        Name: A, dtype: object

        The index values in ``truncate`` can be datetimes or string
        dates.

        >>> dates = pd.date_range('2016-01-01', '2016-02-01', freq='s')
        >>> df = pd.DataFrame(index=dates, data={'A': 1})
        >>> df.tail()
                             A
        2016-01-31 23:59:56  1
        2016-01-31 23:59:57  1
        2016-01-31 23:59:58  1
        2016-01-31 23:59:59  1
        2016-02-01 00:00:00  1

        >>> df.truncate(before=pd.Timestamp('2016-01-05'),
        ...             after=pd.Timestamp('2016-01-10')).tail()
                             A
        2016-01-09 23:59:56  1
        2016-01-09 23:59:57  1
        2016-01-09 23:59:58  1
        2016-01-09 23:59:59  1
        2016-01-10 00:00:00  1

        Because the index is a DatetimeIndex containing only dates, we can
        specify `before` and `after` as strings. They will be coerced to
        Timestamps before truncation.

        >>> df.truncate('2016-01-05', '2016-01-10').tail()
                             A
        2016-01-09 23:59:56  1
        2016-01-09 23:59:57  1
        2016-01-09 23:59:58  1
        2016-01-09 23:59:59  1
        2016-01-10 00:00:00  1

        Note that ``truncate`` assumes a 0 value for any unspecified time
        component (midnight). This differs from partial string slicing, which
        returns any partially matching dates.

        >>> df.loc['2016-01-05':'2016-01-10', :].tail()
                             A
        2016-01-10 23:59:55  1
        2016-01-10 23:59:56  1
        2016-01-10 23:59:57  1
        2016-01-10 23:59:58  1
        2016-01-10 23:59:59  1
        """
        if axis is None:
            axis = 0
        axis = self._get_axis_number(axis)
        ax = self._get_axis(axis)

        # GH 17935
        # Check that index is sorted
        if not ax.is_monotonic_increasing and not ax.is_monotonic_decreasing:
            raise ValueError("truncate requires a sorted index")

        # if we have a date index, convert to dates, otherwise
        # treat like a slice
        if ax._is_all_dates:
            from pandas.core.tools.datetimes import to_datetime

            before = to_datetime(before)
            after = to_datetime(after)

        if before is not None and after is not None and before > after:
            raise ValueError(f"Truncate: {after} must be after {before}")

        if len(ax) > 1 and ax.is_monotonic_decreasing and ax.nunique() > 1:
            before, after = after, before

        slicer = [slice(None, None)] * self._AXIS_LEN
        slicer[axis] = slice(before, after)
        result = self.loc[tuple(slicer)]

        if isinstance(ax, MultiIndex):
            setattr(result, self._get_axis_name(axis), ax.truncate(before, after))

        result = result.copy(deep=copy and not using_copy_on_write())

        return result

    @final
    @doc(klass=_shared_doc_kwargs["klass"])
    def tz_convert(
        self, tz, axis: Axis = 0, level=None, copy: bool_t | None = None
    ) -> Self:
        """
        Convert tz-aware axis to target time zone.

        Parameters
        ----------
        tz : str or tzinfo object or None
            Target time zone. Passing ``None`` will convert to
            UTC and remove the timezone information.
        axis : {{0 or 'index', 1 or 'columns'}}, default 0
            The axis to convert
        level : int, str, default None
            If axis is a MultiIndex, convert a specific level. Otherwise
            must be None.
        copy : bool, default True
            Also make a copy of the underlying data.

        Returns
        -------
        {klass}
            Object with time zone converted axis.

        Raises
        ------
        TypeError
            If the axis is tz-naive.

        Examples
        --------
        Change to another time zone:

        >>> s = pd.Series(
        ...     [1],
        ...     index=pd.DatetimeIndex(['2018-09-15 01:30:00+02:00']),
        ... )
        >>> s.tz_convert('Asia/Shanghai')
        2018-09-15 07:30:00+08:00    1
        dtype: int64

        Pass None to convert to UTC and get a tz-naive index:

        >>> s = pd.Series([1],
        ...     index=pd.DatetimeIndex(['2018-09-15 01:30:00+02:00']))
        >>> s.tz_convert(None)
        2018-09-14 23:30:00    1
        dtype: int64
        """
        axis = self._get_axis_number(axis)
        ax = self._get_axis(axis)

        def _tz_convert(ax, tz):
            if not hasattr(ax, "tz_convert"):
                if len(ax) > 0:
                    ax_name = self._get_axis_name(axis)
                    raise TypeError(
                        f"{ax_name} is not a valid DatetimeIndex or PeriodIndex"
                    )
                ax = DatetimeIndex([], tz=tz)
            else:
                ax = ax.tz_convert(tz)
            return ax

        # if a level is given it must be a MultiIndex level or
        # equivalent to the axis name
        if isinstance(ax, MultiIndex):
            level = ax._get_level_number(level)
            new_level = _tz_convert(ax.levels[level], tz)
            ax = ax.set_levels(new_level, level=level)
        else:
            if level not in (None, 0, ax.name):
                raise ValueError(f"The level {level} is not valid")
            ax = _tz_convert(ax, tz)

        result = self.copy(deep=copy and not using_copy_on_write())
        result = result.set_axis(ax, axis=axis, copy=False)
        return result.__finalize__(self, method="tz_convert")

    @final
    @doc(klass=_shared_doc_kwargs["klass"])
    def tz_localize(
        self,
        tz,
        axis: Axis = 0,
        level=None,
        copy: bool_t | None = None,
        ambiguous: TimeAmbiguous = "raise",
        nonexistent: TimeNonexistent = "raise",
    ) -> Self:
        """
        Localize tz-naive index of a Series or DataFrame to target time zone.

        This operation localizes the Index. To localize the values in a
        timezone-naive Series, use :meth:`Series.dt.tz_localize`.

        Parameters
        ----------
        tz : str or tzinfo or None
            Time zone to localize. Passing ``None`` will remove the
            time zone information and preserve local time.
        axis : {{0 or 'index', 1 or 'columns'}}, default 0
            The axis to localize
        level : int, str, default None
            If axis ia a MultiIndex, localize a specific level. Otherwise
            must be None.
        copy : bool, default True
            Also make a copy of the underlying data.
        ambiguous : 'infer', bool-ndarray, 'NaT', default 'raise'
            When clocks moved backward due to DST, ambiguous times may arise.
            For example in Central European Time (UTC+01), when going from
            03:00 DST to 02:00 non-DST, 02:30:00 local time occurs both at
            00:30:00 UTC and at 01:30:00 UTC. In such a situation, the
            `ambiguous` parameter dictates how ambiguous times should be
            handled.

            - 'infer' will attempt to infer fall dst-transition hours based on
              order
            - bool-ndarray where True signifies a DST time, False designates
              a non-DST time (note that this flag is only applicable for
              ambiguous times)
            - 'NaT' will return NaT where there are ambiguous times
            - 'raise' will raise an AmbiguousTimeError if there are ambiguous
              times.
        nonexistent : str, default 'raise'
            A nonexistent time does not exist in a particular timezone
            where clocks moved forward due to DST. Valid values are:

            - 'shift_forward' will shift the nonexistent time forward to the
              closest existing time
            - 'shift_backward' will shift the nonexistent time backward to the
              closest existing time
            - 'NaT' will return NaT where there are nonexistent times
            - timedelta objects will shift nonexistent times by the timedelta
            - 'raise' will raise an NonExistentTimeError if there are
              nonexistent times.

        Returns
        -------
        {klass}
            Same type as the input.

        Raises
        ------
        TypeError
            If the TimeSeries is tz-aware and tz is not None.

        Examples
        --------
        Localize local times:

        >>> s = pd.Series(
        ...     [1],
        ...     index=pd.DatetimeIndex(['2018-09-15 01:30:00']),
        ... )
        >>> s.tz_localize('CET')
        2018-09-15 01:30:00+02:00    1
        dtype: int64

        Pass None to convert to tz-naive index and preserve local time:

        >>> s = pd.Series([1],
        ...     index=pd.DatetimeIndex(['2018-09-15 01:30:00+02:00']))
        >>> s.tz_localize(None)
        2018-09-15 01:30:00    1
        dtype: int64

        Be careful with DST changes. When there is sequential data, pandas
        can infer the DST time:

        >>> s = pd.Series(range(7),
        ...               index=pd.DatetimeIndex(['2018-10-28 01:30:00',
        ...                                       '2018-10-28 02:00:00',
        ...                                       '2018-10-28 02:30:00',
        ...                                       '2018-10-28 02:00:00',
        ...                                       '2018-10-28 02:30:00',
        ...                                       '2018-10-28 03:00:00',
        ...                                       '2018-10-28 03:30:00']))
        >>> s.tz_localize('CET', ambiguous='infer')
        2018-10-28 01:30:00+02:00    0
        2018-10-28 02:00:00+02:00    1
        2018-10-28 02:30:00+02:00    2
        2018-10-28 02:00:00+01:00    3
        2018-10-28 02:30:00+01:00    4
        2018-10-28 03:00:00+01:00    5
        2018-10-28 03:30:00+01:00    6
        dtype: int64

        In some cases, inferring the DST is impossible. In such cases, you can
        pass an ndarray to the ambiguous parameter to set the DST explicitly

        >>> s = pd.Series(range(3),
        ...               index=pd.DatetimeIndex(['2018-10-28 01:20:00',
        ...                                       '2018-10-28 02:36:00',
        ...                                       '2018-10-28 03:46:00']))
        >>> s.tz_localize('CET', ambiguous=np.array([True, True, False]))
        2018-10-28 01:20:00+02:00    0
        2018-10-28 02:36:00+02:00    1
        2018-10-28 03:46:00+01:00    2
        dtype: int64

        If the DST transition causes nonexistent times, you can shift these
        dates forward or backward with a timedelta object or `'shift_forward'`
        or `'shift_backward'`.

        >>> s = pd.Series(range(2),
        ...               index=pd.DatetimeIndex(['2015-03-29 02:30:00',
        ...                                       '2015-03-29 03:30:00']))
        >>> s.tz_localize('Europe/Warsaw', nonexistent='shift_forward')
        2015-03-29 03:00:00+02:00    0
        2015-03-29 03:30:00+02:00    1
        dtype: int64
        >>> s.tz_localize('Europe/Warsaw', nonexistent='shift_backward')
        2015-03-29 01:59:59.999999999+01:00    0
        2015-03-29 03:30:00+02:00              1
        dtype: int64
        >>> s.tz_localize('Europe/Warsaw', nonexistent=pd.Timedelta('1H'))
        2015-03-29 03:30:00+02:00    0
        2015-03-29 03:30:00+02:00    1
        dtype: int64
        """
        nonexistent_options = ("raise", "NaT", "shift_forward", "shift_backward")
        if nonexistent not in nonexistent_options and not isinstance(
            nonexistent, dt.timedelta
        ):
            raise ValueError(
                "The nonexistent argument must be one of 'raise', "
                "'NaT', 'shift_forward', 'shift_backward' or "
                "a timedelta object"
            )

        axis = self._get_axis_number(axis)
        ax = self._get_axis(axis)

        def _tz_localize(ax, tz, ambiguous, nonexistent):
            if not hasattr(ax, "tz_localize"):
                if len(ax) > 0:
                    ax_name = self._get_axis_name(axis)
                    raise TypeError(
                        f"{ax_name} is not a valid DatetimeIndex or PeriodIndex"
                    )
                ax = DatetimeIndex([], tz=tz)
            else:
                ax = ax.tz_localize(tz, ambiguous=ambiguous, nonexistent=nonexistent)
            return ax

        # if a level is given it must be a MultiIndex level or
        # equivalent to the axis name
        if isinstance(ax, MultiIndex):
            level = ax._get_level_number(level)
            new_level = _tz_localize(ax.levels[level], tz, ambiguous, nonexistent)
            ax = ax.set_levels(new_level, level=level)
        else:
            if level not in (None, 0, ax.name):
                raise ValueError(f"The level {level} is not valid")
            ax = _tz_localize(ax, tz, ambiguous, nonexistent)

        result = self.copy(deep=copy and not using_copy_on_write())
        result = result.set_axis(ax, axis=axis, copy=False)
        return result.__finalize__(self, method="tz_localize")

    # ----------------------------------------------------------------------
    # Numeric Methods

    @final
    def describe(
        self,
        percentiles=None,
        include=None,
        exclude=None,
    ) -> Self:
        """
        Generate descriptive statistics.

        Descriptive statistics include those that summarize the central
        tendency, dispersion and shape of a
        dataset's distribution, excluding ``NaN`` values.

        Analyzes both numeric and object series, as well
        as ``DataFrame`` column sets of mixed data types. The output
        will vary depending on what is provided. Refer to the notes
        below for more detail.

        Parameters
        ----------
        percentiles : list-like of numbers, optional
            The percentiles to include in the output. All should
            fall between 0 and 1. The default is
            ``[.25, .5, .75]``, which returns the 25th, 50th, and
            75th percentiles.
        include : 'all', list-like of dtypes or None (default), optional
            A white list of data types to include in the result. Ignored
            for ``Series``. Here are the options:

            - 'all' : All columns of the input will be included in the output.
            - A list-like of dtypes : Limits the results to the
              provided data types.
              To limit the result to numeric types submit
              ``numpy.number``. To limit it instead to object columns submit
              the ``numpy.object`` data type. Strings
              can also be used in the style of
              ``select_dtypes`` (e.g. ``df.describe(include=['O'])``). To
              select pandas categorical columns, use ``'category'``
            - None (default) : The result will include all numeric columns.
        exclude : list-like of dtypes or None (default), optional,
            A black list of data types to omit from the result. Ignored
            for ``Series``. Here are the options:

            - A list-like of dtypes : Excludes the provided data types
              from the result. To exclude numeric types submit
              ``numpy.number``. To exclude object columns submit the data
              type ``numpy.object``. Strings can also be used in the style of
              ``select_dtypes`` (e.g. ``df.describe(exclude=['O'])``). To
              exclude pandas categorical columns, use ``'category'``
            - None (default) : The result will exclude nothing.

        Returns
        -------
        Series or DataFrame
            Summary statistics of the Series or Dataframe provided.

        See Also
        --------
        DataFrame.count: Count number of non-NA/null observations.
        DataFrame.max: Maximum of the values in the object.
        DataFrame.min: Minimum of the values in the object.
        DataFrame.mean: Mean of the values.
        DataFrame.std: Standard deviation of the observations.
        DataFrame.select_dtypes: Subset of a DataFrame including/excluding
            columns based on their dtype.

        Notes
        -----
        For numeric data, the result's index will include ``count``,
        ``mean``, ``std``, ``min``, ``max`` as well as lower, ``50`` and
        upper percentiles. By default the lower percentile is ``25`` and the
        upper percentile is ``75``. The ``50`` percentile is the
        same as the median.

        For object data (e.g. strings or timestamps), the result's index
        will include ``count``, ``unique``, ``top``, and ``freq``. The ``top``
        is the most common value. The ``freq`` is the most common value's
        frequency. Timestamps also include the ``first`` and ``last`` items.

        If multiple object values have the highest count, then the
        ``count`` and ``top`` results will be arbitrarily chosen from
        among those with the highest count.

        For mixed data types provided via a ``DataFrame``, the default is to
        return only an analysis of numeric columns. If the dataframe consists
        only of object and categorical data without any numeric columns, the
        default is to return an analysis of both the object and categorical
        columns. If ``include='all'`` is provided as an option, the result
        will include a union of attributes of each type.

        The `include` and `exclude` parameters can be used to limit
        which columns in a ``DataFrame`` are analyzed for the output.
        The parameters are ignored when analyzing a ``Series``.

        Examples
        --------
        Describing a numeric ``Series``.

        >>> s = pd.Series([1, 2, 3])
        >>> s.describe()
        count    3.0
        mean     2.0
        std      1.0
        min      1.0
        25%      1.5
        50%      2.0
        75%      2.5
        max      3.0
        dtype: float64

        Describing a categorical ``Series``.

        >>> s = pd.Series(['a', 'a', 'b', 'c'])
        >>> s.describe()
        count     4
        unique    3
        top       a
        freq      2
        dtype: object

        Describing a timestamp ``Series``.

        >>> s = pd.Series([
        ...     np.datetime64("2000-01-01"),
        ...     np.datetime64("2010-01-01"),
        ...     np.datetime64("2010-01-01")
        ... ])
        >>> s.describe()
        count                      3
        mean     2006-09-01 08:00:00
        min      2000-01-01 00:00:00
        25%      2004-12-31 12:00:00
        50%      2010-01-01 00:00:00
        75%      2010-01-01 00:00:00
        max      2010-01-01 00:00:00
        dtype: object

        Describing a ``DataFrame``. By default only numeric fields
        are returned.

        >>> df = pd.DataFrame({'categorical': pd.Categorical(['d','e','f']),
        ...                    'numeric': [1, 2, 3],
        ...                    'object': ['a', 'b', 'c']
        ...                   })
        >>> df.describe()
               numeric
        count      3.0
        mean       2.0
        std        1.0
        min        1.0
        25%        1.5
        50%        2.0
        75%        2.5
        max        3.0

        Describing all columns of a ``DataFrame`` regardless of data type.

        >>> df.describe(include='all')  # doctest: +SKIP
               categorical  numeric object
        count            3      3.0      3
        unique           3      NaN      3
        top              f      NaN      a
        freq             1      NaN      1
        mean           NaN      2.0    NaN
        std            NaN      1.0    NaN
        min            NaN      1.0    NaN
        25%            NaN      1.5    NaN
        50%            NaN      2.0    NaN
        75%            NaN      2.5    NaN
        max            NaN      3.0    NaN

        Describing a column from a ``DataFrame`` by accessing it as
        an attribute.

        >>> df.numeric.describe()
        count    3.0
        mean     2.0
        std      1.0
        min      1.0
        25%      1.5
        50%      2.0
        75%      2.5
        max      3.0
        Name: numeric, dtype: float64

        Including only numeric columns in a ``DataFrame`` description.

        >>> df.describe(include=[np.number])
               numeric
        count      3.0
        mean       2.0
        std        1.0
        min        1.0
        25%        1.5
        50%        2.0
        75%        2.5
        max        3.0

        Including only string columns in a ``DataFrame`` description.

        >>> df.describe(include=[object])  # doctest: +SKIP
               object
        count       3
        unique      3
        top         a
        freq        1

        Including only categorical columns from a ``DataFrame`` description.

        >>> df.describe(include=['category'])
               categorical
        count            3
        unique           3
        top              d
        freq             1

        Excluding numeric columns from a ``DataFrame`` description.

        >>> df.describe(exclude=[np.number])  # doctest: +SKIP
               categorical object
        count            3      3
        unique           3      3
        top              f      a
        freq             1      1

        Excluding object columns from a ``DataFrame`` description.

        >>> df.describe(exclude=[object])  # doctest: +SKIP
               categorical  numeric
        count            3      3.0
        unique           3      NaN
        top              f      NaN
        freq             1      NaN
        mean           NaN      2.0
        std            NaN      1.0
        min            NaN      1.0
        25%            NaN      1.5
        50%            NaN      2.0
        75%            NaN      2.5
        max            NaN      3.0
        """
        return describe_ndframe(
            obj=self,
            include=include,
            exclude=exclude,
            percentiles=percentiles,
        ).__finalize__(self, method="describe")

    @final
    def pct_change(
        self,
        periods: int = 1,
        fill_method: FillnaOptions | None | lib.NoDefault = lib.no_default,
        limit: int | None | lib.NoDefault = lib.no_default,
        freq=None,
        **kwargs,
    ) -> Self:
        """
        Fractional change between the current and a prior element.

        Computes the fractional change from the immediately previous row by
        default. This is useful in comparing the fraction of change in a time
        series of elements.

        .. note::

            Despite the name of this method, it calculates fractional change
            (also known as per unit change or relative change) and not
            percentage change. If you need the percentage change, multiply
            these values by 100.

        Parameters
        ----------
        periods : int, default 1
            Periods to shift for forming percent change.
        fill_method : {'backfill', 'bfill', 'pad', 'ffill', None}, default 'pad'
            How to handle NAs **before** computing percent changes.

            .. deprecated:: 2.1

        limit : int, default None
            The number of consecutive NAs to fill before stopping.

            .. deprecated:: 2.1

        freq : DateOffset, timedelta, or str, optional
            Increment to use from time series API (e.g. 'M' or BDay()).
        **kwargs
            Additional keyword arguments are passed into
            `DataFrame.shift` or `Series.shift`.

        Returns
        -------
        Series or DataFrame
            The same type as the calling object.

        See Also
        --------
        Series.diff : Compute the difference of two elements in a Series.
        DataFrame.diff : Compute the difference of two elements in a DataFrame.
        Series.shift : Shift the index by some number of periods.
        DataFrame.shift : Shift the index by some number of periods.

        Examples
        --------
        **Series**

        >>> s = pd.Series([90, 91, 85])
        >>> s
        0    90
        1    91
        2    85
        dtype: int64

        >>> s.pct_change()
        0         NaN
        1    0.011111
        2   -0.065934
        dtype: float64

        >>> s.pct_change(periods=2)
        0         NaN
        1         NaN
        2   -0.055556
        dtype: float64

        See the percentage change in a Series where filling NAs with last
        valid observation forward to next valid.

        >>> s = pd.Series([90, 91, None, 85])
        >>> s
        0    90.0
        1    91.0
        2     NaN
        3    85.0
        dtype: float64

        >>> s.ffill().pct_change()
        0         NaN
        1    0.011111
        2    0.000000
        3   -0.065934
        dtype: float64

        **DataFrame**

        Percentage change in French franc, Deutsche Mark, and Italian lira from
        1980-01-01 to 1980-03-01.

        >>> df = pd.DataFrame({
        ...     'FR': [4.0405, 4.0963, 4.3149],
        ...     'GR': [1.7246, 1.7482, 1.8519],
        ...     'IT': [804.74, 810.01, 860.13]},
        ...     index=['1980-01-01', '1980-02-01', '1980-03-01'])
        >>> df
                        FR      GR      IT
        1980-01-01  4.0405  1.7246  804.74
        1980-02-01  4.0963  1.7482  810.01
        1980-03-01  4.3149  1.8519  860.13

        >>> df.pct_change()
                          FR        GR        IT
        1980-01-01       NaN       NaN       NaN
        1980-02-01  0.013810  0.013684  0.006549
        1980-03-01  0.053365  0.059318  0.061876

        Percentage of change in GOOG and APPL stock volume. Shows computing
        the percentage change between columns.

        >>> df = pd.DataFrame({
        ...     '2016': [1769950, 30586265],
        ...     '2015': [1500923, 40912316],
        ...     '2014': [1371819, 41403351]},
        ...     index=['GOOG', 'APPL'])
        >>> df
                  2016      2015      2014
        GOOG   1769950   1500923   1371819
        APPL  30586265  40912316  41403351

        >>> df.pct_change(axis='columns', periods=-1)
                  2016      2015  2014
        GOOG  0.179241  0.094112   NaN
        APPL -0.252395 -0.011860   NaN
        """
        # GH#53491
        if fill_method is not lib.no_default or limit is not lib.no_default:
            warnings.warn(
                "The 'fill_method' and 'limit' keywords in "
                f"{type(self).__name__}.pct_change are deprecated and will be "
                "removed in a future version. Call "
                f"{'bfill' if fill_method in ('backfill', 'bfill') else 'ffill'} "
                "before calling pct_change instead.",
                FutureWarning,
                stacklevel=find_stack_level(),
            )
        if fill_method is lib.no_default:
            if self.isna().values.any():
                warnings.warn(
                    "The default fill_method='pad' in "
                    f"{type(self).__name__}.pct_change is deprecated and will be "
                    "removed in a future version. Call ffill before calling "
                    "pct_change to retain current behavior and silence this warning.",
                    FutureWarning,
                    stacklevel=find_stack_level(),
                )
            fill_method = "pad"
        if limit is lib.no_default:
            limit = None

        axis = self._get_axis_number(kwargs.pop("axis", "index"))
        if fill_method is None:
            data = self
        else:
            data = self._pad_or_backfill(fill_method, axis=axis, limit=limit)

        shifted = data.shift(periods=periods, freq=freq, axis=axis, **kwargs)
        # Unsupported left operand type for / ("Self")
        rs = data / shifted - 1  # type: ignore[operator]
        if freq is not None:
            # Shift method is implemented differently when freq is not None
            # We want to restore the original index
            rs = rs.loc[~rs.index.duplicated()]
            rs = rs.reindex_like(data)
        return rs.__finalize__(self, method="pct_change")

    @final
    def _logical_func(
        self,
        name: str,
        func,
        axis: Axis = 0,
        bool_only: bool_t = False,
        skipna: bool_t = True,
        **kwargs,
    ) -> Series | bool_t:
        nv.validate_logical_func((), kwargs, fname=name)
        validate_bool_kwarg(skipna, "skipna", none_allowed=False)

        if self.ndim > 1 and axis is None:
            # Reduce along one dimension then the other, to simplify DataFrame._reduce
            res = self._logical_func(
                name, func, axis=0, bool_only=bool_only, skipna=skipna, **kwargs
            )
            return res._logical_func(name, func, skipna=skipna, **kwargs)
        elif axis is None:
            axis = 0

        if (
            self.ndim > 1
            and axis == 1
            and len(self._mgr.arrays) > 1
            # TODO(EA2D): special-case not needed
            and all(x.ndim == 2 for x in self._mgr.arrays)
            and not kwargs
        ):
            # Fastpath avoiding potentially expensive transpose
            obj = self
            if bool_only:
                obj = self._get_bool_data()
            return obj._reduce_axis1(name, func, skipna=skipna)

        return self._reduce(
            func,
            name=name,
            axis=axis,
            skipna=skipna,
            numeric_only=bool_only,
            filter_type="bool",
        )

    def any(
        self,
        axis: Axis = 0,
        bool_only: bool_t = False,
        skipna: bool_t = True,
        **kwargs,
    ) -> Series | bool_t:
        return self._logical_func(
            "any", nanops.nanany, axis, bool_only, skipna, **kwargs
        )

    def all(
        self,
        axis: Axis = 0,
        bool_only: bool_t = False,
        skipna: bool_t = True,
        **kwargs,
    ) -> Series | bool_t:
        return self._logical_func(
            "all", nanops.nanall, axis, bool_only, skipna, **kwargs
        )

    @final
    def _accum_func(
        self,
        name: str,
        func,
        axis: Axis | None = None,
        skipna: bool_t = True,
        *args,
        **kwargs,
    ):
        skipna = nv.validate_cum_func_with_skipna(skipna, args, kwargs, name)
        if axis is None:
            axis = 0
        else:
            axis = self._get_axis_number(axis)

        if axis == 1:
            return self.T._accum_func(
                name, func, axis=0, skipna=skipna, *args, **kwargs  # noqa: B026
            ).T

        def block_accum_func(blk_values):
            values = blk_values.T if hasattr(blk_values, "T") else blk_values

            result: np.ndarray | ExtensionArray
            if isinstance(values, ExtensionArray):
                result = values._accumulate(name, skipna=skipna, **kwargs)
            else:
                result = nanops.na_accum_func(values, func, skipna=skipna)

            result = result.T if hasattr(result, "T") else result
            return result

        result = self._mgr.apply(block_accum_func)

        return self._constructor_from_mgr(result, axes=result.axes).__finalize__(
            self, method=name
        )

    def cummax(self, axis: Axis | None = None, skipna: bool_t = True, *args, **kwargs):
        return self._accum_func(
            "cummax", np.maximum.accumulate, axis, skipna, *args, **kwargs
        )

    def cummin(self, axis: Axis | None = None, skipna: bool_t = True, *args, **kwargs):
        return self._accum_func(
            "cummin", np.minimum.accumulate, axis, skipna, *args, **kwargs
        )

    def cumsum(self, axis: Axis | None = None, skipna: bool_t = True, *args, **kwargs):
        return self._accum_func("cumsum", np.cumsum, axis, skipna, *args, **kwargs)

    def cumprod(self, axis: Axis | None = None, skipna: bool_t = True, *args, **kwargs):
        return self._accum_func("cumprod", np.cumprod, axis, skipna, *args, **kwargs)

    @final
    def _stat_function_ddof(
        self,
        name: str,
        func,
        axis: Axis | None | lib.NoDefault = lib.no_default,
        skipna: bool_t = True,
        ddof: int = 1,
        numeric_only: bool_t = False,
        **kwargs,
    ) -> Series | float:
        nv.validate_stat_ddof_func((), kwargs, fname=name)
        validate_bool_kwarg(skipna, "skipna", none_allowed=False)

        if axis is None:
            if self.ndim > 1:
                warnings.warn(
                    f"The behavior of {type(self).__name__}.{name} with axis=None "
                    "is deprecated, in a future version this will reduce over both "
                    "axes and return a scalar. To retain the old behavior, pass "
                    "axis=0 (or do not pass axis)",
                    FutureWarning,
                    stacklevel=find_stack_level(),
                )
            axis = 0
        elif axis is lib.no_default:
            axis = 0

        return self._reduce(
            func, name, axis=axis, numeric_only=numeric_only, skipna=skipna, ddof=ddof
        )

    def sem(
        self,
        axis: Axis | None = 0,
        skipna: bool_t = True,
        ddof: int = 1,
        numeric_only: bool_t = False,
        **kwargs,
    ) -> Series | float:
        return self._stat_function_ddof(
            "sem", nanops.nansem, axis, skipna, ddof, numeric_only, **kwargs
        )

    def var(
        self,
        axis: Axis | None = 0,
        skipna: bool_t = True,
        ddof: int = 1,
        numeric_only: bool_t = False,
        **kwargs,
    ) -> Series | float:
        return self._stat_function_ddof(
            "var", nanops.nanvar, axis, skipna, ddof, numeric_only, **kwargs
        )

    def std(
        self,
        axis: Axis | None = 0,
        skipna: bool_t = True,
        ddof: int = 1,
        numeric_only: bool_t = False,
        **kwargs,
    ) -> Series | float:
        return self._stat_function_ddof(
            "std", nanops.nanstd, axis, skipna, ddof, numeric_only, **kwargs
        )

    @final
    def _stat_function(
        self,
        name: str,
        func,
        axis: Axis | None = 0,
        skipna: bool_t = True,
        numeric_only: bool_t = False,
        **kwargs,
    ):
        assert name in ["median", "mean", "min", "max", "kurt", "skew"], name
        nv.validate_func(name, (), kwargs)

        validate_bool_kwarg(skipna, "skipna", none_allowed=False)

        return self._reduce(
            func, name=name, axis=axis, skipna=skipna, numeric_only=numeric_only
        )

    def min(
        self,
        axis: Axis | None = 0,
        skipna: bool_t = True,
        numeric_only: bool_t = False,
        **kwargs,
    ):
        return self._stat_function(
            "min",
            nanops.nanmin,
            axis,
            skipna,
            numeric_only,
            **kwargs,
        )

    def max(
        self,
        axis: Axis | None = 0,
        skipna: bool_t = True,
        numeric_only: bool_t = False,
        **kwargs,
    ):
        return self._stat_function(
            "max",
            nanops.nanmax,
            axis,
            skipna,
            numeric_only,
            **kwargs,
        )

    def mean(
        self,
        axis: Axis | None = 0,
        skipna: bool_t = True,
        numeric_only: bool_t = False,
        **kwargs,
    ) -> Series | float:
        return self._stat_function(
            "mean", nanops.nanmean, axis, skipna, numeric_only, **kwargs
        )

    def median(
        self,
        axis: Axis | None = 0,
        skipna: bool_t = True,
        numeric_only: bool_t = False,
        **kwargs,
    ) -> Series | float:
        return self._stat_function(
            "median", nanops.nanmedian, axis, skipna, numeric_only, **kwargs
        )

    def skew(
        self,
        axis: Axis | None = 0,
        skipna: bool_t = True,
        numeric_only: bool_t = False,
        **kwargs,
    ) -> Series | float:
        return self._stat_function(
            "skew", nanops.nanskew, axis, skipna, numeric_only, **kwargs
        )

    def kurt(
        self,
        axis: Axis | None = 0,
        skipna: bool_t = True,
        numeric_only: bool_t = False,
        **kwargs,
    ) -> Series | float:
        return self._stat_function(
            "kurt", nanops.nankurt, axis, skipna, numeric_only, **kwargs
        )

    kurtosis = kurt

    @final
    def _min_count_stat_function(
        self,
        name: str,
        func,
        axis: Axis | None | lib.NoDefault = lib.no_default,
        skipna: bool_t = True,
        numeric_only: bool_t = False,
        min_count: int = 0,
        **kwargs,
    ):
        assert name in ["sum", "prod"], name
        nv.validate_func(name, (), kwargs)

        validate_bool_kwarg(skipna, "skipna", none_allowed=False)

        if axis is None:
            if self.ndim > 1:
                warnings.warn(
                    f"The behavior of {type(self).__name__}.{name} with axis=None "
                    "is deprecated, in a future version this will reduce over both "
                    "axes and return a scalar. To retain the old behavior, pass "
                    "axis=0 (or do not pass axis)",
                    FutureWarning,
                    stacklevel=find_stack_level(),
                )
            axis = 0
        elif axis is lib.no_default:
            axis = 0

        return self._reduce(
            func,
            name=name,
            axis=axis,
            skipna=skipna,
            numeric_only=numeric_only,
            min_count=min_count,
        )

    def sum(
        self,
        axis: Axis | None = 0,
        skipna: bool_t = True,
        numeric_only: bool_t = False,
        min_count: int = 0,
        **kwargs,
    ):
        return self._min_count_stat_function(
            "sum", nanops.nansum, axis, skipna, numeric_only, min_count, **kwargs
        )

    def prod(
        self,
        axis: Axis | None = 0,
        skipna: bool_t = True,
        numeric_only: bool_t = False,
        min_count: int = 0,
        **kwargs,
    ):
        return self._min_count_stat_function(
            "prod",
            nanops.nanprod,
            axis,
            skipna,
            numeric_only,
            min_count,
            **kwargs,
        )

    product = prod

    @final
    @doc(Rolling)
    def rolling(
        self,
        window: int | dt.timedelta | str | BaseOffset | BaseIndexer,
        min_periods: int | None = None,
        center: bool_t = False,
        win_type: str | None = None,
        on: str | None = None,
        axis: Axis | lib.NoDefault = lib.no_default,
        closed: IntervalClosedType | None = None,
        step: int | None = None,
        method: str = "single",
    ) -> Window | Rolling:
        if axis is not lib.no_default:
            axis = self._get_axis_number(axis)
            name = "rolling"
            if axis == 1:
                warnings.warn(
                    f"Support for axis=1 in {type(self).__name__}.{name} is "
                    "deprecated and will be removed in a future version. "
                    f"Use obj.T.{name}(...) instead",
                    FutureWarning,
                    stacklevel=find_stack_level(),
                )
            else:
                warnings.warn(
                    f"The 'axis' keyword in {type(self).__name__}.{name} is "
                    "deprecated and will be removed in a future version. "
                    "Call the method without the axis keyword instead.",
                    FutureWarning,
                    stacklevel=find_stack_level(),
                )
        else:
            axis = 0

        if win_type is not None:
            return Window(
                self,
                window=window,
                min_periods=min_periods,
                center=center,
                win_type=win_type,
                on=on,
                axis=axis,
                closed=closed,
                step=step,
                method=method,
            )

        return Rolling(
            self,
            window=window,
            min_periods=min_periods,
            center=center,
            win_type=win_type,
            on=on,
            axis=axis,
            closed=closed,
            step=step,
            method=method,
        )

    @final
    @doc(Expanding)
    def expanding(
        self,
        min_periods: int = 1,
        axis: Axis | lib.NoDefault = lib.no_default,
        method: Literal["single", "table"] = "single",
    ) -> Expanding:
        if axis is not lib.no_default:
            axis = self._get_axis_number(axis)
            name = "expanding"
            if axis == 1:
                warnings.warn(
                    f"Support for axis=1 in {type(self).__name__}.{name} is "
                    "deprecated and will be removed in a future version. "
                    f"Use obj.T.{name}(...) instead",
                    FutureWarning,
                    stacklevel=find_stack_level(),
                )
            else:
                warnings.warn(
                    f"The 'axis' keyword in {type(self).__name__}.{name} is "
                    "deprecated and will be removed in a future version. "
                    "Call the method without the axis keyword instead.",
                    FutureWarning,
                    stacklevel=find_stack_level(),
                )
        else:
            axis = 0
        return Expanding(self, min_periods=min_periods, axis=axis, method=method)

    @final
    @doc(ExponentialMovingWindow)
    def ewm(
        self,
        com: float | None = None,
        span: float | None = None,
        halflife: float | TimedeltaConvertibleTypes | None = None,
        alpha: float | None = None,
        min_periods: int | None = 0,
        adjust: bool_t = True,
        ignore_na: bool_t = False,
        axis: Axis | lib.NoDefault = lib.no_default,
        times: np.ndarray | DataFrame | Series | None = None,
        method: Literal["single", "table"] = "single",
    ) -> ExponentialMovingWindow:
        if axis is not lib.no_default:
            axis = self._get_axis_number(axis)
            name = "ewm"
            if axis == 1:
                warnings.warn(
                    f"Support for axis=1 in {type(self).__name__}.{name} is "
                    "deprecated and will be removed in a future version. "
                    f"Use obj.T.{name}(...) instead",
                    FutureWarning,
                    stacklevel=find_stack_level(),
                )
            else:
                warnings.warn(
                    f"The 'axis' keyword in {type(self).__name__}.{name} is "
                    "deprecated and will be removed in a future version. "
                    "Call the method without the axis keyword instead.",
                    FutureWarning,
                    stacklevel=find_stack_level(),
                )
        else:
            axis = 0

        return ExponentialMovingWindow(
            self,
            com=com,
            span=span,
            halflife=halflife,
            alpha=alpha,
            min_periods=min_periods,
            adjust=adjust,
            ignore_na=ignore_na,
            axis=axis,
            times=times,
            method=method,
        )

    # ----------------------------------------------------------------------
    # Arithmetic Methods

    @final
    def _inplace_method(self, other, op) -> Self:
        """
        Wrap arithmetic method to operate inplace.
        """
        result = op(self, other)

        if self.ndim == 1 and result._indexed_same(self) and result.dtype == self.dtype:
            # GH#36498 this inplace op can _actually_ be inplace.
            # Item "ArrayManager" of "Union[ArrayManager, SingleArrayManager,
            # BlockManager, SingleBlockManager]" has no attribute "setitem_inplace"
            self._mgr.setitem_inplace(  # type: ignore[union-attr]
                slice(None), result._values
            )
            return self

        # Delete cacher
        self._reset_cacher()

        # this makes sure that we are aligned like the input
        # we are updating inplace so we want to ignore is_copy
        self._update_inplace(
            result.reindex_like(self, copy=False), verify_is_copy=False
        )
        return self

    @final
    def __iadd__(self, other) -> Self:
        # error: Unsupported left operand type for + ("Type[NDFrame]")
        return self._inplace_method(other, type(self).__add__)  # type: ignore[operator]

    @final
    def __isub__(self, other) -> Self:
        # error: Unsupported left operand type for - ("Type[NDFrame]")
        return self._inplace_method(other, type(self).__sub__)  # type: ignore[operator]

    @final
    def __imul__(self, other) -> Self:
        # error: Unsupported left operand type for * ("Type[NDFrame]")
        return self._inplace_method(other, type(self).__mul__)  # type: ignore[operator]

    @final
    def __itruediv__(self, other) -> Self:
        # error: Unsupported left operand type for / ("Type[NDFrame]")
        return self._inplace_method(
            other, type(self).__truediv__  # type: ignore[operator]
        )

    @final
    def __ifloordiv__(self, other) -> Self:
        # error: Unsupported left operand type for // ("Type[NDFrame]")
        return self._inplace_method(
            other, type(self).__floordiv__  # type: ignore[operator]
        )

    @final
    def __imod__(self, other) -> Self:
        # error: Unsupported left operand type for % ("Type[NDFrame]")
        return self._inplace_method(other, type(self).__mod__)  # type: ignore[operator]

    @final
    def __ipow__(self, other) -> Self:
        # error: Unsupported left operand type for ** ("Type[NDFrame]")
        return self._inplace_method(other, type(self).__pow__)  # type: ignore[operator]

    @final
    def __iand__(self, other) -> Self:
        # error: Unsupported left operand type for & ("Type[NDFrame]")
        return self._inplace_method(other, type(self).__and__)  # type: ignore[operator]

    @final
    def __ior__(self, other) -> Self:
        return self._inplace_method(other, type(self).__or__)

    @final
    def __ixor__(self, other) -> Self:
        # error: Unsupported left operand type for ^ ("Type[NDFrame]")
        return self._inplace_method(other, type(self).__xor__)  # type: ignore[operator]

    # ----------------------------------------------------------------------
    # Misc methods

    @final
    def _find_valid_index(self, *, how: str) -> Hashable | None:
        """
        Retrieves the index of the first valid value.

        Parameters
        ----------
        how : {'first', 'last'}
            Use this parameter to change between the first or last valid index.

        Returns
        -------
        idx_first_valid : type of index
        """
        is_valid = self.notna().values
        idxpos = find_valid_index(how=how, is_valid=is_valid)
        if idxpos is None:
            return None
        return self.index[idxpos]

    @final
    @doc(position="first", klass=_shared_doc_kwargs["klass"])
    def first_valid_index(self) -> Hashable | None:
        """
        Return index for {position} non-NA value or None, if no non-NA value is found.

        Returns
        -------
        type of index

        Notes
        -----
        If all elements are non-NA/null, returns None.
        Also returns None for empty {klass}.

        Examples
        --------
        For Series:

        >>> s = pd.Series([None, 3, 4])
        >>> s.first_valid_index()
        1
        >>> s.last_valid_index()
        2

        For DataFrame:

        >>> df = pd.DataFrame({{'A': [None, None, 2], 'B': [None, 3, 4]}})
        >>> df
             A      B
        0  NaN    NaN
        1  NaN    3.0
        2  2.0    4.0
        >>> df.first_valid_index()
        1
        >>> df.last_valid_index()
        2
        """
        return self._find_valid_index(how="first")

    @final
    @doc(first_valid_index, position="last", klass=_shared_doc_kwargs["klass"])
    def last_valid_index(self) -> Hashable | None:
        return self._find_valid_index(how="last")


_num_doc = """
{desc}

Parameters
----------
axis : {axis_descr}
    Axis for the function to be applied on.
    For `Series` this parameter is unused and defaults to 0.

    For DataFrames, specifying ``axis=None`` will apply the aggregation
    across both axes.

    .. versionadded:: 2.0.0

skipna : bool, default True
    Exclude NA/null values when computing the result.
numeric_only : bool, default False
    Include only float, int, boolean columns. Not implemented for Series.

{min_count}\
**kwargs
    Additional keyword arguments to be passed to the function.

Returns
-------
{name1} or scalar\
{see_also}\
{examples}
"""

_num_ddof_doc = """
{desc}

Parameters
----------
axis : {axis_descr}
    For `Series` this parameter is unused and defaults to 0.
skipna : bool, default True
    Exclude NA/null values. If an entire row/column is NA, the result
    will be NA.
ddof : int, default 1
    Delta Degrees of Freedom. The divisor used in calculations is N - ddof,
    where N represents the number of elements.
numeric_only : bool, default False
    Include only float, int, boolean columns. Not implemented for Series.

Returns
-------
{name1} or {name2} (if level specified) \
{notes}\
{examples}
"""

_std_notes = """

Notes
-----
To have the same behaviour as `numpy.std`, use `ddof=0` (instead of the
default `ddof=1`)"""

_std_examples = """

Examples
--------
>>> df = pd.DataFrame({'person_id': [0, 1, 2, 3],
...                    'age': [21, 25, 62, 43],
...                    'height': [1.61, 1.87, 1.49, 2.01]}
...                   ).set_index('person_id')
>>> df
           age  height
person_id
0           21    1.61
1           25    1.87
2           62    1.49
3           43    2.01

The standard deviation of the columns can be found as follows:

>>> df.std()
age       18.786076
height     0.237417
dtype: float64

Alternatively, `ddof=0` can be set to normalize by N instead of N-1:

>>> df.std(ddof=0)
age       16.269219
height     0.205609
dtype: float64"""

_var_examples = """

Examples
--------
>>> df = pd.DataFrame({'person_id': [0, 1, 2, 3],
...                   'age': [21, 25, 62, 43],
...                   'height': [1.61, 1.87, 1.49, 2.01]}
...                  ).set_index('person_id')
>>> df
           age  height
person_id
0           21    1.61
1           25    1.87
2           62    1.49
3           43    2.01

>>> df.var()
age       352.916667
height      0.056367
dtype: float64

Alternatively, ``ddof=0`` can be set to normalize by N instead of N-1:

>>> df.var(ddof=0)
age       264.687500
height      0.042275
dtype: float64"""

_bool_doc = """
{desc}

Parameters
----------
axis : {{0 or 'index', 1 or 'columns', None}}, default 0
    Indicate which axis or axes should be reduced. For `Series` this parameter
    is unused and defaults to 0.

    * 0 / 'index' : reduce the index, return a Series whose index is the
      original column labels.
    * 1 / 'columns' : reduce the columns, return a Series whose index is the
      original index.
    * None : reduce all axes, return a scalar.

bool_only : bool, default False
    Include only boolean columns. Not implemented for Series.
skipna : bool, default True
    Exclude NA/null values. If the entire row/column is NA and skipna is
    True, then the result will be {empty_value}, as for an empty row/column.
    If skipna is False, then NA are treated as True, because these are not
    equal to zero.
**kwargs : any, default None
    Additional keywords have no effect but might be accepted for
    compatibility with NumPy.

Returns
-------
{name1} or {name2}
    If level is specified, then, {name2} is returned; otherwise, {name1}
    is returned.

{see_also}
{examples}"""

_all_desc = """\
Return whether all elements are True, potentially over an axis.

Returns True unless there at least one element within a series or
along a Dataframe axis that is False or equivalent (e.g. zero or
empty)."""

_all_examples = """\
Examples
--------
**Series**

>>> pd.Series([True, True]).all()
True
>>> pd.Series([True, False]).all()
False
>>> pd.Series([], dtype="float64").all()
True
>>> pd.Series([np.nan]).all()
True
>>> pd.Series([np.nan]).all(skipna=False)
True

**DataFrames**

Create a dataframe from a dictionary.

>>> df = pd.DataFrame({'col1': [True, True], 'col2': [True, False]})
>>> df
   col1   col2
0  True   True
1  True  False

Default behaviour checks if values in each column all return True.

>>> df.all()
col1     True
col2    False
dtype: bool

Specify ``axis='columns'`` to check if values in each row all return True.

>>> df.all(axis='columns')
0     True
1    False
dtype: bool

Or ``axis=None`` for whether every value is True.

>>> df.all(axis=None)
False
"""

_all_see_also = """\
See Also
--------
Series.all : Return True if all elements are True.
DataFrame.any : Return True if one (or more) elements are True.
"""

_cnum_doc = """
Return cumulative {desc} over a DataFrame or Series axis.

Returns a DataFrame or Series of the same size containing the cumulative
{desc}.

Parameters
----------
axis : {{0 or 'index', 1 or 'columns'}}, default 0
    The index or the name of the axis. 0 is equivalent to None or 'index'.
    For `Series` this parameter is unused and defaults to 0.
skipna : bool, default True
    Exclude NA/null values. If an entire row/column is NA, the result
    will be NA.
*args, **kwargs
    Additional keywords have no effect but might be accepted for
    compatibility with NumPy.

Returns
-------
{name1} or {name2}
    Return cumulative {desc} of {name1} or {name2}.

See Also
--------
core.window.expanding.Expanding.{accum_func_name} : Similar functionality
    but ignores ``NaN`` values.
{name2}.{accum_func_name} : Return the {desc} over
    {name2} axis.
{name2}.cummax : Return cumulative maximum over {name2} axis.
{name2}.cummin : Return cumulative minimum over {name2} axis.
{name2}.cumsum : Return cumulative sum over {name2} axis.
{name2}.cumprod : Return cumulative product over {name2} axis.

{examples}"""

_cummin_examples = """\
Examples
--------
**Series**

>>> s = pd.Series([2, np.nan, 5, -1, 0])
>>> s
0    2.0
1    NaN
2    5.0
3   -1.0
4    0.0
dtype: float64

By default, NA values are ignored.

>>> s.cummin()
0    2.0
1    NaN
2    2.0
3   -1.0
4   -1.0
dtype: float64

To include NA values in the operation, use ``skipna=False``

>>> s.cummin(skipna=False)
0    2.0
1    NaN
2    NaN
3    NaN
4    NaN
dtype: float64

**DataFrame**

>>> df = pd.DataFrame([[2.0, 1.0],
...                    [3.0, np.nan],
...                    [1.0, 0.0]],
...                   columns=list('AB'))
>>> df
     A    B
0  2.0  1.0
1  3.0  NaN
2  1.0  0.0

By default, iterates over rows and finds the minimum
in each column. This is equivalent to ``axis=None`` or ``axis='index'``.

>>> df.cummin()
     A    B
0  2.0  1.0
1  2.0  NaN
2  1.0  0.0

To iterate over columns and find the minimum in each row,
use ``axis=1``

>>> df.cummin(axis=1)
     A    B
0  2.0  1.0
1  3.0  NaN
2  1.0  0.0
"""

_cumsum_examples = """\
Examples
--------
**Series**

>>> s = pd.Series([2, np.nan, 5, -1, 0])
>>> s
0    2.0
1    NaN
2    5.0
3   -1.0
4    0.0
dtype: float64

By default, NA values are ignored.

>>> s.cumsum()
0    2.0
1    NaN
2    7.0
3    6.0
4    6.0
dtype: float64

To include NA values in the operation, use ``skipna=False``

>>> s.cumsum(skipna=False)
0    2.0
1    NaN
2    NaN
3    NaN
4    NaN
dtype: float64

**DataFrame**

>>> df = pd.DataFrame([[2.0, 1.0],
...                    [3.0, np.nan],
...                    [1.0, 0.0]],
...                   columns=list('AB'))
>>> df
     A    B
0  2.0  1.0
1  3.0  NaN
2  1.0  0.0

By default, iterates over rows and finds the sum
in each column. This is equivalent to ``axis=None`` or ``axis='index'``.

>>> df.cumsum()
     A    B
0  2.0  1.0
1  5.0  NaN
2  6.0  1.0

To iterate over columns and find the sum in each row,
use ``axis=1``

>>> df.cumsum(axis=1)
     A    B
0  2.0  3.0
1  3.0  NaN
2  1.0  1.0
"""

_cumprod_examples = """\
Examples
--------
**Series**

>>> s = pd.Series([2, np.nan, 5, -1, 0])
>>> s
0    2.0
1    NaN
2    5.0
3   -1.0
4    0.0
dtype: float64

By default, NA values are ignored.

>>> s.cumprod()
0     2.0
1     NaN
2    10.0
3   -10.0
4    -0.0
dtype: float64

To include NA values in the operation, use ``skipna=False``

>>> s.cumprod(skipna=False)
0    2.0
1    NaN
2    NaN
3    NaN
4    NaN
dtype: float64

**DataFrame**

>>> df = pd.DataFrame([[2.0, 1.0],
...                    [3.0, np.nan],
...                    [1.0, 0.0]],
...                   columns=list('AB'))
>>> df
     A    B
0  2.0  1.0
1  3.0  NaN
2  1.0  0.0

By default, iterates over rows and finds the product
in each column. This is equivalent to ``axis=None`` or ``axis='index'``.

>>> df.cumprod()
     A    B
0  2.0  1.0
1  6.0  NaN
2  6.0  0.0

To iterate over columns and find the product in each row,
use ``axis=1``

>>> df.cumprod(axis=1)
     A    B
0  2.0  2.0
1  3.0  NaN
2  1.0  0.0
"""

_cummax_examples = """\
Examples
--------
**Series**

>>> s = pd.Series([2, np.nan, 5, -1, 0])
>>> s
0    2.0
1    NaN
2    5.0
3   -1.0
4    0.0
dtype: float64

By default, NA values are ignored.

>>> s.cummax()
0    2.0
1    NaN
2    5.0
3    5.0
4    5.0
dtype: float64

To include NA values in the operation, use ``skipna=False``

>>> s.cummax(skipna=False)
0    2.0
1    NaN
2    NaN
3    NaN
4    NaN
dtype: float64

**DataFrame**

>>> df = pd.DataFrame([[2.0, 1.0],
...                    [3.0, np.nan],
...                    [1.0, 0.0]],
...                   columns=list('AB'))
>>> df
     A    B
0  2.0  1.0
1  3.0  NaN
2  1.0  0.0

By default, iterates over rows and finds the maximum
in each column. This is equivalent to ``axis=None`` or ``axis='index'``.

>>> df.cummax()
     A    B
0  2.0  1.0
1  3.0  NaN
2  3.0  1.0

To iterate over columns and find the maximum in each row,
use ``axis=1``

>>> df.cummax(axis=1)
     A    B
0  2.0  2.0
1  3.0  NaN
2  1.0  1.0
"""

_any_see_also = """\
See Also
--------
numpy.any : Numpy version of this method.
Series.any : Return whether any element is True.
Series.all : Return whether all elements are True.
DataFrame.any : Return whether any element is True over requested axis.
DataFrame.all : Return whether all elements are True over requested axis.
"""

_any_desc = """\
Return whether any element is True, potentially over an axis.

Returns False unless there is at least one element within a series or
along a Dataframe axis that is True or equivalent (e.g. non-zero or
non-empty)."""

_any_examples = """\
Examples
--------
**Series**

For Series input, the output is a scalar indicating whether any element
is True.

>>> pd.Series([False, False]).any()
False
>>> pd.Series([True, False]).any()
True
>>> pd.Series([], dtype="float64").any()
False
>>> pd.Series([np.nan]).any()
False
>>> pd.Series([np.nan]).any(skipna=False)
True

**DataFrame**

Whether each column contains at least one True element (the default).

>>> df = pd.DataFrame({"A": [1, 2], "B": [0, 2], "C": [0, 0]})
>>> df
   A  B  C
0  1  0  0
1  2  2  0

>>> df.any()
A     True
B     True
C    False
dtype: bool

Aggregating over the columns.

>>> df = pd.DataFrame({"A": [True, False], "B": [1, 2]})
>>> df
       A  B
0   True  1
1  False  2

>>> df.any(axis='columns')
0    True
1    True
dtype: bool

>>> df = pd.DataFrame({"A": [True, False], "B": [1, 0]})
>>> df
       A  B
0   True  1
1  False  0

>>> df.any(axis='columns')
0    True
1    False
dtype: bool

Aggregating over the entire DataFrame with ``axis=None``.

>>> df.any(axis=None)
True

`any` for an empty DataFrame is an empty Series.

>>> pd.DataFrame([]).any()
Series([], dtype: bool)
"""

_shared_docs[
    "stat_func_example"
] = """

Examples
--------
>>> idx = pd.MultiIndex.from_arrays([
...     ['warm', 'warm', 'cold', 'cold'],
...     ['dog', 'falcon', 'fish', 'spider']],
...     names=['blooded', 'animal'])
>>> s = pd.Series([4, 2, 0, 8], name='legs', index=idx)
>>> s
blooded  animal
warm     dog       4
         falcon    2
cold     fish      0
         spider    8
Name: legs, dtype: int64

>>> s.{stat_func}()
{default_output}"""

_sum_examples = _shared_docs["stat_func_example"].format(
    stat_func="sum", verb="Sum", default_output=14, level_output_0=6, level_output_1=8
)

_sum_examples += """

By default, the sum of an empty or all-NA Series is ``0``.

>>> pd.Series([], dtype="float64").sum()  # min_count=0 is the default
0.0

This can be controlled with the ``min_count`` parameter. For example, if
you'd like the sum of an empty series to be NaN, pass ``min_count=1``.

>>> pd.Series([], dtype="float64").sum(min_count=1)
nan

Thanks to the ``skipna`` parameter, ``min_count`` handles all-NA and
empty series identically.

>>> pd.Series([np.nan]).sum()
0.0

>>> pd.Series([np.nan]).sum(min_count=1)
nan"""

_max_examples: str = _shared_docs["stat_func_example"].format(
    stat_func="max", verb="Max", default_output=8, level_output_0=4, level_output_1=8
)

_min_examples: str = _shared_docs["stat_func_example"].format(
    stat_func="min", verb="Min", default_output=0, level_output_0=2, level_output_1=0
)

_stat_func_see_also = """

See Also
--------
Series.sum : Return the sum.
Series.min : Return the minimum.
Series.max : Return the maximum.
Series.idxmin : Return the index of the minimum.
Series.idxmax : Return the index of the maximum.
DataFrame.sum : Return the sum over the requested axis.
DataFrame.min : Return the minimum over the requested axis.
DataFrame.max : Return the maximum over the requested axis.
DataFrame.idxmin : Return the index of the minimum over the requested axis.
DataFrame.idxmax : Return the index of the maximum over the requested axis."""

_prod_examples = """

Examples
--------
By default, the product of an empty or all-NA Series is ``1``

>>> pd.Series([], dtype="float64").prod()
1.0

This can be controlled with the ``min_count`` parameter

>>> pd.Series([], dtype="float64").prod(min_count=1)
nan

Thanks to the ``skipna`` parameter, ``min_count`` handles all-NA and
empty series identically.

>>> pd.Series([np.nan]).prod()
1.0

>>> pd.Series([np.nan]).prod(min_count=1)
nan"""

_min_count_stub = """\
min_count : int, default 0
    The required number of valid values to perform the operation. If fewer than
    ``min_count`` non-NA values are present the result will be NA.
"""


def make_doc(name: str, ndim: int) -> str:
    """
    Generate the docstring for a Series/DataFrame reduction.
    """
    if ndim == 1:
        name1 = "scalar"
        name2 = "Series"
        axis_descr = "{index (0)}"
    else:
        name1 = "Series"
        name2 = "DataFrame"
        axis_descr = "{index (0), columns (1)}"

    if name == "any":
        base_doc = _bool_doc
        desc = _any_desc
        see_also = _any_see_also
        examples = _any_examples
        kwargs = {"empty_value": "False"}
    elif name == "all":
        base_doc = _bool_doc
        desc = _all_desc
        see_also = _all_see_also
        examples = _all_examples
        kwargs = {"empty_value": "True"}
    elif name == "min":
        base_doc = _num_doc
        desc = (
            "Return the minimum of the values over the requested axis.\n\n"
            "If you want the *index* of the minimum, use ``idxmin``. This is "
            "the equivalent of the ``numpy.ndarray`` method ``argmin``."
        )
        see_also = _stat_func_see_also
        examples = _min_examples
        kwargs = {"min_count": ""}
    elif name == "max":
        base_doc = _num_doc
        desc = (
            "Return the maximum of the values over the requested axis.\n\n"
            "If you want the *index* of the maximum, use ``idxmax``. This is "
            "the equivalent of the ``numpy.ndarray`` method ``argmax``."
        )
        see_also = _stat_func_see_also
        examples = _max_examples
        kwargs = {"min_count": ""}

    elif name == "sum":
        base_doc = _num_doc
        desc = (
            "Return the sum of the values over the requested axis.\n\n"
            "This is equivalent to the method ``numpy.sum``."
        )
        see_also = _stat_func_see_also
        examples = _sum_examples
        kwargs = {"min_count": _min_count_stub}

    elif name == "prod":
        base_doc = _num_doc
        desc = "Return the product of the values over the requested axis."
        see_also = _stat_func_see_also
        examples = _prod_examples
        kwargs = {"min_count": _min_count_stub}

    elif name == "median":
        base_doc = _num_doc
        desc = "Return the median of the values over the requested axis."
        see_also = ""
        examples = """

            Examples
            --------
            >>> s = pd.Series([1, 2, 3])
            >>> s.median()
            2.0

            With a DataFrame

            >>> df = pd.DataFrame({'a': [1, 2], 'b': [2, 3]}, index=['tiger', 'zebra'])
            >>> df
                   a   b
            tiger  1   2
            zebra  2   3
            >>> df.median()
            a   1.5
            b   2.5
            dtype: float64

            Using axis=1

            >>> df.median(axis=1)
            tiger   1.5
            zebra   2.5
            dtype: float64

            In this case, `numeric_only` should be set to `True`
            to avoid getting an error.

            >>> df = pd.DataFrame({'a': [1, 2], 'b': ['T', 'Z']},
            ...                   index=['tiger', 'zebra'])
            >>> df.median(numeric_only=True)
            a   1.5
            dtype: float64"""
        kwargs = {"min_count": ""}

    elif name == "mean":
        base_doc = _num_doc
        desc = "Return the mean of the values over the requested axis."
        see_also = ""
        examples = """

            Examples
            --------
            >>> s = pd.Series([1, 2, 3])
            >>> s.mean()
            2.0

            With a DataFrame

            >>> df = pd.DataFrame({'a': [1, 2], 'b': [2, 3]}, index=['tiger', 'zebra'])
            >>> df
                   a   b
            tiger  1   2
            zebra  2   3
            >>> df.mean()
            a   1.5
            b   2.5
            dtype: float64

            Using axis=1

            >>> df.mean(axis=1)
            tiger   1.5
            zebra   2.5
            dtype: float64

            In this case, `numeric_only` should be set to `True` to avoid
            getting an error.

            >>> df = pd.DataFrame({'a': [1, 2], 'b': ['T', 'Z']},
            ...                   index=['tiger', 'zebra'])
            >>> df.mean(numeric_only=True)
            a   1.5
            dtype: float64"""
        kwargs = {"min_count": ""}

    elif name == "var":
        base_doc = _num_ddof_doc
        desc = (
            "Return unbiased variance over requested axis.\n\nNormalized by "
            "N-1 by default. This can be changed using the ddof argument."
        )
        examples = _var_examples
        see_also = ""
        kwargs = {"notes": ""}

    elif name == "std":
        base_doc = _num_ddof_doc
        desc = (
            "Return sample standard deviation over requested axis."
            "\n\nNormalized by N-1 by default. This can be changed using the "
            "ddof argument."
        )
        examples = _std_examples
        see_also = ""
        kwargs = {"notes": _std_notes}

    elif name == "sem":
        base_doc = _num_ddof_doc
        desc = (
            "Return unbiased standard error of the mean over requested "
            "axis.\n\nNormalized by N-1 by default. This can be changed "
            "using the ddof argument"
        )
        examples = """

            Examples
            --------
            >>> s = pd.Series([1, 2, 3])
            >>> s.sem().round(6)
            0.57735

            With a DataFrame

            >>> df = pd.DataFrame({'a': [1, 2], 'b': [2, 3]}, index=['tiger', 'zebra'])
            >>> df
                   a   b
            tiger  1   2
            zebra  2   3
            >>> df.sem()
            a   0.5
            b   0.5
            dtype: float64

            Using axis=1

            >>> df.sem(axis=1)
            tiger   0.5
            zebra   0.5
            dtype: float64

            In this case, `numeric_only` should be set to `True`
            to avoid getting an error.

            >>> df = pd.DataFrame({'a': [1, 2], 'b': ['T', 'Z']},
            ...                   index=['tiger', 'zebra'])
            >>> df.sem(numeric_only=True)
            a   0.5
            dtype: float64"""
        see_also = ""
        kwargs = {"notes": ""}

    elif name == "skew":
        base_doc = _num_doc
        desc = "Return unbiased skew over requested axis.\n\nNormalized by N-1."
        see_also = ""
        examples = """

            Examples
            --------
            >>> s = pd.Series([1, 2, 3])
            >>> s.skew()
            0.0

            With a DataFrame

            >>> df = pd.DataFrame({'a': [1, 2, 3], 'b': [2, 3, 4], 'c': [1, 3, 5]},
            ...                  index=['tiger', 'zebra', 'cow'])
            >>> df
                    a   b   c
            tiger   1   2   1
            zebra   2   3   3
            cow     3   4   5
            >>> df.skew()
            a   0.0
            b   0.0
            c   0.0
            dtype: float64

            Using axis=1

            >>> df.skew(axis=1)
            tiger   1.732051
            zebra  -1.732051
            cow     0.000000
            dtype: float64

            In this case, `numeric_only` should be set to `True` to avoid
            getting an error.

            >>> df = pd.DataFrame({'a': [1, 2, 3], 'b': ['T', 'Z', 'X']},
            ...                  index=['tiger', 'zebra', 'cow'])
            >>> df.skew(numeric_only=True)
            a   0.0
            dtype: float64"""
        kwargs = {"min_count": ""}
    elif name == "kurt":
        base_doc = _num_doc
        desc = (
            "Return unbiased kurtosis over requested axis.\n\n"
            "Kurtosis obtained using Fisher's definition of\n"
            "kurtosis (kurtosis of normal == 0.0). Normalized "
            "by N-1."
        )
        see_also = ""
        examples = """

            Examples
            --------
            >>> s = pd.Series([1, 2, 2, 3], index=['cat', 'dog', 'dog', 'mouse'])
            >>> s
            cat    1
            dog    2
            dog    2
            mouse  3
            dtype: int64
            >>> s.kurt()
            1.5

            With a DataFrame

            >>> df = pd.DataFrame({'a': [1, 2, 2, 3], 'b': [3, 4, 4, 4]},
            ...                   index=['cat', 'dog', 'dog', 'mouse'])
            >>> df
                   a   b
              cat  1   3
              dog  2   4
              dog  2   4
            mouse  3   4
            >>> df.kurt()
            a   1.5
            b   4.0
            dtype: float64

            With axis=None

            >>> df.kurt(axis=None).round(6)
            -0.988693

            Using axis=1

            >>> df = pd.DataFrame({'a': [1, 2], 'b': [3, 4], 'c': [3, 4], 'd': [1, 2]},
            ...                   index=['cat', 'dog'])
            >>> df.kurt(axis=1)
            cat   -6.0
            dog   -6.0
            dtype: float64"""
        kwargs = {"min_count": ""}

    elif name == "cumsum":
        base_doc = _cnum_doc
        desc = "sum"
        see_also = ""
        examples = _cumsum_examples
        kwargs = {"accum_func_name": "sum"}

    elif name == "cumprod":
        base_doc = _cnum_doc
        desc = "product"
        see_also = ""
        examples = _cumprod_examples
        kwargs = {"accum_func_name": "prod"}

    elif name == "cummin":
        base_doc = _cnum_doc
        desc = "minimum"
        see_also = ""
        examples = _cummin_examples
        kwargs = {"accum_func_name": "min"}

    elif name == "cummax":
        base_doc = _cnum_doc
        desc = "maximum"
        see_also = ""
        examples = _cummax_examples
        kwargs = {"accum_func_name": "max"}

    else:
        raise NotImplementedError

    docstr = base_doc.format(
        desc=desc,
        name1=name1,
        name2=name2,
        axis_descr=axis_descr,
        see_also=see_also,
        examples=examples,
        **kwargs,
    )
    return docstr<|MERGE_RESOLUTION|>--- conflicted
+++ resolved
@@ -817,14 +817,7 @@
             assert isinstance(new_mgr, BlockManager)
             assert isinstance(self._mgr, BlockManager)
             new_mgr.blocks[0].refs = self._mgr.blocks[0].refs
-<<<<<<< HEAD
-            new_mgr.blocks[0].refs.add_reference(
-                new_mgr.blocks[0]  # type: ignore[arg-type]
-            )
-
-=======
             new_mgr.blocks[0].refs.add_reference(new_mgr.blocks[0])
->>>>>>> 61e54c20
             if not using_copy_on_write() and copy is not False:
                 new_mgr = new_mgr.copy(deep=True)
 
