from __future__ import annotations

import collections
from datetime import timedelta
import functools
import gc
import json
import operator
import pickle
import re
from typing import (
    TYPE_CHECKING,
    Any,
    Callable,
    Dict,
    FrozenSet,
    Hashable,
    List,
    Mapping,
    Optional,
    Sequence,
    Set,
    Tuple,
    Type,
    Union,
    cast,
)
import warnings
import weakref

import numpy as np

from pandas._config import config

from pandas._libs import lib
from pandas._libs.tslibs import Period, Tick, Timestamp, to_offset
from pandas._typing import (
    Axis,
    CompressionOptions,
    Dtype,
    DtypeArg,
    FilePathOrBuffer,
    FrameOrSeries,
    IndexKeyFunc,
    IndexLabel,
    JSONSerializable,
    Label,
    Level,
    NpDtype,
    Renamer,
    StorageOptions,
    TimedeltaConvertibleTypes,
    TimestampConvertibleTypes,
    ValueKeyFunc,
    final,
)
from pandas.compat._optional import import_optional_dependency
from pandas.compat.numpy import function as nv
from pandas.errors import AbstractMethodError, InvalidIndexError
from pandas.util._decorators import doc, rewrite_axis_style_signature
from pandas.util._validators import (
    validate_bool_kwarg,
    validate_fillna_kwargs,
    validate_percentile,
)

from pandas.core.dtypes.common import (
    ensure_int64,
    ensure_object,
    ensure_str,
    is_bool,
    is_bool_dtype,
    is_datetime64_any_dtype,
    is_datetime64tz_dtype,
    is_dict_like,
    is_dtype_equal,
    is_extension_array_dtype,
    is_float,
    is_list_like,
    is_number,
    is_numeric_dtype,
    is_object_dtype,
    is_re_compilable,
    is_scalar,
    is_timedelta64_dtype,
    pandas_dtype,
)
from pandas.core.dtypes.generic import ABCDataFrame, ABCSeries
from pandas.core.dtypes.inference import is_hashable
from pandas.core.dtypes.missing import isna, notna

import pandas as pd
from pandas.core import arraylike, indexing, missing, nanops
import pandas.core.algorithms as algos
from pandas.core.arrays import ExtensionArray
from pandas.core.base import PandasObject, SelectionMixin
import pandas.core.common as com
from pandas.core.construction import create_series_with_explicit_dtype, extract_array
from pandas.core.flags import Flags
from pandas.core.indexes import base as ibase
from pandas.core.indexes.api import (
    DatetimeIndex,
    Index,
    MultiIndex,
    PeriodIndex,
    RangeIndex,
    ensure_index,
)
from pandas.core.internals import ArrayManager, BlockManager
from pandas.core.missing import find_valid_index
from pandas.core.ops import align_method_FRAME
from pandas.core.shared_docs import _shared_docs
from pandas.core.sorting import get_indexer_indexer
from pandas.core.window import Expanding, ExponentialMovingWindow, Rolling, Window

from pandas.io.formats import format as fmt
from pandas.io.formats.format import (
    DataFrameFormatter,
    DataFrameRenderer,
    format_percentiles,
)
from pandas.io.formats.printing import pprint_thing

if TYPE_CHECKING:
    from pandas._libs.tslibs import BaseOffset

    from pandas.core.frame import DataFrame
    from pandas.core.resample import Resampler
    from pandas.core.series import Series
    from pandas.core.window.indexers import BaseIndexer

# goal is to be able to define the docs close to function, while still being
# able to share
_shared_docs = {**_shared_docs}
_shared_doc_kwargs = {
    "axes": "keywords for axes",
    "klass": "Series/DataFrame",
    "axes_single_arg": "int or labels for object",
    "args_transpose": "axes to permute (int or label for object)",
    "inplace": """
    inplace : boolean, default False
        If True, performs operation inplace and returns None.""",
    "optional_by": """
        by : str or list of str
            Name or list of names to sort by""",
    "replace_iloc": """
    This differs from updating with ``.loc`` or ``.iloc``, which require
    you to specify a location to update with some value.""",
}


bool_t = bool  # Need alias because NDFrame has def bool:


class NDFrame(PandasObject, SelectionMixin, indexing.IndexingMixin):
    """
    N-dimensional analogue of DataFrame. Store multi-dimensional in a
    size-mutable, labeled data structure

    Parameters
    ----------
    data : BlockManager
    axes : list
    copy : bool, default False
    """

    _internal_names: List[str] = [
        "_mgr",
        "_cacher",
        "_item_cache",
        "_cache",
        "_is_copy",
        "_subtyp",
        "_name",
        "_index",
        "_default_kind",
        "_default_fill_value",
        "_metadata",
        "__array_struct__",
        "__array_interface__",
        "_flags",
    ]
    _internal_names_set: Set[str] = set(_internal_names)
    _accessors: Set[str] = set()
    _hidden_attrs: FrozenSet[str] = frozenset(
        ["_AXIS_NAMES", "_AXIS_NUMBERS", "get_values", "tshift"]
    )
    _metadata: List[str] = []
    _is_copy = None
    _mgr: Union[BlockManager, ArrayManager]
    _attrs: Dict[Optional[Hashable], Any]
    _typ: str

    # ----------------------------------------------------------------------
    # Constructors

    def __init__(
        self,
        data: Union[BlockManager, ArrayManager],
        copy: bool = False,
        attrs: Optional[Mapping[Optional[Hashable], Any]] = None,
    ):
        # copy kwarg is retained for mypy compat, is not used

        object.__setattr__(self, "_is_copy", None)
        object.__setattr__(self, "_mgr", data)
        object.__setattr__(self, "_item_cache", {})
        if attrs is None:
            attrs = {}
        else:
            attrs = dict(attrs)
        object.__setattr__(self, "_attrs", attrs)
        object.__setattr__(self, "_flags", Flags(self, allows_duplicate_labels=True))

    @classmethod
    def _init_mgr(
<<<<<<< HEAD
        cls, mgr, axes, dtype=None, copy: bool = False
    ) -> Union[BlockManager, ArrayManager]:
=======
        cls, mgr, axes, dtype: Optional[Dtype] = None, copy: bool = False
    ) -> BlockManager:
>>>>>>> 3bd3d1ec
        """ passed a manager and a axes dict """
        for a, axe in axes.items():
            if axe is not None:
                axe = ensure_index(axe)
                bm_axis = cls._get_block_manager_axis(a)
                mgr = mgr.reindex_axis(axe, axis=bm_axis, copy=False)

        # make a copy if explicitly requested
        if copy:
            mgr = mgr.copy()
        if dtype is not None:
            # avoid further copies if we can
            if (
                isinstance(mgr, BlockManager)
                and len(mgr.blocks) == 1
                and mgr.blocks[0].values.dtype == dtype
            ):
                pass
            else:
                mgr = mgr.astype(dtype=dtype)
        return mgr

    # ----------------------------------------------------------------------
    # attrs and flags

    @property
    def attrs(self) -> Dict[Optional[Hashable], Any]:
        """
        Dictionary of global attributes of this dataset.

        .. warning::

           attrs is experimental and may change without warning.

        See Also
        --------
        DataFrame.flags : Global flags applying to this object.
        """
        if self._attrs is None:
            self._attrs = {}
        return self._attrs

    @attrs.setter
    def attrs(self, value: Mapping[Optional[Hashable], Any]) -> None:
        self._attrs = dict(value)

    @final
    @property
    def flags(self) -> Flags:
        """
        Get the properties associated with this pandas object.

        The available flags are

        * :attr:`Flags.allows_duplicate_labels`

        See Also
        --------
        Flags : Flags that apply to pandas objects.
        DataFrame.attrs : Global metadata applying to this dataset.

        Notes
        -----
        "Flags" differ from "metadata". Flags reflect properties of the
        pandas object (the Series or DataFrame). Metadata refer to properties
        of the dataset, and should be stored in :attr:`DataFrame.attrs`.

        Examples
        --------
        >>> df = pd.DataFrame({"A": [1, 2]})
        >>> df.flags
        <Flags(allows_duplicate_labels=True)>

        Flags can be get or set using ``.``

        >>> df.flags.allows_duplicate_labels
        True
        >>> df.flags.allows_duplicate_labels = False

        Or by slicing with a key

        >>> df.flags["allows_duplicate_labels"]
        False
        >>> df.flags["allows_duplicate_labels"] = True
        """
        return self._flags

    @final
    def set_flags(
        self: FrameOrSeries,
        *,
        copy: bool = False,
        allows_duplicate_labels: Optional[bool] = None,
    ) -> FrameOrSeries:
        """
        Return a new object with updated flags.

        Parameters
        ----------
        allows_duplicate_labels : bool, optional
            Whether the returned object allows duplicate labels.

        Returns
        -------
        Series or DataFrame
            The same type as the caller.

        See Also
        --------
        DataFrame.attrs : Global metadata applying to this dataset.
        DataFrame.flags : Global flags applying to this object.

        Notes
        -----
        This method returns a new object that's a view on the same data
        as the input. Mutating the input or the output values will be reflected
        in the other.

        This method is intended to be used in method chains.

        "Flags" differ from "metadata". Flags reflect properties of the
        pandas object (the Series or DataFrame). Metadata refer to properties
        of the dataset, and should be stored in :attr:`DataFrame.attrs`.

        Examples
        --------
        >>> df = pd.DataFrame({"A": [1, 2]})
        >>> df.flags.allows_duplicate_labels
        True
        >>> df2 = df.set_flags(allows_duplicate_labels=False)
        >>> df2.flags.allows_duplicate_labels
        False
        """
        df = self.copy(deep=copy)
        if allows_duplicate_labels is not None:
            df.flags["allows_duplicate_labels"] = allows_duplicate_labels
        return df

    @final
    @classmethod
    def _validate_dtype(cls, dtype):
        """ validate the passed dtype """
        if dtype is not None:
            dtype = pandas_dtype(dtype)

            # a compound dtype
            if dtype.kind == "V":
                raise NotImplementedError(
                    "compound dtypes are not implemented "
                    f"in the {cls.__name__} constructor"
                )

        return dtype

    # ----------------------------------------------------------------------
    # Construction

    @property
    def _constructor(self: FrameOrSeries) -> Type[FrameOrSeries]:
        """
        Used when a manipulation result has the same dimensions as the
        original.
        """
        raise AbstractMethodError(self)

    @property
    def _constructor_sliced(self):
        """
        Used when a manipulation result has one lower dimension(s) as the
        original, such as DataFrame single columns slicing.
        """
        raise AbstractMethodError(self)

    @property
    def _constructor_expanddim(self):
        """
        Used when a manipulation result has one higher dimension as the
        original, such as Series.to_frame()
        """
        raise NotImplementedError

    # ----------------------------------------------------------------------
    # Internals

    @final
    @property
    def _data(self):
        # GH#33054 retained because some downstream packages uses this,
        #  e.g. fastparquet
        return self._mgr

    # ----------------------------------------------------------------------
    # Axis
    _stat_axis_number = 0
    _stat_axis_name = "index"
    _ix = None
    _AXIS_ORDERS: List[str]
    _AXIS_TO_AXIS_NUMBER: Dict[Axis, int] = {0: 0, "index": 0, "rows": 0}
    _AXIS_REVERSED: bool
    _info_axis_number: int
    _info_axis_name: str
    _AXIS_LEN: int

    @property
    def _AXIS_NUMBERS(self) -> Dict[str, int]:
        """.. deprecated:: 1.1.0"""
        warnings.warn("_AXIS_NUMBERS has been deprecated.", FutureWarning, stacklevel=3)
        return {"index": 0}

    @property
    def _AXIS_NAMES(self) -> Dict[int, str]:
        """.. deprecated:: 1.1.0"""
        warnings.warn("_AXIS_NAMES has been deprecated.", FutureWarning, stacklevel=3)
        return {0: "index"}

    @final
    def _construct_axes_dict(self, axes=None, **kwargs):
        """Return an axes dictionary for myself."""
        d = {a: self._get_axis(a) for a in (axes or self._AXIS_ORDERS)}
        d.update(kwargs)
        return d

    @final
    @classmethod
    def _construct_axes_from_arguments(
        cls, args, kwargs, require_all: bool = False, sentinel=None
    ):
        """
        Construct and returns axes if supplied in args/kwargs.

        If require_all, raise if all axis arguments are not supplied
        return a tuple of (axes, kwargs).

        sentinel specifies the default parameter when an axis is not
        supplied; useful to distinguish when a user explicitly passes None
        in scenarios where None has special meaning.
        """
        # construct the args
        args = list(args)
        for a in cls._AXIS_ORDERS:

            # look for a argument by position
            if a not in kwargs:
                try:
                    kwargs[a] = args.pop(0)
                except IndexError as err:
                    if require_all:
                        raise TypeError(
                            "not enough/duplicate arguments specified!"
                        ) from err

        axes = {a: kwargs.pop(a, sentinel) for a in cls._AXIS_ORDERS}
        return axes, kwargs

    @final
    @classmethod
    def _get_axis_number(cls, axis: Axis) -> int:
        try:
            return cls._AXIS_TO_AXIS_NUMBER[axis]
        except KeyError:
            raise ValueError(f"No axis named {axis} for object type {cls.__name__}")

    @final
    @classmethod
    def _get_axis_name(cls, axis: Axis) -> str:
        axis_number = cls._get_axis_number(axis)
        return cls._AXIS_ORDERS[axis_number]

    @final
    def _get_axis(self, axis: Axis) -> Index:
        axis_number = self._get_axis_number(axis)
        assert axis_number in {0, 1}
        return self.index if axis_number == 0 else self.columns

    @final
    @classmethod
    def _get_block_manager_axis(cls, axis: Axis) -> int:
        """Map the axis to the block_manager axis."""
        axis = cls._get_axis_number(axis)
        if cls._AXIS_REVERSED:
            m = cls._AXIS_LEN - 1
            return m - axis
        return axis

    @final
    def _get_axis_resolvers(self, axis: str) -> Dict[str, Union[Series, MultiIndex]]:
        # index or columns
        axis_index = getattr(self, axis)
        d = {}
        prefix = axis[0]

        for i, name in enumerate(axis_index.names):
            if name is not None:
                key = level = name
            else:
                # prefix with 'i' or 'c' depending on the input axis
                # e.g., you must do ilevel_0 for the 0th level of an unnamed
                # multiiindex
                key = f"{prefix}level_{i}"
                level = i

            level_values = axis_index.get_level_values(level)
            s = level_values.to_series()
            s.index = axis_index
            d[key] = s

        # put the index/columns itself in the dict
        if isinstance(axis_index, MultiIndex):
            dindex = axis_index
        else:
            dindex = axis_index.to_series()

        d[axis] = dindex
        return d

    @final
    def _get_index_resolvers(self) -> Dict[Label, Union[Series, MultiIndex]]:
        from pandas.core.computation.parsing import clean_column_name

        d: Dict[str, Union[Series, MultiIndex]] = {}
        for axis_name in self._AXIS_ORDERS:
            d.update(self._get_axis_resolvers(axis_name))

        return {clean_column_name(k): v for k, v in d.items() if not isinstance(k, int)}

    @final
    def _get_cleaned_column_resolvers(self) -> Dict[Label, Series]:
        """
        Return the special character free column resolvers of a dataframe.

        Column names with special characters are 'cleaned up' so that they can
        be referred to by backtick quoting.
        Used in :meth:`DataFrame.eval`.
        """
        from pandas.core.computation.parsing import clean_column_name

        if isinstance(self, ABCSeries):
            return {clean_column_name(self.name): self}

        return {
            clean_column_name(k): v for k, v in self.items() if not isinstance(k, int)
        }

    @property
    def _info_axis(self) -> Index:
        return getattr(self, self._info_axis_name)

    @property
    def _stat_axis(self) -> Index:
        return getattr(self, self._stat_axis_name)

    @property
    def shape(self) -> Tuple[int, ...]:
        """
        Return a tuple of axis dimensions
        """
        return tuple(len(self._get_axis(a)) for a in self._AXIS_ORDERS)

    @property
    def axes(self) -> List[Index]:
        """
        Return index label(s) of the internal NDFrame
        """
        # we do it this way because if we have reversed axes, then
        # the block manager shows then reversed
        return [self._get_axis(a) for a in self._AXIS_ORDERS]

    @property
    def ndim(self) -> int:
        """
        Return an int representing the number of axes / array dimensions.

        Return 1 if Series. Otherwise return 2 if DataFrame.

        See Also
        --------
        ndarray.ndim : Number of array dimensions.

        Examples
        --------
        >>> s = pd.Series({'a': 1, 'b': 2, 'c': 3})
        >>> s.ndim
        1

        >>> df = pd.DataFrame({'col1': [1, 2], 'col2': [3, 4]})
        >>> df.ndim
        2
        """
        return self._mgr.ndim

    @property
    def size(self) -> int:
        """
        Return an int representing the number of elements in this object.

        Return the number of rows if Series. Otherwise return the number of
        rows times number of columns if DataFrame.

        See Also
        --------
        ndarray.size : Number of elements in the array.

        Examples
        --------
        >>> s = pd.Series({'a': 1, 'b': 2, 'c': 3})
        >>> s.size
        3

        >>> df = pd.DataFrame({'col1': [1, 2], 'col2': [3, 4]})
        >>> df.size
        4
        """
        return np.prod(self.shape)

    @final
    @property
    def _selected_obj(self: FrameOrSeries) -> FrameOrSeries:
        """ internal compat with SelectionMixin """
        return self

    @final
    @property
    def _obj_with_exclusions(self: FrameOrSeries) -> FrameOrSeries:
        """ internal compat with SelectionMixin """
        return self

    def set_axis(self, labels, axis: Axis = 0, inplace: bool = False):
        """
        Assign desired index to given axis.

        Indexes for%(extended_summary_sub)s row labels can be changed by assigning
        a list-like or Index.

        Parameters
        ----------
        labels : list-like, Index
            The values for the new index.

        axis : %(axes_single_arg)s, default 0
            The axis to update. The value 0 identifies the rows%(axis_description_sub)s.

        inplace : bool, default False
            Whether to return a new %(klass)s instance.

        Returns
        -------
        renamed : %(klass)s or None
            An object of type %(klass)s or None if ``inplace=True``.

        See Also
        --------
        %(klass)s.rename_axis : Alter the name of the index%(see_also_sub)s.
        """
        self._check_inplace_and_allows_duplicate_labels(inplace)
        return self._set_axis_nocheck(labels, axis, inplace)

    @final
    def _set_axis_nocheck(self, labels, axis: Axis, inplace: bool):
        # NDFrame.rename with inplace=False calls set_axis(inplace=True) on a copy.
        if inplace:
            setattr(self, self._get_axis_name(axis), labels)
        else:
            obj = self.copy()
            obj.set_axis(labels, axis=axis, inplace=True)
            return obj

    def _set_axis(self, axis: int, labels: Index) -> None:
        labels = ensure_index(labels)
        self._mgr.set_axis(axis, labels)
        self._clear_item_cache()

    @final
    def swapaxes(self: FrameOrSeries, axis1, axis2, copy=True) -> FrameOrSeries:
        """
        Interchange axes and swap values axes appropriately.

        Returns
        -------
        y : same as input
        """
        i = self._get_axis_number(axis1)
        j = self._get_axis_number(axis2)

        if i == j:
            if copy:
                return self.copy()
            return self

        mapping = {i: j, j: i}

        new_axes = (self._get_axis(mapping.get(k, k)) for k in range(self._AXIS_LEN))
        new_values = self.values.swapaxes(i, j)
        if copy:
            new_values = new_values.copy()

        # ignore needed because of NDFrame constructor is different than
        # DataFrame/Series constructors.
        return self._constructor(
            new_values, *new_axes  # type: ignore[arg-type]
        ).__finalize__(self, method="swapaxes")

    @final
    def droplevel(self: FrameOrSeries, level, axis=0) -> FrameOrSeries:
        """
        Return DataFrame with requested index / column level(s) removed.

        .. versionadded:: 0.24.0

        Parameters
        ----------
        level : int, str, or list-like
            If a string is given, must be the name of a level
            If list-like, elements must be names or positional indexes
            of levels.

        axis : {0 or 'index', 1 or 'columns'}, default 0
            Axis along which the level(s) is removed:

            * 0 or 'index': remove level(s) in column.
            * 1 or 'columns': remove level(s) in row.

        Returns
        -------
        DataFrame
            DataFrame with requested index / column level(s) removed.

        Examples
        --------
        >>> df = pd.DataFrame([
        ...     [1, 2, 3, 4],
        ...     [5, 6, 7, 8],
        ...     [9, 10, 11, 12]
        ... ]).set_index([0, 1]).rename_axis(['a', 'b'])

        >>> df.columns = pd.MultiIndex.from_tuples([
        ...     ('c', 'e'), ('d', 'f')
        ... ], names=['level_1', 'level_2'])

        >>> df
        level_1   c   d
        level_2   e   f
        a b
        1 2      3   4
        5 6      7   8
        9 10    11  12

        >>> df.droplevel('a')
        level_1   c   d
        level_2   e   f
        b
        2        3   4
        6        7   8
        10      11  12

        >>> df.droplevel('level_2', axis=1)
        level_1   c   d
        a b
        1 2      3   4
        5 6      7   8
        9 10    11  12
        """
        labels = self._get_axis(axis)
        new_labels = labels.droplevel(level)
        result = self.set_axis(new_labels, axis=axis, inplace=False)
        return result

    def pop(self, item: Label) -> Union[Series, Any]:
        result = self[item]
        del self[item]
        if self.ndim == 2:
            result._reset_cacher()

        return result

    @final
    def squeeze(self, axis=None):
        """
        Squeeze 1 dimensional axis objects into scalars.

        Series or DataFrames with a single element are squeezed to a scalar.
        DataFrames with a single column or a single row are squeezed to a
        Series. Otherwise the object is unchanged.

        This method is most useful when you don't know if your
        object is a Series or DataFrame, but you do know it has just a single
        column. In that case you can safely call `squeeze` to ensure you have a
        Series.

        Parameters
        ----------
        axis : {0 or 'index', 1 or 'columns', None}, default None
            A specific axis to squeeze. By default, all length-1 axes are
            squeezed.

        Returns
        -------
        DataFrame, Series, or scalar
            The projection after squeezing `axis` or all the axes.

        See Also
        --------
        Series.iloc : Integer-location based indexing for selecting scalars.
        DataFrame.iloc : Integer-location based indexing for selecting Series.
        Series.to_frame : Inverse of DataFrame.squeeze for a
            single-column DataFrame.

        Examples
        --------
        >>> primes = pd.Series([2, 3, 5, 7])

        Slicing might produce a Series with a single value:

        >>> even_primes = primes[primes % 2 == 0]
        >>> even_primes
        0    2
        dtype: int64

        >>> even_primes.squeeze()
        2

        Squeezing objects with more than one value in every axis does nothing:

        >>> odd_primes = primes[primes % 2 == 1]
        >>> odd_primes
        1    3
        2    5
        3    7
        dtype: int64

        >>> odd_primes.squeeze()
        1    3
        2    5
        3    7
        dtype: int64

        Squeezing is even more effective when used with DataFrames.

        >>> df = pd.DataFrame([[1, 2], [3, 4]], columns=['a', 'b'])
        >>> df
           a  b
        0  1  2
        1  3  4

        Slicing a single column will produce a DataFrame with the columns
        having only one value:

        >>> df_a = df[['a']]
        >>> df_a
           a
        0  1
        1  3

        So the columns can be squeezed down, resulting in a Series:

        >>> df_a.squeeze('columns')
        0    1
        1    3
        Name: a, dtype: int64

        Slicing a single row from a single column will produce a single
        scalar DataFrame:

        >>> df_0a = df.loc[df.index < 1, ['a']]
        >>> df_0a
           a
        0  1

        Squeezing the rows produces a single scalar Series:

        >>> df_0a.squeeze('rows')
        a    1
        Name: 0, dtype: int64

        Squeezing all axes will project directly into a scalar:

        >>> df_0a.squeeze()
        1
        """
        axis = range(self._AXIS_LEN) if axis is None else (self._get_axis_number(axis),)
        return self.iloc[
            tuple(
                0 if i in axis and len(a) == 1 else slice(None)
                for i, a in enumerate(self.axes)
            )
        ]

    # ----------------------------------------------------------------------
    # Rename

    def rename(
        self: FrameOrSeries,
        mapper: Optional[Renamer] = None,
        *,
        index: Optional[Renamer] = None,
        columns: Optional[Renamer] = None,
        axis: Optional[Axis] = None,
        copy: bool = True,
        inplace: bool = False,
        level: Optional[Level] = None,
        errors: str = "ignore",
    ) -> Optional[FrameOrSeries]:
        """
        Alter axes input function or functions. Function / dict values must be
        unique (1-to-1). Labels not contained in a dict / Series will be left
        as-is. Extra labels listed don't throw an error. Alternatively, change
        ``Series.name`` with a scalar value (Series only).

        Parameters
        ----------
        %(axes)s : scalar, list-like, dict-like or function, optional
            Scalar or list-like will alter the ``Series.name`` attribute,
            and raise on DataFrame.
            dict-like or functions are transformations to apply to
            that axis' values
        copy : bool, default True
            Also copy underlying data.
        inplace : bool, default False
            Whether to return a new {klass}. If True then value of copy is
            ignored.
        level : int or level name, default None
            In case of a MultiIndex, only rename labels in the specified
            level.
        errors : {'ignore', 'raise'}, default 'ignore'
            If 'raise', raise a `KeyError` when a dict-like `mapper`, `index`,
            or `columns` contains labels that are not present in the Index
            being transformed.
            If 'ignore', existing keys will be renamed and extra keys will be
            ignored.

        Returns
        -------
        renamed : {klass} (new object)

        Raises
        ------
        KeyError
            If any of the labels is not found in the selected axis and
            "errors='raise'".

        See Also
        --------
        NDFrame.rename_axis

        Examples
        --------
        >>> s = pd.Series([1, 2, 3])
        >>> s
        0    1
        1    2
        2    3
        dtype: int64
        >>> s.rename("my_name") # scalar, changes Series.name
        0    1
        1    2
        2    3
        Name: my_name, dtype: int64
        >>> s.rename(lambda x: x ** 2)  # function, changes labels
        0    1
        1    2
        4    3
        dtype: int64
        >>> s.rename({1: 3, 2: 5})  # mapping, changes labels
        0    1
        3    2
        5    3
        dtype: int64

        Since ``DataFrame`` doesn't have a ``.name`` attribute,
        only mapping-type arguments are allowed.

        >>> df = pd.DataFrame({"A": [1, 2, 3], "B": [4, 5, 6]})
        >>> df.rename(2)
        Traceback (most recent call last):
        ...
        TypeError: 'int' object is not callable

        ``DataFrame.rename`` supports two calling conventions

        * ``(index=index_mapper, columns=columns_mapper, ...)``
        * ``(mapper, axis={'index', 'columns'}, ...)``

        We *highly* recommend using keyword arguments to clarify your
        intent.

        >>> df.rename(index=str, columns={"A": "a", "B": "c"})
           a  c
        0  1  4
        1  2  5
        2  3  6

        >>> df.rename(index=str, columns={"A": "a", "C": "c"})
           a  B
        0  1  4
        1  2  5
        2  3  6

        Using axis-style parameters

        >>> df.rename(str.lower, axis='columns')
           a  b
        0  1  4
        1  2  5
        2  3  6

        >>> df.rename({1: 2, 2: 4}, axis='index')
           A  B
        0  1  4
        2  2  5
        4  3  6

        See the :ref:`user guide <basics.rename>` for more.
        """
        if mapper is None and index is None and columns is None:
            raise TypeError("must pass an index to rename")

        if index is not None or columns is not None:
            if axis is not None:
                raise TypeError(
                    "Cannot specify both 'axis' and any of 'index' or 'columns'"
                )
            elif mapper is not None:
                raise TypeError(
                    "Cannot specify both 'mapper' and any of 'index' or 'columns'"
                )
        else:
            # use the mapper argument
            if axis and self._get_axis_number(axis) == 1:
                columns = mapper
            else:
                index = mapper

        self._check_inplace_and_allows_duplicate_labels(inplace)
        result = self if inplace else self.copy(deep=copy)

        for axis_no, replacements in enumerate((index, columns)):
            if replacements is None:
                continue

            ax = self._get_axis(axis_no)
            f = com.get_rename_function(replacements)

            if level is not None:
                level = ax._get_level_number(level)

            # GH 13473
            if not callable(replacements):
                indexer = ax.get_indexer_for(replacements)
                if errors == "raise" and len(indexer[indexer == -1]):
                    missing_labels = [
                        label
                        for index, label in enumerate(replacements)
                        if indexer[index] == -1
                    ]
                    raise KeyError(f"{missing_labels} not found in axis")

            new_index = ax._transform_index(f, level)
            result._set_axis_nocheck(new_index, axis=axis_no, inplace=True)
            result._clear_item_cache()

        if inplace:
            self._update_inplace(result)
            return None
        else:
            return result.__finalize__(self, method="rename")

    @rewrite_axis_style_signature("mapper", [("copy", True), ("inplace", False)])
    def rename_axis(self, mapper=lib.no_default, **kwargs):
        """
        Set the name of the axis for the index or columns.

        Parameters
        ----------
        mapper : scalar, list-like, optional
            Value to set the axis name attribute.
        index, columns : scalar, list-like, dict-like or function, optional
            A scalar, list-like, dict-like or functions transformations to
            apply to that axis' values.
            Note that the ``columns`` parameter is not allowed if the
            object is a Series. This parameter only apply for DataFrame
            type objects.

            Use either ``mapper`` and ``axis`` to
            specify the axis to target with ``mapper``, or ``index``
            and/or ``columns``.

            .. versionchanged:: 0.24.0

        axis : {0 or 'index', 1 or 'columns'}, default 0
            The axis to rename.
        copy : bool, default True
            Also copy underlying data.
        inplace : bool, default False
            Modifies the object directly, instead of creating a new Series
            or DataFrame.

        Returns
        -------
        Series, DataFrame, or None
            The same type as the caller or None if ``inplace=True``.

        See Also
        --------
        Series.rename : Alter Series index labels or name.
        DataFrame.rename : Alter DataFrame index labels or name.
        Index.rename : Set new names on index.

        Notes
        -----
        ``DataFrame.rename_axis`` supports two calling conventions

        * ``(index=index_mapper, columns=columns_mapper, ...)``
        * ``(mapper, axis={'index', 'columns'}, ...)``

        The first calling convention will only modify the names of
        the index and/or the names of the Index object that is the columns.
        In this case, the parameter ``copy`` is ignored.

        The second calling convention will modify the names of the
        corresponding index if mapper is a list or a scalar.
        However, if mapper is dict-like or a function, it will use the
        deprecated behavior of modifying the axis *labels*.

        We *highly* recommend using keyword arguments to clarify your
        intent.

        Examples
        --------
        **Series**

        >>> s = pd.Series(["dog", "cat", "monkey"])
        >>> s
        0       dog
        1       cat
        2    monkey
        dtype: object
        >>> s.rename_axis("animal")
        animal
        0    dog
        1    cat
        2    monkey
        dtype: object

        **DataFrame**

        >>> df = pd.DataFrame({"num_legs": [4, 4, 2],
        ...                    "num_arms": [0, 0, 2]},
        ...                   ["dog", "cat", "monkey"])
        >>> df
                num_legs  num_arms
        dog            4         0
        cat            4         0
        monkey         2         2
        >>> df = df.rename_axis("animal")
        >>> df
                num_legs  num_arms
        animal
        dog            4         0
        cat            4         0
        monkey         2         2
        >>> df = df.rename_axis("limbs", axis="columns")
        >>> df
        limbs   num_legs  num_arms
        animal
        dog            4         0
        cat            4         0
        monkey         2         2

        **MultiIndex**

        >>> df.index = pd.MultiIndex.from_product([['mammal'],
        ...                                        ['dog', 'cat', 'monkey']],
        ...                                       names=['type', 'name'])
        >>> df
        limbs          num_legs  num_arms
        type   name
        mammal dog            4         0
               cat            4         0
               monkey         2         2

        >>> df.rename_axis(index={'type': 'class'})
        limbs          num_legs  num_arms
        class  name
        mammal dog            4         0
               cat            4         0
               monkey         2         2

        >>> df.rename_axis(columns=str.upper)
        LIMBS          num_legs  num_arms
        type   name
        mammal dog            4         0
               cat            4         0
               monkey         2         2
        """
        axes, kwargs = self._construct_axes_from_arguments(
            (), kwargs, sentinel=lib.no_default
        )
        copy = kwargs.pop("copy", True)
        inplace = kwargs.pop("inplace", False)
        axis = kwargs.pop("axis", 0)
        if axis is not None:
            axis = self._get_axis_number(axis)

        if kwargs:
            raise TypeError(
                "rename_axis() got an unexpected keyword "
                f'argument "{list(kwargs.keys())[0]}"'
            )

        inplace = validate_bool_kwarg(inplace, "inplace")

        if mapper is not lib.no_default:
            # Use v0.23 behavior if a scalar or list
            non_mapper = is_scalar(mapper) or (
                is_list_like(mapper) and not is_dict_like(mapper)
            )
            if non_mapper:
                return self._set_axis_name(mapper, axis=axis, inplace=inplace)
            else:
                raise ValueError("Use `.rename` to alter labels with a mapper.")
        else:
            # Use new behavior.  Means that index and/or columns
            # is specified
            result = self if inplace else self.copy(deep=copy)

            for axis in range(self._AXIS_LEN):
                v = axes.get(self._get_axis_name(axis))
                if v is lib.no_default:
                    continue
                non_mapper = is_scalar(v) or (is_list_like(v) and not is_dict_like(v))
                if non_mapper:
                    newnames = v
                else:
                    f = com.get_rename_function(v)
                    curnames = self._get_axis(axis).names
                    newnames = [f(name) for name in curnames]
                result._set_axis_name(newnames, axis=axis, inplace=True)
            if not inplace:
                return result

    @final
    def _set_axis_name(self, name, axis=0, inplace=False):
        """
        Set the name(s) of the axis.

        Parameters
        ----------
        name : str or list of str
            Name(s) to set.
        axis : {0 or 'index', 1 or 'columns'}, default 0
            The axis to set the label. The value 0 or 'index' specifies index,
            and the value 1 or 'columns' specifies columns.
        inplace : bool, default False
            If `True`, do operation inplace and return None.

        Returns
        -------
        Series, DataFrame, or None
            The same type as the caller or `None` if `inplace` is `True`.

        See Also
        --------
        DataFrame.rename : Alter the axis labels of :class:`DataFrame`.
        Series.rename : Alter the index labels or set the index name
            of :class:`Series`.
        Index.rename : Set the name of :class:`Index` or :class:`MultiIndex`.

        Examples
        --------
        >>> df = pd.DataFrame({"num_legs": [4, 4, 2]},
        ...                   ["dog", "cat", "monkey"])
        >>> df
                num_legs
        dog            4
        cat            4
        monkey         2
        >>> df._set_axis_name("animal")
                num_legs
        animal
        dog            4
        cat            4
        monkey         2
        >>> df.index = pd.MultiIndex.from_product(
        ...                [["mammal"], ['dog', 'cat', 'monkey']])
        >>> df._set_axis_name(["type", "name"])
                       num_legs
        type   name
        mammal dog        4
               cat        4
               monkey     2
        """
        axis = self._get_axis_number(axis)
        idx = self._get_axis(axis).set_names(name)

        inplace = validate_bool_kwarg(inplace, "inplace")
        renamed = self if inplace else self.copy()
        renamed.set_axis(idx, axis=axis, inplace=True)
        if not inplace:
            return renamed

    # ----------------------------------------------------------------------
    # Comparison Methods

    @final
    def _indexed_same(self, other) -> bool:
        return all(
            self._get_axis(a).equals(other._get_axis(a)) for a in self._AXIS_ORDERS
        )

    @final
    def equals(self, other: object) -> bool:
        """
        Test whether two objects contain the same elements.

        This function allows two Series or DataFrames to be compared against
        each other to see if they have the same shape and elements. NaNs in
        the same location are considered equal.

        The row/column index do not need to have the same type, as long
        as the values are considered equal. Corresponding columns must be of
        the same dtype.

        Parameters
        ----------
        other : Series or DataFrame
            The other Series or DataFrame to be compared with the first.

        Returns
        -------
        bool
            True if all elements are the same in both objects, False
            otherwise.

        See Also
        --------
        Series.eq : Compare two Series objects of the same length
            and return a Series where each element is True if the element
            in each Series is equal, False otherwise.
        DataFrame.eq : Compare two DataFrame objects of the same shape and
            return a DataFrame where each element is True if the respective
            element in each DataFrame is equal, False otherwise.
        testing.assert_series_equal : Raises an AssertionError if left and
            right are not equal. Provides an easy interface to ignore
            inequality in dtypes, indexes and precision among others.
        testing.assert_frame_equal : Like assert_series_equal, but targets
            DataFrames.
        numpy.array_equal : Return True if two arrays have the same shape
            and elements, False otherwise.

        Examples
        --------
        >>> df = pd.DataFrame({1: [10], 2: [20]})
        >>> df
            1   2
        0  10  20

        DataFrames df and exactly_equal have the same types and values for
        their elements and column labels, which will return True.

        >>> exactly_equal = pd.DataFrame({1: [10], 2: [20]})
        >>> exactly_equal
            1   2
        0  10  20
        >>> df.equals(exactly_equal)
        True

        DataFrames df and different_column_type have the same element
        types and values, but have different types for the column labels,
        which will still return True.

        >>> different_column_type = pd.DataFrame({1.0: [10], 2.0: [20]})
        >>> different_column_type
           1.0  2.0
        0   10   20
        >>> df.equals(different_column_type)
        True

        DataFrames df and different_data_type have different types for the
        same values for their elements, and will return False even though
        their column labels are the same values and types.

        >>> different_data_type = pd.DataFrame({1: [10.0], 2: [20.0]})
        >>> different_data_type
              1     2
        0  10.0  20.0
        >>> df.equals(different_data_type)
        False
        """
        if not (isinstance(other, type(self)) or isinstance(self, type(other))):
            return False
        other = cast(NDFrame, other)
        return self._mgr.equals(other._mgr)

    # -------------------------------------------------------------------------
    # Unary Methods

    @final
    def __neg__(self):
        values = self._values
        if is_bool_dtype(values):
            arr = operator.inv(values)
        elif (
            is_numeric_dtype(values)
            or is_timedelta64_dtype(values)
            or is_object_dtype(values)
        ):
            arr = operator.neg(values)
        else:
            raise TypeError(f"Unary negative expects numeric dtype, not {values.dtype}")
        return self.__array_wrap__(arr)

    @final
    def __pos__(self):
        values = self._values
        if is_bool_dtype(values):
            arr = values
        elif (
            is_numeric_dtype(values)
            or is_timedelta64_dtype(values)
            or is_object_dtype(values)
        ):
            arr = operator.pos(values)
        else:
            raise TypeError(
                "Unary plus expects bool, numeric, timedelta, "
                f"or object dtype, not {values.dtype}"
            )
        return self.__array_wrap__(arr)

    @final
    def __invert__(self):
        if not self.size:
            # inv fails with 0 len
            return self

        new_data = self._mgr.apply(operator.invert)
        result = self._constructor(new_data).__finalize__(self, method="__invert__")
        return result

    @final
    def __nonzero__(self):
        raise ValueError(
            f"The truth value of a {type(self).__name__} is ambiguous. "
            "Use a.empty, a.bool(), a.item(), a.any() or a.all()."
        )

    __bool__ = __nonzero__

    @final
    def bool(self):
        """
        Return the bool of a single element Series or DataFrame.

        This must be a boolean scalar value, either True or False. It will raise a
        ValueError if the Series or DataFrame does not have exactly 1 element, or that
        element is not boolean (integer values 0 and 1 will also raise an exception).

        Returns
        -------
        bool
            The value in the Series or DataFrame.

        See Also
        --------
        Series.astype : Change the data type of a Series, including to boolean.
        DataFrame.astype : Change the data type of a DataFrame, including to boolean.
        numpy.bool_ : NumPy boolean data type, used by pandas for boolean values.

        Examples
        --------
        The method will only work for single element objects with a boolean value:

        >>> pd.Series([True]).bool()
        True
        >>> pd.Series([False]).bool()
        False

        >>> pd.DataFrame({'col': [True]}).bool()
        True
        >>> pd.DataFrame({'col': [False]}).bool()
        False
        """
        v = self.squeeze()
        if isinstance(v, (bool, np.bool_)):
            return bool(v)
        elif is_scalar(v):
            raise ValueError(
                "bool cannot act on a non-boolean single element "
                f"{type(self).__name__}"
            )

        self.__nonzero__()

    @final
    def __abs__(self: FrameOrSeries) -> FrameOrSeries:
        return self.abs()

    @final
    def __round__(self: FrameOrSeries, decimals: int = 0) -> FrameOrSeries:
        return self.round(decimals)

    # -------------------------------------------------------------------------
    # Label or Level Combination Helpers
    #
    # A collection of helper methods for DataFrame/Series operations that
    # accept a combination of column/index labels and levels.  All such
    # operations should utilize/extend these methods when possible so that we
    # have consistent precedence and validation logic throughout the library.

    @final
    def _is_level_reference(self, key, axis=0):
        """
        Test whether a key is a level reference for a given axis.

        To be considered a level reference, `key` must be a string that:
          - (axis=0): Matches the name of an index level and does NOT match
            a column label.
          - (axis=1): Matches the name of a column level and does NOT match
            an index label.

        Parameters
        ----------
        key : str
            Potential level name for the given axis
        axis : int, default 0
            Axis that levels are associated with (0 for index, 1 for columns)

        Returns
        -------
        is_level : bool
        """
        axis = self._get_axis_number(axis)

        return (
            key is not None
            and is_hashable(key)
            and key in self.axes[axis].names
            and not self._is_label_reference(key, axis=axis)
        )

    @final
    def _is_label_reference(self, key, axis=0) -> bool_t:
        """
        Test whether a key is a label reference for a given axis.

        To be considered a label reference, `key` must be a string that:
          - (axis=0): Matches a column label
          - (axis=1): Matches an index label

        Parameters
        ----------
        key: str
            Potential label name
        axis: int, default 0
            Axis perpendicular to the axis that labels are associated with
            (0 means search for column labels, 1 means search for index labels)

        Returns
        -------
        is_label: bool
        """
        axis = self._get_axis_number(axis)
        other_axes = (ax for ax in range(self._AXIS_LEN) if ax != axis)

        return (
            key is not None
            and is_hashable(key)
            and any(key in self.axes[ax] for ax in other_axes)
        )

    @final
    def _is_label_or_level_reference(self, key: str, axis: int = 0) -> bool_t:
        """
        Test whether a key is a label or level reference for a given axis.

        To be considered either a label or a level reference, `key` must be a
        string that:
          - (axis=0): Matches a column label or an index level
          - (axis=1): Matches an index label or a column level

        Parameters
        ----------
        key: str
            Potential label or level name
        axis: int, default 0
            Axis that levels are associated with (0 for index, 1 for columns)

        Returns
        -------
        is_label_or_level: bool
        """
        return self._is_level_reference(key, axis=axis) or self._is_label_reference(
            key, axis=axis
        )

    @final
    def _check_label_or_level_ambiguity(self, key, axis: int = 0) -> None:
        """
        Check whether `key` is ambiguous.

        By ambiguous, we mean that it matches both a level of the input
        `axis` and a label of the other axis.

        Parameters
        ----------
        key: str or object
            Label or level name.
        axis: int, default 0
            Axis that levels are associated with (0 for index, 1 for columns).

        Raises
        ------
        ValueError: `key` is ambiguous
        """
        axis = self._get_axis_number(axis)
        other_axes = (ax for ax in range(self._AXIS_LEN) if ax != axis)

        if (
            key is not None
            and is_hashable(key)
            and key in self.axes[axis].names
            and any(key in self.axes[ax] for ax in other_axes)
        ):

            # Build an informative and grammatical warning
            level_article, level_type = (
                ("an", "index") if axis == 0 else ("a", "column")
            )

            label_article, label_type = (
                ("a", "column") if axis == 0 else ("an", "index")
            )

            msg = (
                f"'{key}' is both {level_article} {level_type} level and "
                f"{label_article} {label_type} label, which is ambiguous."
            )
            raise ValueError(msg)

    @final
    def _get_label_or_level_values(self, key: str, axis: int = 0) -> np.ndarray:
        """
        Return a 1-D array of values associated with `key`, a label or level
        from the given `axis`.

        Retrieval logic:
          - (axis=0): Return column values if `key` matches a column label.
            Otherwise return index level values if `key` matches an index
            level.
          - (axis=1): Return row values if `key` matches an index label.
            Otherwise return column level values if 'key' matches a column
            level

        Parameters
        ----------
        key: str
            Label or level name.
        axis: int, default 0
            Axis that levels are associated with (0 for index, 1 for columns)

        Returns
        -------
        values: np.ndarray

        Raises
        ------
        KeyError
            if `key` matches neither a label nor a level
        ValueError
            if `key` matches multiple labels
        FutureWarning
            if `key` is ambiguous. This will become an ambiguity error in a
            future version
        """
        axis = self._get_axis_number(axis)
        other_axes = [ax for ax in range(self._AXIS_LEN) if ax != axis]

        if self._is_label_reference(key, axis=axis):
            self._check_label_or_level_ambiguity(key, axis=axis)
            values = self.xs(key, axis=other_axes[0])._values
        elif self._is_level_reference(key, axis=axis):
            values = self.axes[axis].get_level_values(key)._values
        else:
            raise KeyError(key)

        # Check for duplicates
        if values.ndim > 1:

            if other_axes and isinstance(self._get_axis(other_axes[0]), MultiIndex):
                multi_message = (
                    "\n"
                    "For a multi-index, the label must be a "
                    "tuple with elements corresponding to each level."
                )
            else:
                multi_message = ""

            label_axis_name = "column" if axis == 0 else "index"
            raise ValueError(
                f"The {label_axis_name} label '{key}' is not unique.{multi_message}"
            )

        return values

    @final
    def _drop_labels_or_levels(self, keys, axis: int = 0):
        """
        Drop labels and/or levels for the given `axis`.

        For each key in `keys`:
          - (axis=0): If key matches a column label then drop the column.
            Otherwise if key matches an index level then drop the level.
          - (axis=1): If key matches an index label then drop the row.
            Otherwise if key matches a column level then drop the level.

        Parameters
        ----------
        keys: str or list of str
            labels or levels to drop
        axis: int, default 0
            Axis that levels are associated with (0 for index, 1 for columns)

        Returns
        -------
        dropped: DataFrame

        Raises
        ------
        ValueError
            if any `keys` match neither a label nor a level
        """
        axis = self._get_axis_number(axis)

        # Validate keys
        keys = com.maybe_make_list(keys)
        invalid_keys = [
            k for k in keys if not self._is_label_or_level_reference(k, axis=axis)
        ]

        if invalid_keys:
            raise ValueError(
                "The following keys are not valid labels or "
                f"levels for axis {axis}: {invalid_keys}"
            )

        # Compute levels and labels to drop
        levels_to_drop = [k for k in keys if self._is_level_reference(k, axis=axis)]

        labels_to_drop = [k for k in keys if not self._is_level_reference(k, axis=axis)]

        # Perform copy upfront and then use inplace operations below.
        # This ensures that we always perform exactly one copy.
        # ``copy`` and/or ``inplace`` options could be added in the future.
        dropped = self.copy()

        if axis == 0:
            # Handle dropping index levels
            if levels_to_drop:
                dropped.reset_index(levels_to_drop, drop=True, inplace=True)

            # Handle dropping columns labels
            if labels_to_drop:
                dropped.drop(labels_to_drop, axis=1, inplace=True)
        else:
            # Handle dropping column levels
            if levels_to_drop:
                if isinstance(dropped.columns, MultiIndex):
                    # Drop the specified levels from the MultiIndex
                    dropped.columns = dropped.columns.droplevel(levels_to_drop)
                else:
                    # Drop the last level of Index by replacing with
                    # a RangeIndex
                    dropped.columns = RangeIndex(dropped.columns.size)

            # Handle dropping index labels
            if labels_to_drop:
                dropped.drop(labels_to_drop, axis=0, inplace=True)

        return dropped

    # ----------------------------------------------------------------------
    # Iteration

    def __hash__(self) -> int:
        raise TypeError(
            f"{repr(type(self).__name__)} objects are mutable, "
            f"thus they cannot be hashed"
        )

    def __iter__(self):
        """
        Iterate over info axis.

        Returns
        -------
        iterator
            Info axis as iterator.
        """
        return iter(self._info_axis)

    # can we get a better explanation of this?
    def keys(self):
        """
        Get the 'info axis' (see Indexing for more).

        This is index for Series, columns for DataFrame.

        Returns
        -------
        Index
            Info axis.
        """
        return self._info_axis

    def items(self):
        """
        Iterate over (label, values) on info axis

        This is index for Series and columns for DataFrame.

        Returns
        -------
        Generator
        """
        for h in self._info_axis:
            yield h, self[h]

    @doc(items)
    def iteritems(self):
        return self.items()

    def __len__(self) -> int:
        """Returns length of info axis"""
        return len(self._info_axis)

    @final
    def __contains__(self, key) -> bool_t:
        """True if the key is in the info axis"""
        return key in self._info_axis

    @property
    def empty(self) -> bool_t:
        """
        Indicator whether DataFrame is empty.

        True if DataFrame is entirely empty (no items), meaning any of the
        axes are of length 0.

        Returns
        -------
        bool
            If DataFrame is empty, return True, if not return False.

        See Also
        --------
        Series.dropna : Return series without null values.
        DataFrame.dropna : Return DataFrame with labels on given axis omitted
            where (all or any) data are missing.

        Notes
        -----
        If DataFrame contains only NaNs, it is still not considered empty. See
        the example below.

        Examples
        --------
        An example of an actual empty DataFrame. Notice the index is empty:

        >>> df_empty = pd.DataFrame({'A' : []})
        >>> df_empty
        Empty DataFrame
        Columns: [A]
        Index: []
        >>> df_empty.empty
        True

        If we only have NaNs in our DataFrame, it is not considered empty! We
        will need to drop the NaNs to make the DataFrame empty:

        >>> df = pd.DataFrame({'A' : [np.nan]})
        >>> df
            A
        0 NaN
        >>> df.empty
        False
        >>> df.dropna().empty
        True
        """
        return any(len(self._get_axis(a)) == 0 for a in self._AXIS_ORDERS)

    # ----------------------------------------------------------------------
    # Array Interface

    # This is also set in IndexOpsMixin
    # GH#23114 Ensure ndarray.__op__(DataFrame) returns NotImplemented
    __array_priority__ = 1000

    def __array__(self, dtype: Optional[NpDtype] = None) -> np.ndarray:
        return np.asarray(self._values, dtype=dtype)

    def __array_wrap__(
        self,
        result: np.ndarray,
        context: Optional[Tuple[Callable, Tuple[Any, ...], int]] = None,
    ):
        """
        Gets called after a ufunc and other functions.

        Parameters
        ----------
        result: np.ndarray
            The result of the ufunc or other function called on the NumPy array
            returned by __array__
        context: tuple of (func, tuple, int)
            This parameter is returned by ufuncs as a 3-element tuple: (name of the
            ufunc, arguments of the ufunc, domain of the ufunc), but is not set by
            other numpy functions.q

        Notes
        -----
        Series implements __array_ufunc_ so this not called for ufunc on Series.
        """
        result = lib.item_from_zerodim(result)
        if is_scalar(result):
            # e.g. we get here with np.ptp(series)
            # ptp also requires the item_from_zerodim
            return result
        d = self._construct_axes_dict(self._AXIS_ORDERS, copy=False)
        return self._constructor(result, **d).__finalize__(
            self, method="__array_wrap__"
        )

    def __array_ufunc__(
        self, ufunc: Callable, method: str, *inputs: Any, **kwargs: Any
    ):
        return arraylike.array_ufunc(self, ufunc, method, *inputs, **kwargs)

    # ideally we would define this to avoid the getattr checks, but
    # is slower
    # @property
    # def __array_interface__(self):
    #    """ provide numpy array interface method """
    #    values = self.values
    #    return dict(typestr=values.dtype.str,shape=values.shape,data=values)

    # ----------------------------------------------------------------------
    # Picklability

    @final
    def __getstate__(self) -> Dict[str, Any]:
        meta = {k: getattr(self, k, None) for k in self._metadata}
        return {
            "_mgr": self._mgr,
            "_typ": self._typ,
            "_metadata": self._metadata,
            "attrs": self.attrs,
            "_flags": {k: self.flags[k] for k in self.flags._keys},
            **meta,
        }

    @final
    def __setstate__(self, state):
        if isinstance(state, BlockManager):
            self._mgr = state
        elif isinstance(state, dict):
            if "_data" in state and "_mgr" not in state:
                # compat for older pickles
                state["_mgr"] = state.pop("_data")
            typ = state.get("_typ")
            if typ is not None:
                attrs = state.get("_attrs", {})
                object.__setattr__(self, "_attrs", attrs)
                flags = state.get("_flags", {"allows_duplicate_labels": True})
                object.__setattr__(self, "_flags", Flags(self, **flags))

                # set in the order of internal names
                # to avoid definitional recursion
                # e.g. say fill_value needing _mgr to be
                # defined
                meta = set(self._internal_names + self._metadata)
                for k in list(meta):
                    if k in state and k != "_flags":
                        v = state[k]
                        object.__setattr__(self, k, v)

                for k, v in state.items():
                    if k not in meta:
                        object.__setattr__(self, k, v)

            else:
                raise NotImplementedError("Pre-0.12 pickles are no longer supported")
        elif len(state) == 2:
            raise NotImplementedError("Pre-0.12 pickles are no longer supported")

        self._item_cache = {}

    # ----------------------------------------------------------------------
    # Rendering Methods

    def __repr__(self) -> str:
        # string representation based upon iterating over self
        # (since, by definition, `PandasContainers` are iterable)
        prepr = f"[{','.join(map(pprint_thing, self))}]"
        return f"{type(self).__name__}({prepr})"

    @final
    def _repr_latex_(self):
        """
        Returns a LaTeX representation for a particular object.
        Mainly for use with nbconvert (jupyter notebook conversion to pdf).
        """
        if config.get_option("display.latex.repr"):
            return self.to_latex()
        else:
            return None

    @final
    def _repr_data_resource_(self):
        """
        Not a real Jupyter special repr method, but we use the same
        naming convention.
        """
        if config.get_option("display.html.table_schema"):
            data = self.head(config.get_option("display.max_rows"))

            as_json = data.to_json(orient="table")
            as_json = cast(str, as_json)
            payload = json.loads(as_json, object_pairs_hook=collections.OrderedDict)
            return payload

    # ----------------------------------------------------------------------
    # I/O Methods

    @final
    @doc(klass="object", storage_options=_shared_docs["storage_options"])
    def to_excel(
        self,
        excel_writer,
        sheet_name: str = "Sheet1",
        na_rep: str = "",
        float_format: Optional[str] = None,
        columns=None,
        header=True,
        index=True,
        index_label=None,
        startrow=0,
        startcol=0,
        engine=None,
        merge_cells=True,
        encoding=None,
        inf_rep="inf",
        verbose=True,
        freeze_panes=None,
        storage_options: StorageOptions = None,
    ) -> None:
        """
        Write {klass} to an Excel sheet.

        To write a single {klass} to an Excel .xlsx file it is only necessary to
        specify a target file name. To write to multiple sheets it is necessary to
        create an `ExcelWriter` object with a target file name, and specify a sheet
        in the file to write to.

        Multiple sheets may be written to by specifying unique `sheet_name`.
        With all data written to the file it is necessary to save the changes.
        Note that creating an `ExcelWriter` object with a file name that already
        exists will result in the contents of the existing file being erased.

        Parameters
        ----------
        excel_writer : path-like, file-like, or ExcelWriter object
            File path or existing ExcelWriter.
        sheet_name : str, default 'Sheet1'
            Name of sheet which will contain DataFrame.
        na_rep : str, default ''
            Missing data representation.
        float_format : str, optional
            Format string for floating point numbers. For example
            ``float_format="%.2f"`` will format 0.1234 to 0.12.
        columns : sequence or list of str, optional
            Columns to write.
        header : bool or list of str, default True
            Write out the column names. If a list of string is given it is
            assumed to be aliases for the column names.
        index : bool, default True
            Write row names (index).
        index_label : str or sequence, optional
            Column label for index column(s) if desired. If not specified, and
            `header` and `index` are True, then the index names are used. A
            sequence should be given if the DataFrame uses MultiIndex.
        startrow : int, default 0
            Upper left cell row to dump data frame.
        startcol : int, default 0
            Upper left cell column to dump data frame.
        engine : str, optional
            Write engine to use, 'openpyxl' or 'xlsxwriter'. You can also set this
            via the options ``io.excel.xlsx.writer``, ``io.excel.xls.writer``, and
            ``io.excel.xlsm.writer``.

            .. deprecated:: 1.2.0

                As the `xlwt <https://pypi.org/project/xlwt/>`__ package is no longer
                maintained, the ``xlwt`` engine will be removed in a future version
                of pandas.

        merge_cells : bool, default True
            Write MultiIndex and Hierarchical Rows as merged cells.
        encoding : str, optional
            Encoding of the resulting excel file. Only necessary for xlwt,
            other writers support unicode natively.
        inf_rep : str, default 'inf'
            Representation for infinity (there is no native representation for
            infinity in Excel).
        verbose : bool, default True
            Display more information in the error logs.
        freeze_panes : tuple of int (length 2), optional
            Specifies the one-based bottommost row and rightmost column that
            is to be frozen.
        {storage_options}

            .. versionadded:: 1.2.0

        See Also
        --------
        to_csv : Write DataFrame to a comma-separated values (csv) file.
        ExcelWriter : Class for writing DataFrame objects into excel sheets.
        read_excel : Read an Excel file into a pandas DataFrame.
        read_csv : Read a comma-separated values (csv) file into DataFrame.

        Notes
        -----
        For compatibility with :meth:`~DataFrame.to_csv`,
        to_excel serializes lists and dicts to strings before writing.

        Once a workbook has been saved it is not possible write further data
        without rewriting the whole workbook.

        Examples
        --------

        Create, write to and save a workbook:

        >>> df1 = pd.DataFrame([['a', 'b'], ['c', 'd']],
        ...                    index=['row 1', 'row 2'],
        ...                    columns=['col 1', 'col 2'])
        >>> df1.to_excel("output.xlsx")  # doctest: +SKIP

        To specify the sheet name:

        >>> df1.to_excel("output.xlsx",
        ...              sheet_name='Sheet_name_1')  # doctest: +SKIP

        If you wish to write to more than one sheet in the workbook, it is
        necessary to specify an ExcelWriter object:

        >>> df2 = df1.copy()
        >>> with pd.ExcelWriter('output.xlsx') as writer:  # doctest: +SKIP
        ...     df1.to_excel(writer, sheet_name='Sheet_name_1')
        ...     df2.to_excel(writer, sheet_name='Sheet_name_2')

        ExcelWriter can also be used to append to an existing Excel file:

        >>> with pd.ExcelWriter('output.xlsx',
        ...                     mode='a') as writer:  # doctest: +SKIP
        ...     df.to_excel(writer, sheet_name='Sheet_name_3')

        To set the library that is used to write the Excel file,
        you can pass the `engine` keyword (the default engine is
        automatically chosen depending on the file extension):

        >>> df1.to_excel('output1.xlsx', engine='xlsxwriter')  # doctest: +SKIP
        """

        df = self if isinstance(self, ABCDataFrame) else self.to_frame()

        from pandas.io.formats.excel import ExcelFormatter

        formatter = ExcelFormatter(
            df,
            na_rep=na_rep,
            cols=columns,
            header=header,
            float_format=float_format,
            index=index,
            index_label=index_label,
            merge_cells=merge_cells,
            inf_rep=inf_rep,
        )
        formatter.write(
            excel_writer,
            sheet_name=sheet_name,
            startrow=startrow,
            startcol=startcol,
            freeze_panes=freeze_panes,
            engine=engine,
            storage_options=storage_options,
        )

    @final
    @doc(storage_options=_shared_docs["storage_options"])
    def to_json(
        self,
        path_or_buf: Optional[FilePathOrBuffer] = None,
        orient: Optional[str] = None,
        date_format: Optional[str] = None,
        double_precision: int = 10,
        force_ascii: bool_t = True,
        date_unit: str = "ms",
        default_handler: Optional[Callable[[Any], JSONSerializable]] = None,
        lines: bool_t = False,
        compression: CompressionOptions = "infer",
        index: bool_t = True,
        indent: Optional[int] = None,
        storage_options: StorageOptions = None,
    ) -> Optional[str]:
        """
        Convert the object to a JSON string.

        Note NaN's and None will be converted to null and datetime objects
        will be converted to UNIX timestamps.

        Parameters
        ----------
        path_or_buf : str or file handle, optional
            File path or object. If not specified, the result is returned as
            a string.
        orient : str
            Indication of expected JSON string format.

            * Series:

                - default is 'index'
                - allowed values are: {{'split', 'records', 'index', 'table'}}.

            * DataFrame:

                - default is 'columns'
                - allowed values are: {{'split', 'records', 'index', 'columns',
                  'values', 'table'}}.

            * The format of the JSON string:

                - 'split' : dict like {{'index' -> [index], 'columns' -> [columns],
                  'data' -> [values]}}
                - 'records' : list like [{{column -> value}}, ... , {{column -> value}}]
                - 'index' : dict like {{index -> {{column -> value}}}}
                - 'columns' : dict like {{column -> {{index -> value}}}}
                - 'values' : just the values array
                - 'table' : dict like {{'schema': {{schema}}, 'data': {{data}}}}

                Describing the data, where data component is like ``orient='records'``.

        date_format : {{None, 'epoch', 'iso'}}
            Type of date conversion. 'epoch' = epoch milliseconds,
            'iso' = ISO8601. The default depends on the `orient`. For
            ``orient='table'``, the default is 'iso'. For all other orients,
            the default is 'epoch'.
        double_precision : int, default 10
            The number of decimal places to use when encoding
            floating point values.
        force_ascii : bool, default True
            Force encoded string to be ASCII.
        date_unit : str, default 'ms' (milliseconds)
            The time unit to encode to, governs timestamp and ISO8601
            precision.  One of 's', 'ms', 'us', 'ns' for second, millisecond,
            microsecond, and nanosecond respectively.
        default_handler : callable, default None
            Handler to call if object cannot otherwise be converted to a
            suitable format for JSON. Should receive a single argument which is
            the object to convert and return a serialisable object.
        lines : bool, default False
            If 'orient' is 'records' write out line delimited json format. Will
            throw ValueError if incorrect 'orient' since others are not list
            like.

        compression : {{'infer', 'gzip', 'bz2', 'zip', 'xz', None}}

            A string representing the compression to use in the output file,
            only used when the first argument is a filename. By default, the
            compression is inferred from the filename.

            .. versionchanged:: 0.24.0
               'infer' option added and set to default
        index : bool, default True
            Whether to include the index values in the JSON string. Not
            including the index (``index=False``) is only supported when
            orient is 'split' or 'table'.
        indent : int, optional
           Length of whitespace used to indent each record.

           .. versionadded:: 1.0.0

        {storage_options}

            .. versionadded:: 1.2.0

        Returns
        -------
        None or str
            If path_or_buf is None, returns the resulting json format as a
            string. Otherwise returns None.

        See Also
        --------
        read_json : Convert a JSON string to pandas object.

        Notes
        -----
        The behavior of ``indent=0`` varies from the stdlib, which does not
        indent the output but does insert newlines. Currently, ``indent=0``
        and the default ``indent=None`` are equivalent in pandas, though this
        may change in a future release.

        ``orient='table'`` contains a 'pandas_version' field under 'schema'.
        This stores the version of `pandas` used in the latest revision of the
        schema.

        Examples
        --------
        >>> import json
        >>> df = pd.DataFrame(
        ...     [["a", "b"], ["c", "d"]],
        ...     index=["row 1", "row 2"],
        ...     columns=["col 1", "col 2"],
        ... )

        >>> result = df.to_json(orient="split")
        >>> parsed = json.loads(result)
        >>> json.dumps(parsed, indent=4)  # doctest: +SKIP
        {{
            "columns": [
                "col 1",
                "col 2"
            ],
            "index": [
                "row 1",
                "row 2"
            ],
            "data": [
                [
                    "a",
                    "b"
                ],
                [
                    "c",
                    "d"
                ]
            ]
        }}

        Encoding/decoding a Dataframe using ``'records'`` formatted JSON.
        Note that index labels are not preserved with this encoding.

        >>> result = df.to_json(orient="records")
        >>> parsed = json.loads(result)
        >>> json.dumps(parsed, indent=4)  # doctest: +SKIP
        [
            {{
                "col 1": "a",
                "col 2": "b"
            }},
            {{
                "col 1": "c",
                "col 2": "d"
            }}
        ]

        Encoding/decoding a Dataframe using ``'index'`` formatted JSON:

        >>> result = df.to_json(orient="index")
        >>> parsed = json.loads(result)
        >>> json.dumps(parsed, indent=4)  # doctest: +SKIP
        {{
            "row 1": {{
                "col 1": "a",
                "col 2": "b"
            }},
            "row 2": {{
                "col 1": "c",
                "col 2": "d"
            }}
        }}

        Encoding/decoding a Dataframe using ``'columns'`` formatted JSON:

        >>> result = df.to_json(orient="columns")
        >>> parsed = json.loads(result)
        >>> json.dumps(parsed, indent=4)  # doctest: +SKIP
        {{
            "col 1": {{
                "row 1": "a",
                "row 2": "c"
            }},
            "col 2": {{
                "row 1": "b",
                "row 2": "d"
            }}
        }}

        Encoding/decoding a Dataframe using ``'values'`` formatted JSON:

        >>> result = df.to_json(orient="values")
        >>> parsed = json.loads(result)
        >>> json.dumps(parsed, indent=4)  # doctest: +SKIP
        [
            [
                "a",
                "b"
            ],
            [
                "c",
                "d"
            ]
        ]

        Encoding with Table Schema:

        >>> result = df.to_json(orient="table")
        >>> parsed = json.loads(result)
        >>> json.dumps(parsed, indent=4)  # doctest: +SKIP
        {{
            "schema": {{
                "fields": [
                    {{
                        "name": "index",
                        "type": "string"
                    }},
                    {{
                        "name": "col 1",
                        "type": "string"
                    }},
                    {{
                        "name": "col 2",
                        "type": "string"
                    }}
                ],
                "primaryKey": [
                    "index"
                ],
                "pandas_version": "0.20.0"
            }},
            "data": [
                {{
                    "index": "row 1",
                    "col 1": "a",
                    "col 2": "b"
                }},
                {{
                    "index": "row 2",
                    "col 1": "c",
                    "col 2": "d"
                }}
            ]
        }}
        """
        from pandas.io import json

        if date_format is None and orient == "table":
            date_format = "iso"
        elif date_format is None:
            date_format = "epoch"

        config.is_nonnegative_int(indent)
        indent = indent or 0

        return json.to_json(
            path_or_buf=path_or_buf,
            obj=self,
            orient=orient,
            date_format=date_format,
            double_precision=double_precision,
            force_ascii=force_ascii,
            date_unit=date_unit,
            default_handler=default_handler,
            lines=lines,
            compression=compression,
            index=index,
            indent=indent,
            storage_options=storage_options,
        )

    @final
    def to_hdf(
        self,
        path_or_buf,
        key: str,
        mode: str = "a",
        complevel: Optional[int] = None,
        complib: Optional[str] = None,
        append: bool_t = False,
        format: Optional[str] = None,
        index: bool_t = True,
        min_itemsize: Optional[Union[int, Dict[str, int]]] = None,
        nan_rep=None,
        dropna: Optional[bool_t] = None,
        data_columns: Optional[Union[bool_t, List[str]]] = None,
        errors: str = "strict",
        encoding: str = "UTF-8",
    ) -> None:
        """
        Write the contained data to an HDF5 file using HDFStore.

        Hierarchical Data Format (HDF) is self-describing, allowing an
        application to interpret the structure and contents of a file with
        no outside information. One HDF file can hold a mix of related objects
        which can be accessed as a group or as individual objects.

        In order to add another DataFrame or Series to an existing HDF file
        please use append mode and a different a key.

        .. warning::

           One can store a subclass of ``DataFrame`` or ``Series`` to HDF5,
           but the type of the subclass is lost upon storing.

        For more information see the :ref:`user guide <io.hdf5>`.

        Parameters
        ----------
        path_or_buf : str or pandas.HDFStore
            File path or HDFStore object.
        key : str
            Identifier for the group in the store.
        mode : {'a', 'w', 'r+'}, default 'a'
            Mode to open file:

            - 'w': write, a new file is created (an existing file with
              the same name would be deleted).
            - 'a': append, an existing file is opened for reading and
              writing, and if the file does not exist it is created.
            - 'r+': similar to 'a', but the file must already exist.
        complevel : {0-9}, optional
            Specifies a compression level for data.
            A value of 0 disables compression.
        complib : {'zlib', 'lzo', 'bzip2', 'blosc'}, default 'zlib'
            Specifies the compression library to be used.
            As of v0.20.2 these additional compressors for Blosc are supported
            (default if no compressor specified: 'blosc:blosclz'):
            {'blosc:blosclz', 'blosc:lz4', 'blosc:lz4hc', 'blosc:snappy',
            'blosc:zlib', 'blosc:zstd'}.
            Specifying a compression library which is not available issues
            a ValueError.
        append : bool, default False
            For Table formats, append the input data to the existing.
        format : {'fixed', 'table', None}, default 'fixed'
            Possible values:

            - 'fixed': Fixed format. Fast writing/reading. Not-appendable,
              nor searchable.
            - 'table': Table format. Write as a PyTables Table structure
              which may perform worse but allow more flexible operations
              like searching / selecting subsets of the data.
            - If None, pd.get_option('io.hdf.default_format') is checked,
              followed by fallback to "fixed"
        errors : str, default 'strict'
            Specifies how encoding and decoding errors are to be handled.
            See the errors argument for :func:`open` for a full list
            of options.
        encoding : str, default "UTF-8"
        min_itemsize : dict or int, optional
            Map column names to minimum string sizes for columns.
        nan_rep : Any, optional
            How to represent null values as str.
            Not allowed with append=True.
        data_columns : list of columns or True, optional
            List of columns to create as indexed data columns for on-disk
            queries, or True to use all columns. By default only the axes
            of the object are indexed. See :ref:`io.hdf5-query-data-columns`.
            Applicable only to format='table'.

        See Also
        --------
        read_hdf : Read from HDF file.
        DataFrame.to_parquet : Write a DataFrame to the binary parquet format.
        DataFrame.to_sql : Write to a sql table.
        DataFrame.to_feather : Write out feather-format for DataFrames.
        DataFrame.to_csv : Write out to a csv file.

        Examples
        --------
        >>> df = pd.DataFrame({'A': [1, 2, 3], 'B': [4, 5, 6]},
        ...                   index=['a', 'b', 'c'])
        >>> df.to_hdf('data.h5', key='df', mode='w')

        We can add another object to the same file:

        >>> s = pd.Series([1, 2, 3, 4])
        >>> s.to_hdf('data.h5', key='s')

        Reading from HDF file:

        >>> pd.read_hdf('data.h5', 'df')
        A  B
        a  1  4
        b  2  5
        c  3  6
        >>> pd.read_hdf('data.h5', 's')
        0    1
        1    2
        2    3
        3    4
        dtype: int64

        Deleting file with data:

        >>> import os
        >>> os.remove('data.h5')
        """
        from pandas.io import pytables

        pytables.to_hdf(
            path_or_buf,
            key,
            self,
            mode=mode,
            complevel=complevel,
            complib=complib,
            append=append,
            format=format,
            index=index,
            min_itemsize=min_itemsize,
            nan_rep=nan_rep,
            dropna=dropna,
            data_columns=data_columns,
            errors=errors,
            encoding=encoding,
        )

    @final
    def to_sql(
        self,
        name: str,
        con,
        schema=None,
        if_exists: str = "fail",
        index: bool_t = True,
        index_label=None,
        chunksize=None,
        dtype: Optional[DtypeArg] = None,
        method=None,
    ) -> None:
        """
        Write records stored in a DataFrame to a SQL database.

        Databases supported by SQLAlchemy [1]_ are supported. Tables can be
        newly created, appended to, or overwritten.

        Parameters
        ----------
        name : str
            Name of SQL table.
        con : sqlalchemy.engine.(Engine or Connection) or sqlite3.Connection
            Using SQLAlchemy makes it possible to use any DB supported by that
            library. Legacy support is provided for sqlite3.Connection objects. The user
            is responsible for engine disposal and connection closure for the SQLAlchemy
            connectable See `here \
                <https://docs.sqlalchemy.org/en/13/core/connections.html>`_.

        schema : str, optional
            Specify the schema (if database flavor supports this). If None, use
            default schema.
        if_exists : {'fail', 'replace', 'append'}, default 'fail'
            How to behave if the table already exists.

            * fail: Raise a ValueError.
            * replace: Drop the table before inserting new values.
            * append: Insert new values to the existing table.

        index : bool, default True
            Write DataFrame index as a column. Uses `index_label` as the column
            name in the table.
        index_label : str or sequence, default None
            Column label for index column(s). If None is given (default) and
            `index` is True, then the index names are used.
            A sequence should be given if the DataFrame uses MultiIndex.
        chunksize : int, optional
            Specify the number of rows in each batch to be written at a time.
            By default, all rows will be written at once.
        dtype : dict or scalar, optional
            Specifying the datatype for columns. If a dictionary is used, the
            keys should be the column names and the values should be the
            SQLAlchemy types or strings for the sqlite3 legacy mode. If a
            scalar is provided, it will be applied to all columns.
        method : {None, 'multi', callable}, optional
            Controls the SQL insertion clause used:

            * None : Uses standard SQL ``INSERT`` clause (one per row).
            * 'multi': Pass multiple values in a single ``INSERT`` clause.
            * callable with signature ``(pd_table, conn, keys, data_iter)``.

            Details and a sample callable implementation can be found in the
            section :ref:`insert method <io.sql.method>`.

            .. versionadded:: 0.24.0

        Raises
        ------
        ValueError
            When the table already exists and `if_exists` is 'fail' (the
            default).

        See Also
        --------
        read_sql : Read a DataFrame from a table.

        Notes
        -----
        Timezone aware datetime columns will be written as
        ``Timestamp with timezone`` type with SQLAlchemy if supported by the
        database. Otherwise, the datetimes will be stored as timezone unaware
        timestamps local to the original timezone.

        .. versionadded:: 0.24.0

        References
        ----------
        .. [1] https://docs.sqlalchemy.org
        .. [2] https://www.python.org/dev/peps/pep-0249/

        Examples
        --------
        Create an in-memory SQLite database.

        >>> from sqlalchemy import create_engine
        >>> engine = create_engine('sqlite://', echo=False)

        Create a table from scratch with 3 rows.

        >>> df = pd.DataFrame({'name' : ['User 1', 'User 2', 'User 3']})
        >>> df
             name
        0  User 1
        1  User 2
        2  User 3

        >>> df.to_sql('users', con=engine)
        >>> engine.execute("SELECT * FROM users").fetchall()
        [(0, 'User 1'), (1, 'User 2'), (2, 'User 3')]

        An `sqlalchemy.engine.Connection` can also be passed to `con`:

        >>> with engine.begin() as connection:
        ...     df1 = pd.DataFrame({'name' : ['User 4', 'User 5']})
        ...     df1.to_sql('users', con=connection, if_exists='append')

        This is allowed to support operations that require that the same
        DBAPI connection is used for the entire operation.

        >>> df2 = pd.DataFrame({'name' : ['User 6', 'User 7']})
        >>> df2.to_sql('users', con=engine, if_exists='append')
        >>> engine.execute("SELECT * FROM users").fetchall()
        [(0, 'User 1'), (1, 'User 2'), (2, 'User 3'),
         (0, 'User 4'), (1, 'User 5'), (0, 'User 6'),
         (1, 'User 7')]

        Overwrite the table with just ``df2``.

        >>> df2.to_sql('users', con=engine, if_exists='replace',
        ...            index_label='id')
        >>> engine.execute("SELECT * FROM users").fetchall()
        [(0, 'User 6'), (1, 'User 7')]

        Specify the dtype (especially useful for integers with missing values).
        Notice that while pandas is forced to store the data as floating point,
        the database supports nullable integers. When fetching the data with
        Python, we get back integer scalars.

        >>> df = pd.DataFrame({"A": [1, None, 2]})
        >>> df
             A
        0  1.0
        1  NaN
        2  2.0

        >>> from sqlalchemy.types import Integer
        >>> df.to_sql('integers', con=engine, index=False,
        ...           dtype={"A": Integer()})

        >>> engine.execute("SELECT * FROM integers").fetchall()
        [(1,), (None,), (2,)]
        """
        from pandas.io import sql

        sql.to_sql(
            self,
            name,
            con,
            schema=schema,
            if_exists=if_exists,
            index=index,
            index_label=index_label,
            chunksize=chunksize,
            dtype=dtype,
            method=method,
        )

    @final
    @doc(storage_options=_shared_docs["storage_options"])
    def to_pickle(
        self,
        path,
        compression: CompressionOptions = "infer",
        protocol: int = pickle.HIGHEST_PROTOCOL,
        storage_options: StorageOptions = None,
    ) -> None:
        """
        Pickle (serialize) object to file.

        Parameters
        ----------
        path : str
            File path where the pickled object will be stored.
        compression : {{'infer', 'gzip', 'bz2', 'zip', 'xz', None}}, \
        default 'infer'
            A string representing the compression to use in the output file. By
            default, infers from the file extension in specified path.
            Compression mode may be any of the following possible
            values: {{‘infer’, ‘gzip’, ‘bz2’, ‘zip’, ‘xz’, None}}. If compression
            mode is ‘infer’ and path_or_buf is path-like, then detect
            compression mode from the following extensions:
            ‘.gz’, ‘.bz2’, ‘.zip’ or ‘.xz’. (otherwise no compression).
            If dict given and mode is ‘zip’ or inferred as ‘zip’, other entries
            passed as additional compression options.
        protocol : int
            Int which indicates which protocol should be used by the pickler,
            default HIGHEST_PROTOCOL (see [1]_ paragraph 12.1.2). The possible
            values are 0, 1, 2, 3, 4, 5. A negative value for the protocol
            parameter is equivalent to setting its value to HIGHEST_PROTOCOL.

            .. [1] https://docs.python.org/3/library/pickle.html.

        {storage_options}

            .. versionadded:: 1.2.0

        See Also
        --------
        read_pickle : Load pickled pandas object (or any object) from file.
        DataFrame.to_hdf : Write DataFrame to an HDF5 file.
        DataFrame.to_sql : Write DataFrame to a SQL database.
        DataFrame.to_parquet : Write a DataFrame to the binary parquet format.

        Examples
        --------
        >>> original_df = pd.DataFrame({{"foo": range(5), "bar": range(5, 10)}})
        >>> original_df
           foo  bar
        0    0    5
        1    1    6
        2    2    7
        3    3    8
        4    4    9
        >>> original_df.to_pickle("./dummy.pkl")

        >>> unpickled_df = pd.read_pickle("./dummy.pkl")
        >>> unpickled_df
           foo  bar
        0    0    5
        1    1    6
        2    2    7
        3    3    8
        4    4    9

        >>> import os
        >>> os.remove("./dummy.pkl")
        """
        from pandas.io.pickle import to_pickle

        to_pickle(
            self,
            path,
            compression=compression,
            protocol=protocol,
            storage_options=storage_options,
        )

    @final
    def to_clipboard(
        self, excel: bool_t = True, sep: Optional[str] = None, **kwargs
    ) -> None:
        r"""
        Copy object to the system clipboard.

        Write a text representation of object to the system clipboard.
        This can be pasted into Excel, for example.

        Parameters
        ----------
        excel : bool, default True
            Produce output in a csv format for easy pasting into excel.

            - True, use the provided separator for csv pasting.
            - False, write a string representation of the object to the clipboard.

        sep : str, default ``'\t'``
            Field delimiter.
        **kwargs
            These parameters will be passed to DataFrame.to_csv.

        See Also
        --------
        DataFrame.to_csv : Write a DataFrame to a comma-separated values
            (csv) file.
        read_clipboard : Read text from clipboard and pass to read_table.

        Notes
        -----
        Requirements for your platform.

          - Linux : `xclip`, or `xsel` (with `PyQt4` modules)
          - Windows : none
          - OS X : none

        Examples
        --------
        Copy the contents of a DataFrame to the clipboard.

        >>> df = pd.DataFrame([[1, 2, 3], [4, 5, 6]], columns=['A', 'B', 'C'])

        >>> df.to_clipboard(sep=',')  # doctest: +SKIP
        ... # Wrote the following to the system clipboard:
        ... # ,A,B,C
        ... # 0,1,2,3
        ... # 1,4,5,6

        We can omit the index by passing the keyword `index` and setting
        it to false.

        >>> df.to_clipboard(sep=',', index=False)  # doctest: +SKIP
        ... # Wrote the following to the system clipboard:
        ... # A,B,C
        ... # 1,2,3
        ... # 4,5,6
        """
        from pandas.io import clipboards

        clipboards.to_clipboard(self, excel=excel, sep=sep, **kwargs)

    @final
    def to_xarray(self):
        """
        Return an xarray object from the pandas object.

        Returns
        -------
        xarray.DataArray or xarray.Dataset
            Data in the pandas structure converted to Dataset if the object is
            a DataFrame, or a DataArray if the object is a Series.

        See Also
        --------
        DataFrame.to_hdf : Write DataFrame to an HDF5 file.
        DataFrame.to_parquet : Write a DataFrame to the binary parquet format.

        Notes
        -----
        See the `xarray docs <https://xarray.pydata.org/en/stable/>`__

        Examples
        --------
        >>> df = pd.DataFrame([('falcon', 'bird', 389.0, 2),
        ...                    ('parrot', 'bird', 24.0, 2),
        ...                    ('lion', 'mammal', 80.5, 4),
        ...                    ('monkey', 'mammal', np.nan, 4)],
        ...                   columns=['name', 'class', 'max_speed',
        ...                            'num_legs'])
        >>> df
             name   class  max_speed  num_legs
        0  falcon    bird      389.0         2
        1  parrot    bird       24.0         2
        2    lion  mammal       80.5         4
        3  monkey  mammal        NaN         4

        >>> df.to_xarray()
        <xarray.Dataset>
        Dimensions:    (index: 4)
        Coordinates:
          * index      (index) int64 0 1 2 3
        Data variables:
            name       (index) object 'falcon' 'parrot' 'lion' 'monkey'
            class      (index) object 'bird' 'bird' 'mammal' 'mammal'
            max_speed  (index) float64 389.0 24.0 80.5 nan
            num_legs   (index) int64 2 2 4 4

        >>> df['max_speed'].to_xarray()
        <xarray.DataArray 'max_speed' (index: 4)>
        array([389. ,  24. ,  80.5,   nan])
        Coordinates:
          * index    (index) int64 0 1 2 3

        >>> dates = pd.to_datetime(['2018-01-01', '2018-01-01',
        ...                         '2018-01-02', '2018-01-02'])
        >>> df_multiindex = pd.DataFrame({'date': dates,
        ...                               'animal': ['falcon', 'parrot',
        ...                                          'falcon', 'parrot'],
        ...                               'speed': [350, 18, 361, 15]})
        >>> df_multiindex = df_multiindex.set_index(['date', 'animal'])

        >>> df_multiindex
                           speed
        date       animal
        2018-01-01 falcon    350
                   parrot     18
        2018-01-02 falcon    361
                   parrot     15

        >>> df_multiindex.to_xarray()
        <xarray.Dataset>
        Dimensions:  (animal: 2, date: 2)
        Coordinates:
          * date     (date) datetime64[ns] 2018-01-01 2018-01-02
          * animal   (animal) object 'falcon' 'parrot'
        Data variables:
            speed    (date, animal) int64 350 18 361 15
        """
        xarray = import_optional_dependency("xarray")

        if self.ndim == 1:
            return xarray.DataArray.from_series(self)
        else:
            return xarray.Dataset.from_dataframe(self)

    @final
    @doc(returns=fmt.return_docstring)
    def to_latex(
        self,
        buf=None,
        columns=None,
        col_space=None,
        header=True,
        index=True,
        na_rep="NaN",
        formatters=None,
        float_format=None,
        sparsify=None,
        index_names=True,
        bold_rows=False,
        column_format=None,
        longtable=None,
        escape=None,
        encoding=None,
        decimal=".",
        multicolumn=None,
        multicolumn_format=None,
        multirow=None,
        caption=None,
        label=None,
        position=None,
    ):
        r"""
        Render object to a LaTeX tabular, longtable, or nested table/tabular.

        Requires ``\usepackage{{booktabs}}``.  The output can be copy/pasted
        into a main LaTeX document or read from an external file
        with ``\input{{table.tex}}``.

        .. versionchanged:: 1.0.0
           Added caption and label arguments.

        .. versionchanged:: 1.2.0
           Added position argument, changed meaning of caption argument.

        Parameters
        ----------
        buf : str, Path or StringIO-like, optional, default None
            Buffer to write to. If None, the output is returned as a string.
        columns : list of label, optional
            The subset of columns to write. Writes all columns by default.
        col_space : int, optional
            The minimum width of each column.
        header : bool or list of str, default True
            Write out the column names. If a list of strings is given,
            it is assumed to be aliases for the column names.
        index : bool, default True
            Write row names (index).
        na_rep : str, default 'NaN'
            Missing data representation.
        formatters : list of functions or dict of {{str: function}}, optional
            Formatter functions to apply to columns' elements by position or
            name. The result of each function must be a unicode string.
            List must be of length equal to the number of columns.
        float_format : one-parameter function or str, optional, default None
            Formatter for floating point numbers. For example
            ``float_format="%.2f"`` and ``float_format="{{:0.2f}}".format`` will
            both result in 0.1234 being formatted as 0.12.
        sparsify : bool, optional
            Set to False for a DataFrame with a hierarchical index to print
            every multiindex key at each row. By default, the value will be
            read from the config module.
        index_names : bool, default True
            Prints the names of the indexes.
        bold_rows : bool, default False
            Make the row labels bold in the output.
        column_format : str, optional
            The columns format as specified in `LaTeX table format
            <https://en.wikibooks.org/wiki/LaTeX/Tables>`__ e.g. 'rcl' for 3
            columns. By default, 'l' will be used for all columns except
            columns of numbers, which default to 'r'.
        longtable : bool, optional
            By default, the value will be read from the pandas config
            module. Use a longtable environment instead of tabular. Requires
            adding a \usepackage{{longtable}} to your LaTeX preamble.
        escape : bool, optional
            By default, the value will be read from the pandas config
            module. When set to False prevents from escaping latex special
            characters in column names.
        encoding : str, optional
            A string representing the encoding to use in the output file,
            defaults to 'utf-8'.
        decimal : str, default '.'
            Character recognized as decimal separator, e.g. ',' in Europe.
        multicolumn : bool, default True
            Use \multicolumn to enhance MultiIndex columns.
            The default will be read from the config module.
        multicolumn_format : str, default 'l'
            The alignment for multicolumns, similar to `column_format`
            The default will be read from the config module.
        multirow : bool, default False
            Use \multirow to enhance MultiIndex rows. Requires adding a
            \usepackage{{multirow}} to your LaTeX preamble. Will print
            centered labels (instead of top-aligned) across the contained
            rows, separating groups via clines. The default will be read
            from the pandas config module.
        caption : str or tuple, optional
            Tuple (full_caption, short_caption),
            which results in ``\caption[short_caption]{{full_caption}}``;
            if a single string is passed, no short caption will be set.

            .. versionadded:: 1.0.0

            .. versionchanged:: 1.2.0
               Optionally allow caption to be a tuple ``(full_caption, short_caption)``.

        label : str, optional
            The LaTeX label to be placed inside ``\label{{}}`` in the output.
            This is used with ``\ref{{}}`` in the main ``.tex`` file.

            .. versionadded:: 1.0.0
        position : str, optional
            The LaTeX positional argument for tables, to be placed after
            ``\begin{{}}`` in the output.

            .. versionadded:: 1.2.0
        {returns}
        See Also
        --------
        DataFrame.to_string : Render a DataFrame to a console-friendly
            tabular output.
        DataFrame.to_html : Render a DataFrame as an HTML table.

        Examples
        --------
        >>> df = pd.DataFrame(dict(name=['Raphael', 'Donatello'],
        ...                   mask=['red', 'purple'],
        ...                   weapon=['sai', 'bo staff']))
        >>> print(df.to_latex(index=False))  # doctest: +NORMALIZE_WHITESPACE
        \begin{{tabular}}{{lll}}
         \toprule
               name &    mask &    weapon \\
         \midrule
            Raphael &     red &       sai \\
          Donatello &  purple &  bo staff \\
        \bottomrule
        \end{{tabular}}
        """
        # Get defaults from the pandas config
        if self.ndim == 1:
            self = self.to_frame()
        if longtable is None:
            longtable = config.get_option("display.latex.longtable")
        if escape is None:
            escape = config.get_option("display.latex.escape")
        if multicolumn is None:
            multicolumn = config.get_option("display.latex.multicolumn")
        if multicolumn_format is None:
            multicolumn_format = config.get_option("display.latex.multicolumn_format")
        if multirow is None:
            multirow = config.get_option("display.latex.multirow")

        self = cast("DataFrame", self)
        formatter = DataFrameFormatter(
            self,
            columns=columns,
            col_space=col_space,
            na_rep=na_rep,
            header=header,
            index=index,
            formatters=formatters,
            float_format=float_format,
            bold_rows=bold_rows,
            sparsify=sparsify,
            index_names=index_names,
            escape=escape,
            decimal=decimal,
        )
        return DataFrameRenderer(formatter).to_latex(
            buf=buf,
            column_format=column_format,
            longtable=longtable,
            encoding=encoding,
            multicolumn=multicolumn,
            multicolumn_format=multicolumn_format,
            multirow=multirow,
            caption=caption,
            label=label,
            position=position,
        )

    @final
    @doc(storage_options=_shared_docs["storage_options"])
    def to_csv(
        self,
        path_or_buf: Optional[FilePathOrBuffer] = None,
        sep: str = ",",
        na_rep: str = "",
        float_format: Optional[str] = None,
        columns: Optional[Sequence[Label]] = None,
        header: Union[bool_t, List[str]] = True,
        index: bool_t = True,
        index_label: Optional[IndexLabel] = None,
        mode: str = "w",
        encoding: Optional[str] = None,
        compression: CompressionOptions = "infer",
        quoting: Optional[int] = None,
        quotechar: str = '"',
        line_terminator: Optional[str] = None,
        chunksize: Optional[int] = None,
        date_format: Optional[str] = None,
        doublequote: bool_t = True,
        escapechar: Optional[str] = None,
        decimal: str = ".",
        errors: str = "strict",
        storage_options: StorageOptions = None,
    ) -> Optional[str]:
        r"""
        Write object to a comma-separated values (csv) file.

        .. versionchanged:: 0.24.0
            The order of arguments for Series was changed.

        Parameters
        ----------
        path_or_buf : str or file handle, default None
            File path or object, if None is provided the result is returned as
            a string.  If a non-binary file object is passed, it should be opened
            with `newline=''`, disabling universal newlines. If a binary
            file object is passed, `mode` might need to contain a `'b'`.

            .. versionchanged:: 0.24.0

               Was previously named "path" for Series.

            .. versionchanged:: 1.2.0

               Support for binary file objects was introduced.

        sep : str, default ','
            String of length 1. Field delimiter for the output file.
        na_rep : str, default ''
            Missing data representation.
        float_format : str, default None
            Format string for floating point numbers.
        columns : sequence, optional
            Columns to write.
        header : bool or list of str, default True
            Write out the column names. If a list of strings is given it is
            assumed to be aliases for the column names.

            .. versionchanged:: 0.24.0

               Previously defaulted to False for Series.

        index : bool, default True
            Write row names (index).
        index_label : str or sequence, or False, default None
            Column label for index column(s) if desired. If None is given, and
            `header` and `index` are True, then the index names are used. A
            sequence should be given if the object uses MultiIndex. If
            False do not print fields for index names. Use index_label=False
            for easier importing in R.
        mode : str
            Python write mode, default 'w'.
        encoding : str, optional
            A string representing the encoding to use in the output file,
            defaults to 'utf-8'. `encoding` is not supported if `path_or_buf`
            is a non-binary file object.
        compression : str or dict, default 'infer'
            If str, represents compression mode. If dict, value at 'method' is
            the compression mode. Compression mode may be any of the following
            possible values: {{'infer', 'gzip', 'bz2', 'zip', 'xz', None}}. If
            compression mode is 'infer' and `path_or_buf` is path-like, then
            detect compression mode from the following extensions: '.gz',
            '.bz2', '.zip' or '.xz'. (otherwise no compression). If dict given
            and mode is one of {{'zip', 'gzip', 'bz2'}}, or inferred as
            one of the above, other entries passed as
            additional compression options.

            .. versionchanged:: 1.0.0

               May now be a dict with key 'method' as compression mode
               and other entries as additional compression options if
               compression mode is 'zip'.

            .. versionchanged:: 1.1.0

               Passing compression options as keys in dict is
               supported for compression modes 'gzip' and 'bz2'
               as well as 'zip'.

            .. versionchanged:: 1.2.0

                Compression is supported for binary file objects.

            .. versionchanged:: 1.2.0

                Previous versions forwarded dict entries for 'gzip' to
                `gzip.open` instead of `gzip.GzipFile` which prevented
                setting `mtime`.

        quoting : optional constant from csv module
            Defaults to csv.QUOTE_MINIMAL. If you have set a `float_format`
            then floats are converted to strings and thus csv.QUOTE_NONNUMERIC
            will treat them as non-numeric.
        quotechar : str, default '\"'
            String of length 1. Character used to quote fields.
        line_terminator : str, optional
            The newline character or character sequence to use in the output
            file. Defaults to `os.linesep`, which depends on the OS in which
            this method is called ('\n' for linux, '\r\n' for Windows, i.e.).

            .. versionchanged:: 0.24.0
        chunksize : int or None
            Rows to write at a time.
        date_format : str, default None
            Format string for datetime objects.
        doublequote : bool, default True
            Control quoting of `quotechar` inside a field.
        escapechar : str, default None
            String of length 1. Character used to escape `sep` and `quotechar`
            when appropriate.
        decimal : str, default '.'
            Character recognized as decimal separator. E.g. use ',' for
            European data.
        errors : str, default 'strict'
            Specifies how encoding and decoding errors are to be handled.
            See the errors argument for :func:`open` for a full list
            of options.

            .. versionadded:: 1.1.0

        {storage_options}

            .. versionadded:: 1.2.0

        Returns
        -------
        None or str
            If path_or_buf is None, returns the resulting csv format as a
            string. Otherwise returns None.

        See Also
        --------
        read_csv : Load a CSV file into a DataFrame.
        to_excel : Write DataFrame to an Excel file.

        Examples
        --------
        >>> df = pd.DataFrame({{'name': ['Raphael', 'Donatello'],
        ...                    'mask': ['red', 'purple'],
        ...                    'weapon': ['sai', 'bo staff']}})
        >>> df.to_csv(index=False)
        'name,mask,weapon\nRaphael,red,sai\nDonatello,purple,bo staff\n'

        Create 'out.zip' containing 'out.csv'

        >>> compression_opts = dict(method='zip',
        ...                         archive_name='out.csv')  # doctest: +SKIP
        >>> df.to_csv('out.zip', index=False,
        ...           compression=compression_opts)  # doctest: +SKIP
        """
        df = self if isinstance(self, ABCDataFrame) else self.to_frame()

        formatter = DataFrameFormatter(
            frame=df,
            header=header,
            index=index,
            na_rep=na_rep,
            float_format=float_format,
            decimal=decimal,
        )

        return DataFrameRenderer(formatter).to_csv(
            path_or_buf,
            line_terminator=line_terminator,
            sep=sep,
            encoding=encoding,
            errors=errors,
            compression=compression,
            quoting=quoting,
            columns=columns,
            index_label=index_label,
            mode=mode,
            chunksize=chunksize,
            quotechar=quotechar,
            date_format=date_format,
            doublequote=doublequote,
            escapechar=escapechar,
            storage_options=storage_options,
        )

    # ----------------------------------------------------------------------
    # Lookup Caching

    @final
    def _set_as_cached(self, item, cacher) -> None:
        """
        Set the _cacher attribute on the calling object with a weakref to
        cacher.
        """
        self._cacher = (item, weakref.ref(cacher))

    @final
    def _reset_cacher(self) -> None:
        """
        Reset the cacher.
        """
        if hasattr(self, "_cacher"):
            del self._cacher

    @final
    def _maybe_cache_changed(self, item, value) -> None:
        """
        The object has called back to us saying maybe it has changed.
        """
        loc = self._info_axis.get_loc(item)
        self._mgr.iset(loc, value)

    @final
    @property
    def _is_cached(self) -> bool_t:
        """Return boolean indicating if self is cached or not."""
        return getattr(self, "_cacher", None) is not None

    @final
    def _get_cacher(self):
        """return my cacher or None"""
        cacher = getattr(self, "_cacher", None)
        if cacher is not None:
            cacher = cacher[1]()
        return cacher

    @final
    def _maybe_update_cacher(
        self, clear: bool_t = False, verify_is_copy: bool_t = True
    ) -> None:
        """
        See if we need to update our parent cacher if clear, then clear our
        cache.

        Parameters
        ----------
        clear : bool, default False
            Clear the item cache.
        verify_is_copy : bool, default True
            Provide is_copy checks.
        """
        cacher = getattr(self, "_cacher", None)
        if cacher is not None:
            ref = cacher[1]()

            # we are trying to reference a dead referent, hence
            # a copy
            if ref is None:
                del self._cacher
            else:
                if len(self) == len(ref):
                    # otherwise, either self or ref has swapped in new arrays
                    ref._maybe_cache_changed(cacher[0], self)
                else:
                    # GH#33675 we have swapped in a new array, so parent
                    #  reference to self is now invalid
                    ref._item_cache.pop(cacher[0], None)

        if verify_is_copy:
            self._check_setitem_copy(stacklevel=5, t="referent")

        if clear:
            self._clear_item_cache()

    @final
    def _clear_item_cache(self) -> None:
        self._item_cache.clear()

    # ----------------------------------------------------------------------
    # Indexing Methods

    def take(
        self: FrameOrSeries, indices, axis=0, is_copy: Optional[bool_t] = None, **kwargs
    ) -> FrameOrSeries:
        """
        Return the elements in the given *positional* indices along an axis.

        This means that we are not indexing according to actual values in
        the index attribute of the object. We are indexing according to the
        actual position of the element in the object.

        Parameters
        ----------
        indices : array-like
            An array of ints indicating which positions to take.
        axis : {0 or 'index', 1 or 'columns', None}, default 0
            The axis on which to select elements. ``0`` means that we are
            selecting rows, ``1`` means that we are selecting columns.
        is_copy : bool
            Before pandas 1.0, ``is_copy=False`` can be specified to ensure
            that the return value is an actual copy. Starting with pandas 1.0,
            ``take`` always returns a copy, and the keyword is therefore
            deprecated.

            .. deprecated:: 1.0.0
        **kwargs
            For compatibility with :meth:`numpy.take`. Has no effect on the
            output.

        Returns
        -------
        taken : same type as caller
            An array-like containing the elements taken from the object.

        See Also
        --------
        DataFrame.loc : Select a subset of a DataFrame by labels.
        DataFrame.iloc : Select a subset of a DataFrame by positions.
        numpy.take : Take elements from an array along an axis.

        Examples
        --------
        >>> df = pd.DataFrame([('falcon', 'bird', 389.0),
        ...                    ('parrot', 'bird', 24.0),
        ...                    ('lion', 'mammal', 80.5),
        ...                    ('monkey', 'mammal', np.nan)],
        ...                   columns=['name', 'class', 'max_speed'],
        ...                   index=[0, 2, 3, 1])
        >>> df
             name   class  max_speed
        0  falcon    bird      389.0
        2  parrot    bird       24.0
        3    lion  mammal       80.5
        1  monkey  mammal        NaN

        Take elements at positions 0 and 3 along the axis 0 (default).

        Note how the actual indices selected (0 and 1) do not correspond to
        our selected indices 0 and 3. That's because we are selecting the 0th
        and 3rd rows, not rows whose indices equal 0 and 3.

        >>> df.take([0, 3])
             name   class  max_speed
        0  falcon    bird      389.0
        1  monkey  mammal        NaN

        Take elements at indices 1 and 2 along the axis 1 (column selection).

        >>> df.take([1, 2], axis=1)
            class  max_speed
        0    bird      389.0
        2    bird       24.0
        3  mammal       80.5
        1  mammal        NaN

        We may take elements using negative integers for positive indices,
        starting from the end of the object, just like with Python lists.

        >>> df.take([-1, -2])
             name   class  max_speed
        1  monkey  mammal        NaN
        3    lion  mammal       80.5
        """
        if is_copy is not None:
            warnings.warn(
                "is_copy is deprecated and will be removed in a future version. "
                "'take' always returns a copy, so there is no need to specify this.",
                FutureWarning,
                stacklevel=2,
            )

        nv.validate_take((), kwargs)

        self._consolidate_inplace()

        new_data = self._mgr.take(
            indices, axis=self._get_block_manager_axis(axis), verify=True
        )
        return self._constructor(new_data).__finalize__(self, method="take")

    @final
    def _take_with_is_copy(self: FrameOrSeries, indices, axis=0) -> FrameOrSeries:
        """
        Internal version of the `take` method that sets the `_is_copy`
        attribute to keep track of the parent dataframe (using in indexing
        for the SettingWithCopyWarning).

        See the docstring of `take` for full explanation of the parameters.
        """
        result = self.take(indices=indices, axis=axis)
        # Maybe set copy if we didn't actually change the index.
        if not result._get_axis(axis).equals(self._get_axis(axis)):
            result._set_is_copy(self)
        return result

    @final
    def xs(self, key, axis=0, level=None, drop_level: bool_t = True):
        """
        Return cross-section from the Series/DataFrame.

        This method takes a `key` argument to select data at a particular
        level of a MultiIndex.

        Parameters
        ----------
        key : label or tuple of label
            Label contained in the index, or partially in a MultiIndex.
        axis : {0 or 'index', 1 or 'columns'}, default 0
            Axis to retrieve cross-section on.
        level : object, defaults to first n levels (n=1 or len(key))
            In case of a key partially contained in a MultiIndex, indicate
            which levels are used. Levels can be referred by label or position.
        drop_level : bool, default True
            If False, returns object with same levels as self.

        Returns
        -------
        Series or DataFrame
            Cross-section from the original Series or DataFrame
            corresponding to the selected index levels.

        See Also
        --------
        DataFrame.loc : Access a group of rows and columns
            by label(s) or a boolean array.
        DataFrame.iloc : Purely integer-location based indexing
            for selection by position.

        Notes
        -----
        `xs` can not be used to set values.

        MultiIndex Slicers is a generic way to get/set values on
        any level or levels.
        It is a superset of `xs` functionality, see
        :ref:`MultiIndex Slicers <advanced.mi_slicers>`.

        Examples
        --------
        >>> d = {'num_legs': [4, 4, 2, 2],
        ...      'num_wings': [0, 0, 2, 2],
        ...      'class': ['mammal', 'mammal', 'mammal', 'bird'],
        ...      'animal': ['cat', 'dog', 'bat', 'penguin'],
        ...      'locomotion': ['walks', 'walks', 'flies', 'walks']}
        >>> df = pd.DataFrame(data=d)
        >>> df = df.set_index(['class', 'animal', 'locomotion'])
        >>> df
                                   num_legs  num_wings
        class  animal  locomotion
        mammal cat     walks              4          0
               dog     walks              4          0
               bat     flies              2          2
        bird   penguin walks              2          2

        Get values at specified index

        >>> df.xs('mammal')
                           num_legs  num_wings
        animal locomotion
        cat    walks              4          0
        dog    walks              4          0
        bat    flies              2          2

        Get values at several indexes

        >>> df.xs(('mammal', 'dog'))
                    num_legs  num_wings
        locomotion
        walks              4          0

        Get values at specified index and level

        >>> df.xs('cat', level=1)
                           num_legs  num_wings
        class  locomotion
        mammal walks              4          0

        Get values at several indexes and levels

        >>> df.xs(('bird', 'walks'),
        ...       level=[0, 'locomotion'])
                 num_legs  num_wings
        animal
        penguin         2          2

        Get values at specified column and axis

        >>> df.xs('num_wings', axis=1)
        class   animal   locomotion
        mammal  cat      walks         0
                dog      walks         0
                bat      flies         2
        bird    penguin  walks         2
        Name: num_wings, dtype: int64
        """
        axis = self._get_axis_number(axis)
        labels = self._get_axis(axis)
        if level is not None:
            if not isinstance(labels, MultiIndex):
                raise TypeError("Index must be a MultiIndex")
            loc, new_ax = labels.get_loc_level(key, level=level, drop_level=drop_level)

            # create the tuple of the indexer
            _indexer = [slice(None)] * self.ndim
            _indexer[axis] = loc
            indexer = tuple(_indexer)

            result = self.iloc[indexer]
            setattr(result, result._get_axis_name(axis), new_ax)
            return result

        if axis == 1:
            if drop_level:
                return self[key]
            index = self.columns
        else:
            index = self.index

        self._consolidate_inplace()

        if isinstance(index, MultiIndex):
            try:
                loc, new_index = index._get_loc_level(
                    key, level=0, drop_level=drop_level
                )
            except TypeError as e:
                raise TypeError(f"Expected label or tuple of labels, got {key}") from e
        else:
            loc = index.get_loc(key)

            if isinstance(loc, np.ndarray):
                if loc.dtype == np.bool_:
                    (inds,) = loc.nonzero()
                    return self._take_with_is_copy(inds, axis=axis)
                else:
                    return self._take_with_is_copy(loc, axis=axis)

            if not is_scalar(loc):
                new_index = index[loc]

        if is_scalar(loc) and axis == 0:
            # In this case loc should be an integer
            if self.ndim == 1:
                # if we encounter an array-like and we only have 1 dim
                # that means that their are list/ndarrays inside the Series!
                # so just return them (GH 6394)
                return self._values[loc]

            new_values = self._mgr.fast_xs(loc)

            result = self._constructor_sliced(
                new_values,
                index=self.columns,
                name=self.index[loc],
                dtype=new_values.dtype,
            )
        elif is_scalar(loc):
            result = self.iloc[:, slice(loc, loc + 1)]
        elif axis == 1:
            result = self.iloc[:, loc]
        else:
            result = self.iloc[loc]
            result.index = new_index

        # this could be a view
        # but only in a single-dtyped view sliceable case
        result._set_is_copy(self, copy=not result._is_view)
        return result

    def __getitem__(self, item):
        raise AbstractMethodError(self)

    @final
    def _get_item_cache(self, item):
        """Return the cached item, item represents a label indexer."""
        cache = self._item_cache
        res = cache.get(item)
        if res is None:
            # All places that call _get_item_cache have unique columns,
            #  pending resolution of GH#33047

            loc = self.columns.get_loc(item)
            values = self._mgr.iget(loc)
            res = self._box_col_values(values, loc).__finalize__(self)

            cache[item] = res
            res._set_as_cached(item, self)

            # for a chain
            res._is_copy = self._is_copy
        return res

    def _slice(self: FrameOrSeries, slobj: slice, axis=0) -> FrameOrSeries:
        """
        Construct a slice of this container.

        Slicing with this method is *always* positional.
        """
        assert isinstance(slobj, slice), type(slobj)
        axis = self._get_block_manager_axis(axis)
        result = self._constructor(self._mgr.get_slice(slobj, axis=axis))
        result = result.__finalize__(self)

        # this could be a view
        # but only in a single-dtyped view sliceable case
        is_copy = axis != 0 or result._is_view
        result._set_is_copy(self, copy=is_copy)
        return result

    @final
    def _set_is_copy(self, ref, copy: bool_t = True) -> None:
        if not copy:
            self._is_copy = None
        else:
            assert ref is not None
            self._is_copy = weakref.ref(ref)

    @final
    def _check_is_chained_assignment_possible(self) -> bool_t:
        """
        Check if we are a view, have a cacher, and are of mixed type.
        If so, then force a setitem_copy check.

        Should be called just near setting a value

        Will return a boolean if it we are a view and are cached, but a
        single-dtype meaning that the cacher should be updated following
        setting.
        """
        if self._is_view and self._is_cached:
            ref = self._get_cacher()
            if ref is not None and ref._is_mixed_type:
                self._check_setitem_copy(stacklevel=4, t="referent", force=True)
            return True
        elif self._is_copy:
            self._check_setitem_copy(stacklevel=4, t="referent")
        return False

    @final
    def _check_setitem_copy(self, stacklevel=4, t="setting", force=False):
        """

        Parameters
        ----------
        stacklevel : int, default 4
           the level to show of the stack when the error is output
        t : str, the type of setting error
        force : bool, default False
           If True, then force showing an error.

        validate if we are doing a setitem on a chained copy.

        If you call this function, be sure to set the stacklevel such that the
        user will see the error *at the level of setting*

        It is technically possible to figure out that we are setting on
        a copy even WITH a multi-dtyped pandas object. In other words, some
        blocks may be views while other are not. Currently _is_view will ALWAYS
        return False for multi-blocks to avoid having to handle this case.

        df = DataFrame(np.arange(0,9), columns=['count'])
        df['group'] = 'b'

        # This technically need not raise SettingWithCopy if both are view
        # (which is not # generally guaranteed but is usually True.  However,
        # this is in general not a good practice and we recommend using .loc.
        df.iloc[0:5]['group'] = 'a'

        """
        # return early if the check is not needed
        if not (force or self._is_copy):
            return

        value = config.get_option("mode.chained_assignment")
        if value is None:
            return

        # see if the copy is not actually referred; if so, then dissolve
        # the copy weakref
        if self._is_copy is not None and not isinstance(self._is_copy, str):
            r = self._is_copy()
            if not gc.get_referents(r) or (r is not None and r.shape == self.shape):
                self._is_copy = None
                return

        # a custom message
        if isinstance(self._is_copy, str):
            t = self._is_copy

        elif t == "referent":
            t = (
                "\n"
                "A value is trying to be set on a copy of a slice from a "
                "DataFrame\n\n"
                "See the caveats in the documentation: "
                "https://pandas.pydata.org/pandas-docs/stable/user_guide/"
                "indexing.html#returning-a-view-versus-a-copy"
            )

        else:
            t = (
                "\n"
                "A value is trying to be set on a copy of a slice from a "
                "DataFrame.\n"
                "Try using .loc[row_indexer,col_indexer] = value "
                "instead\n\nSee the caveats in the documentation: "
                "https://pandas.pydata.org/pandas-docs/stable/user_guide/"
                "indexing.html#returning-a-view-versus-a-copy"
            )

        if value == "raise":
            raise com.SettingWithCopyError(t)
        elif value == "warn":
            warnings.warn(t, com.SettingWithCopyWarning, stacklevel=stacklevel)

    def __delitem__(self, key) -> None:
        """
        Delete item
        """
        deleted = False

        maybe_shortcut = False
        if self.ndim == 2 and isinstance(self.columns, MultiIndex):
            try:
                maybe_shortcut = key not in self.columns._engine
            except TypeError:
                pass

        if maybe_shortcut:
            # Allow shorthand to delete all columns whose first len(key)
            # elements match key:
            if not isinstance(key, tuple):
                key = (key,)
            for col in self.columns:
                if isinstance(col, tuple) and col[: len(key)] == key:
                    del self[col]
                    deleted = True
        if not deleted:
            # If the above loop ran and didn't delete anything because
            # there was no match, this call should raise the appropriate
            # exception:
            loc = self.axes[-1].get_loc(key)
            self._mgr.idelete(loc)

        # delete from the caches
        try:
            del self._item_cache[key]
        except KeyError:
            pass

    # ----------------------------------------------------------------------
    # Unsorted

    @final
    def _check_inplace_and_allows_duplicate_labels(self, inplace):
        if inplace and not self.flags.allows_duplicate_labels:
            raise ValueError(
                "Cannot specify 'inplace=True' when "
                "'self.flags.allows_duplicate_labels' is False."
            )

    @final
    def get(self, key, default=None):
        """
        Get item from object for given key (ex: DataFrame column).

        Returns default value if not found.

        Parameters
        ----------
        key : object

        Returns
        -------
        value : same type as items contained in object
        """
        try:
            return self[key]
        except (KeyError, ValueError, IndexError):
            return default

    @final
    @property
    def _is_view(self) -> bool_t:
        """Return boolean indicating if self is view of another array """
        return self._mgr.is_view

    @final
    def reindex_like(
        self: FrameOrSeries,
        other,
        method: Optional[str] = None,
        copy: bool_t = True,
        limit=None,
        tolerance=None,
    ) -> FrameOrSeries:
        """
        Return an object with matching indices as other object.

        Conform the object to the same index on all axes. Optional
        filling logic, placing NaN in locations having no value
        in the previous index. A new object is produced unless the
        new index is equivalent to the current one and copy=False.

        Parameters
        ----------
        other : Object of the same data type
            Its row and column indices are used to define the new indices
            of this object.
        method : {None, 'backfill'/'bfill', 'pad'/'ffill', 'nearest'}
            Method to use for filling holes in reindexed DataFrame.
            Please note: this is only applicable to DataFrames/Series with a
            monotonically increasing/decreasing index.

            * None (default): don't fill gaps
            * pad / ffill: propagate last valid observation forward to next
              valid
            * backfill / bfill: use next valid observation to fill gap
            * nearest: use nearest valid observations to fill gap.

        copy : bool, default True
            Return a new object, even if the passed indexes are the same.
        limit : int, default None
            Maximum number of consecutive labels to fill for inexact matches.
        tolerance : optional
            Maximum distance between original and new labels for inexact
            matches. The values of the index at the matching locations must
            satisfy the equation ``abs(index[indexer] - target) <= tolerance``.

            Tolerance may be a scalar value, which applies the same tolerance
            to all values, or list-like, which applies variable tolerance per
            element. List-like includes list, tuple, array, Series, and must be
            the same size as the index and its dtype must exactly match the
            index's type.

        Returns
        -------
        Series or DataFrame
            Same type as caller, but with changed indices on each axis.

        See Also
        --------
        DataFrame.set_index : Set row labels.
        DataFrame.reset_index : Remove row labels or move them to new columns.
        DataFrame.reindex : Change to new indices or expand indices.

        Notes
        -----
        Same as calling
        ``.reindex(index=other.index, columns=other.columns,...)``.

        Examples
        --------
        >>> df1 = pd.DataFrame([[24.3, 75.7, 'high'],
        ...                     [31, 87.8, 'high'],
        ...                     [22, 71.6, 'medium'],
        ...                     [35, 95, 'medium']],
        ...                    columns=['temp_celsius', 'temp_fahrenheit',
        ...                             'windspeed'],
        ...                    index=pd.date_range(start='2014-02-12',
        ...                                        end='2014-02-15', freq='D'))

        >>> df1
                    temp_celsius  temp_fahrenheit windspeed
        2014-02-12          24.3             75.7      high
        2014-02-13          31.0             87.8      high
        2014-02-14          22.0             71.6    medium
        2014-02-15          35.0             95.0    medium

        >>> df2 = pd.DataFrame([[28, 'low'],
        ...                     [30, 'low'],
        ...                     [35.1, 'medium']],
        ...                    columns=['temp_celsius', 'windspeed'],
        ...                    index=pd.DatetimeIndex(['2014-02-12', '2014-02-13',
        ...                                            '2014-02-15']))

        >>> df2
                    temp_celsius windspeed
        2014-02-12          28.0       low
        2014-02-13          30.0       low
        2014-02-15          35.1    medium

        >>> df2.reindex_like(df1)
                    temp_celsius  temp_fahrenheit windspeed
        2014-02-12          28.0              NaN       low
        2014-02-13          30.0              NaN       low
        2014-02-14           NaN              NaN       NaN
        2014-02-15          35.1              NaN    medium
        """
        d = other._construct_axes_dict(
            axes=self._AXIS_ORDERS,
            method=method,
            copy=copy,
            limit=limit,
            tolerance=tolerance,
        )

        return self.reindex(**d)

    def drop(
        self,
        labels=None,
        axis=0,
        index=None,
        columns=None,
        level=None,
        inplace: bool_t = False,
        errors: str = "raise",
    ):

        inplace = validate_bool_kwarg(inplace, "inplace")

        if labels is not None:
            if index is not None or columns is not None:
                raise ValueError("Cannot specify both 'labels' and 'index'/'columns'")
            axis_name = self._get_axis_name(axis)
            axes = {axis_name: labels}
        elif index is not None or columns is not None:
            axes, _ = self._construct_axes_from_arguments((index, columns), {})
        else:
            raise ValueError(
                "Need to specify at least one of 'labels', 'index' or 'columns'"
            )

        obj = self

        for axis, labels in axes.items():
            if labels is not None:
                obj = obj._drop_axis(labels, axis, level=level, errors=errors)

        if inplace:
            self._update_inplace(obj)
        else:
            return obj

    @final
    def _drop_axis(
        self: FrameOrSeries, labels, axis, level=None, errors: str = "raise"
    ) -> FrameOrSeries:
        """
        Drop labels from specified axis. Used in the ``drop`` method
        internally.

        Parameters
        ----------
        labels : single label or list-like
        axis : int or axis name
        level : int or level name, default None
            For MultiIndex
        errors : {'ignore', 'raise'}, default 'raise'
            If 'ignore', suppress error and existing labels are dropped.

        """
        axis = self._get_axis_number(axis)
        axis_name = self._get_axis_name(axis)
        axis = self._get_axis(axis)

        if axis.is_unique:
            if level is not None:
                if not isinstance(axis, MultiIndex):
                    raise AssertionError("axis must be a MultiIndex")
                new_axis = axis.drop(labels, level=level, errors=errors)
            else:
                new_axis = axis.drop(labels, errors=errors)
            result = self.reindex(**{axis_name: new_axis})

        # Case for non-unique axis
        else:
            labels = ensure_object(com.index_labels_to_array(labels))
            if level is not None:
                if not isinstance(axis, MultiIndex):
                    raise AssertionError("axis must be a MultiIndex")
                indexer = ~axis.get_level_values(level).isin(labels)

                # GH 18561 MultiIndex.drop should raise if label is absent
                if errors == "raise" and indexer.all():
                    raise KeyError(f"{labels} not found in axis")
            elif isinstance(axis, MultiIndex) and labels.dtype == "object":
                # Set level to zero in case of MultiIndex and label is string,
                #  because isin can't handle strings for MultiIndexes GH#36293
                indexer = ~axis.get_level_values(0).isin(labels)
            else:
                indexer = ~axis.isin(labels)
                # Check if label doesn't exist along axis
                labels_missing = (axis.get_indexer_for(labels) == -1).any()
                if errors == "raise" and labels_missing:
                    raise KeyError(f"{labels} not found in axis")

            slicer = [slice(None)] * self.ndim
            slicer[self._get_axis_number(axis_name)] = indexer

            result = self.loc[tuple(slicer)]

        return result

    @final
    def _update_inplace(self, result, verify_is_copy: bool_t = True) -> None:
        """
        Replace self internals with result.

        Parameters
        ----------
        result : same type as self
        verify_is_copy : bool, default True
            Provide is_copy checks.
        """
        # NOTE: This does *not* call __finalize__ and that's an explicit
        # decision that we may revisit in the future.
        self._reset_cache()
        self._clear_item_cache()
        self._mgr = result._mgr
        self._maybe_update_cacher(verify_is_copy=verify_is_copy)

    @final
    def add_prefix(self: FrameOrSeries, prefix: str) -> FrameOrSeries:
        """
        Prefix labels with string `prefix`.

        For Series, the row labels are prefixed.
        For DataFrame, the column labels are prefixed.

        Parameters
        ----------
        prefix : str
            The string to add before each label.

        Returns
        -------
        Series or DataFrame
            New Series or DataFrame with updated labels.

        See Also
        --------
        Series.add_suffix: Suffix row labels with string `suffix`.
        DataFrame.add_suffix: Suffix column labels with string `suffix`.

        Examples
        --------
        >>> s = pd.Series([1, 2, 3, 4])
        >>> s
        0    1
        1    2
        2    3
        3    4
        dtype: int64

        >>> s.add_prefix('item_')
        item_0    1
        item_1    2
        item_2    3
        item_3    4
        dtype: int64

        >>> df = pd.DataFrame({'A': [1, 2, 3, 4], 'B': [3, 4, 5, 6]})
        >>> df
           A  B
        0  1  3
        1  2  4
        2  3  5
        3  4  6

        >>> df.add_prefix('col_')
             col_A  col_B
        0       1       3
        1       2       4
        2       3       5
        3       4       6
        """
        f = functools.partial("{prefix}{}".format, prefix=prefix)

        mapper = {self._info_axis_name: f}
        # error: Incompatible return value type (got "Optional[FrameOrSeries]",
        # expected "FrameOrSeries")
        # error: Argument 1 to "rename" of "NDFrame" has incompatible type
        # "**Dict[str, partial[str]]"; expected "Union[str, int, None]"
        return self.rename(**mapper)  # type: ignore[return-value, arg-type]

    @final
    def add_suffix(self: FrameOrSeries, suffix: str) -> FrameOrSeries:
        """
        Suffix labels with string `suffix`.

        For Series, the row labels are suffixed.
        For DataFrame, the column labels are suffixed.

        Parameters
        ----------
        suffix : str
            The string to add after each label.

        Returns
        -------
        Series or DataFrame
            New Series or DataFrame with updated labels.

        See Also
        --------
        Series.add_prefix: Prefix row labels with string `prefix`.
        DataFrame.add_prefix: Prefix column labels with string `prefix`.

        Examples
        --------
        >>> s = pd.Series([1, 2, 3, 4])
        >>> s
        0    1
        1    2
        2    3
        3    4
        dtype: int64

        >>> s.add_suffix('_item')
        0_item    1
        1_item    2
        2_item    3
        3_item    4
        dtype: int64

        >>> df = pd.DataFrame({'A': [1, 2, 3, 4], 'B': [3, 4, 5, 6]})
        >>> df
           A  B
        0  1  3
        1  2  4
        2  3  5
        3  4  6

        >>> df.add_suffix('_col')
             A_col  B_col
        0       1       3
        1       2       4
        2       3       5
        3       4       6
        """
        f = functools.partial("{}{suffix}".format, suffix=suffix)

        mapper = {self._info_axis_name: f}
        # error: Incompatible return value type (got "Optional[FrameOrSeries]",
        # expected "FrameOrSeries")
        # error: Argument 1 to "rename" of "NDFrame" has incompatible type
        # "**Dict[str, partial[str]]"; expected "Union[str, int, None]"
        return self.rename(**mapper)  # type: ignore[return-value, arg-type]

    def sort_values(
        self,
        axis=0,
        ascending=True,
        inplace: bool_t = False,
        kind: str = "quicksort",
        na_position: str = "last",
        ignore_index: bool_t = False,
        key: ValueKeyFunc = None,
    ):
        """
        Sort by the values along either axis.

        Parameters
        ----------%(optional_by)s
        axis : %(axes_single_arg)s, default 0
             Axis to be sorted.
        ascending : bool or list of bool, default True
             Sort ascending vs. descending. Specify list for multiple sort
             orders.  If this is a list of bools, must match the length of
             the by.
        inplace : bool, default False
             If True, perform operation in-place.
        kind : {'quicksort', 'mergesort', 'heapsort', 'stable'}, default 'quicksort'
             Choice of sorting algorithm. See also :func:`numpy.sort` for more
             information. `mergesort` and `stable` are the only stable algorithms. For
             DataFrames, this option is only applied when sorting on a single
             column or label.
        na_position : {'first', 'last'}, default 'last'
             Puts NaNs at the beginning if `first`; `last` puts NaNs at the
             end.
        ignore_index : bool, default False
             If True, the resulting axis will be labeled 0, 1, …, n - 1.

             .. versionadded:: 1.0.0

        key : callable, optional
            Apply the key function to the values
            before sorting. This is similar to the `key` argument in the
            builtin :meth:`sorted` function, with the notable difference that
            this `key` function should be *vectorized*. It should expect a
            ``Series`` and return a Series with the same shape as the input.
            It will be applied to each column in `by` independently.

            .. versionadded:: 1.1.0

        Returns
        -------
        DataFrame or None
            DataFrame with sorted values or None if ``inplace=True``.

        See Also
        --------
        DataFrame.sort_index : Sort a DataFrame by the index.
        Series.sort_values : Similar method for a Series.

        Examples
        --------
        >>> df = pd.DataFrame({
        ...     'col1': ['A', 'A', 'B', np.nan, 'D', 'C'],
        ...     'col2': [2, 1, 9, 8, 7, 4],
        ...     'col3': [0, 1, 9, 4, 2, 3],
        ...     'col4': ['a', 'B', 'c', 'D', 'e', 'F']
        ... })
        >>> df
          col1  col2  col3 col4
        0    A     2     0    a
        1    A     1     1    B
        2    B     9     9    c
        3  NaN     8     4    D
        4    D     7     2    e
        5    C     4     3    F

        Sort by col1

        >>> df.sort_values(by=['col1'])
          col1  col2  col3 col4
        0    A     2     0    a
        1    A     1     1    B
        2    B     9     9    c
        5    C     4     3    F
        4    D     7     2    e
        3  NaN     8     4    D

        Sort by multiple columns

        >>> df.sort_values(by=['col1', 'col2'])
          col1  col2  col3 col4
        1    A     1     1    B
        0    A     2     0    a
        2    B     9     9    c
        5    C     4     3    F
        4    D     7     2    e
        3  NaN     8     4    D

        Sort Descending

        >>> df.sort_values(by='col1', ascending=False)
          col1  col2  col3 col4
        4    D     7     2    e
        5    C     4     3    F
        2    B     9     9    c
        0    A     2     0    a
        1    A     1     1    B
        3  NaN     8     4    D

        Putting NAs first

        >>> df.sort_values(by='col1', ascending=False, na_position='first')
          col1  col2  col3 col4
        3  NaN     8     4    D
        4    D     7     2    e
        5    C     4     3    F
        2    B     9     9    c
        0    A     2     0    a
        1    A     1     1    B

        Sorting with a key function

        >>> df.sort_values(by='col4', key=lambda col: col.str.lower())
           col1  col2  col3 col4
        0    A     2     0    a
        1    A     1     1    B
        2    B     9     9    c
        3  NaN     8     4    D
        4    D     7     2    e
        5    C     4     3    F

        Natural sort with the key argument,
        using the `natsort <https://github.com/SethMMorton/natsort>` package.

        >>> df = pd.DataFrame({
        ...    "time": ['0hr', '128hr', '72hr', '48hr', '96hr'],
        ...    "value": [10, 20, 30, 40, 50]
        ... })
        >>> df
            time  value
        0    0hr     10
        1  128hr     20
        2   72hr     30
        3   48hr     40
        4   96hr     50
        >>> from natsort import index_natsorted
        >>> df.sort_values(
        ...    by="time",
        ...    key=lambda x: np.argsort(index_natsorted(df["time"]))
        ... )
            time  value
        0    0hr     10
        3   48hr     40
        2   72hr     30
        4   96hr     50
        1  128hr     20
        """
        raise AbstractMethodError(self)

    def sort_index(
        self,
        axis=0,
        level=None,
        ascending: bool_t = True,
        inplace: bool_t = False,
        kind: str = "quicksort",
        na_position: str = "last",
        sort_remaining: bool_t = True,
        ignore_index: bool_t = False,
        key: IndexKeyFunc = None,
    ):

        inplace = validate_bool_kwarg(inplace, "inplace")
        axis = self._get_axis_number(axis)
        target = self._get_axis(axis)

        indexer = get_indexer_indexer(
            target, level, ascending, kind, na_position, sort_remaining, key
        )

        if indexer is None:
            if inplace:
                return
            else:
                return self.copy()

        baxis = self._get_block_manager_axis(axis)
        new_data = self._mgr.take(indexer, axis=baxis, verify=False)

        # reconstruct axis if needed
        new_data.set_axis(baxis, new_data.axes[baxis]._sort_levels_monotonic())

        if ignore_index:
            axis = 1 if isinstance(self, ABCDataFrame) else 0
            new_data.set_axis(axis, ibase.default_index(len(indexer)))

        result = self._constructor(new_data)

        if inplace:
            return self._update_inplace(result)
        else:
            return result.__finalize__(self, method="sort_index")

    @doc(
        klass=_shared_doc_kwargs["klass"],
        axes=_shared_doc_kwargs["axes"],
        optional_labels="",
        optional_axis="",
    )
    def reindex(self: FrameOrSeries, *args, **kwargs) -> FrameOrSeries:
        """
        Conform {klass} to new index with optional filling logic.

        Places NA/NaN in locations having no value in the previous index. A new object
        is produced unless the new index is equivalent to the current one and
        ``copy=False``.

        Parameters
        ----------
        {optional_labels}
        {axes} : array-like, optional
            New labels / index to conform to, should be specified using
            keywords. Preferably an Index object to avoid duplicating data.
        {optional_axis}
        method : {{None, 'backfill'/'bfill', 'pad'/'ffill', 'nearest'}}
            Method to use for filling holes in reindexed DataFrame.
            Please note: this is only applicable to DataFrames/Series with a
            monotonically increasing/decreasing index.

            * None (default): don't fill gaps
            * pad / ffill: Propagate last valid observation forward to next
              valid.
            * backfill / bfill: Use next valid observation to fill gap.
            * nearest: Use nearest valid observations to fill gap.

        copy : bool, default True
            Return a new object, even if the passed indexes are the same.
        level : int or name
            Broadcast across a level, matching Index values on the
            passed MultiIndex level.
        fill_value : scalar, default np.NaN
            Value to use for missing values. Defaults to NaN, but can be any
            "compatible" value.
        limit : int, default None
            Maximum number of consecutive elements to forward or backward fill.
        tolerance : optional
            Maximum distance between original and new labels for inexact
            matches. The values of the index at the matching locations most
            satisfy the equation ``abs(index[indexer] - target) <= tolerance``.

            Tolerance may be a scalar value, which applies the same tolerance
            to all values, or list-like, which applies variable tolerance per
            element. List-like includes list, tuple, array, Series, and must be
            the same size as the index and its dtype must exactly match the
            index's type.

        Returns
        -------
        {klass} with changed index.

        See Also
        --------
        DataFrame.set_index : Set row labels.
        DataFrame.reset_index : Remove row labels or move them to new columns.
        DataFrame.reindex_like : Change to same indices as other DataFrame.

        Examples
        --------
        ``DataFrame.reindex`` supports two calling conventions

        * ``(index=index_labels, columns=column_labels, ...)``
        * ``(labels, axis={{'index', 'columns'}}, ...)``

        We *highly* recommend using keyword arguments to clarify your
        intent.

        Create a dataframe with some fictional data.

        >>> index = ['Firefox', 'Chrome', 'Safari', 'IE10', 'Konqueror']
        >>> df = pd.DataFrame({{'http_status': [200, 200, 404, 404, 301],
        ...                   'response_time': [0.04, 0.02, 0.07, 0.08, 1.0]}},
        ...                   index=index)
        >>> df
                   http_status  response_time
        Firefox            200           0.04
        Chrome             200           0.02
        Safari             404           0.07
        IE10               404           0.08
        Konqueror          301           1.00

        Create a new index and reindex the dataframe. By default
        values in the new index that do not have corresponding
        records in the dataframe are assigned ``NaN``.

        >>> new_index = ['Safari', 'Iceweasel', 'Comodo Dragon', 'IE10',
        ...              'Chrome']
        >>> df.reindex(new_index)
                       http_status  response_time
        Safari               404.0           0.07
        Iceweasel              NaN            NaN
        Comodo Dragon          NaN            NaN
        IE10                 404.0           0.08
        Chrome               200.0           0.02

        We can fill in the missing values by passing a value to
        the keyword ``fill_value``. Because the index is not monotonically
        increasing or decreasing, we cannot use arguments to the keyword
        ``method`` to fill the ``NaN`` values.

        >>> df.reindex(new_index, fill_value=0)
                       http_status  response_time
        Safari                 404           0.07
        Iceweasel                0           0.00
        Comodo Dragon            0           0.00
        IE10                   404           0.08
        Chrome                 200           0.02

        >>> df.reindex(new_index, fill_value='missing')
                      http_status response_time
        Safari                404          0.07
        Iceweasel         missing       missing
        Comodo Dragon     missing       missing
        IE10                  404          0.08
        Chrome                200          0.02

        We can also reindex the columns.

        >>> df.reindex(columns=['http_status', 'user_agent'])
                   http_status  user_agent
        Firefox            200         NaN
        Chrome             200         NaN
        Safari             404         NaN
        IE10               404         NaN
        Konqueror          301         NaN

        Or we can use "axis-style" keyword arguments

        >>> df.reindex(['http_status', 'user_agent'], axis="columns")
                   http_status  user_agent
        Firefox            200         NaN
        Chrome             200         NaN
        Safari             404         NaN
        IE10               404         NaN
        Konqueror          301         NaN

        To further illustrate the filling functionality in
        ``reindex``, we will create a dataframe with a
        monotonically increasing index (for example, a sequence
        of dates).

        >>> date_index = pd.date_range('1/1/2010', periods=6, freq='D')
        >>> df2 = pd.DataFrame({{"prices": [100, 101, np.nan, 100, 89, 88]}},
        ...                    index=date_index)
        >>> df2
                    prices
        2010-01-01   100.0
        2010-01-02   101.0
        2010-01-03     NaN
        2010-01-04   100.0
        2010-01-05    89.0
        2010-01-06    88.0

        Suppose we decide to expand the dataframe to cover a wider
        date range.

        >>> date_index2 = pd.date_range('12/29/2009', periods=10, freq='D')
        >>> df2.reindex(date_index2)
                    prices
        2009-12-29     NaN
        2009-12-30     NaN
        2009-12-31     NaN
        2010-01-01   100.0
        2010-01-02   101.0
        2010-01-03     NaN
        2010-01-04   100.0
        2010-01-05    89.0
        2010-01-06    88.0
        2010-01-07     NaN

        The index entries that did not have a value in the original data frame
        (for example, '2009-12-29') are by default filled with ``NaN``.
        If desired, we can fill in the missing values using one of several
        options.

        For example, to back-propagate the last valid value to fill the ``NaN``
        values, pass ``bfill`` as an argument to the ``method`` keyword.

        >>> df2.reindex(date_index2, method='bfill')
                    prices
        2009-12-29   100.0
        2009-12-30   100.0
        2009-12-31   100.0
        2010-01-01   100.0
        2010-01-02   101.0
        2010-01-03     NaN
        2010-01-04   100.0
        2010-01-05    89.0
        2010-01-06    88.0
        2010-01-07     NaN

        Please note that the ``NaN`` value present in the original dataframe
        (at index value 2010-01-03) will not be filled by any of the
        value propagation schemes. This is because filling while reindexing
        does not look at dataframe values, but only compares the original and
        desired indexes. If you do want to fill in the ``NaN`` values present
        in the original dataframe, use the ``fillna()`` method.

        See the :ref:`user guide <basics.reindexing>` for more.
        """
        # TODO: Decide if we care about having different examples for different
        # kinds

        # construct the args
        axes, kwargs = self._construct_axes_from_arguments(args, kwargs)
        method = missing.clean_reindex_fill_method(kwargs.pop("method", None))
        level = kwargs.pop("level", None)
        copy = kwargs.pop("copy", True)
        limit = kwargs.pop("limit", None)
        tolerance = kwargs.pop("tolerance", None)
        fill_value = kwargs.pop("fill_value", None)

        # Series.reindex doesn't use / need the axis kwarg
        # We pop and ignore it here, to make writing Series/Frame generic code
        # easier
        kwargs.pop("axis", None)

        if kwargs:
            raise TypeError(
                "reindex() got an unexpected keyword "
                f'argument "{list(kwargs.keys())[0]}"'
            )

        self._consolidate_inplace()

        # if all axes that are requested to reindex are equal, then only copy
        # if indicated must have index names equal here as well as values
        if all(
            self._get_axis(axis).identical(ax)
            for axis, ax in axes.items()
            if ax is not None
        ):
            if copy:
                return self.copy()
            return self

        # check if we are a multi reindex
        if self._needs_reindex_multi(axes, method, level):
            return self._reindex_multi(axes, copy, fill_value)

        # perform the reindex on the axes
        return self._reindex_axes(
            axes, level, limit, tolerance, method, fill_value, copy
        ).__finalize__(self, method="reindex")

    @final
    def _reindex_axes(
        self: FrameOrSeries, axes, level, limit, tolerance, method, fill_value, copy
    ) -> FrameOrSeries:
        """Perform the reindex for all the axes."""
        obj = self
        for a in self._AXIS_ORDERS:
            labels = axes[a]
            if labels is None:
                continue

            ax = self._get_axis(a)
            new_index, indexer = ax.reindex(
                labels, level=level, limit=limit, tolerance=tolerance, method=method
            )

            axis = self._get_axis_number(a)
            obj = obj._reindex_with_indexers(
                {axis: [new_index, indexer]},
                fill_value=fill_value,
                copy=copy,
                allow_dups=False,
            )

        return obj

    @final
    def _needs_reindex_multi(self, axes, method, level) -> bool_t:
        """Check if we do need a multi reindex."""
        return (
            (com.count_not_none(*axes.values()) == self._AXIS_LEN)
            and method is None
            and level is None
            and not self._is_mixed_type
        )

    def _reindex_multi(self, axes, copy, fill_value):
        raise AbstractMethodError(self)

    @final
    def _reindex_with_indexers(
        self: FrameOrSeries,
        reindexers,
        fill_value=None,
        copy: bool_t = False,
        allow_dups: bool_t = False,
    ) -> FrameOrSeries:
        """allow_dups indicates an internal call here """
        # reindex doing multiple operations on different axes if indicated
        new_data = self._mgr
        for axis in sorted(reindexers.keys()):
            index, indexer = reindexers[axis]
            baxis = self._get_block_manager_axis(axis)

            if index is None:
                continue

            index = ensure_index(index)
            if indexer is not None:
                indexer = ensure_int64(indexer)

            # TODO: speed up on homogeneous DataFrame objects
            new_data = new_data.reindex_indexer(
                index,
                indexer,
                axis=baxis,
                fill_value=fill_value,
                allow_dups=allow_dups,
                copy=copy,
            )
            # If we've made a copy once, no need to make another one
            copy = False

        if copy and new_data is self._mgr:
            new_data = new_data.copy()

        return self._constructor(new_data).__finalize__(self)

    def filter(
        self: FrameOrSeries,
        items=None,
        like: Optional[str] = None,
        regex: Optional[str] = None,
        axis=None,
    ) -> FrameOrSeries:
        """
        Subset the dataframe rows or columns according to the specified index labels.

        Note that this routine does not filter a dataframe on its
        contents. The filter is applied to the labels of the index.

        Parameters
        ----------
        items : list-like
            Keep labels from axis which are in items.
        like : str
            Keep labels from axis for which "like in label == True".
        regex : str (regular expression)
            Keep labels from axis for which re.search(regex, label) == True.
        axis : {0 or ‘index’, 1 or ‘columns’, None}, default None
            The axis to filter on, expressed either as an index (int)
            or axis name (str). By default this is the info axis,
            'index' for Series, 'columns' for DataFrame.

        Returns
        -------
        same type as input object

        See Also
        --------
        DataFrame.loc : Access a group of rows and columns
            by label(s) or a boolean array.

        Notes
        -----
        The ``items``, ``like``, and ``regex`` parameters are
        enforced to be mutually exclusive.

        ``axis`` defaults to the info axis that is used when indexing
        with ``[]``.

        Examples
        --------
        >>> df = pd.DataFrame(np.array(([1, 2, 3], [4, 5, 6])),
        ...                   index=['mouse', 'rabbit'],
        ...                   columns=['one', 'two', 'three'])
        >>> df
                one  two  three
        mouse     1    2      3
        rabbit    4    5      6

        >>> # select columns by name
        >>> df.filter(items=['one', 'three'])
                 one  three
        mouse     1      3
        rabbit    4      6

        >>> # select columns by regular expression
        >>> df.filter(regex='e$', axis=1)
                 one  three
        mouse     1      3
        rabbit    4      6

        >>> # select rows containing 'bbi'
        >>> df.filter(like='bbi', axis=0)
                 one  two  three
        rabbit    4    5      6
        """
        nkw = com.count_not_none(items, like, regex)
        if nkw > 1:
            raise TypeError(
                "Keyword arguments `items`, `like`, or `regex` "
                "are mutually exclusive"
            )

        if axis is None:
            axis = self._info_axis_name
        labels = self._get_axis(axis)

        if items is not None:
            name = self._get_axis_name(axis)
            return self.reindex(**{name: [r for r in items if r in labels]})
        elif like:

            def f(x) -> bool:
                assert like is not None  # needed for mypy
                return like in ensure_str(x)

            values = labels.map(f)
            return self.loc(axis=axis)[values]
        elif regex:

            def f(x) -> bool:
                return matcher.search(ensure_str(x)) is not None

            matcher = re.compile(regex)
            values = labels.map(f)
            return self.loc(axis=axis)[values]
        else:
            raise TypeError("Must pass either `items`, `like`, or `regex`")

    @final
    def head(self: FrameOrSeries, n: int = 5) -> FrameOrSeries:
        """
        Return the first `n` rows.

        This function returns the first `n` rows for the object based
        on position. It is useful for quickly testing if your object
        has the right type of data in it.

        For negative values of `n`, this function returns all rows except
        the last `n` rows, equivalent to ``df[:-n]``.

        Parameters
        ----------
        n : int, default 5
            Number of rows to select.

        Returns
        -------
        same type as caller
            The first `n` rows of the caller object.

        See Also
        --------
        DataFrame.tail: Returns the last `n` rows.

        Examples
        --------
        >>> df = pd.DataFrame({'animal': ['alligator', 'bee', 'falcon', 'lion',
        ...                    'monkey', 'parrot', 'shark', 'whale', 'zebra']})
        >>> df
              animal
        0  alligator
        1        bee
        2     falcon
        3       lion
        4     monkey
        5     parrot
        6      shark
        7      whale
        8      zebra

        Viewing the first 5 lines

        >>> df.head()
              animal
        0  alligator
        1        bee
        2     falcon
        3       lion
        4     monkey

        Viewing the first `n` lines (three in this case)

        >>> df.head(3)
              animal
        0  alligator
        1        bee
        2     falcon

        For negative values of `n`

        >>> df.head(-3)
              animal
        0  alligator
        1        bee
        2     falcon
        3       lion
        4     monkey
        5     parrot
        """
        return self.iloc[:n]

    @final
    def tail(self: FrameOrSeries, n: int = 5) -> FrameOrSeries:
        """
        Return the last `n` rows.

        This function returns last `n` rows from the object based on
        position. It is useful for quickly verifying data, for example,
        after sorting or appending rows.

        For negative values of `n`, this function returns all rows except
        the first `n` rows, equivalent to ``df[n:]``.

        Parameters
        ----------
        n : int, default 5
            Number of rows to select.

        Returns
        -------
        type of caller
            The last `n` rows of the caller object.

        See Also
        --------
        DataFrame.head : The first `n` rows of the caller object.

        Examples
        --------
        >>> df = pd.DataFrame({'animal': ['alligator', 'bee', 'falcon', 'lion',
        ...                    'monkey', 'parrot', 'shark', 'whale', 'zebra']})
        >>> df
              animal
        0  alligator
        1        bee
        2     falcon
        3       lion
        4     monkey
        5     parrot
        6      shark
        7      whale
        8      zebra

        Viewing the last 5 lines

        >>> df.tail()
           animal
        4  monkey
        5  parrot
        6   shark
        7   whale
        8   zebra

        Viewing the last `n` lines (three in this case)

        >>> df.tail(3)
          animal
        6  shark
        7  whale
        8  zebra

        For negative values of `n`

        >>> df.tail(-3)
           animal
        3    lion
        4  monkey
        5  parrot
        6   shark
        7   whale
        8   zebra
        """
        if n == 0:
            return self.iloc[0:0]
        return self.iloc[-n:]

    @final
    def sample(
        self: FrameOrSeries,
        n=None,
        frac=None,
        replace=False,
        weights=None,
        random_state=None,
        axis=None,
    ) -> FrameOrSeries:
        """
        Return a random sample of items from an axis of object.

        You can use `random_state` for reproducibility.

        Parameters
        ----------
        n : int, optional
            Number of items from axis to return. Cannot be used with `frac`.
            Default = 1 if `frac` = None.
        frac : float, optional
            Fraction of axis items to return. Cannot be used with `n`.
        replace : bool, default False
            Allow or disallow sampling of the same row more than once.
        weights : str or ndarray-like, optional
            Default 'None' results in equal probability weighting.
            If passed a Series, will align with target object on index. Index
            values in weights not found in sampled object will be ignored and
            index values in sampled object not in weights will be assigned
            weights of zero.
            If called on a DataFrame, will accept the name of a column
            when axis = 0.
            Unless weights are a Series, weights must be same length as axis
            being sampled.
            If weights do not sum to 1, they will be normalized to sum to 1.
            Missing values in the weights column will be treated as zero.
            Infinite values not allowed.
        random_state : int, array-like, BitGenerator, np.random.RandomState, optional
            If int, array-like, or BitGenerator (NumPy>=1.17), seed for
            random number generator
            If np.random.RandomState, use as numpy RandomState object.

            .. versionchanged:: 1.1.0

                array-like and BitGenerator (for NumPy>=1.17) object now passed to
                np.random.RandomState() as seed

        axis : {0 or ‘index’, 1 or ‘columns’, None}, default None
            Axis to sample. Accepts axis number or name. Default is stat axis
            for given data type (0 for Series and DataFrames).

        Returns
        -------
        Series or DataFrame
            A new object of same type as caller containing `n` items randomly
            sampled from the caller object.

        See Also
        --------
        DataFrameGroupBy.sample: Generates random samples from each group of a
            DataFrame object.
        SeriesGroupBy.sample: Generates random samples from each group of a
            Series object.
        numpy.random.choice: Generates a random sample from a given 1-D numpy
            array.

        Notes
        -----
        If `frac` > 1, `replacement` should be set to `True`.

        Examples
        --------
        >>> df = pd.DataFrame({'num_legs': [2, 4, 8, 0],
        ...                    'num_wings': [2, 0, 0, 0],
        ...                    'num_specimen_seen': [10, 2, 1, 8]},
        ...                   index=['falcon', 'dog', 'spider', 'fish'])
        >>> df
                num_legs  num_wings  num_specimen_seen
        falcon         2          2                 10
        dog            4          0                  2
        spider         8          0                  1
        fish           0          0                  8

        Extract 3 random elements from the ``Series`` ``df['num_legs']``:
        Note that we use `random_state` to ensure the reproducibility of
        the examples.

        >>> df['num_legs'].sample(n=3, random_state=1)
        fish      0
        spider    8
        falcon    2
        Name: num_legs, dtype: int64

        A random 50% sample of the ``DataFrame`` with replacement:

        >>> df.sample(frac=0.5, replace=True, random_state=1)
              num_legs  num_wings  num_specimen_seen
        dog          4          0                  2
        fish         0          0                  8

        An upsample sample of the ``DataFrame`` with replacement:
        Note that `replace` parameter has to be `True` for `frac` parameter > 1.

        >>> df.sample(frac=2, replace=True, random_state=1)
                num_legs  num_wings  num_specimen_seen
        dog            4          0                  2
        fish           0          0                  8
        falcon         2          2                 10
        falcon         2          2                 10
        fish           0          0                  8
        dog            4          0                  2
        fish           0          0                  8
        dog            4          0                  2

        Using a DataFrame column as weights. Rows with larger value in the
        `num_specimen_seen` column are more likely to be sampled.

        >>> df.sample(n=2, weights='num_specimen_seen', random_state=1)
                num_legs  num_wings  num_specimen_seen
        falcon         2          2                 10
        fish           0          0                  8
        """
        if axis is None:
            axis = self._stat_axis_number

        axis = self._get_axis_number(axis)
        axis_length = self.shape[axis]

        # Process random_state argument
        rs = com.random_state(random_state)

        # Check weights for compliance
        if weights is not None:

            # If a series, align with frame
            if isinstance(weights, ABCSeries):
                weights = weights.reindex(self.axes[axis])

            # Strings acceptable if a dataframe and axis = 0
            if isinstance(weights, str):
                if isinstance(self, ABCDataFrame):
                    if axis == 0:
                        try:
                            weights = self[weights]
                        except KeyError as err:
                            raise KeyError(
                                "String passed to weights not a valid column"
                            ) from err
                    else:
                        raise ValueError(
                            "Strings can only be passed to "
                            "weights when sampling from rows on "
                            "a DataFrame"
                        )
                else:
                    raise ValueError(
                        "Strings cannot be passed as weights "
                        "when sampling from a Series."
                    )

            weights = pd.Series(weights, dtype="float64")

            if len(weights) != axis_length:
                raise ValueError(
                    "Weights and axis to be sampled must be of same length"
                )

            if (weights == np.inf).any() or (weights == -np.inf).any():
                raise ValueError("weight vector may not include `inf` values")

            if (weights < 0).any():
                raise ValueError("weight vector many not include negative values")

            # If has nan, set to zero.
            weights = weights.fillna(0)

            # Renormalize if don't sum to 1
            if weights.sum() != 1:
                if weights.sum() != 0:
                    weights = weights / weights.sum()
                else:
                    raise ValueError("Invalid weights: weights sum to zero")

            weights = weights._values

        # If no frac or n, default to n=1.
        if n is None and frac is None:
            n = 1
        elif frac is not None and frac > 1 and not replace:
            raise ValueError(
                "Replace has to be set to `True` when "
                "upsampling the population `frac` > 1."
            )
        elif n is not None and frac is None and n % 1 != 0:
            raise ValueError("Only integers accepted as `n` values")
        elif n is None and frac is not None:
            n = round(frac * axis_length)
        elif n is not None and frac is not None:
            raise ValueError("Please enter a value for `frac` OR `n`, not both")

        # Check for negative sizes
        if n < 0:
            raise ValueError(
                "A negative number of rows requested. Please provide positive value."
            )

        locs = rs.choice(axis_length, size=n, replace=replace, p=weights)
        return self.take(locs, axis=axis)

    @final
    @doc(klass=_shared_doc_kwargs["klass"])
    def pipe(self, func, *args, **kwargs):
        r"""
        Apply func(self, \*args, \*\*kwargs).

        Parameters
        ----------
        func : function
            Function to apply to the {klass}.
            ``args``, and ``kwargs`` are passed into ``func``.
            Alternatively a ``(callable, data_keyword)`` tuple where
            ``data_keyword`` is a string indicating the keyword of
            ``callable`` that expects the {klass}.
        args : iterable, optional
            Positional arguments passed into ``func``.
        kwargs : mapping, optional
            A dictionary of keyword arguments passed into ``func``.

        Returns
        -------
        object : the return type of ``func``.

        See Also
        --------
        DataFrame.apply : Apply a function along input axis of DataFrame.
        DataFrame.applymap : Apply a function elementwise on a whole DataFrame.
        Series.map : Apply a mapping correspondence on a
            :class:`~pandas.Series`.

        Notes
        -----
        Use ``.pipe`` when chaining together functions that expect
        Series, DataFrames or GroupBy objects. Instead of writing

        >>> func(g(h(df), arg1=a), arg2=b, arg3=c)  # doctest: +SKIP

        You can write

        >>> (df.pipe(h)
        ...    .pipe(g, arg1=a)
        ...    .pipe(func, arg2=b, arg3=c)
        ... )  # doctest: +SKIP

        If you have a function that takes the data as (say) the second
        argument, pass a tuple indicating which keyword expects the
        data. For example, suppose ``f`` takes its data as ``arg2``:

        >>> (df.pipe(h)
        ...    .pipe(g, arg1=a)
        ...    .pipe((func, 'arg2'), arg1=a, arg3=c)
        ...  )  # doctest: +SKIP
        """
        return com.pipe(self, func, *args, **kwargs)

    # ----------------------------------------------------------------------
    # Attribute access

    @final
    def __finalize__(
        self: FrameOrSeries, other, method: Optional[str] = None, **kwargs
    ) -> FrameOrSeries:
        """
        Propagate metadata from other to self.

        Parameters
        ----------
        other : the object from which to get the attributes that we are going
            to propagate
        method : str, optional
            A passed method name providing context on where ``__finalize__``
            was called.

            .. warning::

               The value passed as `method` are not currently considered
               stable across pandas releases.
        """
        if isinstance(other, NDFrame):
            for name in other.attrs:
                self.attrs[name] = other.attrs[name]

            self.flags.allows_duplicate_labels = other.flags.allows_duplicate_labels
            # For subclasses using _metadata.
            for name in set(self._metadata) & set(other._metadata):
                assert isinstance(name, str)
                object.__setattr__(self, name, getattr(other, name, None))

        if method == "concat":
            allows_duplicate_labels = all(
                x.flags.allows_duplicate_labels for x in other.objs
            )
            self.flags.allows_duplicate_labels = allows_duplicate_labels

        return self

    def __getattr__(self, name: str):
        """
        After regular attribute access, try looking up the name
        This allows simpler access to columns for interactive use.
        """
        # Note: obj.x will always call obj.__getattribute__('x') prior to
        # calling obj.__getattr__('x').
        if (
            name in self._internal_names_set
            or name in self._metadata
            or name in self._accessors
        ):
            return object.__getattribute__(self, name)
        else:
            if self._info_axis._can_hold_identifiers_and_holds_name(name):
                return self[name]
            return object.__getattribute__(self, name)

    def __setattr__(self, name: str, value) -> None:
        """
        After regular attribute access, try setting the name
        This allows simpler access to columns for interactive use.
        """
        # first try regular attribute access via __getattribute__, so that
        # e.g. ``obj.x`` and ``obj.x = 4`` will always reference/modify
        # the same attribute.

        try:
            object.__getattribute__(self, name)
            return object.__setattr__(self, name, value)
        except AttributeError:
            pass

        # if this fails, go on to more involved attribute setting
        # (note that this matches __getattr__, above).
        if name in self._internal_names_set:
            object.__setattr__(self, name, value)
        elif name in self._metadata:
            object.__setattr__(self, name, value)
        else:
            try:
                existing = getattr(self, name)
                if isinstance(existing, Index):
                    object.__setattr__(self, name, value)
                elif name in self._info_axis:
                    self[name] = value
                else:
                    object.__setattr__(self, name, value)
            except (AttributeError, TypeError):
                if isinstance(self, ABCDataFrame) and (is_list_like(value)):
                    warnings.warn(
                        "Pandas doesn't allow columns to be "
                        "created via a new attribute name - see "
                        "https://pandas.pydata.org/pandas-docs/"
                        "stable/indexing.html#attribute-access",
                        stacklevel=2,
                    )
                object.__setattr__(self, name, value)

    @final
    def _dir_additions(self) -> Set[str]:
        """
        add the string-like attributes from the info_axis.
        If info_axis is a MultiIndex, its first level values are used.
        """
        additions = super()._dir_additions()
        if self._info_axis._can_hold_strings:
            additions.update(self._info_axis._dir_additions_for_owner)
        return additions

    # ----------------------------------------------------------------------
    # Consolidation of internals

    @final
    def _protect_consolidate(self, f):
        """
        Consolidate _mgr -- if the blocks have changed, then clear the
        cache
        """
        if isinstance(self._mgr, ArrayManager):
            return f()
        blocks_before = len(self._mgr.blocks)
        result = f()
        if len(self._mgr.blocks) != blocks_before:
            self._clear_item_cache()
        return result

    @final
    def _consolidate_inplace(self) -> None:
        """Consolidate data in place and return None"""

        def f():
            self._mgr = self._mgr.consolidate()

        self._protect_consolidate(f)

    @final
    def _consolidate(self):
        """
        Compute NDFrame with "consolidated" internals (data of each dtype
        grouped together in a single ndarray).

        Returns
        -------
        consolidated : same type as caller
        """
        f = lambda: self._mgr.consolidate()
        cons_data = self._protect_consolidate(f)
        return self._constructor(cons_data).__finalize__(self)

    @final
    @property
    def _is_mixed_type(self) -> bool_t:
        if self._mgr.is_single_block:
            return False

        if self._mgr.any_extension_types:
            # Even if they have the same dtype, we can't consolidate them,
            #  so we pretend this is "mixed'"
            return True

        return self.dtypes.nunique() > 1

    @final
    def _check_inplace_setting(self, value) -> bool_t:
        """ check whether we allow in-place setting with this type of value """
        if self._is_mixed_type:
            if not self._mgr.is_numeric_mixed_type:

                # allow an actual np.nan thru
                if is_float(value) and np.isnan(value):
                    return True

                raise TypeError(
                    "Cannot do inplace boolean setting on "
                    "mixed-types with a non np.nan value"
                )

        return True

    @final
    def _get_numeric_data(self):
        return self._constructor(self._mgr.get_numeric_data()).__finalize__(self)

    @final
    def _get_bool_data(self):
        return self._constructor(self._mgr.get_bool_data()).__finalize__(self)

    # ----------------------------------------------------------------------
    # Internal Interface Methods

    @property
    def values(self) -> np.ndarray:
        """
        Return a Numpy representation of the DataFrame.

        .. warning::

           We recommend using :meth:`DataFrame.to_numpy` instead.

        Only the values in the DataFrame will be returned, the axes labels
        will be removed.

        Returns
        -------
        numpy.ndarray
            The values of the DataFrame.

        See Also
        --------
        DataFrame.to_numpy : Recommended alternative to this method.
        DataFrame.index : Retrieve the index labels.
        DataFrame.columns : Retrieving the column names.

        Notes
        -----
        The dtype will be a lower-common-denominator dtype (implicit
        upcasting); that is to say if the dtypes (even of numeric types)
        are mixed, the one that accommodates all will be chosen. Use this
        with care if you are not dealing with the blocks.

        e.g. If the dtypes are float16 and float32, dtype will be upcast to
        float32.  If dtypes are int32 and uint8, dtype will be upcast to
        int32. By :func:`numpy.find_common_type` convention, mixing int64
        and uint64 will result in a float64 dtype.

        Examples
        --------
        A DataFrame where all columns are the same type (e.g., int64) results
        in an array of the same type.

        >>> df = pd.DataFrame({'age':    [ 3,  29],
        ...                    'height': [94, 170],
        ...                    'weight': [31, 115]})
        >>> df
           age  height  weight
        0    3      94      31
        1   29     170     115
        >>> df.dtypes
        age       int64
        height    int64
        weight    int64
        dtype: object
        >>> df.values
        array([[  3,  94,  31],
               [ 29, 170, 115]])

        A DataFrame with mixed type columns(e.g., str/object, int64, float32)
        results in an ndarray of the broadest type that accommodates these
        mixed types (e.g., object).

        >>> df2 = pd.DataFrame([('parrot',   24.0, 'second'),
        ...                     ('lion',     80.5, 1),
        ...                     ('monkey', np.nan, None)],
        ...                   columns=('name', 'max_speed', 'rank'))
        >>> df2.dtypes
        name          object
        max_speed    float64
        rank          object
        dtype: object
        >>> df2.values
        array([['parrot', 24.0, 'second'],
               ['lion', 80.5, 1],
               ['monkey', nan, None]], dtype=object)
        """
        self._consolidate_inplace()
        return self._mgr.as_array(transpose=self._AXIS_REVERSED)

    @property
    def _values(self) -> np.ndarray:
        """internal implementation"""
        return self.values

    @property
    def dtypes(self):
        """
        Return the dtypes in the DataFrame.

        This returns a Series with the data type of each column.
        The result's index is the original DataFrame's columns. Columns
        with mixed types are stored with the ``object`` dtype. See
        :ref:`the User Guide <basics.dtypes>` for more.

        Returns
        -------
        pandas.Series
            The data type of each column.

        Examples
        --------
        >>> df = pd.DataFrame({'float': [1.0],
        ...                    'int': [1],
        ...                    'datetime': [pd.Timestamp('20180310')],
        ...                    'string': ['foo']})
        >>> df.dtypes
        float              float64
        int                  int64
        datetime    datetime64[ns]
        string              object
        dtype: object
        """
        data = self._mgr.get_dtypes()
        return self._constructor_sliced(data, index=self._info_axis, dtype=np.object_)

    @final
    def _to_dict_of_blocks(self, copy: bool_t = True):
        """
        Return a dict of dtype -> Constructor Types that
        each is a homogeneous dtype.

        Internal ONLY - only works for BlockManager
        """
        mgr = self._mgr
        mgr = cast(BlockManager, mgr)
        return {
            k: self._constructor(v).__finalize__(self)
            for k, v, in mgr.to_dict(copy=copy).items()
        }

    def astype(
        self: FrameOrSeries, dtype, copy: bool_t = True, errors: str = "raise"
    ) -> FrameOrSeries:
        """
        Cast a pandas object to a specified dtype ``dtype``.

        Parameters
        ----------
        dtype : data type, or dict of column name -> data type
            Use a numpy.dtype or Python type to cast entire pandas object to
            the same type. Alternatively, use {col: dtype, ...}, where col is a
            column label and dtype is a numpy.dtype or Python type to cast one
            or more of the DataFrame's columns to column-specific types.
        copy : bool, default True
            Return a copy when ``copy=True`` (be very careful setting
            ``copy=False`` as changes to values then may propagate to other
            pandas objects).
        errors : {'raise', 'ignore'}, default 'raise'
            Control raising of exceptions on invalid data for provided dtype.

            - ``raise`` : allow exceptions to be raised
            - ``ignore`` : suppress exceptions. On error return original object.

        Returns
        -------
        casted : same type as caller

        See Also
        --------
        to_datetime : Convert argument to datetime.
        to_timedelta : Convert argument to timedelta.
        to_numeric : Convert argument to a numeric type.
        numpy.ndarray.astype : Cast a numpy array to a specified type.

        Examples
        --------
        Create a DataFrame:

        >>> d = {'col1': [1, 2], 'col2': [3, 4]}
        >>> df = pd.DataFrame(data=d)
        >>> df.dtypes
        col1    int64
        col2    int64
        dtype: object

        Cast all columns to int32:

        >>> df.astype('int32').dtypes
        col1    int32
        col2    int32
        dtype: object

        Cast col1 to int32 using a dictionary:

        >>> df.astype({'col1': 'int32'}).dtypes
        col1    int32
        col2    int64
        dtype: object

        Create a series:

        >>> ser = pd.Series([1, 2], dtype='int32')
        >>> ser
        0    1
        1    2
        dtype: int32
        >>> ser.astype('int64')
        0    1
        1    2
        dtype: int64

        Convert to categorical type:

        >>> ser.astype('category')
        0    1
        1    2
        dtype: category
        Categories (2, int64): [1, 2]

        Convert to ordered categorical type with custom ordering:

        >>> cat_dtype = pd.api.types.CategoricalDtype(
        ...     categories=[2, 1], ordered=True)
        >>> ser.astype(cat_dtype)
        0    1
        1    2
        dtype: category
        Categories (2, int64): [2 < 1]

        Note that using ``copy=False`` and changing data on a new
        pandas object may propagate changes:

        >>> s1 = pd.Series([1, 2])
        >>> s2 = s1.astype('int64', copy=False)
        >>> s2[0] = 10
        >>> s1  # note that s1[0] has changed too
        0    10
        1     2
        dtype: int64

        Create a series of dates:

        >>> ser_date = pd.Series(pd.date_range('20200101', periods=3))
        >>> ser_date
        0   2020-01-01
        1   2020-01-02
        2   2020-01-03
        dtype: datetime64[ns]

        Datetimes are localized to UTC first before
        converting to the specified timezone:

        >>> ser_date.astype('datetime64[ns, US/Eastern]')
        0   2019-12-31 19:00:00-05:00
        1   2020-01-01 19:00:00-05:00
        2   2020-01-02 19:00:00-05:00
        dtype: datetime64[ns, US/Eastern]
        """
        if is_dict_like(dtype):
            if self.ndim == 1:  # i.e. Series
                if len(dtype) > 1 or self.name not in dtype:
                    raise KeyError(
                        "Only the Series name can be used for "
                        "the key in Series dtype mappings."
                    )
                new_type = dtype[self.name]
                return self.astype(new_type, copy, errors)

            for col_name in dtype.keys():
                if col_name not in self:
                    raise KeyError(
                        "Only a column name can be used for the "
                        "key in a dtype mappings argument."
                    )
            results = []
            for col_name, col in self.items():
                if col_name in dtype:
                    results.append(
                        col.astype(dtype=dtype[col_name], copy=copy, errors=errors)
                    )
                else:
                    results.append(col.copy() if copy else col)

        elif is_extension_array_dtype(dtype) and self.ndim > 1:
            # GH 18099/22869: columnwise conversion to extension dtype
            # GH 24704: use iloc to handle duplicate column names
            # TODO(EA2D): special case not needed with 2D EAs
            results = [
                self.iloc[:, i].astype(dtype, copy=copy)
                for i in range(len(self.columns))
            ]

        else:
            # else, only a single dtype is given
            new_data = self._mgr.astype(dtype=dtype, copy=copy, errors=errors)
            return self._constructor(new_data).__finalize__(self, method="astype")

        # GH 33113: handle empty frame or series
        if not results:
            return self.copy()

        # GH 19920: retain column metadata after concat
        result = pd.concat(results, axis=1, copy=False)
        result.columns = self.columns
        return result

    @final
    def copy(self: FrameOrSeries, deep: bool_t = True) -> FrameOrSeries:
        """
        Make a copy of this object's indices and data.

        When ``deep=True`` (default), a new object will be created with a
        copy of the calling object's data and indices. Modifications to
        the data or indices of the copy will not be reflected in the
        original object (see notes below).

        When ``deep=False``, a new object will be created without copying
        the calling object's data or index (only references to the data
        and index are copied). Any changes to the data of the original
        will be reflected in the shallow copy (and vice versa).

        Parameters
        ----------
        deep : bool, default True
            Make a deep copy, including a copy of the data and the indices.
            With ``deep=False`` neither the indices nor the data are copied.

        Returns
        -------
        copy : Series or DataFrame
            Object type matches caller.

        Notes
        -----
        When ``deep=True``, data is copied but actual Python objects
        will not be copied recursively, only the reference to the object.
        This is in contrast to `copy.deepcopy` in the Standard Library,
        which recursively copies object data (see examples below).

        While ``Index`` objects are copied when ``deep=True``, the underlying
        numpy array is not copied for performance reasons. Since ``Index`` is
        immutable, the underlying data can be safely shared and a copy
        is not needed.

        Examples
        --------
        >>> s = pd.Series([1, 2], index=["a", "b"])
        >>> s
        a    1
        b    2
        dtype: int64

        >>> s_copy = s.copy()
        >>> s_copy
        a    1
        b    2
        dtype: int64

        **Shallow copy versus default (deep) copy:**

        >>> s = pd.Series([1, 2], index=["a", "b"])
        >>> deep = s.copy()
        >>> shallow = s.copy(deep=False)

        Shallow copy shares data and index with original.

        >>> s is shallow
        False
        >>> s.values is shallow.values and s.index is shallow.index
        True

        Deep copy has own copy of data and index.

        >>> s is deep
        False
        >>> s.values is deep.values or s.index is deep.index
        False

        Updates to the data shared by shallow copy and original is reflected
        in both; deep copy remains unchanged.

        >>> s[0] = 3
        >>> shallow[1] = 4
        >>> s
        a    3
        b    4
        dtype: int64
        >>> shallow
        a    3
        b    4
        dtype: int64
        >>> deep
        a    1
        b    2
        dtype: int64

        Note that when copying an object containing Python objects, a deep copy
        will copy the data, but will not do so recursively. Updating a nested
        data object will be reflected in the deep copy.

        >>> s = pd.Series([[1, 2], [3, 4]])
        >>> deep = s.copy()
        >>> s[0][0] = 10
        >>> s
        0    [10, 2]
        1     [3, 4]
        dtype: object
        >>> deep
        0    [10, 2]
        1     [3, 4]
        dtype: object
        """
        data = self._mgr.copy(deep=deep)
        self._clear_item_cache()
        return self._constructor(data).__finalize__(self, method="copy")

    @final
    def __copy__(self: FrameOrSeries, deep: bool_t = True) -> FrameOrSeries:
        return self.copy(deep=deep)

    @final
    def __deepcopy__(self: FrameOrSeries, memo=None) -> FrameOrSeries:
        """
        Parameters
        ----------
        memo, default None
            Standard signature. Unused
        """
        return self.copy(deep=True)

    @final
    def _convert(
        self: FrameOrSeries,
        datetime: bool_t = False,
        numeric: bool_t = False,
        timedelta: bool_t = False,
    ) -> FrameOrSeries:
        """
        Attempt to infer better dtype for object columns

        Parameters
        ----------
        datetime : bool, default False
            If True, convert to date where possible.
        numeric : bool, default False
            If True, attempt to convert to numbers (including strings), with
            unconvertible values becoming NaN.
        timedelta : bool, default False
            If True, convert to timedelta where possible.

        Returns
        -------
        converted : same as input object
        """
        validate_bool_kwarg(datetime, "datetime")
        validate_bool_kwarg(numeric, "numeric")
        validate_bool_kwarg(timedelta, "timedelta")
        return self._constructor(
            self._mgr.convert(
                datetime=datetime,
                numeric=numeric,
                timedelta=timedelta,
                copy=True,
            )
        ).__finalize__(self)

    @final
    def infer_objects(self: FrameOrSeries) -> FrameOrSeries:
        """
        Attempt to infer better dtypes for object columns.

        Attempts soft conversion of object-dtyped
        columns, leaving non-object and unconvertible
        columns unchanged. The inference rules are the
        same as during normal Series/DataFrame construction.

        Returns
        -------
        converted : same type as input object

        See Also
        --------
        to_datetime : Convert argument to datetime.
        to_timedelta : Convert argument to timedelta.
        to_numeric : Convert argument to numeric type.
        convert_dtypes : Convert argument to best possible dtype.

        Examples
        --------
        >>> df = pd.DataFrame({"A": ["a", 1, 2, 3]})
        >>> df = df.iloc[1:]
        >>> df
           A
        1  1
        2  2
        3  3

        >>> df.dtypes
        A    object
        dtype: object

        >>> df.infer_objects().dtypes
        A    int64
        dtype: object
        """
        # numeric=False necessary to only soft convert;
        # python objects will still be converted to
        # native numpy numeric types
        return self._constructor(
            self._mgr.convert(datetime=True, numeric=False, timedelta=True, copy=True)
        ).__finalize__(self, method="infer_objects")

    @final
    def convert_dtypes(
        self: FrameOrSeries,
        infer_objects: bool_t = True,
        convert_string: bool_t = True,
        convert_integer: bool_t = True,
        convert_boolean: bool_t = True,
        convert_floating: bool_t = True,
    ) -> FrameOrSeries:
        """
        Convert columns to best possible dtypes using dtypes supporting ``pd.NA``.

        .. versionadded:: 1.0.0

        Parameters
        ----------
        infer_objects : bool, default True
            Whether object dtypes should be converted to the best possible types.
        convert_string : bool, default True
            Whether object dtypes should be converted to ``StringDtype()``.
        convert_integer : bool, default True
            Whether, if possible, conversion can be done to integer extension types.
        convert_boolean : bool, defaults True
            Whether object dtypes should be converted to ``BooleanDtypes()``.
        convert_floating : bool, defaults True
            Whether, if possible, conversion can be done to floating extension types.
            If `convert_integer` is also True, preference will be give to integer
            dtypes if the floats can be faithfully casted to integers.

            .. versionadded:: 1.2.0

        Returns
        -------
        Series or DataFrame
            Copy of input object with new dtype.

        See Also
        --------
        infer_objects : Infer dtypes of objects.
        to_datetime : Convert argument to datetime.
        to_timedelta : Convert argument to timedelta.
        to_numeric : Convert argument to a numeric type.

        Notes
        -----
        By default, ``convert_dtypes`` will attempt to convert a Series (or each
        Series in a DataFrame) to dtypes that support ``pd.NA``. By using the options
        ``convert_string``, ``convert_integer``, ``convert_boolean`` and
        ``convert_boolean``, it is possible to turn off individual conversions
        to ``StringDtype``, the integer extension types, ``BooleanDtype``
        or floating extension types, respectively.

        For object-dtyped columns, if ``infer_objects`` is ``True``, use the inference
        rules as during normal Series/DataFrame construction.  Then, if possible,
        convert to ``StringDtype``, ``BooleanDtype`` or an appropriate integer
        or floating extension type, otherwise leave as ``object``.

        If the dtype is integer, convert to an appropriate integer extension type.

        If the dtype is numeric, and consists of all integers, convert to an
        appropriate integer extension type. Otherwise, convert to an
        appropriate floating extension type.

        .. versionchanged:: 1.2
            Starting with pandas 1.2, this method also converts float columns
            to the nullable floating extension type.

        In the future, as new dtypes are added that support ``pd.NA``, the results
        of this method will change to support those new dtypes.

        Examples
        --------
        >>> df = pd.DataFrame(
        ...     {
        ...         "a": pd.Series([1, 2, 3], dtype=np.dtype("int32")),
        ...         "b": pd.Series(["x", "y", "z"], dtype=np.dtype("O")),
        ...         "c": pd.Series([True, False, np.nan], dtype=np.dtype("O")),
        ...         "d": pd.Series(["h", "i", np.nan], dtype=np.dtype("O")),
        ...         "e": pd.Series([10, np.nan, 20], dtype=np.dtype("float")),
        ...         "f": pd.Series([np.nan, 100.5, 200], dtype=np.dtype("float")),
        ...     }
        ... )

        Start with a DataFrame with default dtypes.

        >>> df
           a  b      c    d     e      f
        0  1  x   True    h  10.0    NaN
        1  2  y  False    i   NaN  100.5
        2  3  z    NaN  NaN  20.0  200.0

        >>> df.dtypes
        a      int32
        b     object
        c     object
        d     object
        e    float64
        f    float64
        dtype: object

        Convert the DataFrame to use best possible dtypes.

        >>> dfn = df.convert_dtypes()
        >>> dfn
           a  b      c     d     e      f
        0  1  x   True     h    10   <NA>
        1  2  y  False     i  <NA>  100.5
        2  3  z   <NA>  <NA>    20  200.0

        >>> dfn.dtypes
        a      Int32
        b     string
        c    boolean
        d     string
        e      Int64
        f    Float64
        dtype: object

        Start with a Series of strings and missing data represented by ``np.nan``.

        >>> s = pd.Series(["a", "b", np.nan])
        >>> s
        0      a
        1      b
        2    NaN
        dtype: object

        Obtain a Series with dtype ``StringDtype``.

        >>> s.convert_dtypes()
        0       a
        1       b
        2    <NA>
        dtype: string
        """
        if self.ndim == 1:
            return self._convert_dtypes(
                infer_objects,
                convert_string,
                convert_integer,
                convert_boolean,
                convert_floating,
            )
        else:
            results = [
                col._convert_dtypes(
                    infer_objects,
                    convert_string,
                    convert_integer,
                    convert_boolean,
                    convert_floating,
                )
                for col_name, col in self.items()
            ]
            result = pd.concat(results, axis=1, copy=False)
            return result

    # ----------------------------------------------------------------------
    # Filling NA's

    @doc(**_shared_doc_kwargs)
    def fillna(
        self: FrameOrSeries,
        value=None,
        method=None,
        axis=None,
        inplace: bool_t = False,
        limit=None,
        downcast=None,
    ) -> Optional[FrameOrSeries]:
        """
        Fill NA/NaN values using the specified method.

        Parameters
        ----------
        value : scalar, dict, Series, or DataFrame
            Value to use to fill holes (e.g. 0), alternately a
            dict/Series/DataFrame of values specifying which value to use for
            each index (for a Series) or column (for a DataFrame).  Values not
            in the dict/Series/DataFrame will not be filled. This value cannot
            be a list.
        method : {{'backfill', 'bfill', 'pad', 'ffill', None}}, default None
            Method to use for filling holes in reindexed Series
            pad / ffill: propagate last valid observation forward to next valid
            backfill / bfill: use next valid observation to fill gap.
        axis : {axes_single_arg}
            Axis along which to fill missing values.
        inplace : bool, default False
            If True, fill in-place. Note: this will modify any
            other views on this object (e.g., a no-copy slice for a column in a
            DataFrame).
        limit : int, default None
            If method is specified, this is the maximum number of consecutive
            NaN values to forward/backward fill. In other words, if there is
            a gap with more than this number of consecutive NaNs, it will only
            be partially filled. If method is not specified, this is the
            maximum number of entries along the entire axis where NaNs will be
            filled. Must be greater than 0 if not None.
        downcast : dict, default is None
            A dict of item->dtype of what to downcast if possible,
            or the string 'infer' which will try to downcast to an appropriate
            equal type (e.g. float64 to int64 if possible).

        Returns
        -------
        {klass} or None
            Object with missing values filled or None if ``inplace=True``.

        See Also
        --------
        interpolate : Fill NaN values using interpolation.
        reindex : Conform object to new index.
        asfreq : Convert TimeSeries to specified frequency.

        Examples
        --------
        >>> df = pd.DataFrame([[np.nan, 2, np.nan, 0],
        ...                    [3, 4, np.nan, 1],
        ...                    [np.nan, np.nan, np.nan, 5],
        ...                    [np.nan, 3, np.nan, 4]],
        ...                   columns=list('ABCD'))
        >>> df
             A    B   C  D
        0  NaN  2.0 NaN  0
        1  3.0  4.0 NaN  1
        2  NaN  NaN NaN  5
        3  NaN  3.0 NaN  4

        Replace all NaN elements with 0s.

        >>> df.fillna(0)
            A   B   C   D
        0   0.0 2.0 0.0 0
        1   3.0 4.0 0.0 1
        2   0.0 0.0 0.0 5
        3   0.0 3.0 0.0 4

        We can also propagate non-null values forward or backward.

        >>> df.fillna(method='ffill')
            A   B   C   D
        0   NaN 2.0 NaN 0
        1   3.0 4.0 NaN 1
        2   3.0 4.0 NaN 5
        3   3.0 3.0 NaN 4

        Replace all NaN elements in column 'A', 'B', 'C', and 'D', with 0, 1,
        2, and 3 respectively.

        >>> values = {{'A': 0, 'B': 1, 'C': 2, 'D': 3}}
        >>> df.fillna(value=values)
            A   B   C   D
        0   0.0 2.0 2.0 0
        1   3.0 4.0 2.0 1
        2   0.0 1.0 2.0 5
        3   0.0 3.0 2.0 4

        Only replace the first NaN element.

        >>> df.fillna(value=values, limit=1)
            A   B   C   D
        0   0.0 2.0 2.0 0
        1   3.0 4.0 NaN 1
        2   NaN 1.0 NaN 5
        3   NaN 3.0 NaN 4
        """
        inplace = validate_bool_kwarg(inplace, "inplace")
        value, method = validate_fillna_kwargs(value, method)

        self._consolidate_inplace()

        # set the default here, so functions examining the signaure
        # can detect if something was set (e.g. in groupby) (GH9221)
        if axis is None:
            axis = 0
        axis = self._get_axis_number(axis)

        if value is None:
            if not self._mgr.is_single_block and axis == 1:
                if inplace:
                    raise NotImplementedError()
                result = self.T.fillna(method=method, limit=limit).T

                # need to downcast here because of all of the transposes
                result._mgr = result._mgr.downcast()

                return result

            new_data = self._mgr.interpolate(
                method=method,
                axis=axis,
                limit=limit,
                inplace=inplace,
                coerce=True,
                downcast=downcast,
            )
        else:
            if self.ndim == 1:
                if isinstance(value, (dict, ABCSeries)):
                    value = create_series_with_explicit_dtype(
                        value, dtype_if_empty=object
                    )
                    value = value.reindex(self.index, copy=False)
                    value = value._values
                elif not is_list_like(value):
                    pass
                else:
                    raise TypeError(
                        '"value" parameter must be a scalar, dict '
                        "or Series, but you passed a "
                        f'"{type(value).__name__}"'
                    )

                new_data = self._mgr.fillna(
                    value=value, limit=limit, inplace=inplace, downcast=downcast
                )

            elif isinstance(value, (dict, ABCSeries)):
                if axis == 1:
                    raise NotImplementedError(
                        "Currently only can fill "
                        "with dict/Series column "
                        "by column"
                    )

                result = self if inplace else self.copy()
                for k, v in value.items():
                    if k not in result:
                        continue
                    obj = result[k]
                    obj.fillna(v, limit=limit, inplace=True, downcast=downcast)
                return result if not inplace else None

            elif not is_list_like(value):
                new_data = self._mgr.fillna(
                    value=value, limit=limit, inplace=inplace, downcast=downcast
                )
            elif isinstance(value, ABCDataFrame) and self.ndim == 2:
                new_data = self.where(self.notna(), value)._data
            else:
                raise ValueError(f"invalid fill value with a {type(value)}")

        result = self._constructor(new_data)
        if inplace:
            return self._update_inplace(result)
        else:
            return result.__finalize__(self, method="fillna")

    @final
    def ffill(
        self: FrameOrSeries,
        axis=None,
        inplace: bool_t = False,
        limit=None,
        downcast=None,
    ) -> Optional[FrameOrSeries]:
        """
        Synonym for :meth:`DataFrame.fillna` with ``method='ffill'``.

        Returns
        -------
        {klass} or None
            Object with missing values filled or None if ``inplace=True``.
        """
        return self.fillna(
            method="ffill", axis=axis, inplace=inplace, limit=limit, downcast=downcast
        )

    pad = ffill

    @final
    def bfill(
        self: FrameOrSeries,
        axis=None,
        inplace: bool_t = False,
        limit=None,
        downcast=None,
    ) -> Optional[FrameOrSeries]:
        """
        Synonym for :meth:`DataFrame.fillna` with ``method='bfill'``.

        Returns
        -------
        {klass} or None
            Object with missing values filled or None if ``inplace=True``.
        """
        return self.fillna(
            method="bfill", axis=axis, inplace=inplace, limit=limit, downcast=downcast
        )

    backfill = bfill

    @doc(
        _shared_docs["replace"],
        klass=_shared_doc_kwargs["klass"],
        inplace=_shared_doc_kwargs["inplace"],
        replace_iloc=_shared_doc_kwargs["replace_iloc"],
    )
    def replace(
        self,
        to_replace=None,
        value=None,
        inplace: bool_t = False,
        limit: Optional[int] = None,
        regex=False,
        method="pad",
    ):
        if not (
            is_scalar(to_replace)
            or is_re_compilable(to_replace)
            or is_list_like(to_replace)
        ):
            raise TypeError(
                "Expecting 'to_replace' to be either a scalar, array-like, "
                "dict or None, got invalid type "
                f"{repr(type(to_replace).__name__)}"
            )

        inplace = validate_bool_kwarg(inplace, "inplace")
        if not is_bool(regex) and to_replace is not None:
            raise ValueError("'to_replace' must be 'None' if 'regex' is not a bool")

        self._consolidate_inplace()

        if value is None:
            # passing a single value that is scalar like
            # when value is None (GH5319), for compat
            if not is_dict_like(to_replace) and not is_dict_like(regex):
                to_replace = [to_replace]

            if isinstance(to_replace, (tuple, list)):
                if isinstance(self, ABCDataFrame):
                    from pandas import Series

                    return self.apply(
                        Series._replace_single,
                        args=(to_replace, method, inplace, limit),
                    )
                self = cast("Series", self)
                return self._replace_single(to_replace, method, inplace, limit)

            if not is_dict_like(to_replace):
                if not is_dict_like(regex):
                    raise TypeError(
                        'If "to_replace" and "value" are both None '
                        'and "to_replace" is not a list, then '
                        "regex must be a mapping"
                    )
                to_replace = regex
                regex = True

            items = list(to_replace.items())
            if items:
                keys, values = zip(*items)
            else:
                keys, values = ([], [])

            are_mappings = [is_dict_like(v) for v in values]

            if any(are_mappings):
                if not all(are_mappings):
                    raise TypeError(
                        "If a nested mapping is passed, all values "
                        "of the top level mapping must be mappings"
                    )
                # passed a nested dict/Series
                to_rep_dict = {}
                value_dict = {}

                for k, v in items:
                    keys, values = list(zip(*v.items())) or ([], [])

                    to_rep_dict[k] = list(keys)
                    value_dict[k] = list(values)

                to_replace, value = to_rep_dict, value_dict
            else:
                to_replace, value = keys, values

            return self.replace(
                to_replace, value, inplace=inplace, limit=limit, regex=regex
            )
        else:

            # need a non-zero len on all axes
            if not self.size:
                if inplace:
                    return
                return self.copy()

            if is_dict_like(to_replace):
                if is_dict_like(value):  # {'A' : NA} -> {'A' : 0}
                    # Note: Checking below for `in foo.keys()` instead of
                    #  `in foo` is needed for when we have a Series and not dict
                    mapping = {
                        col: (to_replace[col], value[col])
                        for col in to_replace.keys()
                        if col in value.keys() and col in self
                    }
                    return self._replace_columnwise(mapping, inplace, regex)

                # {'A': NA} -> 0
                elif not is_list_like(value):
                    # Operate column-wise
                    if self.ndim == 1:
                        raise ValueError(
                            "Series.replace cannot use dict-like to_replace "
                            "and non-None value"
                        )
                    mapping = {
                        col: (to_rep, value) for col, to_rep in to_replace.items()
                    }
                    return self._replace_columnwise(mapping, inplace, regex)
                else:
                    raise TypeError("value argument must be scalar, dict, or Series")

            elif is_list_like(to_replace):
                if not is_list_like(value):
                    # e.g. to_replace = [NA, ''] and value is 0,
                    #  so we replace NA with 0 and then replace '' with 0
                    value = [value] * len(to_replace)

                # e.g. we have to_replace = [NA, ''] and value = [0, 'missing']
                if len(to_replace) != len(value):
                    raise ValueError(
                        f"Replacement lists must match in length. "
                        f"Expecting {len(to_replace)} got {len(value)} "
                    )
                new_data = self._mgr.replace_list(
                    src_list=to_replace,
                    dest_list=value,
                    inplace=inplace,
                    regex=regex,
                )

            elif to_replace is None:
                if not (
                    is_re_compilable(regex)
                    or is_list_like(regex)
                    or is_dict_like(regex)
                ):
                    raise TypeError(
                        f"'regex' must be a string or a compiled regular expression "
                        f"or a list or dict of strings or regular expressions, "
                        f"you passed a {repr(type(regex).__name__)}"
                    )
                return self.replace(
                    regex, value, inplace=inplace, limit=limit, regex=True
                )
            else:

                # dest iterable dict-like
                if is_dict_like(value):  # NA -> {'A' : 0, 'B' : -1}
                    # Operate column-wise
                    if self.ndim == 1:
                        raise ValueError(
                            "Series.replace cannot use dict-value and "
                            "non-None to_replace"
                        )
                    mapping = {col: (to_replace, val) for col, val in value.items()}
                    return self._replace_columnwise(mapping, inplace, regex)

                elif not is_list_like(value):  # NA -> 0
                    new_data = self._mgr.replace(
                        to_replace=to_replace, value=value, inplace=inplace, regex=regex
                    )
                else:
                    raise TypeError(
                        f'Invalid "to_replace" type: {repr(type(to_replace).__name__)}'
                    )

        result = self._constructor(new_data)
        if inplace:
            return self._update_inplace(result)
        else:
            return result.__finalize__(self, method="replace")

    @final
    def interpolate(
        self: FrameOrSeries,
        method: str = "linear",
        axis: Axis = 0,
        limit: Optional[int] = None,
        inplace: bool_t = False,
        limit_direction: Optional[str] = None,
        limit_area: Optional[str] = None,
        downcast: Optional[str] = None,
        **kwargs,
    ) -> Optional[FrameOrSeries]:
        """
        Fill NaN values using an interpolation method.

        Please note that only ``method='linear'`` is supported for
        DataFrame/Series with a MultiIndex.

        Parameters
        ----------
        method : str, default 'linear'
            Interpolation technique to use. One of:

            * 'linear': Ignore the index and treat the values as equally
              spaced. This is the only method supported on MultiIndexes.
            * 'time': Works on daily and higher resolution data to interpolate
              given length of interval.
            * 'index', 'values': use the actual numerical values of the index.
            * 'pad': Fill in NaNs using existing values.
            * 'nearest', 'zero', 'slinear', 'quadratic', 'cubic', 'spline',
              'barycentric', 'polynomial': Passed to
              `scipy.interpolate.interp1d`. These methods use the numerical
              values of the index.  Both 'polynomial' and 'spline' require that
              you also specify an `order` (int), e.g.
              ``df.interpolate(method='polynomial', order=5)``.
            * 'krogh', 'piecewise_polynomial', 'spline', 'pchip', 'akima',
              'cubicspline': Wrappers around the SciPy interpolation methods of
              similar names. See `Notes`.
            * 'from_derivatives': Refers to
              `scipy.interpolate.BPoly.from_derivatives` which
              replaces 'piecewise_polynomial' interpolation method in
              scipy 0.18.

        axis : {{0 or 'index', 1 or 'columns', None}}, default None
            Axis to interpolate along.
        limit : int, optional
            Maximum number of consecutive NaNs to fill. Must be greater than
            0.
        inplace : bool, default False
            Update the data in place if possible.
        limit_direction : {{'forward', 'backward', 'both'}}, Optional
            Consecutive NaNs will be filled in this direction.

            If limit is specified:
                * If 'method' is 'pad' or 'ffill', 'limit_direction' must be 'forward'.
                * If 'method' is 'backfill' or 'bfill', 'limit_direction' must be
                  'backwards'.

            If 'limit' is not specified:
                * If 'method' is 'backfill' or 'bfill', the default is 'backward'
                * else the default is 'forward'

            .. versionchanged:: 1.1.0
                raises ValueError if `limit_direction` is 'forward' or 'both' and
                    method is 'backfill' or 'bfill'.
                raises ValueError if `limit_direction` is 'backward' or 'both' and
                    method is 'pad' or 'ffill'.

        limit_area : {{`None`, 'inside', 'outside'}}, default None
            If limit is specified, consecutive NaNs will be filled with this
            restriction.

            * ``None``: No fill restriction.
            * 'inside': Only fill NaNs surrounded by valid values
              (interpolate).
            * 'outside': Only fill NaNs outside valid values (extrapolate).

        downcast : optional, 'infer' or None, defaults to None
            Downcast dtypes if possible.
        ``**kwargs`` : optional
            Keyword arguments to pass on to the interpolating function.

        Returns
        -------
        Series or DataFrame or None
            Returns the same object type as the caller, interpolated at
            some or all ``NaN`` values or None if ``inplace=True``.

        See Also
        --------
        fillna : Fill missing values using different methods.
        scipy.interpolate.Akima1DInterpolator : Piecewise cubic polynomials
            (Akima interpolator).
        scipy.interpolate.BPoly.from_derivatives : Piecewise polynomial in the
            Bernstein basis.
        scipy.interpolate.interp1d : Interpolate a 1-D function.
        scipy.interpolate.KroghInterpolator : Interpolate polynomial (Krogh
            interpolator).
        scipy.interpolate.PchipInterpolator : PCHIP 1-d monotonic cubic
            interpolation.
        scipy.interpolate.CubicSpline : Cubic spline data interpolator.

        Notes
        -----
        The 'krogh', 'piecewise_polynomial', 'spline', 'pchip' and 'akima'
        methods are wrappers around the respective SciPy implementations of
        similar names. These use the actual numerical values of the index.
        For more information on their behavior, see the
        `SciPy documentation
        <https://docs.scipy.org/doc/scipy/reference/interpolate.html#univariate-interpolation>`__
        and `SciPy tutorial
        <https://docs.scipy.org/doc/scipy/reference/tutorial/interpolate.html>`__.

        Examples
        --------
        Filling in ``NaN`` in a :class:`~pandas.Series` via linear
        interpolation.

        >>> s = pd.Series([0, 1, np.nan, 3])
        >>> s
        0    0.0
        1    1.0
        2    NaN
        3    3.0
        dtype: float64
        >>> s.interpolate()
        0    0.0
        1    1.0
        2    2.0
        3    3.0
        dtype: float64

        Filling in ``NaN`` in a Series by padding, but filling at most two
        consecutive ``NaN`` at a time.

        >>> s = pd.Series([np.nan, "single_one", np.nan,
        ...                "fill_two_more", np.nan, np.nan, np.nan,
        ...                4.71, np.nan])
        >>> s
        0              NaN
        1       single_one
        2              NaN
        3    fill_two_more
        4              NaN
        5              NaN
        6              NaN
        7             4.71
        8              NaN
        dtype: object
        >>> s.interpolate(method='pad', limit=2)
        0              NaN
        1       single_one
        2       single_one
        3    fill_two_more
        4    fill_two_more
        5    fill_two_more
        6              NaN
        7             4.71
        8             4.71
        dtype: object

        Filling in ``NaN`` in a Series via polynomial interpolation or splines:
        Both 'polynomial' and 'spline' methods require that you also specify
        an ``order`` (int).

        >>> s = pd.Series([0, 2, np.nan, 8])
        >>> s.interpolate(method='polynomial', order=2)
        0    0.000000
        1    2.000000
        2    4.666667
        3    8.000000
        dtype: float64

        Fill the DataFrame forward (that is, going down) along each column
        using linear interpolation.

        Note how the last entry in column 'a' is interpolated differently,
        because there is no entry after it to use for interpolation.
        Note how the first entry in column 'b' remains ``NaN``, because there
        is no entry before it to use for interpolation.

        >>> df = pd.DataFrame([(0.0, np.nan, -1.0, 1.0),
        ...                    (np.nan, 2.0, np.nan, np.nan),
        ...                    (2.0, 3.0, np.nan, 9.0),
        ...                    (np.nan, 4.0, -4.0, 16.0)],
        ...                   columns=list('abcd'))
        >>> df
             a    b    c     d
        0  0.0  NaN -1.0   1.0
        1  NaN  2.0  NaN   NaN
        2  2.0  3.0  NaN   9.0
        3  NaN  4.0 -4.0  16.0
        >>> df.interpolate(method='linear', limit_direction='forward', axis=0)
             a    b    c     d
        0  0.0  NaN -1.0   1.0
        1  1.0  2.0 -2.0   5.0
        2  2.0  3.0 -3.0   9.0
        3  2.0  4.0 -4.0  16.0

        Using polynomial interpolation.

        >>> df['d'].interpolate(method='polynomial', order=2)
        0     1.0
        1     4.0
        2     9.0
        3    16.0
        Name: d, dtype: float64
        """
        inplace = validate_bool_kwarg(inplace, "inplace")

        axis = self._get_axis_number(axis)

        fillna_methods = ["ffill", "bfill", "pad", "backfill"]
        should_transpose = axis == 1 and method not in fillna_methods

        obj = self.T if should_transpose else self

        if obj.empty:
            return self.copy()

        if method not in fillna_methods:
            axis = self._info_axis_number

        if isinstance(obj.index, MultiIndex) and method != "linear":
            raise ValueError(
                "Only `method=linear` interpolation is supported on MultiIndexes."
            )

        # Set `limit_direction` depending on `method`
        if limit_direction is None:
            limit_direction = (
                "backward" if method in ("backfill", "bfill") else "forward"
            )
        else:
            if method in ("pad", "ffill") and limit_direction != "forward":
                raise ValueError(
                    f"`limit_direction` must be 'forward' for method `{method}`"
                )
            if method in ("backfill", "bfill") and limit_direction != "backward":
                raise ValueError(
                    f"`limit_direction` must be 'backward' for method `{method}`"
                )

        if obj.ndim == 2 and np.all(obj.dtypes == np.dtype(object)):
            raise TypeError(
                "Cannot interpolate with all object-dtype columns "
                "in the DataFrame. Try setting at least one "
                "column to a numeric dtype."
            )

        # create/use the index
        if method == "linear":
            # prior default
            index = np.arange(len(obj.index))
            index = Index(index)
        else:
            index = obj.index
            methods = {"index", "values", "nearest", "time"}
            is_numeric_or_datetime = (
                is_numeric_dtype(index.dtype)
                or is_datetime64_any_dtype(index.dtype)
                or is_timedelta64_dtype(index.dtype)
            )
            if method not in methods and not is_numeric_or_datetime:
                raise ValueError(
                    "Index column must be numeric or datetime type when "
                    f"using {method} method other than linear. "
                    "Try setting a numeric or datetime index column before "
                    "interpolating."
                )

        if isna(index).any():
            raise NotImplementedError(
                "Interpolation with NaNs in the index "
                "has not been implemented. Try filling "
                "those NaNs before interpolating."
            )
        new_data = obj._mgr.interpolate(
            method=method,
            axis=axis,
            index=index,
            limit=limit,
            limit_direction=limit_direction,
            limit_area=limit_area,
            inplace=inplace,
            downcast=downcast,
            **kwargs,
        )

        result = self._constructor(new_data)
        if should_transpose:
            result = result.T
        if inplace:
            return self._update_inplace(result)
        else:
            return result.__finalize__(self, method="interpolate")

    # ----------------------------------------------------------------------
    # Timeseries methods Methods

    @final
    def asof(self, where, subset=None):
        """
        Return the last row(s) without any NaNs before `where`.

        The last row (for each element in `where`, if list) without any
        NaN is taken.
        In case of a :class:`~pandas.DataFrame`, the last row without NaN
        considering only the subset of columns (if not `None`)

        If there is no good value, NaN is returned for a Series or
        a Series of NaN values for a DataFrame

        Parameters
        ----------
        where : date or array-like of dates
            Date(s) before which the last row(s) are returned.
        subset : str or array-like of str, default `None`
            For DataFrame, if not `None`, only use these columns to
            check for NaNs.

        Returns
        -------
        scalar, Series, or DataFrame

            The return can be:

            * scalar : when `self` is a Series and `where` is a scalar
            * Series: when `self` is a Series and `where` is an array-like,
              or when `self` is a DataFrame and `where` is a scalar
            * DataFrame : when `self` is a DataFrame and `where` is an
              array-like

            Return scalar, Series, or DataFrame.

        See Also
        --------
        merge_asof : Perform an asof merge. Similar to left join.

        Notes
        -----
        Dates are assumed to be sorted. Raises if this is not the case.

        Examples
        --------
        A Series and a scalar `where`.

        >>> s = pd.Series([1, 2, np.nan, 4], index=[10, 20, 30, 40])
        >>> s
        10    1.0
        20    2.0
        30    NaN
        40    4.0
        dtype: float64

        >>> s.asof(20)
        2.0

        For a sequence `where`, a Series is returned. The first value is
        NaN, because the first element of `where` is before the first
        index value.

        >>> s.asof([5, 20])
        5     NaN
        20    2.0
        dtype: float64

        Missing values are not considered. The following is ``2.0``, not
        NaN, even though NaN is at the index location for ``30``.

        >>> s.asof(30)
        2.0

        Take all columns into consideration

        >>> df = pd.DataFrame({'a': [10, 20, 30, 40, 50],
        ...                    'b': [None, None, None, None, 500]},
        ...                   index=pd.DatetimeIndex(['2018-02-27 09:01:00',
        ...                                           '2018-02-27 09:02:00',
        ...                                           '2018-02-27 09:03:00',
        ...                                           '2018-02-27 09:04:00',
        ...                                           '2018-02-27 09:05:00']))
        >>> df.asof(pd.DatetimeIndex(['2018-02-27 09:03:30',
        ...                           '2018-02-27 09:04:30']))
                              a   b
        2018-02-27 09:03:30 NaN NaN
        2018-02-27 09:04:30 NaN NaN

        Take a single column into consideration

        >>> df.asof(pd.DatetimeIndex(['2018-02-27 09:03:30',
        ...                           '2018-02-27 09:04:30']),
        ...         subset=['a'])
                                 a   b
        2018-02-27 09:03:30   30.0 NaN
        2018-02-27 09:04:30   40.0 NaN
        """
        if isinstance(where, str):
            where = Timestamp(where)

        if not self.index.is_monotonic:
            raise ValueError("asof requires a sorted index")

        is_series = isinstance(self, ABCSeries)
        if is_series:
            if subset is not None:
                raise ValueError("subset is not valid for Series")
        else:
            if subset is None:
                subset = self.columns
            if not is_list_like(subset):
                subset = [subset]

        is_list = is_list_like(where)
        if not is_list:
            start = self.index[0]
            if isinstance(self.index, PeriodIndex):
                where = Period(where, freq=self.index.freq)

            if where < start:
                if not is_series:
                    return self._constructor_sliced(
                        index=self.columns, name=where, dtype=np.float64
                    )
                return np.nan

            # It's always much faster to use a *while* loop here for
            # Series than pre-computing all the NAs. However a
            # *while* loop is extremely expensive for DataFrame
            # so we later pre-compute all the NAs and use the same
            # code path whether *where* is a scalar or list.
            # See PR: https://github.com/pandas-dev/pandas/pull/14476
            if is_series:
                loc = self.index.searchsorted(where, side="right")
                if loc > 0:
                    loc -= 1

                values = self._values
                while loc > 0 and isna(values[loc]):
                    loc -= 1
                return values[loc]

        if not isinstance(where, Index):
            where = Index(where) if is_list else Index([where])

        nulls = self.isna() if is_series else self[subset].isna().any(1)
        if nulls.all():
            if is_series:
                self = cast("Series", self)
                return self._constructor(np.nan, index=where, name=self.name)
            elif is_list:
                self = cast("DataFrame", self)
                return self._constructor(np.nan, index=where, columns=self.columns)
            else:
                self = cast("DataFrame", self)
                return self._constructor_sliced(
                    np.nan, index=self.columns, name=where[0]
                )

        locs = self.index.asof_locs(where, ~(nulls._values))

        # mask the missing
        missing = locs == -1
        data = self.take(locs)
        data.index = where
        data.loc[missing] = np.nan
        return data if is_list else data.iloc[-1]

    # ----------------------------------------------------------------------
    # Action Methods

    @doc(klass=_shared_doc_kwargs["klass"])
    def isna(self: FrameOrSeries) -> FrameOrSeries:
        """
        Detect missing values.

        Return a boolean same-sized object indicating if the values are NA.
        NA values, such as None or :attr:`numpy.NaN`, gets mapped to True
        values.
        Everything else gets mapped to False values. Characters such as empty
        strings ``''`` or :attr:`numpy.inf` are not considered NA values
        (unless you set ``pandas.options.mode.use_inf_as_na = True``).

        Returns
        -------
        {klass}
            Mask of bool values for each element in {klass} that
            indicates whether an element is an NA value.

        See Also
        --------
        {klass}.isnull : Alias of isna.
        {klass}.notna : Boolean inverse of isna.
        {klass}.dropna : Omit axes labels with missing values.
        isna : Top-level isna.

        Examples
        --------
        Show which entries in a DataFrame are NA.

        >>> df = pd.DataFrame(dict(age=[5, 6, np.NaN],
        ...                    born=[pd.NaT, pd.Timestamp('1939-05-27'),
        ...                          pd.Timestamp('1940-04-25')],
        ...                    name=['Alfred', 'Batman', ''],
        ...                    toy=[None, 'Batmobile', 'Joker']))
        >>> df
           age       born    name        toy
        0  5.0        NaT  Alfred       None
        1  6.0 1939-05-27  Batman  Batmobile
        2  NaN 1940-04-25              Joker

        >>> df.isna()
             age   born   name    toy
        0  False   True  False   True
        1  False  False  False  False
        2   True  False  False  False

        Show which entries in a Series are NA.

        >>> ser = pd.Series([5, 6, np.NaN])
        >>> ser
        0    5.0
        1    6.0
        2    NaN
        dtype: float64

        >>> ser.isna()
        0    False
        1    False
        2     True
        dtype: bool
        """
        return isna(self).__finalize__(self, method="isna")

    @doc(isna, klass=_shared_doc_kwargs["klass"])
    def isnull(self: FrameOrSeries) -> FrameOrSeries:
        return isna(self).__finalize__(self, method="isnull")

    @doc(klass=_shared_doc_kwargs["klass"])
    def notna(self: FrameOrSeries) -> FrameOrSeries:
        """
        Detect existing (non-missing) values.

        Return a boolean same-sized object indicating if the values are not NA.
        Non-missing values get mapped to True. Characters such as empty
        strings ``''`` or :attr:`numpy.inf` are not considered NA values
        (unless you set ``pandas.options.mode.use_inf_as_na = True``).
        NA values, such as None or :attr:`numpy.NaN`, get mapped to False
        values.

        Returns
        -------
        {klass}
            Mask of bool values for each element in {klass} that
            indicates whether an element is not an NA value.

        See Also
        --------
        {klass}.notnull : Alias of notna.
        {klass}.isna : Boolean inverse of notna.
        {klass}.dropna : Omit axes labels with missing values.
        notna : Top-level notna.

        Examples
        --------
        Show which entries in a DataFrame are not NA.

        >>> df = pd.DataFrame(dict(age=[5, 6, np.NaN],
        ...                    born=[pd.NaT, pd.Timestamp('1939-05-27'),
        ...                          pd.Timestamp('1940-04-25')],
        ...                    name=['Alfred', 'Batman', ''],
        ...                    toy=[None, 'Batmobile', 'Joker']))
        >>> df
           age       born    name        toy
        0  5.0        NaT  Alfred       None
        1  6.0 1939-05-27  Batman  Batmobile
        2  NaN 1940-04-25              Joker

        >>> df.notna()
             age   born  name    toy
        0   True  False  True  False
        1   True   True  True   True
        2  False   True  True   True

        Show which entries in a Series are not NA.

        >>> ser = pd.Series([5, 6, np.NaN])
        >>> ser
        0    5.0
        1    6.0
        2    NaN
        dtype: float64

        >>> ser.notna()
        0     True
        1     True
        2    False
        dtype: bool
        """
        return notna(self).__finalize__(self, method="notna")

    @doc(notna, klass=_shared_doc_kwargs["klass"])
    def notnull(self: FrameOrSeries) -> FrameOrSeries:
        return notna(self).__finalize__(self, method="notnull")

    @final
    def _clip_with_scalar(self, lower, upper, inplace: bool_t = False):
        if (lower is not None and np.any(isna(lower))) or (
            upper is not None and np.any(isna(upper))
        ):
            raise ValueError("Cannot use an NA value as a clip threshold")

        result = self
        mask = isna(self._values)

        with np.errstate(all="ignore"):
            if upper is not None:
                subset = self.to_numpy() <= upper
                result = result.where(subset, upper, axis=None, inplace=False)
            if lower is not None:
                subset = self.to_numpy() >= lower
                result = result.where(subset, lower, axis=None, inplace=False)

        if np.any(mask):
            result[mask] = np.nan

        if inplace:
            return self._update_inplace(result)
        else:
            return result

    @final
    def _clip_with_one_bound(self, threshold, method, axis, inplace):

        if axis is not None:
            axis = self._get_axis_number(axis)

        # method is self.le for upper bound and self.ge for lower bound
        if is_scalar(threshold) and is_number(threshold):
            if method.__name__ == "le":
                return self._clip_with_scalar(None, threshold, inplace=inplace)
            return self._clip_with_scalar(threshold, None, inplace=inplace)

        subset = method(threshold, axis=axis) | isna(self)

        # GH #15390
        # In order for where method to work, the threshold must
        # be transformed to NDFrame from other array like structure.
        if (not isinstance(threshold, ABCSeries)) and is_list_like(threshold):
            if isinstance(self, ABCSeries):
                threshold = self._constructor(threshold, index=self.index)
            else:
                threshold = align_method_FRAME(self, threshold, axis, flex=None)[1]
        return self.where(subset, threshold, axis=axis, inplace=inplace)

    @final
    def clip(
        self: FrameOrSeries,
        lower=None,
        upper=None,
        axis=None,
        inplace: bool_t = False,
        *args,
        **kwargs,
    ) -> FrameOrSeries:
        """
        Trim values at input threshold(s).

        Assigns values outside boundary to boundary values. Thresholds
        can be singular values or array like, and in the latter case
        the clipping is performed element-wise in the specified axis.

        Parameters
        ----------
        lower : float or array_like, default None
            Minimum threshold value. All values below this
            threshold will be set to it.
        upper : float or array_like, default None
            Maximum threshold value. All values above this
            threshold will be set to it.
        axis : int or str axis name, optional
            Align object with lower and upper along the given axis.
        inplace : bool, default False
            Whether to perform the operation in place on the data.
        *args, **kwargs
            Additional keywords have no effect but might be accepted
            for compatibility with numpy.

        Returns
        -------
        Series or DataFrame or None
            Same type as calling object with the values outside the
            clip boundaries replaced or None if ``inplace=True``.

        See Also
        --------
        Series.clip : Trim values at input threshold in series.
        DataFrame.clip : Trim values at input threshold in dataframe.
        numpy.clip : Clip (limit) the values in an array.

        Examples
        --------
        >>> data = {'col_0': [9, -3, 0, -1, 5], 'col_1': [-2, -7, 6, 8, -5]}
        >>> df = pd.DataFrame(data)
        >>> df
           col_0  col_1
        0      9     -2
        1     -3     -7
        2      0      6
        3     -1      8
        4      5     -5

        Clips per column using lower and upper thresholds:

        >>> df.clip(-4, 6)
           col_0  col_1
        0      6     -2
        1     -3     -4
        2      0      6
        3     -1      6
        4      5     -4

        Clips using specific lower and upper thresholds per column element:

        >>> t = pd.Series([2, -4, -1, 6, 3])
        >>> t
        0    2
        1   -4
        2   -1
        3    6
        4    3
        dtype: int64

        >>> df.clip(t, t + 4, axis=0)
           col_0  col_1
        0      6      2
        1     -3     -4
        2      0      3
        3      6      8
        4      5      3
        """
        inplace = validate_bool_kwarg(inplace, "inplace")

        axis = nv.validate_clip_with_axis(axis, args, kwargs)
        if axis is not None:
            axis = self._get_axis_number(axis)

        # GH 17276
        # numpy doesn't like NaN as a clip value
        # so ignore
        # GH 19992
        # numpy doesn't drop a list-like bound containing NaN
        if not is_list_like(lower) and np.any(isna(lower)):
            lower = None
        if not is_list_like(upper) and np.any(isna(upper)):
            upper = None

        # GH 2747 (arguments were reversed)
        if lower is not None and upper is not None:
            if is_scalar(lower) and is_scalar(upper):
                lower, upper = min(lower, upper), max(lower, upper)

        # fast-path for scalars
        if (lower is None or (is_scalar(lower) and is_number(lower))) and (
            upper is None or (is_scalar(upper) and is_number(upper))
        ):
            return self._clip_with_scalar(lower, upper, inplace=inplace)

        result = self
        if lower is not None:
            result = result._clip_with_one_bound(
                lower, method=self.ge, axis=axis, inplace=inplace
            )
        if upper is not None:
            if inplace:
                result = self
            result = result._clip_with_one_bound(
                upper, method=self.le, axis=axis, inplace=inplace
            )

        return result

    @doc(**_shared_doc_kwargs)
    def asfreq(
        self: FrameOrSeries,
        freq,
        method=None,
        how: Optional[str] = None,
        normalize: bool_t = False,
        fill_value=None,
    ) -> FrameOrSeries:
        """
        Convert time series to specified frequency.

        Returns the original data conformed to a new index with the specified
        frequency.

        If the index of this {klass} is a :class:`~pandas.PeriodIndex`, the new index
        is the result of transforming the original index with
        :meth:`PeriodIndex.asfreq <pandas.PeriodIndex.asfreq>` (so the original index
        will map one-to-one to the new index).

        Otherwise, the new index will be equivalent to ``pd.date_range(start, end,
        freq=freq)`` where ``start`` and ``end`` are, respectively, the first and
        last entries in the original index (see :func:`pandas.date_range`). The
        values corresponding to any timesteps in the new index which were not present
        in the original index will be null (``NaN``), unless a method for filling
        such unknowns is provided (see the ``method`` parameter below).

        The :meth:`resample` method is more appropriate if an operation on each group of
        timesteps (such as an aggregate) is necessary to represent the data at the new
        frequency.

        Parameters
        ----------
        freq : DateOffset or str
            Frequency DateOffset or string.
        method : {{'backfill'/'bfill', 'pad'/'ffill'}}, default None
            Method to use for filling holes in reindexed Series (note this
            does not fill NaNs that already were present):

            * 'pad' / 'ffill': propagate last valid observation forward to next
              valid
            * 'backfill' / 'bfill': use NEXT valid observation to fill.
        how : {{'start', 'end'}}, default end
            For PeriodIndex only (see PeriodIndex.asfreq).
        normalize : bool, default False
            Whether to reset output index to midnight.
        fill_value : scalar, optional
            Value to use for missing values, applied during upsampling (note
            this does not fill NaNs that already were present).

        Returns
        -------
        {klass}
            {klass} object reindexed to the specified frequency.

        See Also
        --------
        reindex : Conform DataFrame to new index with optional filling logic.

        Notes
        -----
        To learn more about the frequency strings, please see `this link
        <https://pandas.pydata.org/pandas-docs/stable/user_guide/timeseries.html#offset-aliases>`__.

        Examples
        --------
        Start by creating a series with 4 one minute timestamps.

        >>> index = pd.date_range('1/1/2000', periods=4, freq='T')
        >>> series = pd.Series([0.0, None, 2.0, 3.0], index=index)
        >>> df = pd.DataFrame({{'s': series}})
        >>> df
                               s
        2000-01-01 00:00:00    0.0
        2000-01-01 00:01:00    NaN
        2000-01-01 00:02:00    2.0
        2000-01-01 00:03:00    3.0

        Upsample the series into 30 second bins.

        >>> df.asfreq(freq='30S')
                               s
        2000-01-01 00:00:00    0.0
        2000-01-01 00:00:30    NaN
        2000-01-01 00:01:00    NaN
        2000-01-01 00:01:30    NaN
        2000-01-01 00:02:00    2.0
        2000-01-01 00:02:30    NaN
        2000-01-01 00:03:00    3.0

        Upsample again, providing a ``fill value``.

        >>> df.asfreq(freq='30S', fill_value=9.0)
                               s
        2000-01-01 00:00:00    0.0
        2000-01-01 00:00:30    9.0
        2000-01-01 00:01:00    NaN
        2000-01-01 00:01:30    9.0
        2000-01-01 00:02:00    2.0
        2000-01-01 00:02:30    9.0
        2000-01-01 00:03:00    3.0

        Upsample again, providing a ``method``.

        >>> df.asfreq(freq='30S', method='bfill')
                               s
        2000-01-01 00:00:00    0.0
        2000-01-01 00:00:30    NaN
        2000-01-01 00:01:00    NaN
        2000-01-01 00:01:30    2.0
        2000-01-01 00:02:00    2.0
        2000-01-01 00:02:30    3.0
        2000-01-01 00:03:00    3.0
        """
        from pandas.core.resample import asfreq

        return asfreq(
            self,
            freq,
            method=method,
            how=how,
            normalize=normalize,
            fill_value=fill_value,
        )

    @final
    def at_time(
        self: FrameOrSeries, time, asof: bool_t = False, axis=None
    ) -> FrameOrSeries:
        """
        Select values at particular time of day (e.g., 9:30AM).

        Parameters
        ----------
        time : datetime.time or str
        axis : {0 or 'index', 1 or 'columns'}, default 0

            .. versionadded:: 0.24.0

        Returns
        -------
        Series or DataFrame

        Raises
        ------
        TypeError
            If the index is not  a :class:`DatetimeIndex`

        See Also
        --------
        between_time : Select values between particular times of the day.
        first : Select initial periods of time series based on a date offset.
        last : Select final periods of time series based on a date offset.
        DatetimeIndex.indexer_at_time : Get just the index locations for
            values at particular time of the day.

        Examples
        --------
        >>> i = pd.date_range('2018-04-09', periods=4, freq='12H')
        >>> ts = pd.DataFrame({'A': [1, 2, 3, 4]}, index=i)
        >>> ts
                             A
        2018-04-09 00:00:00  1
        2018-04-09 12:00:00  2
        2018-04-10 00:00:00  3
        2018-04-10 12:00:00  4

        >>> ts.at_time('12:00')
                             A
        2018-04-09 12:00:00  2
        2018-04-10 12:00:00  4
        """
        if axis is None:
            axis = self._stat_axis_number
        axis = self._get_axis_number(axis)

        index = self._get_axis(axis)

        if not isinstance(index, DatetimeIndex):
            raise TypeError("Index must be DatetimeIndex")

        indexer = index.indexer_at_time(time, asof=asof)
        return self._take_with_is_copy(indexer, axis=axis)

    @final
    def between_time(
        self: FrameOrSeries,
        start_time,
        end_time,
        include_start: bool_t = True,
        include_end: bool_t = True,
        axis=None,
    ) -> FrameOrSeries:
        """
        Select values between particular times of the day (e.g., 9:00-9:30 AM).

        By setting ``start_time`` to be later than ``end_time``,
        you can get the times that are *not* between the two times.

        Parameters
        ----------
        start_time : datetime.time or str
            Initial time as a time filter limit.
        end_time : datetime.time or str
            End time as a time filter limit.
        include_start : bool, default True
            Whether the start time needs to be included in the result.
        include_end : bool, default True
            Whether the end time needs to be included in the result.
        axis : {0 or 'index', 1 or 'columns'}, default 0
            Determine range time on index or columns value.

            .. versionadded:: 0.24.0

        Returns
        -------
        Series or DataFrame
            Data from the original object filtered to the specified dates range.

        Raises
        ------
        TypeError
            If the index is not  a :class:`DatetimeIndex`

        See Also
        --------
        at_time : Select values at a particular time of the day.
        first : Select initial periods of time series based on a date offset.
        last : Select final periods of time series based on a date offset.
        DatetimeIndex.indexer_between_time : Get just the index locations for
            values between particular times of the day.

        Examples
        --------
        >>> i = pd.date_range('2018-04-09', periods=4, freq='1D20min')
        >>> ts = pd.DataFrame({'A': [1, 2, 3, 4]}, index=i)
        >>> ts
                             A
        2018-04-09 00:00:00  1
        2018-04-10 00:20:00  2
        2018-04-11 00:40:00  3
        2018-04-12 01:00:00  4

        >>> ts.between_time('0:15', '0:45')
                             A
        2018-04-10 00:20:00  2
        2018-04-11 00:40:00  3

        You get the times that are *not* between two times by setting
        ``start_time`` later than ``end_time``:

        >>> ts.between_time('0:45', '0:15')
                             A
        2018-04-09 00:00:00  1
        2018-04-12 01:00:00  4
        """
        if axis is None:
            axis = self._stat_axis_number
        axis = self._get_axis_number(axis)

        index = self._get_axis(axis)
        if not isinstance(index, DatetimeIndex):
            raise TypeError("Index must be DatetimeIndex")

        indexer = index.indexer_between_time(
            start_time, end_time, include_start=include_start, include_end=include_end
        )
        return self._take_with_is_copy(indexer, axis=axis)

    @doc(**_shared_doc_kwargs)
    def resample(
        self,
        rule,
        axis=0,
        closed: Optional[str] = None,
        label: Optional[str] = None,
        convention: str = "start",
        kind: Optional[str] = None,
        loffset=None,
        base: Optional[int] = None,
        on=None,
        level=None,
        origin: Union[str, TimestampConvertibleTypes] = "start_day",
        offset: Optional[TimedeltaConvertibleTypes] = None,
    ) -> Resampler:
        """
        Resample time-series data.

        Convenience method for frequency conversion and resampling of time series.
        The object must have a datetime-like index (`DatetimeIndex`, `PeriodIndex`,
        or `TimedeltaIndex`), or the caller must pass the label of a datetime-like
        series/index to the ``on``/``level`` keyword parameter.

        Parameters
        ----------
        rule : DateOffset, Timedelta or str
            The offset string or object representing target conversion.
        axis : {{0 or 'index', 1 or 'columns'}}, default 0
            Which axis to use for up- or down-sampling. For `Series` this
            will default to 0, i.e. along the rows. Must be
            `DatetimeIndex`, `TimedeltaIndex` or `PeriodIndex`.
        closed : {{'right', 'left'}}, default None
            Which side of bin interval is closed. The default is 'left'
            for all frequency offsets except for 'M', 'A', 'Q', 'BM',
            'BA', 'BQ', and 'W' which all have a default of 'right'.
        label : {{'right', 'left'}}, default None
            Which bin edge label to label bucket with. The default is 'left'
            for all frequency offsets except for 'M', 'A', 'Q', 'BM',
            'BA', 'BQ', and 'W' which all have a default of 'right'.
        convention : {{'start', 'end', 's', 'e'}}, default 'start'
            For `PeriodIndex` only, controls whether to use the start or
            end of `rule`.
        kind : {{'timestamp', 'period'}}, optional, default None
            Pass 'timestamp' to convert the resulting index to a
            `DateTimeIndex` or 'period' to convert it to a `PeriodIndex`.
            By default the input representation is retained.
        loffset : timedelta, default None
            Adjust the resampled time labels.

            .. deprecated:: 1.1.0
                You should add the loffset to the `df.index` after the resample.
                See below.

        base : int, default 0
            For frequencies that evenly subdivide 1 day, the "origin" of the
            aggregated intervals. For example, for '5min' frequency, base could
            range from 0 through 4. Defaults to 0.

            .. deprecated:: 1.1.0
                The new arguments that you should use are 'offset' or 'origin'.

        on : str, optional
            For a DataFrame, column to use instead of index for resampling.
            Column must be datetime-like.
        level : str or int, optional
            For a MultiIndex, level (name or number) to use for
            resampling. `level` must be datetime-like.
        origin : {{'epoch', 'start', 'start_day', 'end', 'end_day'}}, Timestamp
            or str, default 'start_day'
            The timestamp on which to adjust the grouping. The timezone of origin
            must match the timezone of the index.
            If a timestamp is not used, these values are also supported:

            - 'epoch': `origin` is 1970-01-01
            - 'start': `origin` is the first value of the timeseries
            - 'start_day': `origin` is the first day at midnight of the timeseries

            .. versionadded:: 1.1.0

            - 'end': `origin` is the last value of the timeseries
            - 'end_day': `origin` is the ceiling midnight of the last day

            .. versionadded:: 1.3.0

        offset : Timedelta or str, default is None
            An offset timedelta added to the origin.

            .. versionadded:: 1.1.0

        Returns
        -------
        pandas.core.Resampler
            :class:`~pandas.core.Resampler` object.

        See Also
        --------
        Series.resample : Resample a Series.
        DataFrame.resample : Resample a DataFrame.
        groupby : Group {klass} by mapping, function, label, or list of labels.
        asfreq : Reindex a {klass} with the given frequency without grouping.

        Notes
        -----
        See the `user guide
        <https://pandas.pydata.org/pandas-docs/stable/user_guide/timeseries.html#resampling>`_
        for more.

        To learn more about the offset strings, please see `this link
        <https://pandas.pydata.org/pandas-docs/stable/user_guide/timeseries.html#dateoffset-objects>`__.

        Examples
        --------
        Start by creating a series with 9 one minute timestamps.

        >>> index = pd.date_range('1/1/2000', periods=9, freq='T')
        >>> series = pd.Series(range(9), index=index)
        >>> series
        2000-01-01 00:00:00    0
        2000-01-01 00:01:00    1
        2000-01-01 00:02:00    2
        2000-01-01 00:03:00    3
        2000-01-01 00:04:00    4
        2000-01-01 00:05:00    5
        2000-01-01 00:06:00    6
        2000-01-01 00:07:00    7
        2000-01-01 00:08:00    8
        Freq: T, dtype: int64

        Downsample the series into 3 minute bins and sum the values
        of the timestamps falling into a bin.

        >>> series.resample('3T').sum()
        2000-01-01 00:00:00     3
        2000-01-01 00:03:00    12
        2000-01-01 00:06:00    21
        Freq: 3T, dtype: int64

        Downsample the series into 3 minute bins as above, but label each
        bin using the right edge instead of the left. Please note that the
        value in the bucket used as the label is not included in the bucket,
        which it labels. For example, in the original series the
        bucket ``2000-01-01 00:03:00`` contains the value 3, but the summed
        value in the resampled bucket with the label ``2000-01-01 00:03:00``
        does not include 3 (if it did, the summed value would be 6, not 3).
        To include this value close the right side of the bin interval as
        illustrated in the example below this one.

        >>> series.resample('3T', label='right').sum()
        2000-01-01 00:03:00     3
        2000-01-01 00:06:00    12
        2000-01-01 00:09:00    21
        Freq: 3T, dtype: int64

        Downsample the series into 3 minute bins as above, but close the right
        side of the bin interval.

        >>> series.resample('3T', label='right', closed='right').sum()
        2000-01-01 00:00:00     0
        2000-01-01 00:03:00     6
        2000-01-01 00:06:00    15
        2000-01-01 00:09:00    15
        Freq: 3T, dtype: int64

        Upsample the series into 30 second bins.

        >>> series.resample('30S').asfreq()[0:5]   # Select first 5 rows
        2000-01-01 00:00:00   0.0
        2000-01-01 00:00:30   NaN
        2000-01-01 00:01:00   1.0
        2000-01-01 00:01:30   NaN
        2000-01-01 00:02:00   2.0
        Freq: 30S, dtype: float64

        Upsample the series into 30 second bins and fill the ``NaN``
        values using the ``pad`` method.

        >>> series.resample('30S').pad()[0:5]
        2000-01-01 00:00:00    0
        2000-01-01 00:00:30    0
        2000-01-01 00:01:00    1
        2000-01-01 00:01:30    1
        2000-01-01 00:02:00    2
        Freq: 30S, dtype: int64

        Upsample the series into 30 second bins and fill the
        ``NaN`` values using the ``bfill`` method.

        >>> series.resample('30S').bfill()[0:5]
        2000-01-01 00:00:00    0
        2000-01-01 00:00:30    1
        2000-01-01 00:01:00    1
        2000-01-01 00:01:30    2
        2000-01-01 00:02:00    2
        Freq: 30S, dtype: int64

        Pass a custom function via ``apply``

        >>> def custom_resampler(array_like):
        ...     return np.sum(array_like) + 5
        ...
        >>> series.resample('3T').apply(custom_resampler)
        2000-01-01 00:00:00     8
        2000-01-01 00:03:00    17
        2000-01-01 00:06:00    26
        Freq: 3T, dtype: int64

        For a Series with a PeriodIndex, the keyword `convention` can be
        used to control whether to use the start or end of `rule`.

        Resample a year by quarter using 'start' `convention`. Values are
        assigned to the first quarter of the period.

        >>> s = pd.Series([1, 2], index=pd.period_range('2012-01-01',
        ...                                             freq='A',
        ...                                             periods=2))
        >>> s
        2012    1
        2013    2
        Freq: A-DEC, dtype: int64
        >>> s.resample('Q', convention='start').asfreq()
        2012Q1    1.0
        2012Q2    NaN
        2012Q3    NaN
        2012Q4    NaN
        2013Q1    2.0
        2013Q2    NaN
        2013Q3    NaN
        2013Q4    NaN
        Freq: Q-DEC, dtype: float64

        Resample quarters by month using 'end' `convention`. Values are
        assigned to the last month of the period.

        >>> q = pd.Series([1, 2, 3, 4], index=pd.period_range('2018-01-01',
        ...                                                   freq='Q',
        ...                                                   periods=4))
        >>> q
        2018Q1    1
        2018Q2    2
        2018Q3    3
        2018Q4    4
        Freq: Q-DEC, dtype: int64
        >>> q.resample('M', convention='end').asfreq()
        2018-03    1.0
        2018-04    NaN
        2018-05    NaN
        2018-06    2.0
        2018-07    NaN
        2018-08    NaN
        2018-09    3.0
        2018-10    NaN
        2018-11    NaN
        2018-12    4.0
        Freq: M, dtype: float64

        For DataFrame objects, the keyword `on` can be used to specify the
        column instead of the index for resampling.

        >>> d = {{'price': [10, 11, 9, 13, 14, 18, 17, 19],
        ...      'volume': [50, 60, 40, 100, 50, 100, 40, 50]}}
        >>> df = pd.DataFrame(d)
        >>> df['week_starting'] = pd.date_range('01/01/2018',
        ...                                     periods=8,
        ...                                     freq='W')
        >>> df
           price  volume week_starting
        0     10      50    2018-01-07
        1     11      60    2018-01-14
        2      9      40    2018-01-21
        3     13     100    2018-01-28
        4     14      50    2018-02-04
        5     18     100    2018-02-11
        6     17      40    2018-02-18
        7     19      50    2018-02-25
        >>> df.resample('M', on='week_starting').mean()
                       price  volume
        week_starting
        2018-01-31     10.75    62.5
        2018-02-28     17.00    60.0

        For a DataFrame with MultiIndex, the keyword `level` can be used to
        specify on which level the resampling needs to take place.

        >>> days = pd.date_range('1/1/2000', periods=4, freq='D')
        >>> d2 = {{'price': [10, 11, 9, 13, 14, 18, 17, 19],
        ...       'volume': [50, 60, 40, 100, 50, 100, 40, 50]}}
        >>> df2 = pd.DataFrame(
        ...     d2,
        ...     index=pd.MultiIndex.from_product(
        ...         [days, ['morning', 'afternoon']]
        ...     )
        ... )
        >>> df2
                              price  volume
        2000-01-01 morning       10      50
                   afternoon     11      60
        2000-01-02 morning        9      40
                   afternoon     13     100
        2000-01-03 morning       14      50
                   afternoon     18     100
        2000-01-04 morning       17      40
                   afternoon     19      50
        >>> df2.resample('D', level=0).sum()
                    price  volume
        2000-01-01     21     110
        2000-01-02     22     140
        2000-01-03     32     150
        2000-01-04     36      90

        If you want to adjust the start of the bins based on a fixed timestamp:

        >>> start, end = '2000-10-01 23:30:00', '2000-10-02 00:30:00'
        >>> rng = pd.date_range(start, end, freq='7min')
        >>> ts = pd.Series(np.arange(len(rng)) * 3, index=rng)
        >>> ts
        2000-10-01 23:30:00     0
        2000-10-01 23:37:00     3
        2000-10-01 23:44:00     6
        2000-10-01 23:51:00     9
        2000-10-01 23:58:00    12
        2000-10-02 00:05:00    15
        2000-10-02 00:12:00    18
        2000-10-02 00:19:00    21
        2000-10-02 00:26:00    24
        Freq: 7T, dtype: int64

        >>> ts.resample('17min').sum()
        2000-10-01 23:14:00     0
        2000-10-01 23:31:00     9
        2000-10-01 23:48:00    21
        2000-10-02 00:05:00    54
        2000-10-02 00:22:00    24
        Freq: 17T, dtype: int64

        >>> ts.resample('17min', origin='epoch').sum()
        2000-10-01 23:18:00     0
        2000-10-01 23:35:00    18
        2000-10-01 23:52:00    27
        2000-10-02 00:09:00    39
        2000-10-02 00:26:00    24
        Freq: 17T, dtype: int64

        >>> ts.resample('17min', origin='2000-01-01').sum()
        2000-10-01 23:24:00     3
        2000-10-01 23:41:00    15
        2000-10-01 23:58:00    45
        2000-10-02 00:15:00    45
        Freq: 17T, dtype: int64

        If you want to adjust the start of the bins with an `offset` Timedelta, the two
        following lines are equivalent:

        >>> ts.resample('17min', origin='start').sum()
        2000-10-01 23:30:00     9
        2000-10-01 23:47:00    21
        2000-10-02 00:04:00    54
        2000-10-02 00:21:00    24
        Freq: 17T, dtype: int64

        >>> ts.resample('17min', offset='23h30min').sum()
        2000-10-01 23:30:00     9
        2000-10-01 23:47:00    21
        2000-10-02 00:04:00    54
        2000-10-02 00:21:00    24
        Freq: 17T, dtype: int64

        If you want to take the largest Timestamp as the end of the bins:

        >>> ts.resample('17min', origin='end').sum()
        2000-10-01 23:35:00     0
        2000-10-01 23:52:00    18
        2000-10-02 00:09:00    27
        2000-10-02 00:26:00    63
        Freq: 17T, dtype: int64

        In contrast with the `start_day`, you can use `end_day` to take the ceiling
        midnight of the largest Timestamp as the end of the bins and drop the bins
        not containing data:

        >>> ts.resample('17min', origin='end_day').sum()
        2000-10-01 23:38:00     3
        2000-10-01 23:55:00    15
        2000-10-02 00:12:00    45
        2000-10-02 00:29:00    45
        Freq: 17T, dtype: int64

        To replace the use of the deprecated `base` argument, you can now use `offset`,
        in this example it is equivalent to have `base=2`:

        >>> ts.resample('17min', offset='2min').sum()
        2000-10-01 23:16:00     0
        2000-10-01 23:33:00     9
        2000-10-01 23:50:00    36
        2000-10-02 00:07:00    39
        2000-10-02 00:24:00    24
        Freq: 17T, dtype: int64

        To replace the use of the deprecated `loffset` argument:

        >>> from pandas.tseries.frequencies import to_offset
        >>> loffset = '19min'
        >>> ts_out = ts.resample('17min').sum()
        >>> ts_out.index = ts_out.index + to_offset(loffset)
        >>> ts_out
        2000-10-01 23:33:00     0
        2000-10-01 23:50:00     9
        2000-10-02 00:07:00    21
        2000-10-02 00:24:00    54
        2000-10-02 00:41:00    24
        Freq: 17T, dtype: int64
        """
        from pandas.core.resample import get_resampler

        axis = self._get_axis_number(axis)
        return get_resampler(
            self,
            freq=rule,
            label=label,
            closed=closed,
            axis=axis,
            kind=kind,
            loffset=loffset,
            convention=convention,
            base=base,
            key=on,
            level=level,
            origin=origin,
            offset=offset,
        )

    @final
    def first(self: FrameOrSeries, offset) -> FrameOrSeries:
        """
        Select initial periods of time series data based on a date offset.

        When having a DataFrame with dates as index, this function can
        select the first few rows based on a date offset.

        Parameters
        ----------
        offset : str, DateOffset or dateutil.relativedelta
            The offset length of the data that will be selected. For instance,
            '1M' will display all the rows having their index within the first month.

        Returns
        -------
        Series or DataFrame
            A subset of the caller.

        Raises
        ------
        TypeError
            If the index is not  a :class:`DatetimeIndex`

        See Also
        --------
        last : Select final periods of time series based on a date offset.
        at_time : Select values at a particular time of the day.
        between_time : Select values between particular times of the day.

        Examples
        --------
        >>> i = pd.date_range('2018-04-09', periods=4, freq='2D')
        >>> ts = pd.DataFrame({'A': [1, 2, 3, 4]}, index=i)
        >>> ts
                    A
        2018-04-09  1
        2018-04-11  2
        2018-04-13  3
        2018-04-15  4

        Get the rows for the first 3 days:

        >>> ts.first('3D')
                    A
        2018-04-09  1
        2018-04-11  2

        Notice the data for 3 first calendar days were returned, not the first
        3 days observed in the dataset, and therefore data for 2018-04-13 was
        not returned.
        """
        if not isinstance(self.index, DatetimeIndex):
            raise TypeError("'first' only supports a DatetimeIndex index")

        if len(self.index) == 0:
            return self

        offset = to_offset(offset)
        if not isinstance(offset, Tick) and offset.is_on_offset(self.index[0]):
            # GH#29623 if first value is end of period, remove offset with n = 1
            #  before adding the real offset
            end_date = end = self.index[0] - offset.base + offset
        else:
            end_date = end = self.index[0] + offset

        # Tick-like, e.g. 3 weeks
        if isinstance(offset, Tick):
            if end_date in self.index:
                end = self.index.searchsorted(end_date, side="left")
                return self.iloc[:end]

        return self.loc[:end]

    @final
    def last(self: FrameOrSeries, offset) -> FrameOrSeries:
        """
        Select final periods of time series data based on a date offset.

        For a DataFrame with a sorted DatetimeIndex, this function
        selects the last few rows based on a date offset.

        Parameters
        ----------
        offset : str, DateOffset, dateutil.relativedelta
            The offset length of the data that will be selected. For instance,
            '3D' will display all the rows having their index within the last 3 days.

        Returns
        -------
        Series or DataFrame
            A subset of the caller.

        Raises
        ------
        TypeError
            If the index is not  a :class:`DatetimeIndex`

        See Also
        --------
        first : Select initial periods of time series based on a date offset.
        at_time : Select values at a particular time of the day.
        between_time : Select values between particular times of the day.

        Examples
        --------
        >>> i = pd.date_range('2018-04-09', periods=4, freq='2D')
        >>> ts = pd.DataFrame({'A': [1, 2, 3, 4]}, index=i)
        >>> ts
                    A
        2018-04-09  1
        2018-04-11  2
        2018-04-13  3
        2018-04-15  4

        Get the rows for the last 3 days:

        >>> ts.last('3D')
                    A
        2018-04-13  3
        2018-04-15  4

        Notice the data for 3 last calendar days were returned, not the last
        3 observed days in the dataset, and therefore data for 2018-04-11 was
        not returned.
        """
        if not isinstance(self.index, DatetimeIndex):
            raise TypeError("'last' only supports a DatetimeIndex index")

        if len(self.index) == 0:
            return self

        offset = to_offset(offset)

        start_date = self.index[-1] - offset
        start = self.index.searchsorted(start_date, side="right")
        return self.iloc[start:]

    @final
    def rank(
        self: FrameOrSeries,
        axis=0,
        method: str = "average",
        numeric_only: Optional[bool_t] = None,
        na_option: str = "keep",
        ascending: bool_t = True,
        pct: bool_t = False,
    ) -> FrameOrSeries:
        """
        Compute numerical data ranks (1 through n) along axis.

        By default, equal values are assigned a rank that is the average of the
        ranks of those values.

        Parameters
        ----------
        axis : {0 or 'index', 1 or 'columns'}, default 0
            Index to direct ranking.
        method : {'average', 'min', 'max', 'first', 'dense'}, default 'average'
            How to rank the group of records that have the same value (i.e. ties):

            * average: average rank of the group
            * min: lowest rank in the group
            * max: highest rank in the group
            * first: ranks assigned in order they appear in the array
            * dense: like 'min', but rank always increases by 1 between groups.

        numeric_only : bool, optional
            For DataFrame objects, rank only numeric columns if set to True.
        na_option : {'keep', 'top', 'bottom'}, default 'keep'
            How to rank NaN values:

            * keep: assign NaN rank to NaN values
            * top: assign smallest rank to NaN values if ascending
            * bottom: assign highest rank to NaN values if ascending.

        ascending : bool, default True
            Whether or not the elements should be ranked in ascending order.
        pct : bool, default False
            Whether or not to display the returned rankings in percentile
            form.

        Returns
        -------
        same type as caller
            Return a Series or DataFrame with data ranks as values.

        See Also
        --------
        core.groupby.GroupBy.rank : Rank of values within each group.

        Examples
        --------
        >>> df = pd.DataFrame(data={'Animal': ['cat', 'penguin', 'dog',
        ...                                    'spider', 'snake'],
        ...                         'Number_legs': [4, 2, 4, 8, np.nan]})
        >>> df
            Animal  Number_legs
        0      cat          4.0
        1  penguin          2.0
        2      dog          4.0
        3   spider          8.0
        4    snake          NaN

        The following example shows how the method behaves with the above
        parameters:

        * default_rank: this is the default behaviour obtained without using
          any parameter.
        * max_rank: setting ``method = 'max'`` the records that have the
          same values are ranked using the highest rank (e.g.: since 'cat'
          and 'dog' are both in the 2nd and 3rd position, rank 3 is assigned.)
        * NA_bottom: choosing ``na_option = 'bottom'``, if there are records
          with NaN values they are placed at the bottom of the ranking.
        * pct_rank: when setting ``pct = True``, the ranking is expressed as
          percentile rank.

        >>> df['default_rank'] = df['Number_legs'].rank()
        >>> df['max_rank'] = df['Number_legs'].rank(method='max')
        >>> df['NA_bottom'] = df['Number_legs'].rank(na_option='bottom')
        >>> df['pct_rank'] = df['Number_legs'].rank(pct=True)
        >>> df
            Animal  Number_legs  default_rank  max_rank  NA_bottom  pct_rank
        0      cat          4.0           2.5       3.0        2.5     0.625
        1  penguin          2.0           1.0       1.0        1.0     0.250
        2      dog          4.0           2.5       3.0        2.5     0.625
        3   spider          8.0           4.0       4.0        4.0     1.000
        4    snake          NaN           NaN       NaN        5.0       NaN
        """
        axis = self._get_axis_number(axis)

        if na_option not in {"keep", "top", "bottom"}:
            msg = "na_option must be one of 'keep', 'top', or 'bottom'"
            raise ValueError(msg)

        def ranker(data):
            ranks = algos.rank(
                data.values,
                axis=axis,
                method=method,
                ascending=ascending,
                na_option=na_option,
                pct=pct,
            )
            ranks = self._constructor(ranks, **data._construct_axes_dict())
            return ranks.__finalize__(self, method="rank")

        # if numeric_only is None, and we can't get anything, we try with
        # numeric_only=True
        if numeric_only is None:
            try:
                return ranker(self)
            except TypeError:
                numeric_only = True

        if numeric_only:
            data = self._get_numeric_data()
        else:
            data = self

        return ranker(data)

    @doc(_shared_docs["compare"], klass=_shared_doc_kwargs["klass"])
    def compare(
        self,
        other,
        align_axis: Axis = 1,
        keep_shape: bool_t = False,
        keep_equal: bool_t = False,
    ):
        from pandas.core.reshape.concat import concat

        if type(self) is not type(other):
            cls_self, cls_other = type(self).__name__, type(other).__name__
            raise TypeError(
                f"can only compare '{cls_self}' (not '{cls_other}') with '{cls_self}'"
            )

        mask = ~((self == other) | (self.isna() & other.isna()))
        keys = ["self", "other"]

        if not keep_equal:
            self = self.where(mask)
            other = other.where(mask)

        if not keep_shape:
            if isinstance(self, ABCDataFrame):
                cmask = mask.any()
                rmask = mask.any(axis=1)
                self = self.loc[rmask, cmask]
                other = other.loc[rmask, cmask]
            else:
                self = self[mask]
                other = other[mask]

        if align_axis in (1, "columns"):  # This is needed for Series
            axis = 1
        else:
            axis = self._get_axis_number(align_axis)

        diff = concat([self, other], axis=axis, keys=keys)

        if axis >= self.ndim:
            # No need to reorganize data if stacking on new axis
            # This currently applies for stacking two Series on columns
            return diff

        ax = diff._get_axis(axis)
        ax_names = np.array(ax.names)

        # set index names to positions to avoid confusion
        ax.names = np.arange(len(ax_names))

        # bring self-other to inner level
        order = list(range(1, ax.nlevels)) + [0]
        if isinstance(diff, ABCDataFrame):
            diff = diff.reorder_levels(order, axis=axis)
        else:
            diff = diff.reorder_levels(order)

        # restore the index names in order
        diff._get_axis(axis=axis).names = ax_names[order]

        # reorder axis to keep things organized
        indices = (
            np.arange(diff.shape[axis]).reshape([2, diff.shape[axis] // 2]).T.flatten()
        )
        diff = diff.take(indices, axis=axis)

        return diff

    @doc(**_shared_doc_kwargs)
    def align(
        self,
        other,
        join="outer",
        axis=None,
        level=None,
        copy=True,
        fill_value=None,
        method=None,
        limit=None,
        fill_axis=0,
        broadcast_axis=None,
    ):
        """
        Align two objects on their axes with the specified join method.

        Join method is specified for each axis Index.

        Parameters
        ----------
        other : DataFrame or Series
        join : {{'outer', 'inner', 'left', 'right'}}, default 'outer'
        axis : allowed axis of the other object, default None
            Align on index (0), columns (1), or both (None).
        level : int or level name, default None
            Broadcast across a level, matching Index values on the
            passed MultiIndex level.
        copy : bool, default True
            Always returns new objects. If copy=False and no reindexing is
            required then original objects are returned.
        fill_value : scalar, default np.NaN
            Value to use for missing values. Defaults to NaN, but can be any
            "compatible" value.
        method : {{'backfill', 'bfill', 'pad', 'ffill', None}}, default None
            Method to use for filling holes in reindexed Series:

            - pad / ffill: propagate last valid observation forward to next valid.
            - backfill / bfill: use NEXT valid observation to fill gap.

        limit : int, default None
            If method is specified, this is the maximum number of consecutive
            NaN values to forward/backward fill. In other words, if there is
            a gap with more than this number of consecutive NaNs, it will only
            be partially filled. If method is not specified, this is the
            maximum number of entries along the entire axis where NaNs will be
            filled. Must be greater than 0 if not None.
        fill_axis : {axes_single_arg}, default 0
            Filling axis, method and limit.
        broadcast_axis : {axes_single_arg}, default None
            Broadcast values along this axis, if aligning two objects of
            different dimensions.

        Returns
        -------
        (left, right) : ({klass}, type of other)
            Aligned objects.
        """

        method = missing.clean_fill_method(method)

        if broadcast_axis == 1 and self.ndim != other.ndim:
            if isinstance(self, ABCSeries):
                # this means other is a DataFrame, and we need to broadcast
                # self
                cons = self._constructor_expanddim
                df = cons(
                    {c: self for c in other.columns}, **other._construct_axes_dict()
                )
                return df._align_frame(
                    other,
                    join=join,
                    axis=axis,
                    level=level,
                    copy=copy,
                    fill_value=fill_value,
                    method=method,
                    limit=limit,
                    fill_axis=fill_axis,
                )
            elif isinstance(other, ABCSeries):
                # this means self is a DataFrame, and we need to broadcast
                # other
                cons = other._constructor_expanddim
                df = cons(
                    {c: other for c in self.columns}, **self._construct_axes_dict()
                )
                return self._align_frame(
                    df,
                    join=join,
                    axis=axis,
                    level=level,
                    copy=copy,
                    fill_value=fill_value,
                    method=method,
                    limit=limit,
                    fill_axis=fill_axis,
                )

        if axis is not None:
            axis = self._get_axis_number(axis)
        if isinstance(other, ABCDataFrame):
            return self._align_frame(
                other,
                join=join,
                axis=axis,
                level=level,
                copy=copy,
                fill_value=fill_value,
                method=method,
                limit=limit,
                fill_axis=fill_axis,
            )
        elif isinstance(other, ABCSeries):
            return self._align_series(
                other,
                join=join,
                axis=axis,
                level=level,
                copy=copy,
                fill_value=fill_value,
                method=method,
                limit=limit,
                fill_axis=fill_axis,
            )
        else:  # pragma: no cover
            raise TypeError(f"unsupported type: {type(other)}")

    @final
    def _align_frame(
        self,
        other,
        join="outer",
        axis=None,
        level=None,
        copy: bool_t = True,
        fill_value=None,
        method=None,
        limit=None,
        fill_axis=0,
    ):
        # defaults
        join_index, join_columns = None, None
        ilidx, iridx = None, None
        clidx, cridx = None, None

        is_series = isinstance(self, ABCSeries)

        if axis is None or axis == 0:
            if not self.index.equals(other.index):
                join_index, ilidx, iridx = self.index.join(
                    other.index, how=join, level=level, return_indexers=True
                )

        if axis is None or axis == 1:
            if not is_series and not self.columns.equals(other.columns):
                join_columns, clidx, cridx = self.columns.join(
                    other.columns, how=join, level=level, return_indexers=True
                )

        if is_series:
            reindexers = {0: [join_index, ilidx]}
        else:
            reindexers = {0: [join_index, ilidx], 1: [join_columns, clidx]}

        left = self._reindex_with_indexers(
            reindexers, copy=copy, fill_value=fill_value, allow_dups=True
        )
        # other must be always DataFrame
        right = other._reindex_with_indexers(
            {0: [join_index, iridx], 1: [join_columns, cridx]},
            copy=copy,
            fill_value=fill_value,
            allow_dups=True,
        )

        if method is not None:
            _left = left.fillna(method=method, axis=fill_axis, limit=limit)
            assert _left is not None  # needed for mypy
            left = _left
            right = right.fillna(method=method, axis=fill_axis, limit=limit)

        # if DatetimeIndex have different tz, convert to UTC
        if is_datetime64tz_dtype(left.index.dtype):
            if left.index.tz != right.index.tz:
                if join_index is not None:
                    # GH#33671 ensure we don't change the index on
                    #  our original Series (NB: by default deep=False)
                    left = left.copy()
                    right = right.copy()
                    left.index = join_index
                    right.index = join_index

        return (
            left.__finalize__(self),
            right.__finalize__(other),
        )

    @final
    def _align_series(
        self,
        other,
        join="outer",
        axis=None,
        level=None,
        copy: bool_t = True,
        fill_value=None,
        method=None,
        limit=None,
        fill_axis=0,
    ):

        is_series = isinstance(self, ABCSeries)

        # series/series compat, other must always be a Series
        if is_series:
            if axis:
                raise ValueError("cannot align series to a series other than axis 0")

            # equal
            if self.index.equals(other.index):
                join_index, lidx, ridx = None, None, None
            else:
                join_index, lidx, ridx = self.index.join(
                    other.index, how=join, level=level, return_indexers=True
                )

            left = self._reindex_indexer(join_index, lidx, copy)
            right = other._reindex_indexer(join_index, ridx, copy)

        else:
            # one has > 1 ndim
            fdata = self._mgr
            if axis == 0:
                join_index = self.index
                lidx, ridx = None, None
                if not self.index.equals(other.index):
                    join_index, lidx, ridx = self.index.join(
                        other.index, how=join, level=level, return_indexers=True
                    )

                if lidx is not None:
                    fdata = fdata.reindex_indexer(join_index, lidx, axis=1)

            elif axis == 1:
                join_index = self.columns
                lidx, ridx = None, None
                if not self.columns.equals(other.index):
                    join_index, lidx, ridx = self.columns.join(
                        other.index, how=join, level=level, return_indexers=True
                    )

                if lidx is not None:
                    fdata = fdata.reindex_indexer(join_index, lidx, axis=0)
            else:
                raise ValueError("Must specify axis=0 or 1")

            if copy and fdata is self._mgr:
                fdata = fdata.copy()

            left = self._constructor(fdata)

            if ridx is None:
                right = other
            else:
                right = other.reindex(join_index, level=level)

        # fill
        fill_na = notna(fill_value) or (method is not None)
        if fill_na:
            left = left.fillna(fill_value, method=method, limit=limit, axis=fill_axis)
            right = right.fillna(fill_value, method=method, limit=limit)

        # if DatetimeIndex have different tz, convert to UTC
        if is_series or (not is_series and axis == 0):
            if is_datetime64tz_dtype(left.index.dtype):
                if left.index.tz != right.index.tz:
                    if join_index is not None:
                        # GH#33671 ensure we don't change the index on
                        #  our original Series (NB: by default deep=False)
                        left = left.copy()
                        right = right.copy()
                        left.index = join_index
                        right.index = join_index

        return (
            left.__finalize__(self),
            right.__finalize__(other),
        )

    @final
    def _where(
        self,
        cond,
        other=np.nan,
        inplace=False,
        axis=None,
        level=None,
        errors="raise",
    ):
        """
        Equivalent to public method `where`, except that `other` is not
        applied as a function even if callable. Used in __setitem__.
        """
        inplace = validate_bool_kwarg(inplace, "inplace")

        if axis is not None:
            axis = self._get_axis_number(axis)

        # align the cond to same shape as myself
        cond = com.apply_if_callable(cond, self)
        if isinstance(cond, NDFrame):
            cond, _ = cond.align(self, join="right", broadcast_axis=1)
        else:
            if not hasattr(cond, "shape"):
                cond = np.asanyarray(cond)
            if cond.shape != self.shape:
                raise ValueError("Array conditional must be same shape as self")
            cond = self._constructor(cond, **self._construct_axes_dict())

        # make sure we are boolean
        fill_value = bool(inplace)
        cond = cond.fillna(fill_value)

        msg = "Boolean array expected for the condition, not {dtype}"

        if not cond.empty:
            if not isinstance(cond, ABCDataFrame):
                # This is a single-dimensional object.
                if not is_bool_dtype(cond):
                    raise ValueError(msg.format(dtype=cond.dtype))
            else:
                for dt in cond.dtypes:
                    if not is_bool_dtype(dt):
                        raise ValueError(msg.format(dtype=dt))
        else:
            # GH#21947 we have an empty DataFrame/Series, could be object-dtype
            cond = cond.astype(bool)

        cond = -cond if inplace else cond

        # try to align with other
        if isinstance(other, NDFrame):

            # align with me
            if other.ndim <= self.ndim:

                _, other = self.align(
                    other,
                    join="left",
                    axis=axis,
                    level=level,
                    fill_value=np.nan,
                    copy=False,
                )

                # if we are NOT aligned, raise as we cannot where index
                if axis is None and not other._indexed_same(self):
                    raise InvalidIndexError

                elif other.ndim < self.ndim:
                    # TODO(EA2D): avoid object-dtype cast in EA case GH#38729
                    other = other._values
                    if axis == 0:
                        other = np.reshape(other, (-1, 1))
                    elif axis == 1:
                        other = np.reshape(other, (1, -1))

                    other = np.broadcast_to(other, self.shape)

            # slice me out of the other
            else:
                raise NotImplementedError(
                    "cannot align with a higher dimensional NDFrame"
                )

        if not isinstance(other, (MultiIndex, NDFrame)):
            # mainly just catching Index here
            other = extract_array(other, extract_numpy=True)

        if isinstance(other, (np.ndarray, ExtensionArray)):

            if other.shape != self.shape:

                if self.ndim == 1:

                    icond = cond._values

                    # GH 2745 / GH 4192
                    # treat like a scalar
                    if len(other) == 1:
                        other = other[0]

                    # GH 3235
                    # match True cond to other
                    elif len(cond[icond]) == len(other):

                        # try to not change dtype at first
                        new_other = self._values
                        new_other = new_other.copy()
                        new_other[icond] = other
                        other = new_other

                    else:
                        raise ValueError(
                            "Length of replacements must equal series length"
                        )

                else:
                    raise ValueError(
                        "other must be the same shape as self when an ndarray"
                    )

            # we are the same shape, so create an actual object for alignment
            else:
                other = self._constructor(other, **self._construct_axes_dict())

        if axis is None:
            axis = 0

        if self.ndim == getattr(other, "ndim", 0):
            align = True
        else:
            align = self._get_axis_number(axis) == 1

        if isinstance(cond, NDFrame):
            cond = cond.reindex(
                self._info_axis, axis=self._info_axis_number, copy=False
            )

        block_axis = self._get_block_manager_axis(axis)

        if inplace:
            # we may have different type blocks come out of putmask, so
            # reconstruct the block manager

            self._check_inplace_setting(other)
            new_data = self._mgr.putmask(
                mask=cond, new=other, align=align, axis=block_axis
            )
            result = self._constructor(new_data)
            return self._update_inplace(result)

        else:
            new_data = self._mgr.where(
                other=other,
                cond=cond,
                align=align,
                errors=errors,
                axis=block_axis,
            )
            result = self._constructor(new_data)
            return result.__finalize__(self)

    @final
    @doc(
        klass=_shared_doc_kwargs["klass"],
        cond="True",
        cond_rev="False",
        name="where",
        name_other="mask",
    )
    def where(
        self,
        cond,
        other=np.nan,
        inplace=False,
        axis=None,
        level=None,
        errors="raise",
        try_cast=lib.no_default,
    ):
        """
        Replace values where the condition is {cond_rev}.

        Parameters
        ----------
        cond : bool {klass}, array-like, or callable
            Where `cond` is {cond}, keep the original value. Where
            {cond_rev}, replace with corresponding value from `other`.
            If `cond` is callable, it is computed on the {klass} and
            should return boolean {klass} or array. The callable must
            not change input {klass} (though pandas doesn't check it).
        other : scalar, {klass}, or callable
            Entries where `cond` is {cond_rev} are replaced with
            corresponding value from `other`.
            If other is callable, it is computed on the {klass} and
            should return scalar or {klass}. The callable must not
            change input {klass} (though pandas doesn't check it).
        inplace : bool, default False
            Whether to perform the operation in place on the data.
        axis : int, default None
            Alignment axis if needed.
        level : int, default None
            Alignment level if needed.
        errors : str, {{'raise', 'ignore'}}, default 'raise'
            Note that currently this parameter won't affect
            the results and will always coerce to a suitable dtype.

            - 'raise' : allow exceptions to be raised.
            - 'ignore' : suppress exceptions. On error return original object.

        try_cast : bool, default None
            Try to cast the result back to the input type (if possible).

            .. deprecated:: 1.3.0
                Manually cast back if necessary.

        Returns
        -------
        Same type as caller or None if ``inplace=True``.

        See Also
        --------
        :func:`DataFrame.{name_other}` : Return an object of same shape as
            self.

        Notes
        -----
        The {name} method is an application of the if-then idiom. For each
        element in the calling DataFrame, if ``cond`` is ``{cond}`` the
        element is used; otherwise the corresponding element from the DataFrame
        ``other`` is used.

        The signature for :func:`DataFrame.where` differs from
        :func:`numpy.where`. Roughly ``df1.where(m, df2)`` is equivalent to
        ``np.where(m, df1, df2)``.

        For further details and examples see the ``{name}`` documentation in
        :ref:`indexing <indexing.where_mask>`.

        Examples
        --------
        >>> s = pd.Series(range(5))
        >>> s.where(s > 0)
        0    NaN
        1    1.0
        2    2.0
        3    3.0
        4    4.0
        dtype: float64
        >>> s.mask(s > 0)
        0    0.0
        1    NaN
        2    NaN
        3    NaN
        4    NaN
        dtype: float64

        >>> s.where(s > 1, 10)
        0    10
        1    10
        2    2
        3    3
        4    4
        dtype: int64
        >>> s.mask(s > 1, 10)
        0     0
        1     1
        2    10
        3    10
        4    10
        dtype: int64

        >>> df = pd.DataFrame(np.arange(10).reshape(-1, 2), columns=['A', 'B'])
        >>> df
           A  B
        0  0  1
        1  2  3
        2  4  5
        3  6  7
        4  8  9
        >>> m = df % 3 == 0
        >>> df.where(m, -df)
           A  B
        0  0 -1
        1 -2  3
        2 -4 -5
        3  6 -7
        4 -8  9
        >>> df.where(m, -df) == np.where(m, df, -df)
              A     B
        0  True  True
        1  True  True
        2  True  True
        3  True  True
        4  True  True
        >>> df.where(m, -df) == df.mask(~m, -df)
              A     B
        0  True  True
        1  True  True
        2  True  True
        3  True  True
        4  True  True
        """
        other = com.apply_if_callable(other, self)

        if try_cast is not lib.no_default:
            warnings.warn(
                "try_cast keyword is deprecated and will be removed in a "
                "future version",
                FutureWarning,
                stacklevel=2,
            )

        return self._where(cond, other, inplace, axis, level, errors=errors)

    @final
    @doc(
        where,
        klass=_shared_doc_kwargs["klass"],
        cond="False",
        cond_rev="True",
        name="mask",
        name_other="where",
    )
    def mask(
        self,
        cond,
        other=np.nan,
        inplace=False,
        axis=None,
        level=None,
        errors="raise",
        try_cast=lib.no_default,
    ):

        inplace = validate_bool_kwarg(inplace, "inplace")
        cond = com.apply_if_callable(cond, self)

        if try_cast is not lib.no_default:
            warnings.warn(
                "try_cast keyword is deprecated and will be removed in a "
                "future version",
                FutureWarning,
                stacklevel=2,
            )

        # see gh-21891
        if not hasattr(cond, "__invert__"):
            cond = np.array(cond)

        return self.where(
            ~cond,
            other=other,
            inplace=inplace,
            axis=axis,
            level=level,
            errors=errors,
        )

    @doc(klass=_shared_doc_kwargs["klass"])
    def shift(
        self: FrameOrSeries, periods=1, freq=None, axis=0, fill_value=None
    ) -> FrameOrSeries:
        """
        Shift index by desired number of periods with an optional time `freq`.

        When `freq` is not passed, shift the index without realigning the data.
        If `freq` is passed (in this case, the index must be date or datetime,
        or it will raise a `NotImplementedError`), the index will be
        increased using the periods and the `freq`. `freq` can be inferred
        when specified as "infer" as long as either freq or inferred_freq
        attribute is set in the index.

        Parameters
        ----------
        periods : int
            Number of periods to shift. Can be positive or negative.
        freq : DateOffset, tseries.offsets, timedelta, or str, optional
            Offset to use from the tseries module or time rule (e.g. 'EOM').
            If `freq` is specified then the index values are shifted but the
            data is not realigned. That is, use `freq` if you would like to
            extend the index when shifting and preserve the original data.
            If `freq` is specified as "infer" then it will be inferred from
            the freq or inferred_freq attributes of the index. If neither of
            those attributes exist, a ValueError is thrown.
        axis : {{0 or 'index', 1 or 'columns', None}}, default None
            Shift direction.
        fill_value : object, optional
            The scalar value to use for newly introduced missing values.
            the default depends on the dtype of `self`.
            For numeric data, ``np.nan`` is used.
            For datetime, timedelta, or period data, etc. :attr:`NaT` is used.
            For extension dtypes, ``self.dtype.na_value`` is used.

            .. versionchanged:: 1.1.0

        Returns
        -------
        {klass}
            Copy of input object, shifted.

        See Also
        --------
        Index.shift : Shift values of Index.
        DatetimeIndex.shift : Shift values of DatetimeIndex.
        PeriodIndex.shift : Shift values of PeriodIndex.
        tshift : Shift the time index, using the index's frequency if
            available.

        Examples
        --------
        >>> df = pd.DataFrame({{"Col1": [10, 20, 15, 30, 45],
        ...                    "Col2": [13, 23, 18, 33, 48],
        ...                    "Col3": [17, 27, 22, 37, 52]}},
        ...                   index=pd.date_range("2020-01-01", "2020-01-05"))
        >>> df
                    Col1  Col2  Col3
        2020-01-01    10    13    17
        2020-01-02    20    23    27
        2020-01-03    15    18    22
        2020-01-04    30    33    37
        2020-01-05    45    48    52

        >>> df.shift(periods=3)
                    Col1  Col2  Col3
        2020-01-01   NaN   NaN   NaN
        2020-01-02   NaN   NaN   NaN
        2020-01-03   NaN   NaN   NaN
        2020-01-04  10.0  13.0  17.0
        2020-01-05  20.0  23.0  27.0

        >>> df.shift(periods=1, axis="columns")
                    Col1  Col2  Col3
        2020-01-01   NaN    10    13
        2020-01-02   NaN    20    23
        2020-01-03   NaN    15    18
        2020-01-04   NaN    30    33
        2020-01-05   NaN    45    48

        >>> df.shift(periods=3, fill_value=0)
                    Col1  Col2  Col3
        2020-01-01     0     0     0
        2020-01-02     0     0     0
        2020-01-03     0     0     0
        2020-01-04    10    13    17
        2020-01-05    20    23    27

        >>> df.shift(periods=3, freq="D")
                    Col1  Col2  Col3
        2020-01-04    10    13    17
        2020-01-05    20    23    27
        2020-01-06    15    18    22
        2020-01-07    30    33    37
        2020-01-08    45    48    52

        >>> df.shift(periods=3, freq="infer")
                    Col1  Col2  Col3
        2020-01-04    10    13    17
        2020-01-05    20    23    27
        2020-01-06    15    18    22
        2020-01-07    30    33    37
        2020-01-08    45    48    52
        """
        if periods == 0:
            return self.copy()

        if freq is None:
            # when freq is None, data is shifted, index is not
            block_axis = self._get_block_manager_axis(axis)
            new_data = self._mgr.shift(
                periods=periods, axis=block_axis, fill_value=fill_value
            )
            return self._constructor(new_data).__finalize__(self, method="shift")

        # when freq is given, index is shifted, data is not
        index = self._get_axis(axis)

        if freq == "infer":
            freq = getattr(index, "freq", None)

            if freq is None:
                freq = getattr(index, "inferred_freq", None)

            if freq is None:
                msg = "Freq was not set in the index hence cannot be inferred"
                raise ValueError(msg)

        elif isinstance(freq, str):
            freq = to_offset(freq)

        if isinstance(index, PeriodIndex):
            orig_freq = to_offset(index.freq)
            if freq != orig_freq:
                assert orig_freq is not None  # for mypy
                raise ValueError(
                    f"Given freq {freq.rule_code} does not match "
                    f"PeriodIndex freq {orig_freq.rule_code}"
                )
            new_ax = index.shift(periods)
        else:
            new_ax = index.shift(periods, freq)

        result = self.set_axis(new_ax, axis)
        return result.__finalize__(self, method="shift")

    @final
    def slice_shift(self: FrameOrSeries, periods: int = 1, axis=0) -> FrameOrSeries:
        """
        Equivalent to `shift` without copying data.
        The shifted data will not include the dropped periods and the
        shifted axis will be smaller than the original.

        .. deprecated:: 1.2.0
            slice_shift is deprecated,
            use DataFrame/Series.shift instead.

        Parameters
        ----------
        periods : int
            Number of periods to move, can be positive or negative.

        Returns
        -------
        shifted : same type as caller

        Notes
        -----
        While the `slice_shift` is faster than `shift`, you may pay for it
        later during alignment.
        """

        msg = (
            "The 'slice_shift' method is deprecated "
            "and will be removed in a future version. "
            "You can use DataFrame/Series.shift instead"
        )
        warnings.warn(msg, FutureWarning, stacklevel=2)

        if periods == 0:
            return self

        if periods > 0:
            vslicer = slice(None, -periods)
            islicer = slice(periods, None)
        else:
            vslicer = slice(-periods, None)
            islicer = slice(None, periods)

        new_obj = self._slice(vslicer, axis=axis)
        shifted_axis = self._get_axis(axis)[islicer]
        new_obj.set_axis(shifted_axis, axis=axis, inplace=True)

        return new_obj.__finalize__(self, method="slice_shift")

    @final
    def tshift(
        self: FrameOrSeries, periods: int = 1, freq=None, axis: Axis = 0
    ) -> FrameOrSeries:
        """
        Shift the time index, using the index's frequency if available.

        .. deprecated:: 1.1.0
            Use `shift` instead.

        Parameters
        ----------
        periods : int
            Number of periods to move, can be positive or negative.
        freq : DateOffset, timedelta, or str, default None
            Increment to use from the tseries module
            or time rule expressed as a string (e.g. 'EOM').
        axis : {0 or ‘index’, 1 or ‘columns’, None}, default 0
            Corresponds to the axis that contains the Index.

        Returns
        -------
        shifted : Series/DataFrame

        Notes
        -----
        If freq is not specified then tries to use the freq or inferred_freq
        attributes of the index. If neither of those attributes exist, a
        ValueError is thrown
        """
        warnings.warn(
            (
                "tshift is deprecated and will be removed in a future version. "
                "Please use shift instead."
            ),
            FutureWarning,
            stacklevel=2,
        )

        if freq is None:
            freq = "infer"

        return self.shift(periods, freq, axis)

    def truncate(
        self: FrameOrSeries, before=None, after=None, axis=None, copy: bool_t = True
    ) -> FrameOrSeries:
        """
        Truncate a Series or DataFrame before and after some index value.

        This is a useful shorthand for boolean indexing based on index
        values above or below certain thresholds.

        Parameters
        ----------
        before : date, str, int
            Truncate all rows before this index value.
        after : date, str, int
            Truncate all rows after this index value.
        axis : {0 or 'index', 1 or 'columns'}, optional
            Axis to truncate. Truncates the index (rows) by default.
        copy : bool, default is True,
            Return a copy of the truncated section.

        Returns
        -------
        type of caller
            The truncated Series or DataFrame.

        See Also
        --------
        DataFrame.loc : Select a subset of a DataFrame by label.
        DataFrame.iloc : Select a subset of a DataFrame by position.

        Notes
        -----
        If the index being truncated contains only datetime values,
        `before` and `after` may be specified as strings instead of
        Timestamps.

        Examples
        --------
        >>> df = pd.DataFrame({'A': ['a', 'b', 'c', 'd', 'e'],
        ...                    'B': ['f', 'g', 'h', 'i', 'j'],
        ...                    'C': ['k', 'l', 'm', 'n', 'o']},
        ...                   index=[1, 2, 3, 4, 5])
        >>> df
           A  B  C
        1  a  f  k
        2  b  g  l
        3  c  h  m
        4  d  i  n
        5  e  j  o

        >>> df.truncate(before=2, after=4)
           A  B  C
        2  b  g  l
        3  c  h  m
        4  d  i  n

        The columns of a DataFrame can be truncated.

        >>> df.truncate(before="A", after="B", axis="columns")
           A  B
        1  a  f
        2  b  g
        3  c  h
        4  d  i
        5  e  j

        For Series, only rows can be truncated.

        >>> df['A'].truncate(before=2, after=4)
        2    b
        3    c
        4    d
        Name: A, dtype: object

        The index values in ``truncate`` can be datetimes or string
        dates.

        >>> dates = pd.date_range('2016-01-01', '2016-02-01', freq='s')
        >>> df = pd.DataFrame(index=dates, data={'A': 1})
        >>> df.tail()
                             A
        2016-01-31 23:59:56  1
        2016-01-31 23:59:57  1
        2016-01-31 23:59:58  1
        2016-01-31 23:59:59  1
        2016-02-01 00:00:00  1

        >>> df.truncate(before=pd.Timestamp('2016-01-05'),
        ...             after=pd.Timestamp('2016-01-10')).tail()
                             A
        2016-01-09 23:59:56  1
        2016-01-09 23:59:57  1
        2016-01-09 23:59:58  1
        2016-01-09 23:59:59  1
        2016-01-10 00:00:00  1

        Because the index is a DatetimeIndex containing only dates, we can
        specify `before` and `after` as strings. They will be coerced to
        Timestamps before truncation.

        >>> df.truncate('2016-01-05', '2016-01-10').tail()
                             A
        2016-01-09 23:59:56  1
        2016-01-09 23:59:57  1
        2016-01-09 23:59:58  1
        2016-01-09 23:59:59  1
        2016-01-10 00:00:00  1

        Note that ``truncate`` assumes a 0 value for any unspecified time
        component (midnight). This differs from partial string slicing, which
        returns any partially matching dates.

        >>> df.loc['2016-01-05':'2016-01-10', :].tail()
                             A
        2016-01-10 23:59:55  1
        2016-01-10 23:59:56  1
        2016-01-10 23:59:57  1
        2016-01-10 23:59:58  1
        2016-01-10 23:59:59  1
        """
        if axis is None:
            axis = self._stat_axis_number
        axis = self._get_axis_number(axis)
        ax = self._get_axis(axis)

        # GH 17935
        # Check that index is sorted
        if not ax.is_monotonic_increasing and not ax.is_monotonic_decreasing:
            raise ValueError("truncate requires a sorted index")

        # if we have a date index, convert to dates, otherwise
        # treat like a slice
        if ax._is_all_dates:
            from pandas.core.tools.datetimes import to_datetime

            before = to_datetime(before)
            after = to_datetime(after)

        if before is not None and after is not None:
            if before > after:
                raise ValueError(f"Truncate: {after} must be after {before}")

        if len(ax) > 1 and ax.is_monotonic_decreasing:
            before, after = after, before

        slicer = [slice(None, None)] * self._AXIS_LEN
        slicer[axis] = slice(before, after)
        result = self.loc[tuple(slicer)]

        if isinstance(ax, MultiIndex):
            setattr(result, self._get_axis_name(axis), ax.truncate(before, after))

        if copy:
            result = result.copy()

        return result

    @final
    def tz_convert(
        self: FrameOrSeries, tz, axis=0, level=None, copy: bool_t = True
    ) -> FrameOrSeries:
        """
        Convert tz-aware axis to target time zone.

        Parameters
        ----------
        tz : str or tzinfo object
        axis : the axis to convert
        level : int, str, default None
            If axis is a MultiIndex, convert a specific level. Otherwise
            must be None.
        copy : bool, default True
            Also make a copy of the underlying data.

        Returns
        -------
        {klass}
            Object with time zone converted axis.

        Raises
        ------
        TypeError
            If the axis is tz-naive.
        """
        axis = self._get_axis_number(axis)
        ax = self._get_axis(axis)

        def _tz_convert(ax, tz):
            if not hasattr(ax, "tz_convert"):
                if len(ax) > 0:
                    ax_name = self._get_axis_name(axis)
                    raise TypeError(
                        f"{ax_name} is not a valid DatetimeIndex or PeriodIndex"
                    )
                else:
                    ax = DatetimeIndex([], tz=tz)
            else:
                ax = ax.tz_convert(tz)
            return ax

        # if a level is given it must be a MultiIndex level or
        # equivalent to the axis name
        if isinstance(ax, MultiIndex):
            level = ax._get_level_number(level)
            new_level = _tz_convert(ax.levels[level], tz)
            ax = ax.set_levels(new_level, level=level)
        else:
            if level not in (None, 0, ax.name):
                raise ValueError(f"The level {level} is not valid")
            ax = _tz_convert(ax, tz)

        result = self.copy(deep=copy)
        result = result.set_axis(ax, axis=axis, inplace=False)
        return result.__finalize__(self, method="tz_convert")

    @final
    def tz_localize(
        self: FrameOrSeries,
        tz,
        axis=0,
        level=None,
        copy: bool_t = True,
        ambiguous="raise",
        nonexistent: str = "raise",
    ) -> FrameOrSeries:
        """
        Localize tz-naive index of a Series or DataFrame to target time zone.

        This operation localizes the Index. To localize the values in a
        timezone-naive Series, use :meth:`Series.dt.tz_localize`.

        Parameters
        ----------
        tz : str or tzinfo
        axis : the axis to localize
        level : int, str, default None
            If axis ia a MultiIndex, localize a specific level. Otherwise
            must be None.
        copy : bool, default True
            Also make a copy of the underlying data.
        ambiguous : 'infer', bool-ndarray, 'NaT', default 'raise'
            When clocks moved backward due to DST, ambiguous times may arise.
            For example in Central European Time (UTC+01), when going from
            03:00 DST to 02:00 non-DST, 02:30:00 local time occurs both at
            00:30:00 UTC and at 01:30:00 UTC. In such a situation, the
            `ambiguous` parameter dictates how ambiguous times should be
            handled.

            - 'infer' will attempt to infer fall dst-transition hours based on
              order
            - bool-ndarray where True signifies a DST time, False designates
              a non-DST time (note that this flag is only applicable for
              ambiguous times)
            - 'NaT' will return NaT where there are ambiguous times
            - 'raise' will raise an AmbiguousTimeError if there are ambiguous
              times.
        nonexistent : str, default 'raise'
            A nonexistent time does not exist in a particular timezone
            where clocks moved forward due to DST. Valid values are:

            - 'shift_forward' will shift the nonexistent time forward to the
              closest existing time
            - 'shift_backward' will shift the nonexistent time backward to the
              closest existing time
            - 'NaT' will return NaT where there are nonexistent times
            - timedelta objects will shift nonexistent times by the timedelta
            - 'raise' will raise an NonExistentTimeError if there are
              nonexistent times.

            .. versionadded:: 0.24.0

        Returns
        -------
        Series or DataFrame
            Same type as the input.

        Raises
        ------
        TypeError
            If the TimeSeries is tz-aware and tz is not None.

        Examples
        --------
        Localize local times:

        >>> s = pd.Series([1],
        ...               index=pd.DatetimeIndex(['2018-09-15 01:30:00']))
        >>> s.tz_localize('CET')
        2018-09-15 01:30:00+02:00    1
        dtype: int64

        Be careful with DST changes. When there is sequential data, pandas
        can infer the DST time:

        >>> s = pd.Series(range(7),
        ...               index=pd.DatetimeIndex(['2018-10-28 01:30:00',
        ...                                       '2018-10-28 02:00:00',
        ...                                       '2018-10-28 02:30:00',
        ...                                       '2018-10-28 02:00:00',
        ...                                       '2018-10-28 02:30:00',
        ...                                       '2018-10-28 03:00:00',
        ...                                       '2018-10-28 03:30:00']))
        >>> s.tz_localize('CET', ambiguous='infer')
        2018-10-28 01:30:00+02:00    0
        2018-10-28 02:00:00+02:00    1
        2018-10-28 02:30:00+02:00    2
        2018-10-28 02:00:00+01:00    3
        2018-10-28 02:30:00+01:00    4
        2018-10-28 03:00:00+01:00    5
        2018-10-28 03:30:00+01:00    6
        dtype: int64

        In some cases, inferring the DST is impossible. In such cases, you can
        pass an ndarray to the ambiguous parameter to set the DST explicitly

        >>> s = pd.Series(range(3),
        ...               index=pd.DatetimeIndex(['2018-10-28 01:20:00',
        ...                                       '2018-10-28 02:36:00',
        ...                                       '2018-10-28 03:46:00']))
        >>> s.tz_localize('CET', ambiguous=np.array([True, True, False]))
        2018-10-28 01:20:00+02:00    0
        2018-10-28 02:36:00+02:00    1
        2018-10-28 03:46:00+01:00    2
        dtype: int64

        If the DST transition causes nonexistent times, you can shift these
        dates forward or backward with a timedelta object or `'shift_forward'`
        or `'shift_backward'`.

        >>> s = pd.Series(range(2),
        ...               index=pd.DatetimeIndex(['2015-03-29 02:30:00',
        ...                                       '2015-03-29 03:30:00']))
        >>> s.tz_localize('Europe/Warsaw', nonexistent='shift_forward')
        2015-03-29 03:00:00+02:00    0
        2015-03-29 03:30:00+02:00    1
        dtype: int64
        >>> s.tz_localize('Europe/Warsaw', nonexistent='shift_backward')
        2015-03-29 01:59:59.999999999+01:00    0
        2015-03-29 03:30:00+02:00              1
        dtype: int64
        >>> s.tz_localize('Europe/Warsaw', nonexistent=pd.Timedelta('1H'))
        2015-03-29 03:30:00+02:00    0
        2015-03-29 03:30:00+02:00    1
        dtype: int64
        """
        nonexistent_options = ("raise", "NaT", "shift_forward", "shift_backward")
        if nonexistent not in nonexistent_options and not isinstance(
            nonexistent, timedelta
        ):
            raise ValueError(
                "The nonexistent argument must be one of 'raise', "
                "'NaT', 'shift_forward', 'shift_backward' or "
                "a timedelta object"
            )

        axis = self._get_axis_number(axis)
        ax = self._get_axis(axis)

        def _tz_localize(ax, tz, ambiguous, nonexistent):
            if not hasattr(ax, "tz_localize"):
                if len(ax) > 0:
                    ax_name = self._get_axis_name(axis)
                    raise TypeError(
                        f"{ax_name} is not a valid DatetimeIndex or PeriodIndex"
                    )
                else:
                    ax = DatetimeIndex([], tz=tz)
            else:
                ax = ax.tz_localize(tz, ambiguous=ambiguous, nonexistent=nonexistent)
            return ax

        # if a level is given it must be a MultiIndex level or
        # equivalent to the axis name
        if isinstance(ax, MultiIndex):
            level = ax._get_level_number(level)
            new_level = _tz_localize(ax.levels[level], tz, ambiguous, nonexistent)
            ax = ax.set_levels(new_level, level=level)
        else:
            if level not in (None, 0, ax.name):
                raise ValueError(f"The level {level} is not valid")
            ax = _tz_localize(ax, tz, ambiguous, nonexistent)

        result = self.copy(deep=copy)
        result = result.set_axis(ax, axis=axis, inplace=False)
        return result.__finalize__(self, method="tz_localize")

    # ----------------------------------------------------------------------
    # Numeric Methods

    @final
    def abs(self: FrameOrSeries) -> FrameOrSeries:
        """
        Return a Series/DataFrame with absolute numeric value of each element.

        This function only applies to elements that are all numeric.

        Returns
        -------
        abs
            Series/DataFrame containing the absolute value of each element.

        See Also
        --------
        numpy.absolute : Calculate the absolute value element-wise.

        Notes
        -----
        For ``complex`` inputs, ``1.2 + 1j``, the absolute value is
        :math:`\\sqrt{ a^2 + b^2 }`.

        Examples
        --------
        Absolute numeric values in a Series.

        >>> s = pd.Series([-1.10, 2, -3.33, 4])
        >>> s.abs()
        0    1.10
        1    2.00
        2    3.33
        3    4.00
        dtype: float64

        Absolute numeric values in a Series with complex numbers.

        >>> s = pd.Series([1.2 + 1j])
        >>> s.abs()
        0    1.56205
        dtype: float64

        Absolute numeric values in a Series with a Timedelta element.

        >>> s = pd.Series([pd.Timedelta('1 days')])
        >>> s.abs()
        0   1 days
        dtype: timedelta64[ns]

        Select rows with data closest to certain value using argsort (from
        `StackOverflow <https://stackoverflow.com/a/17758115>`__).

        >>> df = pd.DataFrame({
        ...     'a': [4, 5, 6, 7],
        ...     'b': [10, 20, 30, 40],
        ...     'c': [100, 50, -30, -50]
        ... })
        >>> df
             a    b    c
        0    4   10  100
        1    5   20   50
        2    6   30  -30
        3    7   40  -50
        >>> df.loc[(df.c - 43).abs().argsort()]
             a    b    c
        1    5   20   50
        0    4   10  100
        2    6   30  -30
        3    7   40  -50
        """
        return np.abs(self)

    @final
    def describe(
        self: FrameOrSeries,
        percentiles=None,
        include=None,
        exclude=None,
        datetime_is_numeric=False,
    ) -> FrameOrSeries:
        """
        Generate descriptive statistics.

        Descriptive statistics include those that summarize the central
        tendency, dispersion and shape of a
        dataset's distribution, excluding ``NaN`` values.

        Analyzes both numeric and object series, as well
        as ``DataFrame`` column sets of mixed data types. The output
        will vary depending on what is provided. Refer to the notes
        below for more detail.

        Parameters
        ----------
        percentiles : list-like of numbers, optional
            The percentiles to include in the output. All should
            fall between 0 and 1. The default is
            ``[.25, .5, .75]``, which returns the 25th, 50th, and
            75th percentiles.
        include : 'all', list-like of dtypes or None (default), optional
            A white list of data types to include in the result. Ignored
            for ``Series``. Here are the options:

            - 'all' : All columns of the input will be included in the output.
            - A list-like of dtypes : Limits the results to the
              provided data types.
              To limit the result to numeric types submit
              ``numpy.number``. To limit it instead to object columns submit
              the ``numpy.object`` data type. Strings
              can also be used in the style of
              ``select_dtypes`` (e.g. ``df.describe(include=['O'])``). To
              select pandas categorical columns, use ``'category'``
            - None (default) : The result will include all numeric columns.
        exclude : list-like of dtypes or None (default), optional,
            A black list of data types to omit from the result. Ignored
            for ``Series``. Here are the options:

            - A list-like of dtypes : Excludes the provided data types
              from the result. To exclude numeric types submit
              ``numpy.number``. To exclude object columns submit the data
              type ``numpy.object``. Strings can also be used in the style of
              ``select_dtypes`` (e.g. ``df.describe(include=['O'])``). To
              exclude pandas categorical columns, use ``'category'``
            - None (default) : The result will exclude nothing.
        datetime_is_numeric : bool, default False
            Whether to treat datetime dtypes as numeric. This affects statistics
            calculated for the column. For DataFrame input, this also
            controls whether datetime columns are included by default.

            .. versionadded:: 1.1.0

        Returns
        -------
        Series or DataFrame
            Summary statistics of the Series or Dataframe provided.

        See Also
        --------
        DataFrame.count: Count number of non-NA/null observations.
        DataFrame.max: Maximum of the values in the object.
        DataFrame.min: Minimum of the values in the object.
        DataFrame.mean: Mean of the values.
        DataFrame.std: Standard deviation of the observations.
        DataFrame.select_dtypes: Subset of a DataFrame including/excluding
            columns based on their dtype.

        Notes
        -----
        For numeric data, the result's index will include ``count``,
        ``mean``, ``std``, ``min``, ``max`` as well as lower, ``50`` and
        upper percentiles. By default the lower percentile is ``25`` and the
        upper percentile is ``75``. The ``50`` percentile is the
        same as the median.

        For object data (e.g. strings or timestamps), the result's index
        will include ``count``, ``unique``, ``top``, and ``freq``. The ``top``
        is the most common value. The ``freq`` is the most common value's
        frequency. Timestamps also include the ``first`` and ``last`` items.

        If multiple object values have the highest count, then the
        ``count`` and ``top`` results will be arbitrarily chosen from
        among those with the highest count.

        For mixed data types provided via a ``DataFrame``, the default is to
        return only an analysis of numeric columns. If the dataframe consists
        only of object and categorical data without any numeric columns, the
        default is to return an analysis of both the object and categorical
        columns. If ``include='all'`` is provided as an option, the result
        will include a union of attributes of each type.

        The `include` and `exclude` parameters can be used to limit
        which columns in a ``DataFrame`` are analyzed for the output.
        The parameters are ignored when analyzing a ``Series``.

        Examples
        --------
        Describing a numeric ``Series``.

        >>> s = pd.Series([1, 2, 3])
        >>> s.describe()
        count    3.0
        mean     2.0
        std      1.0
        min      1.0
        25%      1.5
        50%      2.0
        75%      2.5
        max      3.0
        dtype: float64

        Describing a categorical ``Series``.

        >>> s = pd.Series(['a', 'a', 'b', 'c'])
        >>> s.describe()
        count     4
        unique    3
        top       a
        freq      2
        dtype: object

        Describing a timestamp ``Series``.

        >>> s = pd.Series([
        ...   np.datetime64("2000-01-01"),
        ...   np.datetime64("2010-01-01"),
        ...   np.datetime64("2010-01-01")
        ... ])
        >>> s.describe(datetime_is_numeric=True)
        count                      3
        mean     2006-09-01 08:00:00
        min      2000-01-01 00:00:00
        25%      2004-12-31 12:00:00
        50%      2010-01-01 00:00:00
        75%      2010-01-01 00:00:00
        max      2010-01-01 00:00:00
        dtype: object

        Describing a ``DataFrame``. By default only numeric fields
        are returned.

        >>> df = pd.DataFrame({'categorical': pd.Categorical(['d','e','f']),
        ...                    'numeric': [1, 2, 3],
        ...                    'object': ['a', 'b', 'c']
        ...                   })
        >>> df.describe()
               numeric
        count      3.0
        mean       2.0
        std        1.0
        min        1.0
        25%        1.5
        50%        2.0
        75%        2.5
        max        3.0

        Describing all columns of a ``DataFrame`` regardless of data type.

        >>> df.describe(include='all')  # doctest: +SKIP
               categorical  numeric object
        count            3      3.0      3
        unique           3      NaN      3
        top              f      NaN      a
        freq             1      NaN      1
        mean           NaN      2.0    NaN
        std            NaN      1.0    NaN
        min            NaN      1.0    NaN
        25%            NaN      1.5    NaN
        50%            NaN      2.0    NaN
        75%            NaN      2.5    NaN
        max            NaN      3.0    NaN

        Describing a column from a ``DataFrame`` by accessing it as
        an attribute.

        >>> df.numeric.describe()
        count    3.0
        mean     2.0
        std      1.0
        min      1.0
        25%      1.5
        50%      2.0
        75%      2.5
        max      3.0
        Name: numeric, dtype: float64

        Including only numeric columns in a ``DataFrame`` description.

        >>> df.describe(include=[np.number])
               numeric
        count      3.0
        mean       2.0
        std        1.0
        min        1.0
        25%        1.5
        50%        2.0
        75%        2.5
        max        3.0

        Including only string columns in a ``DataFrame`` description.

        >>> df.describe(include=[object])  # doctest: +SKIP
               object
        count       3
        unique      3
        top         a
        freq        1

        Including only categorical columns from a ``DataFrame`` description.

        >>> df.describe(include=['category'])
               categorical
        count            3
        unique           3
        top              d
        freq             1

        Excluding numeric columns from a ``DataFrame`` description.

        >>> df.describe(exclude=[np.number])  # doctest: +SKIP
               categorical object
        count            3      3
        unique           3      3
        top              f      a
        freq             1      1

        Excluding object columns from a ``DataFrame`` description.

        >>> df.describe(exclude=[object])  # doctest: +SKIP
               categorical  numeric
        count            3      3.0
        unique           3      NaN
        top              f      NaN
        freq             1      NaN
        mean           NaN      2.0
        std            NaN      1.0
        min            NaN      1.0
        25%            NaN      1.5
        50%            NaN      2.0
        75%            NaN      2.5
        max            NaN      3.0
        """
        if self.ndim == 2 and self.columns.size == 0:
            raise ValueError("Cannot describe a DataFrame without columns")

        if percentiles is not None:
            # explicit conversion of `percentiles` to list
            percentiles = list(percentiles)

            # get them all to be in [0, 1]
            validate_percentile(percentiles)

            # median should always be included
            if 0.5 not in percentiles:
                percentiles.append(0.5)
            percentiles = np.asarray(percentiles)
        else:
            percentiles = np.array([0.25, 0.5, 0.75])

        # sort and check for duplicates
        unique_pcts = np.unique(percentiles)
        if len(unique_pcts) < len(percentiles):
            raise ValueError("percentiles cannot contain duplicates")
        percentiles = unique_pcts

        formatted_percentiles = format_percentiles(percentiles)

        def describe_numeric_1d(series) -> "Series":
            stat_index = (
                ["count", "mean", "std", "min"] + formatted_percentiles + ["max"]
            )
            d = (
                [series.count(), series.mean(), series.std(), series.min()]
                + series.quantile(percentiles).tolist()
                + [series.max()]
            )
            return pd.Series(d, index=stat_index, name=series.name)

        def describe_categorical_1d(data) -> "Series":
            names = ["count", "unique"]
            objcounts = data.value_counts()
            count_unique = len(objcounts[objcounts != 0])
            result = [data.count(), count_unique]
            dtype = None
            if result[1] > 0:
                top, freq = objcounts.index[0], objcounts.iloc[0]
                if is_datetime64_any_dtype(data.dtype):
                    if self.ndim == 1:
                        stacklevel = 4
                    else:
                        stacklevel = 5
                    warnings.warn(
                        "Treating datetime data as categorical rather than numeric in "
                        "`.describe` is deprecated and will be removed in a future "
                        "version of pandas. Specify `datetime_is_numeric=True` to "
                        "silence this warning and adopt the future behavior now.",
                        FutureWarning,
                        stacklevel=stacklevel,
                    )
                    tz = data.dt.tz
                    asint = data.dropna().values.view("i8")
                    top = Timestamp(top)
                    if top.tzinfo is not None and tz is not None:
                        # Don't tz_localize(None) if key is already tz-aware
                        top = top.tz_convert(tz)
                    else:
                        top = top.tz_localize(tz)
                    names += ["top", "freq", "first", "last"]
                    result += [
                        top,
                        freq,
                        Timestamp(asint.min(), tz=tz),
                        Timestamp(asint.max(), tz=tz),
                    ]
                else:
                    names += ["top", "freq"]
                    result += [top, freq]

            # If the DataFrame is empty, set 'top' and 'freq' to None
            # to maintain output shape consistency
            else:
                names += ["top", "freq"]
                result += [np.nan, np.nan]
                dtype = "object"

            return pd.Series(result, index=names, name=data.name, dtype=dtype)

        def describe_timestamp_1d(data) -> "Series":
            # GH-30164
            stat_index = ["count", "mean", "min"] + formatted_percentiles + ["max"]
            d = (
                [data.count(), data.mean(), data.min()]
                + data.quantile(percentiles).tolist()
                + [data.max()]
            )
            return pd.Series(d, index=stat_index, name=data.name)

        def describe_1d(data) -> "Series":
            if is_bool_dtype(data.dtype):
                return describe_categorical_1d(data)
            elif is_numeric_dtype(data):
                return describe_numeric_1d(data)
            elif is_datetime64_any_dtype(data.dtype) and datetime_is_numeric:
                return describe_timestamp_1d(data)
            elif is_timedelta64_dtype(data.dtype):
                return describe_numeric_1d(data)
            else:
                return describe_categorical_1d(data)

        if self.ndim == 1:
            # Incompatible return value type
            #  (got "Series", expected "FrameOrSeries")  [return-value]
            return describe_1d(self)  # type:ignore[return-value]
        elif (include is None) and (exclude is None):
            # when some numerics are found, keep only numerics
            default_include = [np.number]
            if datetime_is_numeric:
                default_include.append("datetime")
            data = self.select_dtypes(include=default_include)
            if len(data.columns) == 0:
                data = self
        elif include == "all":
            if exclude is not None:
                msg = "exclude must be None when include is 'all'"
                raise ValueError(msg)
            data = self
        else:
            data = self.select_dtypes(include=include, exclude=exclude)

        ldesc = [describe_1d(s) for _, s in data.items()]
        # set a convenient order for rows
        names: List[Label] = []
        ldesc_indexes = sorted((x.index for x in ldesc), key=len)
        for idxnames in ldesc_indexes:
            for name in idxnames:
                if name not in names:
                    names.append(name)

        d = pd.concat([x.reindex(names, copy=False) for x in ldesc], axis=1, sort=False)
        d.columns = data.columns.copy()
        return d

    @final
    def pct_change(
        self: FrameOrSeries,
        periods=1,
        fill_method="pad",
        limit=None,
        freq=None,
        **kwargs,
    ) -> FrameOrSeries:
        """
        Percentage change between the current and a prior element.

        Computes the percentage change from the immediately previous row by
        default. This is useful in comparing the percentage of change in a time
        series of elements.

        Parameters
        ----------
        periods : int, default 1
            Periods to shift for forming percent change.
        fill_method : str, default 'pad'
            How to handle NAs before computing percent changes.
        limit : int, default None
            The number of consecutive NAs to fill before stopping.
        freq : DateOffset, timedelta, or str, optional
            Increment to use from time series API (e.g. 'M' or BDay()).
        **kwargs
            Additional keyword arguments are passed into
            `DataFrame.shift` or `Series.shift`.

        Returns
        -------
        chg : Series or DataFrame
            The same type as the calling object.

        See Also
        --------
        Series.diff : Compute the difference of two elements in a Series.
        DataFrame.diff : Compute the difference of two elements in a DataFrame.
        Series.shift : Shift the index by some number of periods.
        DataFrame.shift : Shift the index by some number of periods.

        Examples
        --------
        **Series**

        >>> s = pd.Series([90, 91, 85])
        >>> s
        0    90
        1    91
        2    85
        dtype: int64

        >>> s.pct_change()
        0         NaN
        1    0.011111
        2   -0.065934
        dtype: float64

        >>> s.pct_change(periods=2)
        0         NaN
        1         NaN
        2   -0.055556
        dtype: float64

        See the percentage change in a Series where filling NAs with last
        valid observation forward to next valid.

        >>> s = pd.Series([90, 91, None, 85])
        >>> s
        0    90.0
        1    91.0
        2     NaN
        3    85.0
        dtype: float64

        >>> s.pct_change(fill_method='ffill')
        0         NaN
        1    0.011111
        2    0.000000
        3   -0.065934
        dtype: float64

        **DataFrame**

        Percentage change in French franc, Deutsche Mark, and Italian lira from
        1980-01-01 to 1980-03-01.

        >>> df = pd.DataFrame({
        ...     'FR': [4.0405, 4.0963, 4.3149],
        ...     'GR': [1.7246, 1.7482, 1.8519],
        ...     'IT': [804.74, 810.01, 860.13]},
        ...     index=['1980-01-01', '1980-02-01', '1980-03-01'])
        >>> df
                        FR      GR      IT
        1980-01-01  4.0405  1.7246  804.74
        1980-02-01  4.0963  1.7482  810.01
        1980-03-01  4.3149  1.8519  860.13

        >>> df.pct_change()
                          FR        GR        IT
        1980-01-01       NaN       NaN       NaN
        1980-02-01  0.013810  0.013684  0.006549
        1980-03-01  0.053365  0.059318  0.061876

        Percentage of change in GOOG and APPL stock volume. Shows computing
        the percentage change between columns.

        >>> df = pd.DataFrame({
        ...     '2016': [1769950, 30586265],
        ...     '2015': [1500923, 40912316],
        ...     '2014': [1371819, 41403351]},
        ...     index=['GOOG', 'APPL'])
        >>> df
                  2016      2015      2014
        GOOG   1769950   1500923   1371819
        APPL  30586265  40912316  41403351

        >>> df.pct_change(axis='columns')
              2016      2015      2014
        GOOG   NaN -0.151997 -0.086016
        APPL   NaN  0.337604  0.012002
        """
        axis = self._get_axis_number(kwargs.pop("axis", self._stat_axis_name))
        if fill_method is None:
            data = self
        else:
            _data = self.fillna(method=fill_method, axis=axis, limit=limit)
            assert _data is not None  # needed for mypy
            data = _data

        rs = data.div(data.shift(periods=periods, freq=freq, axis=axis, **kwargs)) - 1
        if freq is not None:
            # Shift method is implemented differently when freq is not None
            # We want to restore the original index
            rs = rs.loc[~rs.index.duplicated()]
            rs = rs.reindex_like(data)
        return rs

    @final
    def _agg_by_level(self, name, axis=0, level=0, skipna=True, **kwargs):
        if axis is None:
            raise ValueError("Must specify 'axis' when aggregating by level.")
        grouped = self.groupby(level=level, axis=axis, sort=False)
        if hasattr(grouped, name) and skipna:
            return getattr(grouped, name)(**kwargs)
        axis = self._get_axis_number(axis)
        method = getattr(type(self), name)
        applyf = lambda x: method(x, axis=axis, skipna=skipna, **kwargs)
        return grouped.aggregate(applyf)

    @final
    def _logical_func(
        self, name: str, func, axis=0, bool_only=None, skipna=True, level=None, **kwargs
    ):
        nv.validate_logical_func((), kwargs, fname=name)
        if level is not None:
            if bool_only is not None:
                raise NotImplementedError(
                    "Option bool_only is not implemented with option level."
                )
            return self._agg_by_level(name, axis=axis, level=level, skipna=skipna)

        if self.ndim > 1 and axis is None:
            # Reduce along one dimension then the other, to simplify DataFrame._reduce
            res = self._logical_func(
                name, func, axis=0, bool_only=bool_only, skipna=skipna, **kwargs
            )
            return res._logical_func(name, func, skipna=skipna, **kwargs)

        return self._reduce(
            func,
            name=name,
            axis=axis,
            skipna=skipna,
            numeric_only=bool_only,
            filter_type="bool",
        )

    def any(self, axis=0, bool_only=None, skipna=True, level=None, **kwargs):
        return self._logical_func(
            "any", nanops.nanany, axis, bool_only, skipna, level, **kwargs
        )

    def all(self, axis=0, bool_only=None, skipna=True, level=None, **kwargs):
        return self._logical_func(
            "all", nanops.nanall, axis, bool_only, skipna, level, **kwargs
        )

    @final
    def _accum_func(self, name: str, func, axis=None, skipna=True, *args, **kwargs):
        skipna = nv.validate_cum_func_with_skipna(skipna, args, kwargs, name)
        if axis is None:
            axis = self._stat_axis_number
        else:
            axis = self._get_axis_number(axis)

        if axis == 1:
            return self.T._accum_func(
                name, func, axis=0, skipna=skipna, *args, **kwargs
            ).T

        def block_accum_func(blk_values):
            values = blk_values.T if hasattr(blk_values, "T") else blk_values

            result = nanops.na_accum_func(values, func, skipna=skipna)

            result = result.T if hasattr(result, "T") else result
            return result

        result = self._mgr.apply(block_accum_func)

        return self._constructor(result).__finalize__(self, method=name)

    def cummax(self, axis=None, skipna=True, *args, **kwargs):
        return self._accum_func(
            "cummax", np.maximum.accumulate, axis, skipna, *args, **kwargs
        )

    def cummin(self, axis=None, skipna=True, *args, **kwargs):
        return self._accum_func(
            "cummin", np.minimum.accumulate, axis, skipna, *args, **kwargs
        )

    def cumsum(self, axis=None, skipna=True, *args, **kwargs):
        return self._accum_func("cumsum", np.cumsum, axis, skipna, *args, **kwargs)

    def cumprod(self, axis=None, skipna=True, *args, **kwargs):
        return self._accum_func("cumprod", np.cumprod, axis, skipna, *args, **kwargs)

    @final
    def _stat_function_ddof(
        self,
        name: str,
        func,
        axis=None,
        skipna=None,
        level=None,
        ddof=1,
        numeric_only=None,
        **kwargs,
    ):
        nv.validate_stat_ddof_func((), kwargs, fname=name)
        if skipna is None:
            skipna = True
        if axis is None:
            axis = self._stat_axis_number
        if level is not None:
            return self._agg_by_level(
                name, axis=axis, level=level, skipna=skipna, ddof=ddof
            )
        return self._reduce(
            func, name, axis=axis, numeric_only=numeric_only, skipna=skipna, ddof=ddof
        )

    def sem(
        self, axis=None, skipna=None, level=None, ddof=1, numeric_only=None, **kwargs
    ):
        return self._stat_function_ddof(
            "sem", nanops.nansem, axis, skipna, level, ddof, numeric_only, **kwargs
        )

    def var(
        self, axis=None, skipna=None, level=None, ddof=1, numeric_only=None, **kwargs
    ):
        return self._stat_function_ddof(
            "var", nanops.nanvar, axis, skipna, level, ddof, numeric_only, **kwargs
        )

    def std(
        self, axis=None, skipna=None, level=None, ddof=1, numeric_only=None, **kwargs
    ):
        return self._stat_function_ddof(
            "std", nanops.nanstd, axis, skipna, level, ddof, numeric_only, **kwargs
        )

    @final
    def _stat_function(
        self,
        name: str,
        func,
        axis=None,
        skipna=None,
        level=None,
        numeric_only=None,
        **kwargs,
    ):
        if name == "median":
            nv.validate_median((), kwargs)
        else:
            nv.validate_stat_func((), kwargs, fname=name)
        if skipna is None:
            skipna = True
        if axis is None:
            axis = self._stat_axis_number
        if level is not None:
            return self._agg_by_level(name, axis=axis, level=level, skipna=skipna)
        return self._reduce(
            func, name=name, axis=axis, skipna=skipna, numeric_only=numeric_only
        )

    def min(self, axis=None, skipna=None, level=None, numeric_only=None, **kwargs):
        return self._stat_function(
            "min", nanops.nanmin, axis, skipna, level, numeric_only, **kwargs
        )

    def max(self, axis=None, skipna=None, level=None, numeric_only=None, **kwargs):
        return self._stat_function(
            "max", nanops.nanmax, axis, skipna, level, numeric_only, **kwargs
        )

    def mean(self, axis=None, skipna=None, level=None, numeric_only=None, **kwargs):
        return self._stat_function(
            "mean", nanops.nanmean, axis, skipna, level, numeric_only, **kwargs
        )

    def median(self, axis=None, skipna=None, level=None, numeric_only=None, **kwargs):
        return self._stat_function(
            "median", nanops.nanmedian, axis, skipna, level, numeric_only, **kwargs
        )

    def skew(self, axis=None, skipna=None, level=None, numeric_only=None, **kwargs):
        return self._stat_function(
            "skew", nanops.nanskew, axis, skipna, level, numeric_only, **kwargs
        )

    def kurt(self, axis=None, skipna=None, level=None, numeric_only=None, **kwargs):
        return self._stat_function(
            "kurt", nanops.nankurt, axis, skipna, level, numeric_only, **kwargs
        )

    kurtosis = kurt

    @final
    def _min_count_stat_function(
        self,
        name: str,
        func,
        axis=None,
        skipna=None,
        level=None,
        numeric_only=None,
        min_count=0,
        **kwargs,
    ):
        if name == "sum":
            nv.validate_sum((), kwargs)
        elif name == "prod":
            nv.validate_prod((), kwargs)
        else:
            nv.validate_stat_func((), kwargs, fname=name)
        if skipna is None:
            skipna = True
        if axis is None:
            axis = self._stat_axis_number
        if level is not None:
            return self._agg_by_level(
                name, axis=axis, level=level, skipna=skipna, min_count=min_count
            )
        return self._reduce(
            func,
            name=name,
            axis=axis,
            skipna=skipna,
            numeric_only=numeric_only,
            min_count=min_count,
        )

    def sum(
        self,
        axis=None,
        skipna=None,
        level=None,
        numeric_only=None,
        min_count=0,
        **kwargs,
    ):
        return self._min_count_stat_function(
            "sum", nanops.nansum, axis, skipna, level, numeric_only, min_count, **kwargs
        )

    def prod(
        self,
        axis=None,
        skipna=None,
        level=None,
        numeric_only=None,
        min_count=0,
        **kwargs,
    ):
        return self._min_count_stat_function(
            "prod",
            nanops.nanprod,
            axis,
            skipna,
            level,
            numeric_only,
            min_count,
            **kwargs,
        )

    product = prod

    def mad(self, axis=None, skipna=None, level=None):
        """
        {desc}

        Parameters
        ----------
        axis : {axis_descr}
            Axis for the function to be applied on.
        skipna : bool, default None
            Exclude NA/null values when computing the result.
        level : int or level name, default None
            If the axis is a MultiIndex (hierarchical), count along a
            particular level, collapsing into a {name1}.

        Returns
        -------
        {name1} or {name2} (if level specified)\
        {see_also}\
        {examples}
        """
        if skipna is None:
            skipna = True
        if axis is None:
            axis = self._stat_axis_number
        if level is not None:
            return self._agg_by_level("mad", axis=axis, level=level, skipna=skipna)

        data = self._get_numeric_data()
        if axis == 0:
            demeaned = data - data.mean(axis=0)
        else:
            demeaned = data.sub(data.mean(axis=1), axis=0)
        return np.abs(demeaned).mean(axis=axis, skipna=skipna)

    @classmethod
    def _add_numeric_operations(cls):
        """
        Add the operations to the cls; evaluate the doc strings again
        """
        axis_descr, name1, name2 = _doc_params(cls)

        @doc(
            _bool_doc,
            desc=_any_desc,
            name1=name1,
            name2=name2,
            axis_descr=axis_descr,
            see_also=_any_see_also,
            examples=_any_examples,
            empty_value=False,
        )
        def any(self, axis=0, bool_only=None, skipna=True, level=None, **kwargs):
            return NDFrame.any(self, axis, bool_only, skipna, level, **kwargs)

        # pandas\core\generic.py:10725: error: Cannot assign to a method
        # [assignment]
        cls.any = any  # type: ignore[assignment]

        @doc(
            _bool_doc,
            desc=_all_desc,
            name1=name1,
            name2=name2,
            axis_descr=axis_descr,
            see_also=_all_see_also,
            examples=_all_examples,
            empty_value=True,
        )
        def all(self, axis=0, bool_only=None, skipna=True, level=None, **kwargs):
            return NDFrame.all(self, axis, bool_only, skipna, level, **kwargs)

        # pandas\core\generic.py:10719: error: Cannot assign to a method
        # [assignment]

        # pandas\core\generic.py:10719: error: Incompatible types in assignment
        # (expression has type "Callable[[Iterable[object]], bool]", variable
        # has type "Callable[[NDFrame, Any, Any, Any, Any, KwArg(Any)], Any]")
        # [assignment]
        cls.all = all  # type: ignore[assignment]

        @doc(
            NDFrame.mad,
            desc="Return the mean absolute deviation of the values "
            "over the requested axis.",
            name1=name1,
            name2=name2,
            axis_descr=axis_descr,
            see_also="",
            examples="",
        )
        def mad(self, axis=None, skipna=None, level=None):
            return NDFrame.mad(self, axis, skipna, level)

        # pandas\core\generic.py:10736: error: Cannot assign to a method
        # [assignment]
        cls.mad = mad  # type: ignore[assignment]

        @doc(
            _num_ddof_doc,
            desc="Return unbiased standard error of the mean over requested "
            "axis.\n\nNormalized by N-1 by default. This can be changed "
            "using the ddof argument",
            name1=name1,
            name2=name2,
            axis_descr=axis_descr,
        )
        def sem(
            self,
            axis=None,
            skipna=None,
            level=None,
            ddof=1,
            numeric_only=None,
            **kwargs,
        ):
            return NDFrame.sem(self, axis, skipna, level, ddof, numeric_only, **kwargs)

        # pandas\core\generic.py:10758: error: Cannot assign to a method
        # [assignment]
        cls.sem = sem  # type: ignore[assignment]

        @doc(
            _num_ddof_doc,
            desc="Return unbiased variance over requested axis.\n\nNormalized by "
            "N-1 by default. This can be changed using the ddof argument",
            name1=name1,
            name2=name2,
            axis_descr=axis_descr,
        )
        def var(
            self,
            axis=None,
            skipna=None,
            level=None,
            ddof=1,
            numeric_only=None,
            **kwargs,
        ):
            return NDFrame.var(self, axis, skipna, level, ddof, numeric_only, **kwargs)

        # pandas\core\generic.py:10779: error: Cannot assign to a method
        # [assignment]
        cls.var = var  # type: ignore[assignment]

        @doc(
            _num_ddof_doc,
            desc="Return sample standard deviation over requested axis."
            "\n\nNormalized by N-1 by default. This can be changed using the "
            "ddof argument",
            name1=name1,
            name2=name2,
            axis_descr=axis_descr,
        )
        def std(
            self,
            axis=None,
            skipna=None,
            level=None,
            ddof=1,
            numeric_only=None,
            **kwargs,
        ):
            return NDFrame.std(self, axis, skipna, level, ddof, numeric_only, **kwargs)

        # pandas\core\generic.py:10801: error: Cannot assign to a method
        # [assignment]
        cls.std = std  # type: ignore[assignment]

        @doc(
            _cnum_doc,
            desc="minimum",
            name1=name1,
            name2=name2,
            axis_descr=axis_descr,
            accum_func_name="min",
            examples=_cummin_examples,
        )
        def cummin(self, axis=None, skipna=True, *args, **kwargs):
            return NDFrame.cummin(self, axis, skipna, *args, **kwargs)

        # pandas\core\generic.py:10815: error: Cannot assign to a method
        # [assignment]
        cls.cummin = cummin  # type: ignore[assignment]

        @doc(
            _cnum_doc,
            desc="maximum",
            name1=name1,
            name2=name2,
            axis_descr=axis_descr,
            accum_func_name="max",
            examples=_cummax_examples,
        )
        def cummax(self, axis=None, skipna=True, *args, **kwargs):
            return NDFrame.cummax(self, axis, skipna, *args, **kwargs)

        # pandas\core\generic.py:10829: error: Cannot assign to a method
        # [assignment]
        cls.cummax = cummax  # type: ignore[assignment]

        @doc(
            _cnum_doc,
            desc="sum",
            name1=name1,
            name2=name2,
            axis_descr=axis_descr,
            accum_func_name="sum",
            examples=_cumsum_examples,
        )
        def cumsum(self, axis=None, skipna=True, *args, **kwargs):
            return NDFrame.cumsum(self, axis, skipna, *args, **kwargs)

        # pandas\core\generic.py:10843: error: Cannot assign to a method
        # [assignment]
        cls.cumsum = cumsum  # type: ignore[assignment]

        @doc(
            _cnum_doc,
            desc="product",
            name1=name1,
            name2=name2,
            axis_descr=axis_descr,
            accum_func_name="prod",
            examples=_cumprod_examples,
        )
        def cumprod(self, axis=None, skipna=True, *args, **kwargs):
            return NDFrame.cumprod(self, axis, skipna, *args, **kwargs)

        # pandas\core\generic.py:10857: error: Cannot assign to a method
        # [assignment]
        cls.cumprod = cumprod  # type: ignore[assignment]

        @doc(
            _num_doc,
            desc="Return the sum of the values over the requested axis.\n\n"
            "This is equivalent to the method ``numpy.sum``.",
            name1=name1,
            name2=name2,
            axis_descr=axis_descr,
            min_count=_min_count_stub,
            see_also=_stat_func_see_also,
            examples=_sum_examples,
        )
        def sum(
            self,
            axis=None,
            skipna=None,
            level=None,
            numeric_only=None,
            min_count=0,
            **kwargs,
        ):
            return NDFrame.sum(
                self, axis, skipna, level, numeric_only, min_count, **kwargs
            )

        # pandas\core\generic.py:10883: error: Cannot assign to a method
        # [assignment]
        cls.sum = sum  # type: ignore[assignment]

        @doc(
            _num_doc,
            desc="Return the product of the values over the requested axis.",
            name1=name1,
            name2=name2,
            axis_descr=axis_descr,
            min_count=_min_count_stub,
            see_also=_stat_func_see_also,
            examples=_prod_examples,
        )
        def prod(
            self,
            axis=None,
            skipna=None,
            level=None,
            numeric_only=None,
            min_count=0,
            **kwargs,
        ):
            return NDFrame.prod(
                self, axis, skipna, level, numeric_only, min_count, **kwargs
            )

        # pandas\core\generic.py:10908: error: Cannot assign to a method
        # [assignment]
        cls.prod = prod  # type: ignore[assignment]
        cls.product = prod

        @doc(
            _num_doc,
            desc="Return the mean of the values over the requested axis.",
            name1=name1,
            name2=name2,
            axis_descr=axis_descr,
            min_count="",
            see_also="",
            examples="",
        )
        def mean(self, axis=None, skipna=None, level=None, numeric_only=None, **kwargs):
            return NDFrame.mean(self, axis, skipna, level, numeric_only, **kwargs)

        # pandas\core\generic.py:10924: error: Cannot assign to a method
        # [assignment]
        cls.mean = mean  # type: ignore[assignment]

        @doc(
            _num_doc,
            desc="Return unbiased skew over requested axis.\n\nNormalized by N-1.",
            name1=name1,
            name2=name2,
            axis_descr=axis_descr,
            min_count="",
            see_also="",
            examples="",
        )
        def skew(self, axis=None, skipna=None, level=None, numeric_only=None, **kwargs):
            return NDFrame.skew(self, axis, skipna, level, numeric_only, **kwargs)

        # pandas\core\generic.py:10939: error: Cannot assign to a method
        # [assignment]
        cls.skew = skew  # type: ignore[assignment]

        @doc(
            _num_doc,
            desc="Return unbiased kurtosis over requested axis.\n\n"
            "Kurtosis obtained using Fisher's definition of\n"
            "kurtosis (kurtosis of normal == 0.0). Normalized "
            "by N-1.",
            name1=name1,
            name2=name2,
            axis_descr=axis_descr,
            min_count="",
            see_also="",
            examples="",
        )
        def kurt(self, axis=None, skipna=None, level=None, numeric_only=None, **kwargs):
            return NDFrame.kurt(self, axis, skipna, level, numeric_only, **kwargs)

        # pandas\core\generic.py:10957: error: Cannot assign to a method
        # [assignment]
        cls.kurt = kurt  # type: ignore[assignment]
        cls.kurtosis = kurt

        @doc(
            _num_doc,
            desc="Return the median of the values over the requested axis.",
            name1=name1,
            name2=name2,
            axis_descr=axis_descr,
            min_count="",
            see_also="",
            examples="",
        )
        def median(
            self, axis=None, skipna=None, level=None, numeric_only=None, **kwargs
        ):
            return NDFrame.median(self, axis, skipna, level, numeric_only, **kwargs)

        # pandas\core\generic.py:10975: error: Cannot assign to a method
        # [assignment]
        cls.median = median  # type: ignore[assignment]

        @doc(
            _num_doc,
            desc="Return the maximum of the values over the requested axis.\n\n"
            "If you want the *index* of the maximum, use ``idxmax``. This is"
            "the equivalent of the ``numpy.ndarray`` method ``argmax``.",
            name1=name1,
            name2=name2,
            axis_descr=axis_descr,
            min_count="",
            see_also=_stat_func_see_also,
            examples=_max_examples,
        )
        def max(self, axis=None, skipna=None, level=None, numeric_only=None, **kwargs):
            return NDFrame.max(self, axis, skipna, level, numeric_only, **kwargs)

        # pandas\core\generic.py:10992: error: Cannot assign to a method
        # [assignment]
        cls.max = max  # type: ignore[assignment]

        @doc(
            _num_doc,
            desc="Return the minimum of the values over the requested axis.\n\n"
            "If you want the *index* of the minimum, use ``idxmin``. This is"
            "the equivalent of the ``numpy.ndarray`` method ``argmin``.",
            name1=name1,
            name2=name2,
            axis_descr=axis_descr,
            min_count="",
            see_also=_stat_func_see_also,
            examples=_min_examples,
        )
        def min(self, axis=None, skipna=None, level=None, numeric_only=None, **kwargs):
            return NDFrame.min(self, axis, skipna, level, numeric_only, **kwargs)

        # pandas\core\generic.py:11009: error: Cannot assign to a method
        # [assignment]
        cls.min = min  # type: ignore[assignment]

    @final
    @doc(Rolling)
    def rolling(
        self,
        window: Union[int, timedelta, BaseOffset, BaseIndexer],
        min_periods: Optional[int] = None,
        center: bool_t = False,
        win_type: Optional[str] = None,
        on: Optional[str] = None,
        axis: Axis = 0,
        closed: Optional[str] = None,
        method: str = "single",
    ):
        axis = self._get_axis_number(axis)

        if win_type is not None:
            return Window(
                self,
                window=window,
                min_periods=min_periods,
                center=center,
                win_type=win_type,
                on=on,
                axis=axis,
                closed=closed,
                method=method,
            )

        return Rolling(
            self,
            window=window,
            min_periods=min_periods,
            center=center,
            win_type=win_type,
            on=on,
            axis=axis,
            closed=closed,
            method=method,
        )

    @final
    @doc(Expanding)
    def expanding(
        self,
        min_periods: int = 1,
        center: Optional[bool_t] = None,
        axis: Axis = 0,
        method: str = "single",
    ) -> Expanding:
        axis = self._get_axis_number(axis)
        if center is not None:
            warnings.warn(
                "The `center` argument on `expanding` will be removed in the future",
                FutureWarning,
                stacklevel=2,
            )
        else:
            center = False

        return Expanding(
            self, min_periods=min_periods, center=center, axis=axis, method=method
        )

    @final
    @doc(ExponentialMovingWindow)
    def ewm(
        self,
        com: Optional[float] = None,
        span: Optional[float] = None,
        halflife: Optional[Union[float, TimedeltaConvertibleTypes]] = None,
        alpha: Optional[float] = None,
        min_periods: int = 0,
        adjust: bool_t = True,
        ignore_na: bool_t = False,
        axis: Axis = 0,
        times: Optional[Union[str, np.ndarray, FrameOrSeries]] = None,
    ) -> ExponentialMovingWindow:
        axis = self._get_axis_number(axis)
        return ExponentialMovingWindow(
            self,
            com=com,
            span=span,
            halflife=halflife,
            alpha=alpha,
            min_periods=min_periods,
            adjust=adjust,
            ignore_na=ignore_na,
            axis=axis,
            times=times,
        )

    # ----------------------------------------------------------------------
    # Arithmetic Methods

    @final
    def _inplace_method(self, other, op):
        """
        Wrap arithmetic method to operate inplace.
        """
        result = op(self, other)

        if (
            self.ndim == 1
            and result._indexed_same(self)
            and is_dtype_equal(result.dtype, self.dtype)
        ):
            # GH#36498 this inplace op can _actually_ be inplace.
            self._values[:] = result._values
            return self

        # Delete cacher
        self._reset_cacher()

        # this makes sure that we are aligned like the input
        # we are updating inplace so we want to ignore is_copy
        self._update_inplace(
            result.reindex_like(self, copy=False), verify_is_copy=False
        )
        return self

    def __iadd__(self, other):
        return self._inplace_method(other, type(self).__add__)  # type: ignore[operator]

    def __isub__(self, other):
        return self._inplace_method(other, type(self).__sub__)  # type: ignore[operator]

    def __imul__(self, other):
        return self._inplace_method(other, type(self).__mul__)  # type: ignore[operator]

    def __itruediv__(self, other):
        return self._inplace_method(
            other, type(self).__truediv__  # type: ignore[operator]
        )

    def __ifloordiv__(self, other):
        return self._inplace_method(
            other, type(self).__floordiv__  # type: ignore[operator]
        )

    def __imod__(self, other):
        return self._inplace_method(other, type(self).__mod__)  # type: ignore[operator]

    def __ipow__(self, other):
        return self._inplace_method(other, type(self).__pow__)  # type: ignore[operator]

    def __iand__(self, other):
        return self._inplace_method(other, type(self).__and__)  # type: ignore[operator]

    def __ior__(self, other):
        return self._inplace_method(other, type(self).__or__)  # type: ignore[operator]

    def __ixor__(self, other):
        return self._inplace_method(other, type(self).__xor__)  # type: ignore[operator]

    # ----------------------------------------------------------------------
    # Misc methods

    @final
    def _find_valid_index(self, how: str):
        """
        Retrieves the index of the first valid value.

        Parameters
        ----------
        how : {'first', 'last'}
            Use this parameter to change between the first or last valid index.

        Returns
        -------
        idx_first_valid : type of index
        """
        idxpos = find_valid_index(self._values, how)
        if idxpos is None:
            return None
        return self.index[idxpos]

    @final
    @doc(position="first", klass=_shared_doc_kwargs["klass"])
    def first_valid_index(self):
        """
        Return index for {position} non-NA/null value.

        Returns
        -------
        scalar : type of index

        Notes
        -----
        If all elements are non-NA/null, returns None.
        Also returns None for empty {klass}.
        """
        return self._find_valid_index("first")

    @final
    @doc(first_valid_index, position="last", klass=_shared_doc_kwargs["klass"])
    def last_valid_index(self):
        return self._find_valid_index("last")


def _doc_params(cls):
    """Return a tuple of the doc params."""
    axis_descr = (
        f"{{{', '.join(f'{a} ({i})' for i, a in enumerate(cls._AXIS_ORDERS))}}}"
    )
    name = cls._constructor_sliced.__name__ if cls._AXIS_LEN > 1 else "scalar"
    name2 = cls.__name__
    return axis_descr, name, name2


_num_doc = """
{desc}

Parameters
----------
axis : {axis_descr}
    Axis for the function to be applied on.
skipna : bool, default True
    Exclude NA/null values when computing the result.
level : int or level name, default None
    If the axis is a MultiIndex (hierarchical), count along a
    particular level, collapsing into a {name1}.
numeric_only : bool, default None
    Include only float, int, boolean columns. If None, will attempt to use
    everything, then use only numeric data. Not implemented for Series.
{min_count}\
**kwargs
    Additional keyword arguments to be passed to the function.

Returns
-------
{name1} or {name2} (if level specified)\
{see_also}\
{examples}
"""

_num_ddof_doc = """
{desc}

Parameters
----------
axis : {axis_descr}
skipna : bool, default True
    Exclude NA/null values. If an entire row/column is NA, the result
    will be NA.
level : int or level name, default None
    If the axis is a MultiIndex (hierarchical), count along a
    particular level, collapsing into a {name1}.
ddof : int, default 1
    Delta Degrees of Freedom. The divisor used in calculations is N - ddof,
    where N represents the number of elements.
numeric_only : bool, default None
    Include only float, int, boolean columns. If None, will attempt to use
    everything, then use only numeric data. Not implemented for Series.

Returns
-------
{name1} or {name2} (if level specified)

Notes
-----
To have the same behaviour as `numpy.std`, use `ddof=0` (instead of the
default `ddof=1`)\n"""

_bool_doc = """
{desc}

Parameters
----------
axis : {{0 or 'index', 1 or 'columns', None}}, default 0
    Indicate which axis or axes should be reduced.

    * 0 / 'index' : reduce the index, return a Series whose index is the
      original column labels.
    * 1 / 'columns' : reduce the columns, return a Series whose index is the
      original index.
    * None : reduce all axes, return a scalar.

bool_only : bool, default None
    Include only boolean columns. If None, will attempt to use everything,
    then use only boolean data. Not implemented for Series.
skipna : bool, default True
    Exclude NA/null values. If the entire row/column is NA and skipna is
    True, then the result will be {empty_value}, as for an empty row/column.
    If skipna is False, then NA are treated as True, because these are not
    equal to zero.
level : int or level name, default None
    If the axis is a MultiIndex (hierarchical), count along a
    particular level, collapsing into a {name1}.
**kwargs : any, default None
    Additional keywords have no effect but might be accepted for
    compatibility with NumPy.

Returns
-------
{name1} or {name2}
    If level is specified, then, {name2} is returned; otherwise, {name1}
    is returned.

{see_also}
{examples}"""

_all_desc = """\
Return whether all elements are True, potentially over an axis.

Returns True unless there at least one element within a series or
along a Dataframe axis that is False or equivalent (e.g. zero or
empty)."""

_all_examples = """\
Examples
--------
**Series**

>>> pd.Series([True, True]).all()
True
>>> pd.Series([True, False]).all()
False
>>> pd.Series([]).all()
True
>>> pd.Series([np.nan]).all()
True
>>> pd.Series([np.nan]).all(skipna=False)
True

**DataFrames**

Create a dataframe from a dictionary.

>>> df = pd.DataFrame({'col1': [True, True], 'col2': [True, False]})
>>> df
   col1   col2
0  True   True
1  True  False

Default behaviour checks if column-wise values all return True.

>>> df.all()
col1     True
col2    False
dtype: bool

Specify ``axis='columns'`` to check if row-wise values all return True.

>>> df.all(axis='columns')
0     True
1    False
dtype: bool

Or ``axis=None`` for whether every value is True.

>>> df.all(axis=None)
False
"""

_all_see_also = """\
See Also
--------
Series.all : Return True if all elements are True.
DataFrame.any : Return True if one (or more) elements are True.
"""

_cnum_doc = """
Return cumulative {desc} over a DataFrame or Series axis.

Returns a DataFrame or Series of the same size containing the cumulative
{desc}.

Parameters
----------
axis : {{0 or 'index', 1 or 'columns'}}, default 0
    The index or the name of the axis. 0 is equivalent to None or 'index'.
skipna : bool, default True
    Exclude NA/null values. If an entire row/column is NA, the result
    will be NA.
*args, **kwargs
    Additional keywords have no effect but might be accepted for
    compatibility with NumPy.

Returns
-------
{name1} or {name2}
    Return cumulative {desc} of {name1} or {name2}.

See Also
--------
core.window.Expanding.{accum_func_name} : Similar functionality
    but ignores ``NaN`` values.
{name2}.{accum_func_name} : Return the {desc} over
    {name2} axis.
{name2}.cummax : Return cumulative maximum over {name2} axis.
{name2}.cummin : Return cumulative minimum over {name2} axis.
{name2}.cumsum : Return cumulative sum over {name2} axis.
{name2}.cumprod : Return cumulative product over {name2} axis.

{examples}"""

_cummin_examples = """\
Examples
--------
**Series**

>>> s = pd.Series([2, np.nan, 5, -1, 0])
>>> s
0    2.0
1    NaN
2    5.0
3   -1.0
4    0.0
dtype: float64

By default, NA values are ignored.

>>> s.cummin()
0    2.0
1    NaN
2    2.0
3   -1.0
4   -1.0
dtype: float64

To include NA values in the operation, use ``skipna=False``

>>> s.cummin(skipna=False)
0    2.0
1    NaN
2    NaN
3    NaN
4    NaN
dtype: float64

**DataFrame**

>>> df = pd.DataFrame([[2.0, 1.0],
...                    [3.0, np.nan],
...                    [1.0, 0.0]],
...                    columns=list('AB'))
>>> df
     A    B
0  2.0  1.0
1  3.0  NaN
2  1.0  0.0

By default, iterates over rows and finds the minimum
in each column. This is equivalent to ``axis=None`` or ``axis='index'``.

>>> df.cummin()
     A    B
0  2.0  1.0
1  2.0  NaN
2  1.0  0.0

To iterate over columns and find the minimum in each row,
use ``axis=1``

>>> df.cummin(axis=1)
     A    B
0  2.0  1.0
1  3.0  NaN
2  1.0  0.0
"""

_cumsum_examples = """\
Examples
--------
**Series**

>>> s = pd.Series([2, np.nan, 5, -1, 0])
>>> s
0    2.0
1    NaN
2    5.0
3   -1.0
4    0.0
dtype: float64

By default, NA values are ignored.

>>> s.cumsum()
0    2.0
1    NaN
2    7.0
3    6.0
4    6.0
dtype: float64

To include NA values in the operation, use ``skipna=False``

>>> s.cumsum(skipna=False)
0    2.0
1    NaN
2    NaN
3    NaN
4    NaN
dtype: float64

**DataFrame**

>>> df = pd.DataFrame([[2.0, 1.0],
...                    [3.0, np.nan],
...                    [1.0, 0.0]],
...                    columns=list('AB'))
>>> df
     A    B
0  2.0  1.0
1  3.0  NaN
2  1.0  0.0

By default, iterates over rows and finds the sum
in each column. This is equivalent to ``axis=None`` or ``axis='index'``.

>>> df.cumsum()
     A    B
0  2.0  1.0
1  5.0  NaN
2  6.0  1.0

To iterate over columns and find the sum in each row,
use ``axis=1``

>>> df.cumsum(axis=1)
     A    B
0  2.0  3.0
1  3.0  NaN
2  1.0  1.0
"""

_cumprod_examples = """\
Examples
--------
**Series**

>>> s = pd.Series([2, np.nan, 5, -1, 0])
>>> s
0    2.0
1    NaN
2    5.0
3   -1.0
4    0.0
dtype: float64

By default, NA values are ignored.

>>> s.cumprod()
0     2.0
1     NaN
2    10.0
3   -10.0
4    -0.0
dtype: float64

To include NA values in the operation, use ``skipna=False``

>>> s.cumprod(skipna=False)
0    2.0
1    NaN
2    NaN
3    NaN
4    NaN
dtype: float64

**DataFrame**

>>> df = pd.DataFrame([[2.0, 1.0],
...                    [3.0, np.nan],
...                    [1.0, 0.0]],
...                    columns=list('AB'))
>>> df
     A    B
0  2.0  1.0
1  3.0  NaN
2  1.0  0.0

By default, iterates over rows and finds the product
in each column. This is equivalent to ``axis=None`` or ``axis='index'``.

>>> df.cumprod()
     A    B
0  2.0  1.0
1  6.0  NaN
2  6.0  0.0

To iterate over columns and find the product in each row,
use ``axis=1``

>>> df.cumprod(axis=1)
     A    B
0  2.0  2.0
1  3.0  NaN
2  1.0  0.0
"""

_cummax_examples = """\
Examples
--------
**Series**

>>> s = pd.Series([2, np.nan, 5, -1, 0])
>>> s
0    2.0
1    NaN
2    5.0
3   -1.0
4    0.0
dtype: float64

By default, NA values are ignored.

>>> s.cummax()
0    2.0
1    NaN
2    5.0
3    5.0
4    5.0
dtype: float64

To include NA values in the operation, use ``skipna=False``

>>> s.cummax(skipna=False)
0    2.0
1    NaN
2    NaN
3    NaN
4    NaN
dtype: float64

**DataFrame**

>>> df = pd.DataFrame([[2.0, 1.0],
...                    [3.0, np.nan],
...                    [1.0, 0.0]],
...                    columns=list('AB'))
>>> df
     A    B
0  2.0  1.0
1  3.0  NaN
2  1.0  0.0

By default, iterates over rows and finds the maximum
in each column. This is equivalent to ``axis=None`` or ``axis='index'``.

>>> df.cummax()
     A    B
0  2.0  1.0
1  3.0  NaN
2  3.0  1.0

To iterate over columns and find the maximum in each row,
use ``axis=1``

>>> df.cummax(axis=1)
     A    B
0  2.0  2.0
1  3.0  NaN
2  1.0  1.0
"""

_any_see_also = """\
See Also
--------
numpy.any : Numpy version of this method.
Series.any : Return whether any element is True.
Series.all : Return whether all elements are True.
DataFrame.any : Return whether any element is True over requested axis.
DataFrame.all : Return whether all elements are True over requested axis.
"""

_any_desc = """\
Return whether any element is True, potentially over an axis.

Returns False unless there is at least one element within a series or
along a Dataframe axis that is True or equivalent (e.g. non-zero or
non-empty)."""

_any_examples = """\
Examples
--------
**Series**

For Series input, the output is a scalar indicating whether any element
is True.

>>> pd.Series([False, False]).any()
False
>>> pd.Series([True, False]).any()
True
>>> pd.Series([]).any()
False
>>> pd.Series([np.nan]).any()
False
>>> pd.Series([np.nan]).any(skipna=False)
True

**DataFrame**

Whether each column contains at least one True element (the default).

>>> df = pd.DataFrame({"A": [1, 2], "B": [0, 2], "C": [0, 0]})
>>> df
   A  B  C
0  1  0  0
1  2  2  0

>>> df.any()
A     True
B     True
C    False
dtype: bool

Aggregating over the columns.

>>> df = pd.DataFrame({"A": [True, False], "B": [1, 2]})
>>> df
       A  B
0   True  1
1  False  2

>>> df.any(axis='columns')
0    True
1    True
dtype: bool

>>> df = pd.DataFrame({"A": [True, False], "B": [1, 0]})
>>> df
       A  B
0   True  1
1  False  0

>>> df.any(axis='columns')
0    True
1    False
dtype: bool

Aggregating over the entire DataFrame with ``axis=None``.

>>> df.any(axis=None)
True

`any` for an empty DataFrame is an empty Series.

>>> pd.DataFrame([]).any()
Series([], dtype: bool)
"""

_shared_docs[
    "stat_func_example"
] = """

Examples
--------
>>> idx = pd.MultiIndex.from_arrays([
...     ['warm', 'warm', 'cold', 'cold'],
...     ['dog', 'falcon', 'fish', 'spider']],
...     names=['blooded', 'animal'])
>>> s = pd.Series([4, 2, 0, 8], name='legs', index=idx)
>>> s
blooded  animal
warm     dog       4
         falcon    2
cold     fish      0
         spider    8
Name: legs, dtype: int64

>>> s.{stat_func}()
{default_output}

{verb} using level names, as well as indices.

>>> s.{stat_func}(level='blooded')
blooded
warm    {level_output_0}
cold    {level_output_1}
Name: legs, dtype: int64

>>> s.{stat_func}(level=0)
blooded
warm    {level_output_0}
cold    {level_output_1}
Name: legs, dtype: int64"""

_sum_examples = _shared_docs["stat_func_example"].format(
    stat_func="sum", verb="Sum", default_output=14, level_output_0=6, level_output_1=8
)

_sum_examples += """

By default, the sum of an empty or all-NA Series is ``0``.

>>> pd.Series([]).sum()  # min_count=0 is the default
0.0

This can be controlled with the ``min_count`` parameter. For example, if
you'd like the sum of an empty series to be NaN, pass ``min_count=1``.

>>> pd.Series([]).sum(min_count=1)
nan

Thanks to the ``skipna`` parameter, ``min_count`` handles all-NA and
empty series identically.

>>> pd.Series([np.nan]).sum()
0.0

>>> pd.Series([np.nan]).sum(min_count=1)
nan"""

_max_examples = _shared_docs["stat_func_example"].format(
    stat_func="max", verb="Max", default_output=8, level_output_0=4, level_output_1=8
)

_min_examples = _shared_docs["stat_func_example"].format(
    stat_func="min", verb="Min", default_output=0, level_output_0=2, level_output_1=0
)

_stat_func_see_also = """

See Also
--------
Series.sum : Return the sum.
Series.min : Return the minimum.
Series.max : Return the maximum.
Series.idxmin : Return the index of the minimum.
Series.idxmax : Return the index of the maximum.
DataFrame.sum : Return the sum over the requested axis.
DataFrame.min : Return the minimum over the requested axis.
DataFrame.max : Return the maximum over the requested axis.
DataFrame.idxmin : Return the index of the minimum over the requested axis.
DataFrame.idxmax : Return the index of the maximum over the requested axis."""

_prod_examples = """

Examples
--------
By default, the product of an empty or all-NA Series is ``1``

>>> pd.Series([]).prod()
1.0

This can be controlled with the ``min_count`` parameter

>>> pd.Series([]).prod(min_count=1)
nan

Thanks to the ``skipna`` parameter, ``min_count`` handles all-NA and
empty series identically.

>>> pd.Series([np.nan]).prod()
1.0

>>> pd.Series([np.nan]).prod(min_count=1)
nan"""

_min_count_stub = """\
min_count : int, default 0
    The required number of valid values to perform the operation. If fewer than
    ``min_count`` non-NA values are present the result will be NA.
"""<|MERGE_RESOLUTION|>--- conflicted
+++ resolved
@@ -214,13 +214,8 @@
 
     @classmethod
     def _init_mgr(
-<<<<<<< HEAD
-        cls, mgr, axes, dtype=None, copy: bool = False
+        cls, mgr, axes, dtype: Optional[Dtype] = None, copy: bool = False
     ) -> Union[BlockManager, ArrayManager]:
-=======
-        cls, mgr, axes, dtype: Optional[Dtype] = None, copy: bool = False
-    ) -> BlockManager:
->>>>>>> 3bd3d1ec
         """ passed a manager and a axes dict """
         for a, axe in axes.items():
             if axe is not None:
