--- conflicted
+++ resolved
@@ -4281,107 +4281,6 @@
         return result
 
     @final
-<<<<<<< HEAD
-=======
-    def _set_is_copy(self, ref: NDFrame, copy: bool_t = True) -> None:
-        if not copy:
-            self._is_copy = None
-        else:
-            assert ref is not None
-            self._is_copy = weakref.ref(ref)
-
-    def _check_is_chained_assignment_possible(self) -> bool_t:
-        """
-        Check if we are a view, have a cacher, and are of mixed type.
-        If so, then force a setitem_copy check.
-
-        Should be called just near setting a value
-
-        Will return a boolean if it we are a view and are cached, but a
-        single-dtype meaning that the cacher should be updated following
-        setting.
-        """
-        if self._is_copy:
-            self._check_setitem_copy(t="referent")
-        return False
-
-    @final
-    def _check_setitem_copy(self, t: str = "setting", force: bool_t = False) -> None:
-        """
-
-        Parameters
-        ----------
-        t : str, the type of setting error
-        force : bool, default False
-           If True, then force showing an error.
-
-        validate if we are doing a setitem on a chained copy.
-
-        It is technically possible to figure out that we are setting on
-        a copy even WITH a multi-dtyped pandas object. In other words, some
-        blocks may be views while other are not. Currently _is_view will ALWAYS
-        return False for multi-blocks to avoid having to handle this case.
-
-        df = DataFrame(np.arange(0,9), columns=['count'])
-        df['group'] = 'b'
-
-        # This technically need not raise SettingWithCopy if both are view
-        # (which is not generally guaranteed but is usually True.  However,
-        # this is in general not a good practice and we recommend using .loc.
-        df.iloc[0:5]['group'] = 'a'
-
-        """
-        if using_copy_on_write():
-            return
-
-        # return early if the check is not needed
-        if not (force or self._is_copy):
-            return
-
-        value = config.get_option("mode.chained_assignment")
-        if value is None:
-            return
-
-        # see if the copy is not actually referred; if so, then dissolve
-        # the copy weakref
-        if self._is_copy is not None and not isinstance(self._is_copy, str):
-            r = self._is_copy()
-            if not gc.get_referents(r) or (r is not None and r.shape == self.shape):
-                self._is_copy = None
-                return
-
-        # a custom message
-        if isinstance(self._is_copy, str):
-            t = self._is_copy
-
-        elif t == "referent":
-            t = (
-                "\n"
-                "A value is trying to be set on a copy of a slice from a "
-                "DataFrame\n\n"
-                "See the caveats in the documentation: "
-                "https://pandas.pydata.org/pandas-docs/stable/user_guide/"
-                "indexing.html#returning-a-view-versus-a-copy"
-            )
-
-        else:
-            t = (
-                "\n"
-                "A value is trying to be set on a copy of a slice from a "
-                "DataFrame.\n"
-                "Try using .loc[row_indexer,col_indexer] = value "
-                "instead\n\nSee the caveats in the documentation: "
-                "https://pandas.pydata.org/pandas-docs/stable/user_guide/"
-                "indexing.html#returning-a-view-versus-a-copy"
-            )
-
-        if value == "raise":
-            raise SettingWithCopyError(t)
-        if value == "warn":
-            warnings.warn(t, SettingWithCopyWarning, stacklevel=find_stack_level())
-
-    @final
->>>>>>> 1bb48398
     def __delitem__(self, key) -> None:
         """
         Delete item
@@ -12380,26 +12279,6 @@
         """
         result = op(self, other)
 
-<<<<<<< HEAD
-        if (
-            self.ndim == 1
-            and result._indexed_same(self)
-            and result.dtype == self.dtype
-            and not using_copy_on_write()
-            and not (warn_copy_on_write() and not warn)
-        ):
-            # GH#36498 this inplace op can _actually_ be inplace.
-            # Item "BlockManager" of "Union[BlockManager, SingleBlockManager]" has
-            # no attribute "setitem_inplace"
-            self._mgr.setitem_inplace(  # type: ignore[union-attr]
-                slice(None), result._values, warn=warn
-            )
-            return self
-=======
-        # Delete cacher
-        self._reset_cacher()
->>>>>>> 1bb48398
-
         # this makes sure that we are aligned like the input
         # we are updating inplace
         self._update_inplace(result.reindex_like(self, copy=False))
