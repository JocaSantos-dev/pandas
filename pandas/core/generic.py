--- conflicted
+++ resolved
@@ -3547,18 +3547,14 @@
         cache = self._item_cache
         res = cache.get(item)
         if res is None:
-<<<<<<< HEAD
             # All places that call _get_item_cache have unique columns,
             #  assuming this lets us simplify whats left
             assert self.columns.is_unique
 
             loc = self.columns.get_loc(item)
-            values = self._data.iget(loc)
+            values = self._mgr.iget(loc)
             res = self._box_col_values(values, loc)
-=======
-            values = self._mgr.get(item)
-            res = self._box_item_values(item, values)
->>>>>>> f0ab1c56
+
             cache[item] = res
             res._set_as_cached(item, self)
 
