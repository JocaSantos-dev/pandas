--- conflicted
+++ resolved
@@ -6049,15 +6049,9 @@
 
             if self.ndim == 1:
                 if isinstance(value, (dict, ABCSeries)):
-<<<<<<< HEAD
-                    from pandas import Series  # noqa: F811
-
-                    value = Series(value)
-=======
                     value = create_series_with_explicit_dtype(
                         value, dtype_if_empty=object
                     )
->>>>>>> c0f6428b
                 elif not is_list_like(value):
                     pass
                 else:
