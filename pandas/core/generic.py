# pyright: reportPropertyTypeMismatch=false
from __future__ import annotations

import collections
import datetime as dt
from functools import partial
import gc
from json import loads
import operator
import pickle
import re
from typing import (
    TYPE_CHECKING,
    Any,
    Callable,
    ClassVar,
    Hashable,
    Iterator,
    Literal,
    Mapping,
    NoReturn,
    Sequence,
    Type,
    cast,
    final,
    overload,
)
import warnings
import weakref

import numpy as np

from pandas._config import (
    config,
    using_copy_on_write,
)

from pandas._libs import lib
from pandas._libs.lib import is_range_indexer
from pandas._libs.tslibs import (
    Period,
    Tick,
    Timestamp,
    to_offset,
)
from pandas._typing import (
    AlignJoin,
    AnyArrayLike,
    ArrayLike,
    Axes,
    Axis,
    AxisInt,
    CompressionOptions,
    DtypeArg,
    DtypeBackend,
    DtypeObj,
    FilePath,
    FillnaOptions,
    FloatFormatType,
    FormattersType,
    Frequency,
    IgnoreRaise,
    IndexKeyFunc,
    IndexLabel,
    IntervalClosedType,
    JSONSerializable,
    Level,
    Manager,
    NaPosition,
    NDFrameT,
    OpenFileErrors,
    RandomState,
    ReindexMethod,
    Renamer,
    Scalar,
    Self,
    SortKind,
    StorageOptions,
    Suffixes,
    T,
    TimeAmbiguous,
    TimedeltaConvertibleTypes,
    TimeNonexistent,
    TimestampConvertibleTypes,
    TimeUnit,
    ValueKeyFunc,
    WriteBuffer,
    WriteExcelBuffer,
    npt,
)
from pandas.compat._optional import import_optional_dependency
from pandas.compat.numpy import function as nv
from pandas.errors import (
    AbstractMethodError,
    InvalidIndexError,
    SettingWithCopyError,
    SettingWithCopyWarning,
)
from pandas.util._decorators import doc
from pandas.util._exceptions import find_stack_level
from pandas.util._validators import (
    check_dtype_backend,
    validate_ascending,
    validate_bool_kwarg,
    validate_fillna_kwargs,
    validate_inclusive,
)

from pandas.core.dtypes.astype import astype_is_view
from pandas.core.dtypes.common import (
    ensure_object,
    ensure_platform_int,
    ensure_str,
    is_bool,
    is_bool_dtype,
    is_dict_like,
    is_extension_array_dtype,
    is_list_like,
    is_number,
    is_numeric_dtype,
    is_re_compilable,
    is_scalar,
    pandas_dtype,
)
from pandas.core.dtypes.dtypes import (
    DatetimeTZDtype,
    ExtensionDtype,
)
from pandas.core.dtypes.generic import (
    ABCDataFrame,
    ABCSeries,
)
from pandas.core.dtypes.inference import (
    is_hashable,
    is_nested_list_like,
)
from pandas.core.dtypes.missing import (
    isna,
    notna,
)

from pandas.core import (
    algorithms as algos,
    arraylike,
    common,
    indexing,
    missing,
    nanops,
    sample,
)
from pandas.core.array_algos.replace import should_use_regex
from pandas.core.arrays import ExtensionArray
from pandas.core.base import PandasObject
from pandas.core.construction import extract_array
from pandas.core.flags import Flags
from pandas.core.indexes.api import (
    DatetimeIndex,
    Index,
    MultiIndex,
    PeriodIndex,
    RangeIndex,
    default_index,
    ensure_index,
)
from pandas.core.internals import (
    ArrayManager,
    BlockManager,
    SingleArrayManager,
)
from pandas.core.internals.construction import (
    mgr_to_mgr,
    ndarray_to_mgr,
)
from pandas.core.methods.describe import describe_ndframe
from pandas.core.missing import (
    clean_fill_method,
    clean_reindex_fill_method,
    find_valid_index,
)
from pandas.core.reshape.concat import concat
from pandas.core.shared_docs import _shared_docs
from pandas.core.sorting import get_indexer_indexer
from pandas.core.window import (
    Expanding,
    ExponentialMovingWindow,
    Rolling,
    Window,
)

from pandas.io.formats.format import (
    DataFrameFormatter,
    DataFrameRenderer,
)
from pandas.io.formats.printing import pprint_thing

if TYPE_CHECKING:
    from pandas._libs.tslibs import BaseOffset

    from pandas import (
        DataFrame,
        ExcelWriter,
        HDFStore,
        Series,
    )
    from pandas.core.indexers.objects import BaseIndexer
    from pandas.core.resample import Resampler

# goal is to be able to define the docs close to function, while still being
# able to share
_shared_docs = {**_shared_docs}
_shared_doc_kwargs = {
    "axes": "keywords for axes",
    "klass": "Series/DataFrame",
    "axes_single_arg": "{0 or 'index'} for Series, {0 or 'index', 1 or 'columns'} for DataFrame",  # noqa: E501
    "inplace": """
    inplace : bool, default False
        If True, performs operation inplace and returns None.""",
    "optional_by": """
        by : str or list of str
            Name or list of names to sort by""",
}


bool_t = bool  # Need alias because NDFrame has def bool:


class NDFrame(PandasObject, indexing.IndexingMixin):
    """
    N-dimensional analogue of DataFrame. Store multi-dimensional in a
    size-mutable, labeled data structure

    Parameters
    ----------
    data : BlockManager
    axes : list
    copy : bool, default False
    """

    _internal_names: list[str] = [
        "_mgr",
        "_cacher",
        "_item_cache",
        "_cache",
        "_is_copy",
        "_name",
        "_metadata",
        "__array_struct__",
        "__array_interface__",
        "_flags",
    ]
    _internal_names_set: set[str] = set(_internal_names)
    _accessors: set[str] = set()
    _hidden_attrs: frozenset[str] = frozenset([])
    _metadata: list[str] = []
    _is_copy: weakref.ReferenceType[NDFrame] | str | None = None
    _mgr: Manager
    _attrs: dict[Hashable, Any]
    _typ: str

    # ----------------------------------------------------------------------
    # Constructors

    def __init__(self, data: Manager) -> None:
        object.__setattr__(self, "_is_copy", None)
        object.__setattr__(self, "_mgr", data)
        object.__setattr__(self, "_item_cache", {})
        object.__setattr__(self, "_attrs", {})
        object.__setattr__(self, "_flags", Flags(self, allows_duplicate_labels=True))

    @final
    @classmethod
    def _init_mgr(
        cls,
        mgr: Manager,
        axes: dict[Literal["index", "columns"], Axes | None],
        dtype: DtypeObj | None = None,
        copy: bool_t = False,
    ) -> Manager:
        """passed a manager and a axes dict"""
        for a, axe in axes.items():
            if axe is not None:
                axe = ensure_index(axe)
                bm_axis = cls._get_block_manager_axis(a)
                mgr = mgr.reindex_axis(axe, axis=bm_axis)

        # make a copy if explicitly requested
        if copy:
            mgr = mgr.copy()
        if dtype is not None:
            # avoid further copies if we can
            if (
                isinstance(mgr, BlockManager)
                and len(mgr.blocks) == 1
                and mgr.blocks[0].values.dtype == dtype
            ):
                pass
            else:
                mgr = mgr.astype(dtype=dtype)
        return mgr

    @final
    def _as_manager(self, typ: str, copy: bool_t = True) -> Self:
        """
        Private helper function to create a DataFrame with specific manager.

        Parameters
        ----------
        typ : {"block", "array"}
        copy : bool, default True
            Only controls whether the conversion from Block->ArrayManager
            copies the 1D arrays (to ensure proper/contiguous memory layout).

        Returns
        -------
        DataFrame
            New DataFrame using specified manager type. Is not guaranteed
            to be a copy or not.
        """
        new_mgr: Manager
        new_mgr = mgr_to_mgr(self._mgr, typ=typ, copy=copy)
        # fastpath of passing a manager doesn't check the option/manager class
        return self._constructor_from_mgr(new_mgr, axes=new_mgr.axes).__finalize__(self)

    @classmethod
    def _from_mgr(cls, mgr: Manager, axes: list[Index]) -> Self:
        """
        Construct a new object of this type from a Manager object and axes.

        Parameters
        ----------
        mgr : Manager
            Must have the same ndim as cls.
        axes : list[Index]

        Notes
        -----
        The axes must match mgr.axes, but are required for future-proofing
        in the event that axes are refactored out of the Manager objects.
        """
        obj = cls.__new__(cls)
        NDFrame.__init__(obj, mgr)
        return obj

    # ----------------------------------------------------------------------
    # attrs and flags

    @property
    def attrs(self) -> dict[Hashable, Any]:
        """
        Dictionary of global attributes of this dataset.

        .. warning::

           attrs is experimental and may change without warning.

        See Also
        --------
        DataFrame.flags : Global flags applying to this object.

        Examples
        --------
        >>> ser = pd.Series([1, 2, 3])
        >>> ser.attrs = {"A": [10, 20, 30]}
        >>> ser.attrs
        {'A': [10, 20, 30]}
        """
        if self._attrs is None:
            self._attrs = {}
        return self._attrs

    @attrs.setter
    def attrs(self, value: Mapping[Hashable, Any]) -> None:
        self._attrs = dict(value)

    @final
    @property
    def flags(self) -> Flags:
        """
        Get the properties associated with this pandas object.

        The available flags are

        * :attr:`Flags.allows_duplicate_labels`

        See Also
        --------
        Flags : Flags that apply to pandas objects.
        DataFrame.attrs : Global metadata applying to this dataset.

        Notes
        -----
        "Flags" differ from "metadata". Flags reflect properties of the
        pandas object (the Series or DataFrame). Metadata refer to properties
        of the dataset, and should be stored in :attr:`DataFrame.attrs`.

        Examples
        --------
        >>> df = pd.DataFrame({"A": [1, 2]})
        >>> df.flags
        <Flags(allows_duplicate_labels=True)>

        Flags can be get or set using ``.``

        >>> df.flags.allows_duplicate_labels
        True
        >>> df.flags.allows_duplicate_labels = False

        Or by slicing with a key

        >>> df.flags["allows_duplicate_labels"]
        False
        >>> df.flags["allows_duplicate_labels"] = True
        """
        return self._flags

    @final
    def set_flags(
        self,
        *,
        copy: bool_t = False,
        allows_duplicate_labels: bool_t | None = None,
    ) -> Self:
        """
        Return a new object with updated flags.

        Parameters
        ----------
        copy : bool, default False
            Specify if a copy of the object should be made.
        allows_duplicate_labels : bool, optional
            Whether the returned object allows duplicate labels.

        Returns
        -------
        Series or DataFrame
            The same type as the caller.

        See Also
        --------
        DataFrame.attrs : Global metadata applying to this dataset.
        DataFrame.flags : Global flags applying to this object.

        Notes
        -----
        This method returns a new object that's a view on the same data
        as the input. Mutating the input or the output values will be reflected
        in the other.

        This method is intended to be used in method chains.

        "Flags" differ from "metadata". Flags reflect properties of the
        pandas object (the Series or DataFrame). Metadata refer to properties
        of the dataset, and should be stored in :attr:`DataFrame.attrs`.

        Examples
        --------
        >>> df = pd.DataFrame({"A": [1, 2]})
        >>> df.flags.allows_duplicate_labels
        True
        >>> df2 = df.set_flags(allows_duplicate_labels=False)
        >>> df2.flags.allows_duplicate_labels
        False
        """
        df = self.copy(deep=copy and not using_copy_on_write())
        if allows_duplicate_labels is not None:
            df.flags["allows_duplicate_labels"] = allows_duplicate_labels
        return df

    @final
    @classmethod
    def _validate_dtype(cls, dtype) -> DtypeObj | None:
        """validate the passed dtype"""
        if dtype is not None:
            dtype = pandas_dtype(dtype)

            # a compound dtype
            if dtype.kind == "V":
                raise NotImplementedError(
                    "compound dtypes are not implemented "
                    f"in the {cls.__name__} constructor"
                )

        return dtype

    # ----------------------------------------------------------------------
    # Construction

    @property
    def _constructor(self) -> Callable[..., Self]:
        """
        Used when a manipulation result has the same dimensions as the
        original.
        """
        raise AbstractMethodError(self)

    # ----------------------------------------------------------------------
    # Internals

    @final
    @property
    def _data(self):
        # GH#33054 retained because some downstream packages uses this,
        #  e.g. fastparquet
        # GH#33333
        warnings.warn(
            f"{type(self).__name__}._data is deprecated and will be removed in "
            "a future version. Use public APIs instead.",
            FutureWarning,
            stacklevel=find_stack_level(),
        )
        return self._mgr

    # ----------------------------------------------------------------------
    # Axis
    _AXIS_ORDERS: list[Literal["index", "columns"]]
    _AXIS_TO_AXIS_NUMBER: dict[Axis, AxisInt] = {0: 0, "index": 0, "rows": 0}
    _info_axis_number: int
    _info_axis_name: Literal["index", "columns"]
    _AXIS_LEN: int

    @final
    def _construct_axes_dict(self, axes: Sequence[Axis] | None = None, **kwargs):
        """Return an axes dictionary for myself."""
        d = {a: self._get_axis(a) for a in (axes or self._AXIS_ORDERS)}
        # error: Argument 1 to "update" of "MutableMapping" has incompatible type
        # "Dict[str, Any]"; expected "SupportsKeysAndGetItem[Union[int, str], Any]"
        d.update(kwargs)  # type: ignore[arg-type]
        return d

    @final
    @classmethod
    def _get_axis_number(cls, axis: Axis) -> AxisInt:
        try:
            return cls._AXIS_TO_AXIS_NUMBER[axis]
        except KeyError:
            raise ValueError(f"No axis named {axis} for object type {cls.__name__}")

    @final
    @classmethod
    def _get_axis_name(cls, axis: Axis) -> Literal["index", "columns"]:
        axis_number = cls._get_axis_number(axis)
        return cls._AXIS_ORDERS[axis_number]

    @final
    def _get_axis(self, axis: Axis) -> Index:
        axis_number = self._get_axis_number(axis)
        assert axis_number in {0, 1}
        return self.index if axis_number == 0 else self.columns

    @final
    @classmethod
    def _get_block_manager_axis(cls, axis: Axis) -> AxisInt:
        """Map the axis to the block_manager axis."""
        axis = cls._get_axis_number(axis)
        ndim = cls._AXIS_LEN
        if ndim == 2:
            # i.e. DataFrame
            return 1 - axis
        return axis

    @final
    def _get_axis_resolvers(self, axis: str) -> dict[str, Series | MultiIndex]:
        # index or columns
        axis_index = getattr(self, axis)
        d = {}
        prefix = axis[0]

        for i, name in enumerate(axis_index.names):
            if name is not None:
                key = level = name
            else:
                # prefix with 'i' or 'c' depending on the input axis
                # e.g., you must do ilevel_0 for the 0th level of an unnamed
                # multiiindex
                key = f"{prefix}level_{i}"
                level = i

            level_values = axis_index.get_level_values(level)
            s = level_values.to_series()
            s.index = axis_index
            d[key] = s

        # put the index/columns itself in the dict
        if isinstance(axis_index, MultiIndex):
            dindex = axis_index
        else:
            dindex = axis_index.to_series()

        d[axis] = dindex
        return d

    @final
    def _get_index_resolvers(self) -> dict[Hashable, Series | MultiIndex]:
        from pandas.core.computation.parsing import clean_column_name

        d: dict[str, Series | MultiIndex] = {}
        for axis_name in self._AXIS_ORDERS:
            d.update(self._get_axis_resolvers(axis_name))

        return {clean_column_name(k): v for k, v in d.items() if not isinstance(k, int)}

    @final
    def _get_cleaned_column_resolvers(self) -> dict[Hashable, Series]:
        """
        Return the special character free column resolvers of a dataframe.

        Column names with special characters are 'cleaned up' so that they can
        be referred to by backtick quoting.
        Used in :meth:`DataFrame.eval`.
        """
        from pandas.core.computation.parsing import clean_column_name

        if isinstance(self, ABCSeries):
            return {clean_column_name(self.name): self}

        return {
            clean_column_name(k): v for k, v in self.items() if not isinstance(k, int)
        }

    @final
    @property
    def _info_axis(self) -> Index:
        return getattr(self, self._info_axis_name)

    @property
    def shape(self) -> tuple[int, ...]:
        """
        Return a tuple of axis dimensions
        """
        return tuple(len(self._get_axis(a)) for a in self._AXIS_ORDERS)

    @property
    def axes(self) -> list[Index]:
        """
        Return index label(s) of the internal NDFrame
        """
        # we do it this way because if we have reversed axes, then
        # the block manager shows then reversed
        return [self._get_axis(a) for a in self._AXIS_ORDERS]

    @final
    @property
    def ndim(self) -> int:
        """
        Return an int representing the number of axes / array dimensions.

        Return 1 if Series. Otherwise return 2 if DataFrame.

        See Also
        --------
        ndarray.ndim : Number of array dimensions.

        Examples
        --------
        >>> s = pd.Series({'a': 1, 'b': 2, 'c': 3})
        >>> s.ndim
        1

        >>> df = pd.DataFrame({'col1': [1, 2], 'col2': [3, 4]})
        >>> df.ndim
        2
        """
        return self._mgr.ndim

    @final
    @property
    def size(self) -> int:
        """
        Return an int representing the number of elements in this object.

        Return the number of rows if Series. Otherwise return the number of
        rows times number of columns if DataFrame.

        See Also
        --------
        ndarray.size : Number of elements in the array.

        Examples
        --------
        >>> s = pd.Series({'a': 1, 'b': 2, 'c': 3})
        >>> s.size
        3

        >>> df = pd.DataFrame({'col1': [1, 2], 'col2': [3, 4]})
        >>> df.size
        4
        """

        return int(np.prod(self.shape))

    def set_axis(
        self,
        labels,
        *,
        axis: Axis = 0,
        copy: bool_t | None = None,
    ) -> Self:
        """
        Assign desired index to given axis.

        Indexes for%(extended_summary_sub)s row labels can be changed by assigning
        a list-like or Index.

        Parameters
        ----------
        labels : list-like, Index
            The values for the new index.

        axis : %(axes_single_arg)s, default 0
            The axis to update. The value 0 identifies the rows. For `Series`
            this parameter is unused and defaults to 0.

        copy : bool, default True
            Whether to make a copy of the underlying data.

            .. versionadded:: 1.5.0

        Returns
        -------
        %(klass)s
            An object of type %(klass)s.

        See Also
        --------
        %(klass)s.rename_axis : Alter the name of the index%(see_also_sub)s.
        """
        return self._set_axis_nocheck(labels, axis, inplace=False, copy=copy)

    @final
    def _set_axis_nocheck(
        self, labels, axis: Axis, inplace: bool_t, copy: bool_t | None
    ):
        if inplace:
            setattr(self, self._get_axis_name(axis), labels)
        else:
            # With copy=False, we create a new object but don't copy the
            #  underlying data.
            obj = self.copy(deep=copy and not using_copy_on_write())
            setattr(obj, obj._get_axis_name(axis), labels)
            return obj

    @final
    def _set_axis(self, axis: AxisInt, labels: AnyArrayLike | list) -> None:
        """
        This is called from the cython code when we set the `index` attribute
        directly, e.g. `series.index = [1, 2, 3]`.
        """
        labels = ensure_index(labels)
        self._mgr.set_axis(axis, labels)
        self._clear_item_cache()

    @final
    def swapaxes(self, axis1: Axis, axis2: Axis, copy: bool_t | None = None) -> Self:
        """
        Interchange axes and swap values axes appropriately.

        Returns
        -------
        same as input
        """
        warnings.warn(
            # GH#51946
            f"'{type(self).__name__}.swapaxes' is deprecated and "
            "will be removed in a future version. "
            f"Please use '{type(self).__name__}.transpose' instead.",
            FutureWarning,
            stacklevel=find_stack_level(),
        )

        i = self._get_axis_number(axis1)
        j = self._get_axis_number(axis2)

        if i == j:
            return self.copy(deep=copy and not using_copy_on_write())

        mapping = {i: j, j: i}

        new_axes = [self._get_axis(mapping.get(k, k)) for k in range(self._AXIS_LEN)]
        new_values = self._values.swapaxes(i, j)  # type: ignore[union-attr]
        if (
            using_copy_on_write()
            and self._mgr.is_single_block
            and isinstance(self._mgr, BlockManager)
        ):
            # This should only get hit in case of having a single block, otherwise a
            # copy is made, we don't have to set up references.
            new_mgr = ndarray_to_mgr(
                new_values,
                new_axes[0],
                new_axes[1],
                dtype=None,
                copy=False,
                typ="block",
            )
            assert isinstance(new_mgr, BlockManager)
            assert isinstance(self._mgr, BlockManager)
            new_mgr.blocks[0].refs = self._mgr.blocks[0].refs
            new_mgr.blocks[0].refs.add_reference(
                new_mgr.blocks[0]  # type: ignore[arg-type]
            )
            return self._constructor(new_mgr).__finalize__(self, method="swapaxes")

        elif (copy or copy is None) and self._mgr.is_single_block:
            new_values = new_values.copy()

        return self._constructor(
            new_values,
            *new_axes,
            # The no-copy case for CoW is handled above
            copy=False,
        ).__finalize__(self, method="swapaxes")

    @final
    @doc(klass=_shared_doc_kwargs["klass"])
    def droplevel(self, level: IndexLabel, axis: Axis = 0) -> Self:
        """
        Return {klass} with requested index / column level(s) removed.

        Parameters
        ----------
        level : int, str, or list-like
            If a string is given, must be the name of a level
            If list-like, elements must be names or positional indexes
            of levels.

        axis : {{0 or 'index', 1 or 'columns'}}, default 0
            Axis along which the level(s) is removed:

            * 0 or 'index': remove level(s) in column.
            * 1 or 'columns': remove level(s) in row.

            For `Series` this parameter is unused and defaults to 0.

        Returns
        -------
        {klass}
            {klass} with requested index / column level(s) removed.

        Examples
        --------
        >>> df = pd.DataFrame([
        ...     [1, 2, 3, 4],
        ...     [5, 6, 7, 8],
        ...     [9, 10, 11, 12]
        ... ]).set_index([0, 1]).rename_axis(['a', 'b'])

        >>> df.columns = pd.MultiIndex.from_tuples([
        ...     ('c', 'e'), ('d', 'f')
        ... ], names=['level_1', 'level_2'])

        >>> df
        level_1   c   d
        level_2   e   f
        a b
        1 2      3   4
        5 6      7   8
        9 10    11  12

        >>> df.droplevel('a')
        level_1   c   d
        level_2   e   f
        b
        2        3   4
        6        7   8
        10      11  12

        >>> df.droplevel('level_2', axis=1)
        level_1   c   d
        a b
        1 2      3   4
        5 6      7   8
        9 10    11  12
        """
        labels = self._get_axis(axis)
        new_labels = labels.droplevel(level)
        return self.set_axis(new_labels, axis=axis, copy=None)

    def pop(self, item: Hashable) -> Series | Any:
        result = self[item]
        del self[item]

        return result

    @final
    def squeeze(self, axis: Axis | None = None):
        """
        Squeeze 1 dimensional axis objects into scalars.

        Series or DataFrames with a single element are squeezed to a scalar.
        DataFrames with a single column or a single row are squeezed to a
        Series. Otherwise the object is unchanged.

        This method is most useful when you don't know if your
        object is a Series or DataFrame, but you do know it has just a single
        column. In that case you can safely call `squeeze` to ensure you have a
        Series.

        Parameters
        ----------
        axis : {0 or 'index', 1 or 'columns', None}, default None
            A specific axis to squeeze. By default, all length-1 axes are
            squeezed. For `Series` this parameter is unused and defaults to `None`.

        Returns
        -------
        DataFrame, Series, or scalar
            The projection after squeezing `axis` or all the axes.

        See Also
        --------
        Series.iloc : Integer-location based indexing for selecting scalars.
        DataFrame.iloc : Integer-location based indexing for selecting Series.
        Series.to_frame : Inverse of DataFrame.squeeze for a
            single-column DataFrame.

        Examples
        --------
        >>> primes = pd.Series([2, 3, 5, 7])

        Slicing might produce a Series with a single value:

        >>> even_primes = primes[primes % 2 == 0]
        >>> even_primes
        0    2
        dtype: int64

        >>> even_primes.squeeze()
        2

        Squeezing objects with more than one value in every axis does nothing:

        >>> odd_primes = primes[primes % 2 == 1]
        >>> odd_primes
        1    3
        2    5
        3    7
        dtype: int64

        >>> odd_primes.squeeze()
        1    3
        2    5
        3    7
        dtype: int64

        Squeezing is even more effective when used with DataFrames.

        >>> df = pd.DataFrame([[1, 2], [3, 4]], columns=['a', 'b'])
        >>> df
           a  b
        0  1  2
        1  3  4

        Slicing a single column will produce a DataFrame with the columns
        having only one value:

        >>> df_a = df[['a']]
        >>> df_a
           a
        0  1
        1  3

        So the columns can be squeezed down, resulting in a Series:

        >>> df_a.squeeze('columns')
        0    1
        1    3
        Name: a, dtype: int64

        Slicing a single row from a single column will produce a single
        scalar DataFrame:

        >>> df_0a = df.loc[df.index < 1, ['a']]
        >>> df_0a
           a
        0  1

        Squeezing the rows produces a single scalar Series:

        >>> df_0a.squeeze('rows')
        a    1
        Name: 0, dtype: int64

        Squeezing all axes will project directly into a scalar:

        >>> df_0a.squeeze()
        1
        """
        axes = range(self._AXIS_LEN) if axis is None else (self._get_axis_number(axis),)
        result = self.iloc[
            tuple(
                0 if i in axes and len(a) == 1 else slice(None)
                for i, a in enumerate(self.axes)
            )
        ]
        if isinstance(result, NDFrame):
            result = result.__finalize__(self, method="squeeze")
        return result

    # ----------------------------------------------------------------------
    # Rename

    @final
    def _rename(
        self,
        mapper: Renamer | None = None,
        *,
        index: Renamer | None = None,
        columns: Renamer | None = None,
        axis: Axis | None = None,
        copy: bool_t | None = None,
        inplace: bool_t = False,
        level: Level | None = None,
        errors: str = "ignore",
    ) -> Self | None:
        # called by Series.rename and DataFrame.rename

        if mapper is None and index is None and columns is None:
            raise TypeError("must pass an index to rename")

        if index is not None or columns is not None:
            if axis is not None:
                raise TypeError(
                    "Cannot specify both 'axis' and any of 'index' or 'columns'"
                )
            if mapper is not None:
                raise TypeError(
                    "Cannot specify both 'mapper' and any of 'index' or 'columns'"
                )
        else:
            # use the mapper argument
            if axis and self._get_axis_number(axis) == 1:
                columns = mapper
            else:
                index = mapper

        self._check_inplace_and_allows_duplicate_labels(inplace)
        result = self if inplace else self.copy(deep=copy and not using_copy_on_write())

        for axis_no, replacements in enumerate((index, columns)):
            if replacements is None:
                continue

            ax = self._get_axis(axis_no)
            f = common.get_rename_function(replacements)

            if level is not None:
                level = ax._get_level_number(level)

            # GH 13473
            if not callable(replacements):
                if ax._is_multi and level is not None:
                    indexer = ax.get_level_values(level).get_indexer_for(replacements)
                else:
                    indexer = ax.get_indexer_for(replacements)

                if errors == "raise" and len(indexer[indexer == -1]):
                    missing_labels = [
                        label
                        for index, label in enumerate(replacements)
                        if indexer[index] == -1
                    ]
                    raise KeyError(f"{missing_labels} not found in axis")

            new_index = ax._transform_index(f, level=level)
            result._set_axis_nocheck(new_index, axis=axis_no, inplace=True, copy=False)
            result._clear_item_cache()

        if inplace:
            self._update_inplace(result)
            return None
        else:
            return result.__finalize__(self, method="rename")

    @overload
    def rename_axis(
        self,
        mapper: IndexLabel | lib.NoDefault = ...,
        *,
        index=...,
        columns=...,
        axis: Axis = ...,
        copy: bool_t | None = ...,
        inplace: Literal[False] = ...,
    ) -> Self:
        ...

    @overload
    def rename_axis(
        self,
        mapper: IndexLabel | lib.NoDefault = ...,
        *,
        index=...,
        columns=...,
        axis: Axis = ...,
        copy: bool_t | None = ...,
        inplace: Literal[True],
    ) -> None:
        ...

    @overload
    def rename_axis(
        self,
        mapper: IndexLabel | lib.NoDefault = ...,
        *,
        index=...,
        columns=...,
        axis: Axis = ...,
        copy: bool_t | None = ...,
        inplace: bool_t = ...,
    ) -> Self | None:
        ...

    def rename_axis(
        self,
        mapper: IndexLabel | lib.NoDefault = lib.no_default,
        *,
        index=lib.no_default,
        columns=lib.no_default,
        axis: Axis = 0,
        copy: bool_t | None = None,
        inplace: bool_t = False,
    ) -> Self | None:
        """
        Set the name of the axis for the index or columns.

        Parameters
        ----------
        mapper : scalar, list-like, optional
            Value to set the axis name attribute.
        index, columns : scalar, list-like, dict-like or function, optional
            A scalar, list-like, dict-like or functions transformations to
            apply to that axis' values.
            Note that the ``columns`` parameter is not allowed if the
            object is a Series. This parameter only apply for DataFrame
            type objects.

            Use either ``mapper`` and ``axis`` to
            specify the axis to target with ``mapper``, or ``index``
            and/or ``columns``.
        axis : {0 or 'index', 1 or 'columns'}, default 0
            The axis to rename. For `Series` this parameter is unused and defaults to 0.
        copy : bool, default None
            Also copy underlying data.
        inplace : bool, default False
            Modifies the object directly, instead of creating a new Series
            or DataFrame.

        Returns
        -------
        Series, DataFrame, or None
            The same type as the caller or None if ``inplace=True``.

        See Also
        --------
        Series.rename : Alter Series index labels or name.
        DataFrame.rename : Alter DataFrame index labels or name.
        Index.rename : Set new names on index.

        Notes
        -----
        ``DataFrame.rename_axis`` supports two calling conventions

        * ``(index=index_mapper, columns=columns_mapper, ...)``
        * ``(mapper, axis={'index', 'columns'}, ...)``

        The first calling convention will only modify the names of
        the index and/or the names of the Index object that is the columns.
        In this case, the parameter ``copy`` is ignored.

        The second calling convention will modify the names of the
        corresponding index if mapper is a list or a scalar.
        However, if mapper is dict-like or a function, it will use the
        deprecated behavior of modifying the axis *labels*.

        We *highly* recommend using keyword arguments to clarify your
        intent.

        Examples
        --------
        **Series**

        >>> s = pd.Series(["dog", "cat", "monkey"])
        >>> s
        0       dog
        1       cat
        2    monkey
        dtype: object
        >>> s.rename_axis("animal")
        animal
        0    dog
        1    cat
        2    monkey
        dtype: object

        **DataFrame**

        >>> df = pd.DataFrame({"num_legs": [4, 4, 2],
        ...                    "num_arms": [0, 0, 2]},
        ...                   ["dog", "cat", "monkey"])
        >>> df
                num_legs  num_arms
        dog            4         0
        cat            4         0
        monkey         2         2
        >>> df = df.rename_axis("animal")
        >>> df
                num_legs  num_arms
        animal
        dog            4         0
        cat            4         0
        monkey         2         2
        >>> df = df.rename_axis("limbs", axis="columns")
        >>> df
        limbs   num_legs  num_arms
        animal
        dog            4         0
        cat            4         0
        monkey         2         2

        **MultiIndex**

        >>> df.index = pd.MultiIndex.from_product([['mammal'],
        ...                                        ['dog', 'cat', 'monkey']],
        ...                                       names=['type', 'name'])
        >>> df
        limbs          num_legs  num_arms
        type   name
        mammal dog            4         0
               cat            4         0
               monkey         2         2

        >>> df.rename_axis(index={'type': 'class'})
        limbs          num_legs  num_arms
        class  name
        mammal dog            4         0
               cat            4         0
               monkey         2         2

        >>> df.rename_axis(columns=str.upper)
        LIMBS          num_legs  num_arms
        type   name
        mammal dog            4         0
               cat            4         0
               monkey         2         2
        """
        axes = {"index": index, "columns": columns}

        if axis is not None:
            axis = self._get_axis_number(axis)

        inplace = validate_bool_kwarg(inplace, "inplace")

        if copy and using_copy_on_write():
            copy = False

        if mapper is not lib.no_default:
            # Use v0.23 behavior if a scalar or list
            non_mapper = is_scalar(mapper) or (
                is_list_like(mapper) and not is_dict_like(mapper)
            )
            if non_mapper:
                return self._set_axis_name(
                    mapper, axis=axis, inplace=inplace, copy=copy
                )
            else:
                raise ValueError("Use `.rename` to alter labels with a mapper.")
        else:
            # Use new behavior.  Means that index and/or columns
            # is specified
            result = self if inplace else self.copy(deep=copy)

            for axis in range(self._AXIS_LEN):
                v = axes.get(self._get_axis_name(axis))
                if v is lib.no_default:
                    continue
                non_mapper = is_scalar(v) or (is_list_like(v) and not is_dict_like(v))
                if non_mapper:
                    newnames = v
                else:
                    f = common.get_rename_function(v)
                    curnames = self._get_axis(axis).names
                    newnames = [f(name) for name in curnames]
                result._set_axis_name(newnames, axis=axis, inplace=True, copy=copy)
            if not inplace:
                return result
            return None

    @final
    def _set_axis_name(
        self, name, axis: Axis = 0, inplace: bool_t = False, copy: bool_t | None = True
    ):
        """
        Set the name(s) of the axis.

        Parameters
        ----------
        name : str or list of str
            Name(s) to set.
        axis : {0 or 'index', 1 or 'columns'}, default 0
            The axis to set the label. The value 0 or 'index' specifies index,
            and the value 1 or 'columns' specifies columns.
        inplace : bool, default False
            If `True`, do operation inplace and return None.
        copy:
            Whether to make a copy of the result.

        Returns
        -------
        Series, DataFrame, or None
            The same type as the caller or `None` if `inplace` is `True`.

        See Also
        --------
        DataFrame.rename : Alter the axis labels of :class:`DataFrame`.
        Series.rename : Alter the index labels or set the index name
            of :class:`Series`.
        Index.rename : Set the name of :class:`Index` or :class:`MultiIndex`.

        Examples
        --------
        >>> df = pd.DataFrame({"num_legs": [4, 4, 2]},
        ...                   ["dog", "cat", "monkey"])
        >>> df
                num_legs
        dog            4
        cat            4
        monkey         2
        >>> df._set_axis_name("animal")
                num_legs
        animal
        dog            4
        cat            4
        monkey         2
        >>> df.index = pd.MultiIndex.from_product(
        ...                [["mammal"], ['dog', 'cat', 'monkey']])
        >>> df._set_axis_name(["type", "name"])
                       num_legs
        type   name
        mammal dog        4
               cat        4
               monkey     2
        """
        axis = self._get_axis_number(axis)
        idx = self._get_axis(axis).set_names(name)

        inplace = validate_bool_kwarg(inplace, "inplace")
        renamed = self if inplace else self.copy(deep=copy)
        if axis == 0:
            renamed.index = idx
        else:
            renamed.columns = idx

        if not inplace:
            return renamed

    # ----------------------------------------------------------------------
    # Comparison Methods

    @final
    def _indexed_same(self, other) -> bool_t:
        return all(
            self._get_axis(a).equals(other._get_axis(a)) for a in self._AXIS_ORDERS
        )

    @final
    def equals(self, other: object) -> bool_t:
        """
        Test whether two objects contain the same elements.

        This function allows two Series or DataFrames to be compared against
        each other to see if they have the same shape and elements. NaNs in
        the same location are considered equal.

        The row/column index do not need to have the same type, as long
        as the values are considered equal. Corresponding columns must be of
        the same dtype.

        Parameters
        ----------
        other : Series or DataFrame
            The other Series or DataFrame to be compared with the first.

        Returns
        -------
        bool
            True if all elements are the same in both objects, False
            otherwise.

        See Also
        --------
        Series.eq : Compare two Series objects of the same length
            and return a Series where each element is True if the element
            in each Series is equal, False otherwise.
        DataFrame.eq : Compare two DataFrame objects of the same shape and
            return a DataFrame where each element is True if the respective
            element in each DataFrame is equal, False otherwise.
        testing.assert_series_equal : Raises an AssertionError if left and
            right are not equal. Provides an easy interface to ignore
            inequality in dtypes, indexes and precision among others.
        testing.assert_frame_equal : Like assert_series_equal, but targets
            DataFrames.
        numpy.array_equal : Return True if two arrays have the same shape
            and elements, False otherwise.

        Examples
        --------
        >>> df = pd.DataFrame({1: [10], 2: [20]})
        >>> df
            1   2
        0  10  20

        DataFrames df and exactly_equal have the same types and values for
        their elements and column labels, which will return True.

        >>> exactly_equal = pd.DataFrame({1: [10], 2: [20]})
        >>> exactly_equal
            1   2
        0  10  20
        >>> df.equals(exactly_equal)
        True

        DataFrames df and different_column_type have the same element
        types and values, but have different types for the column labels,
        which will still return True.

        >>> different_column_type = pd.DataFrame({1.0: [10], 2.0: [20]})
        >>> different_column_type
           1.0  2.0
        0   10   20
        >>> df.equals(different_column_type)
        True

        DataFrames df and different_data_type have different types for the
        same values for their elements, and will return False even though
        their column labels are the same values and types.

        >>> different_data_type = pd.DataFrame({1: [10.0], 2: [20.0]})
        >>> different_data_type
              1     2
        0  10.0  20.0
        >>> df.equals(different_data_type)
        False
        """
        if not (isinstance(other, type(self)) or isinstance(self, type(other))):
            return False
        other = cast(NDFrame, other)
        return self._mgr.equals(other._mgr)

    # -------------------------------------------------------------------------
    # Unary Methods

    @final
    def __neg__(self) -> Self:
        def blk_func(values: ArrayLike):
            if is_bool_dtype(values.dtype):
                # error: Argument 1 to "inv" has incompatible type "Union
                # [ExtensionArray, ndarray[Any, Any]]"; expected
                # "_SupportsInversion[ndarray[Any, dtype[bool_]]]"
                return operator.inv(values)  # type: ignore[arg-type]
            else:
                # error: Argument 1 to "neg" has incompatible type "Union
                # [ExtensionArray, ndarray[Any, Any]]"; expected
                # "_SupportsNeg[ndarray[Any, dtype[Any]]]"
                return operator.neg(values)  # type: ignore[arg-type]

        new_data = self._mgr.apply(blk_func)
        res = self._constructor_from_mgr(new_data, axes=new_data.axes)
        return res.__finalize__(self, method="__neg__")

    @final
    def __pos__(self) -> Self:
        def blk_func(values: ArrayLike):
            if is_bool_dtype(values.dtype):
                return values.copy()
            else:
                # error: Argument 1 to "pos" has incompatible type "Union
                # [ExtensionArray, ndarray[Any, Any]]"; expected
                # "_SupportsPos[ndarray[Any, dtype[Any]]]"
                return operator.pos(values)  # type: ignore[arg-type]

        new_data = self._mgr.apply(blk_func)
        res = self._constructor_from_mgr(new_data, axes=new_data.axes)
        return res.__finalize__(self, method="__pos__")

    @final
    def __invert__(self) -> Self:
        if not self.size:
            # inv fails with 0 len
            return self.copy(deep=False)

        new_data = self._mgr.apply(operator.invert)
        res = self._constructor_from_mgr(new_data, axes=new_data.axes)
        return res.__finalize__(self, method="__invert__")

    @final
    def __nonzero__(self) -> NoReturn:
        raise ValueError(
            f"The truth value of a {type(self).__name__} is ambiguous. "
            "Use a.empty, a.bool(), a.item(), a.any() or a.all()."
        )

    __bool__ = __nonzero__

    @final
    def bool(self) -> bool_t:
        """
        Return the bool of a single element Series or DataFrame.

        .. deprecated:: 2.1.0

           bool is deprecated and will be removed in future version of pandas

        This must be a boolean scalar value, either True or False. It will raise a
        ValueError if the Series or DataFrame does not have exactly 1 element, or that
        element is not boolean (integer values 0 and 1 will also raise an exception).

        Returns
        -------
        bool
            The value in the Series or DataFrame.

        See Also
        --------
        Series.astype : Change the data type of a Series, including to boolean.
        DataFrame.astype : Change the data type of a DataFrame, including to boolean.
        numpy.bool_ : NumPy boolean data type, used by pandas for boolean values.

        Examples
        --------
        The method will only work for single element objects with a boolean value:

        >>> pd.Series([True]).bool()  # doctest: +SKIP
        True
        >>> pd.Series([False]).bool()  # doctest: +SKIP
        False

        >>> pd.DataFrame({'col': [True]}).bool()  # doctest: +SKIP
        True
        >>> pd.DataFrame({'col': [False]}).bool()  # doctest: +SKIP
        False
        """

        warnings.warn(
            f"{type(self).__name__}.bool is now deprecated and will be removed "
            "in future version of pandas",
            FutureWarning,
            stacklevel=find_stack_level(),
        )
        v = self.squeeze()
        if isinstance(v, (bool, np.bool_)):
            return bool(v)
        elif is_scalar(v):
            raise ValueError(
                "bool cannot act on a non-boolean single element "
                f"{type(self).__name__}"
            )

        self.__nonzero__()
        # for mypy (__nonzero__ raises)
        return True

    @final
    def abs(self) -> Self:
        """
        Return a Series/DataFrame with absolute numeric value of each element.

        This function only applies to elements that are all numeric.

        Returns
        -------
        abs
            Series/DataFrame containing the absolute value of each element.

        See Also
        --------
        numpy.absolute : Calculate the absolute value element-wise.

        Notes
        -----
        For ``complex`` inputs, ``1.2 + 1j``, the absolute value is
        :math:`\\sqrt{ a^2 + b^2 }`.

        Examples
        --------
        Absolute numeric values in a Series.

        >>> s = pd.Series([-1.10, 2, -3.33, 4])
        >>> s.abs()
        0    1.10
        1    2.00
        2    3.33
        3    4.00
        dtype: float64

        Absolute numeric values in a Series with complex numbers.

        >>> s = pd.Series([1.2 + 1j])
        >>> s.abs()
        0    1.56205
        dtype: float64

        Absolute numeric values in a Series with a Timedelta element.

        >>> s = pd.Series([pd.Timedelta('1 days')])
        >>> s.abs()
        0   1 days
        dtype: timedelta64[ns]

        Select rows with data closest to certain value using argsort (from
        `StackOverflow <https://stackoverflow.com/a/17758115>`__).

        >>> df = pd.DataFrame({
        ...     'a': [4, 5, 6, 7],
        ...     'b': [10, 20, 30, 40],
        ...     'c': [100, 50, -30, -50]
        ... })
        >>> df
             a    b    c
        0    4   10  100
        1    5   20   50
        2    6   30  -30
        3    7   40  -50
        >>> df.loc[(df.c - 43).abs().argsort()]
             a    b    c
        1    5   20   50
        0    4   10  100
        2    6   30  -30
        3    7   40  -50
        """
        res_mgr = self._mgr.apply(np.abs)
        return self._constructor_from_mgr(res_mgr, axes=res_mgr.axes).__finalize__(
            self, name="abs"
        )

    @final
    def __abs__(self) -> Self:
        return self.abs()

    @final
    def __round__(self, decimals: int = 0) -> Self:
        return self.round(decimals).__finalize__(self, method="__round__")

    # -------------------------------------------------------------------------
    # Label or Level Combination Helpers
    #
    # A collection of helper methods for DataFrame/Series operations that
    # accept a combination of column/index labels and levels.  All such
    # operations should utilize/extend these methods when possible so that we
    # have consistent precedence and validation logic throughout the library.

    @final
    def _is_level_reference(self, key: Level, axis: Axis = 0) -> bool_t:
        """
        Test whether a key is a level reference for a given axis.

        To be considered a level reference, `key` must be a string that:
          - (axis=0): Matches the name of an index level and does NOT match
            a column label.
          - (axis=1): Matches the name of a column level and does NOT match
            an index label.

        Parameters
        ----------
        key : Hashable
            Potential level name for the given axis
        axis : int, default 0
            Axis that levels are associated with (0 for index, 1 for columns)

        Returns
        -------
        is_level : bool
        """
        axis_int = self._get_axis_number(axis)

        return (
            key is not None
            and is_hashable(key)
            and key in self.axes[axis_int].names
            and not self._is_label_reference(key, axis=axis_int)
        )

    @final
    def _is_label_reference(self, key: Level, axis: Axis = 0) -> bool_t:
        """
        Test whether a key is a label reference for a given axis.

        To be considered a label reference, `key` must be a string that:
          - (axis=0): Matches a column label
          - (axis=1): Matches an index label

        Parameters
        ----------
        key : Hashable
            Potential label name, i.e. Index entry.
        axis : int, default 0
            Axis perpendicular to the axis that labels are associated with
            (0 means search for column labels, 1 means search for index labels)

        Returns
        -------
        is_label: bool
        """
        axis_int = self._get_axis_number(axis)
        other_axes = (ax for ax in range(self._AXIS_LEN) if ax != axis_int)

        return (
            key is not None
            and is_hashable(key)
            and any(key in self.axes[ax] for ax in other_axes)
        )

    @final
    def _is_label_or_level_reference(self, key: Level, axis: AxisInt = 0) -> bool_t:
        """
        Test whether a key is a label or level reference for a given axis.

        To be considered either a label or a level reference, `key` must be a
        string that:
          - (axis=0): Matches a column label or an index level
          - (axis=1): Matches an index label or a column level

        Parameters
        ----------
        key : Hashable
            Potential label or level name
        axis : int, default 0
            Axis that levels are associated with (0 for index, 1 for columns)

        Returns
        -------
        bool
        """
        return self._is_level_reference(key, axis=axis) or self._is_label_reference(
            key, axis=axis
        )

    @final
    def _check_label_or_level_ambiguity(self, key: Level, axis: Axis = 0) -> None:
        """
        Check whether `key` is ambiguous.

        By ambiguous, we mean that it matches both a level of the input
        `axis` and a label of the other axis.

        Parameters
        ----------
        key : Hashable
            Label or level name.
        axis : int, default 0
            Axis that levels are associated with (0 for index, 1 for columns).

        Raises
        ------
        ValueError: `key` is ambiguous
        """

        axis_int = self._get_axis_number(axis)
        other_axes = (ax for ax in range(self._AXIS_LEN) if ax != axis_int)

        if (
            key is not None
            and is_hashable(key)
            and key in self.axes[axis_int].names
            and any(key in self.axes[ax] for ax in other_axes)
        ):
            # Build an informative and grammatical warning
            level_article, level_type = (
                ("an", "index") if axis_int == 0 else ("a", "column")
            )

            label_article, label_type = (
                ("a", "column") if axis_int == 0 else ("an", "index")
            )

            msg = (
                f"'{key}' is both {level_article} {level_type} level and "
                f"{label_article} {label_type} label, which is ambiguous."
            )
            raise ValueError(msg)

    @final
    def _get_label_or_level_values(self, key: Level, axis: AxisInt = 0) -> ArrayLike:
        """
        Return a 1-D array of values associated with `key`, a label or level
        from the given `axis`.

        Retrieval logic:
          - (axis=0): Return column values if `key` matches a column label.
            Otherwise return index level values if `key` matches an index
            level.
          - (axis=1): Return row values if `key` matches an index label.
            Otherwise return column level values if 'key' matches a column
            level

        Parameters
        ----------
        key : Hashable
            Label or level name.
        axis : int, default 0
            Axis that levels are associated with (0 for index, 1 for columns)

        Returns
        -------
        np.ndarray or ExtensionArray

        Raises
        ------
        KeyError
            if `key` matches neither a label nor a level
        ValueError
            if `key` matches multiple labels
        """
        axis = self._get_axis_number(axis)
        other_axes = [ax for ax in range(self._AXIS_LEN) if ax != axis]

        if self._is_label_reference(key, axis=axis):
            self._check_label_or_level_ambiguity(key, axis=axis)
            values = self.xs(key, axis=other_axes[0])._values
        elif self._is_level_reference(key, axis=axis):
            values = self.axes[axis].get_level_values(key)._values
        else:
            raise KeyError(key)

        # Check for duplicates
        if values.ndim > 1:
            if other_axes and isinstance(self._get_axis(other_axes[0]), MultiIndex):
                multi_message = (
                    "\n"
                    "For a multi-index, the label must be a "
                    "tuple with elements corresponding to each level."
                )
            else:
                multi_message = ""

            label_axis_name = "column" if axis == 0 else "index"
            raise ValueError(
                f"The {label_axis_name} label '{key}' is not unique.{multi_message}"
            )

        return values

    @final
    def _drop_labels_or_levels(self, keys, axis: AxisInt = 0):
        """
        Drop labels and/or levels for the given `axis`.

        For each key in `keys`:
          - (axis=0): If key matches a column label then drop the column.
            Otherwise if key matches an index level then drop the level.
          - (axis=1): If key matches an index label then drop the row.
            Otherwise if key matches a column level then drop the level.

        Parameters
        ----------
        keys : str or list of str
            labels or levels to drop
        axis : int, default 0
            Axis that levels are associated with (0 for index, 1 for columns)

        Returns
        -------
        dropped: DataFrame

        Raises
        ------
        ValueError
            if any `keys` match neither a label nor a level
        """
        axis = self._get_axis_number(axis)

        # Validate keys
        keys = common.maybe_make_list(keys)
        invalid_keys = [
            k for k in keys if not self._is_label_or_level_reference(k, axis=axis)
        ]

        if invalid_keys:
            raise ValueError(
                "The following keys are not valid labels or "
                f"levels for axis {axis}: {invalid_keys}"
            )

        # Compute levels and labels to drop
        levels_to_drop = [k for k in keys if self._is_level_reference(k, axis=axis)]

        labels_to_drop = [k for k in keys if not self._is_level_reference(k, axis=axis)]

        # Perform copy upfront and then use inplace operations below.
        # This ensures that we always perform exactly one copy.
        # ``copy`` and/or ``inplace`` options could be added in the future.
        dropped = self.copy(deep=False)

        if axis == 0:
            # Handle dropping index levels
            if levels_to_drop:
                dropped.reset_index(levels_to_drop, drop=True, inplace=True)

            # Handle dropping columns labels
            if labels_to_drop:
                dropped.drop(labels_to_drop, axis=1, inplace=True)
        else:
            # Handle dropping column levels
            if levels_to_drop:
                if isinstance(dropped.columns, MultiIndex):
                    # Drop the specified levels from the MultiIndex
                    dropped.columns = dropped.columns.droplevel(levels_to_drop)
                else:
                    # Drop the last level of Index by replacing with
                    # a RangeIndex
                    dropped.columns = RangeIndex(dropped.columns.size)

            # Handle dropping index labels
            if labels_to_drop:
                dropped.drop(labels_to_drop, axis=0, inplace=True)

        return dropped

    # ----------------------------------------------------------------------
    # Iteration

    # https://github.com/python/typeshed/issues/2148#issuecomment-520783318
    # Incompatible types in assignment (expression has type "None", base class
    # "object" defined the type as "Callable[[object], int]")
    __hash__: ClassVar[None]  # type: ignore[assignment]

    def __iter__(self) -> Iterator:
        """
        Iterate over info axis.

        Returns
        -------
        iterator
            Info axis as iterator.

        Examples
        --------
        >>> df = pd.DataFrame({'A': [1, 2, 3], 'B': [4, 5, 6]})
        >>> for x in df:
        ...     print(x)
        A
        B
        """
        return iter(self._info_axis)

    # can we get a better explanation of this?
    def keys(self) -> Index:
        """
        Get the 'info axis' (see Indexing for more).

        This is index for Series, columns for DataFrame.

        Returns
        -------
        Index
            Info axis.

        Examples
        --------
        >>> d = pd.DataFrame(data={'A': [1, 2, 3], 'B': [0, 4, 8]},
        ...                  index=['a', 'b', 'c'])
        >>> d
           A  B
        a  1  0
        b  2  4
        c  3  8
        >>> d.keys()
        Index(['A', 'B'], dtype='object')
        """
        return self._info_axis

    def items(self):
        """
        Iterate over (label, values) on info axis

        This is index for Series and columns for DataFrame.

        Returns
        -------
        Generator
        """
        for h in self._info_axis:
            yield h, self[h]

    def __len__(self) -> int:
        """Returns length of info axis"""
        return len(self._info_axis)

    @final
    def __contains__(self, key) -> bool_t:
        """True if the key is in the info axis"""
        return key in self._info_axis

    @property
    def empty(self) -> bool_t:
        """
        Indicator whether Series/DataFrame is empty.

        True if Series/DataFrame is entirely empty (no items), meaning any of the
        axes are of length 0.

        Returns
        -------
        bool
            If Series/DataFrame is empty, return True, if not return False.

        See Also
        --------
        Series.dropna : Return series without null values.
        DataFrame.dropna : Return DataFrame with labels on given axis omitted
            where (all or any) data are missing.

        Notes
        -----
        If Series/DataFrame contains only NaNs, it is still not considered empty. See
        the example below.

        Examples
        --------
        An example of an actual empty DataFrame. Notice the index is empty:

        >>> df_empty = pd.DataFrame({'A' : []})
        >>> df_empty
        Empty DataFrame
        Columns: [A]
        Index: []
        >>> df_empty.empty
        True

        If we only have NaNs in our DataFrame, it is not considered empty! We
        will need to drop the NaNs to make the DataFrame empty:

        >>> df = pd.DataFrame({'A' : [np.nan]})
        >>> df
            A
        0 NaN
        >>> df.empty
        False
        >>> df.dropna().empty
        True

        >>> ser_empty = pd.Series({'A' : []})
        >>> ser_empty
        A    []
        dtype: object
        >>> ser_empty.empty
        False
        >>> ser_empty = pd.Series()
        >>> ser_empty.empty
        True
        """
        return any(len(self._get_axis(a)) == 0 for a in self._AXIS_ORDERS)

    # ----------------------------------------------------------------------
    # Array Interface

    # This is also set in IndexOpsMixin
    # GH#23114 Ensure ndarray.__op__(DataFrame) returns NotImplemented
    __array_priority__: int = 1000

    def __array__(self, dtype: npt.DTypeLike | None = None) -> np.ndarray:
        values = self._values
        arr = np.asarray(values, dtype=dtype)
        if (
            astype_is_view(values.dtype, arr.dtype)
            and using_copy_on_write()
            and self._mgr.is_single_block
        ):
            # Check if both conversions can be done without a copy
            if astype_is_view(self.dtypes.iloc[0], values.dtype) and astype_is_view(
                values.dtype, arr.dtype
            ):
                arr = arr.view()
                arr.flags.writeable = False
        return arr

    @final
    def __array_ufunc__(
        self, ufunc: np.ufunc, method: str, *inputs: Any, **kwargs: Any
    ):
        return arraylike.array_ufunc(self, ufunc, method, *inputs, **kwargs)

    # ----------------------------------------------------------------------
    # Picklability

    @final
    def __getstate__(self) -> dict[str, Any]:
        meta = {k: getattr(self, k, None) for k in self._metadata}
        return {
            "_mgr": self._mgr,
            "_typ": self._typ,
            "_metadata": self._metadata,
            "attrs": self.attrs,
            "_flags": {k: self.flags[k] for k in self.flags._keys},
            **meta,
        }

    @final
    def __setstate__(self, state) -> None:
        if isinstance(state, BlockManager):
            self._mgr = state
        elif isinstance(state, dict):
            if "_data" in state and "_mgr" not in state:
                # compat for older pickles
                state["_mgr"] = state.pop("_data")
            typ = state.get("_typ")
            if typ is not None:
                attrs = state.get("_attrs", {})
                object.__setattr__(self, "_attrs", attrs)
                flags = state.get("_flags", {"allows_duplicate_labels": True})
                object.__setattr__(self, "_flags", Flags(self, **flags))

                # set in the order of internal names
                # to avoid definitional recursion
                # e.g. say fill_value needing _mgr to be
                # defined
                meta = set(self._internal_names + self._metadata)
                for k in list(meta):
                    if k in state and k != "_flags":
                        v = state[k]
                        object.__setattr__(self, k, v)

                for k, v in state.items():
                    if k not in meta:
                        object.__setattr__(self, k, v)

            else:
                raise NotImplementedError("Pre-0.12 pickles are no longer supported")
        elif len(state) == 2:
            raise NotImplementedError("Pre-0.12 pickles are no longer supported")

        self._item_cache: dict[Hashable, Series] = {}

    # ----------------------------------------------------------------------
    # Rendering Methods

    def __repr__(self) -> str:
        # string representation based upon iterating over self
        # (since, by definition, `PandasContainers` are iterable)
        prepr = f"[{','.join(map(pprint_thing, self))}]"
        return f"{type(self).__name__}({prepr})"

    @final
    def _repr_latex_(self):
        """
        Returns a LaTeX representation for a particular object.
        Mainly for use with nbconvert (jupyter notebook conversion to pdf).
        """
        if config.get_option("styler.render.repr") == "latex":
            return self.to_latex()
        else:
            return None

    @final
    def _repr_data_resource_(self):
        """
        Not a real Jupyter special repr method, but we use the same
        naming convention.
        """
        if config.get_option("display.html.table_schema"):
            data = self.head(config.get_option("display.max_rows"))

            as_json = data.to_json(orient="table")
            as_json = cast(str, as_json)
            return loads(as_json, object_pairs_hook=collections.OrderedDict)

    # ----------------------------------------------------------------------
    # I/O Methods

    @final
    @doc(
        klass="object",
        storage_options=_shared_docs["storage_options"],
        storage_options_versionadded="1.2.0",
    )
    def to_excel(
        self,
        excel_writer: FilePath | WriteExcelBuffer | ExcelWriter,
        sheet_name: str = "Sheet1",
        na_rep: str = "",
        float_format: str | None = None,
        columns: Sequence[Hashable] | None = None,
        header: Sequence[Hashable] | bool_t = True,
        index: bool_t = True,
        index_label: IndexLabel = None,
        startrow: int = 0,
        startcol: int = 0,
        engine: Literal["openpyxl", "xlsxwriter"] | None = None,
        merge_cells: bool_t = True,
        inf_rep: str = "inf",
        freeze_panes: tuple[int, int] | None = None,
        storage_options: StorageOptions = None,
        engine_kwargs: dict[str, Any] | None = None,
    ) -> None:
        """
        Write {klass} to an Excel sheet.

        To write a single {klass} to an Excel .xlsx file it is only necessary to
        specify a target file name. To write to multiple sheets it is necessary to
        create an `ExcelWriter` object with a target file name, and specify a sheet
        in the file to write to.

        Multiple sheets may be written to by specifying unique `sheet_name`.
        With all data written to the file it is necessary to save the changes.
        Note that creating an `ExcelWriter` object with a file name that already
        exists will result in the contents of the existing file being erased.

        Parameters
        ----------
        excel_writer : path-like, file-like, or ExcelWriter object
            File path or existing ExcelWriter.
        sheet_name : str, default 'Sheet1'
            Name of sheet which will contain DataFrame.
        na_rep : str, default ''
            Missing data representation.
        float_format : str, optional
            Format string for floating point numbers. For example
            ``float_format="%.2f"`` will format 0.1234 to 0.12.
        columns : sequence or list of str, optional
            Columns to write.
        header : bool or list of str, default True
            Write out the column names. If a list of string is given it is
            assumed to be aliases for the column names.
        index : bool, default True
            Write row names (index).
        index_label : str or sequence, optional
            Column label for index column(s) if desired. If not specified, and
            `header` and `index` are True, then the index names are used. A
            sequence should be given if the DataFrame uses MultiIndex.
        startrow : int, default 0
            Upper left cell row to dump data frame.
        startcol : int, default 0
            Upper left cell column to dump data frame.
        engine : str, optional
            Write engine to use, 'openpyxl' or 'xlsxwriter'. You can also set this
            via the options ``io.excel.xlsx.writer`` or
            ``io.excel.xlsm.writer``.

        merge_cells : bool, default True
            Write MultiIndex and Hierarchical Rows as merged cells.
        inf_rep : str, default 'inf'
            Representation for infinity (there is no native representation for
            infinity in Excel).
        freeze_panes : tuple of int (length 2), optional
            Specifies the one-based bottommost row and rightmost column that
            is to be frozen.
        {storage_options}

            .. versionadded:: {storage_options_versionadded}
        engine_kwargs : dict, optional
            Arbitrary keyword arguments passed to excel engine.

        See Also
        --------
        to_csv : Write DataFrame to a comma-separated values (csv) file.
        ExcelWriter : Class for writing DataFrame objects into excel sheets.
        read_excel : Read an Excel file into a pandas DataFrame.
        read_csv : Read a comma-separated values (csv) file into DataFrame.
        io.formats.style.Styler.to_excel : Add styles to Excel sheet.

        Notes
        -----
        For compatibility with :meth:`~DataFrame.to_csv`,
        to_excel serializes lists and dicts to strings before writing.

        Once a workbook has been saved it is not possible to write further
        data without rewriting the whole workbook.

        Examples
        --------

        Create, write to and save a workbook:

        >>> df1 = pd.DataFrame([['a', 'b'], ['c', 'd']],
        ...                    index=['row 1', 'row 2'],
        ...                    columns=['col 1', 'col 2'])
        >>> df1.to_excel("output.xlsx")  # doctest: +SKIP

        To specify the sheet name:

        >>> df1.to_excel("output.xlsx",
        ...              sheet_name='Sheet_name_1')  # doctest: +SKIP

        If you wish to write to more than one sheet in the workbook, it is
        necessary to specify an ExcelWriter object:

        >>> df2 = df1.copy()
        >>> with pd.ExcelWriter('output.xlsx') as writer:  # doctest: +SKIP
        ...     df1.to_excel(writer, sheet_name='Sheet_name_1')
        ...     df2.to_excel(writer, sheet_name='Sheet_name_2')

        ExcelWriter can also be used to append to an existing Excel file:

        >>> with pd.ExcelWriter('output.xlsx',
        ...                     mode='a') as writer:  # doctest: +SKIP
        ...     df1.to_excel(writer, sheet_name='Sheet_name_3')

        To set the library that is used to write the Excel file,
        you can pass the `engine` keyword (the default engine is
        automatically chosen depending on the file extension):

        >>> df1.to_excel('output1.xlsx', engine='xlsxwriter')  # doctest: +SKIP
        """
        if engine_kwargs is None:
            engine_kwargs = {}

        df = self if isinstance(self, ABCDataFrame) else self.to_frame()

        from pandas.io.formats.excel import ExcelFormatter

        formatter = ExcelFormatter(
            df,
            na_rep=na_rep,
            cols=columns,
            header=header,
            float_format=float_format,
            index=index,
            index_label=index_label,
            merge_cells=merge_cells,
            inf_rep=inf_rep,
        )
        formatter.write(
            excel_writer,
            sheet_name=sheet_name,
            startrow=startrow,
            startcol=startcol,
            freeze_panes=freeze_panes,
            engine=engine,
            storage_options=storage_options,
            engine_kwargs=engine_kwargs,
        )

    @final
    @doc(
        storage_options=_shared_docs["storage_options"],
        compression_options=_shared_docs["compression_options"] % "path_or_buf",
    )
    def to_json(
        self,
        path_or_buf: FilePath | WriteBuffer[bytes] | WriteBuffer[str] | None = None,
        orient: Literal["split", "records", "index", "table", "columns", "values"]
        | None = None,
        date_format: str | None = None,
        double_precision: int = 10,
        force_ascii: bool_t = True,
        date_unit: TimeUnit = "ms",
        default_handler: Callable[[Any], JSONSerializable] | None = None,
        lines: bool_t = False,
        compression: CompressionOptions = "infer",
        index: bool_t | None = None,
        indent: int | None = None,
        storage_options: StorageOptions = None,
        mode: Literal["a", "w"] = "w",
    ) -> str | None:
        """
        Convert the object to a JSON string.

        Note NaN's and None will be converted to null and datetime objects
        will be converted to UNIX timestamps.

        Parameters
        ----------
        path_or_buf : str, path object, file-like object, or None, default None
            String, path object (implementing os.PathLike[str]), or file-like
            object implementing a write() function. If None, the result is
            returned as a string.
        orient : str
            Indication of expected JSON string format.

            * Series:

                - default is 'index'
                - allowed values are: {{'split', 'records', 'index', 'table'}}.

            * DataFrame:

                - default is 'columns'
                - allowed values are: {{'split', 'records', 'index', 'columns',
                  'values', 'table'}}.

            * The format of the JSON string:

                - 'split' : dict like {{'index' -> [index], 'columns' -> [columns],
                  'data' -> [values]}}
                - 'records' : list like [{{column -> value}}, ... , {{column -> value}}]
                - 'index' : dict like {{index -> {{column -> value}}}}
                - 'columns' : dict like {{column -> {{index -> value}}}}
                - 'values' : just the values array
                - 'table' : dict like {{'schema': {{schema}}, 'data': {{data}}}}

                Describing the data, where data component is like ``orient='records'``.

        date_format : {{None, 'epoch', 'iso'}}
            Type of date conversion. 'epoch' = epoch milliseconds,
            'iso' = ISO8601. The default depends on the `orient`. For
            ``orient='table'``, the default is 'iso'. For all other orients,
            the default is 'epoch'.
        double_precision : int, default 10
            The number of decimal places to use when encoding
            floating point values.
        force_ascii : bool, default True
            Force encoded string to be ASCII.
        date_unit : str, default 'ms' (milliseconds)
            The time unit to encode to, governs timestamp and ISO8601
            precision.  One of 's', 'ms', 'us', 'ns' for second, millisecond,
            microsecond, and nanosecond respectively.
        default_handler : callable, default None
            Handler to call if object cannot otherwise be converted to a
            suitable format for JSON. Should receive a single argument which is
            the object to convert and return a serialisable object.
        lines : bool, default False
            If 'orient' is 'records' write out line-delimited json format. Will
            throw ValueError if incorrect 'orient' since others are not
            list-like.
        {compression_options}

            .. versionchanged:: 1.4.0 Zstandard support.

        index : bool or None, default None
            The index is only used when 'orient' is 'split', 'index', 'column',
            or 'table'. Of these, 'index' and 'column' do not support
            `index=False`.

        indent : int, optional
           Length of whitespace used to indent each record.

        {storage_options}

            .. versionadded:: 1.2.0

        mode : str, default 'w' (writing)
            Specify the IO mode for output when supplying a path_or_buf.
            Accepted args are 'w' (writing) and 'a' (append) only.
            mode='a' is only supported when lines is True and orient is 'records'.

        Returns
        -------
        None or str
            If path_or_buf is None, returns the resulting json format as a
            string. Otherwise returns None.

        See Also
        --------
        read_json : Convert a JSON string to pandas object.

        Notes
        -----
        The behavior of ``indent=0`` varies from the stdlib, which does not
        indent the output but does insert newlines. Currently, ``indent=0``
        and the default ``indent=None`` are equivalent in pandas, though this
        may change in a future release.

        ``orient='table'`` contains a 'pandas_version' field under 'schema'.
        This stores the version of `pandas` used in the latest revision of the
        schema.

        Examples
        --------
        >>> from json import loads, dumps
        >>> df = pd.DataFrame(
        ...     [["a", "b"], ["c", "d"]],
        ...     index=["row 1", "row 2"],
        ...     columns=["col 1", "col 2"],
        ... )

        >>> result = df.to_json(orient="split")
        >>> parsed = loads(result)
        >>> dumps(parsed, indent=4)  # doctest: +SKIP
        {{
            "columns": [
                "col 1",
                "col 2"
            ],
            "index": [
                "row 1",
                "row 2"
            ],
            "data": [
                [
                    "a",
                    "b"
                ],
                [
                    "c",
                    "d"
                ]
            ]
        }}

        Encoding/decoding a Dataframe using ``'records'`` formatted JSON.
        Note that index labels are not preserved with this encoding.

        >>> result = df.to_json(orient="records")
        >>> parsed = loads(result)
        >>> dumps(parsed, indent=4)  # doctest: +SKIP
        [
            {{
                "col 1": "a",
                "col 2": "b"
            }},
            {{
                "col 1": "c",
                "col 2": "d"
            }}
        ]

        Encoding/decoding a Dataframe using ``'index'`` formatted JSON:

        >>> result = df.to_json(orient="index")
        >>> parsed = loads(result)
        >>> dumps(parsed, indent=4)  # doctest: +SKIP
        {{
            "row 1": {{
                "col 1": "a",
                "col 2": "b"
            }},
            "row 2": {{
                "col 1": "c",
                "col 2": "d"
            }}
        }}

        Encoding/decoding a Dataframe using ``'columns'`` formatted JSON:

        >>> result = df.to_json(orient="columns")
        >>> parsed = loads(result)
        >>> dumps(parsed, indent=4)  # doctest: +SKIP
        {{
            "col 1": {{
                "row 1": "a",
                "row 2": "c"
            }},
            "col 2": {{
                "row 1": "b",
                "row 2": "d"
            }}
        }}

        Encoding/decoding a Dataframe using ``'values'`` formatted JSON:

        >>> result = df.to_json(orient="values")
        >>> parsed = loads(result)
        >>> dumps(parsed, indent=4)  # doctest: +SKIP
        [
            [
                "a",
                "b"
            ],
            [
                "c",
                "d"
            ]
        ]

        Encoding with Table Schema:

        >>> result = df.to_json(orient="table")
        >>> parsed = loads(result)
        >>> dumps(parsed, indent=4)  # doctest: +SKIP
        {{
            "schema": {{
                "fields": [
                    {{
                        "name": "index",
                        "type": "string"
                    }},
                    {{
                        "name": "col 1",
                        "type": "string"
                    }},
                    {{
                        "name": "col 2",
                        "type": "string"
                    }}
                ],
                "primaryKey": [
                    "index"
                ],
                "pandas_version": "1.4.0"
            }},
            "data": [
                {{
                    "index": "row 1",
                    "col 1": "a",
                    "col 2": "b"
                }},
                {{
                    "index": "row 2",
                    "col 1": "c",
                    "col 2": "d"
                }}
            ]
        }}
        """
        from pandas.io import json

        if date_format is None and orient == "table":
            date_format = "iso"
        elif date_format is None:
            date_format = "epoch"

        config.is_nonnegative_int(indent)
        indent = indent or 0

        return json.to_json(
            path_or_buf=path_or_buf,
            obj=self,
            orient=orient,
            date_format=date_format,
            double_precision=double_precision,
            force_ascii=force_ascii,
            date_unit=date_unit,
            default_handler=default_handler,
            lines=lines,
            compression=compression,
            index=index,
            indent=indent,
            storage_options=storage_options,
            mode=mode,
        )

    @final
    def to_hdf(
        self,
        path_or_buf: FilePath | HDFStore,
        key: str,
        mode: Literal["a", "w", "r+"] = "a",
        complevel: int | None = None,
        complib: Literal["zlib", "lzo", "bzip2", "blosc"] | None = None,
        append: bool_t = False,
        format: Literal["fixed", "table"] | None = None,
        index: bool_t = True,
        min_itemsize: int | dict[str, int] | None = None,
        nan_rep=None,
        dropna: bool_t | None = None,
        data_columns: Literal[True] | list[str] | None = None,
        errors: OpenFileErrors = "strict",
        encoding: str = "UTF-8",
    ) -> None:
        """
        Write the contained data to an HDF5 file using HDFStore.

        Hierarchical Data Format (HDF) is self-describing, allowing an
        application to interpret the structure and contents of a file with
        no outside information. One HDF file can hold a mix of related objects
        which can be accessed as a group or as individual objects.

        In order to add another DataFrame or Series to an existing HDF file
        please use append mode and a different a key.

        .. warning::

           One can store a subclass of ``DataFrame`` or ``Series`` to HDF5,
           but the type of the subclass is lost upon storing.

        For more information see the :ref:`user guide <io.hdf5>`.

        Parameters
        ----------
        path_or_buf : str or pandas.HDFStore
            File path or HDFStore object.
        key : str
            Identifier for the group in the store.
        mode : {'a', 'w', 'r+'}, default 'a'
            Mode to open file:

            - 'w': write, a new file is created (an existing file with
              the same name would be deleted).
            - 'a': append, an existing file is opened for reading and
              writing, and if the file does not exist it is created.
            - 'r+': similar to 'a', but the file must already exist.
        complevel : {0-9}, default None
            Specifies a compression level for data.
            A value of 0 or None disables compression.
        complib : {'zlib', 'lzo', 'bzip2', 'blosc'}, default 'zlib'
            Specifies the compression library to be used.
            These additional compressors for Blosc are supported
            (default if no compressor specified: 'blosc:blosclz'):
            {'blosc:blosclz', 'blosc:lz4', 'blosc:lz4hc', 'blosc:snappy',
            'blosc:zlib', 'blosc:zstd'}.
            Specifying a compression library which is not available issues
            a ValueError.
        append : bool, default False
            For Table formats, append the input data to the existing.
        format : {'fixed', 'table', None}, default 'fixed'
            Possible values:

            - 'fixed': Fixed format. Fast writing/reading. Not-appendable,
              nor searchable.
            - 'table': Table format. Write as a PyTables Table structure
              which may perform worse but allow more flexible operations
              like searching / selecting subsets of the data.
            - If None, pd.get_option('io.hdf.default_format') is checked,
              followed by fallback to "fixed".
        index : bool, default True
            Write DataFrame index as a column.
        min_itemsize : dict or int, optional
            Map column names to minimum string sizes for columns.
        nan_rep : Any, optional
            How to represent null values as str.
            Not allowed with append=True.
        dropna : bool, default False, optional
            Remove missing values.
        data_columns : list of columns or True, optional
            List of columns to create as indexed data columns for on-disk
            queries, or True to use all columns. By default only the axes
            of the object are indexed. See
            :ref:`Query via data columns<io.hdf5-query-data-columns>`. for
            more information.
            Applicable only to format='table'.
        errors : str, default 'strict'
            Specifies how encoding and decoding errors are to be handled.
            See the errors argument for :func:`open` for a full list
            of options.
        encoding : str, default "UTF-8"

        See Also
        --------
        read_hdf : Read from HDF file.
        DataFrame.to_orc : Write a DataFrame to the binary orc format.
        DataFrame.to_parquet : Write a DataFrame to the binary parquet format.
        DataFrame.to_sql : Write to a SQL table.
        DataFrame.to_feather : Write out feather-format for DataFrames.
        DataFrame.to_csv : Write out to a csv file.

        Examples
        --------
        >>> df = pd.DataFrame({'A': [1, 2, 3], 'B': [4, 5, 6]},
        ...                   index=['a', 'b', 'c'])  # doctest: +SKIP
        >>> df.to_hdf('data.h5', key='df', mode='w')  # doctest: +SKIP

        We can add another object to the same file:

        >>> s = pd.Series([1, 2, 3, 4])  # doctest: +SKIP
        >>> s.to_hdf('data.h5', key='s')  # doctest: +SKIP

        Reading from HDF file:

        >>> pd.read_hdf('data.h5', 'df')  # doctest: +SKIP
        A  B
        a  1  4
        b  2  5
        c  3  6
        >>> pd.read_hdf('data.h5', 's')  # doctest: +SKIP
        0    1
        1    2
        2    3
        3    4
        dtype: int64
        """
        from pandas.io import pytables

        # Argument 3 to "to_hdf" has incompatible type "NDFrame"; expected
        # "Union[DataFrame, Series]" [arg-type]
        pytables.to_hdf(
            path_or_buf,
            key,
            self,  # type: ignore[arg-type]
            mode=mode,
            complevel=complevel,
            complib=complib,
            append=append,
            format=format,
            index=index,
            min_itemsize=min_itemsize,
            nan_rep=nan_rep,
            dropna=dropna,
            data_columns=data_columns,
            errors=errors,
            encoding=encoding,
        )

    @final
    def to_sql(
        self,
        name: str,
        con,
        schema: str | None = None,
        if_exists: Literal["fail", "replace", "append"] = "fail",
        index: bool_t = True,
        index_label: IndexLabel = None,
        chunksize: int | None = None,
        dtype: DtypeArg | None = None,
        method: Literal["multi"] | Callable | None = None,
    ) -> int | None:
        """
        Write records stored in a DataFrame to a SQL database.

        Databases supported by SQLAlchemy [1]_ are supported. Tables can be
        newly created, appended to, or overwritten.

        Parameters
        ----------
        name : str
            Name of SQL table.
        con : sqlalchemy.engine.(Engine or Connection) or sqlite3.Connection
            Using SQLAlchemy makes it possible to use any DB supported by that
            library. Legacy support is provided for sqlite3.Connection objects. The user
            is responsible for engine disposal and connection closure for the SQLAlchemy
            connectable. See `here \
                <https://docs.sqlalchemy.org/en/20/core/connections.html>`_.
            If passing a sqlalchemy.engine.Connection which is already in a transaction,
            the transaction will not be committed.  If passing a sqlite3.Connection,
            it will not be possible to roll back the record insertion.

        schema : str, optional
            Specify the schema (if database flavor supports this). If None, use
            default schema.
        if_exists : {'fail', 'replace', 'append'}, default 'fail'
            How to behave if the table already exists.

            * fail: Raise a ValueError.
            * replace: Drop the table before inserting new values.
            * append: Insert new values to the existing table.

        index : bool, default True
            Write DataFrame index as a column. Uses `index_label` as the column
            name in the table.
        index_label : str or sequence, default None
            Column label for index column(s). If None is given (default) and
            `index` is True, then the index names are used.
            A sequence should be given if the DataFrame uses MultiIndex.
        chunksize : int, optional
            Specify the number of rows in each batch to be written at a time.
            By default, all rows will be written at once.
        dtype : dict or scalar, optional
            Specifying the datatype for columns. If a dictionary is used, the
            keys should be the column names and the values should be the
            SQLAlchemy types or strings for the sqlite3 legacy mode. If a
            scalar is provided, it will be applied to all columns.
        method : {None, 'multi', callable}, optional
            Controls the SQL insertion clause used:

            * None : Uses standard SQL ``INSERT`` clause (one per row).
            * 'multi': Pass multiple values in a single ``INSERT`` clause.
            * callable with signature ``(pd_table, conn, keys, data_iter)``.

            Details and a sample callable implementation can be found in the
            section :ref:`insert method <io.sql.method>`.

        Returns
        -------
        None or int
            Number of rows affected by to_sql. None is returned if the callable
            passed into ``method`` does not return an integer number of rows.

            The number of returned rows affected is the sum of the ``rowcount``
            attribute of ``sqlite3.Cursor`` or SQLAlchemy connectable which may not
            reflect the exact number of written rows as stipulated in the
            `sqlite3 <https://docs.python.org/3/library/sqlite3.html#sqlite3.Cursor.rowcount>`__ or
            `SQLAlchemy <https://docs.sqlalchemy.org/en/20/core/connections.html#sqlalchemy.engine.CursorResult.rowcount>`__.

            .. versionadded:: 1.4.0

        Raises
        ------
        ValueError
            When the table already exists and `if_exists` is 'fail' (the
            default).

        See Also
        --------
        read_sql : Read a DataFrame from a table.

        Notes
        -----
        Timezone aware datetime columns will be written as
        ``Timestamp with timezone`` type with SQLAlchemy if supported by the
        database. Otherwise, the datetimes will be stored as timezone unaware
        timestamps local to the original timezone.

        References
        ----------
        .. [1] https://docs.sqlalchemy.org
        .. [2] https://www.python.org/dev/peps/pep-0249/

        Examples
        --------
        Create an in-memory SQLite database.

        >>> from sqlalchemy import create_engine
        >>> engine = create_engine('sqlite://', echo=False)

        Create a table from scratch with 3 rows.

        >>> df = pd.DataFrame({'name' : ['User 1', 'User 2', 'User 3']})
        >>> df
             name
        0  User 1
        1  User 2
        2  User 3

        >>> df.to_sql('users', con=engine)
        3
        >>> from sqlalchemy import text
        >>> with engine.connect() as conn:
        ...    conn.execute(text("SELECT * FROM users")).fetchall()
        [(0, 'User 1'), (1, 'User 2'), (2, 'User 3')]

        An `sqlalchemy.engine.Connection` can also be passed to `con`:

        >>> with engine.begin() as connection:
        ...     df1 = pd.DataFrame({'name' : ['User 4', 'User 5']})
        ...     df1.to_sql('users', con=connection, if_exists='append')
        2

        This is allowed to support operations that require that the same
        DBAPI connection is used for the entire operation.

        >>> df2 = pd.DataFrame({'name' : ['User 6', 'User 7']})
        >>> df2.to_sql('users', con=engine, if_exists='append')
        2
        >>> with engine.connect() as conn:
        ...    conn.execute(text("SELECT * FROM users")).fetchall()
        [(0, 'User 1'), (1, 'User 2'), (2, 'User 3'),
         (0, 'User 4'), (1, 'User 5'), (0, 'User 6'),
         (1, 'User 7')]

        Overwrite the table with just ``df2``.

        >>> df2.to_sql('users', con=engine, if_exists='replace',
        ...            index_label='id')
        2
        >>> with engine.connect() as conn:
        ...    conn.execute(text("SELECT * FROM users")).fetchall()
        [(0, 'User 6'), (1, 'User 7')]

        Use ``method`` to define a callable insertion method to do nothing
        if there's a primary key conflict on a table in a PostgreSQL database.

        >>> from sqlalchemy.dialects.postgresql import insert
        >>> def insert_on_conflict_nothing(table, conn, keys, data_iter):
        ...     # "a" is the primary key in "conflict_table"
        ...     data = [dict(zip(keys, row)) for row in data_iter]
        ...     stmt = insert(table.table).values(data).on_conflict_do_nothing(index_elements=["a"])
        ...     result = conn.execute(stmt)
        ...     return result.rowcount
        >>> df_conflict.to_sql("conflict_table", conn, if_exists="append", method=insert_on_conflict_nothing)  # doctest: +SKIP
        0

        For MySQL, a callable to update columns ``b`` and ``c`` if there's a conflict
        on a primary key.

        >>> from sqlalchemy.dialects.mysql import insert
        >>> def insert_on_conflict_update(table, conn, keys, data_iter):
        ...     # update columns "b" and "c" on primary key conflict
        ...     data = [dict(zip(keys, row)) for row in data_iter]
        ...     stmt = (
        ...         insert(table.table)
        ...         .values(data)
        ...     )
        ...     stmt = stmt.on_duplicate_key_update(b=stmt.inserted.b, c=stmt.inserted.c)
        ...     result = conn.execute(stmt)
        ...     return result.rowcount
        >>> df_conflict.to_sql("conflict_table", conn, if_exists="append", method=insert_on_conflict_update)  # doctest: +SKIP
        2

        Specify the dtype (especially useful for integers with missing values).
        Notice that while pandas is forced to store the data as floating point,
        the database supports nullable integers. When fetching the data with
        Python, we get back integer scalars.

        >>> df = pd.DataFrame({"A": [1, None, 2]})
        >>> df
             A
        0  1.0
        1  NaN
        2  2.0

        >>> from sqlalchemy.types import Integer
        >>> df.to_sql('integers', con=engine, index=False,
        ...           dtype={"A": Integer()})
        3

        >>> with engine.connect() as conn:
        ...   conn.execute(text("SELECT * FROM integers")).fetchall()
        [(1,), (None,), (2,)]
        """  # noqa: E501
        from pandas.io import sql

        return sql.to_sql(
            self,
            name,
            con,
            schema=schema,
            if_exists=if_exists,
            index=index,
            index_label=index_label,
            chunksize=chunksize,
            dtype=dtype,
            method=method,
        )

    @final
    @doc(
        storage_options=_shared_docs["storage_options"],
        compression_options=_shared_docs["compression_options"] % "path",
    )
    def to_pickle(
        self,
        path: FilePath | WriteBuffer[bytes],
        compression: CompressionOptions = "infer",
        protocol: int = pickle.HIGHEST_PROTOCOL,
        storage_options: StorageOptions = None,
    ) -> None:
        """
        Pickle (serialize) object to file.

        Parameters
        ----------
        path : str, path object, or file-like object
            String, path object (implementing ``os.PathLike[str]``), or file-like
            object implementing a binary ``write()`` function. File path where
            the pickled object will be stored.
        {compression_options}
        protocol : int
            Int which indicates which protocol should be used by the pickler,
            default HIGHEST_PROTOCOL (see [1]_ paragraph 12.1.2). The possible
            values are 0, 1, 2, 3, 4, 5. A negative value for the protocol
            parameter is equivalent to setting its value to HIGHEST_PROTOCOL.

            .. [1] https://docs.python.org/3/library/pickle.html.

        {storage_options}

            .. versionadded:: 1.2.0

        See Also
        --------
        read_pickle : Load pickled pandas object (or any object) from file.
        DataFrame.to_hdf : Write DataFrame to an HDF5 file.
        DataFrame.to_sql : Write DataFrame to a SQL database.
        DataFrame.to_parquet : Write a DataFrame to the binary parquet format.

        Examples
        --------
        >>> original_df = pd.DataFrame({{"foo": range(5), "bar": range(5, 10)}})  # doctest: +SKIP
        >>> original_df  # doctest: +SKIP
           foo  bar
        0    0    5
        1    1    6
        2    2    7
        3    3    8
        4    4    9
        >>> original_df.to_pickle("./dummy.pkl")  # doctest: +SKIP

        >>> unpickled_df = pd.read_pickle("./dummy.pkl")  # doctest: +SKIP
        >>> unpickled_df  # doctest: +SKIP
           foo  bar
        0    0    5
        1    1    6
        2    2    7
        3    3    8
        4    4    9
        """  # noqa: E501
        from pandas.io.pickle import to_pickle

        to_pickle(
            self,
            path,
            compression=compression,
            protocol=protocol,
            storage_options=storage_options,
        )

    @final
    def to_clipboard(
        self, excel: bool_t = True, sep: str | None = None, **kwargs
    ) -> None:
        r"""
        Copy object to the system clipboard.

        Write a text representation of object to the system clipboard.
        This can be pasted into Excel, for example.

        Parameters
        ----------
        excel : bool, default True
            Produce output in a csv format for easy pasting into excel.

            - True, use the provided separator for csv pasting.
            - False, write a string representation of the object to the clipboard.

        sep : str, default ``'\t'``
            Field delimiter.
        **kwargs
            These parameters will be passed to DataFrame.to_csv.

        See Also
        --------
        DataFrame.to_csv : Write a DataFrame to a comma-separated values
            (csv) file.
        read_clipboard : Read text from clipboard and pass to read_csv.

        Notes
        -----
        Requirements for your platform.

          - Linux : `xclip`, or `xsel` (with `PyQt4` modules)
          - Windows : none
          - macOS : none

        This method uses the processes developed for the package `pyperclip`. A
        solution to render any output string format is given in the examples.

        Examples
        --------
        Copy the contents of a DataFrame to the clipboard.

        >>> df = pd.DataFrame([[1, 2, 3], [4, 5, 6]], columns=['A', 'B', 'C'])

        >>> df.to_clipboard(sep=',')  # doctest: +SKIP
        ... # Wrote the following to the system clipboard:
        ... # ,A,B,C
        ... # 0,1,2,3
        ... # 1,4,5,6

        We can omit the index by passing the keyword `index` and setting
        it to false.

        >>> df.to_clipboard(sep=',', index=False)  # doctest: +SKIP
        ... # Wrote the following to the system clipboard:
        ... # A,B,C
        ... # 1,2,3
        ... # 4,5,6

        Using the original `pyperclip` package for any string output format.

        .. code-block:: python

           import pyperclip
           html = df.style.to_html()
           pyperclip.copy(html)
        """
        from pandas.io import clipboards

        clipboards.to_clipboard(self, excel=excel, sep=sep, **kwargs)

    @final
    def to_xarray(self):
        """
        Return an xarray object from the pandas object.

        Returns
        -------
        xarray.DataArray or xarray.Dataset
            Data in the pandas structure converted to Dataset if the object is
            a DataFrame, or a DataArray if the object is a Series.

        See Also
        --------
        DataFrame.to_hdf : Write DataFrame to an HDF5 file.
        DataFrame.to_parquet : Write a DataFrame to the binary parquet format.

        Notes
        -----
        See the `xarray docs <https://xarray.pydata.org/en/stable/>`__

        Examples
        --------
        >>> df = pd.DataFrame([('falcon', 'bird', 389.0, 2),
        ...                    ('parrot', 'bird', 24.0, 2),
        ...                    ('lion', 'mammal', 80.5, 4),
        ...                    ('monkey', 'mammal', np.nan, 4)],
        ...                   columns=['name', 'class', 'max_speed',
        ...                            'num_legs'])
        >>> df
             name   class  max_speed  num_legs
        0  falcon    bird      389.0         2
        1  parrot    bird       24.0         2
        2    lion  mammal       80.5         4
        3  monkey  mammal        NaN         4

        >>> df.to_xarray()
        <xarray.Dataset>
        Dimensions:    (index: 4)
        Coordinates:
          * index      (index) int64 0 1 2 3
        Data variables:
            name       (index) object 'falcon' 'parrot' 'lion' 'monkey'
            class      (index) object 'bird' 'bird' 'mammal' 'mammal'
            max_speed  (index) float64 389.0 24.0 80.5 nan
            num_legs   (index) int64 2 2 4 4

        >>> df['max_speed'].to_xarray()
        <xarray.DataArray 'max_speed' (index: 4)>
        array([389. ,  24. ,  80.5,   nan])
        Coordinates:
          * index    (index) int64 0 1 2 3

        >>> dates = pd.to_datetime(['2018-01-01', '2018-01-01',
        ...                         '2018-01-02', '2018-01-02'])
        >>> df_multiindex = pd.DataFrame({'date': dates,
        ...                               'animal': ['falcon', 'parrot',
        ...                                          'falcon', 'parrot'],
        ...                               'speed': [350, 18, 361, 15]})
        >>> df_multiindex = df_multiindex.set_index(['date', 'animal'])

        >>> df_multiindex
                           speed
        date       animal
        2018-01-01 falcon    350
                   parrot     18
        2018-01-02 falcon    361
                   parrot     15

        >>> df_multiindex.to_xarray()
        <xarray.Dataset>
        Dimensions:  (date: 2, animal: 2)
        Coordinates:
          * date     (date) datetime64[ns] 2018-01-01 2018-01-02
          * animal   (animal) object 'falcon' 'parrot'
        Data variables:
            speed    (date, animal) int64 350 18 361 15
        """
        xarray = import_optional_dependency("xarray")

        if self.ndim == 1:
            return xarray.DataArray.from_series(self)
        else:
            return xarray.Dataset.from_dataframe(self)

    @overload
    def to_latex(
        self,
        buf: None = ...,
        columns: Sequence[Hashable] | None = ...,
        header: bool_t | list[str] = ...,
        index: bool_t = ...,
        na_rep: str = ...,
        formatters: FormattersType | None = ...,
        float_format: FloatFormatType | None = ...,
        sparsify: bool_t | None = ...,
        index_names: bool_t = ...,
        bold_rows: bool_t = ...,
        column_format: str | None = ...,
        longtable: bool_t | None = ...,
        escape: bool_t | None = ...,
        encoding: str | None = ...,
        decimal: str = ...,
        multicolumn: bool_t | None = ...,
        multicolumn_format: str | None = ...,
        multirow: bool_t | None = ...,
        caption: str | tuple[str, str] | None = ...,
        label: str | None = ...,
        position: str | None = ...,
    ) -> str:
        ...

    @overload
    def to_latex(
        self,
        buf: FilePath | WriteBuffer[str],
        columns: Sequence[Hashable] | None = ...,
        header: bool_t | list[str] = ...,
        index: bool_t = ...,
        na_rep: str = ...,
        formatters: FormattersType | None = ...,
        float_format: FloatFormatType | None = ...,
        sparsify: bool_t | None = ...,
        index_names: bool_t = ...,
        bold_rows: bool_t = ...,
        column_format: str | None = ...,
        longtable: bool_t | None = ...,
        escape: bool_t | None = ...,
        encoding: str | None = ...,
        decimal: str = ...,
        multicolumn: bool_t | None = ...,
        multicolumn_format: str | None = ...,
        multirow: bool_t | None = ...,
        caption: str | tuple[str, str] | None = ...,
        label: str | None = ...,
        position: str | None = ...,
    ) -> None:
        ...

    @final
    def to_latex(
        self,
        buf: FilePath | WriteBuffer[str] | None = None,
        columns: Sequence[Hashable] | None = None,
        header: bool_t | list[str] = True,
        index: bool_t = True,
        na_rep: str = "NaN",
        formatters: FormattersType | None = None,
        float_format: FloatFormatType | None = None,
        sparsify: bool_t | None = None,
        index_names: bool_t = True,
        bold_rows: bool_t = False,
        column_format: str | None = None,
        longtable: bool_t | None = None,
        escape: bool_t | None = None,
        encoding: str | None = None,
        decimal: str = ".",
        multicolumn: bool_t | None = None,
        multicolumn_format: str | None = None,
        multirow: bool_t | None = None,
        caption: str | tuple[str, str] | None = None,
        label: str | None = None,
        position: str | None = None,
    ) -> str | None:
        r"""
        Render object to a LaTeX tabular, longtable, or nested table.

        Requires ``\usepackage{{booktabs}}``.  The output can be copy/pasted
        into a main LaTeX document or read from an external file
        with ``\input{{table.tex}}``.

        .. versionchanged:: 1.2.0
           Added position argument, changed meaning of caption argument.

        .. versionchanged:: 2.0.0
           Refactored to use the Styler implementation via jinja2 templating.

        Parameters
        ----------
        buf : str, Path or StringIO-like, optional, default None
            Buffer to write to. If None, the output is returned as a string.
        columns : list of label, optional
            The subset of columns to write. Writes all columns by default.
        header : bool or list of str, default True
            Write out the column names. If a list of strings is given,
            it is assumed to be aliases for the column names.
        index : bool, default True
            Write row names (index).
        na_rep : str, default 'NaN'
            Missing data representation.
        formatters : list of functions or dict of {{str: function}}, optional
            Formatter functions to apply to columns' elements by position or
            name. The result of each function must be a unicode string.
            List must be of length equal to the number of columns.
        float_format : one-parameter function or str, optional, default None
            Formatter for floating point numbers. For example
            ``float_format="%.2f"`` and ``float_format="{{:0.2f}}".format`` will
            both result in 0.1234 being formatted as 0.12.
        sparsify : bool, optional
            Set to False for a DataFrame with a hierarchical index to print
            every multiindex key at each row. By default, the value will be
            read from the config module.
        index_names : bool, default True
            Prints the names of the indexes.
        bold_rows : bool, default False
            Make the row labels bold in the output.
        column_format : str, optional
            The columns format as specified in `LaTeX table format
            <https://en.wikibooks.org/wiki/LaTeX/Tables>`__ e.g. 'rcl' for 3
            columns. By default, 'l' will be used for all columns except
            columns of numbers, which default to 'r'.
        longtable : bool, optional
            Use a longtable environment instead of tabular. Requires
            adding a \usepackage{{longtable}} to your LaTeX preamble.
            By default, the value will be read from the pandas config
            module, and set to `True` if the option ``styler.latex.environment`` is
            `"longtable"`.

            .. versionchanged:: 2.0.0
               The pandas option affecting this argument has changed.
        escape : bool, optional
            By default, the value will be read from the pandas config
            module and set to `True` if the option ``styler.format.escape`` is
            `"latex"`. When set to False prevents from escaping latex special
            characters in column names.

            .. versionchanged:: 2.0.0
               The pandas option affecting this argument has changed, as has the
               default value to `False`.
        encoding : str, optional
            A string representing the encoding to use in the output file,
            defaults to 'utf-8'.
        decimal : str, default '.'
            Character recognized as decimal separator, e.g. ',' in Europe.
        multicolumn : bool, default True
            Use \multicolumn to enhance MultiIndex columns.
            The default will be read from the config module, and is set
            as the option ``styler.sparse.columns``.

            .. versionchanged:: 2.0.0
               The pandas option affecting this argument has changed.
        multicolumn_format : str, default 'r'
            The alignment for multicolumns, similar to `column_format`
            The default will be read from the config module, and is set as the option
            ``styler.latex.multicol_align``.

            .. versionchanged:: 2.0.0
               The pandas option affecting this argument has changed, as has the
               default value to "r".
        multirow : bool, default True
            Use \multirow to enhance MultiIndex rows. Requires adding a
            \usepackage{{multirow}} to your LaTeX preamble. Will print
            centered labels (instead of top-aligned) across the contained
            rows, separating groups via clines. The default will be read
            from the pandas config module, and is set as the option
            ``styler.sparse.index``.

            .. versionchanged:: 2.0.0
               The pandas option affecting this argument has changed, as has the
               default value to `True`.
        caption : str or tuple, optional
            Tuple (full_caption, short_caption),
            which results in ``\caption[short_caption]{{full_caption}}``;
            if a single string is passed, no short caption will be set.

            .. versionchanged:: 1.2.0
               Optionally allow caption to be a tuple ``(full_caption, short_caption)``.

        label : str, optional
            The LaTeX label to be placed inside ``\label{{}}`` in the output.
            This is used with ``\ref{{}}`` in the main ``.tex`` file.

        position : str, optional
            The LaTeX positional argument for tables, to be placed after
            ``\begin{{}}`` in the output.

            .. versionadded:: 1.2.0

        Returns
        -------
        str or None
            If buf is None, returns the result as a string. Otherwise returns None.

        See Also
        --------
        io.formats.style.Styler.to_latex : Render a DataFrame to LaTeX
            with conditional formatting.
        DataFrame.to_string : Render a DataFrame to a console-friendly
            tabular output.
        DataFrame.to_html : Render a DataFrame as an HTML table.

        Notes
        -----
        As of v2.0.0 this method has changed to use the Styler implementation as
        part of :meth:`.Styler.to_latex` via ``jinja2`` templating. This means
        that ``jinja2`` is a requirement, and needs to be installed, for this method
        to function. It is advised that users switch to using Styler, since that
        implementation is more frequently updated and contains much more
        flexibility with the output.

        Examples
        --------
        Convert a general DataFrame to LaTeX with formatting:

        >>> df = pd.DataFrame(dict(name=['Raphael', 'Donatello'],
        ...                        age=[26, 45],
        ...                        height=[181.23, 177.65]))
        >>> print(df.to_latex(index=False,
        ...                   formatters={"name": str.upper},
        ...                   float_format="{:.1f}".format,
        ... ))  # doctest: +SKIP
        \begin{tabular}{lrr}
        \toprule
        name & age & height \\
        \midrule
        RAPHAEL & 26 & 181.2 \\
        DONATELLO & 45 & 177.7 \\
        \bottomrule
        \end{tabular}
        """
        # Get defaults from the pandas config
        if self.ndim == 1:
            self = self.to_frame()
        if longtable is None:
            longtable = config.get_option("styler.latex.environment") == "longtable"
        if escape is None:
            escape = config.get_option("styler.format.escape") == "latex"
        if multicolumn is None:
            multicolumn = config.get_option("styler.sparse.columns")
        if multicolumn_format is None:
            multicolumn_format = config.get_option("styler.latex.multicol_align")
        if multirow is None:
            multirow = config.get_option("styler.sparse.index")

        if column_format is not None and not isinstance(column_format, str):
            raise ValueError("`column_format` must be str or unicode")
        length = len(self.columns) if columns is None else len(columns)
        if isinstance(header, (list, tuple)) and len(header) != length:
            raise ValueError(f"Writing {length} cols but got {len(header)} aliases")

        # Refactor formatters/float_format/decimal/na_rep/escape to Styler structure
        base_format_ = {
            "na_rep": na_rep,
            "escape": "latex" if escape else None,
            "decimal": decimal,
        }
        index_format_: dict[str, Any] = {"axis": 0, **base_format_}
        column_format_: dict[str, Any] = {"axis": 1, **base_format_}

        if isinstance(float_format, str):
            float_format_: Callable | None = lambda x: float_format % x
        else:
            float_format_ = float_format

        def _wrap(x, alt_format_):
            if isinstance(x, (float, complex)) and float_format_ is not None:
                return float_format_(x)
            else:
                return alt_format_(x)

        formatters_: list | tuple | dict | Callable | None = None
        if isinstance(formatters, list):
            formatters_ = {
                c: partial(_wrap, alt_format_=formatters[i])
                for i, c in enumerate(self.columns)
            }
        elif isinstance(formatters, dict):
            index_formatter = formatters.pop("__index__", None)
            column_formatter = formatters.pop("__columns__", None)
            if index_formatter is not None:
                index_format_.update({"formatter": index_formatter})
            if column_formatter is not None:
                column_format_.update({"formatter": column_formatter})

            formatters_ = formatters
            float_columns = self.select_dtypes(include="float").columns
            for col in float_columns:
                if col not in formatters.keys():
                    formatters_.update({col: float_format_})
        elif formatters is None and float_format is not None:
            formatters_ = partial(_wrap, alt_format_=lambda v: v)
        format_index_ = [index_format_, column_format_]

        # Deal with hiding indexes and relabelling column names
        hide_: list[dict] = []
        relabel_index_: list[dict] = []
        if columns:
            hide_.append(
                {
                    "subset": [c for c in self.columns if c not in columns],
                    "axis": "columns",
                }
            )
        if header is False:
            hide_.append({"axis": "columns"})
        elif isinstance(header, (list, tuple)):
            relabel_index_.append({"labels": header, "axis": "columns"})
            format_index_ = [index_format_]  # column_format is overwritten

        if index is False:
            hide_.append({"axis": "index"})
        if index_names is False:
            hide_.append({"names": True, "axis": "index"})

        render_kwargs_ = {
            "hrules": True,
            "sparse_index": sparsify,
            "sparse_columns": sparsify,
            "environment": "longtable" if longtable else None,
            "multicol_align": multicolumn_format
            if multicolumn
            else f"naive-{multicolumn_format}",
            "multirow_align": "t" if multirow else "naive",
            "encoding": encoding,
            "caption": caption,
            "label": label,
            "position": position,
            "column_format": column_format,
            "clines": "skip-last;data"
            if (multirow and isinstance(self.index, MultiIndex))
            else None,
            "bold_rows": bold_rows,
        }

        return self._to_latex_via_styler(
            buf,
            hide=hide_,
            relabel_index=relabel_index_,
            format={"formatter": formatters_, **base_format_},
            format_index=format_index_,
            render_kwargs=render_kwargs_,
        )

    @final
    def _to_latex_via_styler(
        self,
        buf=None,
        *,
        hide: dict | list[dict] | None = None,
        relabel_index: dict | list[dict] | None = None,
        format: dict | list[dict] | None = None,
        format_index: dict | list[dict] | None = None,
        render_kwargs: dict | None = None,
    ):
        """
        Render object to a LaTeX tabular, longtable, or nested table.

        Uses the ``Styler`` implementation with the following, ordered, method chaining:

        .. code-block:: python
           styler = Styler(DataFrame)
           styler.hide(**hide)
           styler.relabel_index(**relabel_index)
           styler.format(**format)
           styler.format_index(**format_index)
           styler.to_latex(buf=buf, **render_kwargs)

        Parameters
        ----------
        buf : str, Path or StringIO-like, optional, default None
            Buffer to write to. If None, the output is returned as a string.
        hide : dict, list of dict
            Keyword args to pass to the method call of ``Styler.hide``. If a list will
            call the method numerous times.
        relabel_index : dict, list of dict
            Keyword args to pass to the method of ``Styler.relabel_index``. If a list
            will call the method numerous times.
        format : dict, list of dict
            Keyword args to pass to the method call of ``Styler.format``. If a list will
            call the method numerous times.
        format_index : dict, list of dict
            Keyword args to pass to the method call of ``Styler.format_index``. If a
            list will call the method numerous times.
        render_kwargs : dict
            Keyword args to pass to the method call of ``Styler.to_latex``.

        Returns
        -------
        str or None
            If buf is None, returns the result as a string. Otherwise returns None.
        """
        from pandas.io.formats.style import Styler

        self = cast("DataFrame", self)
        styler = Styler(self, uuid="")

        for kw_name in ["hide", "relabel_index", "format", "format_index"]:
            kw = vars()[kw_name]
            if isinstance(kw, dict):
                getattr(styler, kw_name)(**kw)
            elif isinstance(kw, list):
                for sub_kw in kw:
                    getattr(styler, kw_name)(**sub_kw)

        # bold_rows is not a direct kwarg of Styler.to_latex
        render_kwargs = {} if render_kwargs is None else render_kwargs
        if render_kwargs.pop("bold_rows"):
            styler.map_index(lambda v: "textbf:--rwrap;")

        return styler.to_latex(buf=buf, **render_kwargs)

    @overload
    def to_csv(
        self,
        path_or_buf: None = ...,
        sep: str = ...,
        na_rep: str = ...,
        float_format: str | Callable | None = ...,
        columns: Sequence[Hashable] | None = ...,
        header: bool_t | list[str] = ...,
        index: bool_t = ...,
        index_label: IndexLabel | None = ...,
        mode: str = ...,
        encoding: str | None = ...,
        compression: CompressionOptions = ...,
        quoting: int | None = ...,
        quotechar: str = ...,
        lineterminator: str | None = ...,
        chunksize: int | None = ...,
        date_format: str | None = ...,
        doublequote: bool_t = ...,
        escapechar: str | None = ...,
        decimal: str = ...,
        errors: OpenFileErrors = ...,
        storage_options: StorageOptions = ...,
    ) -> str:
        ...

    @overload
    def to_csv(
        self,
        path_or_buf: FilePath | WriteBuffer[bytes] | WriteBuffer[str],
        sep: str = ...,
        na_rep: str = ...,
        float_format: str | Callable | None = ...,
        columns: Sequence[Hashable] | None = ...,
        header: bool_t | list[str] = ...,
        index: bool_t = ...,
        index_label: IndexLabel | None = ...,
        mode: str = ...,
        encoding: str | None = ...,
        compression: CompressionOptions = ...,
        quoting: int | None = ...,
        quotechar: str = ...,
        lineterminator: str | None = ...,
        chunksize: int | None = ...,
        date_format: str | None = ...,
        doublequote: bool_t = ...,
        escapechar: str | None = ...,
        decimal: str = ...,
        errors: OpenFileErrors = ...,
        storage_options: StorageOptions = ...,
    ) -> None:
        ...

    @final
    @doc(
        storage_options=_shared_docs["storage_options"],
        compression_options=_shared_docs["compression_options"] % "path_or_buf",
    )
    def to_csv(
        self,
        path_or_buf: FilePath | WriteBuffer[bytes] | WriteBuffer[str] | None = None,
        sep: str = ",",
        na_rep: str = "",
        float_format: str | Callable | None = None,
        columns: Sequence[Hashable] | None = None,
        header: bool_t | list[str] = True,
        index: bool_t = True,
        index_label: IndexLabel | None = None,
        mode: str = "w",
        encoding: str | None = None,
        compression: CompressionOptions = "infer",
        quoting: int | None = None,
        quotechar: str = '"',
        lineterminator: str | None = None,
        chunksize: int | None = None,
        date_format: str | None = None,
        doublequote: bool_t = True,
        escapechar: str | None = None,
        decimal: str = ".",
        errors: OpenFileErrors = "strict",
        storage_options: StorageOptions = None,
    ) -> str | None:
        r"""
        Write object to a comma-separated values (csv) file.

        Parameters
        ----------
        path_or_buf : str, path object, file-like object, or None, default None
            String, path object (implementing os.PathLike[str]), or file-like
            object implementing a write() function. If None, the result is
            returned as a string. If a non-binary file object is passed, it should
            be opened with `newline=''`, disabling universal newlines. If a binary
            file object is passed, `mode` might need to contain a `'b'`.

            .. versionchanged:: 1.2.0

               Support for binary file objects was introduced.

        sep : str, default ','
            String of length 1. Field delimiter for the output file.
        na_rep : str, default ''
            Missing data representation.
        float_format : str, Callable, default None
            Format string for floating point numbers. If a Callable is given, it takes
            precedence over other numeric formatting parameters, like decimal.
        columns : sequence, optional
            Columns to write.
        header : bool or list of str, default True
            Write out the column names. If a list of strings is given it is
            assumed to be aliases for the column names.
        index : bool, default True
            Write row names (index).
        index_label : str or sequence, or False, default None
            Column label for index column(s) if desired. If None is given, and
            `header` and `index` are True, then the index names are used. A
            sequence should be given if the object uses MultiIndex. If
            False do not print fields for index names. Use index_label=False
            for easier importing in R.
        mode : {{'w', 'x', 'a'}}, default 'w'
            Forwarded to either `open(mode=)` or `fsspec.open(mode=)` to control
            the file opening. Typical values include:

            - 'w', truncate the file first.
            - 'x', exclusive creation, failing if the file already exists.
            - 'a', append to the end of file if it exists.

        encoding : str, optional
            A string representing the encoding to use in the output file,
            defaults to 'utf-8'. `encoding` is not supported if `path_or_buf`
            is a non-binary file object.
        {compression_options}

               May be a dict with key 'method' as compression mode
               and other entries as additional compression options if
               compression mode is 'zip'.

               Passing compression options as keys in dict is
               supported for compression modes 'gzip', 'bz2', 'zstd', and 'zip'.

            .. versionchanged:: 1.2.0

                Compression is supported for binary file objects.

            .. versionchanged:: 1.2.0

                Previous versions forwarded dict entries for 'gzip' to
                `gzip.open` instead of `gzip.GzipFile` which prevented
                setting `mtime`.

        quoting : optional constant from csv module
            Defaults to csv.QUOTE_MINIMAL. If you have set a `float_format`
            then floats are converted to strings and thus csv.QUOTE_NONNUMERIC
            will treat them as non-numeric.
        quotechar : str, default '\"'
            String of length 1. Character used to quote fields.
        lineterminator : str, optional
            The newline character or character sequence to use in the output
            file. Defaults to `os.linesep`, which depends on the OS in which
            this method is called ('\\n' for linux, '\\r\\n' for Windows, i.e.).

            .. versionchanged:: 1.5.0

                Previously was line_terminator, changed for consistency with
                read_csv and the standard library 'csv' module.

        chunksize : int or None
            Rows to write at a time.
        date_format : str, default None
            Format string for datetime objects.
        doublequote : bool, default True
            Control quoting of `quotechar` inside a field.
        escapechar : str, default None
            String of length 1. Character used to escape `sep` and `quotechar`
            when appropriate.
        decimal : str, default '.'
            Character recognized as decimal separator. E.g. use ',' for
            European data.
        errors : str, default 'strict'
            Specifies how encoding and decoding errors are to be handled.
            See the errors argument for :func:`open` for a full list
            of options.

        {storage_options}

            .. versionadded:: 1.2.0

        Returns
        -------
        None or str
            If path_or_buf is None, returns the resulting csv format as a
            string. Otherwise returns None.

        See Also
        --------
        read_csv : Load a CSV file into a DataFrame.
        to_excel : Write DataFrame to an Excel file.

        Examples
        --------
        >>> df = pd.DataFrame({{'name': ['Raphael', 'Donatello'],
        ...                    'mask': ['red', 'purple'],
        ...                    'weapon': ['sai', 'bo staff']}})
        >>> df.to_csv(index=False)
        'name,mask,weapon\nRaphael,red,sai\nDonatello,purple,bo staff\n'

        Create 'out.zip' containing 'out.csv'

        >>> compression_opts = dict(method='zip',
        ...                         archive_name='out.csv')  # doctest: +SKIP
        >>> df.to_csv('out.zip', index=False,
        ...           compression=compression_opts)  # doctest: +SKIP

        To write a csv file to a new folder or nested folder you will first
        need to create it using either Pathlib or os:

        >>> from pathlib import Path  # doctest: +SKIP
        >>> filepath = Path('folder/subfolder/out.csv')  # doctest: +SKIP
        >>> filepath.parent.mkdir(parents=True, exist_ok=True)  # doctest: +SKIP
        >>> df.to_csv(filepath)  # doctest: +SKIP

        >>> import os  # doctest: +SKIP
        >>> os.makedirs('folder/subfolder', exist_ok=True)  # doctest: +SKIP
        >>> df.to_csv('folder/subfolder/out.csv')  # doctest: +SKIP
        """
        df = self if isinstance(self, ABCDataFrame) else self.to_frame()

        formatter = DataFrameFormatter(
            frame=df,
            header=header,
            index=index,
            na_rep=na_rep,
            float_format=float_format,
            decimal=decimal,
        )

        return DataFrameRenderer(formatter).to_csv(
            path_or_buf,
            lineterminator=lineterminator,
            sep=sep,
            encoding=encoding,
            errors=errors,
            compression=compression,
            quoting=quoting,
            columns=columns,
            index_label=index_label,
            mode=mode,
            chunksize=chunksize,
            quotechar=quotechar,
            date_format=date_format,
            doublequote=doublequote,
            escapechar=escapechar,
            storage_options=storage_options,
        )

    # ----------------------------------------------------------------------
    # Lookup Caching

    def _reset_cacher(self) -> None:
        """
        Reset the cacher.
        """
        raise AbstractMethodError(self)

    def _maybe_update_cacher(
        self,
        clear: bool_t = False,
        verify_is_copy: bool_t = True,
        inplace: bool_t = False,
    ) -> None:
        """
        See if we need to update our parent cacher if clear, then clear our
        cache.

        Parameters
        ----------
        clear : bool, default False
            Clear the item cache.
        verify_is_copy : bool, default True
            Provide is_copy checks.
        """
        if using_copy_on_write():
            return

        if verify_is_copy:
            self._check_setitem_copy(t="referent")

        if clear:
            self._clear_item_cache()

    def _clear_item_cache(self) -> None:
        raise AbstractMethodError(self)

    # ----------------------------------------------------------------------
    # Indexing Methods

    @final
    def take(self, indices, axis: Axis = 0, **kwargs) -> Self:
        """
        Return the elements in the given *positional* indices along an axis.

        This means that we are not indexing according to actual values in
        the index attribute of the object. We are indexing according to the
        actual position of the element in the object.

        Parameters
        ----------
        indices : array-like
            An array of ints indicating which positions to take.
        axis : {0 or 'index', 1 or 'columns', None}, default 0
            The axis on which to select elements. ``0`` means that we are
            selecting rows, ``1`` means that we are selecting columns.
            For `Series` this parameter is unused and defaults to 0.
        **kwargs
            For compatibility with :meth:`numpy.take`. Has no effect on the
            output.

        Returns
        -------
        same type as caller
            An array-like containing the elements taken from the object.

        See Also
        --------
        DataFrame.loc : Select a subset of a DataFrame by labels.
        DataFrame.iloc : Select a subset of a DataFrame by positions.
        numpy.take : Take elements from an array along an axis.

        Examples
        --------
        >>> df = pd.DataFrame([('falcon', 'bird', 389.0),
        ...                    ('parrot', 'bird', 24.0),
        ...                    ('lion', 'mammal', 80.5),
        ...                    ('monkey', 'mammal', np.nan)],
        ...                   columns=['name', 'class', 'max_speed'],
        ...                   index=[0, 2, 3, 1])
        >>> df
             name   class  max_speed
        0  falcon    bird      389.0
        2  parrot    bird       24.0
        3    lion  mammal       80.5
        1  monkey  mammal        NaN

        Take elements at positions 0 and 3 along the axis 0 (default).

        Note how the actual indices selected (0 and 1) do not correspond to
        our selected indices 0 and 3. That's because we are selecting the 0th
        and 3rd rows, not rows whose indices equal 0 and 3.

        >>> df.take([0, 3])
             name   class  max_speed
        0  falcon    bird      389.0
        1  monkey  mammal        NaN

        Take elements at indices 1 and 2 along the axis 1 (column selection).

        >>> df.take([1, 2], axis=1)
            class  max_speed
        0    bird      389.0
        2    bird       24.0
        3  mammal       80.5
        1  mammal        NaN

        We may take elements using negative integers for positive indices,
        starting from the end of the object, just like with Python lists.

        >>> df.take([-1, -2])
             name   class  max_speed
        1  monkey  mammal        NaN
        3    lion  mammal       80.5
        """

        nv.validate_take((), kwargs)

        if not isinstance(indices, slice):
            indices = np.asarray(indices, dtype=np.intp)
            if (
                axis == 0
                and indices.ndim == 1
                and using_copy_on_write()
                and is_range_indexer(indices, len(self))
            ):
                return self.copy(deep=None)
        elif self.ndim == 1:
            raise TypeError(
                f"{type(self).__name__}.take requires a sequence of integers, "
                "not slice."
            )
        else:
            warnings.warn(
                # GH#51539
                f"Passing a slice to {type(self).__name__}.take is deprecated "
                "and will raise in a future version. Use `obj[slicer]` or pass "
                "a sequence of integers instead.",
                FutureWarning,
                stacklevel=find_stack_level(),
            )
            # We can get here with a slice via DataFrame.__getitem__
            indices = np.arange(
                indices.start, indices.stop, indices.step, dtype=np.intp
            )

        new_data = self._mgr.take(
            indices,
            axis=self._get_block_manager_axis(axis),
            verify=True,
        )
        return self._constructor_from_mgr(new_data, axes=new_data.axes).__finalize__(
            self, method="take"
        )

    @final
    def _take_with_is_copy(self, indices, axis: Axis = 0) -> Self:
        """
        Internal version of the `take` method that sets the `_is_copy`
        attribute to keep track of the parent dataframe (using in indexing
        for the SettingWithCopyWarning).

        For Series this does the same as the public take (it never sets `_is_copy`).

        See the docstring of `take` for full explanation of the parameters.
        """
        result = self.take(indices=indices, axis=axis)
        # Maybe set copy if we didn't actually change the index.
        if self.ndim == 2 and not result._get_axis(axis).equals(self._get_axis(axis)):
            result._set_is_copy(self)
        return result

    @final
    def xs(
        self,
        key: IndexLabel,
        axis: Axis = 0,
        level: IndexLabel = None,
        drop_level: bool_t = True,
    ) -> Self:
        """
        Return cross-section from the Series/DataFrame.

        This method takes a `key` argument to select data at a particular
        level of a MultiIndex.

        Parameters
        ----------
        key : label or tuple of label
            Label contained in the index, or partially in a MultiIndex.
        axis : {0 or 'index', 1 or 'columns'}, default 0
            Axis to retrieve cross-section on.
        level : object, defaults to first n levels (n=1 or len(key))
            In case of a key partially contained in a MultiIndex, indicate
            which levels are used. Levels can be referred by label or position.
        drop_level : bool, default True
            If False, returns object with same levels as self.

        Returns
        -------
        Series or DataFrame
            Cross-section from the original Series or DataFrame
            corresponding to the selected index levels.

        See Also
        --------
        DataFrame.loc : Access a group of rows and columns
            by label(s) or a boolean array.
        DataFrame.iloc : Purely integer-location based indexing
            for selection by position.

        Notes
        -----
        `xs` can not be used to set values.

        MultiIndex Slicers is a generic way to get/set values on
        any level or levels.
        It is a superset of `xs` functionality, see
        :ref:`MultiIndex Slicers <advanced.mi_slicers>`.

        Examples
        --------
        >>> d = {'num_legs': [4, 4, 2, 2],
        ...      'num_wings': [0, 0, 2, 2],
        ...      'class': ['mammal', 'mammal', 'mammal', 'bird'],
        ...      'animal': ['cat', 'dog', 'bat', 'penguin'],
        ...      'locomotion': ['walks', 'walks', 'flies', 'walks']}
        >>> df = pd.DataFrame(data=d)
        >>> df = df.set_index(['class', 'animal', 'locomotion'])
        >>> df
                                   num_legs  num_wings
        class  animal  locomotion
        mammal cat     walks              4          0
               dog     walks              4          0
               bat     flies              2          2
        bird   penguin walks              2          2

        Get values at specified index

        >>> df.xs('mammal')
                           num_legs  num_wings
        animal locomotion
        cat    walks              4          0
        dog    walks              4          0
        bat    flies              2          2

        Get values at several indexes

        >>> df.xs(('mammal', 'dog', 'walks'))
        num_legs     4
        num_wings    0
        Name: (mammal, dog, walks), dtype: int64

        Get values at specified index and level

        >>> df.xs('cat', level=1)
                           num_legs  num_wings
        class  locomotion
        mammal walks              4          0

        Get values at several indexes and levels

        >>> df.xs(('bird', 'walks'),
        ...       level=[0, 'locomotion'])
                 num_legs  num_wings
        animal
        penguin         2          2

        Get values at specified column and axis

        >>> df.xs('num_wings', axis=1)
        class   animal   locomotion
        mammal  cat      walks         0
                dog      walks         0
                bat      flies         2
        bird    penguin  walks         2
        Name: num_wings, dtype: int64
        """
        axis = self._get_axis_number(axis)
        labels = self._get_axis(axis)

        if isinstance(key, list):
            raise TypeError("list keys are not supported in xs, pass a tuple instead")

        if level is not None:
            if not isinstance(labels, MultiIndex):
                raise TypeError("Index must be a MultiIndex")
            loc, new_ax = labels.get_loc_level(key, level=level, drop_level=drop_level)

            # create the tuple of the indexer
            _indexer = [slice(None)] * self.ndim
            _indexer[axis] = loc
            indexer = tuple(_indexer)

            result = self.iloc[indexer]
            setattr(result, result._get_axis_name(axis), new_ax)
            return result

        if axis == 1:
            if drop_level:
                return self[key]
            index = self.columns
        else:
            index = self.index

        if isinstance(index, MultiIndex):
            loc, new_index = index._get_loc_level(key, level=0)
            if not drop_level:
                if lib.is_integer(loc):
                    # Slice index must be an integer or None
                    new_index = index[loc : loc + 1]
                else:
                    new_index = index[loc]
        else:
            loc = index.get_loc(key)

            if isinstance(loc, np.ndarray):
                if loc.dtype == np.bool_:
                    (inds,) = loc.nonzero()
                    return self._take_with_is_copy(inds, axis=axis)
                else:
                    return self._take_with_is_copy(loc, axis=axis)

            if not is_scalar(loc):
                new_index = index[loc]

        if is_scalar(loc) and axis == 0:
            # In this case loc should be an integer
            if self.ndim == 1:
                # if we encounter an array-like and we only have 1 dim
                # that means that their are list/ndarrays inside the Series!
                # so just return them (GH 6394)
                return self._values[loc]

            new_mgr = self._mgr.fast_xs(loc)

            result = self._constructor_sliced_from_mgr(new_mgr, axes=new_mgr.axes)
            result._name = self.index[loc]
            result = result.__finalize__(self)
        elif is_scalar(loc):
            result = self.iloc[:, slice(loc, loc + 1)]
        elif axis == 1:
            result = self.iloc[:, loc]
        else:
            result = self.iloc[loc]
            result.index = new_index

        # this could be a view
        # but only in a single-dtyped view sliceable case
        result._set_is_copy(self, copy=not result._is_view)
        return result

    def __getitem__(self, item):
        raise AbstractMethodError(self)

    @final
    def _getitem_slice(self, key: slice) -> Self:
        """
        __getitem__ for the case where the key is a slice object.
        """
        # _convert_slice_indexer to determine if this slice is positional
        #  or label based, and if the latter, convert to positional
        slobj = self.index._convert_slice_indexer(key, kind="getitem")
        if isinstance(slobj, np.ndarray):
            # reachable with DatetimeIndex
            indexer = lib.maybe_indices_to_slice(
                slobj.astype(np.intp, copy=False), len(self)
            )
            if isinstance(indexer, np.ndarray):
                # GH#43223 If we can not convert, use take
                return self.take(indexer, axis=0)
            slobj = indexer
        return self._slice(slobj)

    def _slice(self, slobj: slice, axis: AxisInt = 0) -> Self:
        """
        Construct a slice of this container.

        Slicing with this method is *always* positional.
        """
        assert isinstance(slobj, slice), type(slobj)
        axis = self._get_block_manager_axis(axis)
        new_mgr = self._mgr.get_slice(slobj, axis=axis)
        result = self._constructor_from_mgr(new_mgr, axes=new_mgr.axes)
        result = result.__finalize__(self)

        # this could be a view
        # but only in a single-dtyped view sliceable case
        is_copy = axis != 0 or result._is_view
        result._set_is_copy(self, copy=is_copy)
        return result

    @final
    def _set_is_copy(self, ref: NDFrame, copy: bool_t = True) -> None:
        if not copy:
            self._is_copy = None
        else:
            assert ref is not None
            self._is_copy = weakref.ref(ref)

    def _check_is_chained_assignment_possible(self) -> bool_t:
        """
        Check if we are a view, have a cacher, and are of mixed type.
        If so, then force a setitem_copy check.

        Should be called just near setting a value

        Will return a boolean if it we are a view and are cached, but a
        single-dtype meaning that the cacher should be updated following
        setting.
        """
        if self._is_copy:
            self._check_setitem_copy(t="referent")
        return False

    @final
    def _check_setitem_copy(self, t: str = "setting", force: bool_t = False):
        """

        Parameters
        ----------
        t : str, the type of setting error
        force : bool, default False
           If True, then force showing an error.

        validate if we are doing a setitem on a chained copy.

        It is technically possible to figure out that we are setting on
        a copy even WITH a multi-dtyped pandas object. In other words, some
        blocks may be views while other are not. Currently _is_view will ALWAYS
        return False for multi-blocks to avoid having to handle this case.

        df = DataFrame(np.arange(0,9), columns=['count'])
        df['group'] = 'b'

        # This technically need not raise SettingWithCopy if both are view
        # (which is not generally guaranteed but is usually True.  However,
        # this is in general not a good practice and we recommend using .loc.
        df.iloc[0:5]['group'] = 'a'

        """
        if using_copy_on_write():
            return

        # return early if the check is not needed
        if not (force or self._is_copy):
            return

        value = config.get_option("mode.chained_assignment")
        if value is None:
            return

        # see if the copy is not actually referred; if so, then dissolve
        # the copy weakref
        if self._is_copy is not None and not isinstance(self._is_copy, str):
            r = self._is_copy()
            if not gc.get_referents(r) or (r is not None and r.shape == self.shape):
                self._is_copy = None
                return

        # a custom message
        if isinstance(self._is_copy, str):
            t = self._is_copy

        elif t == "referent":
            t = (
                "\n"
                "A value is trying to be set on a copy of a slice from a "
                "DataFrame\n\n"
                "See the caveats in the documentation: "
                "https://pandas.pydata.org/pandas-docs/stable/user_guide/"
                "indexing.html#returning-a-view-versus-a-copy"
            )

        else:
            t = (
                "\n"
                "A value is trying to be set on a copy of a slice from a "
                "DataFrame.\n"
                "Try using .loc[row_indexer,col_indexer] = value "
                "instead\n\nSee the caveats in the documentation: "
                "https://pandas.pydata.org/pandas-docs/stable/user_guide/"
                "indexing.html#returning-a-view-versus-a-copy"
            )

        if value == "raise":
            raise SettingWithCopyError(t)
        if value == "warn":
            warnings.warn(t, SettingWithCopyWarning, stacklevel=find_stack_level())

    @final
    def __delitem__(self, key) -> None:
        """
        Delete item
        """
        deleted = False

        maybe_shortcut = False
        if self.ndim == 2 and isinstance(self.columns, MultiIndex):
            try:
                # By using engine's __contains__ we effectively
                # restrict to same-length tuples
                maybe_shortcut = key not in self.columns._engine
            except TypeError:
                pass

        if maybe_shortcut:
            # Allow shorthand to delete all columns whose first len(key)
            # elements match key:
            if not isinstance(key, tuple):
                key = (key,)
            for col in self.columns:
                if isinstance(col, tuple) and col[: len(key)] == key:
                    del self[col]
                    deleted = True
        if not deleted:
            # If the above loop ran and didn't delete anything because
            # there was no match, this call should raise the appropriate
            # exception:
            loc = self.axes[-1].get_loc(key)
            self._mgr = self._mgr.idelete(loc)

        # delete from the caches
        try:
            del self._item_cache[key]
        except KeyError:
            pass

    # ----------------------------------------------------------------------
    # Unsorted

    @final
    def _check_inplace_and_allows_duplicate_labels(self, inplace: bool_t):
        if inplace and not self.flags.allows_duplicate_labels:
            raise ValueError(
                "Cannot specify 'inplace=True' when "
                "'self.flags.allows_duplicate_labels' is False."
            )

    @final
    def get(self, key, default=None):
        """
        Get item from object for given key (ex: DataFrame column).

        Returns default value if not found.

        Parameters
        ----------
        key : object

        Returns
        -------
        same type as items contained in object

        Examples
        --------
        >>> df = pd.DataFrame(
        ...     [
        ...         [24.3, 75.7, "high"],
        ...         [31, 87.8, "high"],
        ...         [22, 71.6, "medium"],
        ...         [35, 95, "medium"],
        ...     ],
        ...     columns=["temp_celsius", "temp_fahrenheit", "windspeed"],
        ...     index=pd.date_range(start="2014-02-12", end="2014-02-15", freq="D"),
        ... )

        >>> df
                    temp_celsius  temp_fahrenheit windspeed
        2014-02-12          24.3             75.7      high
        2014-02-13          31.0             87.8      high
        2014-02-14          22.0             71.6    medium
        2014-02-15          35.0             95.0    medium

        >>> df.get(["temp_celsius", "windspeed"])
                    temp_celsius windspeed
        2014-02-12          24.3      high
        2014-02-13          31.0      high
        2014-02-14          22.0    medium
        2014-02-15          35.0    medium

        >>> ser = df['windspeed']
        >>> ser.get('2014-02-13')
        'high'

        If the key isn't found, the default value will be used.

        >>> df.get(["temp_celsius", "temp_kelvin"], default="default_value")
        'default_value'

        >>> ser.get('2014-02-10', '[unknown]')
        '[unknown]'
        """
        try:
            return self[key]
        except (KeyError, ValueError, IndexError):
            return default

    @final
    @property
    def _is_view(self) -> bool_t:
        """Return boolean indicating if self is view of another array"""
        return self._mgr.is_view

    @final
    def reindex_like(
        self,
        other,
        method: Literal["backfill", "bfill", "pad", "ffill", "nearest"] | None = None,
        copy: bool_t | None = None,
        limit: int | None = None,
        tolerance=None,
    ) -> Self:
        """
        Return an object with matching indices as other object.

        Conform the object to the same index on all axes. Optional
        filling logic, placing NaN in locations having no value
        in the previous index. A new object is produced unless the
        new index is equivalent to the current one and copy=False.

        Parameters
        ----------
        other : Object of the same data type
            Its row and column indices are used to define the new indices
            of this object.
        method : {None, 'backfill'/'bfill', 'pad'/'ffill', 'nearest'}
            Method to use for filling holes in reindexed DataFrame.
            Please note: this is only applicable to DataFrames/Series with a
            monotonically increasing/decreasing index.

            * None (default): don't fill gaps
            * pad / ffill: propagate last valid observation forward to next
              valid
            * backfill / bfill: use next valid observation to fill gap
            * nearest: use nearest valid observations to fill gap.

        copy : bool, default True
            Return a new object, even if the passed indexes are the same.
        limit : int, default None
            Maximum number of consecutive labels to fill for inexact matches.
        tolerance : optional
            Maximum distance between original and new labels for inexact
            matches. The values of the index at the matching locations must
            satisfy the equation ``abs(index[indexer] - target) <= tolerance``.

            Tolerance may be a scalar value, which applies the same tolerance
            to all values, or list-like, which applies variable tolerance per
            element. List-like includes list, tuple, array, Series, and must be
            the same size as the index and its dtype must exactly match the
            index's type.

        Returns
        -------
        Series or DataFrame
            Same type as caller, but with changed indices on each axis.

        See Also
        --------
        DataFrame.set_index : Set row labels.
        DataFrame.reset_index : Remove row labels or move them to new columns.
        DataFrame.reindex : Change to new indices or expand indices.

        Notes
        -----
        Same as calling
        ``.reindex(index=other.index, columns=other.columns,...)``.

        Examples
        --------
        >>> df1 = pd.DataFrame([[24.3, 75.7, 'high'],
        ...                     [31, 87.8, 'high'],
        ...                     [22, 71.6, 'medium'],
        ...                     [35, 95, 'medium']],
        ...                    columns=['temp_celsius', 'temp_fahrenheit',
        ...                             'windspeed'],
        ...                    index=pd.date_range(start='2014-02-12',
        ...                                        end='2014-02-15', freq='D'))

        >>> df1
                    temp_celsius  temp_fahrenheit windspeed
        2014-02-12          24.3             75.7      high
        2014-02-13          31.0             87.8      high
        2014-02-14          22.0             71.6    medium
        2014-02-15          35.0             95.0    medium

        >>> df2 = pd.DataFrame([[28, 'low'],
        ...                     [30, 'low'],
        ...                     [35.1, 'medium']],
        ...                    columns=['temp_celsius', 'windspeed'],
        ...                    index=pd.DatetimeIndex(['2014-02-12', '2014-02-13',
        ...                                            '2014-02-15']))

        >>> df2
                    temp_celsius windspeed
        2014-02-12          28.0       low
        2014-02-13          30.0       low
        2014-02-15          35.1    medium

        >>> df2.reindex_like(df1)
                    temp_celsius  temp_fahrenheit windspeed
        2014-02-12          28.0              NaN       low
        2014-02-13          30.0              NaN       low
        2014-02-14           NaN              NaN       NaN
        2014-02-15          35.1              NaN    medium
        """
        d = other._construct_axes_dict(
            axes=self._AXIS_ORDERS,
            method=method,
            copy=copy,
            limit=limit,
            tolerance=tolerance,
        )

        return self.reindex(**d)

    @overload
    def drop(
        self,
        labels: IndexLabel = ...,
        *,
        axis: Axis = ...,
        index: IndexLabel = ...,
        columns: IndexLabel = ...,
        level: Level | None = ...,
        inplace: Literal[True],
        errors: IgnoreRaise = ...,
    ) -> None:
        ...

    @overload
    def drop(
        self,
        labels: IndexLabel = ...,
        *,
        axis: Axis = ...,
        index: IndexLabel = ...,
        columns: IndexLabel = ...,
        level: Level | None = ...,
        inplace: Literal[False] = ...,
        errors: IgnoreRaise = ...,
    ) -> Self:
        ...

    @overload
    def drop(
        self,
        labels: IndexLabel = ...,
        *,
        axis: Axis = ...,
        index: IndexLabel = ...,
        columns: IndexLabel = ...,
        level: Level | None = ...,
        inplace: bool_t = ...,
        errors: IgnoreRaise = ...,
    ) -> Self | None:
        ...

    def drop(
        self,
        labels: IndexLabel = None,
        *,
        axis: Axis = 0,
        index: IndexLabel = None,
        columns: IndexLabel = None,
        level: Level | None = None,
        inplace: bool_t = False,
        errors: IgnoreRaise = "raise",
    ) -> Self | None:
        inplace = validate_bool_kwarg(inplace, "inplace")

        if labels is not None:
            if index is not None or columns is not None:
                raise ValueError("Cannot specify both 'labels' and 'index'/'columns'")
            axis_name = self._get_axis_name(axis)
            axes = {axis_name: labels}
        elif index is not None or columns is not None:
            axes = {"index": index}
            if self.ndim == 2:
                axes["columns"] = columns
        else:
            raise ValueError(
                "Need to specify at least one of 'labels', 'index' or 'columns'"
            )

        obj = self

        for axis, labels in axes.items():
            if labels is not None:
                obj = obj._drop_axis(labels, axis, level=level, errors=errors)

        if inplace:
            self._update_inplace(obj)
            return None
        else:
            return obj

    @final
    def _drop_axis(
        self,
        labels,
        axis,
        level=None,
        errors: IgnoreRaise = "raise",
        only_slice: bool_t = False,
    ) -> Self:
        """
        Drop labels from specified axis. Used in the ``drop`` method
        internally.

        Parameters
        ----------
        labels : single label or list-like
        axis : int or axis name
        level : int or level name, default None
            For MultiIndex
        errors : {'ignore', 'raise'}, default 'raise'
            If 'ignore', suppress error and existing labels are dropped.
        only_slice : bool, default False
            Whether indexing along columns should be view-only.

        """
        axis_num = self._get_axis_number(axis)
        axis = self._get_axis(axis)

        if axis.is_unique:
            if level is not None:
                if not isinstance(axis, MultiIndex):
                    raise AssertionError("axis must be a MultiIndex")
                new_axis = axis.drop(labels, level=level, errors=errors)
            else:
                new_axis = axis.drop(labels, errors=errors)
            indexer = axis.get_indexer(new_axis)

        # Case for non-unique axis
        else:
            is_tuple_labels = is_nested_list_like(labels) or isinstance(labels, tuple)
            labels = ensure_object(common.index_labels_to_array(labels))
            if level is not None:
                if not isinstance(axis, MultiIndex):
                    raise AssertionError("axis must be a MultiIndex")
                mask = ~axis.get_level_values(level).isin(labels)

                # GH 18561 MultiIndex.drop should raise if label is absent
                if errors == "raise" and mask.all():
                    raise KeyError(f"{labels} not found in axis")
            elif (
                isinstance(axis, MultiIndex)
                and labels.dtype == "object"
                and not is_tuple_labels
            ):
                # Set level to zero in case of MultiIndex and label is string,
                #  because isin can't handle strings for MultiIndexes GH#36293
                # In case of tuples we get dtype object but have to use isin GH#42771
                mask = ~axis.get_level_values(0).isin(labels)
            else:
                mask = ~axis.isin(labels)
                # Check if label doesn't exist along axis
                labels_missing = (axis.get_indexer_for(labels) == -1).any()
                if errors == "raise" and labels_missing:
                    raise KeyError(f"{labels} not found in axis")

            if isinstance(mask.dtype, ExtensionDtype):
                # GH#45860
                mask = mask.to_numpy(dtype=bool)

            indexer = mask.nonzero()[0]
            new_axis = axis.take(indexer)

        bm_axis = self.ndim - axis_num - 1
        new_mgr = self._mgr.reindex_indexer(
            new_axis,
            indexer,
            axis=bm_axis,
            allow_dups=True,
            copy=None,
            only_slice=only_slice,
        )
        result = self._constructor_from_mgr(new_mgr, axes=new_mgr.axes)
        if self.ndim == 1:
            result._name = self.name

        return result.__finalize__(self)

    @final
    def _update_inplace(self, result, verify_is_copy: bool_t = True) -> None:
        """
        Replace self internals with result.

        Parameters
        ----------
        result : same type as self
        verify_is_copy : bool, default True
            Provide is_copy checks.
        """
        # NOTE: This does *not* call __finalize__ and that's an explicit
        # decision that we may revisit in the future.
        self._reset_cache()
        self._clear_item_cache()
        self._mgr = result._mgr
        self._maybe_update_cacher(verify_is_copy=verify_is_copy, inplace=True)

    @final
    def add_prefix(self, prefix: str, axis: Axis | None = None) -> Self:
        """
        Prefix labels with string `prefix`.

        For Series, the row labels are prefixed.
        For DataFrame, the column labels are prefixed.

        Parameters
        ----------
        prefix : str
            The string to add before each label.
        axis : {{0 or 'index', 1 or 'columns', None}}, default None
            Axis to add prefix on

            .. versionadded:: 2.0.0

        Returns
        -------
        Series or DataFrame
            New Series or DataFrame with updated labels.

        See Also
        --------
        Series.add_suffix: Suffix row labels with string `suffix`.
        DataFrame.add_suffix: Suffix column labels with string `suffix`.

        Examples
        --------
        >>> s = pd.Series([1, 2, 3, 4])
        >>> s
        0    1
        1    2
        2    3
        3    4
        dtype: int64

        >>> s.add_prefix('item_')
        item_0    1
        item_1    2
        item_2    3
        item_3    4
        dtype: int64

        >>> df = pd.DataFrame({'A': [1, 2, 3, 4], 'B': [3, 4, 5, 6]})
        >>> df
           A  B
        0  1  3
        1  2  4
        2  3  5
        3  4  6

        >>> df.add_prefix('col_')
             col_A  col_B
        0       1       3
        1       2       4
        2       3       5
        3       4       6
        """
        f = lambda x: f"{prefix}{x}"

        axis_name = self._info_axis_name
        if axis is not None:
            axis_name = self._get_axis_name(axis)

        mapper = {axis_name: f}

        # error: Incompatible return value type (got "Optional[Self]",
        # expected "Self")
        # error: Argument 1 to "rename" of "NDFrame" has incompatible type
        # "**Dict[str, partial[str]]"; expected "Union[str, int, None]"
        # error: Keywords must be strings
        return self._rename(**mapper)  # type: ignore[return-value, arg-type, misc]

    @final
    def add_suffix(self, suffix: str, axis: Axis | None = None) -> Self:
        """
        Suffix labels with string `suffix`.

        For Series, the row labels are suffixed.
        For DataFrame, the column labels are suffixed.

        Parameters
        ----------
        suffix : str
            The string to add after each label.
        axis : {{0 or 'index', 1 or 'columns', None}}, default None
            Axis to add suffix on

            .. versionadded:: 2.0.0

        Returns
        -------
        Series or DataFrame
            New Series or DataFrame with updated labels.

        See Also
        --------
        Series.add_prefix: Prefix row labels with string `prefix`.
        DataFrame.add_prefix: Prefix column labels with string `prefix`.

        Examples
        --------
        >>> s = pd.Series([1, 2, 3, 4])
        >>> s
        0    1
        1    2
        2    3
        3    4
        dtype: int64

        >>> s.add_suffix('_item')
        0_item    1
        1_item    2
        2_item    3
        3_item    4
        dtype: int64

        >>> df = pd.DataFrame({'A': [1, 2, 3, 4], 'B': [3, 4, 5, 6]})
        >>> df
           A  B
        0  1  3
        1  2  4
        2  3  5
        3  4  6

        >>> df.add_suffix('_col')
             A_col  B_col
        0       1       3
        1       2       4
        2       3       5
        3       4       6
        """
        f = lambda x: f"{x}{suffix}"

        axis_name = self._info_axis_name
        if axis is not None:
            axis_name = self._get_axis_name(axis)

        mapper = {axis_name: f}
        # error: Incompatible return value type (got "Optional[Self]",
        # expected "Self")
        # error: Argument 1 to "rename" of "NDFrame" has incompatible type
        # "**Dict[str, partial[str]]"; expected "Union[str, int, None]"
        # error: Keywords must be strings
        return self._rename(**mapper)  # type: ignore[return-value, arg-type, misc]

    @overload
    def sort_values(
        self,
        *,
        axis: Axis = ...,
        ascending: bool_t | Sequence[bool_t] = ...,
        inplace: Literal[False] = ...,
        kind: SortKind = ...,
        na_position: NaPosition = ...,
        ignore_index: bool_t = ...,
        key: ValueKeyFunc = ...,
    ) -> Self:
        ...

    @overload
    def sort_values(
        self,
        *,
        axis: Axis = ...,
        ascending: bool_t | Sequence[bool_t] = ...,
        inplace: Literal[True],
        kind: SortKind = ...,
        na_position: NaPosition = ...,
        ignore_index: bool_t = ...,
        key: ValueKeyFunc = ...,
    ) -> None:
        ...

    @overload
    def sort_values(
        self,
        *,
        axis: Axis = ...,
        ascending: bool_t | Sequence[bool_t] = ...,
        inplace: bool_t = ...,
        kind: SortKind = ...,
        na_position: NaPosition = ...,
        ignore_index: bool_t = ...,
        key: ValueKeyFunc = ...,
    ) -> Self | None:
        ...

    def sort_values(
        self,
        *,
        axis: Axis = 0,
        ascending: bool_t | Sequence[bool_t] = True,
        inplace: bool_t = False,
        kind: SortKind = "quicksort",
        na_position: NaPosition = "last",
        ignore_index: bool_t = False,
        key: ValueKeyFunc = None,
    ) -> Self | None:
        """
        Sort by the values along either axis.

        Parameters
        ----------%(optional_by)s
        axis : %(axes_single_arg)s, default 0
             Axis to be sorted.
        ascending : bool or list of bool, default True
             Sort ascending vs. descending. Specify list for multiple sort
             orders.  If this is a list of bools, must match the length of
             the by.
        inplace : bool, default False
             If True, perform operation in-place.
        kind : {'quicksort', 'mergesort', 'heapsort', 'stable'}, default 'quicksort'
             Choice of sorting algorithm. See also :func:`numpy.sort` for more
             information. `mergesort` and `stable` are the only stable algorithms. For
             DataFrames, this option is only applied when sorting on a single
             column or label.
        na_position : {'first', 'last'}, default 'last'
             Puts NaNs at the beginning if `first`; `last` puts NaNs at the
             end.
        ignore_index : bool, default False
             If True, the resulting axis will be labeled 0, 1, …, n - 1.
        key : callable, optional
            Apply the key function to the values
            before sorting. This is similar to the `key` argument in the
            builtin :meth:`sorted` function, with the notable difference that
            this `key` function should be *vectorized*. It should expect a
            ``Series`` and return a Series with the same shape as the input.
            It will be applied to each column in `by` independently.

        Returns
        -------
        DataFrame or None
            DataFrame with sorted values or None if ``inplace=True``.

        See Also
        --------
        DataFrame.sort_index : Sort a DataFrame by the index.
        Series.sort_values : Similar method for a Series.

        Examples
        --------
        >>> df = pd.DataFrame({
        ...     'col1': ['A', 'A', 'B', np.nan, 'D', 'C'],
        ...     'col2': [2, 1, 9, 8, 7, 4],
        ...     'col3': [0, 1, 9, 4, 2, 3],
        ...     'col4': ['a', 'B', 'c', 'D', 'e', 'F']
        ... })
        >>> df
          col1  col2  col3 col4
        0    A     2     0    a
        1    A     1     1    B
        2    B     9     9    c
        3  NaN     8     4    D
        4    D     7     2    e
        5    C     4     3    F

        Sort by col1

        >>> df.sort_values(by=['col1'])
          col1  col2  col3 col4
        0    A     2     0    a
        1    A     1     1    B
        2    B     9     9    c
        5    C     4     3    F
        4    D     7     2    e
        3  NaN     8     4    D

        Sort by multiple columns

        >>> df.sort_values(by=['col1', 'col2'])
          col1  col2  col3 col4
        1    A     1     1    B
        0    A     2     0    a
        2    B     9     9    c
        5    C     4     3    F
        4    D     7     2    e
        3  NaN     8     4    D

        Sort Descending

        >>> df.sort_values(by='col1', ascending=False)
          col1  col2  col3 col4
        4    D     7     2    e
        5    C     4     3    F
        2    B     9     9    c
        0    A     2     0    a
        1    A     1     1    B
        3  NaN     8     4    D

        Putting NAs first

        >>> df.sort_values(by='col1', ascending=False, na_position='first')
          col1  col2  col3 col4
        3  NaN     8     4    D
        4    D     7     2    e
        5    C     4     3    F
        2    B     9     9    c
        0    A     2     0    a
        1    A     1     1    B

        Sorting with a key function

        >>> df.sort_values(by='col4', key=lambda col: col.str.lower())
           col1  col2  col3 col4
        0    A     2     0    a
        1    A     1     1    B
        2    B     9     9    c
        3  NaN     8     4    D
        4    D     7     2    e
        5    C     4     3    F

        Natural sort with the key argument,
        using the `natsort <https://github.com/SethMMorton/natsort>` package.

        >>> df = pd.DataFrame({
        ...    "time": ['0hr', '128hr', '72hr', '48hr', '96hr'],
        ...    "value": [10, 20, 30, 40, 50]
        ... })
        >>> df
            time  value
        0    0hr     10
        1  128hr     20
        2   72hr     30
        3   48hr     40
        4   96hr     50
        >>> from natsort import index_natsorted
        >>> df.sort_values(
        ...     by="time",
        ...     key=lambda x: np.argsort(index_natsorted(df["time"]))
        ... )
            time  value
        0    0hr     10
        3   48hr     40
        2   72hr     30
        4   96hr     50
        1  128hr     20
        """
        raise AbstractMethodError(self)

    @overload
    def sort_index(
        self,
        *,
        axis: Axis = ...,
        level: IndexLabel = ...,
        ascending: bool_t | Sequence[bool_t] = ...,
        inplace: Literal[True],
        kind: SortKind = ...,
        na_position: NaPosition = ...,
        sort_remaining: bool_t = ...,
        ignore_index: bool_t = ...,
        key: IndexKeyFunc = ...,
    ) -> None:
        ...

    @overload
    def sort_index(
        self,
        *,
        axis: Axis = ...,
        level: IndexLabel = ...,
        ascending: bool_t | Sequence[bool_t] = ...,
        inplace: Literal[False] = ...,
        kind: SortKind = ...,
        na_position: NaPosition = ...,
        sort_remaining: bool_t = ...,
        ignore_index: bool_t = ...,
        key: IndexKeyFunc = ...,
    ) -> Self:
        ...

    @overload
    def sort_index(
        self,
        *,
        axis: Axis = ...,
        level: IndexLabel = ...,
        ascending: bool_t | Sequence[bool_t] = ...,
        inplace: bool_t = ...,
        kind: SortKind = ...,
        na_position: NaPosition = ...,
        sort_remaining: bool_t = ...,
        ignore_index: bool_t = ...,
        key: IndexKeyFunc = ...,
    ) -> Self | None:
        ...

    def sort_index(
        self,
        *,
        axis: Axis = 0,
        level: IndexLabel = None,
        ascending: bool_t | Sequence[bool_t] = True,
        inplace: bool_t = False,
        kind: SortKind = "quicksort",
        na_position: NaPosition = "last",
        sort_remaining: bool_t = True,
        ignore_index: bool_t = False,
        key: IndexKeyFunc = None,
    ) -> Self | None:
        inplace = validate_bool_kwarg(inplace, "inplace")
        axis = self._get_axis_number(axis)
        ascending = validate_ascending(ascending)

        target = self._get_axis(axis)

        indexer = get_indexer_indexer(
            target, level, ascending, kind, na_position, sort_remaining, key
        )

        if indexer is None:
            if inplace:
                result = self
            else:
                result = self.copy(deep=None)

            if ignore_index:
                result.index = default_index(len(self))
            if inplace:
                return None
            else:
                return result

        baxis = self._get_block_manager_axis(axis)
        new_data = self._mgr.take(indexer, axis=baxis, verify=False)

        # reconstruct axis if needed
        new_data.set_axis(baxis, new_data.axes[baxis]._sort_levels_monotonic())

        if ignore_index:
            axis = 1 if isinstance(self, ABCDataFrame) else 0
            new_data.set_axis(axis, default_index(len(indexer)))

        result = self._constructor_from_mgr(new_data, axes=new_data.axes)

        if inplace:
            return self._update_inplace(result)
        else:
            return result.__finalize__(self, method="sort_index")

    @doc(
        klass=_shared_doc_kwargs["klass"],
        optional_reindex="",
    )
    def reindex(
        self,
        labels=None,
        *,
        index=None,
        columns=None,
        axis: Axis | None = None,
        method: ReindexMethod | None = None,
        copy: bool_t | None = None,
        level: Level | None = None,
        fill_value: Scalar | None = np.nan,
        limit: int | None = None,
        tolerance=None,
    ) -> Self:
        """
        Conform {klass} to new index with optional filling logic.

        Places NA/NaN in locations having no value in the previous index. A new object
        is produced unless the new index is equivalent to the current one and
        ``copy=False``.

        Parameters
        ----------
        {optional_reindex}
        method : {{None, 'backfill'/'bfill', 'pad'/'ffill', 'nearest'}}
            Method to use for filling holes in reindexed DataFrame.
            Please note: this is only applicable to DataFrames/Series with a
            monotonically increasing/decreasing index.

            * None (default): don't fill gaps
            * pad / ffill: Propagate last valid observation forward to next
              valid.
            * backfill / bfill: Use next valid observation to fill gap.
            * nearest: Use nearest valid observations to fill gap.

        copy : bool, default True
            Return a new object, even if the passed indexes are the same.
        level : int or name
            Broadcast across a level, matching Index values on the
            passed MultiIndex level.
        fill_value : scalar, default np.NaN
            Value to use for missing values. Defaults to NaN, but can be any
            "compatible" value.
        limit : int, default None
            Maximum number of consecutive elements to forward or backward fill.
        tolerance : optional
            Maximum distance between original and new labels for inexact
            matches. The values of the index at the matching locations most
            satisfy the equation ``abs(index[indexer] - target) <= tolerance``.

            Tolerance may be a scalar value, which applies the same tolerance
            to all values, or list-like, which applies variable tolerance per
            element. List-like includes list, tuple, array, Series, and must be
            the same size as the index and its dtype must exactly match the
            index's type.

        Returns
        -------
        {klass} with changed index.

        See Also
        --------
        DataFrame.set_index : Set row labels.
        DataFrame.reset_index : Remove row labels or move them to new columns.
        DataFrame.reindex_like : Change to same indices as other DataFrame.

        Examples
        --------
        ``DataFrame.reindex`` supports two calling conventions

        * ``(index=index_labels, columns=column_labels, ...)``
        * ``(labels, axis={{'index', 'columns'}}, ...)``

        We *highly* recommend using keyword arguments to clarify your
        intent.

        Create a dataframe with some fictional data.

        >>> index = ['Firefox', 'Chrome', 'Safari', 'IE10', 'Konqueror']
        >>> df = pd.DataFrame({{'http_status': [200, 200, 404, 404, 301],
        ...                   'response_time': [0.04, 0.02, 0.07, 0.08, 1.0]}},
        ...                   index=index)
        >>> df
                   http_status  response_time
        Firefox            200           0.04
        Chrome             200           0.02
        Safari             404           0.07
        IE10               404           0.08
        Konqueror          301           1.00

        Create a new index and reindex the dataframe. By default
        values in the new index that do not have corresponding
        records in the dataframe are assigned ``NaN``.

        >>> new_index = ['Safari', 'Iceweasel', 'Comodo Dragon', 'IE10',
        ...              'Chrome']
        >>> df.reindex(new_index)
                       http_status  response_time
        Safari               404.0           0.07
        Iceweasel              NaN            NaN
        Comodo Dragon          NaN            NaN
        IE10                 404.0           0.08
        Chrome               200.0           0.02

        We can fill in the missing values by passing a value to
        the keyword ``fill_value``. Because the index is not monotonically
        increasing or decreasing, we cannot use arguments to the keyword
        ``method`` to fill the ``NaN`` values.

        >>> df.reindex(new_index, fill_value=0)
                       http_status  response_time
        Safari                 404           0.07
        Iceweasel                0           0.00
        Comodo Dragon            0           0.00
        IE10                   404           0.08
        Chrome                 200           0.02

        >>> df.reindex(new_index, fill_value='missing')
                      http_status response_time
        Safari                404          0.07
        Iceweasel         missing       missing
        Comodo Dragon     missing       missing
        IE10                  404          0.08
        Chrome                200          0.02

        We can also reindex the columns.

        >>> df.reindex(columns=['http_status', 'user_agent'])
                   http_status  user_agent
        Firefox            200         NaN
        Chrome             200         NaN
        Safari             404         NaN
        IE10               404         NaN
        Konqueror          301         NaN

        Or we can use "axis-style" keyword arguments

        >>> df.reindex(['http_status', 'user_agent'], axis="columns")
                   http_status  user_agent
        Firefox            200         NaN
        Chrome             200         NaN
        Safari             404         NaN
        IE10               404         NaN
        Konqueror          301         NaN

        To further illustrate the filling functionality in
        ``reindex``, we will create a dataframe with a
        monotonically increasing index (for example, a sequence
        of dates).

        >>> date_index = pd.date_range('1/1/2010', periods=6, freq='D')
        >>> df2 = pd.DataFrame({{"prices": [100, 101, np.nan, 100, 89, 88]}},
        ...                    index=date_index)
        >>> df2
                    prices
        2010-01-01   100.0
        2010-01-02   101.0
        2010-01-03     NaN
        2010-01-04   100.0
        2010-01-05    89.0
        2010-01-06    88.0

        Suppose we decide to expand the dataframe to cover a wider
        date range.

        >>> date_index2 = pd.date_range('12/29/2009', periods=10, freq='D')
        >>> df2.reindex(date_index2)
                    prices
        2009-12-29     NaN
        2009-12-30     NaN
        2009-12-31     NaN
        2010-01-01   100.0
        2010-01-02   101.0
        2010-01-03     NaN
        2010-01-04   100.0
        2010-01-05    89.0
        2010-01-06    88.0
        2010-01-07     NaN

        The index entries that did not have a value in the original data frame
        (for example, '2009-12-29') are by default filled with ``NaN``.
        If desired, we can fill in the missing values using one of several
        options.

        For example, to back-propagate the last valid value to fill the ``NaN``
        values, pass ``bfill`` as an argument to the ``method`` keyword.

        >>> df2.reindex(date_index2, method='bfill')
                    prices
        2009-12-29   100.0
        2009-12-30   100.0
        2009-12-31   100.0
        2010-01-01   100.0
        2010-01-02   101.0
        2010-01-03     NaN
        2010-01-04   100.0
        2010-01-05    89.0
        2010-01-06    88.0
        2010-01-07     NaN

        Please note that the ``NaN`` value present in the original dataframe
        (at index value 2010-01-03) will not be filled by any of the
        value propagation schemes. This is because filling while reindexing
        does not look at dataframe values, but only compares the original and
        desired indexes. If you do want to fill in the ``NaN`` values present
        in the original dataframe, use the ``fillna()`` method.

        See the :ref:`user guide <basics.reindexing>` for more.
        """
        # TODO: Decide if we care about having different examples for different
        # kinds

        if index is not None and columns is not None and labels is not None:
            raise TypeError("Cannot specify all of 'labels', 'index', 'columns'.")
        elif index is not None or columns is not None:
            if axis is not None:
                raise TypeError(
                    "Cannot specify both 'axis' and any of 'index' or 'columns'"
                )
            if labels is not None:
                if index is not None:
                    columns = labels
                else:
                    index = labels
        else:
            if axis and self._get_axis_number(axis) == 1:
                columns = labels
            else:
                index = labels
        axes: dict[Literal["index", "columns"], Any] = {
            "index": index,
            "columns": columns,
        }
        method = clean_reindex_fill_method(method)

        # if all axes that are requested to reindex are equal, then only copy
        # if indicated must have index names equal here as well as values
        if copy and using_copy_on_write():
            copy = False
        if all(
            self._get_axis(axis_name).identical(ax)
            for axis_name, ax in axes.items()
            if ax is not None
        ):
            return self.copy(deep=copy)

        # check if we are a multi reindex
        if self._needs_reindex_multi(axes, method, level):
            return self._reindex_multi(axes, copy, fill_value)

        # perform the reindex on the axes
        return self._reindex_axes(
            axes, level, limit, tolerance, method, fill_value, copy
        ).__finalize__(self, method="reindex")

    @final
    def _reindex_axes(
        self,
        axes,
        level: Level | None,
        limit: int | None,
        tolerance,
        method,
        fill_value: Scalar | None,
        copy: bool_t | None,
    ) -> Self:
        """Perform the reindex for all the axes."""
        obj = self
        for a in self._AXIS_ORDERS:
            labels = axes[a]
            if labels is None:
                continue

            ax = self._get_axis(a)
            new_index, indexer = ax.reindex(
                labels, level=level, limit=limit, tolerance=tolerance, method=method
            )

            axis = self._get_axis_number(a)
            obj = obj._reindex_with_indexers(
                {axis: [new_index, indexer]},
                fill_value=fill_value,
                copy=copy,
                allow_dups=False,
            )
            # If we've made a copy once, no need to make another one
            copy = False

        return obj

    def _needs_reindex_multi(self, axes, method, level: Level | None) -> bool_t:
        """Check if we do need a multi reindex."""
        return (
            (common.count_not_none(*axes.values()) == self._AXIS_LEN)
            and method is None
            and level is None
            and not self._is_mixed_type
            and not (
                self.ndim == 2
                and len(self.dtypes) == 1
                and isinstance(self.dtypes.iloc[0], ExtensionDtype)
            )
        )

    def _reindex_multi(self, axes, copy, fill_value):
        raise AbstractMethodError(self)

    @final
    def _reindex_with_indexers(
        self,
        reindexers,
        fill_value=None,
        copy: bool_t | None = False,
        allow_dups: bool_t = False,
    ) -> Self:
        """allow_dups indicates an internal call here"""
        # reindex doing multiple operations on different axes if indicated
        new_data = self._mgr
        for axis in sorted(reindexers.keys()):
            index, indexer = reindexers[axis]
            baxis = self._get_block_manager_axis(axis)

            if index is None:
                continue

            index = ensure_index(index)
            if indexer is not None:
                indexer = ensure_platform_int(indexer)

            # TODO: speed up on homogeneous DataFrame objects (see _reindex_multi)
            new_data = new_data.reindex_indexer(
                index,
                indexer,
                axis=baxis,
                fill_value=fill_value,
                allow_dups=allow_dups,
                copy=copy,
            )
            # If we've made a copy once, no need to make another one
            copy = False

        if (
            (copy or copy is None)
            and new_data is self._mgr
            and not using_copy_on_write()
        ):
            new_data = new_data.copy(deep=copy)
        elif using_copy_on_write() and new_data is self._mgr:
            new_data = new_data.copy(deep=False)

        return self._constructor_from_mgr(new_data, axes=new_data.axes).__finalize__(
            self
        )

    def filter(
        self,
        items=None,
        like: str | None = None,
        regex: str | None = None,
        axis: Axis | None = None,
    ) -> Self:
        """
        Subset the dataframe rows or columns according to the specified index labels.

        Note that this routine does not filter a dataframe on its
        contents. The filter is applied to the labels of the index.

        Parameters
        ----------
        items : list-like
            Keep labels from axis which are in items.
        like : str
            Keep labels from axis for which "like in label == True".
        regex : str (regular expression)
            Keep labels from axis for which re.search(regex, label) == True.
        axis : {0 or ‘index’, 1 or ‘columns’, None}, default None
            The axis to filter on, expressed either as an index (int)
            or axis name (str). By default this is the info axis, 'columns' for
            DataFrame. For `Series` this parameter is unused and defaults to `None`.

        Returns
        -------
        same type as input object

        See Also
        --------
        DataFrame.loc : Access a group of rows and columns
            by label(s) or a boolean array.

        Notes
        -----
        The ``items``, ``like``, and ``regex`` parameters are
        enforced to be mutually exclusive.

        ``axis`` defaults to the info axis that is used when indexing
        with ``[]``.

        Examples
        --------
        >>> df = pd.DataFrame(np.array(([1, 2, 3], [4, 5, 6])),
        ...                   index=['mouse', 'rabbit'],
        ...                   columns=['one', 'two', 'three'])
        >>> df
                one  two  three
        mouse     1    2      3
        rabbit    4    5      6

        >>> # select columns by name
        >>> df.filter(items=['one', 'three'])
                 one  three
        mouse     1      3
        rabbit    4      6

        >>> # select columns by regular expression
        >>> df.filter(regex='e$', axis=1)
                 one  three
        mouse     1      3
        rabbit    4      6

        >>> # select rows containing 'bbi'
        >>> df.filter(like='bbi', axis=0)
                 one  two  three
        rabbit    4    5      6
        """
        nkw = common.count_not_none(items, like, regex)
        if nkw > 1:
            raise TypeError(
                "Keyword arguments `items`, `like`, or `regex` "
                "are mutually exclusive"
            )

        if axis is None:
            axis = self._info_axis_name
        labels = self._get_axis(axis)

        if items is not None:
            name = self._get_axis_name(axis)
            # error: Keywords must be strings
            return self.reindex(  # type: ignore[misc]
                **{name: labels.intersection(items)}
            )
        elif like:

            def f(x) -> bool_t:
                assert like is not None  # needed for mypy
                return like in ensure_str(x)

            values = labels.map(f)
            return self.loc(axis=axis)[values]
        elif regex:

            def f(x) -> bool_t:
                return matcher.search(ensure_str(x)) is not None

            matcher = re.compile(regex)
            values = labels.map(f)
            return self.loc(axis=axis)[values]
        else:
            raise TypeError("Must pass either `items`, `like`, or `regex`")

    @final
    def head(self, n: int = 5) -> Self:
        """
        Return the first `n` rows.

        This function returns the first `n` rows for the object based
        on position. It is useful for quickly testing if your object
        has the right type of data in it.

        For negative values of `n`, this function returns all rows except
        the last `|n|` rows, equivalent to ``df[:n]``.

        If n is larger than the number of rows, this function returns all rows.

        Parameters
        ----------
        n : int, default 5
            Number of rows to select.

        Returns
        -------
        same type as caller
            The first `n` rows of the caller object.

        See Also
        --------
        DataFrame.tail: Returns the last `n` rows.

        Examples
        --------
        >>> df = pd.DataFrame({'animal': ['alligator', 'bee', 'falcon', 'lion',
        ...                    'monkey', 'parrot', 'shark', 'whale', 'zebra']})
        >>> df
              animal
        0  alligator
        1        bee
        2     falcon
        3       lion
        4     monkey
        5     parrot
        6      shark
        7      whale
        8      zebra

        Viewing the first 5 lines

        >>> df.head()
              animal
        0  alligator
        1        bee
        2     falcon
        3       lion
        4     monkey

        Viewing the first `n` lines (three in this case)

        >>> df.head(3)
              animal
        0  alligator
        1        bee
        2     falcon

        For negative values of `n`

        >>> df.head(-3)
              animal
        0  alligator
        1        bee
        2     falcon
        3       lion
        4     monkey
        5     parrot
        """
        return self.iloc[:n]

    @final
    def tail(self, n: int = 5) -> Self:
        """
        Return the last `n` rows.

        This function returns last `n` rows from the object based on
        position. It is useful for quickly verifying data, for example,
        after sorting or appending rows.

        For negative values of `n`, this function returns all rows except
        the first `|n|` rows, equivalent to ``df[|n|:]``.

        If n is larger than the number of rows, this function returns all rows.

        Parameters
        ----------
        n : int, default 5
            Number of rows to select.

        Returns
        -------
        type of caller
            The last `n` rows of the caller object.

        See Also
        --------
        DataFrame.head : The first `n` rows of the caller object.

        Examples
        --------
        >>> df = pd.DataFrame({'animal': ['alligator', 'bee', 'falcon', 'lion',
        ...                    'monkey', 'parrot', 'shark', 'whale', 'zebra']})
        >>> df
              animal
        0  alligator
        1        bee
        2     falcon
        3       lion
        4     monkey
        5     parrot
        6      shark
        7      whale
        8      zebra

        Viewing the last 5 lines

        >>> df.tail()
           animal
        4  monkey
        5  parrot
        6   shark
        7   whale
        8   zebra

        Viewing the last `n` lines (three in this case)

        >>> df.tail(3)
          animal
        6  shark
        7  whale
        8  zebra

        For negative values of `n`

        >>> df.tail(-3)
           animal
        3    lion
        4  monkey
        5  parrot
        6   shark
        7   whale
        8   zebra
        """
        if n == 0:
            return self.iloc[0:0]
        return self.iloc[-n:]

    @final
    def sample(
        self,
        n: int | None = None,
        frac: float | None = None,
        replace: bool_t = False,
        weights=None,
        random_state: RandomState | None = None,
        axis: Axis | None = None,
        ignore_index: bool_t = False,
    ) -> Self:
        """
        Return a random sample of items from an axis of object.

        You can use `random_state` for reproducibility.

        Parameters
        ----------
        n : int, optional
            Number of items from axis to return. Cannot be used with `frac`.
            Default = 1 if `frac` = None.
        frac : float, optional
            Fraction of axis items to return. Cannot be used with `n`.
        replace : bool, default False
            Allow or disallow sampling of the same row more than once.
        weights : str or ndarray-like, optional
            Default 'None' results in equal probability weighting.
            If passed a Series, will align with target object on index. Index
            values in weights not found in sampled object will be ignored and
            index values in sampled object not in weights will be assigned
            weights of zero.
            If called on a DataFrame, will accept the name of a column
            when axis = 0.
            Unless weights are a Series, weights must be same length as axis
            being sampled.
            If weights do not sum to 1, they will be normalized to sum to 1.
            Missing values in the weights column will be treated as zero.
            Infinite values not allowed.
        random_state : int, array-like, BitGenerator, np.random.RandomState, np.random.Generator, optional
            If int, array-like, or BitGenerator, seed for random number generator.
            If np.random.RandomState or np.random.Generator, use as given.

            .. versionchanged:: 1.4.0

                np.random.Generator objects now accepted

        axis : {0 or ‘index’, 1 or ‘columns’, None}, default None
            Axis to sample. Accepts axis number or name. Default is stat axis
            for given data type. For `Series` this parameter is unused and defaults to `None`.
        ignore_index : bool, default False
            If True, the resulting index will be labeled 0, 1, …, n - 1.

            .. versionadded:: 1.3.0

        Returns
        -------
        Series or DataFrame
            A new object of same type as caller containing `n` items randomly
            sampled from the caller object.

        See Also
        --------
        DataFrameGroupBy.sample: Generates random samples from each group of a
            DataFrame object.
        SeriesGroupBy.sample: Generates random samples from each group of a
            Series object.
        numpy.random.choice: Generates a random sample from a given 1-D numpy
            array.

        Notes
        -----
        If `frac` > 1, `replacement` should be set to `True`.

        Examples
        --------
        >>> df = pd.DataFrame({'num_legs': [2, 4, 8, 0],
        ...                    'num_wings': [2, 0, 0, 0],
        ...                    'num_specimen_seen': [10, 2, 1, 8]},
        ...                   index=['falcon', 'dog', 'spider', 'fish'])
        >>> df
                num_legs  num_wings  num_specimen_seen
        falcon         2          2                 10
        dog            4          0                  2
        spider         8          0                  1
        fish           0          0                  8

        Extract 3 random elements from the ``Series`` ``df['num_legs']``:
        Note that we use `random_state` to ensure the reproducibility of
        the examples.

        >>> df['num_legs'].sample(n=3, random_state=1)
        fish      0
        spider    8
        falcon    2
        Name: num_legs, dtype: int64

        A random 50% sample of the ``DataFrame`` with replacement:

        >>> df.sample(frac=0.5, replace=True, random_state=1)
              num_legs  num_wings  num_specimen_seen
        dog          4          0                  2
        fish         0          0                  8

        An upsample sample of the ``DataFrame`` with replacement:
        Note that `replace` parameter has to be `True` for `frac` parameter > 1.

        >>> df.sample(frac=2, replace=True, random_state=1)
                num_legs  num_wings  num_specimen_seen
        dog            4          0                  2
        fish           0          0                  8
        falcon         2          2                 10
        falcon         2          2                 10
        fish           0          0                  8
        dog            4          0                  2
        fish           0          0                  8
        dog            4          0                  2

        Using a DataFrame column as weights. Rows with larger value in the
        `num_specimen_seen` column are more likely to be sampled.

        >>> df.sample(n=2, weights='num_specimen_seen', random_state=1)
                num_legs  num_wings  num_specimen_seen
        falcon         2          2                 10
        fish           0          0                  8
        """  # noqa: E501
        if axis is None:
            axis = 0

        axis = self._get_axis_number(axis)
        obj_len = self.shape[axis]

        # Process random_state argument
        rs = common.random_state(random_state)

        size = sample.process_sampling_size(n, frac, replace)
        if size is None:
            assert frac is not None
            size = round(frac * obj_len)

        if weights is not None:
            weights = sample.preprocess_weights(self, weights, axis)

        sampled_indices = sample.sample(obj_len, size, replace, weights, rs)
        result = self.take(sampled_indices, axis=axis)

        if ignore_index:
            result.index = default_index(len(result))

        return result

    @final
    @doc(klass=_shared_doc_kwargs["klass"])
    def pipe(
        self,
        func: Callable[..., T] | tuple[Callable[..., T], str],
        *args,
        **kwargs,
    ) -> T:
        r"""
        Apply chainable functions that expect Series or DataFrames.

        Parameters
        ----------
        func : function
            Function to apply to the {klass}.
            ``args``, and ``kwargs`` are passed into ``func``.
            Alternatively a ``(callable, data_keyword)`` tuple where
            ``data_keyword`` is a string indicating the keyword of
            ``callable`` that expects the {klass}.
        *args : iterable, optional
            Positional arguments passed into ``func``.
        **kwargs : mapping, optional
            A dictionary of keyword arguments passed into ``func``.

        Returns
        -------
        the return type of ``func``.

        See Also
        --------
        DataFrame.apply : Apply a function along input axis of DataFrame.
        DataFrame.map : Apply a function elementwise on a whole DataFrame.
        Series.map : Apply a mapping correspondence on a
            :class:`~pandas.Series`.

        Notes
        -----
        Use ``.pipe`` when chaining together functions that expect
        Series, DataFrames or GroupBy objects.

        Examples
        --------
        Constructing a income DataFrame from a dictionary.

        >>> data = [[8000, 1000], [9500, np.nan], [5000, 2000]]
        >>> df = pd.DataFrame(data, columns=['Salary', 'Others'])
        >>> df
           Salary  Others
        0    8000  1000.0
        1    9500     NaN
        2    5000  2000.0

        Functions that perform tax reductions on an income DataFrame.

        >>> def subtract_federal_tax(df):
        ...     return df * 0.9
        >>> def subtract_state_tax(df, rate):
        ...     return df * (1 - rate)
        >>> def subtract_national_insurance(df, rate, rate_increase):
        ...     new_rate = rate + rate_increase
        ...     return df * (1 - new_rate)

        Instead of writing

        >>> subtract_national_insurance(
        ...     subtract_state_tax(subtract_federal_tax(df), rate=0.12),
        ...     rate=0.05,
        ...     rate_increase=0.02)  # doctest: +SKIP

        You can write

        >>> (
        ...     df.pipe(subtract_federal_tax)
        ...     .pipe(subtract_state_tax, rate=0.12)
        ...     .pipe(subtract_national_insurance, rate=0.05, rate_increase=0.02)
        ... )
            Salary   Others
        0  5892.48   736.56
        1  6997.32      NaN
        2  3682.80  1473.12

        If you have a function that takes the data as (say) the second
        argument, pass a tuple indicating which keyword expects the
        data. For example, suppose ``national_insurance`` takes its data as ``df``
        in the second argument:

        >>> def subtract_national_insurance(rate, df, rate_increase):
        ...     new_rate = rate + rate_increase
        ...     return df * (1 - new_rate)
        >>> (
        ...     df.pipe(subtract_federal_tax)
        ...     .pipe(subtract_state_tax, rate=0.12)
        ...     .pipe(
        ...         (subtract_national_insurance, 'df'),
        ...         rate=0.05,
        ...         rate_increase=0.02
        ...     )
        ... )
            Salary   Others
        0  5892.48   736.56
        1  6997.32      NaN
        2  3682.80  1473.12
        """
        if using_copy_on_write():
            return common.pipe(self.copy(deep=None), func, *args, **kwargs)
        return common.pipe(self, func, *args, **kwargs)

    # ----------------------------------------------------------------------
    # Attribute access

    @final
    def __finalize__(self, other, method: str | None = None, **kwargs) -> Self:
        """
        Propagate metadata from other to self.

        Parameters
        ----------
        other : the object from which to get the attributes that we are going
            to propagate
        method : str, optional
            A passed method name providing context on where ``__finalize__``
            was called.

            .. warning::

               The value passed as `method` are not currently considered
               stable across pandas releases.
        """
        if isinstance(other, NDFrame):
            for name in other.attrs:
                self.attrs[name] = other.attrs[name]

            self.flags.allows_duplicate_labels = other.flags.allows_duplicate_labels
            # For subclasses using _metadata.
            for name in set(self._metadata) & set(other._metadata):
                assert isinstance(name, str)
                object.__setattr__(self, name, getattr(other, name, None))

        if method == "concat":
            attrs = other.objs[0].attrs
            check_attrs = all(objs.attrs == attrs for objs in other.objs[1:])
            if check_attrs:
                for name in attrs:
                    self.attrs[name] = attrs[name]

            allows_duplicate_labels = all(
                x.flags.allows_duplicate_labels for x in other.objs
            )
            self.flags.allows_duplicate_labels = allows_duplicate_labels

        return self

    @final
    def __getattr__(self, name: str):
        """
        After regular attribute access, try looking up the name
        This allows simpler access to columns for interactive use.
        """
        # Note: obj.x will always call obj.__getattribute__('x') prior to
        # calling obj.__getattr__('x').
        if (
            name not in self._internal_names_set
            and name not in self._metadata
            and name not in self._accessors
            and self._info_axis._can_hold_identifiers_and_holds_name(name)
        ):
            return self[name]
        return object.__getattribute__(self, name)

    @final
    def __setattr__(self, name: str, value) -> None:
        """
        After regular attribute access, try setting the name
        This allows simpler access to columns for interactive use.
        """
        # first try regular attribute access via __getattribute__, so that
        # e.g. ``obj.x`` and ``obj.x = 4`` will always reference/modify
        # the same attribute.

        try:
            object.__getattribute__(self, name)
            return object.__setattr__(self, name, value)
        except AttributeError:
            pass

        # if this fails, go on to more involved attribute setting
        # (note that this matches __getattr__, above).
        if name in self._internal_names_set:
            object.__setattr__(self, name, value)
        elif name in self._metadata:
            object.__setattr__(self, name, value)
        else:
            try:
                existing = getattr(self, name)
                if isinstance(existing, Index):
                    object.__setattr__(self, name, value)
                elif name in self._info_axis:
                    self[name] = value
                else:
                    object.__setattr__(self, name, value)
            except (AttributeError, TypeError):
                if isinstance(self, ABCDataFrame) and (is_list_like(value)):
                    warnings.warn(
                        "Pandas doesn't allow columns to be "
                        "created via a new attribute name - see "
                        "https://pandas.pydata.org/pandas-docs/"
                        "stable/indexing.html#attribute-access",
                        stacklevel=find_stack_level(),
                    )
                object.__setattr__(self, name, value)

    @final
    def _dir_additions(self) -> set[str]:
        """
        add the string-like attributes from the info_axis.
        If info_axis is a MultiIndex, its first level values are used.
        """
        additions = super()._dir_additions()
        if self._info_axis._can_hold_strings:
            additions.update(self._info_axis._dir_additions_for_owner)
        return additions

    # ----------------------------------------------------------------------
    # Consolidation of internals

    @final
    def _protect_consolidate(self, f):
        """
        Consolidate _mgr -- if the blocks have changed, then clear the
        cache
        """
        if isinstance(self._mgr, (ArrayManager, SingleArrayManager)):
            return f()
        blocks_before = len(self._mgr.blocks)
        result = f()
        if len(self._mgr.blocks) != blocks_before:
            self._clear_item_cache()
        return result

    @final
    def _consolidate_inplace(self) -> None:
        """Consolidate data in place and return None"""

        def f() -> None:
            self._mgr = self._mgr.consolidate()

        self._protect_consolidate(f)

    @final
    def _consolidate(self):
        """
        Compute NDFrame with "consolidated" internals (data of each dtype
        grouped together in a single ndarray).

        Returns
        -------
        consolidated : same type as caller
        """
        f = lambda: self._mgr.consolidate()
        cons_data = self._protect_consolidate(f)
        return self._constructor_from_mgr(cons_data, axes=cons_data.axes).__finalize__(
            self
        )

    @property
    def _is_mixed_type(self) -> bool_t:
        if self._mgr.is_single_block:
            return False

        if self._mgr.any_extension_types:
            # Even if they have the same dtype, we can't consolidate them,
            #  so we pretend this is "mixed'"
            return True

        return self.dtypes.nunique() > 1

    @final
    def _get_numeric_data(self) -> Self:
        new_mgr = self._mgr.get_numeric_data()
        return self._constructor_from_mgr(new_mgr, axes=new_mgr.axes).__finalize__(self)

    @final
    def _get_bool_data(self):
        new_mgr = self._mgr.get_bool_data()
        return self._constructor_from_mgr(new_mgr, axes=new_mgr.axes).__finalize__(self)

    # ----------------------------------------------------------------------
    # Internal Interface Methods

    @property
    def values(self):
        raise AbstractMethodError(self)

    @property
    def _values(self) -> ArrayLike:
        """internal implementation"""
        raise AbstractMethodError(self)

    @property
    def dtypes(self):
        """
        Return the dtypes in the DataFrame.

        This returns a Series with the data type of each column.
        The result's index is the original DataFrame's columns. Columns
        with mixed types are stored with the ``object`` dtype. See
        :ref:`the User Guide <basics.dtypes>` for more.

        Returns
        -------
        pandas.Series
            The data type of each column.

        Examples
        --------
        >>> df = pd.DataFrame({'float': [1.0],
        ...                    'int': [1],
        ...                    'datetime': [pd.Timestamp('20180310')],
        ...                    'string': ['foo']})
        >>> df.dtypes
        float              float64
        int                  int64
        datetime    datetime64[ns]
        string              object
        dtype: object
        """
        data = self._mgr.get_dtypes()
        return self._constructor_sliced(data, index=self._info_axis, dtype=np.object_)

    @final
    def astype(
        self, dtype, copy: bool_t | None = None, errors: IgnoreRaise = "raise"
    ) -> Self:
        """
        Cast a pandas object to a specified dtype ``dtype``.

        Parameters
        ----------
        dtype : str, data type, Series or Mapping of column name -> data type
            Use a str, numpy.dtype, pandas.ExtensionDtype or Python type to
            cast entire pandas object to the same type. Alternatively, use a
            mapping, e.g. {col: dtype, ...}, where col is a column label and dtype is
            a numpy.dtype or Python type to cast one or more of the DataFrame's
            columns to column-specific types.
        copy : bool, default True
            Return a copy when ``copy=True`` (be very careful setting
            ``copy=False`` as changes to values then may propagate to other
            pandas objects).
        errors : {'raise', 'ignore'}, default 'raise'
            Control raising of exceptions on invalid data for provided dtype.

            - ``raise`` : allow exceptions to be raised
            - ``ignore`` : suppress exceptions. On error return original object.

        Returns
        -------
        same type as caller

        See Also
        --------
        to_datetime : Convert argument to datetime.
        to_timedelta : Convert argument to timedelta.
        to_numeric : Convert argument to a numeric type.
        numpy.ndarray.astype : Cast a numpy array to a specified type.

        Notes
        -----
        .. versionchanged:: 2.0.0

            Using ``astype`` to convert from timezone-naive dtype to
            timezone-aware dtype will raise an exception.
            Use :meth:`Series.dt.tz_localize` instead.

        Examples
        --------
        Create a DataFrame:

        >>> d = {'col1': [1, 2], 'col2': [3, 4]}
        >>> df = pd.DataFrame(data=d)
        >>> df.dtypes
        col1    int64
        col2    int64
        dtype: object

        Cast all columns to int32:

        >>> df.astype('int32').dtypes
        col1    int32
        col2    int32
        dtype: object

        Cast col1 to int32 using a dictionary:

        >>> df.astype({'col1': 'int32'}).dtypes
        col1    int32
        col2    int64
        dtype: object

        Create a series:

        >>> ser = pd.Series([1, 2], dtype='int32')
        >>> ser
        0    1
        1    2
        dtype: int32
        >>> ser.astype('int64')
        0    1
        1    2
        dtype: int64

        Convert to categorical type:

        >>> ser.astype('category')
        0    1
        1    2
        dtype: category
        Categories (2, int32): [1, 2]

        Convert to ordered categorical type with custom ordering:

        >>> from pandas.api.types import CategoricalDtype
        >>> cat_dtype = CategoricalDtype(
        ...     categories=[2, 1], ordered=True)
        >>> ser.astype(cat_dtype)
        0    1
        1    2
        dtype: category
        Categories (2, int64): [2 < 1]

        Create a series of dates:

        >>> ser_date = pd.Series(pd.date_range('20200101', periods=3))
        >>> ser_date
        0   2020-01-01
        1   2020-01-02
        2   2020-01-03
        dtype: datetime64[ns]
        """
        if copy and using_copy_on_write():
            copy = False

        if is_dict_like(dtype):
            if self.ndim == 1:  # i.e. Series
                if len(dtype) > 1 or self.name not in dtype:
                    raise KeyError(
                        "Only the Series name can be used for "
                        "the key in Series dtype mappings."
                    )
                new_type = dtype[self.name]
                return self.astype(new_type, copy, errors)

            # GH#44417 cast to Series so we can use .iat below, which will be
            #  robust in case we
            from pandas import Series

            dtype_ser = Series(dtype, dtype=object)

            for col_name in dtype_ser.index:
                if col_name not in self:
                    raise KeyError(
                        "Only a column name can be used for the "
                        "key in a dtype mappings argument. "
                        f"'{col_name}' not found in columns."
                    )

            dtype_ser = dtype_ser.reindex(self.columns, fill_value=None, copy=False)

            results = []
            for i, (col_name, col) in enumerate(self.items()):
                cdt = dtype_ser.iat[i]
                if isna(cdt):
                    res_col = col.copy(deep=copy)
                else:
                    try:
                        res_col = col.astype(dtype=cdt, copy=copy, errors=errors)
                    except ValueError as ex:
                        ex.args = (
                            f"{ex}: Error while type casting for column '{col_name}'",
                        )
                        raise
                results.append(res_col)

        elif is_extension_array_dtype(dtype) and self.ndim > 1:
            # GH 18099/22869: columnwise conversion to extension dtype
            # GH 24704: use iloc to handle duplicate column names
            # TODO(EA2D): special case not needed with 2D EAs
            results = [
                self.iloc[:, i].astype(dtype, copy=copy)
                for i in range(len(self.columns))
            ]

        else:
            # else, only a single dtype is given
            new_data = self._mgr.astype(dtype=dtype, copy=copy, errors=errors)
            res = self._constructor_from_mgr(new_data, axes=new_data.axes)
            return res.__finalize__(self, method="astype")

        # GH 33113: handle empty frame or series
        if not results:
            return self.copy(deep=None)

        # GH 19920: retain column metadata after concat
        result = concat(results, axis=1, copy=False)
        # GH#40810 retain subclass
        # error: Incompatible types in assignment
        # (expression has type "Self", variable has type "DataFrame")
        result = self._constructor(result)  # type: ignore[assignment]
        result.columns = self.columns
        result = result.__finalize__(self, method="astype")
        # https://github.com/python/mypy/issues/8354
        return cast(Self, result)

    @final
    def copy(self, deep: bool_t | None = True) -> Self:
        """
        Make a copy of this object's indices and data.

        When ``deep=True`` (default), a new object will be created with a
        copy of the calling object's data and indices. Modifications to
        the data or indices of the copy will not be reflected in the
        original object (see notes below).

        When ``deep=False``, a new object will be created without copying
        the calling object's data or index (only references to the data
        and index are copied). Any changes to the data of the original
        will be reflected in the shallow copy (and vice versa).

        Parameters
        ----------
        deep : bool, default True
            Make a deep copy, including a copy of the data and the indices.
            With ``deep=False`` neither the indices nor the data are copied.

        Returns
        -------
        Series or DataFrame
            Object type matches caller.

        Notes
        -----
        When ``deep=True``, data is copied but actual Python objects
        will not be copied recursively, only the reference to the object.
        This is in contrast to `copy.deepcopy` in the Standard Library,
        which recursively copies object data (see examples below).

        While ``Index`` objects are copied when ``deep=True``, the underlying
        numpy array is not copied for performance reasons. Since ``Index`` is
        immutable, the underlying data can be safely shared and a copy
        is not needed.

        Since pandas is not thread safe, see the
        :ref:`gotchas <gotchas.thread-safety>` when copying in a threading
        environment.

        Examples
        --------
        >>> s = pd.Series([1, 2], index=["a", "b"])
        >>> s
        a    1
        b    2
        dtype: int64

        >>> s_copy = s.copy()
        >>> s_copy
        a    1
        b    2
        dtype: int64

        **Shallow copy versus default (deep) copy:**

        >>> s = pd.Series([1, 2], index=["a", "b"])
        >>> deep = s.copy()
        >>> shallow = s.copy(deep=False)

        Shallow copy shares data and index with original.

        >>> s is shallow
        False
        >>> s.values is shallow.values and s.index is shallow.index
        True

        Deep copy has own copy of data and index.

        >>> s is deep
        False
        >>> s.values is deep.values or s.index is deep.index
        False

        Updates to the data shared by shallow copy and original is reflected
        in both; deep copy remains unchanged.

        >>> s.iloc[0] = 3
        >>> shallow.iloc[1] = 4
        >>> s
        a    3
        b    4
        dtype: int64
        >>> shallow
        a    3
        b    4
        dtype: int64
        >>> deep
        a    1
        b    2
        dtype: int64

        Note that when copying an object containing Python objects, a deep copy
        will copy the data, but will not do so recursively. Updating a nested
        data object will be reflected in the deep copy.

        >>> s = pd.Series([[1, 2], [3, 4]])
        >>> deep = s.copy()
        >>> s[0][0] = 10
        >>> s
        0    [10, 2]
        1     [3, 4]
        dtype: object
        >>> deep
        0    [10, 2]
        1     [3, 4]
        dtype: object
        """
        data = self._mgr.copy(deep=deep)
        self._clear_item_cache()
        return self._constructor_from_mgr(data, axes=data.axes).__finalize__(
            self, method="copy"
        )

    @final
    def __copy__(self, deep: bool_t = True) -> Self:
        return self.copy(deep=deep)

    @final
    def __deepcopy__(self, memo=None) -> Self:
        """
        Parameters
        ----------
        memo, default None
            Standard signature. Unused
        """
        return self.copy(deep=True)

    @final
    def infer_objects(self, copy: bool_t | None = None) -> Self:
        """
        Attempt to infer better dtypes for object columns.

        Attempts soft conversion of object-dtyped
        columns, leaving non-object and unconvertible
        columns unchanged. The inference rules are the
        same as during normal Series/DataFrame construction.

        Parameters
        ----------
        copy : bool, default True
            Whether to make a copy for non-object or non-inferable columns
            or Series.

        Returns
        -------
        same type as input object

        See Also
        --------
        to_datetime : Convert argument to datetime.
        to_timedelta : Convert argument to timedelta.
        to_numeric : Convert argument to numeric type.
        convert_dtypes : Convert argument to best possible dtype.

        Examples
        --------
        >>> df = pd.DataFrame({"A": ["a", 1, 2, 3]})
        >>> df = df.iloc[1:]
        >>> df
           A
        1  1
        2  2
        3  3

        >>> df.dtypes
        A    object
        dtype: object

        >>> df.infer_objects().dtypes
        A    int64
        dtype: object
        """
        new_mgr = self._mgr.convert(copy=copy)
        res = self._constructor_from_mgr(new_mgr, axes=new_mgr.axes)
        return res.__finalize__(self, method="infer_objects")

    @final
    def convert_dtypes(
        self,
        infer_objects: bool_t = True,
        convert_string: bool_t = True,
        convert_integer: bool_t = True,
        convert_boolean: bool_t = True,
        convert_floating: bool_t = True,
        dtype_backend: DtypeBackend = "numpy_nullable",
    ) -> Self:
        """
        Convert columns to the best possible dtypes using dtypes supporting ``pd.NA``.

        Parameters
        ----------
        infer_objects : bool, default True
            Whether object dtypes should be converted to the best possible types.
        convert_string : bool, default True
            Whether object dtypes should be converted to ``StringDtype()``.
        convert_integer : bool, default True
            Whether, if possible, conversion can be done to integer extension types.
        convert_boolean : bool, defaults True
            Whether object dtypes should be converted to ``BooleanDtypes()``.
        convert_floating : bool, defaults True
            Whether, if possible, conversion can be done to floating extension types.
            If `convert_integer` is also True, preference will be give to integer
            dtypes if the floats can be faithfully casted to integers.

            .. versionadded:: 1.2.0
        dtype_backend : {"numpy_nullable", "pyarrow"}, default "numpy_nullable"
            Which dtype_backend to use, e.g. whether a DataFrame should use nullable
            dtypes for all dtypes that have a nullable
            implementation when "numpy_nullable" is set, pyarrow is used for all
            dtypes if "pyarrow" is set.

            The dtype_backends are still experimential.

            .. versionadded:: 2.0

        Returns
        -------
        Series or DataFrame
            Copy of input object with new dtype.

        See Also
        --------
        infer_objects : Infer dtypes of objects.
        to_datetime : Convert argument to datetime.
        to_timedelta : Convert argument to timedelta.
        to_numeric : Convert argument to a numeric type.

        Notes
        -----
        By default, ``convert_dtypes`` will attempt to convert a Series (or each
        Series in a DataFrame) to dtypes that support ``pd.NA``. By using the options
        ``convert_string``, ``convert_integer``, ``convert_boolean`` and
        ``convert_floating``, it is possible to turn off individual conversions
        to ``StringDtype``, the integer extension types, ``BooleanDtype``
        or floating extension types, respectively.

        For object-dtyped columns, if ``infer_objects`` is ``True``, use the inference
        rules as during normal Series/DataFrame construction.  Then, if possible,
        convert to ``StringDtype``, ``BooleanDtype`` or an appropriate integer
        or floating extension type, otherwise leave as ``object``.

        If the dtype is integer, convert to an appropriate integer extension type.

        If the dtype is numeric, and consists of all integers, convert to an
        appropriate integer extension type. Otherwise, convert to an
        appropriate floating extension type.

        .. versionchanged:: 1.2
            Starting with pandas 1.2, this method also converts float columns
            to the nullable floating extension type.

        In the future, as new dtypes are added that support ``pd.NA``, the results
        of this method will change to support those new dtypes.

        Examples
        --------
        >>> df = pd.DataFrame(
        ...     {
        ...         "a": pd.Series([1, 2, 3], dtype=np.dtype("int32")),
        ...         "b": pd.Series(["x", "y", "z"], dtype=np.dtype("O")),
        ...         "c": pd.Series([True, False, np.nan], dtype=np.dtype("O")),
        ...         "d": pd.Series(["h", "i", np.nan], dtype=np.dtype("O")),
        ...         "e": pd.Series([10, np.nan, 20], dtype=np.dtype("float")),
        ...         "f": pd.Series([np.nan, 100.5, 200], dtype=np.dtype("float")),
        ...     }
        ... )

        Start with a DataFrame with default dtypes.

        >>> df
           a  b      c    d     e      f
        0  1  x   True    h  10.0    NaN
        1  2  y  False    i   NaN  100.5
        2  3  z    NaN  NaN  20.0  200.0

        >>> df.dtypes
        a      int32
        b     object
        c     object
        d     object
        e    float64
        f    float64
        dtype: object

        Convert the DataFrame to use best possible dtypes.

        >>> dfn = df.convert_dtypes()
        >>> dfn
           a  b      c     d     e      f
        0  1  x   True     h    10   <NA>
        1  2  y  False     i  <NA>  100.5
        2  3  z   <NA>  <NA>    20  200.0

        >>> dfn.dtypes
        a             Int32
        b    string[python]
        c           boolean
        d    string[python]
        e             Int64
        f           Float64
        dtype: object

        Start with a Series of strings and missing data represented by ``np.nan``.

        >>> s = pd.Series(["a", "b", np.nan])
        >>> s
        0      a
        1      b
        2    NaN
        dtype: object

        Obtain a Series with dtype ``StringDtype``.

        >>> s.convert_dtypes()
        0       a
        1       b
        2    <NA>
        dtype: string
        """
        check_dtype_backend(dtype_backend)
        if self.ndim == 1:
            return self._convert_dtypes(
                infer_objects,
                convert_string,
                convert_integer,
                convert_boolean,
                convert_floating,
                dtype_backend=dtype_backend,
            )
        else:
            results = [
                col._convert_dtypes(
                    infer_objects,
                    convert_string,
                    convert_integer,
                    convert_boolean,
                    convert_floating,
                    dtype_backend=dtype_backend,
                )
                for col_name, col in self.items()
            ]
            if len(results) > 0:
                result = concat(results, axis=1, copy=False, keys=self.columns)
                cons = cast(Type["DataFrame"], self._constructor)
                result = cons(result)
                result = result.__finalize__(self, method="convert_dtypes")
                # https://github.com/python/mypy/issues/8354
                return cast(Self, result)
            else:
                return self.copy(deep=None)

    # ----------------------------------------------------------------------
    # Filling NA's

    def _deprecate_downcast(self, downcast, method_name: str):
        # GH#40988
        if downcast is not lib.no_default:
            warnings.warn(
                f"The 'downcast' keyword in {method_name} is deprecated and "
                "will be removed in a future version. Use "
                "res.infer_objects(copy=False) to infer non-object dtype, or "
                "pd.to_numeric with the 'downcast' keyword to downcast numeric "
                "results.",
                FutureWarning,
                stacklevel=find_stack_level(),
            )
        else:
            downcast = None
        return downcast

    @final
    def _pad_or_backfill(
        self,
        method: Literal["ffill", "bfill", "pad", "backfill"],
        *,
        axis: None | Axis = None,
        inplace: bool_t = False,
        limit: None | int = None,
        downcast: dict | None = None,
    ):
        if axis is None:
            axis = 0
        axis = self._get_axis_number(axis)
        method = clean_fill_method(method)

        if not self._mgr.is_single_block and axis == 1:
            if inplace:
                raise NotImplementedError()
            result = self.T._pad_or_backfill(method=method, limit=limit).T

            return result

        new_mgr = self._mgr.pad_or_backfill(
            method=method,
            axis=axis,
            limit=limit,
            inplace=inplace,
            downcast=downcast,
        )
        result = self._constructor_from_mgr(new_mgr, axes=new_mgr.axes)
        if inplace:
            return self._update_inplace(result)
        else:
            return result.__finalize__(self, method="fillna")

    @overload
    def fillna(
        self,
        value: Hashable | Mapping | Series | DataFrame = ...,
        *,
        method: FillnaOptions | None = ...,
        axis: Axis | None = ...,
        inplace: Literal[False] = ...,
        limit: int | None = ...,
        downcast: dict | None = ...,
    ) -> Self:
        ...

    @overload
    def fillna(
        self,
        value: Hashable | Mapping | Series | DataFrame = ...,
        *,
        method: FillnaOptions | None = ...,
        axis: Axis | None = ...,
        inplace: Literal[True],
        limit: int | None = ...,
        downcast: dict | None = ...,
    ) -> None:
        ...

    @overload
    def fillna(
        self,
        value: Hashable | Mapping | Series | DataFrame = ...,
        *,
        method: FillnaOptions | None = ...,
        axis: Axis | None = ...,
        inplace: bool_t = ...,
        limit: int | None = ...,
        downcast: dict | None = ...,
    ) -> Self | None:
        ...

    @final
    @doc(
        klass=_shared_doc_kwargs["klass"],
        axes_single_arg=_shared_doc_kwargs["axes_single_arg"],
    )
    def fillna(
        self,
        value: Hashable | Mapping | Series | DataFrame = None,
        *,
        method: FillnaOptions | None = None,
        axis: Axis | None = None,
        inplace: bool_t = False,
        limit: int | None = None,
        downcast: dict | None | lib.NoDefault = lib.no_default,
    ) -> Self | None:
        """
        Fill NA/NaN values using the specified method.

        Parameters
        ----------
        value : scalar, dict, Series, or DataFrame
            Value to use to fill holes (e.g. 0), alternately a
            dict/Series/DataFrame of values specifying which value to use for
            each index (for a Series) or column (for a DataFrame).  Values not
            in the dict/Series/DataFrame will not be filled. This value cannot
            be a list.
        method : {{'backfill', 'bfill', 'ffill', None}}, default None
            Method to use for filling holes in reindexed Series:

            * ffill: propagate last valid observation forward to next valid.
            * backfill / bfill: use next valid observation to fill gap.

            .. deprecated:: 2.1.0
                Use ffill or bfill instead.

        axis : {axes_single_arg}
            Axis along which to fill missing values. For `Series`
            this parameter is unused and defaults to 0.
        inplace : bool, default False
            If True, fill in-place. Note: this will modify any
            other views on this object (e.g., a no-copy slice for a column in a
            DataFrame).
        limit : int, default None
            If method is specified, this is the maximum number of consecutive
            NaN values to forward/backward fill. In other words, if there is
            a gap with more than this number of consecutive NaNs, it will only
            be partially filled. If method is not specified, this is the
            maximum number of entries along the entire axis where NaNs will be
            filled. Must be greater than 0 if not None.
        downcast : dict, default is None
            A dict of item->dtype of what to downcast if possible,
            or the string 'infer' which will try to downcast to an appropriate
            equal type (e.g. float64 to int64 if possible).

        Returns
        -------
        {klass} or None
            Object with missing values filled or None if ``inplace=True``.

        See Also
        --------
        interpolate : Fill NaN values using interpolation.
        reindex : Conform object to new index.
        asfreq : Convert TimeSeries to specified frequency.

        Examples
        --------
        >>> df = pd.DataFrame([[np.nan, 2, np.nan, 0],
        ...                    [3, 4, np.nan, 1],
        ...                    [np.nan, np.nan, np.nan, np.nan],
        ...                    [np.nan, 3, np.nan, 4]],
        ...                   columns=list("ABCD"))
        >>> df
             A    B   C    D
        0  NaN  2.0 NaN  0.0
        1  3.0  4.0 NaN  1.0
        2  NaN  NaN NaN  NaN
        3  NaN  3.0 NaN  4.0

        Replace all NaN elements with 0s.

        >>> df.fillna(0)
             A    B    C    D
        0  0.0  2.0  0.0  0.0
        1  3.0  4.0  0.0  1.0
        2  0.0  0.0  0.0  0.0
        3  0.0  3.0  0.0  4.0

        Replace all NaN elements in column 'A', 'B', 'C', and 'D', with 0, 1,
        2, and 3 respectively.

        >>> values = {{"A": 0, "B": 1, "C": 2, "D": 3}}
        >>> df.fillna(value=values)
             A    B    C    D
        0  0.0  2.0  2.0  0.0
        1  3.0  4.0  2.0  1.0
        2  0.0  1.0  2.0  3.0
        3  0.0  3.0  2.0  4.0

        Only replace the first NaN element.

        >>> df.fillna(value=values, limit=1)
             A    B    C    D
        0  0.0  2.0  2.0  0.0
        1  3.0  4.0  NaN  1.0
        2  NaN  1.0  NaN  3.0
        3  NaN  3.0  NaN  4.0

        When filling using a DataFrame, replacement happens along
        the same column names and same indices

        >>> df2 = pd.DataFrame(np.zeros((4, 4)), columns=list("ABCE"))
        >>> df.fillna(df2)
             A    B    C    D
        0  0.0  2.0  0.0  0.0
        1  3.0  4.0  0.0  1.0
        2  0.0  0.0  0.0  NaN
        3  0.0  3.0  0.0  4.0

        Note that column D is not affected since it is not present in df2.
        """
        inplace = validate_bool_kwarg(inplace, "inplace")
        value, method = validate_fillna_kwargs(value, method)
        if method is not None:
            warnings.warn(
                f"{type(self).__name__}.fillna with 'method' is deprecated and "
                "will raise in a future version. Use obj.ffill() or obj.bfill() "
                "instead.",
                FutureWarning,
                stacklevel=find_stack_level(),
            )

        was_no_default = downcast is lib.no_default
        downcast = self._deprecate_downcast(downcast, "fillna")

        # set the default here, so functions examining the signaure
        # can detect if something was set (e.g. in groupby) (GH9221)
        if axis is None:
            axis = 0
        axis = self._get_axis_number(axis)

        if value is None:
            return self._pad_or_backfill(
                # error: Argument 1 to "_pad_or_backfill" of "NDFrame" has
                # incompatible type "Optional[Literal['backfill', 'bfill', 'ffill',
                # 'pad']]"; expected "Literal['ffill', 'bfill', 'pad', 'backfill']"
                method,  # type: ignore[arg-type]
                axis=axis,
                limit=limit,
                inplace=inplace,
                # error: Argument "downcast" to "_fillna_with_method" of "NDFrame"
                # has incompatible type "Union[Dict[Any, Any], None,
                # Literal[_NoDefault.no_default]]"; expected
                # "Optional[Dict[Any, Any]]"
                downcast=downcast,  # type: ignore[arg-type]
            )
        else:
            if self.ndim == 1:
                if isinstance(value, (dict, ABCSeries)):
                    if not len(value):
                        # test_fillna_nonscalar
                        if inplace:
                            return None
                        return self.copy(deep=None)
                    from pandas import Series

                    value = Series(value)
                    value = value.reindex(self.index, copy=False)
                    value = value._values
                elif not is_list_like(value):
                    pass
                else:
                    raise TypeError(
                        '"value" parameter must be a scalar, dict '
                        "or Series, but you passed a "
                        f'"{type(value).__name__}"'
                    )

                new_data = self._mgr.fillna(
                    value=value, limit=limit, inplace=inplace, downcast=downcast
                )

            elif isinstance(value, (dict, ABCSeries)):
                if axis == 1:
                    raise NotImplementedError(
                        "Currently only can fill "
                        "with dict/Series column "
                        "by column"
                    )
                if using_copy_on_write():
                    result = self.copy(deep=None)
                else:
                    result = self if inplace else self.copy()
                is_dict = isinstance(downcast, dict)
                for k, v in value.items():
                    if k not in result:
                        continue

                    if was_no_default:
                        downcast_k = lib.no_default
                    else:
                        downcast_k = (
                            # error: Incompatible types in assignment (expression
                            # has type "Union[Dict[Any, Any], None,
                            # Literal[_NoDefault.no_default], Any]", variable has
                            # type "_NoDefault")
                            downcast  # type: ignore[assignment]
                            if not is_dict
                            # error: Item "None" of "Optional[Dict[Any, Any]]" has
                            # no attribute "get"
                            else downcast.get(k)  # type: ignore[union-attr]
                        )

                    res_k = result[k].fillna(v, limit=limit, downcast=downcast_k)

                    if not inplace:
                        result[k] = res_k
                    else:
                        # We can write into our existing column(s) iff dtype
                        #  was preserved.
                        if isinstance(res_k, ABCSeries):
                            # i.e. 'k' only shows up once in self.columns
                            if res_k.dtype == result[k].dtype:
                                result.loc[:, k] = res_k
                            else:
                                # Different dtype -> no way to do inplace.
                                result[k] = res_k
                        else:
                            # see test_fillna_dict_inplace_nonunique_columns
                            locs = result.columns.get_loc(k)
                            if isinstance(locs, slice):
                                locs = np.arange(self.shape[1])[locs]
                            elif (
                                isinstance(locs, np.ndarray) and locs.dtype.kind == "b"
                            ):
                                locs = locs.nonzero()[0]
                            elif not (
                                isinstance(locs, np.ndarray) and locs.dtype.kind == "i"
                            ):
                                # Should never be reached, but let's cover our bases
                                raise NotImplementedError(
                                    "Unexpected get_loc result, please report a bug at "
                                    "https://github.com/pandas-dev/pandas"
                                )

                            for i, loc in enumerate(locs):
                                res_loc = res_k.iloc[:, i]
                                target = self.iloc[:, loc]

                                if res_loc.dtype == target.dtype:
                                    result.iloc[:, loc] = res_loc
                                else:
                                    result.isetitem(loc, res_loc)
                if inplace:
                    return self._update_inplace(result)
                else:
                    return result

            elif not is_list_like(value):
                if axis == 1:
                    result = self.T.fillna(value=value, limit=limit).T
                    new_data = result._mgr
                else:
                    new_data = self._mgr.fillna(
                        value=value, limit=limit, inplace=inplace, downcast=downcast
                    )
            elif isinstance(value, ABCDataFrame) and self.ndim == 2:
                new_data = self.where(self.notna(), value)._mgr
            else:
                raise ValueError(f"invalid fill value with a {type(value)}")

        result = self._constructor_from_mgr(new_data, axes=new_data.axes)
        if inplace:
            return self._update_inplace(result)
        else:
            return result.__finalize__(self, method="fillna")

    @overload
    def ffill(
        self,
        *,
        axis: None | Axis = ...,
        inplace: Literal[False] = ...,
        limit: None | int = ...,
        downcast: dict | None | lib.NoDefault = ...,
    ) -> Self:
        ...

    @overload
    def ffill(
        self,
        *,
        axis: None | Axis = ...,
        inplace: Literal[True],
        limit: None | int = ...,
        downcast: dict | None | lib.NoDefault = ...,
    ) -> None:
        ...

    @overload
    def ffill(
        self,
        *,
        axis: None | Axis = ...,
        inplace: bool_t = ...,
        limit: None | int = ...,
        downcast: dict | None | lib.NoDefault = ...,
    ) -> Self | None:
        ...

    @final
    @doc(klass=_shared_doc_kwargs["klass"])
    def ffill(
        self,
        *,
        axis: None | Axis = None,
        inplace: bool_t = False,
        limit: None | int = None,
        downcast: dict | None | lib.NoDefault = lib.no_default,
    ) -> Self | None:
        """
        Synonym for :meth:`DataFrame.fillna` with ``method='ffill'``.

        Returns
        -------
        {klass} or None
            Object with missing values filled or None if ``inplace=True``.

        Examples
        --------
        >>> df = pd.DataFrame([[np.nan, 2, np.nan, 0],
        ...                    [3, 4, np.nan, 1],
        ...                    [np.nan, np.nan, np.nan, np.nan],
        ...                    [np.nan, 3, np.nan, 4]],
        ...                   columns=list("ABCD"))
        >>> df
             A    B   C    D
        0  NaN  2.0 NaN  0.0
        1  3.0  4.0 NaN  1.0
        2  NaN  NaN NaN  NaN
        3  NaN  3.0 NaN  4.0

        >>> df.ffill()
             A    B   C    D
        0  NaN  2.0 NaN  0.0
        1  3.0  4.0 NaN  1.0
        2  3.0  4.0 NaN  1.0
        3  3.0  3.0 NaN  4.0

        >>> ser = pd.Series([1, np.NaN, 2, 3])
        >>> ser.ffill()
        0   1.0
        1   1.0
        2   2.0
        3   3.0
        dtype: float64
        """
        downcast = self._deprecate_downcast(downcast, "ffill")

<<<<<<< HEAD
        return self._fillna_with_method(
            "ffill",
            axis=axis,
            inplace=inplace,
            limit=limit,
            # error: Argument "downcast" to "_fillna_with_method" of "NDFrame"
            # has incompatible type "Union[Dict[Any, Any], None,
            # Literal[_NoDefault.no_default]]"; expected "Optional[Dict[Any, Any]]"
            downcast=downcast,  # type: ignore[arg-type]
=======
        return self._pad_or_backfill(
            "ffill", axis=axis, inplace=inplace, limit=limit, downcast=downcast
>>>>>>> e721af6d
        )

    @final
    @doc(klass=_shared_doc_kwargs["klass"])
    def pad(
        self,
        *,
        axis: None | Axis = None,
        inplace: bool_t = False,
        limit: None | int = None,
        downcast: dict | None | lib.NoDefault = lib.no_default,
    ) -> Self | None:
        """
        Synonym for :meth:`DataFrame.fillna` with ``method='ffill'``.

        .. deprecated:: 2.0

            {klass}.pad is deprecated. Use {klass}.ffill instead.

        Returns
        -------
        {klass} or None
            Object with missing values filled or None if ``inplace=True``.
        """
        warnings.warn(
            "DataFrame.pad/Series.pad is deprecated. Use "
            "DataFrame.ffill/Series.ffill instead",
            FutureWarning,
            stacklevel=find_stack_level(),
        )
        return self.ffill(axis=axis, inplace=inplace, limit=limit, downcast=downcast)

    @overload
    def bfill(
        self,
        *,
        axis: None | Axis = ...,
        inplace: Literal[False] = ...,
        limit: None | int = ...,
        downcast: dict | None | lib.NoDefault = ...,
    ) -> Self:
        ...

    @overload
    def bfill(
        self,
        *,
        axis: None | Axis = ...,
        inplace: Literal[True],
        limit: None | int = ...,
        downcast: dict | None | lib.NoDefault = ...,
    ) -> None:
        ...

    @overload
    def bfill(
        self,
        *,
        axis: None | Axis = ...,
        inplace: bool_t = ...,
        limit: None | int = ...,
        downcast: dict | None | lib.NoDefault = ...,
    ) -> Self | None:
        ...

    @final
    @doc(klass=_shared_doc_kwargs["klass"])
    def bfill(
        self,
        *,
        axis: None | Axis = None,
        inplace: bool_t = False,
        limit: None | int = None,
        downcast: dict | None | lib.NoDefault = lib.no_default,
    ) -> Self | None:
        """
        Synonym for :meth:`DataFrame.fillna` with ``method='bfill'``.

        Returns
        -------
        {klass} or None
            Object with missing values filled or None if ``inplace=True``.

        Examples
        --------
        For Series:

        >>> s = pd.Series([1, None, None, 2])
        >>> s.bfill()
        0    1.0
        1    2.0
        2    2.0
        3    2.0
        dtype: float64
        >>> s.bfill(limit=1)
        0    1.0
        1    NaN
        2    2.0
        3    2.0
        dtype: float64

        With DataFrame:

        >>> df = pd.DataFrame({{'A': [1, None, None, 4], 'B': [None, 5, None, 7]}})
        >>> df
              A     B
        0   1.0	  NaN
        1   NaN	  5.0
        2   NaN   NaN
        3   4.0   7.0
        >>> df.bfill()
              A     B
        0   1.0   5.0
        1   4.0   5.0
        2   4.0   7.0
        3   4.0   7.0
<<<<<<< HEAD
        >>> df.bfill(limit=1)
              A     B
        0   1.0   5.0
        1   NaN   5.0
        2   4.0   7.0
        3   4.0   7.0
        """
        downcast = self._deprecate_downcast(downcast, "bfill")
        return self._fillna_with_method(
            "bfill",
            axis=axis,
            inplace=inplace,
            limit=limit,
            # error: Argument "downcast" to "_fillna_with_method" of "NDFrame"
            # has incompatible type "Union[Dict[Any, Any], None,
            # Literal[_NoDefault.no_default]]"; expected "Optional[Dict[Any, Any]]"
            downcast=downcast,  # type: ignore[arg-type]
=======
        >>> df.bfill(downcast='infer', limit=1)
              A	   B
        0   1.0    5
        1   NaN    5
        2   4.0    7
        3   4.0    7
        """
        self._deprecate_downcast(downcast)
        return self._pad_or_backfill(
            "bfill", axis=axis, inplace=inplace, limit=limit, downcast=downcast
>>>>>>> e721af6d
        )

    @final
    @doc(klass=_shared_doc_kwargs["klass"])
    def backfill(
        self,
        *,
        axis: None | Axis = None,
        inplace: bool_t = False,
        limit: None | int = None,
        downcast: dict | None | lib.NoDefault = lib.no_default,
    ) -> Self | None:
        """
        Synonym for :meth:`DataFrame.fillna` with ``method='bfill'``.

        .. deprecated:: 2.0

            {klass}.backfill is deprecated. Use {klass}.bfill instead.

        Returns
        -------
        {klass} or None
            Object with missing values filled or None if ``inplace=True``.
        """
        warnings.warn(
            "DataFrame.backfill/Series.backfill is deprecated. Use "
            "DataFrame.bfill/Series.bfill instead",
            FutureWarning,
            stacklevel=find_stack_level(),
        )
        return self.bfill(axis=axis, inplace=inplace, limit=limit, downcast=downcast)

    @overload
    def replace(
        self,
        to_replace=...,
        value=...,
        *,
        inplace: Literal[False] = ...,
        limit: int | None = ...,
        regex: bool_t = ...,
        method: Literal["pad", "ffill", "bfill"] | lib.NoDefault = ...,
    ) -> Self:
        ...

    @overload
    def replace(
        self,
        to_replace=...,
        value=...,
        *,
        inplace: Literal[True],
        limit: int | None = ...,
        regex: bool_t = ...,
        method: Literal["pad", "ffill", "bfill"] | lib.NoDefault = ...,
    ) -> None:
        ...

    @overload
    def replace(
        self,
        to_replace=...,
        value=...,
        *,
        inplace: bool_t = ...,
        limit: int | None = ...,
        regex: bool_t = ...,
        method: Literal["pad", "ffill", "bfill"] | lib.NoDefault = ...,
    ) -> Self | None:
        ...

    @final
    @doc(
        _shared_docs["replace"],
        klass=_shared_doc_kwargs["klass"],
        inplace=_shared_doc_kwargs["inplace"],
    )
    def replace(
        self,
        to_replace=None,
        value=lib.no_default,
        *,
        inplace: bool_t = False,
        limit: int | None = None,
        regex: bool_t = False,
        method: Literal["pad", "ffill", "bfill"] | lib.NoDefault = lib.no_default,
    ) -> Self | None:
        if method is not lib.no_default:
            warnings.warn(
                # GH#33302
                f"The 'method' keyword in {type(self).__name__}.replace is "
                "deprecated and will be removed in a future version.",
                FutureWarning,
                stacklevel=find_stack_level(),
            )
        elif limit is not None:
            warnings.warn(
                # GH#33302
                f"The 'limit' keyword in {type(self).__name__}.replace is "
                "deprecated and will be removed in a future version.",
                FutureWarning,
                stacklevel=find_stack_level(),
            )
        if (
            value is lib.no_default
            and method is lib.no_default
            and not is_dict_like(to_replace)
            and regex is False
        ):
            # case that goes through _replace_single and defaults to method="pad"
            warnings.warn(
                # GH#33302
                f"{type(self).__name__}.replace without 'value' and with "
                "non-dict-like 'to_replace' is deprecated "
                "and will raise in a future version. "
                "Explicitly specify the new values instead.",
                FutureWarning,
                stacklevel=find_stack_level(),
            )

        if not (
            is_scalar(to_replace)
            or is_re_compilable(to_replace)
            or is_list_like(to_replace)
        ):
            raise TypeError(
                "Expecting 'to_replace' to be either a scalar, array-like, "
                "dict or None, got invalid type "
                f"{repr(type(to_replace).__name__)}"
            )

        inplace = validate_bool_kwarg(inplace, "inplace")
        if not is_bool(regex) and to_replace is not None:
            raise ValueError("'to_replace' must be 'None' if 'regex' is not a bool")

        if value is lib.no_default or method is not lib.no_default:
            # GH#36984 if the user explicitly passes value=None we want to
            #  respect that. We have the corner case where the user explicitly
            #  passes value=None *and* a method, which we interpret as meaning
            #  they want the (documented) default behavior.
            if method is lib.no_default:
                # TODO: get this to show up as the default in the docs?
                method = "pad"

            # passing a single value that is scalar like
            # when value is None (GH5319), for compat
            if not is_dict_like(to_replace) and not is_dict_like(regex):
                to_replace = [to_replace]

            if isinstance(to_replace, (tuple, list)):
                # TODO: Consider copy-on-write for non-replaced columns's here
                if isinstance(self, ABCDataFrame):
                    from pandas import Series

                    result = self.apply(
                        Series._replace_single,
                        args=(to_replace, method, inplace, limit),
                    )
                    if inplace:
                        return None
                    return result
                return self._replace_single(to_replace, method, inplace, limit)

            if not is_dict_like(to_replace):
                if not is_dict_like(regex):
                    raise TypeError(
                        'If "to_replace" and "value" are both None '
                        'and "to_replace" is not a list, then '
                        "regex must be a mapping"
                    )
                to_replace = regex
                regex = True

            items = list(to_replace.items())
            if items:
                keys, values = zip(*items)
            else:
                keys, values = ([], [])

            are_mappings = [is_dict_like(v) for v in values]

            if any(are_mappings):
                if not all(are_mappings):
                    raise TypeError(
                        "If a nested mapping is passed, all values "
                        "of the top level mapping must be mappings"
                    )
                # passed a nested dict/Series
                to_rep_dict = {}
                value_dict = {}

                for k, v in items:
                    keys, values = list(zip(*v.items())) or ([], [])

                    to_rep_dict[k] = list(keys)
                    value_dict[k] = list(values)

                to_replace, value = to_rep_dict, value_dict
            else:
                to_replace, value = keys, values

            return self.replace(
                to_replace, value, inplace=inplace, limit=limit, regex=regex
            )
        else:
            # need a non-zero len on all axes
            if not self.size:
                if inplace:
                    return None
                return self.copy(deep=None)

            if is_dict_like(to_replace):
                if is_dict_like(value):  # {'A' : NA} -> {'A' : 0}
                    # Note: Checking below for `in foo.keys()` instead of
                    #  `in foo` is needed for when we have a Series and not dict
                    mapping = {
                        col: (to_replace[col], value[col])
                        for col in to_replace.keys()
                        if col in value.keys() and col in self
                    }
                    return self._replace_columnwise(mapping, inplace, regex)

                # {'A': NA} -> 0
                elif not is_list_like(value):
                    # Operate column-wise
                    if self.ndim == 1:
                        raise ValueError(
                            "Series.replace cannot use dict-like to_replace "
                            "and non-None value"
                        )
                    mapping = {
                        col: (to_rep, value) for col, to_rep in to_replace.items()
                    }
                    return self._replace_columnwise(mapping, inplace, regex)
                else:
                    raise TypeError("value argument must be scalar, dict, or Series")

            elif is_list_like(to_replace):
                if not is_list_like(value):
                    # e.g. to_replace = [NA, ''] and value is 0,
                    #  so we replace NA with 0 and then replace '' with 0
                    value = [value] * len(to_replace)

                # e.g. we have to_replace = [NA, ''] and value = [0, 'missing']
                if len(to_replace) != len(value):
                    raise ValueError(
                        f"Replacement lists must match in length. "
                        f"Expecting {len(to_replace)} got {len(value)} "
                    )
                new_data = self._mgr.replace_list(
                    src_list=to_replace,
                    dest_list=value,
                    inplace=inplace,
                    regex=regex,
                )

            elif to_replace is None:
                if not (
                    is_re_compilable(regex)
                    or is_list_like(regex)
                    or is_dict_like(regex)
                ):
                    raise TypeError(
                        f"'regex' must be a string or a compiled regular expression "
                        f"or a list or dict of strings or regular expressions, "
                        f"you passed a {repr(type(regex).__name__)}"
                    )
                return self.replace(
                    regex, value, inplace=inplace, limit=limit, regex=True
                )
            else:
                # dest iterable dict-like
                if is_dict_like(value):  # NA -> {'A' : 0, 'B' : -1}
                    # Operate column-wise
                    if self.ndim == 1:
                        raise ValueError(
                            "Series.replace cannot use dict-value and "
                            "non-None to_replace"
                        )
                    mapping = {col: (to_replace, val) for col, val in value.items()}
                    return self._replace_columnwise(mapping, inplace, regex)

                elif not is_list_like(value):  # NA -> 0
                    regex = should_use_regex(regex, to_replace)
                    if regex:
                        new_data = self._mgr.replace_regex(
                            to_replace=to_replace,
                            value=value,
                            inplace=inplace,
                        )
                    else:
                        new_data = self._mgr.replace(
                            to_replace=to_replace, value=value, inplace=inplace
                        )
                else:
                    raise TypeError(
                        f'Invalid "to_replace" type: {repr(type(to_replace).__name__)}'
                    )

        result = self._constructor_from_mgr(new_data, axes=new_data.axes)
        if inplace:
            return self._update_inplace(result)
        else:
            return result.__finalize__(self, method="replace")

    @final
    def interpolate(
        self,
        method: Literal[
            "linear",
            "time",
            "index",
            "values",
            "pad",
            "nearest",
            "zero",
            "slinear",
            "quadratic",
            "cubic",
            "barycentric",
            "polynomial",
            "krogh",
            "piecewise_polynomial",
            "spline",
            "pchip",
            "akima",
            "cubicspline",
            "from_derivatives",
        ] = "linear",
        *,
        axis: Axis = 0,
        limit: int | None = None,
        inplace: bool_t = False,
        limit_direction: Literal["forward", "backward", "both"] | None = None,
        limit_area: Literal["inside", "outside"] | None = None,
        downcast: Literal["infer"] | None | lib.NoDefault = lib.no_default,
        **kwargs,
    ) -> Self | None:
        """
        Fill NaN values using an interpolation method.

        Please note that only ``method='linear'`` is supported for
        DataFrame/Series with a MultiIndex.

        Parameters
        ----------
        method : str, default 'linear'
            Interpolation technique to use. One of:

            * 'linear': Ignore the index and treat the values as equally
              spaced. This is the only method supported on MultiIndexes.
            * 'time': Works on daily and higher resolution data to interpolate
              given length of interval.
            * 'index', 'values': use the actual numerical values of the index.
            * 'pad': Fill in NaNs using existing values.
            * 'nearest', 'zero', 'slinear', 'quadratic', 'cubic',
              'barycentric', 'polynomial': Passed to
              `scipy.interpolate.interp1d`, whereas 'spline' is passed to
              `scipy.interpolate.UnivariateSpline`. These methods use the numerical
              values of the index.  Both 'polynomial' and 'spline' require that
              you also specify an `order` (int), e.g.
              ``df.interpolate(method='polynomial', order=5)``. Note that,
              `slinear` method in Pandas refers to the Scipy first order `spline`
              instead of Pandas first order `spline`.
            * 'krogh', 'piecewise_polynomial', 'spline', 'pchip', 'akima',
              'cubicspline': Wrappers around the SciPy interpolation methods of
              similar names. See `Notes`.
            * 'from_derivatives': Refers to
              `scipy.interpolate.BPoly.from_derivatives`.

        axis : {{0 or 'index', 1 or 'columns', None}}, default None
            Axis to interpolate along. For `Series` this parameter is unused
            and defaults to 0.
        limit : int, optional
            Maximum number of consecutive NaNs to fill. Must be greater than
            0.
        inplace : bool, default False
            Update the data in place if possible.
        limit_direction : {{'forward', 'backward', 'both'}}, Optional
            Consecutive NaNs will be filled in this direction.

            If limit is specified:
                * If 'method' is 'pad' or 'ffill', 'limit_direction' must be 'forward'.
                * If 'method' is 'backfill' or 'bfill', 'limit_direction' must be
                  'backwards'.

            If 'limit' is not specified:
                * If 'method' is 'backfill' or 'bfill', the default is 'backward'
                * else the default is 'forward'

            raises ValueError if `limit_direction` is 'forward' or 'both' and
                method is 'backfill' or 'bfill'.
            raises ValueError if `limit_direction` is 'backward' or 'both' and
                method is 'pad' or 'ffill'.

        limit_area : {{`None`, 'inside', 'outside'}}, default None
            If limit is specified, consecutive NaNs will be filled with this
            restriction.

            * ``None``: No fill restriction.
            * 'inside': Only fill NaNs surrounded by valid values
              (interpolate).
            * 'outside': Only fill NaNs outside valid values (extrapolate).

        downcast : optional, 'infer' or None, defaults to None
            Downcast dtypes if possible.

            .. deprecated:: 2.1.0

        ``**kwargs`` : optional
            Keyword arguments to pass on to the interpolating function.

        Returns
        -------
        Series or DataFrame or None
            Returns the same object type as the caller, interpolated at
            some or all ``NaN`` values or None if ``inplace=True``.

        See Also
        --------
        fillna : Fill missing values using different methods.
        scipy.interpolate.Akima1DInterpolator : Piecewise cubic polynomials
            (Akima interpolator).
        scipy.interpolate.BPoly.from_derivatives : Piecewise polynomial in the
            Bernstein basis.
        scipy.interpolate.interp1d : Interpolate a 1-D function.
        scipy.interpolate.KroghInterpolator : Interpolate polynomial (Krogh
            interpolator).
        scipy.interpolate.PchipInterpolator : PCHIP 1-d monotonic cubic
            interpolation.
        scipy.interpolate.CubicSpline : Cubic spline data interpolator.

        Notes
        -----
        The 'krogh', 'piecewise_polynomial', 'spline', 'pchip' and 'akima'
        methods are wrappers around the respective SciPy implementations of
        similar names. These use the actual numerical values of the index.
        For more information on their behavior, see the
        `SciPy documentation
        <https://docs.scipy.org/doc/scipy/reference/interpolate.html#univariate-interpolation>`__.

        Examples
        --------
        Filling in ``NaN`` in a :class:`~pandas.Series` via linear
        interpolation.

        >>> s = pd.Series([0, 1, np.nan, 3])
        >>> s
        0    0.0
        1    1.0
        2    NaN
        3    3.0
        dtype: float64
        >>> s.interpolate()
        0    0.0
        1    1.0
        2    2.0
        3    3.0
        dtype: float64

        Filling in ``NaN`` in a Series via polynomial interpolation or splines:
        Both 'polynomial' and 'spline' methods require that you also specify
        an ``order`` (int).

        >>> s = pd.Series([0, 2, np.nan, 8])
        >>> s.interpolate(method='polynomial', order=2)
        0    0.000000
        1    2.000000
        2    4.666667
        3    8.000000
        dtype: float64

        Fill the DataFrame forward (that is, going down) along each column
        using linear interpolation.

        Note how the last entry in column 'a' is interpolated differently,
        because there is no entry after it to use for interpolation.
        Note how the first entry in column 'b' remains ``NaN``, because there
        is no entry before it to use for interpolation.

        >>> df = pd.DataFrame([(0.0, np.nan, -1.0, 1.0),
        ...                    (np.nan, 2.0, np.nan, np.nan),
        ...                    (2.0, 3.0, np.nan, 9.0),
        ...                    (np.nan, 4.0, -4.0, 16.0)],
        ...                   columns=list('abcd'))
        >>> df
             a    b    c     d
        0  0.0  NaN -1.0   1.0
        1  NaN  2.0  NaN   NaN
        2  2.0  3.0  NaN   9.0
        3  NaN  4.0 -4.0  16.0
        >>> df.interpolate(method='linear', limit_direction='forward', axis=0)
             a    b    c     d
        0  0.0  NaN -1.0   1.0
        1  1.0  2.0 -2.0   5.0
        2  2.0  3.0 -3.0   9.0
        3  2.0  4.0 -4.0  16.0

        Using polynomial interpolation.

        >>> df['d'].interpolate(method='polynomial', order=2)
        0     1.0
        1     4.0
        2     9.0
        3    16.0
        Name: d, dtype: float64
        """
        if downcast is not lib.no_default:
            # GH#40988
            warnings.warn(
                f"The 'downcast' keyword in {type(self).__name__}.interpolate "
                "is deprecated and will be removed in a future version. "
                "Call result.infer_objects(copy=False) on the result instead.",
                FutureWarning,
                stacklevel=find_stack_level(),
            )
        else:
            downcast = None
        if downcast is not None and downcast != "infer":
            raise ValueError("downcast must be either None or 'infer'")

        inplace = validate_bool_kwarg(inplace, "inplace")

        axis = self._get_axis_number(axis)

        fillna_methods = ["ffill", "bfill", "pad", "backfill"]
        should_transpose = axis == 1 and method not in fillna_methods

        obj = self.T if should_transpose else self

        if obj.empty:
            if inplace:
                return None
            return self.copy()

        if not isinstance(method, str):
            raise ValueError("'method' should be a string, not None.")
        elif method.lower() in fillna_methods:
            # GH#53581
            warnings.warn(
                f"{type(self).__name__}.interpolate with method={method} is "
                "deprecated and will raise in a future version. "
                "Use obj.ffill() or obj.bfill() instead.",
                FutureWarning,
                stacklevel=find_stack_level(),
            )
        elif np.any(obj.dtypes == object):
            # GH#53631
            if not (obj.ndim == 2 and np.all(obj.dtypes == object)):
                # don't warn in cases that already raise
                warnings.warn(
                    f"{type(self).__name__}.interpolate with object dtype is "
                    "deprecated and will raise in a future version. Call "
                    "obj.infer_objects(copy=False) before interpolating instead.",
                    FutureWarning,
                    stacklevel=find_stack_level(),
                )

        if isinstance(obj.index, MultiIndex) and method != "linear":
            raise ValueError(
                "Only `method=linear` interpolation is supported on MultiIndexes."
            )

        limit_direction = missing.infer_limit_direction(limit_direction, method)

        if obj.ndim == 2 and np.all(obj.dtypes == np.dtype("object")):
            raise TypeError(
                "Cannot interpolate with all object-dtype columns "
                "in the DataFrame. Try setting at least one "
                "column to a numeric dtype."
            )

        if "fill_value" in kwargs:
            raise ValueError(
                "'fill_value' is not a valid keyword for "
                f"{type(self).__name__}.interpolate"
            )

        if method.lower() in fillna_methods:
            # TODO(3.0): remove this case
            # TODO: warn/raise on limit_direction or kwargs which are ignored?
            #  as of 2023-06-26 no tests get here with either

            new_data = obj._mgr.pad_or_backfill(
                method=method,
                axis=axis,
                limit=limit,
                limit_area=limit_area,
                inplace=inplace,
                downcast=downcast,
            )
        else:
            index = missing.get_interp_index(method, obj.index)
            axis = self._info_axis_number
            new_data = obj._mgr.interpolate(
                method=method,
                axis=axis,
                index=index,
                limit=limit,
                limit_direction=limit_direction,
                limit_area=limit_area,
                inplace=inplace,
                downcast=downcast,
                **kwargs,
            )

        result = self._constructor_from_mgr(new_data, axes=new_data.axes)
        if should_transpose:
            result = result.T
        if inplace:
            return self._update_inplace(result)
        else:
            return result.__finalize__(self, method="interpolate")

    # ----------------------------------------------------------------------
    # Timeseries methods Methods

    @final
    def asof(self, where, subset=None):
        """
        Return the last row(s) without any NaNs before `where`.

        The last row (for each element in `where`, if list) without any
        NaN is taken.
        In case of a :class:`~pandas.DataFrame`, the last row without NaN
        considering only the subset of columns (if not `None`)

        If there is no good value, NaN is returned for a Series or
        a Series of NaN values for a DataFrame

        Parameters
        ----------
        where : date or array-like of dates
            Date(s) before which the last row(s) are returned.
        subset : str or array-like of str, default `None`
            For DataFrame, if not `None`, only use these columns to
            check for NaNs.

        Returns
        -------
        scalar, Series, or DataFrame

            The return can be:

            * scalar : when `self` is a Series and `where` is a scalar
            * Series: when `self` is a Series and `where` is an array-like,
              or when `self` is a DataFrame and `where` is a scalar
            * DataFrame : when `self` is a DataFrame and `where` is an
              array-like

            Return scalar, Series, or DataFrame.

        See Also
        --------
        merge_asof : Perform an asof merge. Similar to left join.

        Notes
        -----
        Dates are assumed to be sorted. Raises if this is not the case.

        Examples
        --------
        A Series and a scalar `where`.

        >>> s = pd.Series([1, 2, np.nan, 4], index=[10, 20, 30, 40])
        >>> s
        10    1.0
        20    2.0
        30    NaN
        40    4.0
        dtype: float64

        >>> s.asof(20)
        2.0

        For a sequence `where`, a Series is returned. The first value is
        NaN, because the first element of `where` is before the first
        index value.

        >>> s.asof([5, 20])
        5     NaN
        20    2.0
        dtype: float64

        Missing values are not considered. The following is ``2.0``, not
        NaN, even though NaN is at the index location for ``30``.

        >>> s.asof(30)
        2.0

        Take all columns into consideration

        >>> df = pd.DataFrame({'a': [10., 20., 30., 40., 50.],
        ...                    'b': [None, None, None, None, 500]},
        ...                   index=pd.DatetimeIndex(['2018-02-27 09:01:00',
        ...                                           '2018-02-27 09:02:00',
        ...                                           '2018-02-27 09:03:00',
        ...                                           '2018-02-27 09:04:00',
        ...                                           '2018-02-27 09:05:00']))
        >>> df.asof(pd.DatetimeIndex(['2018-02-27 09:03:30',
        ...                           '2018-02-27 09:04:30']))
                              a   b
        2018-02-27 09:03:30 NaN NaN
        2018-02-27 09:04:30 NaN NaN

        Take a single column into consideration

        >>> df.asof(pd.DatetimeIndex(['2018-02-27 09:03:30',
        ...                           '2018-02-27 09:04:30']),
        ...         subset=['a'])
                                a   b
        2018-02-27 09:03:30  30.0 NaN
        2018-02-27 09:04:30  40.0 NaN
        """
        if isinstance(where, str):
            where = Timestamp(where)

        if not self.index.is_monotonic_increasing:
            raise ValueError("asof requires a sorted index")

        is_series = isinstance(self, ABCSeries)
        if is_series:
            if subset is not None:
                raise ValueError("subset is not valid for Series")
        else:
            if subset is None:
                subset = self.columns
            if not is_list_like(subset):
                subset = [subset]

        is_list = is_list_like(where)
        if not is_list:
            start = self.index[0]
            if isinstance(self.index, PeriodIndex):
                where = Period(where, freq=self.index.freq)

            if where < start:
                if not is_series:
                    return self._constructor_sliced(
                        index=self.columns, name=where, dtype=np.float64
                    )
                return np.nan

            # It's always much faster to use a *while* loop here for
            # Series than pre-computing all the NAs. However a
            # *while* loop is extremely expensive for DataFrame
            # so we later pre-compute all the NAs and use the same
            # code path whether *where* is a scalar or list.
            # See PR: https://github.com/pandas-dev/pandas/pull/14476
            if is_series:
                loc = self.index.searchsorted(where, side="right")
                if loc > 0:
                    loc -= 1

                values = self._values
                while loc > 0 and isna(values[loc]):
                    loc -= 1
                return values[loc]

        if not isinstance(where, Index):
            where = Index(where) if is_list else Index([where])

        nulls = self.isna() if is_series else self[subset].isna().any(axis=1)
        if nulls.all():
            if is_series:
                self = cast("Series", self)
                return self._constructor(np.nan, index=where, name=self.name)
            elif is_list:
                self = cast("DataFrame", self)
                return self._constructor(np.nan, index=where, columns=self.columns)
            else:
                self = cast("DataFrame", self)
                return self._constructor_sliced(
                    np.nan, index=self.columns, name=where[0]
                )

        locs = self.index.asof_locs(where, ~(nulls._values))

        # mask the missing
        mask = locs == -1
        data = self.take(locs)
        data.index = where
        if mask.any():
            # GH#16063 only do this setting when necessary, otherwise
            #  we'd cast e.g. bools to floats
            data.loc[mask] = np.nan
        return data if is_list else data.iloc[-1]

    # ----------------------------------------------------------------------
    # Action Methods

    @doc(klass=_shared_doc_kwargs["klass"])
    def isna(self) -> Self:
        """
        Detect missing values.

        Return a boolean same-sized object indicating if the values are NA.
        NA values, such as None or :attr:`numpy.NaN`, gets mapped to True
        values.
        Everything else gets mapped to False values. Characters such as empty
        strings ``''`` or :attr:`numpy.inf` are not considered NA values
        (unless you set ``pandas.options.mode.use_inf_as_na = True``).

        Returns
        -------
        {klass}
            Mask of bool values for each element in {klass} that
            indicates whether an element is an NA value.

        See Also
        --------
        {klass}.isnull : Alias of isna.
        {klass}.notna : Boolean inverse of isna.
        {klass}.dropna : Omit axes labels with missing values.
        isna : Top-level isna.

        Examples
        --------
        Show which entries in a DataFrame are NA.

        >>> df = pd.DataFrame(dict(age=[5, 6, np.NaN],
        ...                        born=[pd.NaT, pd.Timestamp('1939-05-27'),
        ...                              pd.Timestamp('1940-04-25')],
        ...                        name=['Alfred', 'Batman', ''],
        ...                        toy=[None, 'Batmobile', 'Joker']))
        >>> df
           age       born    name        toy
        0  5.0        NaT  Alfred       None
        1  6.0 1939-05-27  Batman  Batmobile
        2  NaN 1940-04-25              Joker

        >>> df.isna()
             age   born   name    toy
        0  False   True  False   True
        1  False  False  False  False
        2   True  False  False  False

        Show which entries in a Series are NA.

        >>> ser = pd.Series([5, 6, np.NaN])
        >>> ser
        0    5.0
        1    6.0
        2    NaN
        dtype: float64

        >>> ser.isna()
        0    False
        1    False
        2     True
        dtype: bool
        """
        return isna(self).__finalize__(self, method="isna")

    @doc(isna, klass=_shared_doc_kwargs["klass"])
    def isnull(self) -> Self:
        return isna(self).__finalize__(self, method="isnull")

    @doc(klass=_shared_doc_kwargs["klass"])
    def notna(self) -> Self:
        """
        Detect existing (non-missing) values.

        Return a boolean same-sized object indicating if the values are not NA.
        Non-missing values get mapped to True. Characters such as empty
        strings ``''`` or :attr:`numpy.inf` are not considered NA values
        (unless you set ``pandas.options.mode.use_inf_as_na = True``).
        NA values, such as None or :attr:`numpy.NaN`, get mapped to False
        values.

        Returns
        -------
        {klass}
            Mask of bool values for each element in {klass} that
            indicates whether an element is not an NA value.

        See Also
        --------
        {klass}.notnull : Alias of notna.
        {klass}.isna : Boolean inverse of notna.
        {klass}.dropna : Omit axes labels with missing values.
        notna : Top-level notna.

        Examples
        --------
        Show which entries in a DataFrame are not NA.

        >>> df = pd.DataFrame(dict(age=[5, 6, np.NaN],
        ...                        born=[pd.NaT, pd.Timestamp('1939-05-27'),
        ...                              pd.Timestamp('1940-04-25')],
        ...                        name=['Alfred', 'Batman', ''],
        ...                        toy=[None, 'Batmobile', 'Joker']))
        >>> df
           age       born    name        toy
        0  5.0        NaT  Alfred       None
        1  6.0 1939-05-27  Batman  Batmobile
        2  NaN 1940-04-25              Joker

        >>> df.notna()
             age   born  name    toy
        0   True  False  True  False
        1   True   True  True   True
        2  False   True  True   True

        Show which entries in a Series are not NA.

        >>> ser = pd.Series([5, 6, np.NaN])
        >>> ser
        0    5.0
        1    6.0
        2    NaN
        dtype: float64

        >>> ser.notna()
        0     True
        1     True
        2    False
        dtype: bool
        """
        return notna(self).__finalize__(self, method="notna")

    @doc(notna, klass=_shared_doc_kwargs["klass"])
    def notnull(self) -> Self:
        return notna(self).__finalize__(self, method="notnull")

    @final
    def _clip_with_scalar(self, lower, upper, inplace: bool_t = False):
        if (lower is not None and np.any(isna(lower))) or (
            upper is not None and np.any(isna(upper))
        ):
            raise ValueError("Cannot use an NA value as a clip threshold")

        result = self
        mask = self.isna()

        if lower is not None:
            cond = mask | (self >= lower)
            result = result.where(
                cond, lower, inplace=inplace
            )  # type: ignore[assignment]
        if upper is not None:
            cond = mask | (self <= upper)
            result = self if inplace else result
            result = result.where(
                cond, upper, inplace=inplace
            )  # type: ignore[assignment]

        return result

    @final
    def _clip_with_one_bound(self, threshold, method, axis, inplace):
        if axis is not None:
            axis = self._get_axis_number(axis)

        # method is self.le for upper bound and self.ge for lower bound
        if is_scalar(threshold) and is_number(threshold):
            if method.__name__ == "le":
                return self._clip_with_scalar(None, threshold, inplace=inplace)
            return self._clip_with_scalar(threshold, None, inplace=inplace)

        # GH #15390
        # In order for where method to work, the threshold must
        # be transformed to NDFrame from other array like structure.
        if (not isinstance(threshold, ABCSeries)) and is_list_like(threshold):
            if isinstance(self, ABCSeries):
                threshold = self._constructor(threshold, index=self.index)
            else:
                threshold = self._align_for_op(threshold, axis, flex=None)[1]

        # GH 40420
        # Treat missing thresholds as no bounds, not clipping the values
        if is_list_like(threshold):
            fill_value = np.inf if method.__name__ == "le" else -np.inf
            threshold_inf = threshold.fillna(fill_value)
        else:
            threshold_inf = threshold

        subset = method(threshold_inf, axis=axis) | isna(self)

        # GH 40420
        return self.where(subset, threshold, axis=axis, inplace=inplace)

    @final
    def clip(
        self,
        lower=None,
        upper=None,
        *,
        axis: Axis | None = None,
        inplace: bool_t = False,
        **kwargs,
    ) -> Self | None:
        """
        Trim values at input threshold(s).

        Assigns values outside boundary to boundary values. Thresholds
        can be singular values or array like, and in the latter case
        the clipping is performed element-wise in the specified axis.

        Parameters
        ----------
        lower : float or array-like, default None
            Minimum threshold value. All values below this
            threshold will be set to it. A missing
            threshold (e.g `NA`) will not clip the value.
        upper : float or array-like, default None
            Maximum threshold value. All values above this
            threshold will be set to it. A missing
            threshold (e.g `NA`) will not clip the value.
        axis : {{0 or 'index', 1 or 'columns', None}}, default None
            Align object with lower and upper along the given axis.
            For `Series` this parameter is unused and defaults to `None`.
        inplace : bool, default False
            Whether to perform the operation in place on the data.
        *args, **kwargs
            Additional keywords have no effect but might be accepted
            for compatibility with numpy.

        Returns
        -------
        Series or DataFrame or None
            Same type as calling object with the values outside the
            clip boundaries replaced or None if ``inplace=True``.

        See Also
        --------
        Series.clip : Trim values at input threshold in series.
        DataFrame.clip : Trim values at input threshold in dataframe.
        numpy.clip : Clip (limit) the values in an array.

        Examples
        --------
        >>> data = {'col_0': [9, -3, 0, -1, 5], 'col_1': [-2, -7, 6, 8, -5]}
        >>> df = pd.DataFrame(data)
        >>> df
           col_0  col_1
        0      9     -2
        1     -3     -7
        2      0      6
        3     -1      8
        4      5     -5

        Clips per column using lower and upper thresholds:

        >>> df.clip(-4, 6)
           col_0  col_1
        0      6     -2
        1     -3     -4
        2      0      6
        3     -1      6
        4      5     -4

        Clips using specific lower and upper thresholds per column element:

        >>> t = pd.Series([2, -4, -1, 6, 3])
        >>> t
        0    2
        1   -4
        2   -1
        3    6
        4    3
        dtype: int64

        >>> df.clip(t, t + 4, axis=0)
           col_0  col_1
        0      6      2
        1     -3     -4
        2      0      3
        3      6      8
        4      5      3

        Clips using specific lower threshold per column element, with missing values:

        >>> t = pd.Series([2, -4, np.NaN, 6, 3])
        >>> t
        0    2.0
        1   -4.0
        2    NaN
        3    6.0
        4    3.0
        dtype: float64

        >>> df.clip(t, axis=0)
        col_0  col_1
        0      9      2
        1     -3     -4
        2      0      6
        3      6      8
        4      5      3
        """
        inplace = validate_bool_kwarg(inplace, "inplace")

        axis = nv.validate_clip_with_axis(axis, (), kwargs)
        if axis is not None:
            axis = self._get_axis_number(axis)

        # GH 17276
        # numpy doesn't like NaN as a clip value
        # so ignore
        # GH 19992
        # numpy doesn't drop a list-like bound containing NaN
        isna_lower = isna(lower)
        if not is_list_like(lower):
            if np.any(isna_lower):
                lower = None
        elif np.all(isna_lower):
            lower = None
        isna_upper = isna(upper)
        if not is_list_like(upper):
            if np.any(isna_upper):
                upper = None
        elif np.all(isna_upper):
            upper = None

        # GH 2747 (arguments were reversed)
        if (
            lower is not None
            and upper is not None
            and is_scalar(lower)
            and is_scalar(upper)
        ):
            lower, upper = min(lower, upper), max(lower, upper)

        # fast-path for scalars
        if (lower is None or is_number(lower)) and (upper is None or is_number(upper)):
            return self._clip_with_scalar(lower, upper, inplace=inplace)

        result = self
        if lower is not None:
            result = result._clip_with_one_bound(
                lower, method=self.ge, axis=axis, inplace=inplace
            )
        if upper is not None:
            if inplace:
                result = self
            result = result._clip_with_one_bound(
                upper, method=self.le, axis=axis, inplace=inplace
            )

        return result

    @final
    @doc(klass=_shared_doc_kwargs["klass"])
    def asfreq(
        self,
        freq: Frequency,
        method: FillnaOptions | None = None,
        how: Literal["start", "end"] | None = None,
        normalize: bool_t = False,
        fill_value: Hashable = None,
    ) -> Self:
        """
        Convert time series to specified frequency.

        Returns the original data conformed to a new index with the specified
        frequency.

        If the index of this {klass} is a :class:`~pandas.PeriodIndex`, the new index
        is the result of transforming the original index with
        :meth:`PeriodIndex.asfreq <pandas.PeriodIndex.asfreq>` (so the original index
        will map one-to-one to the new index).

        Otherwise, the new index will be equivalent to ``pd.date_range(start, end,
        freq=freq)`` where ``start`` and ``end`` are, respectively, the first and
        last entries in the original index (see :func:`pandas.date_range`). The
        values corresponding to any timesteps in the new index which were not present
        in the original index will be null (``NaN``), unless a method for filling
        such unknowns is provided (see the ``method`` parameter below).

        The :meth:`resample` method is more appropriate if an operation on each group of
        timesteps (such as an aggregate) is necessary to represent the data at the new
        frequency.

        Parameters
        ----------
        freq : DateOffset or str
            Frequency DateOffset or string.
        method : {{'backfill'/'bfill', 'pad'/'ffill'}}, default None
            Method to use for filling holes in reindexed Series (note this
            does not fill NaNs that already were present):

            * 'pad' / 'ffill': propagate last valid observation forward to next
              valid
            * 'backfill' / 'bfill': use NEXT valid observation to fill.
        how : {{'start', 'end'}}, default end
            For PeriodIndex only (see PeriodIndex.asfreq).
        normalize : bool, default False
            Whether to reset output index to midnight.
        fill_value : scalar, optional
            Value to use for missing values, applied during upsampling (note
            this does not fill NaNs that already were present).

        Returns
        -------
        {klass}
            {klass} object reindexed to the specified frequency.

        See Also
        --------
        reindex : Conform DataFrame to new index with optional filling logic.

        Notes
        -----
        To learn more about the frequency strings, please see `this link
        <https://pandas.pydata.org/pandas-docs/stable/user_guide/timeseries.html#offset-aliases>`__.

        Examples
        --------
        Start by creating a series with 4 one minute timestamps.

        >>> index = pd.date_range('1/1/2000', periods=4, freq='T')
        >>> series = pd.Series([0.0, None, 2.0, 3.0], index=index)
        >>> df = pd.DataFrame({{'s': series}})
        >>> df
                               s
        2000-01-01 00:00:00    0.0
        2000-01-01 00:01:00    NaN
        2000-01-01 00:02:00    2.0
        2000-01-01 00:03:00    3.0

        Upsample the series into 30 second bins.

        >>> df.asfreq(freq='30S')
                               s
        2000-01-01 00:00:00    0.0
        2000-01-01 00:00:30    NaN
        2000-01-01 00:01:00    NaN
        2000-01-01 00:01:30    NaN
        2000-01-01 00:02:00    2.0
        2000-01-01 00:02:30    NaN
        2000-01-01 00:03:00    3.0

        Upsample again, providing a ``fill value``.

        >>> df.asfreq(freq='30S', fill_value=9.0)
                               s
        2000-01-01 00:00:00    0.0
        2000-01-01 00:00:30    9.0
        2000-01-01 00:01:00    NaN
        2000-01-01 00:01:30    9.0
        2000-01-01 00:02:00    2.0
        2000-01-01 00:02:30    9.0
        2000-01-01 00:03:00    3.0

        Upsample again, providing a ``method``.

        >>> df.asfreq(freq='30S', method='bfill')
                               s
        2000-01-01 00:00:00    0.0
        2000-01-01 00:00:30    NaN
        2000-01-01 00:01:00    NaN
        2000-01-01 00:01:30    2.0
        2000-01-01 00:02:00    2.0
        2000-01-01 00:02:30    3.0
        2000-01-01 00:03:00    3.0
        """
        from pandas.core.resample import asfreq

        return asfreq(
            self,
            freq,
            method=method,
            how=how,
            normalize=normalize,
            fill_value=fill_value,
        )

    @final
    def at_time(self, time, asof: bool_t = False, axis: Axis | None = None) -> Self:
        """
        Select values at particular time of day (e.g., 9:30AM).

        Parameters
        ----------
        time : datetime.time or str
            The values to select.
        axis : {0 or 'index', 1 or 'columns'}, default 0
            For `Series` this parameter is unused and defaults to 0.

        Returns
        -------
        Series or DataFrame

        Raises
        ------
        TypeError
            If the index is not  a :class:`DatetimeIndex`

        See Also
        --------
        between_time : Select values between particular times of the day.
        first : Select initial periods of time series based on a date offset.
        last : Select final periods of time series based on a date offset.
        DatetimeIndex.indexer_at_time : Get just the index locations for
            values at particular time of the day.

        Examples
        --------
        >>> i = pd.date_range('2018-04-09', periods=4, freq='12H')
        >>> ts = pd.DataFrame({'A': [1, 2, 3, 4]}, index=i)
        >>> ts
                             A
        2018-04-09 00:00:00  1
        2018-04-09 12:00:00  2
        2018-04-10 00:00:00  3
        2018-04-10 12:00:00  4

        >>> ts.at_time('12:00')
                             A
        2018-04-09 12:00:00  2
        2018-04-10 12:00:00  4
        """
        if axis is None:
            axis = 0
        axis = self._get_axis_number(axis)

        index = self._get_axis(axis)

        if not isinstance(index, DatetimeIndex):
            raise TypeError("Index must be DatetimeIndex")

        indexer = index.indexer_at_time(time, asof=asof)
        return self._take_with_is_copy(indexer, axis=axis)

    @final
    def between_time(
        self,
        start_time,
        end_time,
        inclusive: IntervalClosedType = "both",
        axis: Axis | None = None,
    ) -> Self:
        """
        Select values between particular times of the day (e.g., 9:00-9:30 AM).

        By setting ``start_time`` to be later than ``end_time``,
        you can get the times that are *not* between the two times.

        Parameters
        ----------
        start_time : datetime.time or str
            Initial time as a time filter limit.
        end_time : datetime.time or str
            End time as a time filter limit.
        inclusive : {"both", "neither", "left", "right"}, default "both"
            Include boundaries; whether to set each bound as closed or open.
        axis : {0 or 'index', 1 or 'columns'}, default 0
            Determine range time on index or columns value.
            For `Series` this parameter is unused and defaults to 0.

        Returns
        -------
        Series or DataFrame
            Data from the original object filtered to the specified dates range.

        Raises
        ------
        TypeError
            If the index is not  a :class:`DatetimeIndex`

        See Also
        --------
        at_time : Select values at a particular time of the day.
        first : Select initial periods of time series based on a date offset.
        last : Select final periods of time series based on a date offset.
        DatetimeIndex.indexer_between_time : Get just the index locations for
            values between particular times of the day.

        Examples
        --------
        >>> i = pd.date_range('2018-04-09', periods=4, freq='1D20min')
        >>> ts = pd.DataFrame({'A': [1, 2, 3, 4]}, index=i)
        >>> ts
                             A
        2018-04-09 00:00:00  1
        2018-04-10 00:20:00  2
        2018-04-11 00:40:00  3
        2018-04-12 01:00:00  4

        >>> ts.between_time('0:15', '0:45')
                             A
        2018-04-10 00:20:00  2
        2018-04-11 00:40:00  3

        You get the times that are *not* between two times by setting
        ``start_time`` later than ``end_time``:

        >>> ts.between_time('0:45', '0:15')
                             A
        2018-04-09 00:00:00  1
        2018-04-12 01:00:00  4
        """
        if axis is None:
            axis = 0
        axis = self._get_axis_number(axis)

        index = self._get_axis(axis)
        if not isinstance(index, DatetimeIndex):
            raise TypeError("Index must be DatetimeIndex")

        left_inclusive, right_inclusive = validate_inclusive(inclusive)
        indexer = index.indexer_between_time(
            start_time,
            end_time,
            include_start=left_inclusive,
            include_end=right_inclusive,
        )
        return self._take_with_is_copy(indexer, axis=axis)

    @final
    @doc(klass=_shared_doc_kwargs["klass"])
    def resample(
        self,
        rule,
        axis: Axis | lib.NoDefault = lib.no_default,
        closed: Literal["right", "left"] | None = None,
        label: Literal["right", "left"] | None = None,
        convention: Literal["start", "end", "s", "e"] = "start",
        kind: Literal["timestamp", "period"] | None = None,
        on: Level = None,
        level: Level = None,
        origin: str | TimestampConvertibleTypes = "start_day",
        offset: TimedeltaConvertibleTypes | None = None,
        group_keys: bool_t = False,
    ) -> Resampler:
        """
        Resample time-series data.

        Convenience method for frequency conversion and resampling of time series.
        The object must have a datetime-like index (`DatetimeIndex`, `PeriodIndex`,
        or `TimedeltaIndex`), or the caller must pass the label of a datetime-like
        series/index to the ``on``/``level`` keyword parameter.

        Parameters
        ----------
        rule : DateOffset, Timedelta or str
            The offset string or object representing target conversion.
        axis : {{0 or 'index', 1 or 'columns'}}, default 0
            Which axis to use for up- or down-sampling. For `Series` this parameter
            is unused and defaults to 0. Must be
            `DatetimeIndex`, `TimedeltaIndex` or `PeriodIndex`.

            .. deprecated:: 2.0.0
                Use frame.T.resample(...) instead.
        closed : {{'right', 'left'}}, default None
            Which side of bin interval is closed. The default is 'left'
            for all frequency offsets except for 'M', 'A', 'Q', 'BM',
            'BA', 'BQ', and 'W' which all have a default of 'right'.
        label : {{'right', 'left'}}, default None
            Which bin edge label to label bucket with. The default is 'left'
            for all frequency offsets except for 'M', 'A', 'Q', 'BM',
            'BA', 'BQ', and 'W' which all have a default of 'right'.
        convention : {{'start', 'end', 's', 'e'}}, default 'start'
            For `PeriodIndex` only, controls whether to use the start or
            end of `rule`.
        kind : {{'timestamp', 'period'}}, optional, default None
            Pass 'timestamp' to convert the resulting index to a
            `DateTimeIndex` or 'period' to convert it to a `PeriodIndex`.
            By default the input representation is retained.

        on : str, optional
            For a DataFrame, column to use instead of index for resampling.
            Column must be datetime-like.
        level : str or int, optional
            For a MultiIndex, level (name or number) to use for
            resampling. `level` must be datetime-like.
        origin : Timestamp or str, default 'start_day'
            The timestamp on which to adjust the grouping. The timezone of origin
            must match the timezone of the index.
            If string, must be one of the following:

            - 'epoch': `origin` is 1970-01-01
            - 'start': `origin` is the first value of the timeseries
            - 'start_day': `origin` is the first day at midnight of the timeseries

            - 'end': `origin` is the last value of the timeseries
            - 'end_day': `origin` is the ceiling midnight of the last day

            .. versionadded:: 1.3.0

        offset : Timedelta or str, default is None
            An offset timedelta added to the origin.

        group_keys : bool, default False
            Whether to include the group keys in the result index when using
            ``.apply()`` on the resampled object.

            .. versionadded:: 1.5.0

                Not specifying ``group_keys`` will retain values-dependent behavior
                from pandas 1.4 and earlier (see :ref:`pandas 1.5.0 Release notes
                <whatsnew_150.enhancements.resample_group_keys>` for examples).

            .. versionchanged:: 2.0.0

                ``group_keys`` now defaults to ``False``.

        Returns
        -------
        pandas.api.typing.Resampler
            :class:`~pandas.core.Resampler` object.

        See Also
        --------
        Series.resample : Resample a Series.
        DataFrame.resample : Resample a DataFrame.
        groupby : Group {klass} by mapping, function, label, or list of labels.
        asfreq : Reindex a {klass} with the given frequency without grouping.

        Notes
        -----
        See the `user guide
        <https://pandas.pydata.org/pandas-docs/stable/user_guide/timeseries.html#resampling>`__
        for more.

        To learn more about the offset strings, please see `this link
        <https://pandas.pydata.org/pandas-docs/stable/user_guide/timeseries.html#dateoffset-objects>`__.

        Examples
        --------
        Start by creating a series with 9 one minute timestamps.

        >>> index = pd.date_range('1/1/2000', periods=9, freq='T')
        >>> series = pd.Series(range(9), index=index)
        >>> series
        2000-01-01 00:00:00    0
        2000-01-01 00:01:00    1
        2000-01-01 00:02:00    2
        2000-01-01 00:03:00    3
        2000-01-01 00:04:00    4
        2000-01-01 00:05:00    5
        2000-01-01 00:06:00    6
        2000-01-01 00:07:00    7
        2000-01-01 00:08:00    8
        Freq: T, dtype: int64

        Downsample the series into 3 minute bins and sum the values
        of the timestamps falling into a bin.

        >>> series.resample('3T').sum()
        2000-01-01 00:00:00     3
        2000-01-01 00:03:00    12
        2000-01-01 00:06:00    21
        Freq: 3T, dtype: int64

        Downsample the series into 3 minute bins as above, but label each
        bin using the right edge instead of the left. Please note that the
        value in the bucket used as the label is not included in the bucket,
        which it labels. For example, in the original series the
        bucket ``2000-01-01 00:03:00`` contains the value 3, but the summed
        value in the resampled bucket with the label ``2000-01-01 00:03:00``
        does not include 3 (if it did, the summed value would be 6, not 3).
        To include this value close the right side of the bin interval as
        illustrated in the example below this one.

        >>> series.resample('3T', label='right').sum()
        2000-01-01 00:03:00     3
        2000-01-01 00:06:00    12
        2000-01-01 00:09:00    21
        Freq: 3T, dtype: int64

        Downsample the series into 3 minute bins as above, but close the right
        side of the bin interval.

        >>> series.resample('3T', label='right', closed='right').sum()
        2000-01-01 00:00:00     0
        2000-01-01 00:03:00     6
        2000-01-01 00:06:00    15
        2000-01-01 00:09:00    15
        Freq: 3T, dtype: int64

        Upsample the series into 30 second bins.

        >>> series.resample('30S').asfreq()[0:5]   # Select first 5 rows
        2000-01-01 00:00:00   0.0
        2000-01-01 00:00:30   NaN
        2000-01-01 00:01:00   1.0
        2000-01-01 00:01:30   NaN
        2000-01-01 00:02:00   2.0
        Freq: 30S, dtype: float64

        Upsample the series into 30 second bins and fill the ``NaN``
        values using the ``ffill`` method.

        >>> series.resample('30S').ffill()[0:5]
        2000-01-01 00:00:00    0
        2000-01-01 00:00:30    0
        2000-01-01 00:01:00    1
        2000-01-01 00:01:30    1
        2000-01-01 00:02:00    2
        Freq: 30S, dtype: int64

        Upsample the series into 30 second bins and fill the
        ``NaN`` values using the ``bfill`` method.

        >>> series.resample('30S').bfill()[0:5]
        2000-01-01 00:00:00    0
        2000-01-01 00:00:30    1
        2000-01-01 00:01:00    1
        2000-01-01 00:01:30    2
        2000-01-01 00:02:00    2
        Freq: 30S, dtype: int64

        Pass a custom function via ``apply``

        >>> def custom_resampler(arraylike):
        ...     return np.sum(arraylike) + 5
        ...
        >>> series.resample('3T').apply(custom_resampler)
        2000-01-01 00:00:00     8
        2000-01-01 00:03:00    17
        2000-01-01 00:06:00    26
        Freq: 3T, dtype: int64

        For a Series with a PeriodIndex, the keyword `convention` can be
        used to control whether to use the start or end of `rule`.

        Resample a year by quarter using 'start' `convention`. Values are
        assigned to the first quarter of the period.

        >>> s = pd.Series([1, 2], index=pd.period_range('2012-01-01',
        ...                                             freq='A',
        ...                                             periods=2))
        >>> s
        2012    1
        2013    2
        Freq: A-DEC, dtype: int64
        >>> s.resample('Q', convention='start').asfreq()
        2012Q1    1.0
        2012Q2    NaN
        2012Q3    NaN
        2012Q4    NaN
        2013Q1    2.0
        2013Q2    NaN
        2013Q3    NaN
        2013Q4    NaN
        Freq: Q-DEC, dtype: float64

        Resample quarters by month using 'end' `convention`. Values are
        assigned to the last month of the period.

        >>> q = pd.Series([1, 2, 3, 4], index=pd.period_range('2018-01-01',
        ...                                                   freq='Q',
        ...                                                   periods=4))
        >>> q
        2018Q1    1
        2018Q2    2
        2018Q3    3
        2018Q4    4
        Freq: Q-DEC, dtype: int64
        >>> q.resample('M', convention='end').asfreq()
        2018-03    1.0
        2018-04    NaN
        2018-05    NaN
        2018-06    2.0
        2018-07    NaN
        2018-08    NaN
        2018-09    3.0
        2018-10    NaN
        2018-11    NaN
        2018-12    4.0
        Freq: M, dtype: float64

        For DataFrame objects, the keyword `on` can be used to specify the
        column instead of the index for resampling.

        >>> d = {{'price': [10, 11, 9, 13, 14, 18, 17, 19],
        ...      'volume': [50, 60, 40, 100, 50, 100, 40, 50]}}
        >>> df = pd.DataFrame(d)
        >>> df['week_starting'] = pd.date_range('01/01/2018',
        ...                                     periods=8,
        ...                                     freq='W')
        >>> df
           price  volume week_starting
        0     10      50    2018-01-07
        1     11      60    2018-01-14
        2      9      40    2018-01-21
        3     13     100    2018-01-28
        4     14      50    2018-02-04
        5     18     100    2018-02-11
        6     17      40    2018-02-18
        7     19      50    2018-02-25
        >>> df.resample('M', on='week_starting').mean()
                       price  volume
        week_starting
        2018-01-31     10.75    62.5
        2018-02-28     17.00    60.0

        For a DataFrame with MultiIndex, the keyword `level` can be used to
        specify on which level the resampling needs to take place.

        >>> days = pd.date_range('1/1/2000', periods=4, freq='D')
        >>> d2 = {{'price': [10, 11, 9, 13, 14, 18, 17, 19],
        ...       'volume': [50, 60, 40, 100, 50, 100, 40, 50]}}
        >>> df2 = pd.DataFrame(
        ...     d2,
        ...     index=pd.MultiIndex.from_product(
        ...         [days, ['morning', 'afternoon']]
        ...     )
        ... )
        >>> df2
                              price  volume
        2000-01-01 morning       10      50
                   afternoon     11      60
        2000-01-02 morning        9      40
                   afternoon     13     100
        2000-01-03 morning       14      50
                   afternoon     18     100
        2000-01-04 morning       17      40
                   afternoon     19      50
        >>> df2.resample('D', level=0).sum()
                    price  volume
        2000-01-01     21     110
        2000-01-02     22     140
        2000-01-03     32     150
        2000-01-04     36      90

        If you want to adjust the start of the bins based on a fixed timestamp:

        >>> start, end = '2000-10-01 23:30:00', '2000-10-02 00:30:00'
        >>> rng = pd.date_range(start, end, freq='7min')
        >>> ts = pd.Series(np.arange(len(rng)) * 3, index=rng)
        >>> ts
        2000-10-01 23:30:00     0
        2000-10-01 23:37:00     3
        2000-10-01 23:44:00     6
        2000-10-01 23:51:00     9
        2000-10-01 23:58:00    12
        2000-10-02 00:05:00    15
        2000-10-02 00:12:00    18
        2000-10-02 00:19:00    21
        2000-10-02 00:26:00    24
        Freq: 7T, dtype: int64

        >>> ts.resample('17min').sum()
        2000-10-01 23:14:00     0
        2000-10-01 23:31:00     9
        2000-10-01 23:48:00    21
        2000-10-02 00:05:00    54
        2000-10-02 00:22:00    24
        Freq: 17T, dtype: int64

        >>> ts.resample('17min', origin='epoch').sum()
        2000-10-01 23:18:00     0
        2000-10-01 23:35:00    18
        2000-10-01 23:52:00    27
        2000-10-02 00:09:00    39
        2000-10-02 00:26:00    24
        Freq: 17T, dtype: int64

        >>> ts.resample('17min', origin='2000-01-01').sum()
        2000-10-01 23:24:00     3
        2000-10-01 23:41:00    15
        2000-10-01 23:58:00    45
        2000-10-02 00:15:00    45
        Freq: 17T, dtype: int64

        If you want to adjust the start of the bins with an `offset` Timedelta, the two
        following lines are equivalent:

        >>> ts.resample('17min', origin='start').sum()
        2000-10-01 23:30:00     9
        2000-10-01 23:47:00    21
        2000-10-02 00:04:00    54
        2000-10-02 00:21:00    24
        Freq: 17T, dtype: int64

        >>> ts.resample('17min', offset='23h30min').sum()
        2000-10-01 23:30:00     9
        2000-10-01 23:47:00    21
        2000-10-02 00:04:00    54
        2000-10-02 00:21:00    24
        Freq: 17T, dtype: int64

        If you want to take the largest Timestamp as the end of the bins:

        >>> ts.resample('17min', origin='end').sum()
        2000-10-01 23:35:00     0
        2000-10-01 23:52:00    18
        2000-10-02 00:09:00    27
        2000-10-02 00:26:00    63
        Freq: 17T, dtype: int64

        In contrast with the `start_day`, you can use `end_day` to take the ceiling
        midnight of the largest Timestamp as the end of the bins and drop the bins
        not containing data:

        >>> ts.resample('17min', origin='end_day').sum()
        2000-10-01 23:38:00     3
        2000-10-01 23:55:00    15
        2000-10-02 00:12:00    45
        2000-10-02 00:29:00    45
        Freq: 17T, dtype: int64
        """
        from pandas.core.resample import get_resampler

        if axis is not lib.no_default:
            axis = self._get_axis_number(axis)
            if axis == 1:
                warnings.warn(
                    "DataFrame.resample with axis=1 is deprecated. Do "
                    "`frame.T.resample(...)` without axis instead.",
                    FutureWarning,
                    stacklevel=find_stack_level(),
                )
            else:
                warnings.warn(
                    f"The 'axis' keyword in {type(self).__name__}.resample is "
                    "deprecated and will be removed in a future version.",
                    FutureWarning,
                    stacklevel=find_stack_level(),
                )
        else:
            axis = 0

        return get_resampler(
            cast("Series | DataFrame", self),
            freq=rule,
            label=label,
            closed=closed,
            axis=axis,
            kind=kind,
            convention=convention,
            key=on,
            level=level,
            origin=origin,
            offset=offset,
            group_keys=group_keys,
        )

    @final
    def first(self, offset) -> Self:
        """
        Select initial periods of time series data based on a date offset.

        For a DataFrame with a sorted DatetimeIndex, this function can
        select the first few rows based on a date offset.

        Parameters
        ----------
        offset : str, DateOffset or dateutil.relativedelta
            The offset length of the data that will be selected. For instance,
            '1M' will display all the rows having their index within the first month.

        Returns
        -------
        Series or DataFrame
            A subset of the caller.

        Raises
        ------
        TypeError
            If the index is not  a :class:`DatetimeIndex`

        See Also
        --------
        last : Select final periods of time series based on a date offset.
        at_time : Select values at a particular time of the day.
        between_time : Select values between particular times of the day.

        Examples
        --------
        >>> i = pd.date_range('2018-04-09', periods=4, freq='2D')
        >>> ts = pd.DataFrame({'A': [1, 2, 3, 4]}, index=i)
        >>> ts
                    A
        2018-04-09  1
        2018-04-11  2
        2018-04-13  3
        2018-04-15  4

        Get the rows for the first 3 days:

        >>> ts.first('3D')
                    A
        2018-04-09  1
        2018-04-11  2

        Notice the data for 3 first calendar days were returned, not the first
        3 days observed in the dataset, and therefore data for 2018-04-13 was
        not returned.
        """
        warnings.warn(
            "first is deprecated and will be removed in a future version. "
            "Please create a mask and filter using `.loc` instead",
            FutureWarning,
            stacklevel=find_stack_level(),
        )
        if not isinstance(self.index, DatetimeIndex):
            raise TypeError("'first' only supports a DatetimeIndex index")

        if len(self.index) == 0:
            return self.copy(deep=False)

        offset = to_offset(offset)
        if not isinstance(offset, Tick) and offset.is_on_offset(self.index[0]):
            # GH#29623 if first value is end of period, remove offset with n = 1
            #  before adding the real offset
            end_date = end = self.index[0] - offset.base + offset
        else:
            end_date = end = self.index[0] + offset

        # Tick-like, e.g. 3 weeks
        if isinstance(offset, Tick) and end_date in self.index:
            end = self.index.searchsorted(end_date, side="left")
            return self.iloc[:end]

        return self.loc[:end]

    @final
    def last(self, offset) -> Self:
        """
        Select final periods of time series data based on a date offset.

        For a DataFrame with a sorted DatetimeIndex, this function
        selects the last few rows based on a date offset.

        Parameters
        ----------
        offset : str, DateOffset, dateutil.relativedelta
            The offset length of the data that will be selected. For instance,
            '3D' will display all the rows having their index within the last 3 days.

        Returns
        -------
        Series or DataFrame
            A subset of the caller.

        Raises
        ------
        TypeError
            If the index is not  a :class:`DatetimeIndex`

        See Also
        --------
        first : Select initial periods of time series based on a date offset.
        at_time : Select values at a particular time of the day.
        between_time : Select values between particular times of the day.

        Notes
        -----
        .. deprecated:: 2.1.0
            Please create a mask and filter using `.loc` instead

        Examples
        --------
        >>> i = pd.date_range('2018-04-09', periods=4, freq='2D')
        >>> ts = pd.DataFrame({'A': [1, 2, 3, 4]}, index=i)
        >>> ts
                    A
        2018-04-09  1
        2018-04-11  2
        2018-04-13  3
        2018-04-15  4

        Get the rows for the last 3 days:

        >>> ts.last('3D') # doctest: +SKIP
                    A
        2018-04-13  3
        2018-04-15  4

        Notice the data for 3 last calendar days were returned, not the last
        3 observed days in the dataset, and therefore data for 2018-04-11 was
        not returned.
        """
        warnings.warn(
            "last is deprecated and will be removed in a future version. "
            "Please create a mask and filter using `.loc` instead",
            FutureWarning,
            stacklevel=find_stack_level(),
        )

        if not isinstance(self.index, DatetimeIndex):
            raise TypeError("'last' only supports a DatetimeIndex index")

        if len(self.index) == 0:
            return self.copy(deep=False)

        offset = to_offset(offset)

        start_date = self.index[-1] - offset
        start = self.index.searchsorted(start_date, side="right")
        return self.iloc[start:]

    @final
    def rank(
        self,
        axis: Axis = 0,
        method: Literal["average", "min", "max", "first", "dense"] = "average",
        numeric_only: bool_t = False,
        na_option: Literal["keep", "top", "bottom"] = "keep",
        ascending: bool_t = True,
        pct: bool_t = False,
    ) -> Self:
        """
        Compute numerical data ranks (1 through n) along axis.

        By default, equal values are assigned a rank that is the average of the
        ranks of those values.

        Parameters
        ----------
        axis : {0 or 'index', 1 or 'columns'}, default 0
            Index to direct ranking.
            For `Series` this parameter is unused and defaults to 0.
        method : {'average', 'min', 'max', 'first', 'dense'}, default 'average'
            How to rank the group of records that have the same value (i.e. ties):

            * average: average rank of the group
            * min: lowest rank in the group
            * max: highest rank in the group
            * first: ranks assigned in order they appear in the array
            * dense: like 'min', but rank always increases by 1 between groups.

        numeric_only : bool, default False
            For DataFrame objects, rank only numeric columns if set to True.

            .. versionchanged:: 2.0.0
                The default value of ``numeric_only`` is now ``False``.

        na_option : {'keep', 'top', 'bottom'}, default 'keep'
            How to rank NaN values:

            * keep: assign NaN rank to NaN values
            * top: assign lowest rank to NaN values
            * bottom: assign highest rank to NaN values

        ascending : bool, default True
            Whether or not the elements should be ranked in ascending order.
        pct : bool, default False
            Whether or not to display the returned rankings in percentile
            form.

        Returns
        -------
        same type as caller
            Return a Series or DataFrame with data ranks as values.

        See Also
        --------
        core.groupby.DataFrameGroupBy.rank : Rank of values within each group.
        core.groupby.SeriesGroupBy.rank : Rank of values within each group.

        Examples
        --------
        >>> df = pd.DataFrame(data={'Animal': ['cat', 'penguin', 'dog',
        ...                                    'spider', 'snake'],
        ...                         'Number_legs': [4, 2, 4, 8, np.nan]})
        >>> df
            Animal  Number_legs
        0      cat          4.0
        1  penguin          2.0
        2      dog          4.0
        3   spider          8.0
        4    snake          NaN

        Ties are assigned the mean of the ranks (by default) for the group.

        >>> s = pd.Series(range(5), index=list("abcde"))
        >>> s["d"] = s["b"]
        >>> s.rank()
        a    1.0
        b    2.5
        c    4.0
        d    2.5
        e    5.0
        dtype: float64

        The following example shows how the method behaves with the above
        parameters:

        * default_rank: this is the default behaviour obtained without using
          any parameter.
        * max_rank: setting ``method = 'max'`` the records that have the
          same values are ranked using the highest rank (e.g.: since 'cat'
          and 'dog' are both in the 2nd and 3rd position, rank 3 is assigned.)
        * NA_bottom: choosing ``na_option = 'bottom'``, if there are records
          with NaN values they are placed at the bottom of the ranking.
        * pct_rank: when setting ``pct = True``, the ranking is expressed as
          percentile rank.

        >>> df['default_rank'] = df['Number_legs'].rank()
        >>> df['max_rank'] = df['Number_legs'].rank(method='max')
        >>> df['NA_bottom'] = df['Number_legs'].rank(na_option='bottom')
        >>> df['pct_rank'] = df['Number_legs'].rank(pct=True)
        >>> df
            Animal  Number_legs  default_rank  max_rank  NA_bottom  pct_rank
        0      cat          4.0           2.5       3.0        2.5     0.625
        1  penguin          2.0           1.0       1.0        1.0     0.250
        2      dog          4.0           2.5       3.0        2.5     0.625
        3   spider          8.0           4.0       4.0        4.0     1.000
        4    snake          NaN           NaN       NaN        5.0       NaN
        """
        axis_int = self._get_axis_number(axis)

        if na_option not in {"keep", "top", "bottom"}:
            msg = "na_option must be one of 'keep', 'top', or 'bottom'"
            raise ValueError(msg)

        def ranker(data):
            if data.ndim == 2:
                # i.e. DataFrame, we cast to ndarray
                values = data.values
            else:
                # i.e. Series, can dispatch to EA
                values = data._values

            if isinstance(values, ExtensionArray):
                ranks = values._rank(
                    axis=axis_int,
                    method=method,
                    ascending=ascending,
                    na_option=na_option,
                    pct=pct,
                )
            else:
                ranks = algos.rank(
                    values,
                    axis=axis_int,
                    method=method,
                    ascending=ascending,
                    na_option=na_option,
                    pct=pct,
                )

            ranks_obj = self._constructor(ranks, **data._construct_axes_dict())
            return ranks_obj.__finalize__(self, method="rank")

        if numeric_only:
            if self.ndim == 1 and not is_numeric_dtype(self.dtype):
                # GH#47500
                raise TypeError(
                    "Series.rank does not allow numeric_only=True with "
                    "non-numeric dtype."
                )
            data = self._get_numeric_data()
        else:
            data = self

        return ranker(data)

    @doc(_shared_docs["compare"], klass=_shared_doc_kwargs["klass"])
    def compare(
        self,
        other,
        align_axis: Axis = 1,
        keep_shape: bool_t = False,
        keep_equal: bool_t = False,
        result_names: Suffixes = ("self", "other"),
    ):
        if type(self) is not type(other):
            cls_self, cls_other = type(self).__name__, type(other).__name__
            raise TypeError(
                f"can only compare '{cls_self}' (not '{cls_other}') with '{cls_self}'"
            )

        mask = ~((self == other) | (self.isna() & other.isna()))
        mask.fillna(True, inplace=True)

        if not keep_equal:
            self = self.where(mask)
            other = other.where(mask)

        if not keep_shape:
            if isinstance(self, ABCDataFrame):
                cmask = mask.any()
                rmask = mask.any(axis=1)
                self = self.loc[rmask, cmask]
                other = other.loc[rmask, cmask]
            else:
                self = self[mask]
                other = other[mask]
        if not isinstance(result_names, tuple):
            raise TypeError(
                f"Passing 'result_names' as a {type(result_names)} is not "
                "supported. Provide 'result_names' as a tuple instead."
            )

        if align_axis in (1, "columns"):  # This is needed for Series
            axis = 1
        else:
            axis = self._get_axis_number(align_axis)

        # error: List item 0 has incompatible type "NDFrame"; expected
        #  "Union[Series, DataFrame]"
        diff = concat(
            [self, other],  # type: ignore[list-item]
            axis=axis,
            keys=result_names,
        )

        if axis >= self.ndim:
            # No need to reorganize data if stacking on new axis
            # This currently applies for stacking two Series on columns
            return diff

        ax = diff._get_axis(axis)
        ax_names = np.array(ax.names)

        # set index names to positions to avoid confusion
        ax.names = np.arange(len(ax_names))

        # bring self-other to inner level
        order = list(range(1, ax.nlevels)) + [0]
        if isinstance(diff, ABCDataFrame):
            diff = diff.reorder_levels(order, axis=axis)
        else:
            diff = diff.reorder_levels(order)

        # restore the index names in order
        diff._get_axis(axis=axis).names = ax_names[order]

        # reorder axis to keep things organized
        indices = (
            np.arange(diff.shape[axis]).reshape([2, diff.shape[axis] // 2]).T.flatten()
        )
        diff = diff.take(indices, axis=axis)

        return diff

    @final
    @doc(
        klass=_shared_doc_kwargs["klass"],
        axes_single_arg=_shared_doc_kwargs["axes_single_arg"],
    )
    def align(
        self,
        other: NDFrameT,
        join: AlignJoin = "outer",
        axis: Axis | None = None,
        level: Level = None,
        copy: bool_t | None = None,
        fill_value: Hashable = None,
        method: FillnaOptions | None | lib.NoDefault = lib.no_default,
        limit: int | None | lib.NoDefault = lib.no_default,
        fill_axis: Axis | lib.NoDefault = lib.no_default,
        broadcast_axis: Axis | None | lib.NoDefault = lib.no_default,
    ) -> tuple[Self, NDFrameT]:
        """
        Align two objects on their axes with the specified join method.

        Join method is specified for each axis Index.

        Parameters
        ----------
        other : DataFrame or Series
        join : {{'outer', 'inner', 'left', 'right'}}, default 'outer'
            Type of alignment to be performed.

            * left: use only keys from left frame, preserve key order.
            * right: use only keys from right frame, preserve key order.
            * outer: use union of keys from both frames, sort keys lexicographically.
            * inner: use intersection of keys from both frames,
              preserve the order of the left keys.

        axis : allowed axis of the other object, default None
            Align on index (0), columns (1), or both (None).
        level : int or level name, default None
            Broadcast across a level, matching Index values on the
            passed MultiIndex level.
        copy : bool, default True
            Always returns new objects. If copy=False and no reindexing is
            required then original objects are returned.
        fill_value : scalar, default np.NaN
            Value to use for missing values. Defaults to NaN, but can be any
            "compatible" value.
        method : {{'backfill', 'bfill', 'pad', 'ffill', None}}, default None
            Method to use for filling holes in reindexed Series:

            - pad / ffill: propagate last valid observation forward to next valid.
            - backfill / bfill: use NEXT valid observation to fill gap.

            .. deprecated:: 2.1

        limit : int, default None
            If method is specified, this is the maximum number of consecutive
            NaN values to forward/backward fill. In other words, if there is
            a gap with more than this number of consecutive NaNs, it will only
            be partially filled. If method is not specified, this is the
            maximum number of entries along the entire axis where NaNs will be
            filled. Must be greater than 0 if not None.

            .. deprecated:: 2.1

        fill_axis : {axes_single_arg}, default 0
            Filling axis, method and limit.

            .. deprecated:: 2.1

        broadcast_axis : {axes_single_arg}, default None
            Broadcast values along this axis, if aligning two objects of
            different dimensions.

            .. deprecated:: 2.1

        Returns
        -------
        tuple of ({klass}, type of other)
            Aligned objects.

        Examples
        --------
        >>> df = pd.DataFrame(
        ...     [[1, 2, 3, 4], [6, 7, 8, 9]], columns=["D", "B", "E", "A"], index=[1, 2]
        ... )
        >>> other = pd.DataFrame(
        ...     [[10, 20, 30, 40], [60, 70, 80, 90], [600, 700, 800, 900]],
        ...     columns=["A", "B", "C", "D"],
        ...     index=[2, 3, 4],
        ... )
        >>> df
           D  B  E  A
        1  1  2  3  4
        2  6  7  8  9
        >>> other
            A    B    C    D
        2   10   20   30   40
        3   60   70   80   90
        4  600  700  800  900

        Align on columns:

        >>> left, right = df.align(other, join="outer", axis=1)
        >>> left
           A  B   C  D  E
        1  4  2 NaN  1  3
        2  9  7 NaN  6  8
        >>> right
            A    B    C    D   E
        2   10   20   30   40 NaN
        3   60   70   80   90 NaN
        4  600  700  800  900 NaN

        We can also align on the index:

        >>> left, right = df.align(other, join="outer", axis=0)
        >>> left
            D    B    E    A
        1  1.0  2.0  3.0  4.0
        2  6.0  7.0  8.0  9.0
        3  NaN  NaN  NaN  NaN
        4  NaN  NaN  NaN  NaN
        >>> right
            A      B      C      D
        1    NaN    NaN    NaN    NaN
        2   10.0   20.0   30.0   40.0
        3   60.0   70.0   80.0   90.0
        4  600.0  700.0  800.0  900.0

        Finally, the default `axis=None` will align on both index and columns:

        >>> left, right = df.align(other, join="outer", axis=None)
        >>> left
             A    B   C    D    E
        1  4.0  2.0 NaN  1.0  3.0
        2  9.0  7.0 NaN  6.0  8.0
        3  NaN  NaN NaN  NaN  NaN
        4  NaN  NaN NaN  NaN  NaN
        >>> right
               A      B      C      D   E
        1    NaN    NaN    NaN    NaN NaN
        2   10.0   20.0   30.0   40.0 NaN
        3   60.0   70.0   80.0   90.0 NaN
        4  600.0  700.0  800.0  900.0 NaN
        """
        if (
            method is not lib.no_default
            or limit is not lib.no_default
            or fill_axis is not lib.no_default
        ):
            # GH#51856
            warnings.warn(
                "The 'method', 'limit', and 'fill_axis' keywords in "
                f"{type(self).__name__}.align are deprecated and will be removed "
                "in a future version. Call fillna directly on the returned objects "
                "instead.",
                FutureWarning,
                stacklevel=find_stack_level(),
            )
        if fill_axis is lib.no_default:
            fill_axis = 0
        if method is lib.no_default:
            method = None
        if limit is lib.no_default:
            limit = None

        if method is not None:
            method = clean_fill_method(method)

        if broadcast_axis is not lib.no_default:
            # GH#51856
            # TODO(3.0): enforcing this deprecation will close GH#13194
            msg = (
                f"The 'broadcast_axis' keyword in {type(self).__name__}.align is "
                "deprecated and will be removed in a future version."
            )
            if broadcast_axis is not None:
                if self.ndim == 1 and other.ndim == 2:
                    msg += (
                        " Use left = DataFrame({col: left for col in right.columns}, "
                        "index=right.index) before calling `left.align(right)` instead."
                    )
                elif self.ndim == 2 and other.ndim == 1:
                    msg += (
                        " Use right = DataFrame({col: right for col in left.columns}, "
                        "index=left.index) before calling `left.align(right)` instead"
                    )
            warnings.warn(msg, FutureWarning, stacklevel=find_stack_level())
        else:
            broadcast_axis = None

        if broadcast_axis == 1 and self.ndim != other.ndim:
            if isinstance(self, ABCSeries):
                # this means other is a DataFrame, and we need to broadcast
                # self
                cons = self._constructor_expanddim
                df = cons(
                    {c: self for c in other.columns}, **other._construct_axes_dict()
                )
                # error: Incompatible return value type (got "Tuple[DataFrame,
                # DataFrame]", expected "Tuple[Self, NDFrameT]")
                return df._align_frame(  # type: ignore[return-value]
                    other,  # type: ignore[arg-type]
                    join=join,
                    axis=axis,
                    level=level,
                    copy=copy,
                    fill_value=fill_value,
                    method=method,
                    limit=limit,
                    fill_axis=fill_axis,
                )[:2]
            elif isinstance(other, ABCSeries):
                # this means self is a DataFrame, and we need to broadcast
                # other
                cons = other._constructor_expanddim
                df = cons(
                    {c: other for c in self.columns}, **self._construct_axes_dict()
                )
                # error: Incompatible return value type (got "Tuple[NDFrameT,
                # DataFrame]", expected "Tuple[Self, NDFrameT]")
                return self._align_frame(  # type: ignore[return-value]
                    df,
                    join=join,
                    axis=axis,
                    level=level,
                    copy=copy,
                    fill_value=fill_value,
                    method=method,
                    limit=limit,
                    fill_axis=fill_axis,
                )[:2]

        _right: DataFrame | Series
        if axis is not None:
            axis = self._get_axis_number(axis)
        if isinstance(other, ABCDataFrame):
            left, _right, join_index = self._align_frame(
                other,
                join=join,
                axis=axis,
                level=level,
                copy=copy,
                fill_value=fill_value,
                method=method,
                limit=limit,
                fill_axis=fill_axis,
            )

        elif isinstance(other, ABCSeries):
            left, _right, join_index = self._align_series(
                other,
                join=join,
                axis=axis,
                level=level,
                copy=copy,
                fill_value=fill_value,
                method=method,
                limit=limit,
                fill_axis=fill_axis,
            )
        else:  # pragma: no cover
            raise TypeError(f"unsupported type: {type(other)}")

        right = cast(NDFrameT, _right)
        if self.ndim == 1 or axis == 0:
            # If we are aligning timezone-aware DatetimeIndexes and the timezones
            #  do not match, convert both to UTC.
            if isinstance(left.index.dtype, DatetimeTZDtype):
                if left.index.tz != right.index.tz:
                    if join_index is not None:
                        # GH#33671 copy to ensure we don't change the index on
                        #  our original Series
                        left = left.copy(deep=False)
                        right = right.copy(deep=False)
                        left.index = join_index
                        right.index = join_index

        left = left.__finalize__(self)
        right = right.__finalize__(other)
        return left, right

    @final
    def _align_frame(
        self,
        other: DataFrame,
        join: AlignJoin = "outer",
        axis: Axis | None = None,
        level=None,
        copy: bool_t | None = None,
        fill_value=None,
        method=None,
        limit: int | None = None,
        fill_axis: Axis = 0,
    ) -> tuple[Self, DataFrame, Index | None]:
        # defaults
        join_index, join_columns = None, None
        ilidx, iridx = None, None
        clidx, cridx = None, None

        is_series = isinstance(self, ABCSeries)

        if (axis is None or axis == 0) and not self.index.equals(other.index):
            join_index, ilidx, iridx = self.index.join(
                other.index, how=join, level=level, return_indexers=True
            )

        if (
            (axis is None or axis == 1)
            and not is_series
            and not self.columns.equals(other.columns)
        ):
            join_columns, clidx, cridx = self.columns.join(
                other.columns, how=join, level=level, return_indexers=True
            )

        if is_series:
            reindexers = {0: [join_index, ilidx]}
        else:
            reindexers = {0: [join_index, ilidx], 1: [join_columns, clidx]}

        left = self._reindex_with_indexers(
            reindexers, copy=copy, fill_value=fill_value, allow_dups=True
        )
        # other must be always DataFrame
        right = other._reindex_with_indexers(
            {0: [join_index, iridx], 1: [join_columns, cridx]},
            copy=copy,
            fill_value=fill_value,
            allow_dups=True,
        )

        if method is not None:
            left = left._pad_or_backfill(method, axis=fill_axis, limit=limit)
            right = right._pad_or_backfill(method, axis=fill_axis, limit=limit)

        return left, right, join_index

    @final
    def _align_series(
        self,
        other: Series,
        join: AlignJoin = "outer",
        axis: Axis | None = None,
        level=None,
        copy: bool_t | None = None,
        fill_value=None,
        method=None,
        limit: int | None = None,
        fill_axis: Axis = 0,
    ) -> tuple[Self, Series, Index | None]:
        is_series = isinstance(self, ABCSeries)
        if copy and using_copy_on_write():
            copy = False

        if (not is_series and axis is None) or axis not in [None, 0, 1]:
            raise ValueError("Must specify axis=0 or 1")

        if is_series and axis == 1:
            raise ValueError("cannot align series to a series other than axis 0")

        # series/series compat, other must always be a Series
        if not axis:
            # equal
            if self.index.equals(other.index):
                join_index, lidx, ridx = None, None, None
            else:
                join_index, lidx, ridx = self.index.join(
                    other.index, how=join, level=level, return_indexers=True
                )

            if is_series:
                left = self._reindex_indexer(join_index, lidx, copy)
            elif lidx is None or join_index is None:
                left = self.copy(deep=copy)
            else:
                new_mgr = self._mgr.reindex_indexer(join_index, lidx, axis=1, copy=copy)
                left = self._constructor_from_mgr(new_mgr, axes=new_mgr.axes)

            right = other._reindex_indexer(join_index, ridx, copy)

        else:
            # one has > 1 ndim
            fdata = self._mgr
            join_index = self.axes[1]
            lidx, ridx = None, None
            if not join_index.equals(other.index):
                join_index, lidx, ridx = join_index.join(
                    other.index, how=join, level=level, return_indexers=True
                )

            if lidx is not None:
                bm_axis = self._get_block_manager_axis(1)
                fdata = fdata.reindex_indexer(join_index, lidx, axis=bm_axis)

            if copy and fdata is self._mgr:
                fdata = fdata.copy()

            left = self._constructor_from_mgr(fdata, axes=fdata.axes)

            if ridx is None:
                right = other.copy(deep=copy)
            else:
                right = other.reindex(join_index, level=level)

        # fill
        fill_na = notna(fill_value) or (method is not None)
        if fill_na:
            fill_value, method = validate_fillna_kwargs(fill_value, method)
            if method is not None:
                left = left._pad_or_backfill(method, limit=limit, axis=fill_axis)
                right = right._pad_or_backfill(method, limit=limit)
            else:
                left = left.fillna(fill_value, limit=limit, axis=fill_axis)
                right = right.fillna(fill_value, limit=limit)

        return left, right, join_index

    @final
    def _where(
        self,
        cond,
        other=lib.no_default,
        inplace: bool_t = False,
        axis: Axis | None = None,
        level=None,
    ):
        """
        Equivalent to public method `where`, except that `other` is not
        applied as a function even if callable. Used in __setitem__.
        """
        inplace = validate_bool_kwarg(inplace, "inplace")

        if axis is not None:
            axis = self._get_axis_number(axis)

        # align the cond to same shape as myself
        cond = common.apply_if_callable(cond, self)
        if isinstance(cond, NDFrame):
            # CoW: Make sure reference is not kept alive
            if cond.ndim == 1 and self.ndim == 2:
                cond = cond._constructor_expanddim(
                    {i: cond for i in range(len(self.columns))},
                    copy=False,
                )
                cond.columns = self.columns
            cond = cond.align(self, join="right", copy=False)[0]
        else:
            if not hasattr(cond, "shape"):
                cond = np.asanyarray(cond)
            if cond.shape != self.shape:
                raise ValueError("Array conditional must be same shape as self")
            cond = self._constructor(cond, **self._construct_axes_dict(), copy=False)

        # make sure we are boolean
        fill_value = bool(inplace)
        cond = cond.fillna(fill_value)

        msg = "Boolean array expected for the condition, not {dtype}"

        if not cond.empty:
            if not isinstance(cond, ABCDataFrame):
                # This is a single-dimensional object.
                if not is_bool_dtype(cond):
                    raise ValueError(msg.format(dtype=cond.dtype))
            else:
                for _dt in cond.dtypes:
                    if not is_bool_dtype(_dt):
                        raise ValueError(msg.format(dtype=_dt))
                if cond._mgr.any_extension_types:
                    # GH51574: avoid object ndarray conversion later on
                    cond = cond._constructor(
                        cond.to_numpy(dtype=bool, na_value=fill_value),
                        **cond._construct_axes_dict(),
                    )
        else:
            # GH#21947 we have an empty DataFrame/Series, could be object-dtype
            cond = cond.astype(bool)

        cond = -cond if inplace else cond
        cond = cond.reindex(self._info_axis, axis=self._info_axis_number, copy=False)

        # try to align with other
        if isinstance(other, NDFrame):
            # align with me
            if other.ndim <= self.ndim:
                # CoW: Make sure reference is not kept alive
                other = self.align(
                    other,
                    join="left",
                    axis=axis,
                    level=level,
                    fill_value=None,
                    copy=False,
                )[1]

                # if we are NOT aligned, raise as we cannot where index
                if axis is None and not other._indexed_same(self):
                    raise InvalidIndexError

                if other.ndim < self.ndim:
                    # TODO(EA2D): avoid object-dtype cast in EA case GH#38729
                    other = other._values
                    if axis == 0:
                        other = np.reshape(other, (-1, 1))
                    elif axis == 1:
                        other = np.reshape(other, (1, -1))

                    other = np.broadcast_to(other, self.shape)

            # slice me out of the other
            else:
                raise NotImplementedError(
                    "cannot align with a higher dimensional NDFrame"
                )

        elif not isinstance(other, (MultiIndex, NDFrame)):
            # mainly just catching Index here
            other = extract_array(other, extract_numpy=True)

        if isinstance(other, (np.ndarray, ExtensionArray)):
            if other.shape != self.shape:
                if self.ndim != 1:
                    # In the ndim == 1 case we may have
                    #  other length 1, which we treat as scalar (GH#2745, GH#4192)
                    #  or len(other) == icond.sum(), which we treat like
                    #  __setitem__ (GH#3235)
                    raise ValueError(
                        "other must be the same shape as self when an ndarray"
                    )

            # we are the same shape, so create an actual object for alignment
            else:
                other = self._constructor(
                    other, **self._construct_axes_dict(), copy=False
                )

        if axis is None:
            axis = 0

        if self.ndim == getattr(other, "ndim", 0):
            align = True
        else:
            align = self._get_axis_number(axis) == 1

        if inplace:
            # we may have different type blocks come out of putmask, so
            # reconstruct the block manager

            new_data = self._mgr.putmask(mask=cond, new=other, align=align)
            result = self._constructor_from_mgr(new_data, axes=new_data.axes)
            return self._update_inplace(result)

        else:
            new_data = self._mgr.where(
                other=other,
                cond=cond,
                align=align,
            )
            result = self._constructor_from_mgr(new_data, axes=new_data.axes)
            return result.__finalize__(self)

    @overload
    def where(
        self,
        cond,
        other=...,
        *,
        inplace: Literal[False] = ...,
        axis: Axis | None = ...,
        level: Level = ...,
    ) -> Self:
        ...

    @overload
    def where(
        self,
        cond,
        other=...,
        *,
        inplace: Literal[True],
        axis: Axis | None = ...,
        level: Level = ...,
    ) -> None:
        ...

    @overload
    def where(
        self,
        cond,
        other=...,
        *,
        inplace: bool_t = ...,
        axis: Axis | None = ...,
        level: Level = ...,
    ) -> Self | None:
        ...

    @final
    @doc(
        klass=_shared_doc_kwargs["klass"],
        cond="True",
        cond_rev="False",
        name="where",
        name_other="mask",
    )
    def where(
        self,
        cond,
        other=np.nan,
        *,
        inplace: bool_t = False,
        axis: Axis | None = None,
        level: Level = None,
    ) -> Self | None:
        """
        Replace values where the condition is {cond_rev}.

        Parameters
        ----------
        cond : bool {klass}, array-like, or callable
            Where `cond` is {cond}, keep the original value. Where
            {cond_rev}, replace with corresponding value from `other`.
            If `cond` is callable, it is computed on the {klass} and
            should return boolean {klass} or array. The callable must
            not change input {klass} (though pandas doesn't check it).
        other : scalar, {klass}, or callable
            Entries where `cond` is {cond_rev} are replaced with
            corresponding value from `other`.
            If other is callable, it is computed on the {klass} and
            should return scalar or {klass}. The callable must not
            change input {klass} (though pandas doesn't check it).
            If not specified, entries will be filled with the corresponding
            NULL value (``np.nan`` for numpy dtypes, ``pd.NA`` for extension
            dtypes).
        inplace : bool, default False
            Whether to perform the operation in place on the data.
        axis : int, default None
            Alignment axis if needed. For `Series` this parameter is
            unused and defaults to 0.
        level : int, default None
            Alignment level if needed.

        Returns
        -------
        Same type as caller or None if ``inplace=True``.

        See Also
        --------
        :func:`DataFrame.{name_other}` : Return an object of same shape as
            self.

        Notes
        -----
        The {name} method is an application of the if-then idiom. For each
        element in the calling DataFrame, if ``cond`` is ``{cond}`` the
        element is used; otherwise the corresponding element from the DataFrame
        ``other`` is used. If the axis of ``other`` does not align with axis of
        ``cond`` {klass}, the misaligned index positions will be filled with
        {cond_rev}.

        The signature for :func:`DataFrame.where` differs from
        :func:`numpy.where`. Roughly ``df1.where(m, df2)`` is equivalent to
        ``np.where(m, df1, df2)``.

        For further details and examples see the ``{name}`` documentation in
        :ref:`indexing <indexing.where_mask>`.

        The dtype of the object takes precedence. The fill value is casted to
        the object's dtype, if this can be done losslessly.

        Examples
        --------
        >>> s = pd.Series(range(5))
        >>> s.where(s > 0)
        0    NaN
        1    1.0
        2    2.0
        3    3.0
        4    4.0
        dtype: float64
        >>> s.mask(s > 0)
        0    0.0
        1    NaN
        2    NaN
        3    NaN
        4    NaN
        dtype: float64

        >>> s = pd.Series(range(5))
        >>> t = pd.Series([True, False])
        >>> s.where(t, 99)
        0     0
        1    99
        2    99
        3    99
        4    99
        dtype: int64
        >>> s.mask(t, 99)
        0    99
        1     1
        2    99
        3    99
        4    99
        dtype: int64

        >>> s.where(s > 1, 10)
        0    10
        1    10
        2    2
        3    3
        4    4
        dtype: int64
        >>> s.mask(s > 1, 10)
        0     0
        1     1
        2    10
        3    10
        4    10
        dtype: int64

        >>> df = pd.DataFrame(np.arange(10).reshape(-1, 2), columns=['A', 'B'])
        >>> df
           A  B
        0  0  1
        1  2  3
        2  4  5
        3  6  7
        4  8  9
        >>> m = df % 3 == 0
        >>> df.where(m, -df)
           A  B
        0  0 -1
        1 -2  3
        2 -4 -5
        3  6 -7
        4 -8  9
        >>> df.where(m, -df) == np.where(m, df, -df)
              A     B
        0  True  True
        1  True  True
        2  True  True
        3  True  True
        4  True  True
        >>> df.where(m, -df) == df.mask(~m, -df)
              A     B
        0  True  True
        1  True  True
        2  True  True
        3  True  True
        4  True  True
        """
        other = common.apply_if_callable(other, self)
        return self._where(cond, other, inplace, axis, level)

    @overload
    def mask(
        self,
        cond,
        other=...,
        *,
        inplace: Literal[False] = ...,
        axis: Axis | None = ...,
        level: Level = ...,
    ) -> Self:
        ...

    @overload
    def mask(
        self,
        cond,
        other=...,
        *,
        inplace: Literal[True],
        axis: Axis | None = ...,
        level: Level = ...,
    ) -> None:
        ...

    @overload
    def mask(
        self,
        cond,
        other=...,
        *,
        inplace: bool_t = ...,
        axis: Axis | None = ...,
        level: Level = ...,
    ) -> Self | None:
        ...

    @final
    @doc(
        where,
        klass=_shared_doc_kwargs["klass"],
        cond="False",
        cond_rev="True",
        name="mask",
        name_other="where",
    )
    def mask(
        self,
        cond,
        other=lib.no_default,
        *,
        inplace: bool_t = False,
        axis: Axis | None = None,
        level: Level = None,
    ) -> Self | None:
        inplace = validate_bool_kwarg(inplace, "inplace")
        cond = common.apply_if_callable(cond, self)

        # see gh-21891
        if not hasattr(cond, "__invert__"):
            cond = np.array(cond)

        return self.where(
            ~cond,
            other=other,
            inplace=inplace,
            axis=axis,
            level=level,
        )

    @doc(klass=_shared_doc_kwargs["klass"])
    def shift(
        self,
        periods: int = 1,
        freq=None,
        axis: Axis = 0,
        fill_value: Hashable = lib.no_default,
    ) -> Self:
        """
        Shift index by desired number of periods with an optional time `freq`.

        When `freq` is not passed, shift the index without realigning the data.
        If `freq` is passed (in this case, the index must be date or datetime,
        or it will raise a `NotImplementedError`), the index will be
        increased using the periods and the `freq`. `freq` can be inferred
        when specified as "infer" as long as either freq or inferred_freq
        attribute is set in the index.

        Parameters
        ----------
        periods : int
            Number of periods to shift. Can be positive or negative.
        freq : DateOffset, tseries.offsets, timedelta, or str, optional
            Offset to use from the tseries module or time rule (e.g. 'EOM').
            If `freq` is specified then the index values are shifted but the
            data is not realigned. That is, use `freq` if you would like to
            extend the index when shifting and preserve the original data.
            If `freq` is specified as "infer" then it will be inferred from
            the freq or inferred_freq attributes of the index. If neither of
            those attributes exist, a ValueError is thrown.
        axis : {{0 or 'index', 1 or 'columns', None}}, default None
            Shift direction. For `Series` this parameter is unused and defaults to 0.
        fill_value : object, optional
            The scalar value to use for newly introduced missing values.
            the default depends on the dtype of `self`.
            For numeric data, ``np.nan`` is used.
            For datetime, timedelta, or period data, etc. :attr:`NaT` is used.
            For extension dtypes, ``self.dtype.na_value`` is used.

        Returns
        -------
        {klass}
            Copy of input object, shifted.

        See Also
        --------
        Index.shift : Shift values of Index.
        DatetimeIndex.shift : Shift values of DatetimeIndex.
        PeriodIndex.shift : Shift values of PeriodIndex.

        Examples
        --------
        >>> df = pd.DataFrame({{"Col1": [10, 20, 15, 30, 45],
        ...                    "Col2": [13, 23, 18, 33, 48],
        ...                    "Col3": [17, 27, 22, 37, 52]}},
        ...                   index=pd.date_range("2020-01-01", "2020-01-05"))
        >>> df
                    Col1  Col2  Col3
        2020-01-01    10    13    17
        2020-01-02    20    23    27
        2020-01-03    15    18    22
        2020-01-04    30    33    37
        2020-01-05    45    48    52

        >>> df.shift(periods=3)
                    Col1  Col2  Col3
        2020-01-01   NaN   NaN   NaN
        2020-01-02   NaN   NaN   NaN
        2020-01-03   NaN   NaN   NaN
        2020-01-04  10.0  13.0  17.0
        2020-01-05  20.0  23.0  27.0

        >>> df.shift(periods=1, axis="columns")
                    Col1  Col2  Col3
        2020-01-01   NaN    10    13
        2020-01-02   NaN    20    23
        2020-01-03   NaN    15    18
        2020-01-04   NaN    30    33
        2020-01-05   NaN    45    48

        >>> df.shift(periods=3, fill_value=0)
                    Col1  Col2  Col3
        2020-01-01     0     0     0
        2020-01-02     0     0     0
        2020-01-03     0     0     0
        2020-01-04    10    13    17
        2020-01-05    20    23    27

        >>> df.shift(periods=3, freq="D")
                    Col1  Col2  Col3
        2020-01-04    10    13    17
        2020-01-05    20    23    27
        2020-01-06    15    18    22
        2020-01-07    30    33    37
        2020-01-08    45    48    52

        >>> df.shift(periods=3, freq="infer")
                    Col1  Col2  Col3
        2020-01-04    10    13    17
        2020-01-05    20    23    27
        2020-01-06    15    18    22
        2020-01-07    30    33    37
        2020-01-08    45    48    52
        """
        axis = self._get_axis_number(axis)

        if freq is not None and fill_value is not lib.no_default:
            # GH#53832
            raise ValueError(
                "Cannot pass both 'freq' and 'fill_value' to "
                f"{type(self).__name__}.shift"
            )

        if periods == 0:
            return self.copy(deep=None)

        if freq is None:
            # when freq is None, data is shifted, index is not
            axis = self._get_axis_number(axis)
            assert axis == 0  # axis == 1 cases handled in DataFrame.shift
            new_data = self._mgr.shift(periods=periods, fill_value=fill_value)
            return self._constructor_from_mgr(
                new_data, axes=new_data.axes
            ).__finalize__(self, method="shift")

        return self._shift_with_freq(periods, axis, freq)

    @final
    def _shift_with_freq(self, periods: int, axis: int, freq) -> Self:
        # see shift.__doc__
        # when freq is given, index is shifted, data is not
        index = self._get_axis(axis)

        if freq == "infer":
            freq = getattr(index, "freq", None)

            if freq is None:
                freq = getattr(index, "inferred_freq", None)

            if freq is None:
                msg = "Freq was not set in the index hence cannot be inferred"
                raise ValueError(msg)

        elif isinstance(freq, str):
            freq = to_offset(freq)

        if isinstance(index, PeriodIndex):
            orig_freq = to_offset(index.freq)
            if freq != orig_freq:
                assert orig_freq is not None  # for mypy
                raise ValueError(
                    f"Given freq {freq.rule_code} does not match "
                    f"PeriodIndex freq {orig_freq.rule_code}"
                )
            new_ax = index.shift(periods)
        else:
            new_ax = index.shift(periods, freq)

        result = self.set_axis(new_ax, axis=axis)
        return result.__finalize__(self, method="shift")

    @final
    def truncate(
        self,
        before=None,
        after=None,
        axis: Axis | None = None,
        copy: bool_t | None = None,
    ) -> Self:
        """
        Truncate a Series or DataFrame before and after some index value.

        This is a useful shorthand for boolean indexing based on index
        values above or below certain thresholds.

        Parameters
        ----------
        before : date, str, int
            Truncate all rows before this index value.
        after : date, str, int
            Truncate all rows after this index value.
        axis : {0 or 'index', 1 or 'columns'}, optional
            Axis to truncate. Truncates the index (rows) by default.
            For `Series` this parameter is unused and defaults to 0.
        copy : bool, default is True,
            Return a copy of the truncated section.

        Returns
        -------
        type of caller
            The truncated Series or DataFrame.

        See Also
        --------
        DataFrame.loc : Select a subset of a DataFrame by label.
        DataFrame.iloc : Select a subset of a DataFrame by position.

        Notes
        -----
        If the index being truncated contains only datetime values,
        `before` and `after` may be specified as strings instead of
        Timestamps.

        Examples
        --------
        >>> df = pd.DataFrame({'A': ['a', 'b', 'c', 'd', 'e'],
        ...                    'B': ['f', 'g', 'h', 'i', 'j'],
        ...                    'C': ['k', 'l', 'm', 'n', 'o']},
        ...                   index=[1, 2, 3, 4, 5])
        >>> df
           A  B  C
        1  a  f  k
        2  b  g  l
        3  c  h  m
        4  d  i  n
        5  e  j  o

        >>> df.truncate(before=2, after=4)
           A  B  C
        2  b  g  l
        3  c  h  m
        4  d  i  n

        The columns of a DataFrame can be truncated.

        >>> df.truncate(before="A", after="B", axis="columns")
           A  B
        1  a  f
        2  b  g
        3  c  h
        4  d  i
        5  e  j

        For Series, only rows can be truncated.

        >>> df['A'].truncate(before=2, after=4)
        2    b
        3    c
        4    d
        Name: A, dtype: object

        The index values in ``truncate`` can be datetimes or string
        dates.

        >>> dates = pd.date_range('2016-01-01', '2016-02-01', freq='s')
        >>> df = pd.DataFrame(index=dates, data={'A': 1})
        >>> df.tail()
                             A
        2016-01-31 23:59:56  1
        2016-01-31 23:59:57  1
        2016-01-31 23:59:58  1
        2016-01-31 23:59:59  1
        2016-02-01 00:00:00  1

        >>> df.truncate(before=pd.Timestamp('2016-01-05'),
        ...             after=pd.Timestamp('2016-01-10')).tail()
                             A
        2016-01-09 23:59:56  1
        2016-01-09 23:59:57  1
        2016-01-09 23:59:58  1
        2016-01-09 23:59:59  1
        2016-01-10 00:00:00  1

        Because the index is a DatetimeIndex containing only dates, we can
        specify `before` and `after` as strings. They will be coerced to
        Timestamps before truncation.

        >>> df.truncate('2016-01-05', '2016-01-10').tail()
                             A
        2016-01-09 23:59:56  1
        2016-01-09 23:59:57  1
        2016-01-09 23:59:58  1
        2016-01-09 23:59:59  1
        2016-01-10 00:00:00  1

        Note that ``truncate`` assumes a 0 value for any unspecified time
        component (midnight). This differs from partial string slicing, which
        returns any partially matching dates.

        >>> df.loc['2016-01-05':'2016-01-10', :].tail()
                             A
        2016-01-10 23:59:55  1
        2016-01-10 23:59:56  1
        2016-01-10 23:59:57  1
        2016-01-10 23:59:58  1
        2016-01-10 23:59:59  1
        """
        if axis is None:
            axis = 0
        axis = self._get_axis_number(axis)
        ax = self._get_axis(axis)

        # GH 17935
        # Check that index is sorted
        if not ax.is_monotonic_increasing and not ax.is_monotonic_decreasing:
            raise ValueError("truncate requires a sorted index")

        # if we have a date index, convert to dates, otherwise
        # treat like a slice
        if ax._is_all_dates:
            from pandas.core.tools.datetimes import to_datetime

            before = to_datetime(before)
            after = to_datetime(after)

        if before is not None and after is not None and before > after:
            raise ValueError(f"Truncate: {after} must be after {before}")

        if len(ax) > 1 and ax.is_monotonic_decreasing and ax.nunique() > 1:
            before, after = after, before

        slicer = [slice(None, None)] * self._AXIS_LEN
        slicer[axis] = slice(before, after)
        result = self.loc[tuple(slicer)]

        if isinstance(ax, MultiIndex):
            setattr(result, self._get_axis_name(axis), ax.truncate(before, after))

        result = result.copy(deep=copy and not using_copy_on_write())

        return result

    @final
    @doc(klass=_shared_doc_kwargs["klass"])
    def tz_convert(
        self, tz, axis: Axis = 0, level=None, copy: bool_t | None = None
    ) -> Self:
        """
        Convert tz-aware axis to target time zone.

        Parameters
        ----------
        tz : str or tzinfo object or None
            Target time zone. Passing ``None`` will convert to
            UTC and remove the timezone information.
        axis : {{0 or 'index', 1 or 'columns'}}, default 0
            The axis to convert
        level : int, str, default None
            If axis is a MultiIndex, convert a specific level. Otherwise
            must be None.
        copy : bool, default True
            Also make a copy of the underlying data.

        Returns
        -------
        {klass}
            Object with time zone converted axis.

        Raises
        ------
        TypeError
            If the axis is tz-naive.

        Examples
        --------
        Change to another time zone:

        >>> s = pd.Series(
        ...     [1],
        ...     index=pd.DatetimeIndex(['2018-09-15 01:30:00+02:00']),
        ... )
        >>> s.tz_convert('Asia/Shanghai')
        2018-09-15 07:30:00+08:00    1
        dtype: int64

        Pass None to convert to UTC and get a tz-naive index:

        >>> s = pd.Series([1],
        ...     index=pd.DatetimeIndex(['2018-09-15 01:30:00+02:00']))
        >>> s.tz_convert(None)
        2018-09-14 23:30:00    1
        dtype: int64
        """
        axis = self._get_axis_number(axis)
        ax = self._get_axis(axis)

        def _tz_convert(ax, tz):
            if not hasattr(ax, "tz_convert"):
                if len(ax) > 0:
                    ax_name = self._get_axis_name(axis)
                    raise TypeError(
                        f"{ax_name} is not a valid DatetimeIndex or PeriodIndex"
                    )
                ax = DatetimeIndex([], tz=tz)
            else:
                ax = ax.tz_convert(tz)
            return ax

        # if a level is given it must be a MultiIndex level or
        # equivalent to the axis name
        if isinstance(ax, MultiIndex):
            level = ax._get_level_number(level)
            new_level = _tz_convert(ax.levels[level], tz)
            ax = ax.set_levels(new_level, level=level)
        else:
            if level not in (None, 0, ax.name):
                raise ValueError(f"The level {level} is not valid")
            ax = _tz_convert(ax, tz)

        result = self.copy(deep=copy and not using_copy_on_write())
        result = result.set_axis(ax, axis=axis, copy=False)
        return result.__finalize__(self, method="tz_convert")

    @final
    @doc(klass=_shared_doc_kwargs["klass"])
    def tz_localize(
        self,
        tz,
        axis: Axis = 0,
        level=None,
        copy: bool_t | None = None,
        ambiguous: TimeAmbiguous = "raise",
        nonexistent: TimeNonexistent = "raise",
    ) -> Self:
        """
        Localize tz-naive index of a Series or DataFrame to target time zone.

        This operation localizes the Index. To localize the values in a
        timezone-naive Series, use :meth:`Series.dt.tz_localize`.

        Parameters
        ----------
        tz : str or tzinfo or None
            Time zone to localize. Passing ``None`` will remove the
            time zone information and preserve local time.
        axis : {{0 or 'index', 1 or 'columns'}}, default 0
            The axis to localize
        level : int, str, default None
            If axis ia a MultiIndex, localize a specific level. Otherwise
            must be None.
        copy : bool, default True
            Also make a copy of the underlying data.
        ambiguous : 'infer', bool-ndarray, 'NaT', default 'raise'
            When clocks moved backward due to DST, ambiguous times may arise.
            For example in Central European Time (UTC+01), when going from
            03:00 DST to 02:00 non-DST, 02:30:00 local time occurs both at
            00:30:00 UTC and at 01:30:00 UTC. In such a situation, the
            `ambiguous` parameter dictates how ambiguous times should be
            handled.

            - 'infer' will attempt to infer fall dst-transition hours based on
              order
            - bool-ndarray where True signifies a DST time, False designates
              a non-DST time (note that this flag is only applicable for
              ambiguous times)
            - 'NaT' will return NaT where there are ambiguous times
            - 'raise' will raise an AmbiguousTimeError if there are ambiguous
              times.
        nonexistent : str, default 'raise'
            A nonexistent time does not exist in a particular timezone
            where clocks moved forward due to DST. Valid values are:

            - 'shift_forward' will shift the nonexistent time forward to the
              closest existing time
            - 'shift_backward' will shift the nonexistent time backward to the
              closest existing time
            - 'NaT' will return NaT where there are nonexistent times
            - timedelta objects will shift nonexistent times by the timedelta
            - 'raise' will raise an NonExistentTimeError if there are
              nonexistent times.

        Returns
        -------
        {klass}
            Same type as the input.

        Raises
        ------
        TypeError
            If the TimeSeries is tz-aware and tz is not None.

        Examples
        --------
        Localize local times:

        >>> s = pd.Series(
        ...     [1],
        ...     index=pd.DatetimeIndex(['2018-09-15 01:30:00']),
        ... )
        >>> s.tz_localize('CET')
        2018-09-15 01:30:00+02:00    1
        dtype: int64

        Pass None to convert to tz-naive index and preserve local time:

        >>> s = pd.Series([1],
        ...     index=pd.DatetimeIndex(['2018-09-15 01:30:00+02:00']))
        >>> s.tz_localize(None)
        2018-09-15 01:30:00    1
        dtype: int64

        Be careful with DST changes. When there is sequential data, pandas
        can infer the DST time:

        >>> s = pd.Series(range(7),
        ...               index=pd.DatetimeIndex(['2018-10-28 01:30:00',
        ...                                       '2018-10-28 02:00:00',
        ...                                       '2018-10-28 02:30:00',
        ...                                       '2018-10-28 02:00:00',
        ...                                       '2018-10-28 02:30:00',
        ...                                       '2018-10-28 03:00:00',
        ...                                       '2018-10-28 03:30:00']))
        >>> s.tz_localize('CET', ambiguous='infer')
        2018-10-28 01:30:00+02:00    0
        2018-10-28 02:00:00+02:00    1
        2018-10-28 02:30:00+02:00    2
        2018-10-28 02:00:00+01:00    3
        2018-10-28 02:30:00+01:00    4
        2018-10-28 03:00:00+01:00    5
        2018-10-28 03:30:00+01:00    6
        dtype: int64

        In some cases, inferring the DST is impossible. In such cases, you can
        pass an ndarray to the ambiguous parameter to set the DST explicitly

        >>> s = pd.Series(range(3),
        ...               index=pd.DatetimeIndex(['2018-10-28 01:20:00',
        ...                                       '2018-10-28 02:36:00',
        ...                                       '2018-10-28 03:46:00']))
        >>> s.tz_localize('CET', ambiguous=np.array([True, True, False]))
        2018-10-28 01:20:00+02:00    0
        2018-10-28 02:36:00+02:00    1
        2018-10-28 03:46:00+01:00    2
        dtype: int64

        If the DST transition causes nonexistent times, you can shift these
        dates forward or backward with a timedelta object or `'shift_forward'`
        or `'shift_backward'`.

        >>> s = pd.Series(range(2),
        ...               index=pd.DatetimeIndex(['2015-03-29 02:30:00',
        ...                                       '2015-03-29 03:30:00']))
        >>> s.tz_localize('Europe/Warsaw', nonexistent='shift_forward')
        2015-03-29 03:00:00+02:00    0
        2015-03-29 03:30:00+02:00    1
        dtype: int64
        >>> s.tz_localize('Europe/Warsaw', nonexistent='shift_backward')
        2015-03-29 01:59:59.999999999+01:00    0
        2015-03-29 03:30:00+02:00              1
        dtype: int64
        >>> s.tz_localize('Europe/Warsaw', nonexistent=pd.Timedelta('1H'))
        2015-03-29 03:30:00+02:00    0
        2015-03-29 03:30:00+02:00    1
        dtype: int64
        """
        nonexistent_options = ("raise", "NaT", "shift_forward", "shift_backward")
        if nonexistent not in nonexistent_options and not isinstance(
            nonexistent, dt.timedelta
        ):
            raise ValueError(
                "The nonexistent argument must be one of 'raise', "
                "'NaT', 'shift_forward', 'shift_backward' or "
                "a timedelta object"
            )

        axis = self._get_axis_number(axis)
        ax = self._get_axis(axis)

        def _tz_localize(ax, tz, ambiguous, nonexistent):
            if not hasattr(ax, "tz_localize"):
                if len(ax) > 0:
                    ax_name = self._get_axis_name(axis)
                    raise TypeError(
                        f"{ax_name} is not a valid DatetimeIndex or PeriodIndex"
                    )
                ax = DatetimeIndex([], tz=tz)
            else:
                ax = ax.tz_localize(tz, ambiguous=ambiguous, nonexistent=nonexistent)
            return ax

        # if a level is given it must be a MultiIndex level or
        # equivalent to the axis name
        if isinstance(ax, MultiIndex):
            level = ax._get_level_number(level)
            new_level = _tz_localize(ax.levels[level], tz, ambiguous, nonexistent)
            ax = ax.set_levels(new_level, level=level)
        else:
            if level not in (None, 0, ax.name):
                raise ValueError(f"The level {level} is not valid")
            ax = _tz_localize(ax, tz, ambiguous, nonexistent)

        result = self.copy(deep=copy and not using_copy_on_write())
        result = result.set_axis(ax, axis=axis, copy=False)
        return result.__finalize__(self, method="tz_localize")

    # ----------------------------------------------------------------------
    # Numeric Methods

    @final
    def describe(
        self,
        percentiles=None,
        include=None,
        exclude=None,
    ) -> Self:
        """
        Generate descriptive statistics.

        Descriptive statistics include those that summarize the central
        tendency, dispersion and shape of a
        dataset's distribution, excluding ``NaN`` values.

        Analyzes both numeric and object series, as well
        as ``DataFrame`` column sets of mixed data types. The output
        will vary depending on what is provided. Refer to the notes
        below for more detail.

        Parameters
        ----------
        percentiles : list-like of numbers, optional
            The percentiles to include in the output. All should
            fall between 0 and 1. The default is
            ``[.25, .5, .75]``, which returns the 25th, 50th, and
            75th percentiles.
        include : 'all', list-like of dtypes or None (default), optional
            A white list of data types to include in the result. Ignored
            for ``Series``. Here are the options:

            - 'all' : All columns of the input will be included in the output.
            - A list-like of dtypes : Limits the results to the
              provided data types.
              To limit the result to numeric types submit
              ``numpy.number``. To limit it instead to object columns submit
              the ``numpy.object`` data type. Strings
              can also be used in the style of
              ``select_dtypes`` (e.g. ``df.describe(include=['O'])``). To
              select pandas categorical columns, use ``'category'``
            - None (default) : The result will include all numeric columns.
        exclude : list-like of dtypes or None (default), optional,
            A black list of data types to omit from the result. Ignored
            for ``Series``. Here are the options:

            - A list-like of dtypes : Excludes the provided data types
              from the result. To exclude numeric types submit
              ``numpy.number``. To exclude object columns submit the data
              type ``numpy.object``. Strings can also be used in the style of
              ``select_dtypes`` (e.g. ``df.describe(exclude=['O'])``). To
              exclude pandas categorical columns, use ``'category'``
            - None (default) : The result will exclude nothing.

        Returns
        -------
        Series or DataFrame
            Summary statistics of the Series or Dataframe provided.

        See Also
        --------
        DataFrame.count: Count number of non-NA/null observations.
        DataFrame.max: Maximum of the values in the object.
        DataFrame.min: Minimum of the values in the object.
        DataFrame.mean: Mean of the values.
        DataFrame.std: Standard deviation of the observations.
        DataFrame.select_dtypes: Subset of a DataFrame including/excluding
            columns based on their dtype.

        Notes
        -----
        For numeric data, the result's index will include ``count``,
        ``mean``, ``std``, ``min``, ``max`` as well as lower, ``50`` and
        upper percentiles. By default the lower percentile is ``25`` and the
        upper percentile is ``75``. The ``50`` percentile is the
        same as the median.

        For object data (e.g. strings or timestamps), the result's index
        will include ``count``, ``unique``, ``top``, and ``freq``. The ``top``
        is the most common value. The ``freq`` is the most common value's
        frequency. Timestamps also include the ``first`` and ``last`` items.

        If multiple object values have the highest count, then the
        ``count`` and ``top`` results will be arbitrarily chosen from
        among those with the highest count.

        For mixed data types provided via a ``DataFrame``, the default is to
        return only an analysis of numeric columns. If the dataframe consists
        only of object and categorical data without any numeric columns, the
        default is to return an analysis of both the object and categorical
        columns. If ``include='all'`` is provided as an option, the result
        will include a union of attributes of each type.

        The `include` and `exclude` parameters can be used to limit
        which columns in a ``DataFrame`` are analyzed for the output.
        The parameters are ignored when analyzing a ``Series``.

        Examples
        --------
        Describing a numeric ``Series``.

        >>> s = pd.Series([1, 2, 3])
        >>> s.describe()
        count    3.0
        mean     2.0
        std      1.0
        min      1.0
        25%      1.5
        50%      2.0
        75%      2.5
        max      3.0
        dtype: float64

        Describing a categorical ``Series``.

        >>> s = pd.Series(['a', 'a', 'b', 'c'])
        >>> s.describe()
        count     4
        unique    3
        top       a
        freq      2
        dtype: object

        Describing a timestamp ``Series``.

        >>> s = pd.Series([
        ...     np.datetime64("2000-01-01"),
        ...     np.datetime64("2010-01-01"),
        ...     np.datetime64("2010-01-01")
        ... ])
        >>> s.describe()
        count                      3
        mean     2006-09-01 08:00:00
        min      2000-01-01 00:00:00
        25%      2004-12-31 12:00:00
        50%      2010-01-01 00:00:00
        75%      2010-01-01 00:00:00
        max      2010-01-01 00:00:00
        dtype: object

        Describing a ``DataFrame``. By default only numeric fields
        are returned.

        >>> df = pd.DataFrame({'categorical': pd.Categorical(['d','e','f']),
        ...                    'numeric': [1, 2, 3],
        ...                    'object': ['a', 'b', 'c']
        ...                   })
        >>> df.describe()
               numeric
        count      3.0
        mean       2.0
        std        1.0
        min        1.0
        25%        1.5
        50%        2.0
        75%        2.5
        max        3.0

        Describing all columns of a ``DataFrame`` regardless of data type.

        >>> df.describe(include='all')  # doctest: +SKIP
               categorical  numeric object
        count            3      3.0      3
        unique           3      NaN      3
        top              f      NaN      a
        freq             1      NaN      1
        mean           NaN      2.0    NaN
        std            NaN      1.0    NaN
        min            NaN      1.0    NaN
        25%            NaN      1.5    NaN
        50%            NaN      2.0    NaN
        75%            NaN      2.5    NaN
        max            NaN      3.0    NaN

        Describing a column from a ``DataFrame`` by accessing it as
        an attribute.

        >>> df.numeric.describe()
        count    3.0
        mean     2.0
        std      1.0
        min      1.0
        25%      1.5
        50%      2.0
        75%      2.5
        max      3.0
        Name: numeric, dtype: float64

        Including only numeric columns in a ``DataFrame`` description.

        >>> df.describe(include=[np.number])
               numeric
        count      3.0
        mean       2.0
        std        1.0
        min        1.0
        25%        1.5
        50%        2.0
        75%        2.5
        max        3.0

        Including only string columns in a ``DataFrame`` description.

        >>> df.describe(include=[object])  # doctest: +SKIP
               object
        count       3
        unique      3
        top         a
        freq        1

        Including only categorical columns from a ``DataFrame`` description.

        >>> df.describe(include=['category'])
               categorical
        count            3
        unique           3
        top              d
        freq             1

        Excluding numeric columns from a ``DataFrame`` description.

        >>> df.describe(exclude=[np.number])  # doctest: +SKIP
               categorical object
        count            3      3
        unique           3      3
        top              f      a
        freq             1      1

        Excluding object columns from a ``DataFrame`` description.

        >>> df.describe(exclude=[object])  # doctest: +SKIP
               categorical  numeric
        count            3      3.0
        unique           3      NaN
        top              f      NaN
        freq             1      NaN
        mean           NaN      2.0
        std            NaN      1.0
        min            NaN      1.0
        25%            NaN      1.5
        50%            NaN      2.0
        75%            NaN      2.5
        max            NaN      3.0
        """
        return describe_ndframe(
            obj=self,
            include=include,
            exclude=exclude,
            percentiles=percentiles,
        ).__finalize__(self, method="describe")

    @final
    def pct_change(
        self,
        periods: int = 1,
        fill_method: FillnaOptions | None | lib.NoDefault = lib.no_default,
        limit: int | None | lib.NoDefault = lib.no_default,
        freq=None,
        **kwargs,
    ) -> Self:
        """
        Fractional change between the current and a prior element.

        Computes the fractional change from the immediately previous row by
        default. This is useful in comparing the fraction of change in a time
        series of elements.

        .. note::

            Despite the name of this method, it calculates fractional change
            (also known as per unit change or relative change) and not
            percentage change. If you need the percentage change, multiply
            these values by 100.

        Parameters
        ----------
        periods : int, default 1
            Periods to shift for forming percent change.
        fill_method : {'backfill', 'bfill', 'pad', 'ffill', None}, default 'pad'
            How to handle NAs **before** computing percent changes.

            .. deprecated:: 2.1

        limit : int, default None
            The number of consecutive NAs to fill before stopping.

            .. deprecated:: 2.1

        freq : DateOffset, timedelta, or str, optional
            Increment to use from time series API (e.g. 'M' or BDay()).
        **kwargs
            Additional keyword arguments are passed into
            `DataFrame.shift` or `Series.shift`.

        Returns
        -------
        Series or DataFrame
            The same type as the calling object.

        See Also
        --------
        Series.diff : Compute the difference of two elements in a Series.
        DataFrame.diff : Compute the difference of two elements in a DataFrame.
        Series.shift : Shift the index by some number of periods.
        DataFrame.shift : Shift the index by some number of periods.

        Examples
        --------
        **Series**

        >>> s = pd.Series([90, 91, 85])
        >>> s
        0    90
        1    91
        2    85
        dtype: int64

        >>> s.pct_change()
        0         NaN
        1    0.011111
        2   -0.065934
        dtype: float64

        >>> s.pct_change(periods=2)
        0         NaN
        1         NaN
        2   -0.055556
        dtype: float64

        See the percentage change in a Series where filling NAs with last
        valid observation forward to next valid.

        >>> s = pd.Series([90, 91, None, 85])
        >>> s
        0    90.0
        1    91.0
        2     NaN
        3    85.0
        dtype: float64

        >>> s.ffill().pct_change()
        0         NaN
        1    0.011111
        2    0.000000
        3   -0.065934
        dtype: float64

        **DataFrame**

        Percentage change in French franc, Deutsche Mark, and Italian lira from
        1980-01-01 to 1980-03-01.

        >>> df = pd.DataFrame({
        ...     'FR': [4.0405, 4.0963, 4.3149],
        ...     'GR': [1.7246, 1.7482, 1.8519],
        ...     'IT': [804.74, 810.01, 860.13]},
        ...     index=['1980-01-01', '1980-02-01', '1980-03-01'])
        >>> df
                        FR      GR      IT
        1980-01-01  4.0405  1.7246  804.74
        1980-02-01  4.0963  1.7482  810.01
        1980-03-01  4.3149  1.8519  860.13

        >>> df.pct_change()
                          FR        GR        IT
        1980-01-01       NaN       NaN       NaN
        1980-02-01  0.013810  0.013684  0.006549
        1980-03-01  0.053365  0.059318  0.061876

        Percentage of change in GOOG and APPL stock volume. Shows computing
        the percentage change between columns.

        >>> df = pd.DataFrame({
        ...     '2016': [1769950, 30586265],
        ...     '2015': [1500923, 40912316],
        ...     '2014': [1371819, 41403351]},
        ...     index=['GOOG', 'APPL'])
        >>> df
                  2016      2015      2014
        GOOG   1769950   1500923   1371819
        APPL  30586265  40912316  41403351

        >>> df.pct_change(axis='columns', periods=-1)
                  2016      2015  2014
        GOOG  0.179241  0.094112   NaN
        APPL -0.252395 -0.011860   NaN
        """
        # GH#53491
        if fill_method is not lib.no_default or limit is not lib.no_default:
            warnings.warn(
                "The 'fill_method' and 'limit' keywords in "
                f"{type(self).__name__}.pct_change are deprecated and will be "
                "removed in a future version. Call "
                f"{'bfill' if fill_method in ('backfill', 'bfill') else 'ffill'} "
                "before calling pct_change instead.",
                FutureWarning,
                stacklevel=find_stack_level(),
            )
        if fill_method is lib.no_default:
            if self.isna().values.any():
                warnings.warn(
                    "The default fill_method='pad' in "
                    f"{type(self).__name__}.pct_change is deprecated and will be "
                    "removed in a future version. Call ffill before calling "
                    "pct_change to retain current behavior and silence this warning.",
                    FutureWarning,
                    stacklevel=find_stack_level(),
                )
            fill_method = "pad"
        if limit is lib.no_default:
            limit = None

        axis = self._get_axis_number(kwargs.pop("axis", "index"))
        if fill_method is None:
            data = self
        else:
            data = self._pad_or_backfill(fill_method, axis=axis, limit=limit)

        shifted = data.shift(periods=periods, freq=freq, axis=axis, **kwargs)
        # Unsupported left operand type for / ("Self")
        rs = data / shifted - 1  # type: ignore[operator]
        if freq is not None:
            # Shift method is implemented differently when freq is not None
            # We want to restore the original index
            rs = rs.loc[~rs.index.duplicated()]
            rs = rs.reindex_like(data)
        return rs.__finalize__(self, method="pct_change")

    @final
    def _logical_func(
        self,
        name: str,
        func,
        axis: Axis = 0,
        bool_only: bool_t = False,
        skipna: bool_t = True,
        **kwargs,
    ) -> Series | bool_t:
        nv.validate_logical_func((), kwargs, fname=name)
        validate_bool_kwarg(skipna, "skipna", none_allowed=False)

        if self.ndim > 1 and axis is None:
            # Reduce along one dimension then the other, to simplify DataFrame._reduce
            res = self._logical_func(
                name, func, axis=0, bool_only=bool_only, skipna=skipna, **kwargs
            )
            return res._logical_func(name, func, skipna=skipna, **kwargs)
        elif axis is None:
            axis = 0

        if (
            self.ndim > 1
            and axis == 1
            and len(self._mgr.arrays) > 1
            # TODO(EA2D): special-case not needed
            and all(x.ndim == 2 for x in self._mgr.arrays)
            and not kwargs
        ):
            # Fastpath avoiding potentially expensive transpose
            obj = self
            if bool_only:
                obj = self._get_bool_data()
            return obj._reduce_axis1(name, func, skipna=skipna)

        return self._reduce(
            func,
            name=name,
            axis=axis,
            skipna=skipna,
            numeric_only=bool_only,
            filter_type="bool",
        )

    def any(
        self,
        axis: Axis = 0,
        bool_only: bool_t = False,
        skipna: bool_t = True,
        **kwargs,
    ) -> Series | bool_t:
        return self._logical_func(
            "any", nanops.nanany, axis, bool_only, skipna, **kwargs
        )

    def all(
        self,
        axis: Axis = 0,
        bool_only: bool_t = False,
        skipna: bool_t = True,
        **kwargs,
    ) -> Series | bool_t:
        return self._logical_func(
            "all", nanops.nanall, axis, bool_only, skipna, **kwargs
        )

    @final
    def _accum_func(
        self,
        name: str,
        func,
        axis: Axis | None = None,
        skipna: bool_t = True,
        *args,
        **kwargs,
    ):
        skipna = nv.validate_cum_func_with_skipna(skipna, args, kwargs, name)
        if axis is None:
            axis = 0
        else:
            axis = self._get_axis_number(axis)

        if axis == 1:
            return self.T._accum_func(
                name, func, axis=0, skipna=skipna, *args, **kwargs  # noqa: B026
            ).T

        def block_accum_func(blk_values):
            values = blk_values.T if hasattr(blk_values, "T") else blk_values

            result: np.ndarray | ExtensionArray
            if isinstance(values, ExtensionArray):
                result = values._accumulate(name, skipna=skipna, **kwargs)
            else:
                result = nanops.na_accum_func(values, func, skipna=skipna)

            result = result.T if hasattr(result, "T") else result
            return result

        result = self._mgr.apply(block_accum_func)

        return self._constructor_from_mgr(result, axes=result.axes).__finalize__(
            self, method=name
        )

    def cummax(self, axis: Axis | None = None, skipna: bool_t = True, *args, **kwargs):
        return self._accum_func(
            "cummax", np.maximum.accumulate, axis, skipna, *args, **kwargs
        )

    def cummin(self, axis: Axis | None = None, skipna: bool_t = True, *args, **kwargs):
        return self._accum_func(
            "cummin", np.minimum.accumulate, axis, skipna, *args, **kwargs
        )

    def cumsum(self, axis: Axis | None = None, skipna: bool_t = True, *args, **kwargs):
        return self._accum_func("cumsum", np.cumsum, axis, skipna, *args, **kwargs)

    def cumprod(self, axis: Axis | None = None, skipna: bool_t = True, *args, **kwargs):
        return self._accum_func("cumprod", np.cumprod, axis, skipna, *args, **kwargs)

    @final
    def _stat_function_ddof(
        self,
        name: str,
        func,
        axis: Axis | None | lib.NoDefault = lib.no_default,
        skipna: bool_t = True,
        ddof: int = 1,
        numeric_only: bool_t = False,
        **kwargs,
    ) -> Series | float:
        nv.validate_stat_ddof_func((), kwargs, fname=name)
        validate_bool_kwarg(skipna, "skipna", none_allowed=False)

        if axis is None:
            if self.ndim > 1:
                warnings.warn(
                    f"The behavior of {type(self).__name__}.{name} with axis=None "
                    "is deprecated, in a future version this will reduce over both "
                    "axes and return a scalar. To retain the old behavior, pass "
                    "axis=0 (or do not pass axis)",
                    FutureWarning,
                    stacklevel=find_stack_level(),
                )
            axis = 0
        elif axis is lib.no_default:
            axis = 0

        return self._reduce(
            func, name, axis=axis, numeric_only=numeric_only, skipna=skipna, ddof=ddof
        )

    def sem(
        self,
        axis: Axis | None = 0,
        skipna: bool_t = True,
        ddof: int = 1,
        numeric_only: bool_t = False,
        **kwargs,
    ) -> Series | float:
        return self._stat_function_ddof(
            "sem", nanops.nansem, axis, skipna, ddof, numeric_only, **kwargs
        )

    def var(
        self,
        axis: Axis | None = 0,
        skipna: bool_t = True,
        ddof: int = 1,
        numeric_only: bool_t = False,
        **kwargs,
    ) -> Series | float:
        return self._stat_function_ddof(
            "var", nanops.nanvar, axis, skipna, ddof, numeric_only, **kwargs
        )

    def std(
        self,
        axis: Axis | None = 0,
        skipna: bool_t = True,
        ddof: int = 1,
        numeric_only: bool_t = False,
        **kwargs,
    ) -> Series | float:
        return self._stat_function_ddof(
            "std", nanops.nanstd, axis, skipna, ddof, numeric_only, **kwargs
        )

    @final
    def _stat_function(
        self,
        name: str,
        func,
        axis: Axis | None = 0,
        skipna: bool_t = True,
        numeric_only: bool_t = False,
        **kwargs,
    ):
        assert name in ["median", "mean", "min", "max", "kurt", "skew"], name
        nv.validate_func(name, (), kwargs)

        validate_bool_kwarg(skipna, "skipna", none_allowed=False)

        return self._reduce(
            func, name=name, axis=axis, skipna=skipna, numeric_only=numeric_only
        )

    def min(
        self,
        axis: Axis | None = 0,
        skipna: bool_t = True,
        numeric_only: bool_t = False,
        **kwargs,
    ):
        return self._stat_function(
            "min",
            nanops.nanmin,
            axis,
            skipna,
            numeric_only,
            **kwargs,
        )

    def max(
        self,
        axis: Axis | None = 0,
        skipna: bool_t = True,
        numeric_only: bool_t = False,
        **kwargs,
    ):
        return self._stat_function(
            "max",
            nanops.nanmax,
            axis,
            skipna,
            numeric_only,
            **kwargs,
        )

    def mean(
        self,
        axis: Axis | None = 0,
        skipna: bool_t = True,
        numeric_only: bool_t = False,
        **kwargs,
    ) -> Series | float:
        return self._stat_function(
            "mean", nanops.nanmean, axis, skipna, numeric_only, **kwargs
        )

    def median(
        self,
        axis: Axis | None = 0,
        skipna: bool_t = True,
        numeric_only: bool_t = False,
        **kwargs,
    ) -> Series | float:
        return self._stat_function(
            "median", nanops.nanmedian, axis, skipna, numeric_only, **kwargs
        )

    def skew(
        self,
        axis: Axis | None = 0,
        skipna: bool_t = True,
        numeric_only: bool_t = False,
        **kwargs,
    ) -> Series | float:
        return self._stat_function(
            "skew", nanops.nanskew, axis, skipna, numeric_only, **kwargs
        )

    def kurt(
        self,
        axis: Axis | None = 0,
        skipna: bool_t = True,
        numeric_only: bool_t = False,
        **kwargs,
    ) -> Series | float:
        return self._stat_function(
            "kurt", nanops.nankurt, axis, skipna, numeric_only, **kwargs
        )

    kurtosis = kurt

    @final
    def _min_count_stat_function(
        self,
        name: str,
        func,
        axis: Axis | None | lib.NoDefault = lib.no_default,
        skipna: bool_t = True,
        numeric_only: bool_t = False,
        min_count: int = 0,
        **kwargs,
    ):
        assert name in ["sum", "prod"], name
        nv.validate_func(name, (), kwargs)

        validate_bool_kwarg(skipna, "skipna", none_allowed=False)

        if axis is None:
            if self.ndim > 1:
                warnings.warn(
                    f"The behavior of {type(self).__name__}.{name} with axis=None "
                    "is deprecated, in a future version this will reduce over both "
                    "axes and return a scalar. To retain the old behavior, pass "
                    "axis=0 (or do not pass axis)",
                    FutureWarning,
                    stacklevel=find_stack_level(),
                )
            axis = 0
        elif axis is lib.no_default:
            axis = 0

        return self._reduce(
            func,
            name=name,
            axis=axis,
            skipna=skipna,
            numeric_only=numeric_only,
            min_count=min_count,
        )

    def sum(
        self,
        axis: Axis | None = 0,
        skipna: bool_t = True,
        numeric_only: bool_t = False,
        min_count: int = 0,
        **kwargs,
    ):
        return self._min_count_stat_function(
            "sum", nanops.nansum, axis, skipna, numeric_only, min_count, **kwargs
        )

    def prod(
        self,
        axis: Axis | None = 0,
        skipna: bool_t = True,
        numeric_only: bool_t = False,
        min_count: int = 0,
        **kwargs,
    ):
        return self._min_count_stat_function(
            "prod",
            nanops.nanprod,
            axis,
            skipna,
            numeric_only,
            min_count,
            **kwargs,
        )

    product = prod

    @final
    @doc(Rolling)
    def rolling(
        self,
        window: int | dt.timedelta | str | BaseOffset | BaseIndexer,
        min_periods: int | None = None,
        center: bool_t = False,
        win_type: str | None = None,
        on: str | None = None,
        axis: Axis | lib.NoDefault = lib.no_default,
        closed: IntervalClosedType | None = None,
        step: int | None = None,
        method: str = "single",
    ) -> Window | Rolling:
        if axis is not lib.no_default:
            axis = self._get_axis_number(axis)
            name = "rolling"
            if axis == 1:
                warnings.warn(
                    f"Support for axis=1 in {type(self).__name__}.{name} is "
                    "deprecated and will be removed in a future version. "
                    f"Use obj.T.{name}(...) instead",
                    FutureWarning,
                    stacklevel=find_stack_level(),
                )
            else:
                warnings.warn(
                    f"The 'axis' keyword in {type(self).__name__}.{name} is "
                    "deprecated and will be removed in a future version. "
                    "Call the method without the axis keyword instead.",
                    FutureWarning,
                    stacklevel=find_stack_level(),
                )
        else:
            axis = 0

        if win_type is not None:
            return Window(
                self,
                window=window,
                min_periods=min_periods,
                center=center,
                win_type=win_type,
                on=on,
                axis=axis,
                closed=closed,
                step=step,
                method=method,
            )

        return Rolling(
            self,
            window=window,
            min_periods=min_periods,
            center=center,
            win_type=win_type,
            on=on,
            axis=axis,
            closed=closed,
            step=step,
            method=method,
        )

    @final
    @doc(Expanding)
    def expanding(
        self,
        min_periods: int = 1,
        axis: Axis | lib.NoDefault = lib.no_default,
        method: Literal["single", "table"] = "single",
    ) -> Expanding:
        if axis is not lib.no_default:
            axis = self._get_axis_number(axis)
            name = "expanding"
            if axis == 1:
                warnings.warn(
                    f"Support for axis=1 in {type(self).__name__}.{name} is "
                    "deprecated and will be removed in a future version. "
                    f"Use obj.T.{name}(...) instead",
                    FutureWarning,
                    stacklevel=find_stack_level(),
                )
            else:
                warnings.warn(
                    f"The 'axis' keyword in {type(self).__name__}.{name} is "
                    "deprecated and will be removed in a future version. "
                    "Call the method without the axis keyword instead.",
                    FutureWarning,
                    stacklevel=find_stack_level(),
                )
        else:
            axis = 0
        return Expanding(self, min_periods=min_periods, axis=axis, method=method)

    @final
    @doc(ExponentialMovingWindow)
    def ewm(
        self,
        com: float | None = None,
        span: float | None = None,
        halflife: float | TimedeltaConvertibleTypes | None = None,
        alpha: float | None = None,
        min_periods: int | None = 0,
        adjust: bool_t = True,
        ignore_na: bool_t = False,
        axis: Axis | lib.NoDefault = lib.no_default,
        times: np.ndarray | DataFrame | Series | None = None,
        method: Literal["single", "table"] = "single",
    ) -> ExponentialMovingWindow:
        if axis is not lib.no_default:
            axis = self._get_axis_number(axis)
            name = "ewm"
            if axis == 1:
                warnings.warn(
                    f"Support for axis=1 in {type(self).__name__}.{name} is "
                    "deprecated and will be removed in a future version. "
                    f"Use obj.T.{name}(...) instead",
                    FutureWarning,
                    stacklevel=find_stack_level(),
                )
            else:
                warnings.warn(
                    f"The 'axis' keyword in {type(self).__name__}.{name} is "
                    "deprecated and will be removed in a future version. "
                    "Call the method without the axis keyword instead.",
                    FutureWarning,
                    stacklevel=find_stack_level(),
                )
        else:
            axis = 0

        return ExponentialMovingWindow(
            self,
            com=com,
            span=span,
            halflife=halflife,
            alpha=alpha,
            min_periods=min_periods,
            adjust=adjust,
            ignore_na=ignore_na,
            axis=axis,
            times=times,
            method=method,
        )

    # ----------------------------------------------------------------------
    # Arithmetic Methods

    @final
    def _inplace_method(self, other, op) -> Self:
        """
        Wrap arithmetic method to operate inplace.
        """
        result = op(self, other)

        if self.ndim == 1 and result._indexed_same(self) and result.dtype == self.dtype:
            # GH#36498 this inplace op can _actually_ be inplace.
            # Item "ArrayManager" of "Union[ArrayManager, SingleArrayManager,
            # BlockManager, SingleBlockManager]" has no attribute "setitem_inplace"
            self._mgr.setitem_inplace(  # type: ignore[union-attr]
                slice(None), result._values
            )
            return self

        # Delete cacher
        self._reset_cacher()

        # this makes sure that we are aligned like the input
        # we are updating inplace so we want to ignore is_copy
        self._update_inplace(
            result.reindex_like(self, copy=False), verify_is_copy=False
        )
        return self

    @final
    def __iadd__(self, other) -> Self:
        # error: Unsupported left operand type for + ("Type[NDFrame]")
        return self._inplace_method(other, type(self).__add__)  # type: ignore[operator]

    @final
    def __isub__(self, other) -> Self:
        # error: Unsupported left operand type for - ("Type[NDFrame]")
        return self._inplace_method(other, type(self).__sub__)  # type: ignore[operator]

    @final
    def __imul__(self, other) -> Self:
        # error: Unsupported left operand type for * ("Type[NDFrame]")
        return self._inplace_method(other, type(self).__mul__)  # type: ignore[operator]

    @final
    def __itruediv__(self, other) -> Self:
        # error: Unsupported left operand type for / ("Type[NDFrame]")
        return self._inplace_method(
            other, type(self).__truediv__  # type: ignore[operator]
        )

    @final
    def __ifloordiv__(self, other) -> Self:
        # error: Unsupported left operand type for // ("Type[NDFrame]")
        return self._inplace_method(
            other, type(self).__floordiv__  # type: ignore[operator]
        )

    @final
    def __imod__(self, other) -> Self:
        # error: Unsupported left operand type for % ("Type[NDFrame]")
        return self._inplace_method(other, type(self).__mod__)  # type: ignore[operator]

    @final
    def __ipow__(self, other) -> Self:
        # error: Unsupported left operand type for ** ("Type[NDFrame]")
        return self._inplace_method(other, type(self).__pow__)  # type: ignore[operator]

    @final
    def __iand__(self, other) -> Self:
        # error: Unsupported left operand type for & ("Type[NDFrame]")
        return self._inplace_method(other, type(self).__and__)  # type: ignore[operator]

    @final
    def __ior__(self, other) -> Self:
        return self._inplace_method(other, type(self).__or__)

    @final
    def __ixor__(self, other) -> Self:
        # error: Unsupported left operand type for ^ ("Type[NDFrame]")
        return self._inplace_method(other, type(self).__xor__)  # type: ignore[operator]

    # ----------------------------------------------------------------------
    # Misc methods

    @final
    def _find_valid_index(self, *, how: str) -> Hashable | None:
        """
        Retrieves the index of the first valid value.

        Parameters
        ----------
        how : {'first', 'last'}
            Use this parameter to change between the first or last valid index.

        Returns
        -------
        idx_first_valid : type of index
        """
        is_valid = self.notna().values
        idxpos = find_valid_index(how=how, is_valid=is_valid)
        if idxpos is None:
            return None
        return self.index[idxpos]

    @final
    @doc(position="first", klass=_shared_doc_kwargs["klass"])
    def first_valid_index(self) -> Hashable | None:
        """
        Return index for {position} non-NA value or None, if no non-NA value is found.

        Returns
        -------
        type of index

        Notes
        -----
        If all elements are non-NA/null, returns None.
        Also returns None for empty {klass}.

        Examples
        --------
        For Series:

        >>> s = pd.Series([None, 3, 4])
        >>> s.first_valid_index()
        1
        >>> s.last_valid_index()
        2

        For DataFrame:

        >>> df = pd.DataFrame({{'A': [None, None, 2], 'B': [None, 3, 4]}})
        >>> df
             A      B
        0  NaN    NaN
        1  NaN    3.0
        2  2.0    4.0
        >>> df.first_valid_index()
        1
        >>> df.last_valid_index()
        2
        """
        return self._find_valid_index(how="first")

    @final
    @doc(first_valid_index, position="last", klass=_shared_doc_kwargs["klass"])
    def last_valid_index(self) -> Hashable | None:
        return self._find_valid_index(how="last")


_num_doc = """
{desc}

Parameters
----------
axis : {axis_descr}
    Axis for the function to be applied on.
    For `Series` this parameter is unused and defaults to 0.

    For DataFrames, specifying ``axis=None`` will apply the aggregation
    across both axes.

    .. versionadded:: 2.0.0

skipna : bool, default True
    Exclude NA/null values when computing the result.
numeric_only : bool, default False
    Include only float, int, boolean columns. Not implemented for Series.

{min_count}\
**kwargs
    Additional keyword arguments to be passed to the function.

Returns
-------
{name1} or scalar\
{see_also}\
{examples}
"""

_num_ddof_doc = """
{desc}

Parameters
----------
axis : {axis_descr}
    For `Series` this parameter is unused and defaults to 0.
skipna : bool, default True
    Exclude NA/null values. If an entire row/column is NA, the result
    will be NA.
ddof : int, default 1
    Delta Degrees of Freedom. The divisor used in calculations is N - ddof,
    where N represents the number of elements.
numeric_only : bool, default False
    Include only float, int, boolean columns. Not implemented for Series.

Returns
-------
{name1} or {name2} (if level specified) \
{notes}\
{examples}
"""

_std_notes = """

Notes
-----
To have the same behaviour as `numpy.std`, use `ddof=0` (instead of the
default `ddof=1`)"""

_std_examples = """

Examples
--------
>>> df = pd.DataFrame({'person_id': [0, 1, 2, 3],
...                    'age': [21, 25, 62, 43],
...                    'height': [1.61, 1.87, 1.49, 2.01]}
...                   ).set_index('person_id')
>>> df
           age  height
person_id
0           21    1.61
1           25    1.87
2           62    1.49
3           43    2.01

The standard deviation of the columns can be found as follows:

>>> df.std()
age       18.786076
height     0.237417
dtype: float64

Alternatively, `ddof=0` can be set to normalize by N instead of N-1:

>>> df.std(ddof=0)
age       16.269219
height     0.205609
dtype: float64"""

_var_examples = """

Examples
--------
>>> df = pd.DataFrame({'person_id': [0, 1, 2, 3],
...                   'age': [21, 25, 62, 43],
...                   'height': [1.61, 1.87, 1.49, 2.01]}
...                  ).set_index('person_id')
>>> df
           age  height
person_id
0           21    1.61
1           25    1.87
2           62    1.49
3           43    2.01

>>> df.var()
age       352.916667
height      0.056367
dtype: float64

Alternatively, ``ddof=0`` can be set to normalize by N instead of N-1:

>>> df.var(ddof=0)
age       264.687500
height      0.042275
dtype: float64"""

_bool_doc = """
{desc}

Parameters
----------
axis : {{0 or 'index', 1 or 'columns', None}}, default 0
    Indicate which axis or axes should be reduced. For `Series` this parameter
    is unused and defaults to 0.

    * 0 / 'index' : reduce the index, return a Series whose index is the
      original column labels.
    * 1 / 'columns' : reduce the columns, return a Series whose index is the
      original index.
    * None : reduce all axes, return a scalar.

bool_only : bool, default False
    Include only boolean columns. Not implemented for Series.
skipna : bool, default True
    Exclude NA/null values. If the entire row/column is NA and skipna is
    True, then the result will be {empty_value}, as for an empty row/column.
    If skipna is False, then NA are treated as True, because these are not
    equal to zero.
**kwargs : any, default None
    Additional keywords have no effect but might be accepted for
    compatibility with NumPy.

Returns
-------
{name1} or {name2}
    If level is specified, then, {name2} is returned; otherwise, {name1}
    is returned.

{see_also}
{examples}"""

_all_desc = """\
Return whether all elements are True, potentially over an axis.

Returns True unless there at least one element within a series or
along a Dataframe axis that is False or equivalent (e.g. zero or
empty)."""

_all_examples = """\
Examples
--------
**Series**

>>> pd.Series([True, True]).all()
True
>>> pd.Series([True, False]).all()
False
>>> pd.Series([], dtype="float64").all()
True
>>> pd.Series([np.nan]).all()
True
>>> pd.Series([np.nan]).all(skipna=False)
True

**DataFrames**

Create a dataframe from a dictionary.

>>> df = pd.DataFrame({'col1': [True, True], 'col2': [True, False]})
>>> df
   col1   col2
0  True   True
1  True  False

Default behaviour checks if values in each column all return True.

>>> df.all()
col1     True
col2    False
dtype: bool

Specify ``axis='columns'`` to check if values in each row all return True.

>>> df.all(axis='columns')
0     True
1    False
dtype: bool

Or ``axis=None`` for whether every value is True.

>>> df.all(axis=None)
False
"""

_all_see_also = """\
See Also
--------
Series.all : Return True if all elements are True.
DataFrame.any : Return True if one (or more) elements are True.
"""

_cnum_doc = """
Return cumulative {desc} over a DataFrame or Series axis.

Returns a DataFrame or Series of the same size containing the cumulative
{desc}.

Parameters
----------
axis : {{0 or 'index', 1 or 'columns'}}, default 0
    The index or the name of the axis. 0 is equivalent to None or 'index'.
    For `Series` this parameter is unused and defaults to 0.
skipna : bool, default True
    Exclude NA/null values. If an entire row/column is NA, the result
    will be NA.
*args, **kwargs
    Additional keywords have no effect but might be accepted for
    compatibility with NumPy.

Returns
-------
{name1} or {name2}
    Return cumulative {desc} of {name1} or {name2}.

See Also
--------
core.window.expanding.Expanding.{accum_func_name} : Similar functionality
    but ignores ``NaN`` values.
{name2}.{accum_func_name} : Return the {desc} over
    {name2} axis.
{name2}.cummax : Return cumulative maximum over {name2} axis.
{name2}.cummin : Return cumulative minimum over {name2} axis.
{name2}.cumsum : Return cumulative sum over {name2} axis.
{name2}.cumprod : Return cumulative product over {name2} axis.

{examples}"""

_cummin_examples = """\
Examples
--------
**Series**

>>> s = pd.Series([2, np.nan, 5, -1, 0])
>>> s
0    2.0
1    NaN
2    5.0
3   -1.0
4    0.0
dtype: float64

By default, NA values are ignored.

>>> s.cummin()
0    2.0
1    NaN
2    2.0
3   -1.0
4   -1.0
dtype: float64

To include NA values in the operation, use ``skipna=False``

>>> s.cummin(skipna=False)
0    2.0
1    NaN
2    NaN
3    NaN
4    NaN
dtype: float64

**DataFrame**

>>> df = pd.DataFrame([[2.0, 1.0],
...                    [3.0, np.nan],
...                    [1.0, 0.0]],
...                   columns=list('AB'))
>>> df
     A    B
0  2.0  1.0
1  3.0  NaN
2  1.0  0.0

By default, iterates over rows and finds the minimum
in each column. This is equivalent to ``axis=None`` or ``axis='index'``.

>>> df.cummin()
     A    B
0  2.0  1.0
1  2.0  NaN
2  1.0  0.0

To iterate over columns and find the minimum in each row,
use ``axis=1``

>>> df.cummin(axis=1)
     A    B
0  2.0  1.0
1  3.0  NaN
2  1.0  0.0
"""

_cumsum_examples = """\
Examples
--------
**Series**

>>> s = pd.Series([2, np.nan, 5, -1, 0])
>>> s
0    2.0
1    NaN
2    5.0
3   -1.0
4    0.0
dtype: float64

By default, NA values are ignored.

>>> s.cumsum()
0    2.0
1    NaN
2    7.0
3    6.0
4    6.0
dtype: float64

To include NA values in the operation, use ``skipna=False``

>>> s.cumsum(skipna=False)
0    2.0
1    NaN
2    NaN
3    NaN
4    NaN
dtype: float64

**DataFrame**

>>> df = pd.DataFrame([[2.0, 1.0],
...                    [3.0, np.nan],
...                    [1.0, 0.0]],
...                   columns=list('AB'))
>>> df
     A    B
0  2.0  1.0
1  3.0  NaN
2  1.0  0.0

By default, iterates over rows and finds the sum
in each column. This is equivalent to ``axis=None`` or ``axis='index'``.

>>> df.cumsum()
     A    B
0  2.0  1.0
1  5.0  NaN
2  6.0  1.0

To iterate over columns and find the sum in each row,
use ``axis=1``

>>> df.cumsum(axis=1)
     A    B
0  2.0  3.0
1  3.0  NaN
2  1.0  1.0
"""

_cumprod_examples = """\
Examples
--------
**Series**

>>> s = pd.Series([2, np.nan, 5, -1, 0])
>>> s
0    2.0
1    NaN
2    5.0
3   -1.0
4    0.0
dtype: float64

By default, NA values are ignored.

>>> s.cumprod()
0     2.0
1     NaN
2    10.0
3   -10.0
4    -0.0
dtype: float64

To include NA values in the operation, use ``skipna=False``

>>> s.cumprod(skipna=False)
0    2.0
1    NaN
2    NaN
3    NaN
4    NaN
dtype: float64

**DataFrame**

>>> df = pd.DataFrame([[2.0, 1.0],
...                    [3.0, np.nan],
...                    [1.0, 0.0]],
...                   columns=list('AB'))
>>> df
     A    B
0  2.0  1.0
1  3.0  NaN
2  1.0  0.0

By default, iterates over rows and finds the product
in each column. This is equivalent to ``axis=None`` or ``axis='index'``.

>>> df.cumprod()
     A    B
0  2.0  1.0
1  6.0  NaN
2  6.0  0.0

To iterate over columns and find the product in each row,
use ``axis=1``

>>> df.cumprod(axis=1)
     A    B
0  2.0  2.0
1  3.0  NaN
2  1.0  0.0
"""

_cummax_examples = """\
Examples
--------
**Series**

>>> s = pd.Series([2, np.nan, 5, -1, 0])
>>> s
0    2.0
1    NaN
2    5.0
3   -1.0
4    0.0
dtype: float64

By default, NA values are ignored.

>>> s.cummax()
0    2.0
1    NaN
2    5.0
3    5.0
4    5.0
dtype: float64

To include NA values in the operation, use ``skipna=False``

>>> s.cummax(skipna=False)
0    2.0
1    NaN
2    NaN
3    NaN
4    NaN
dtype: float64

**DataFrame**

>>> df = pd.DataFrame([[2.0, 1.0],
...                    [3.0, np.nan],
...                    [1.0, 0.0]],
...                   columns=list('AB'))
>>> df
     A    B
0  2.0  1.0
1  3.0  NaN
2  1.0  0.0

By default, iterates over rows and finds the maximum
in each column. This is equivalent to ``axis=None`` or ``axis='index'``.

>>> df.cummax()
     A    B
0  2.0  1.0
1  3.0  NaN
2  3.0  1.0

To iterate over columns and find the maximum in each row,
use ``axis=1``

>>> df.cummax(axis=1)
     A    B
0  2.0  2.0
1  3.0  NaN
2  1.0  1.0
"""

_any_see_also = """\
See Also
--------
numpy.any : Numpy version of this method.
Series.any : Return whether any element is True.
Series.all : Return whether all elements are True.
DataFrame.any : Return whether any element is True over requested axis.
DataFrame.all : Return whether all elements are True over requested axis.
"""

_any_desc = """\
Return whether any element is True, potentially over an axis.

Returns False unless there is at least one element within a series or
along a Dataframe axis that is True or equivalent (e.g. non-zero or
non-empty)."""

_any_examples = """\
Examples
--------
**Series**

For Series input, the output is a scalar indicating whether any element
is True.

>>> pd.Series([False, False]).any()
False
>>> pd.Series([True, False]).any()
True
>>> pd.Series([], dtype="float64").any()
False
>>> pd.Series([np.nan]).any()
False
>>> pd.Series([np.nan]).any(skipna=False)
True

**DataFrame**

Whether each column contains at least one True element (the default).

>>> df = pd.DataFrame({"A": [1, 2], "B": [0, 2], "C": [0, 0]})
>>> df
   A  B  C
0  1  0  0
1  2  2  0

>>> df.any()
A     True
B     True
C    False
dtype: bool

Aggregating over the columns.

>>> df = pd.DataFrame({"A": [True, False], "B": [1, 2]})
>>> df
       A  B
0   True  1
1  False  2

>>> df.any(axis='columns')
0    True
1    True
dtype: bool

>>> df = pd.DataFrame({"A": [True, False], "B": [1, 0]})
>>> df
       A  B
0   True  1
1  False  0

>>> df.any(axis='columns')
0    True
1    False
dtype: bool

Aggregating over the entire DataFrame with ``axis=None``.

>>> df.any(axis=None)
True

`any` for an empty DataFrame is an empty Series.

>>> pd.DataFrame([]).any()
Series([], dtype: bool)
"""

_shared_docs[
    "stat_func_example"
] = """

Examples
--------
>>> idx = pd.MultiIndex.from_arrays([
...     ['warm', 'warm', 'cold', 'cold'],
...     ['dog', 'falcon', 'fish', 'spider']],
...     names=['blooded', 'animal'])
>>> s = pd.Series([4, 2, 0, 8], name='legs', index=idx)
>>> s
blooded  animal
warm     dog       4
         falcon    2
cold     fish      0
         spider    8
Name: legs, dtype: int64

>>> s.{stat_func}()
{default_output}"""

_sum_examples = _shared_docs["stat_func_example"].format(
    stat_func="sum", verb="Sum", default_output=14, level_output_0=6, level_output_1=8
)

_sum_examples += """

By default, the sum of an empty or all-NA Series is ``0``.

>>> pd.Series([], dtype="float64").sum()  # min_count=0 is the default
0.0

This can be controlled with the ``min_count`` parameter. For example, if
you'd like the sum of an empty series to be NaN, pass ``min_count=1``.

>>> pd.Series([], dtype="float64").sum(min_count=1)
nan

Thanks to the ``skipna`` parameter, ``min_count`` handles all-NA and
empty series identically.

>>> pd.Series([np.nan]).sum()
0.0

>>> pd.Series([np.nan]).sum(min_count=1)
nan"""

_max_examples: str = _shared_docs["stat_func_example"].format(
    stat_func="max", verb="Max", default_output=8, level_output_0=4, level_output_1=8
)

_min_examples: str = _shared_docs["stat_func_example"].format(
    stat_func="min", verb="Min", default_output=0, level_output_0=2, level_output_1=0
)

_stat_func_see_also = """

See Also
--------
Series.sum : Return the sum.
Series.min : Return the minimum.
Series.max : Return the maximum.
Series.idxmin : Return the index of the minimum.
Series.idxmax : Return the index of the maximum.
DataFrame.sum : Return the sum over the requested axis.
DataFrame.min : Return the minimum over the requested axis.
DataFrame.max : Return the maximum over the requested axis.
DataFrame.idxmin : Return the index of the minimum over the requested axis.
DataFrame.idxmax : Return the index of the maximum over the requested axis."""

_prod_examples = """

Examples
--------
By default, the product of an empty or all-NA Series is ``1``

>>> pd.Series([], dtype="float64").prod()
1.0

This can be controlled with the ``min_count`` parameter

>>> pd.Series([], dtype="float64").prod(min_count=1)
nan

Thanks to the ``skipna`` parameter, ``min_count`` handles all-NA and
empty series identically.

>>> pd.Series([np.nan]).prod()
1.0

>>> pd.Series([np.nan]).prod(min_count=1)
nan"""

_min_count_stub = """\
min_count : int, default 0
    The required number of valid values to perform the operation. If fewer than
    ``min_count`` non-NA values are present the result will be NA.
"""


def make_doc(name: str, ndim: int) -> str:
    """
    Generate the docstring for a Series/DataFrame reduction.
    """
    if ndim == 1:
        name1 = "scalar"
        name2 = "Series"
        axis_descr = "{index (0)}"
    else:
        name1 = "Series"
        name2 = "DataFrame"
        axis_descr = "{index (0), columns (1)}"

    if name == "any":
        base_doc = _bool_doc
        desc = _any_desc
        see_also = _any_see_also
        examples = _any_examples
        kwargs = {"empty_value": "False"}
    elif name == "all":
        base_doc = _bool_doc
        desc = _all_desc
        see_also = _all_see_also
        examples = _all_examples
        kwargs = {"empty_value": "True"}
    elif name == "min":
        base_doc = _num_doc
        desc = (
            "Return the minimum of the values over the requested axis.\n\n"
            "If you want the *index* of the minimum, use ``idxmin``. This is "
            "the equivalent of the ``numpy.ndarray`` method ``argmin``."
        )
        see_also = _stat_func_see_also
        examples = _min_examples
        kwargs = {"min_count": ""}
    elif name == "max":
        base_doc = _num_doc
        desc = (
            "Return the maximum of the values over the requested axis.\n\n"
            "If you want the *index* of the maximum, use ``idxmax``. This is "
            "the equivalent of the ``numpy.ndarray`` method ``argmax``."
        )
        see_also = _stat_func_see_also
        examples = _max_examples
        kwargs = {"min_count": ""}

    elif name == "sum":
        base_doc = _num_doc
        desc = (
            "Return the sum of the values over the requested axis.\n\n"
            "This is equivalent to the method ``numpy.sum``."
        )
        see_also = _stat_func_see_also
        examples = _sum_examples
        kwargs = {"min_count": _min_count_stub}

    elif name == "prod":
        base_doc = _num_doc
        desc = "Return the product of the values over the requested axis."
        see_also = _stat_func_see_also
        examples = _prod_examples
        kwargs = {"min_count": _min_count_stub}

    elif name == "median":
        base_doc = _num_doc
        desc = "Return the median of the values over the requested axis."
        see_also = ""
        examples = """

            Examples
            --------
            >>> s = pd.Series([1, 2, 3])
            >>> s.median()
            2.0

            With a DataFrame

            >>> df = pd.DataFrame({'a': [1, 2], 'b': [2, 3]}, index=['tiger', 'zebra'])
            >>> df
                   a   b
            tiger  1   2
            zebra  2   3
            >>> df.median()
            a   1.5
            b   2.5
            dtype: float64

            Using axis=1

            >>> df.median(axis=1)
            tiger   1.5
            zebra   2.5
            dtype: float64

            In this case, `numeric_only` should be set to `True`
            to avoid getting an error.

            >>> df = pd.DataFrame({'a': [1, 2], 'b': ['T', 'Z']},
            ...                   index=['tiger', 'zebra'])
            >>> df.median(numeric_only=True)
            a   1.5
            dtype: float64"""
        kwargs = {"min_count": ""}

    elif name == "mean":
        base_doc = _num_doc
        desc = "Return the mean of the values over the requested axis."
        see_also = ""
        examples = """

            Examples
            --------
            >>> s = pd.Series([1, 2, 3])
            >>> s.mean()
            2.0

            With a DataFrame

            >>> df = pd.DataFrame({'a': [1, 2], 'b': [2, 3]}, index=['tiger', 'zebra'])
            >>> df
                   a   b
            tiger  1   2
            zebra  2   3
            >>> df.mean()
            a   1.5
            b   2.5
            dtype: float64

            Using axis=1

            >>> df.mean(axis=1)
            tiger   1.5
            zebra   2.5
            dtype: float64

            In this case, `numeric_only` should be set to `True` to avoid
            getting an error.

            >>> df = pd.DataFrame({'a': [1, 2], 'b': ['T', 'Z']},
            ...                   index=['tiger', 'zebra'])
            >>> df.mean(numeric_only=True)
            a   1.5
            dtype: float64"""
        kwargs = {"min_count": ""}

    elif name == "var":
        base_doc = _num_ddof_doc
        desc = (
            "Return unbiased variance over requested axis.\n\nNormalized by "
            "N-1 by default. This can be changed using the ddof argument."
        )
        examples = _var_examples
        see_also = ""
        kwargs = {"notes": ""}

    elif name == "std":
        base_doc = _num_ddof_doc
        desc = (
            "Return sample standard deviation over requested axis."
            "\n\nNormalized by N-1 by default. This can be changed using the "
            "ddof argument."
        )
        examples = _std_examples
        see_also = ""
        kwargs = {"notes": _std_notes}

    elif name == "sem":
        base_doc = _num_ddof_doc
        desc = (
            "Return unbiased standard error of the mean over requested "
            "axis.\n\nNormalized by N-1 by default. This can be changed "
            "using the ddof argument"
        )
        examples = """

            Examples
            --------
            >>> s = pd.Series([1, 2, 3])
            >>> s.sem().round(6)
            0.57735

            With a DataFrame

            >>> df = pd.DataFrame({'a': [1, 2], 'b': [2, 3]}, index=['tiger', 'zebra'])
            >>> df
                   a   b
            tiger  1   2
            zebra  2   3
            >>> df.sem()
            a   0.5
            b   0.5
            dtype: float64

            Using axis=1

            >>> df.sem(axis=1)
            tiger   0.5
            zebra   0.5
            dtype: float64

            In this case, `numeric_only` should be set to `True`
            to avoid getting an error.

            >>> df = pd.DataFrame({'a': [1, 2], 'b': ['T', 'Z']},
            ...                   index=['tiger', 'zebra'])
            >>> df.sem(numeric_only=True)
            a   0.5
            dtype: float64"""
        see_also = ""
        kwargs = {"notes": ""}

    elif name == "skew":
        base_doc = _num_doc
        desc = "Return unbiased skew over requested axis.\n\nNormalized by N-1."
        see_also = ""
        examples = """

            Examples
            --------
            >>> s = pd.Series([1, 2, 3])
            >>> s.skew()
            0.0

            With a DataFrame

            >>> df = pd.DataFrame({'a': [1, 2, 3], 'b': [2, 3, 4], 'c': [1, 3, 5]},
            ...                  index=['tiger', 'zebra', 'cow'])
            >>> df
                    a   b   c
            tiger   1   2   1
            zebra   2   3   3
            cow     3   4   5
            >>> df.skew()
            a   0.0
            b   0.0
            c   0.0
            dtype: float64

            Using axis=1

            >>> df.skew(axis=1)
            tiger   1.732051
            zebra  -1.732051
            cow     0.000000
            dtype: float64

            In this case, `numeric_only` should be set to `True` to avoid
            getting an error.

            >>> df = pd.DataFrame({'a': [1, 2, 3], 'b': ['T', 'Z', 'X']},
            ...                  index=['tiger', 'zebra', 'cow'])
            >>> df.skew(numeric_only=True)
            a   0.0
            dtype: float64"""
        kwargs = {"min_count": ""}
    elif name == "kurt":
        base_doc = _num_doc
        desc = (
            "Return unbiased kurtosis over requested axis.\n\n"
            "Kurtosis obtained using Fisher's definition of\n"
            "kurtosis (kurtosis of normal == 0.0). Normalized "
            "by N-1."
        )
        see_also = ""
        examples = """

            Examples
            --------
            >>> s = pd.Series([1, 2, 2, 3], index=['cat', 'dog', 'dog', 'mouse'])
            >>> s
            cat    1
            dog    2
            dog    2
            mouse  3
            dtype: int64
            >>> s.kurt()
            1.5

            With a DataFrame

            >>> df = pd.DataFrame({'a': [1, 2, 2, 3], 'b': [3, 4, 4, 4]},
            ...                   index=['cat', 'dog', 'dog', 'mouse'])
            >>> df
                   a   b
              cat  1   3
              dog  2   4
              dog  2   4
            mouse  3   4
            >>> df.kurt()
            a   1.5
            b   4.0
            dtype: float64

            With axis=None

            >>> df.kurt(axis=None).round(6)
            -0.988693

            Using axis=1

            >>> df = pd.DataFrame({'a': [1, 2], 'b': [3, 4], 'c': [3, 4], 'd': [1, 2]},
            ...                   index=['cat', 'dog'])
            >>> df.kurt(axis=1)
            cat   -6.0
            dog   -6.0
            dtype: float64"""
        kwargs = {"min_count": ""}

    elif name == "cumsum":
        base_doc = _cnum_doc
        desc = "sum"
        see_also = ""
        examples = _cumsum_examples
        kwargs = {"accum_func_name": "sum"}

    elif name == "cumprod":
        base_doc = _cnum_doc
        desc = "product"
        see_also = ""
        examples = _cumprod_examples
        kwargs = {"accum_func_name": "prod"}

    elif name == "cummin":
        base_doc = _cnum_doc
        desc = "minimum"
        see_also = ""
        examples = _cummin_examples
        kwargs = {"accum_func_name": "min"}

    elif name == "cummax":
        base_doc = _cnum_doc
        desc = "maximum"
        see_also = ""
        examples = _cummax_examples
        kwargs = {"accum_func_name": "max"}

    else:
        raise NotImplementedError

    docstr = base_doc.format(
        desc=desc,
        name1=name1,
        name2=name2,
        axis_descr=axis_descr,
        see_also=see_also,
        examples=examples,
        **kwargs,
    )
    return docstr<|MERGE_RESOLUTION|>--- conflicted
+++ resolved
@@ -7319,8 +7319,7 @@
         """
         downcast = self._deprecate_downcast(downcast, "ffill")
 
-<<<<<<< HEAD
-        return self._fillna_with_method(
+        return self._pad_or_backfill(
             "ffill",
             axis=axis,
             inplace=inplace,
@@ -7329,10 +7328,6 @@
             # has incompatible type "Union[Dict[Any, Any], None,
             # Literal[_NoDefault.no_default]]"; expected "Optional[Dict[Any, Any]]"
             downcast=downcast,  # type: ignore[arg-type]
-=======
-        return self._pad_or_backfill(
-            "ffill", axis=axis, inplace=inplace, limit=limit, downcast=downcast
->>>>>>> e721af6d
         )
 
     @final
@@ -7449,7 +7444,6 @@
         1   4.0   5.0
         2   4.0   7.0
         3   4.0   7.0
-<<<<<<< HEAD
         >>> df.bfill(limit=1)
               A     B
         0   1.0   5.0
@@ -7458,7 +7452,7 @@
         3   4.0   7.0
         """
         downcast = self._deprecate_downcast(downcast, "bfill")
-        return self._fillna_with_method(
+        return self._pad_or_backfill(
             "bfill",
             axis=axis,
             inplace=inplace,
@@ -7467,18 +7461,6 @@
             # has incompatible type "Union[Dict[Any, Any], None,
             # Literal[_NoDefault.no_default]]"; expected "Optional[Dict[Any, Any]]"
             downcast=downcast,  # type: ignore[arg-type]
-=======
-        >>> df.bfill(downcast='infer', limit=1)
-              A	   B
-        0   1.0    5
-        1   NaN    5
-        2   4.0    7
-        3   4.0    7
-        """
-        self._deprecate_downcast(downcast)
-        return self._pad_or_backfill(
-            "bfill", axis=axis, inplace=inplace, limit=limit, downcast=downcast
->>>>>>> e721af6d
         )
 
     @final
