# pylint: disable=W0231,E1101
import collections
import functools
import warnings
import operator
import weakref
import gc
import json

import numpy as np
import pandas as pd

from pandas._libs import tslib, properties
from pandas.core.dtypes.common import (
    ensure_int64,
    ensure_object,
    is_scalar,
    is_number,
    is_integer, is_bool,
    is_bool_dtype,
    is_numeric_dtype,
    is_datetime64_any_dtype,
    is_timedelta64_dtype,
    is_datetime64tz_dtype,
    is_list_like,
    is_dict_like,
    is_re_compilable,
    is_period_arraylike,
    is_object_dtype,
    is_extension_array_dtype,
    pandas_dtype)
from pandas.core.dtypes.cast import maybe_promote, maybe_upcast_putmask
from pandas.core.dtypes.inference import is_hashable
from pandas.core.dtypes.missing import isna, notna
from pandas.core.dtypes.generic import ABCSeries, ABCPanel, ABCDataFrame

from pandas.core.base import PandasObject, SelectionMixin
from pandas.core.index import (Index, MultiIndex, ensure_index,
                               InvalidIndexError, RangeIndex)
import pandas.core.indexing as indexing
from pandas.core.indexes.datetimes import DatetimeIndex
from pandas.core.indexes.period import PeriodIndex, Period
from pandas.core.internals import BlockManager
import pandas.core.algorithms as algos
import pandas.core.common as com
import pandas.core.missing as missing
from pandas.io.formats.printing import pprint_thing
from pandas.io.formats.format import format_percentiles, DataFrameFormatter
from pandas.tseries.frequencies import to_offset
from pandas import compat
from pandas.compat.numpy import function as nv
from pandas.compat import (map, zip, lzip, lrange, string_types, to_str,
                           isidentifier, set_function_name, cPickle as pkl)
from pandas.core.ops import _align_method_FRAME
import pandas.core.nanops as nanops
<<<<<<< HEAD
from pandas.util._decorators import (Appender, Substitution,
                                     rewrite_axis_style_signature,
                                     deprecate_kwarg)
=======
from pandas.util._decorators import Appender, Substitution
>>>>>>> 0d6cb3c2
from pandas.util._validators import validate_bool_kwarg, validate_fillna_kwargs
from pandas.core import config

# goal is to be able to define the docs close to function, while still being
# able to share
_shared_docs = dict()
_shared_doc_kwargs = dict(
    axes='keywords for axes', klass='NDFrame',
    axes_single_arg='int or labels for object',
    args_transpose='axes to permute (int or label for object)',
    optional_by="""
        by : str or list of str
            Name or list of names to sort by""")


def _single_replace(self, to_replace, method, inplace, limit):
    """
    Replaces values in a Series using the fill method specified when no
    replacement value is given in the replace method
    """
    if self.ndim != 1:
        raise TypeError('cannot replace {0} with method {1} on a {2}'
                        .format(to_replace, method, type(self).__name__))

    orig_dtype = self.dtype
    result = self if inplace else self.copy()
    fill_f = missing.get_fill_func(method)

    mask = missing.mask_missing(result.values, to_replace)
    values = fill_f(result.values, limit=limit, mask=mask)

    if values.dtype == orig_dtype and inplace:
        return

    result = pd.Series(values, index=self.index,
                       dtype=self.dtype).__finalize__(self)

    if inplace:
        self._update_inplace(result._data)
        return

    return result


class NDFrame(PandasObject, SelectionMixin):
    """
    N-dimensional analogue of DataFrame. Store multi-dimensional in a
    size-mutable, labeled data structure

    Parameters
    ----------
    data : BlockManager
    axes : list
    copy : boolean, default False
    """
    _internal_names = ['_data', '_cacher', '_item_cache', '_cache', '_is_copy',
                       '_subtyp', '_name', '_index', '_default_kind',
                       '_default_fill_value', '_metadata', '__array_struct__',
                       '__array_interface__']
    _internal_names_set = set(_internal_names)
    _accessors = frozenset([])
    _deprecations = frozenset(['as_blocks', 'blocks',
                               'convert_objects', 'is_copy'])
    _metadata = []
    _is_copy = None

    def __init__(self, data, axes=None, copy=False, dtype=None,
                 fastpath=False):

        if not fastpath:
            if dtype is not None:
                data = data.astype(dtype)
            elif copy:
                data = data.copy()

            if axes is not None:
                for i, ax in enumerate(axes):
                    data = data.reindex_axis(ax, axis=i)

        object.__setattr__(self, '_is_copy', None)
        object.__setattr__(self, '_data', data)
        object.__setattr__(self, '_item_cache', {})

    @property
    def is_copy(self):
        warnings.warn("Attribute 'is_copy' is deprecated and will be removed "
                      "in a future version.", FutureWarning, stacklevel=2)
        return self._is_copy

    @is_copy.setter
    def is_copy(self, msg):
        warnings.warn("Attribute 'is_copy' is deprecated and will be removed "
                      "in a future version.", FutureWarning, stacklevel=2)
        self._is_copy = msg

    def _repr_data_resource_(self):
        """
        Not a real Jupyter special repr method, but we use the same
        naming convention.
        """
        if config.get_option("display.html.table_schema"):
            data = self.head(config.get_option('display.max_rows'))
            payload = json.loads(data.to_json(orient='table'),
                                 object_pairs_hook=collections.OrderedDict)
            return payload

    def _validate_dtype(self, dtype):
        """ validate the passed dtype """

        if dtype is not None:
            dtype = pandas_dtype(dtype)

            # a compound dtype
            if dtype.kind == 'V':
                raise NotImplementedError("compound dtypes are not implemented"
                                          " in the {0} constructor"
                                          .format(self.__class__.__name__))

        return dtype

    def _init_mgr(self, mgr, axes=None, dtype=None, copy=False):
        """ passed a manager and a axes dict """
        for a, axe in axes.items():
            if axe is not None:
                mgr = mgr.reindex_axis(axe,
                                       axis=self._get_block_manager_axis(a),
                                       copy=False)

        # make a copy if explicitly requested
        if copy:
            mgr = mgr.copy()
        if dtype is not None:
            # avoid further copies if we can
            if len(mgr.blocks) > 1 or mgr.blocks[0].values.dtype != dtype:
                mgr = mgr.astype(dtype=dtype)
        return mgr

    # ----------------------------------------------------------------------
    # Construction

    @property
    def _constructor(self):
        """Used when a manipulation result has the same dimensions as the
        original.
        """
        raise com.AbstractMethodError(self)

    def __unicode__(self):
        # unicode representation based upon iterating over self
        # (since, by definition, `PandasContainers` are iterable)
        prepr = '[%s]' % ','.join(map(pprint_thing, self))
        return '%s(%s)' % (self.__class__.__name__, prepr)

    def _dir_additions(self):
        """ add the string-like attributes from the info_axis.
        If info_axis is a MultiIndex, it's first level values are used.
        """
        additions = {c for c in self._info_axis.unique(level=0)[:100]
                     if isinstance(c, string_types) and isidentifier(c)}
        return super(NDFrame, self)._dir_additions().union(additions)

    @property
    def _constructor_sliced(self):
        """Used when a manipulation result has one lower dimension(s) as the
        original, such as DataFrame single columns slicing.
        """
        raise com.AbstractMethodError(self)

    @property
    def _constructor_expanddim(self):
        """Used when a manipulation result has one higher dimension as the
        original, such as Series.to_frame() and DataFrame.to_panel()
        """
        raise NotImplementedError

    # ----------------------------------------------------------------------
    # Axis

    @classmethod
    def _setup_axes(cls, axes, info_axis=None, stat_axis=None, aliases=None,
                    slicers=None, axes_are_reversed=False, build_axes=True,
                    ns=None, docs=None):
        """Provide axes setup for the major PandasObjects.

        Parameters
        ----------
        axes : the names of the axes in order (lowest to highest)
        info_axis_num : the axis of the selector dimension (int)
        stat_axis_num : the number of axis for the default stats (int)
        aliases : other names for a single axis (dict)
        slicers : how axes slice to others (dict)
        axes_are_reversed : boolean whether to treat passed axes as
            reversed (DataFrame)
        build_axes : setup the axis properties (default True)
        """

        cls._AXIS_ORDERS = axes
        cls._AXIS_NUMBERS = {a: i for i, a in enumerate(axes)}
        cls._AXIS_LEN = len(axes)
        cls._AXIS_ALIASES = aliases or dict()
        cls._AXIS_IALIASES = {v: k for k, v in cls._AXIS_ALIASES.items()}
        cls._AXIS_NAMES = dict(enumerate(axes))
        cls._AXIS_SLICEMAP = slicers or None
        cls._AXIS_REVERSED = axes_are_reversed

        # typ
        setattr(cls, '_typ', cls.__name__.lower())

        # indexing support
        cls._ix = None

        if info_axis is not None:
            cls._info_axis_number = info_axis
            cls._info_axis_name = axes[info_axis]

        if stat_axis is not None:
            cls._stat_axis_number = stat_axis
            cls._stat_axis_name = axes[stat_axis]

        # setup the actual axis
        if build_axes:

            def set_axis(a, i):
                setattr(cls, a, properties.AxisProperty(i, docs.get(a, a)))
                cls._internal_names_set.add(a)

            if axes_are_reversed:
                m = cls._AXIS_LEN - 1
                for i, a in cls._AXIS_NAMES.items():
                    set_axis(a, m - i)
            else:
                for i, a in cls._AXIS_NAMES.items():
                    set_axis(a, i)

        assert not isinstance(ns, dict)

    def _construct_axes_dict(self, axes=None, **kwargs):
        """Return an axes dictionary for myself."""
        d = {a: self._get_axis(a) for a in (axes or self._AXIS_ORDERS)}
        d.update(kwargs)
        return d

    @staticmethod
    def _construct_axes_dict_from(self, axes, **kwargs):
        """Return an axes dictionary for the passed axes."""
        d = {a: ax for a, ax in zip(self._AXIS_ORDERS, axes)}
        d.update(kwargs)
        return d

    def _construct_axes_dict_for_slice(self, axes=None, **kwargs):
        """Return an axes dictionary for myself."""
        d = {self._AXIS_SLICEMAP[a]: self._get_axis(a)
             for a in (axes or self._AXIS_ORDERS)}
        d.update(kwargs)
        return d

    def _construct_axes_from_arguments(self, args, kwargs, require_all=False):
        """Construct and returns axes if supplied in args/kwargs.

        If require_all, raise if all axis arguments are not supplied
        return a tuple of (axes, kwargs).
        """

        # construct the args
        args = list(args)
        for a in self._AXIS_ORDERS:

            # if we have an alias for this axis
            alias = self._AXIS_IALIASES.get(a)
            if alias is not None:
                if a in kwargs:
                    if alias in kwargs:
                        raise TypeError("arguments are mutually exclusive "
                                        "for [%s,%s]" % (a, alias))
                    continue
                if alias in kwargs:
                    kwargs[a] = kwargs.pop(alias)
                    continue

            # look for a argument by position
            if a not in kwargs:
                try:
                    kwargs[a] = args.pop(0)
                except IndexError:
                    if require_all:
                        raise TypeError("not enough/duplicate arguments "
                                        "specified!")

        axes = {a: kwargs.pop(a, None) for a in self._AXIS_ORDERS}
        return axes, kwargs

    @classmethod
    def _from_axes(cls, data, axes, **kwargs):
        # for construction from BlockManager
        if isinstance(data, BlockManager):
            return cls(data, **kwargs)
        else:
            if cls._AXIS_REVERSED:
                axes = axes[::-1]
            d = cls._construct_axes_dict_from(cls, axes, copy=False)
            d.update(kwargs)
            return cls(data, **d)

    def _get_axis_number(self, axis):
        axis = self._AXIS_ALIASES.get(axis, axis)
        if is_integer(axis):
            if axis in self._AXIS_NAMES:
                return axis
        else:
            try:
                return self._AXIS_NUMBERS[axis]
            except KeyError:
                pass
        raise ValueError('No axis named {0} for object type {1}'
                         .format(axis, type(self)))

    def _get_axis_name(self, axis):
        axis = self._AXIS_ALIASES.get(axis, axis)
        if isinstance(axis, string_types):
            if axis in self._AXIS_NUMBERS:
                return axis
        else:
            try:
                return self._AXIS_NAMES[axis]
            except KeyError:
                pass
        raise ValueError('No axis named {0} for object type {1}'
                         .format(axis, type(self)))

    def _get_axis(self, axis):
        name = self._get_axis_name(axis)
        return getattr(self, name)

    def _get_block_manager_axis(self, axis):
        """Map the axis to the block_manager axis."""
        axis = self._get_axis_number(axis)
        if self._AXIS_REVERSED:
            m = self._AXIS_LEN - 1
            return m - axis
        return axis

    def _get_axis_resolvers(self, axis):
        # index or columns
        axis_index = getattr(self, axis)
        d = dict()
        prefix = axis[0]

        for i, name in enumerate(axis_index.names):
            if name is not None:
                key = level = name
            else:
                # prefix with 'i' or 'c' depending on the input axis
                # e.g., you must do ilevel_0 for the 0th level of an unnamed
                # multiiindex
                key = '{prefix}level_{i}'.format(prefix=prefix, i=i)
                level = i

            level_values = axis_index.get_level_values(level)
            s = level_values.to_series()
            s.index = axis_index
            d[key] = s

        # put the index/columns itself in the dict
        if isinstance(axis_index, MultiIndex):
            dindex = axis_index
        else:
            dindex = axis_index.to_series()

        d[axis] = dindex
        return d

    def _get_index_resolvers(self):
        d = {}
        for axis_name in self._AXIS_ORDERS:
            d.update(self._get_axis_resolvers(axis_name))
        return d

    @property
    def _info_axis(self):
        return getattr(self, self._info_axis_name)

    @property
    def _stat_axis(self):
        return getattr(self, self._stat_axis_name)

    @property
    def shape(self):
        """Return a tuple of axis dimensions"""
        return tuple(len(self._get_axis(a)) for a in self._AXIS_ORDERS)

    @property
    def axes(self):
        """Return index label(s) of the internal NDFrame"""
        # we do it this way because if we have reversed axes, then
        # the block manager shows then reversed
        return [self._get_axis(a) for a in self._AXIS_ORDERS]

    @property
    def ndim(self):
        """
        Return an int representing the number of axes / array dimensions.

        Return 1 if Series. Otherwise return 2 if DataFrame.

        See Also
        --------
        ndarray.ndim : Number of array dimensions.

        Examples
        --------
        >>> s = pd.Series({'a': 1, 'b': 2, 'c': 3})
        >>> s.ndim
        1

        >>> df = pd.DataFrame({'col1': [1, 2], 'col2': [3, 4]})
        >>> df.ndim
        2
        """
        return self._data.ndim

    @property
    def size(self):
        """
        Return an int representing the number of elements in this object.

        Return the number of rows if Series. Otherwise return the number of
        rows times number of columns if DataFrame.

        See Also
        --------
        ndarray.size : Number of elements in the array.

        Examples
        --------
        >>> s = pd.Series({'a': 1, 'b': 2, 'c': 3})
        >>> s.size
        3

        >>> df = pd.DataFrame({'col1': [1, 2], 'col2': [3, 4]})
        >>> df.size
        4
        """
        return np.prod(self.shape)

    @property
    def _selected_obj(self):
        """ internal compat with SelectionMixin """
        return self

    @property
    def _obj_with_exclusions(self):
        """ internal compat with SelectionMixin """
        return self

    def _expand_axes(self, key):
        new_axes = []
        for k, ax in zip(key, self.axes):
            if k not in ax:
                if type(k) != ax.dtype.type:
                    ax = ax.astype('O')
                new_axes.append(ax.insert(len(ax), k))
            else:
                new_axes.append(ax)

        return new_axes

    def set_axis(self, labels, axis=0, inplace=None):
        """
        Assign desired index to given axis.

        Indexes for column or row labels can be changed by assigning
        a list-like or Index.

        .. versionchanged:: 0.21.0

           The signature is now `labels` and `axis`, consistent with
           the rest of pandas API. Previously, the `axis` and `labels`
           arguments were respectively the first and second positional
           arguments.

        Parameters
        ----------
        labels : list-like, Index
            The values for the new index.

        axis : {0 or 'index', 1 or 'columns'}, default 0
            The axis to update. The value 0 identifies the rows, and 1
            identifies the columns.

        inplace : boolean, default None
            Whether to return a new %(klass)s instance.

            .. warning::

               ``inplace=None`` currently falls back to to True, but in a
               future version, will default to False. Use inplace=True
               explicitly rather than relying on the default.

        Returns
        -------
        renamed : %(klass)s or None
            An object of same type as caller if inplace=False, None otherwise.

        See Also
        --------
        pandas.DataFrame.rename_axis : Alter the name of the index or columns.

        Examples
        --------
        **Series**

        >>> s = pd.Series([1, 2, 3])
        >>> s
        0    1
        1    2
        2    3
        dtype: int64

        >>> s.set_axis(['a', 'b', 'c'], axis=0, inplace=False)
        a    1
        b    2
        c    3
        dtype: int64

        The original object is not modified.

        >>> s
        0    1
        1    2
        2    3
        dtype: int64

        **DataFrame**

        >>> df = pd.DataFrame({"A": [1, 2, 3], "B": [4, 5, 6]})

        Change the row labels.

        >>> df.set_axis(['a', 'b', 'c'], axis='index', inplace=False)
           A  B
        a  1  4
        b  2  5
        c  3  6

        Change the column labels.

        >>> df.set_axis(['I', 'II'], axis='columns', inplace=False)
           I  II
        0  1   4
        1  2   5
        2  3   6

        Now, update the labels inplace.

        >>> df.set_axis(['i', 'ii'], axis='columns', inplace=True)
        >>> df
           i  ii
        0  1   4
        1  2   5
        2  3   6
        """
        if is_scalar(labels):
            warnings.warn(
                'set_axis now takes "labels" as first argument, and '
                '"axis" as named parameter. The old form, with "axis" as '
                'first parameter and \"labels\" as second, is still supported '
                'but will be deprecated in a future version of pandas.',
                FutureWarning, stacklevel=2)
            labels, axis = axis, labels

        if inplace is None:
            warnings.warn(
                'set_axis currently defaults to operating inplace.\nThis '
                'will change in a future version of pandas, use '
                'inplace=True to avoid this warning.',
                FutureWarning, stacklevel=2)
            inplace = True
        if inplace:
            setattr(self, self._get_axis_name(axis), labels)
        else:
            obj = self.copy()
            obj.set_axis(labels, axis=axis, inplace=True)
            return obj

    def _set_axis(self, axis, labels):
        self._data.set_axis(axis, labels)
        self._clear_item_cache()

    def transpose(self, *args, **kwargs):
        """
        Permute the dimensions of the %(klass)s

        Parameters
        ----------
        args : %(args_transpose)s
        copy : boolean, default False
            Make a copy of the underlying data. Mixed-dtype data will
            always result in a copy

        Examples
        --------
        >>> p.transpose(2, 0, 1)
        >>> p.transpose(2, 0, 1, copy=True)

        Returns
        -------
        y : same as input
        """

        # construct the args
        axes, kwargs = self._construct_axes_from_arguments(args, kwargs,
                                                           require_all=True)
        axes_names = tuple(self._get_axis_name(axes[a])
                           for a in self._AXIS_ORDERS)
        axes_numbers = tuple(self._get_axis_number(axes[a])
                             for a in self._AXIS_ORDERS)

        # we must have unique axes
        if len(axes) != len(set(axes)):
            raise ValueError('Must specify %s unique axes' % self._AXIS_LEN)

        new_axes = self._construct_axes_dict_from(self, [self._get_axis(x)
                                                         for x in axes_names])
        new_values = self.values.transpose(axes_numbers)
        if kwargs.pop('copy', None) or (len(args) and args[-1]):
            new_values = new_values.copy()

        nv.validate_transpose_for_generic(self, kwargs)
        return self._constructor(new_values, **new_axes).__finalize__(self)

    def swapaxes(self, axis1, axis2, copy=True):
        """
        Interchange axes and swap values axes appropriately

        Returns
        -------
        y : same as input
        """
        i = self._get_axis_number(axis1)
        j = self._get_axis_number(axis2)

        if i == j:
            if copy:
                return self.copy()
            return self

        mapping = {i: j, j: i}

        new_axes = (self._get_axis(mapping.get(k, k))
                    for k in range(self._AXIS_LEN))
        new_values = self.values.swapaxes(i, j)
        if copy:
            new_values = new_values.copy()

        return self._constructor(new_values, *new_axes).__finalize__(self)

    def droplevel(self, level, axis=0):
        """Return DataFrame with requested index / column level(s) removed.

        .. versionadded:: 0.24.0

        Parameters
        ----------
        level : int, str, or list-like
            If a string is given, must be the name of a level
            If list-like, elements must be names or positional indexes
            of levels.

        axis : {0 or 'index', 1 or 'columns'}, default 0


        Returns
        -------
        DataFrame.droplevel()

        Examples
        --------
        >>> df = pd.DataFrame([
        ...     [1, 2, 3, 4],
        ...     [5, 6, 7, 8],
        ...     [9, 10, 11, 12]
        ... ]).set_index([0, 1]).rename_axis(['a', 'b'])

        >>> df.columns = pd.MultiIndex.from_tuples([
        ...    ('c', 'e'), ('d', 'f')
        ... ], names=['level_1', 'level_2'])

        >>> df
        level_1   c   d
        level_2   e   f
        a b
        1 2      3   4
        5 6      7   8
        9 10    11  12

        >>> df.droplevel('a')
        level_1   c   d
        level_2   e   f
        b
        2        3   4
        6        7   8
        10      11  12

        >>> df.droplevel('level2', axis=1)
        level_1   c   d
        a b
        1 2      3   4
        5 6      7   8
        9 10    11  12

        """
        labels = self._get_axis(axis)
        new_labels = labels.droplevel(level)
        result = self.set_axis(new_labels, axis=axis, inplace=False)
        return result

    def pop(self, item):
        """
        Return item and drop from frame. Raise KeyError if not found.

        Parameters
        ----------
        item : str
            Column label to be popped

        Returns
        -------
        popped : Series

        Examples
        --------
        >>> df = pd.DataFrame([('falcon', 'bird',    389.0),
        ...                    ('parrot', 'bird',     24.0),
        ...                    ('lion',   'mammal',   80.5),
        ...                    ('monkey', 'mammal', np.nan)],
        ...                   columns=('name', 'class', 'max_speed'))
        >>> df
             name   class  max_speed
        0  falcon    bird      389.0
        1  parrot    bird       24.0
        2    lion  mammal       80.5
        3  monkey  mammal        NaN

        >>> df.pop('class')
        0      bird
        1      bird
        2    mammal
        3    mammal
        Name: class, dtype: object

        >>> df
             name  max_speed
        0  falcon      389.0
        1  parrot       24.0
        2    lion       80.5
        3  monkey        NaN
        """
        result = self[item]
        del self[item]
        try:
            result._reset_cacher()
        except AttributeError:
            pass

        return result

    def squeeze(self, axis=None):
        """
        Squeeze 1 dimensional axis objects into scalars.

        Series or DataFrames with a single element are squeezed to a scalar.
        DataFrames with a single column or a single row are squeezed to a
        Series. Otherwise the object is unchanged.

        This method is most useful when you don't know if your
        object is a Series or DataFrame, but you do know it has just a single
        column. In that case you can safely call `squeeze` to ensure you have a
        Series.

        Parameters
        ----------
        axis : {0 or 'index', 1 or 'columns', None}, default None
            A specific axis to squeeze. By default, all length-1 axes are
            squeezed.

            .. versionadded:: 0.20.0

        Returns
        -------
        DataFrame, Series, or scalar
            The projection after squeezing `axis` or all the axes.

        See Also
        --------
        Series.iloc : Integer-location based indexing for selecting scalars
        DataFrame.iloc : Integer-location based indexing for selecting Series
        Series.to_frame : Inverse of DataFrame.squeeze for a
            single-column DataFrame.

        Examples
        --------
        >>> primes = pd.Series([2, 3, 5, 7])

        Slicing might produce a Series with a single value:

        >>> even_primes = primes[primes % 2 == 0]
        >>> even_primes
        0    2
        dtype: int64

        >>> even_primes.squeeze()
        2

        Squeezing objects with more than one value in every axis does nothing:

        >>> odd_primes = primes[primes % 2 == 1]
        >>> odd_primes
        1    3
        2    5
        3    7
        dtype: int64

        >>> odd_primes.squeeze()
        1    3
        2    5
        3    7
        dtype: int64

        Squeezing is even more effective when used with DataFrames.

        >>> df = pd.DataFrame([[1, 2], [3, 4]], columns=['a', 'b'])
        >>> df
           a  b
        0  1  2
        1  3  4

        Slicing a single column will produce a DataFrame with the columns
        having only one value:

        >>> df_a = df[['a']]
        >>> df_a
           a
        0  1
        1  3

        So the columns can be squeezed down, resulting in a Series:

        >>> df_a.squeeze('columns')
        0    1
        1    3
        Name: a, dtype: int64

        Slicing a single row from a single column will produce a single
        scalar DataFrame:

        >>> df_0a = df.loc[df.index < 1, ['a']]
        >>> df_0a
           a
        0  1

        Squeezing the rows produces a single scalar Series:

        >>> df_0a.squeeze('rows')
        a    1
        Name: 0, dtype: int64

        Squeezing all axes wil project directly into a scalar:

        >>> df_0a.squeeze()
        1
        """
        axis = (self._AXIS_NAMES if axis is None else
                (self._get_axis_number(axis),))
        try:
            return self.iloc[
                tuple(0 if i in axis and len(a) == 1 else slice(None)
                      for i, a in enumerate(self.axes))]
        except Exception:
            return self

    def swaplevel(self, i=-2, j=-1, axis=0):
        """
        Swap levels i and j in a MultiIndex on a particular axis

        Parameters
        ----------
        i, j : int, string (can be mixed)
            Level of index to be swapped. Can pass level name as string.

        Returns
        -------
        swapped : same type as caller (new object)

        .. versionchanged:: 0.18.1

           The indexes ``i`` and ``j`` are now optional, and default to
           the two innermost levels of the index.

        """
        axis = self._get_axis_number(axis)
        result = self.copy()
        labels = result._data.axes[axis]
        result._data.set_axis(axis, labels.swaplevel(i, j))
        return result

    # ----------------------------------------------------------------------
    # Rename

    def rename(self, *args, **kwargs):
        """
        Alter axes input function or functions. Function / dict values must be
        unique (1-to-1). Labels not contained in a dict / Series will be left
        as-is. Extra labels listed don't throw an error. Alternatively, change
        ``Series.name`` with a scalar value (Series only).

        Parameters
        ----------
        %(axes)s : scalar, list-like, dict-like or function, optional
            Scalar or list-like will alter the ``Series.name`` attribute,
            and raise on DataFrame or Panel.
            dict-like or functions are transformations to apply to
            that axis' values
        copy : boolean, default True
            Also copy underlying data
        inplace : boolean, default False
            Whether to return a new %(klass)s. If True then value of copy is
            ignored.
        level : int or level name, default None
            In case of a MultiIndex, only rename labels in the specified
            level.

        Returns
        -------
        renamed : %(klass)s (new object)

        See Also
        --------
        pandas.NDFrame.rename_axis

        Examples
        --------

        >>> s = pd.Series([1, 2, 3])
        >>> s
        0    1
        1    2
        2    3
        dtype: int64
        >>> s.rename("my_name") # scalar, changes Series.name
        0    1
        1    2
        2    3
        Name: my_name, dtype: int64
        >>> s.rename(lambda x: x ** 2)  # function, changes labels
        0    1
        1    2
        4    3
        dtype: int64
        >>> s.rename({1: 3, 2: 5})  # mapping, changes labels
        0    1
        3    2
        5    3
        dtype: int64

        Since ``DataFrame`` doesn't have a ``.name`` attribute,
        only mapping-type arguments are allowed.

        >>> df = pd.DataFrame({"A": [1, 2, 3], "B": [4, 5, 6]})
        >>> df.rename(2)
        Traceback (most recent call last):
        ...
        TypeError: 'int' object is not callable

        ``DataFrame.rename`` supports two calling conventions

        * ``(index=index_mapper, columns=columns_mapper, ...)``
        * ``(mapper, axis={'index', 'columns'}, ...)``

        We *highly* recommend using keyword arguments to clarify your
        intent.

        >>> df.rename(index=str, columns={"A": "a", "B": "c"})
           a  c
        0  1  4
        1  2  5
        2  3  6

        >>> df.rename(index=str, columns={"A": "a", "C": "c"})
           a  B
        0  1  4
        1  2  5
        2  3  6

        Using axis-style parameters

        >>> df.rename(str.lower, axis='columns')
           a  b
        0  1  4
        1  2  5
        2  3  6

        >>> df.rename({1: 2, 2: 4}, axis='index')
           A  B
        0  1  4
        2  2  5
        4  3  6

        See the :ref:`user guide <basics.rename>` for more.
        """
        axes, kwargs = self._construct_axes_from_arguments(args, kwargs)
        copy = kwargs.pop('copy', True)
        inplace = kwargs.pop('inplace', False)
        level = kwargs.pop('level', None)
        axis = kwargs.pop('axis', None)
        if axis is not None:
            # Validate the axis
            self._get_axis_number(axis)

        if kwargs:
            raise TypeError('rename() got an unexpected keyword '
                            'argument "{0}"'.format(list(kwargs.keys())[0]))

        if com.count_not_none(*axes.values()) == 0:
            raise TypeError('must pass an index to rename')

        self._consolidate_inplace()
        result = self if inplace else self.copy(deep=copy)

        # start in the axis order to eliminate too many copies
        for axis in lrange(self._AXIS_LEN):
            v = axes.get(self._AXIS_NAMES[axis])
            if v is None:
                continue
            f = com._get_rename_function(v)

            baxis = self._get_block_manager_axis(axis)
            if level is not None:
                level = self.axes[axis]._get_level_number(level)
            result._data = result._data.rename_axis(f, axis=baxis, copy=copy,
                                                    level=level)
            result._clear_item_cache()

        if inplace:
            self._update_inplace(result._data)
        else:
            return result.__finalize__(self)

    @rewrite_axis_style_signature('mapper', [('copy', True),
                                             ('inplace', False)])
    def rename_axis(self, mapper=None, **kwargs):
        """
        Alter the name of the index or name of Index object that is the
        columns.

        Parameters
        ----------
        mapper : scalar, list-like, optional
            Value to set the axis name attribute.
        index, columns : scalar, list-like, dict-like or function, optional
            dict-like or functions transformations to apply to
            that axis' values.

            Use either ``mapper`` and ``axis`` to
            specify the axis to target with ``mapper``, or ``index``
            and/or ``columns``.

            .. versionchanged:: 0.24.0

        axis : int or string, default 0
        copy : boolean, default True
            Also copy underlying data.
        inplace : boolean, default False
            Modifies the object directly, instead of creating a new Series
            or DataFrame.

        Returns
        -------
        renamed : Series, DataFrame, or None
            The same type as the caller or None if `inplace` is True.

        Notes
        -----
        Prior to version 0.21.0, ``rename_axis`` could also be used to change
        the axis *labels* by passing a mapping or scalar. This behavior is
        deprecated and will be removed in a future version. Use ``rename``
        instead.

        ``DataFrame.rename_axis`` supports two calling conventions

        * ``(index=index_mapper, columns=columns_mapper, ...)``
        * ``(mapper, axis={'index', 'columns'}, ...)``

        The first calling convention will only modify the names of
        the index and/or the names of the Index object that is the columns.
        In this case, the parameter ``copy`` is ignored.

        The second calling convention will modify the names of the
        the corresponding index if mapper is a list or a scalar.
        However, if mapper is dict-like or a function, it will use the
        deprecated behavior of modifying the axis *labels*.

        We *highly* recommend using keyword arguments to clarify your
        intent.

        See Also
        --------
        pandas.Series.rename : Alter Series index labels or name
        pandas.DataFrame.rename : Alter DataFrame index labels or name
        pandas.Index.rename : Set new names on index

        Examples
        --------
        **Series**

        >>> s = pd.Series([1, 2, 3])
        >>> s.rename_axis("foo")
        foo
        0    1
        1    2
        2    3
        dtype: int64

        **DataFrame**

        >>> df = pd.DataFrame({"A": [1, 2, 3], "B": [4, 5, 6]})
        >>> df.rename_axis("foo")
             A  B
        foo
        0    1  4
        1    2  5
        2    3  6

        >>> df.rename_axis("bar", axis="columns")
        bar  A  B
        0    1  4
        1    2  5
        2    3  6

        >>> mi = pd.MultiIndex.from_product([['a', 'b', 'c'], [1, 2]],
        ...                                 names=['let','num'])
        >>> df = pd.DataFrame({'x': [i for i in range(len(mi))],
        ...                    'y' : [i*10 for i in range(len(mi))]},
        ...                    index=mi)
        >>> df.rename_axis(index={'num' : 'n'})
               x   y
        let n
        a   1  0   0
            2  1  10
        b   1  2  20
            2  3  30
        c   1  4  40
            2  5  50

        >>> cdf = df.rename_axis(columns='col')
        >>> cdf
        col      x   y
        let num
        a   1    0   0
            2    1  10
        b   1    2  20
            2    3  30
        c   1    4  40
            2    5  50

        >>> cdf.rename_axis(columns=str.upper)
        COL      x   y
        let num
        a   1    0   0
            2    1  10
        b   1    2  20
            2    3  30
        c   1    4  40
            2    5  50

        """
        axes, kwargs = self._construct_axes_from_arguments((), kwargs)
        copy = kwargs.pop('copy', True)
        inplace = kwargs.pop('inplace', False)
        axis = kwargs.pop('axis', 0)
        if axis is not None:
            axis = self._get_axis_number(axis)

        if kwargs:
            raise TypeError('rename_axis() got an unexpected keyword '
                            'argument "{0}"'.format(list(kwargs.keys())[0]))

        inplace = validate_bool_kwarg(inplace, 'inplace')

        if (mapper is not None):
            # Use v0.23 behavior if a scalar or list
            non_mapper = is_scalar(mapper) or (is_list_like(mapper) and not
                                               is_dict_like(mapper))
            if non_mapper:
                return self._set_axis_name(mapper, axis=axis, inplace=inplace)
            else:
                # Deprecated (v0.21) behavior is if mapper is specified,
                # and not a list or scalar, then call rename
                msg = ("Using 'rename_axis' to alter labels is deprecated. "
                       "Use '.rename' instead")
                warnings.warn(msg, FutureWarning, stacklevel=3)
                axis = self._get_axis_name(axis)
                d = {'copy': copy, 'inplace': inplace}
                d[axis] = mapper
                return self.rename(**d)
        else:
            # Use new behavior.  Means that index and/or columns
            # is specified
            result = self if inplace else self.copy(deep=copy)

            for axis in lrange(self._AXIS_LEN):
                v = axes.get(self._AXIS_NAMES[axis])
                if v is None:
                    continue
                non_mapper = is_scalar(v) or (is_list_like(v) and not
                                              is_dict_like(v))
                if non_mapper:
                    newnames = v
                else:
                    f = com._get_rename_function(v)
                    curnames = self._get_axis(axis).names
                    newnames = [f(name) for name in curnames]
                result._set_axis_name(newnames, axis=axis,
                                      inplace=True)
            if not inplace:
                return result

    def _set_axis_name(self, name, axis=0, inplace=False):
        """
        Alter the name or names of the axis.

        Parameters
        ----------
        name : str or list of str
            Name for the Index, or list of names for the MultiIndex
        axis : int or str
           0 or 'index' for the index; 1 or 'columns' for the columns
        inplace : bool
            whether to modify `self` directly or return a copy

            .. versionadded:: 0.21.0

        Returns
        -------
        renamed : same type as caller or None if inplace=True

        See Also
        --------
        pandas.DataFrame.rename
        pandas.Series.rename
        pandas.Index.rename

        Examples
        --------
        >>> df._set_axis_name("foo")
             A
        foo
        0    1
        1    2
        2    3
        >>> df.index = pd.MultiIndex.from_product([['A'], ['a', 'b', 'c']])
        >>> df._set_axis_name(["bar", "baz"])
                 A
        bar baz
        A   a    1
            b    2
            c    3
        """
        axis = self._get_axis_number(axis)
        idx = self._get_axis(axis).set_names(name)

        inplace = validate_bool_kwarg(inplace, 'inplace')
        renamed = self if inplace else self.copy()
        renamed.set_axis(idx, axis=axis, inplace=True)
        if not inplace:
            return renamed

    # ----------------------------------------------------------------------
    # Comparisons

    def _indexed_same(self, other):
        return all(self._get_axis(a).equals(other._get_axis(a))
                   for a in self._AXIS_ORDERS)

    def __neg__(self):
        values = com.values_from_object(self)
        if is_bool_dtype(values):
            arr = operator.inv(values)
        elif (is_numeric_dtype(values) or is_timedelta64_dtype(values)
                or is_object_dtype(values)):
            arr = operator.neg(values)
        else:
            raise TypeError("Unary negative expects numeric dtype, not {}"
                            .format(values.dtype))
        return self.__array_wrap__(arr)

    def __pos__(self):
        values = com.values_from_object(self)
        if (is_bool_dtype(values) or is_period_arraylike(values)):
            arr = values
        elif (is_numeric_dtype(values) or is_timedelta64_dtype(values)
                or is_object_dtype(values)):
            arr = operator.pos(values)
        else:
            raise TypeError("Unary plus expects numeric dtype, not {}"
                            .format(values.dtype))
        return self.__array_wrap__(arr)

    def __invert__(self):
        try:
            arr = operator.inv(com.values_from_object(self))
            return self.__array_wrap__(arr)
        except Exception:

            # inv fails with 0 len
            if not np.prod(self.shape):
                return self

            raise

    def equals(self, other):
        """
        Test whether two objects contain the same elements.

        This function allows two Series or DataFrames to be compared against
        each other to see if they have the same shape and elements. NaNs in
        the same location are considered equal. The column headers do not
        need to have the same type, but the elements within the columns must
        be the same dtype.

        Parameters
        ----------
        other : Series or DataFrame
            The other Series or DataFrame to be compared with the first.

        Returns
        -------
        bool
            True if all elements are the same in both objects, False
            otherwise.

        See Also
        --------
        Series.eq : Compare two Series objects of the same length
            and return a Series where each element is True if the element
            in each Series is equal, False otherwise.
        DataFrame.eq : Compare two DataFrame objects of the same shape and
            return a DataFrame where each element is True if the respective
            element in each DataFrame is equal, False otherwise.
        assert_series_equal : Return True if left and right Series are equal,
            False otherwise.
        assert_frame_equal : Return True if left and right DataFrames are
            equal, False otherwise.
        numpy.array_equal : Return True if two arrays have the same shape
            and elements, False otherwise.

        Notes
        -----
        This function requires that the elements have the same dtype as their
        respective elements in the other Series or DataFrame. However, the
        column labels do not need to have the same type, as long as they are
        still considered equal.

        Examples
        --------
        >>> df = pd.DataFrame({1: [10], 2: [20]})
        >>> df
            1   2
        0  10  20

        DataFrames df and exactly_equal have the same types and values for
        their elements and column labels, which will return True.

        >>> exactly_equal = pd.DataFrame({1: [10], 2: [20]})
        >>> exactly_equal
            1   2
        0  10  20
        >>> df.equals(exactly_equal)
        True

        DataFrames df and different_column_type have the same element
        types and values, but have different types for the column labels,
        which will still return True.

        >>> different_column_type = pd.DataFrame({1.0: [10], 2.0: [20]})
        >>> different_column_type
           1.0  2.0
        0   10   20
        >>> df.equals(different_column_type)
        True

        DataFrames df and different_data_type have different types for the
        same values for their elements, and will return False even though
        their column labels are the same values and types.

        >>> different_data_type = pd.DataFrame({1: [10.0], 2: [20.0]})
        >>> different_data_type
              1     2
        0  10.0  20.0
        >>> df.equals(different_data_type)
        False
        """
        if not isinstance(other, self._constructor):
            return False
        return self._data.equals(other._data)

    # -------------------------------------------------------------------------
    # Label or Level Combination Helpers
    #
    # A collection of helper methods for DataFrame/Series operations that
    # accept a combination of column/index labels and levels.  All such
    # operations should utilize/extend these methods when possible so that we
    # have consistent precedence and validation logic throughout the library.

    def _is_level_reference(self, key, axis=0):
        """
        Test whether a key is a level reference for a given axis.

        To be considered a level reference, `key` must be a string that:
          - (axis=0): Matches the name of an index level and does NOT match
            a column label.
          - (axis=1): Matches the name of a column level and does NOT match
            an index label.

        Parameters
        ----------
        key: str
            Potential level name for the given axis
        axis: int, default 0
            Axis that levels are associated with (0 for index, 1 for columns)

        Returns
        -------
        is_level: bool
        """
        axis = self._get_axis_number(axis)

        if self.ndim > 2:
            raise NotImplementedError(
                "_is_level_reference is not implemented for {type}"
                .format(type=type(self)))

        return (key is not None and
                is_hashable(key) and
                key in self.axes[axis].names and
                not self._is_label_reference(key, axis=axis))

    def _is_label_reference(self, key, axis=0):
        """
        Test whether a key is a label reference for a given axis.

        To be considered a label reference, `key` must be a string that:
          - (axis=0): Matches a column label
          - (axis=1): Matches an index label

        Parameters
        ----------
        key: str
            Potential label name
        axis: int, default 0
            Axis perpendicular to the axis that labels are associated with
            (0 means search for column labels, 1 means search for index labels)

        Returns
        -------
        is_label: bool
        """
        axis = self._get_axis_number(axis)
        other_axes = [ax for ax in range(self._AXIS_LEN) if ax != axis]

        if self.ndim > 2:
            raise NotImplementedError(
                "_is_label_reference is not implemented for {type}"
                .format(type=type(self)))

        return (key is not None and
                is_hashable(key) and
                any(key in self.axes[ax] for ax in other_axes))

    def _is_label_or_level_reference(self, key, axis=0):
        """
        Test whether a key is a label or level reference for a given axis.

        To be considered either a label or a level reference, `key` must be a
        string that:
          - (axis=0): Matches a column label or an index level
          - (axis=1): Matches an index label or a column level

        Parameters
        ----------
        key: str
            Potential label or level name
        axis: int, default 0
            Axis that levels are associated with (0 for index, 1 for columns)

        Returns
        -------
        is_label_or_level: bool
        """

        if self.ndim > 2:
            raise NotImplementedError(
                "_is_label_or_level_reference is not implemented for {type}"
                .format(type=type(self)))

        return (self._is_level_reference(key, axis=axis) or
                self._is_label_reference(key, axis=axis))

    def _check_label_or_level_ambiguity(self, key, axis=0):
        """
        Check whether `key` is ambiguous.

        By ambiguous, we mean that it matches both a level of the input
        `axis` and a label of the other axis.

        Parameters
        ----------
        key: str or object
            label or level name
        axis: int, default 0
            Axis that levels are associated with (0 for index, 1 for columns)

        Raises
        ------
        ValueError: `key` is ambiguous
        """

        axis = self._get_axis_number(axis)
        other_axes = [ax for ax in range(self._AXIS_LEN) if ax != axis]

        if self.ndim > 2:
            raise NotImplementedError(
                "_check_label_or_level_ambiguity is not implemented for {type}"
                .format(type=type(self)))

        if (key is not None and
                is_hashable(key) and
                key in self.axes[axis].names and
                any(key in self.axes[ax] for ax in other_axes)):

            # Build an informative and grammatical warning
            level_article, level_type = (('an', 'index')
                                         if axis == 0 else
                                         ('a', 'column'))

            label_article, label_type = (('a', 'column')
                                         if axis == 0 else
                                         ('an', 'index'))

            msg = ("'{key}' is both {level_article} {level_type} level and "
                   "{label_article} {label_type} label, which is ambiguous."
                   ).format(key=key,
                            level_article=level_article,
                            level_type=level_type,
                            label_article=label_article,
                            label_type=label_type)
            raise ValueError(msg)

    def _get_label_or_level_values(self, key, axis=0):
        """
        Return a 1-D array of values associated with `key`, a label or level
        from the given `axis`.

        Retrieval logic:
          - (axis=0): Return column values if `key` matches a column label.
            Otherwise return index level values if `key` matches an index
            level.
          - (axis=1): Return row values if `key` matches an index label.
            Otherwise return column level values if 'key' matches a column
            level

        Parameters
        ----------
        key: str
            Label or level name.
        axis: int, default 0
            Axis that levels are associated with (0 for index, 1 for columns)

        Returns
        -------
        values: np.ndarray

        Raises
        ------
        KeyError
            if `key` matches neither a label nor a level
        ValueError
            if `key` matches multiple labels
        FutureWarning
            if `key` is ambiguous. This will become an ambiguity error in a
            future version
        """

        axis = self._get_axis_number(axis)
        other_axes = [ax for ax in range(self._AXIS_LEN) if ax != axis]

        if self.ndim > 2:
            raise NotImplementedError(
                "_get_label_or_level_values is not implemented for {type}"
                .format(type=type(self)))

        if self._is_label_reference(key, axis=axis):
            self._check_label_or_level_ambiguity(key, axis=axis)
            values = self.xs(key, axis=other_axes[0])._values
        elif self._is_level_reference(key, axis=axis):
            values = self.axes[axis].get_level_values(key)._values
        else:
            raise KeyError(key)

        # Check for duplicates
        if values.ndim > 1:

            if other_axes and isinstance(
                    self._get_axis(other_axes[0]), MultiIndex):
                multi_message = ('\n'
                                 'For a multi-index, the label must be a '
                                 'tuple with elements corresponding to '
                                 'each level.')
            else:
                multi_message = ''

            label_axis_name = 'column' if axis == 0 else 'index'
            raise ValueError(("The {label_axis_name} label '{key}' "
                              "is not unique.{multi_message}")
                             .format(key=key,
                                     label_axis_name=label_axis_name,
                                     multi_message=multi_message))

        return values

    def _drop_labels_or_levels(self, keys, axis=0):
        """
        Drop labels and/or levels for the given `axis`.

        For each key in `keys`:
          - (axis=0): If key matches a column label then drop the column.
            Otherwise if key matches an index level then drop the level.
          - (axis=1): If key matches an index label then drop the row.
            Otherwise if key matches a column level then drop the level.

        Parameters
        ----------
        keys: str or list of str
            labels or levels to drop
        axis: int, default 0
            Axis that levels are associated with (0 for index, 1 for columns)

        Returns
        -------
        dropped: DataFrame

        Raises
        ------
        ValueError
            if any `keys` match neither a label nor a level
        """

        axis = self._get_axis_number(axis)

        if self.ndim > 2:
            raise NotImplementedError(
                "_drop_labels_or_levels is not implemented for {type}"
                .format(type=type(self)))

        # Validate keys
        keys = com.maybe_make_list(keys)
        invalid_keys = [k for k in keys if not
                        self._is_label_or_level_reference(k, axis=axis)]

        if invalid_keys:
            raise ValueError(("The following keys are not valid labels or "
                              "levels for axis {axis}: {invalid_keys}")
                             .format(axis=axis,
                                     invalid_keys=invalid_keys))

        # Compute levels and labels to drop
        levels_to_drop = [k for k in keys
                          if self._is_level_reference(k, axis=axis)]

        labels_to_drop = [k for k in keys
                          if not self._is_level_reference(k, axis=axis)]

        # Perform copy upfront and then use inplace operations below.
        # This ensures that we always perform exactly one copy.
        # ``copy`` and/or ``inplace`` options could be added in the future.
        dropped = self.copy()

        if axis == 0:
            # Handle dropping index levels
            if levels_to_drop:
                dropped.reset_index(levels_to_drop, drop=True, inplace=True)

            # Handle dropping columns labels
            if labels_to_drop:
                dropped.drop(labels_to_drop, axis=1, inplace=True)
        else:
            # Handle dropping column levels
            if levels_to_drop:
                if isinstance(dropped.columns, MultiIndex):
                    # Drop the specified levels from the MultiIndex
                    dropped.columns = dropped.columns.droplevel(levels_to_drop)
                else:
                    # Drop the last level of Index by replacing with
                    # a RangeIndex
                    dropped.columns = RangeIndex(dropped.columns.size)

            # Handle dropping index labels
            if labels_to_drop:
                dropped.drop(labels_to_drop, axis=0, inplace=True)

        return dropped

    # ----------------------------------------------------------------------
    # Iteration

    def __hash__(self):
        raise TypeError('{0!r} objects are mutable, thus they cannot be'
                        ' hashed'.format(self.__class__.__name__))

    def __iter__(self):
        """Iterate over infor axis"""
        return iter(self._info_axis)

    # can we get a better explanation of this?
    def keys(self):
        """Get the 'info axis' (see Indexing for more)

        This is index for Series, columns for DataFrame and major_axis for
        Panel.
        """
        return self._info_axis

    def iteritems(self):
        """Iterate over (label, values) on info axis

        This is index for Series, columns for DataFrame, major_axis for Panel,
        and so on.
        """
        for h in self._info_axis:
            yield h, self[h]

    def __len__(self):
        """Returns length of info axis"""
        return len(self._info_axis)

    def __contains__(self, key):
        """True if the key is in the info axis"""
        return key in self._info_axis

    @property
    def empty(self):
        """
        Indicator whether DataFrame is empty.

        True if DataFrame is entirely empty (no items), meaning any of the
        axes are of length 0.

        Returns
        -------
        bool
            If DataFrame is empty, return True, if not return False.

        Notes
        -----
        If DataFrame contains only NaNs, it is still not considered empty. See
        the example below.

        Examples
        --------
        An example of an actual empty DataFrame. Notice the index is empty:

        >>> df_empty = pd.DataFrame({'A' : []})
        >>> df_empty
        Empty DataFrame
        Columns: [A]
        Index: []
        >>> df_empty.empty
        True

        If we only have NaNs in our DataFrame, it is not considered empty! We
        will need to drop the NaNs to make the DataFrame empty:

        >>> df = pd.DataFrame({'A' : [np.nan]})
        >>> df
            A
        0 NaN
        >>> df.empty
        False
        >>> df.dropna().empty
        True

        See also
        --------
        pandas.Series.dropna
        pandas.DataFrame.dropna
        """
        return any(len(self._get_axis(a)) == 0 for a in self._AXIS_ORDERS)

    def __nonzero__(self):
        raise ValueError("The truth value of a {0} is ambiguous. "
                         "Use a.empty, a.bool(), a.item(), a.any() or a.all()."
                         .format(self.__class__.__name__))

    __bool__ = __nonzero__

    def bool(self):
        """Return the bool of a single element PandasObject.

        This must be a boolean scalar value, either True or False.  Raise a
        ValueError if the PandasObject does not have exactly 1 element, or that
        element is not boolean
        """
        v = self.squeeze()
        if isinstance(v, (bool, np.bool_)):
            return bool(v)
        elif is_scalar(v):
            raise ValueError("bool cannot act on a non-boolean single element "
                             "{0}".format(self.__class__.__name__))

        self.__nonzero__()

    def __abs__(self):
        return self.abs()

    def __round__(self, decimals=0):
        return self.round(decimals)

    # ----------------------------------------------------------------------
    # Array Interface

    # This is also set in IndexOpsMixin
    # GH#23114 Ensure ndarray.__op__(DataFrame) returns NotImplemented
    __array_priority__ = 1000

    def __array__(self, dtype=None):
        return com.values_from_object(self)

    def __array_wrap__(self, result, context=None):
        d = self._construct_axes_dict(self._AXIS_ORDERS, copy=False)
        return self._constructor(result, **d).__finalize__(self)

    # ideally we would define this to avoid the getattr checks, but
    # is slower
    # @property
    # def __array_interface__(self):
    #    """ provide numpy array interface method """
    #    values = self.values
    #    return dict(typestr=values.dtype.str,shape=values.shape,data=values)

    def to_dense(self):
        """Return dense representation of NDFrame (as opposed to sparse)"""
        # compat
        return self

    # ----------------------------------------------------------------------
    # Picklability

    def __getstate__(self):
        meta = {k: getattr(self, k, None) for k in self._metadata}
        return dict(_data=self._data, _typ=self._typ, _metadata=self._metadata,
                    **meta)

    def __setstate__(self, state):

        if isinstance(state, BlockManager):
            self._data = state
        elif isinstance(state, dict):
            typ = state.get('_typ')
            if typ is not None:

                # set in the order of internal names
                # to avoid definitional recursion
                # e.g. say fill_value needing _data to be
                # defined
                meta = set(self._internal_names + self._metadata)
                for k in list(meta):
                    if k in state:
                        v = state[k]
                        object.__setattr__(self, k, v)

                for k, v in state.items():
                    if k not in meta:
                        object.__setattr__(self, k, v)

            else:
                self._unpickle_series_compat(state)
        elif isinstance(state[0], dict):
            if len(state) == 5:
                self._unpickle_sparse_frame_compat(state)
            else:
                self._unpickle_frame_compat(state)
        elif len(state) == 4:
            self._unpickle_panel_compat(state)
        elif len(state) == 2:
            self._unpickle_series_compat(state)
        else:  # pragma: no cover
            # old pickling format, for compatibility
            self._unpickle_matrix_compat(state)

        self._item_cache = {}

    # ----------------------------------------------------------------------
    # IO

    def _repr_latex_(self):
        """
        Returns a LaTeX representation for a particular object.
        Mainly for use with nbconvert (jupyter notebook conversion to pdf).
        """
        if config.get_option('display.latex.repr'):
            return self.to_latex()
        else:
            return None

    # ----------------------------------------------------------------------
    # I/O Methods

    _shared_docs['to_excel'] = """
    Write %(klass)s to an excel sheet.

    To write a single %(klass)s to an excel .xlsx file it is only necessary to
    specify a target file name. To write to multiple sheets it is necessary to
    create an `ExcelWriter` object with a target file name, and specify a sheet
    in the file to write to. Multiple sheets may be written to by
    specifying unique `sheet_name`. With all data written to the file it is
    necessary to save the changes. Note that creating an ExcelWriter object
    with a file name that already exists will result in the contents of the
    existing file being erased.

    Parameters
    ----------
    excel_writer : string or ExcelWriter object
        File path or existing ExcelWriter.
    sheet_name : string, default 'Sheet1'
        Name of sheet which will contain DataFrame.
    na_rep : string, default ''
        Missing data representation.
    float_format : string, optional
        Format string for floating point numbers. For example
        ``float_format="%%.2f"`` will format 0.1234 to 0.12.
    columns : sequence or list of string, optional
        Columns to write.
    header : boolean or list of string, default True
        Write out the column names. If a list of strings is given it is
        assumed to be aliases for the column names.
    index : boolean, default True
        Write row names (index).
    index_label : string or sequence, optional
        Column label for index column(s) if desired. If not specified, and
        `header` and `index` are True, then the index names are used. A
        sequence should be given if the DataFrame uses MultiIndex.
    startrow : integer, default 0
        Upper left cell row to dump data frame.
    startcol : integer, default 0
        Upper left cell column to dump data frame.
    engine : string, optional
        Write engine to use, 'openpyxl' or 'xlsxwriter'. You can also set this
        via the options ``io.excel.xlsx.writer``, ``io.excel.xls.writer``, and
        ``io.excel.xlsm.writer``.
    merge_cells : boolean, default True
        Write MultiIndex and Hierarchical Rows as merged cells.
    encoding : string, optional
        Encoding of the resulting excel file. Only necessary for xlwt,
        other writers support unicode natively.
    inf_rep : string, default 'inf'
        Representation for infinity (there is no native representation for
        infinity in Excel).
    verbose : boolean, default True
        Display more information in the error logs.
    freeze_panes : tuple of integer (length 2), optional
        Specifies the one-based bottommost row and rightmost column that
        is to be frozen.

        .. versionadded:: 0.20.0.

    Notes
    -----
    For compatibility with :meth:`~DataFrame.to_csv`,
    to_excel serializes lists and dicts to strings before writing.

    Once a workbook has been saved it is not possible write further data
    without rewriting the whole workbook.

    See Also
    --------
    pandas.read_excel
    pandas.ExcelWriter

    Examples
    --------

    Create, write to and save a workbook:

    >>> df1 = pd.DataFrame([['a', 'b'], ['c', 'd']],
    ...                   index=['row 1', 'row 2'],
    ...                   columns=['col 1', 'col 2'])
    >>> df1.to_excel("output.xlsx")

    To specify the sheet name:

    >>> df1.to_excel("output.xlsx", sheet_name='Sheet_name_1')

    If you wish to write to more than one sheet in the workbook, it is
    necessary to specify an ExcelWriter object:

    >>> df2 = df1.copy()
    >>> with pd.ExcelWriter('output.xlsx') as writer:
    ...     df1.to_excel(writer, sheet_name='Sheet_name_1')
    ...     df2.to_excel(writer, sheet_name='Sheet_name_2')

    To set the library that is used to write the Excel file,
    you can pass the `engine` keyword (the default engine is
    automatically chosen depending on the file extension):

    >>> df1.to_excel('output1.xlsx', engine='xlsxwriter')

    """

    def to_json(self, path_or_buf=None, orient=None, date_format=None,
                double_precision=10, force_ascii=True, date_unit='ms',
                default_handler=None, lines=False, compression='infer',
                index=True):
        """
        Convert the object to a JSON string.

        Note NaN's and None will be converted to null and datetime objects
        will be converted to UNIX timestamps.

        Parameters
        ----------
        path_or_buf : string or file handle, optional
            File path or object. If not specified, the result is returned as
            a string.
        orient : string
            Indication of expected JSON string format.

            * Series

              - default is 'index'
              - allowed values are: {'split','records','index','table'}

            * DataFrame

              - default is 'columns'
              - allowed values are:
                {'split','records','index','columns','values','table'}

            * The format of the JSON string

              - 'split' : dict like {'index' -> [index],
                'columns' -> [columns], 'data' -> [values]}
              - 'records' : list like
                [{column -> value}, ... , {column -> value}]
              - 'index' : dict like {index -> {column -> value}}
              - 'columns' : dict like {column -> {index -> value}}
              - 'values' : just the values array
              - 'table' : dict like {'schema': {schema}, 'data': {data}}
                describing the data, and the data component is
                like ``orient='records'``.

                .. versionchanged:: 0.20.0

        date_format : {None, 'epoch', 'iso'}
            Type of date conversion. 'epoch' = epoch milliseconds,
            'iso' = ISO8601. The default depends on the `orient`. For
            ``orient='table'``, the default is 'iso'. For all other orients,
            the default is 'epoch'.
        double_precision : int, default 10
            The number of decimal places to use when encoding
            floating point values.
        force_ascii : boolean, default True
            Force encoded string to be ASCII.
        date_unit : string, default 'ms' (milliseconds)
            The time unit to encode to, governs timestamp and ISO8601
            precision.  One of 's', 'ms', 'us', 'ns' for second, millisecond,
            microsecond, and nanosecond respectively.
        default_handler : callable, default None
            Handler to call if object cannot otherwise be converted to a
            suitable format for JSON. Should receive a single argument which is
            the object to convert and return a serialisable object.
        lines : boolean, default False
            If 'orient' is 'records' write out line delimited json format. Will
            throw ValueError if incorrect 'orient' since others are not list
            like.

            .. versionadded:: 0.19.0

        compression : {'infer', 'gzip', 'bz2', 'zip', 'xz', None}

            A string representing the compression to use in the output file,
            only used when the first argument is a filename. By default, the
            compression is inferred from the filename.

            .. versionadded:: 0.21.0
            .. versionchanged:: 0.24.0
               'infer' option added and set to default
        index : boolean, default True
            Whether to include the index values in the JSON string. Not
            including the index (``index=False``) is only supported when
            orient is 'split' or 'table'.

            .. versionadded:: 0.23.0

        See Also
        --------
        pandas.read_json

        Examples
        --------

        >>> df = pd.DataFrame([['a', 'b'], ['c', 'd']],
        ...                   index=['row 1', 'row 2'],
        ...                   columns=['col 1', 'col 2'])
        >>> df.to_json(orient='split')
        '{"columns":["col 1","col 2"],
          "index":["row 1","row 2"],
          "data":[["a","b"],["c","d"]]}'

        Encoding/decoding a Dataframe using ``'records'`` formatted JSON.
        Note that index labels are not preserved with this encoding.

        >>> df.to_json(orient='records')
        '[{"col 1":"a","col 2":"b"},{"col 1":"c","col 2":"d"}]'

        Encoding/decoding a Dataframe using ``'index'`` formatted JSON:

        >>> df.to_json(orient='index')
        '{"row 1":{"col 1":"a","col 2":"b"},"row 2":{"col 1":"c","col 2":"d"}}'

        Encoding/decoding a Dataframe using ``'columns'`` formatted JSON:

        >>> df.to_json(orient='columns')
        '{"col 1":{"row 1":"a","row 2":"c"},"col 2":{"row 1":"b","row 2":"d"}}'

        Encoding/decoding a Dataframe using ``'values'`` formatted JSON:

        >>> df.to_json(orient='values')
        '[["a","b"],["c","d"]]'

        Encoding with Table Schema

        >>> df.to_json(orient='table')
        '{"schema": {"fields": [{"name": "index", "type": "string"},
                                {"name": "col 1", "type": "string"},
                                {"name": "col 2", "type": "string"}],
                     "primaryKey": "index",
                     "pandas_version": "0.20.0"},
          "data": [{"index": "row 1", "col 1": "a", "col 2": "b"},
                   {"index": "row 2", "col 1": "c", "col 2": "d"}]}'
        """

        from pandas.io import json
        if date_format is None and orient == 'table':
            date_format = 'iso'
        elif date_format is None:
            date_format = 'epoch'
        return json.to_json(path_or_buf=path_or_buf, obj=self, orient=orient,
                            date_format=date_format,
                            double_precision=double_precision,
                            force_ascii=force_ascii, date_unit=date_unit,
                            default_handler=default_handler,
                            lines=lines, compression=compression,
                            index=index)

    def to_hdf(self, path_or_buf, key, **kwargs):
        """
        Write the contained data to an HDF5 file using HDFStore.

        Hierarchical Data Format (HDF) is self-describing, allowing an
        application to interpret the structure and contents of a file with
        no outside information. One HDF file can hold a mix of related objects
        which can be accessed as a group or as individual objects.

        In order to add another DataFrame or Series to an existing HDF file
        please use append mode and a different a key.

        For more information see the :ref:`user guide <io.hdf5>`.

        Parameters
        ----------
        path_or_buf : str or pandas.HDFStore
            File path or HDFStore object.
        key : str
            Identifier for the group in the store.
        mode : {'a', 'w', 'r+'}, default 'a'
            Mode to open file:

            - 'w': write, a new file is created (an existing file with
              the same name would be deleted).
            - 'a': append, an existing file is opened for reading and
              writing, and if the file does not exist it is created.
            - 'r+': similar to 'a', but the file must already exist.
        format : {'fixed', 'table'}, default 'fixed'
            Possible values:

            - 'fixed': Fixed format. Fast writing/reading. Not-appendable,
              nor searchable.
            - 'table': Table format. Write as a PyTables Table structure
              which may perform worse but allow more flexible operations
              like searching / selecting subsets of the data.
        append : bool, default False
            For Table formats, append the input data to the existing.
        data_columns :  list of columns or True, optional
            List of columns to create as indexed data columns for on-disk
            queries, or True to use all columns. By default only the axes
            of the object are indexed. See :ref:`io.hdf5-query-data-columns`.
            Applicable only to format='table'.
        complevel : {0-9}, optional
            Specifies a compression level for data.
            A value of 0 disables compression.
        complib : {'zlib', 'lzo', 'bzip2', 'blosc'}, default 'zlib'
            Specifies the compression library to be used.
            As of v0.20.2 these additional compressors for Blosc are supported
            (default if no compressor specified: 'blosc:blosclz'):
            {'blosc:blosclz', 'blosc:lz4', 'blosc:lz4hc', 'blosc:snappy',
            'blosc:zlib', 'blosc:zstd'}.
            Specifying a compression library which is not available issues
            a ValueError.
        fletcher32 : bool, default False
            If applying compression use the fletcher32 checksum.
        dropna : bool, default False
            If true, ALL nan rows will not be written to store.
        errors : str, default 'strict'
            Specifies how encoding and decoding errors are to be handled.
            See the errors argument for :func:`open` for a full list
            of options.

        See Also
        --------
        DataFrame.read_hdf : Read from HDF file.
        DataFrame.to_parquet : Write a DataFrame to the binary parquet format.
        DataFrame.to_sql : Write to a sql table.
        DataFrame.to_feather : Write out feather-format for DataFrames.
        DataFrame.to_csv : Write out to a csv file.

        Examples
        --------
        >>> df = pd.DataFrame({'A': [1, 2, 3], 'B': [4, 5, 6]},
        ...                   index=['a', 'b', 'c'])
        >>> df.to_hdf('data.h5', key='df', mode='w')

        We can add another object to the same file:

        >>> s = pd.Series([1, 2, 3, 4])
        >>> s.to_hdf('data.h5', key='s')

        Reading from HDF file:

        >>> pd.read_hdf('data.h5', 'df')
        A  B
        a  1  4
        b  2  5
        c  3  6
        >>> pd.read_hdf('data.h5', 's')
        0    1
        1    2
        2    3
        3    4
        dtype: int64

        Deleting file with data:

        >>> import os
        >>> os.remove('data.h5')

        """
        from pandas.io import pytables
        return pytables.to_hdf(path_or_buf, key, self, **kwargs)

    def to_msgpack(self, path_or_buf=None, encoding='utf-8', **kwargs):
        """
        msgpack (serialize) object to input file path

        THIS IS AN EXPERIMENTAL LIBRARY and the storage format
        may not be stable until a future release.

        Parameters
        ----------
        path : string File path, buffer-like, or None
            if None, return generated string
        append : boolean whether to append to an existing msgpack
            (default is False)
        compress : type of compressor (zlib or blosc), default to None (no
            compression)
        """

        from pandas.io import packers
        return packers.to_msgpack(path_or_buf, self, encoding=encoding,
                                  **kwargs)

    def to_sql(self, name, con, schema=None, if_exists='fail', index=True,
               index_label=None, chunksize=None, dtype=None):
        """
        Write records stored in a DataFrame to a SQL database.

        Databases supported by SQLAlchemy [1]_ are supported. Tables can be
        newly created, appended to, or overwritten.

        Parameters
        ----------
        name : string
            Name of SQL table.
        con : sqlalchemy.engine.Engine or sqlite3.Connection
            Using SQLAlchemy makes it possible to use any DB supported by that
            library. Legacy support is provided for sqlite3.Connection objects.
        schema : string, optional
            Specify the schema (if database flavor supports this). If None, use
            default schema.
        if_exists : {'fail', 'replace', 'append'}, default 'fail'
            How to behave if the table already exists.

            * fail: Raise a ValueError.
            * replace: Drop the table before inserting new values.
            * append: Insert new values to the existing table.

        index : boolean, default True
            Write DataFrame index as a column. Uses `index_label` as the column
            name in the table.
        index_label : string or sequence, default None
            Column label for index column(s). If None is given (default) and
            `index` is True, then the index names are used.
            A sequence should be given if the DataFrame uses MultiIndex.
        chunksize : int, optional
            Rows will be written in batches of this size at a time. By default,
            all rows will be written at once.
        dtype : dict, optional
            Specifying the datatype for columns. The keys should be the column
            names and the values should be the SQLAlchemy types or strings for
            the sqlite3 legacy mode.

        Raises
        ------
        ValueError
            When the table already exists and `if_exists` is 'fail' (the
            default).

        See Also
        --------
        pandas.read_sql : read a DataFrame from a table

        References
        ----------
        .. [1] http://docs.sqlalchemy.org
        .. [2] https://www.python.org/dev/peps/pep-0249/

        Examples
        --------

        Create an in-memory SQLite database.

        >>> from sqlalchemy import create_engine
        >>> engine = create_engine('sqlite://', echo=False)

        Create a table from scratch with 3 rows.

        >>> df = pd.DataFrame({'name' : ['User 1', 'User 2', 'User 3']})
        >>> df
             name
        0  User 1
        1  User 2
        2  User 3

        >>> df.to_sql('users', con=engine)
        >>> engine.execute("SELECT * FROM users").fetchall()
        [(0, 'User 1'), (1, 'User 2'), (2, 'User 3')]

        >>> df1 = pd.DataFrame({'name' : ['User 4', 'User 5']})
        >>> df1.to_sql('users', con=engine, if_exists='append')
        >>> engine.execute("SELECT * FROM users").fetchall()
        [(0, 'User 1'), (1, 'User 2'), (2, 'User 3'),
         (0, 'User 4'), (1, 'User 5')]

        Overwrite the table with just ``df1``.

        >>> df1.to_sql('users', con=engine, if_exists='replace',
        ...            index_label='id')
        >>> engine.execute("SELECT * FROM users").fetchall()
        [(0, 'User 4'), (1, 'User 5')]

        Specify the dtype (especially useful for integers with missing values).
        Notice that while pandas is forced to store the data as floating point,
        the database supports nullable integers. When fetching the data with
        Python, we get back integer scalars.

        >>> df = pd.DataFrame({"A": [1, None, 2]})
        >>> df
             A
        0  1.0
        1  NaN
        2  2.0

        >>> from sqlalchemy.types import Integer
        >>> df.to_sql('integers', con=engine, index=False,
        ...           dtype={"A": Integer()})

        >>> engine.execute("SELECT * FROM integers").fetchall()
        [(1,), (None,), (2,)]
        """
        from pandas.io import sql
        sql.to_sql(self, name, con, schema=schema, if_exists=if_exists,
                   index=index, index_label=index_label, chunksize=chunksize,
                   dtype=dtype)

    def to_pickle(self, path, compression='infer',
                  protocol=pkl.HIGHEST_PROTOCOL):
        """
        Pickle (serialize) object to file.

        Parameters
        ----------
        path : str
            File path where the pickled object will be stored.
        compression : {'infer', 'gzip', 'bz2', 'zip', 'xz', None}, \
        default 'infer'
            A string representing the compression to use in the output file. By
            default, infers from the file extension in specified path.

            .. versionadded:: 0.20.0
        protocol : int
            Int which indicates which protocol should be used by the pickler,
            default HIGHEST_PROTOCOL (see [1]_ paragraph 12.1.2). The possible
            values for this parameter depend on the version of Python. For
            Python 2.x, possible values are 0, 1, 2. For Python>=3.0, 3 is a
            valid value. For Python >= 3.4, 4 is a valid value. A negative
            value for the protocol parameter is equivalent to setting its value
            to HIGHEST_PROTOCOL.

            .. [1] https://docs.python.org/3/library/pickle.html
            .. versionadded:: 0.21.0

        See Also
        --------
        read_pickle : Load pickled pandas object (or any object) from file.
        DataFrame.to_hdf : Write DataFrame to an HDF5 file.
        DataFrame.to_sql : Write DataFrame to a SQL database.
        DataFrame.to_parquet : Write a DataFrame to the binary parquet format.

        Examples
        --------
        >>> original_df = pd.DataFrame({"foo": range(5), "bar": range(5, 10)})
        >>> original_df
           foo  bar
        0    0    5
        1    1    6
        2    2    7
        3    3    8
        4    4    9
        >>> original_df.to_pickle("./dummy.pkl")

        >>> unpickled_df = pd.read_pickle("./dummy.pkl")
        >>> unpickled_df
           foo  bar
        0    0    5
        1    1    6
        2    2    7
        3    3    8
        4    4    9

        >>> import os
        >>> os.remove("./dummy.pkl")
        """
        from pandas.io.pickle import to_pickle
        return to_pickle(self, path, compression=compression,
                         protocol=protocol)

    def to_clipboard(self, excel=True, sep=None, **kwargs):
        r"""
        Copy object to the system clipboard.

        Write a text representation of object to the system clipboard.
        This can be pasted into Excel, for example.

        Parameters
        ----------
        excel : bool, default True
            - True, use the provided separator, writing in a csv format for
              allowing easy pasting into excel.
            - False, write a string representation of the object to the
              clipboard.

        sep : str, default ``'\t'``
            Field delimiter.
        **kwargs
            These parameters will be passed to DataFrame.to_csv.

        See Also
        --------
        DataFrame.to_csv : Write a DataFrame to a comma-separated values
            (csv) file.
        read_clipboard : Read text from clipboard and pass to read_table.

        Notes
        -----
        Requirements for your platform.

          - Linux : `xclip`, or `xsel` (with `gtk` or `PyQt4` modules)
          - Windows : none
          - OS X : none

        Examples
        --------
        Copy the contents of a DataFrame to the clipboard.

        >>> df = pd.DataFrame([[1, 2, 3], [4, 5, 6]], columns=['A', 'B', 'C'])
        >>> df.to_clipboard(sep=',')
        ... # Wrote the following to the system clipboard:
        ... # ,A,B,C
        ... # 0,1,2,3
        ... # 1,4,5,6

        We can omit the the index by passing the keyword `index` and setting
        it to false.

        >>> df.to_clipboard(sep=',', index=False)
        ... # Wrote the following to the system clipboard:
        ... # A,B,C
        ... # 1,2,3
        ... # 4,5,6
        """
        from pandas.io import clipboards
        clipboards.to_clipboard(self, excel=excel, sep=sep, **kwargs)

    def to_xarray(self):
        """
        Return an xarray object from the pandas object.

        Returns
        -------
        xarray.DataArray or xarray.Dataset
            Data in the pandas structure converted to Dataset if the object is
            a DataFrame, or a DataArray if the object is a Series.

        See Also
        --------
        DataFrame.to_hdf : Write DataFrame to an HDF5 file.
        DataFrame.to_parquet : Write a DataFrame to the binary parquet format.

        Examples
        --------
        >>> df = pd.DataFrame([('falcon', 'bird',  389.0, 2),
        ...                    ('parrot', 'bird', 24.0, 2),
        ...                    ('lion',   'mammal', 80.5, 4),
        ...                    ('monkey', 'mammal', np.nan, 4)],
        ...                    columns=['name', 'class', 'max_speed',
        ...                             'num_legs'])
        >>> df
             name   class  max_speed  num_legs
        0  falcon    bird      389.0         2
        1  parrot    bird       24.0         2
        2    lion  mammal       80.5         4
        3  monkey  mammal        NaN         4

        >>> df.to_xarray()
        <xarray.Dataset>
        Dimensions:    (index: 4)
        Coordinates:
          * index      (index) int64 0 1 2 3
        Data variables:
            name       (index) object 'falcon' 'parrot' 'lion' 'monkey'
            class      (index) object 'bird' 'bird' 'mammal' 'mammal'
            max_speed  (index) float64 389.0 24.0 80.5 nan
            num_legs   (index) int64 2 2 4 4

        >>> df['max_speed'].to_xarray()
        <xarray.DataArray 'max_speed' (index: 4)>
        array([389. ,  24. ,  80.5,   nan])
        Coordinates:
          * index    (index) int64 0 1 2 3

        >>> dates = pd.to_datetime(['2018-01-01', '2018-01-01',
        ...                         '2018-01-02', '2018-01-02'])
        >>> df_multiindex = pd.DataFrame({'date': dates,
        ...                    'animal': ['falcon', 'parrot', 'falcon',
        ...                               'parrot'],
        ...                    'speed': [350, 18, 361, 15]}).set_index(['date',
        ...                                                    'animal'])
        >>> df_multiindex
                           speed
        date       animal
        2018-01-01 falcon    350
                   parrot     18
        2018-01-02 falcon    361
                   parrot     15

        >>> df_multiindex.to_xarray()
        <xarray.Dataset>
        Dimensions:  (animal: 2, date: 2)
        Coordinates:
          * date     (date) datetime64[ns] 2018-01-01 2018-01-02
          * animal   (animal) object 'falcon' 'parrot'
        Data variables:
            speed    (date, animal) int64 350 18 361 15

        Notes
        -----
        See the `xarray docs <http://xarray.pydata.org/en/stable/>`__
        """

        try:
            import xarray
        except ImportError:
            # Give a nice error message
            raise ImportError("the xarray library is not installed\n"
                              "you can install via conda\n"
                              "conda install xarray\n"
                              "or via pip\n"
                              "pip install xarray\n")

        if self.ndim == 1:
            return xarray.DataArray.from_series(self)
        elif self.ndim == 2:
            return xarray.Dataset.from_dataframe(self)

        # > 2 dims
        coords = [(a, self._get_axis(a)) for a in self._AXIS_ORDERS]
        return xarray.DataArray(self,
                                coords=coords,
                                )

    def to_latex(self, buf=None, columns=None, col_space=None, header=True,
                 index=True, na_rep='NaN', formatters=None, float_format=None,
                 sparsify=None, index_names=True, bold_rows=False,
                 column_format=None, longtable=None, escape=None,
                 encoding=None, decimal='.', multicolumn=None,
                 multicolumn_format=None, multirow=None):
        r"""
        Render an object to a LaTeX tabular environment table.

        Render an object to a tabular environment table. You can splice
        this into a LaTeX document. Requires \usepackage{booktabs}.

        .. versionchanged:: 0.20.2
           Added to Series

        Parameters
        ----------
        buf : file descriptor or None
            Buffer to write to. If None, the output is returned as a string.
        columns : list of label, optional
            The subset of columns to write. Writes all columns by default.
        col_space : int, optional
            The minimum width of each column.
        header : bool or list of str, default True
            Write out the column names. If a list of strings is given,
            it is assumed to be aliases for the column names.
        index : bool, default True
            Write row names (index).
        na_rep : str, default 'NaN'
            Missing data representation.
        formatters : list of functions or dict of {str: function}, optional
            Formatter functions to apply to columns' elements by position or
            name. The result of each function must be a unicode string.
            List must be of length equal to the number of columns.
        float_format : str, optional
            Format string for floating point numbers.
        sparsify : bool, optional
            Set to False for a DataFrame with a hierarchical index to print
            every multiindex key at each row. By default, the value will be
            read from the config module.
        index_names : bool, default True
            Prints the names of the indexes.
        bold_rows : bool, default False
            Make the row labels bold in the output.
        column_format : str, optional
            The columns format as specified in `LaTeX table format
            <https://en.wikibooks.org/wiki/LaTeX/Tables>`__ e.g. 'rcl' for 3
            columns. By default, 'l' will be used for all columns except
            columns of numbers, which default to 'r'.
        longtable : bool, optional
            By default, the value will be read from the pandas config
            module. Use a longtable environment instead of tabular. Requires
            adding a \usepackage{longtable} to your LaTeX preamble.
        escape : bool, optional
            By default, the value will be read from the pandas config
            module. When set to False prevents from escaping latex special
            characters in column names.
        encoding : str, optional
            A string representing the encoding to use in the output file,
            defaults to 'ascii' on Python 2 and 'utf-8' on Python 3.
        decimal : str, default '.'
            Character recognized as decimal separator, e.g. ',' in Europe.
            .. versionadded:: 0.18.0
        multicolumn : bool, default True
            Use \multicolumn to enhance MultiIndex columns.
            The default will be read from the config module.
            .. versionadded:: 0.20.0
        multicolumn_format : str, default 'l'
            The alignment for multicolumns, similar to `column_format`
            The default will be read from the config module.
            .. versionadded:: 0.20.0
        multirow : bool, default False
            Use \multirow to enhance MultiIndex rows. Requires adding a
            \usepackage{multirow} to your LaTeX preamble. Will print
            centered labels (instead of top-aligned) across the contained
            rows, separating groups via clines. The default will be read
            from the pandas config module.
            .. versionadded:: 0.20.0

        Returns
        -------
        str or None
            If buf is None, returns the resulting LateX format as a
            string. Otherwise returns None.

        See Also
        --------
        DataFrame.to_string : Render a DataFrame to a console-friendly
            tabular output.
        DataFrame.to_html : Render a DataFrame as an HTML table.

        Examples
        --------
        >>> df = pd.DataFrame({'name': ['Raphael', 'Donatello'],
        ...                    'mask': ['red', 'purple'],
        ...                    'weapon': ['sai', 'bo staff']})
        >>> df.to_latex(index=False) # doctest: +NORMALIZE_WHITESPACE
        '\\begin{tabular}{lll}\n\\toprule\n      name &    mask &    weapon
        \\\\\n\\midrule\n   Raphael &     red &       sai \\\\\n Donatello &
         purple &  bo staff \\\\\n\\bottomrule\n\\end{tabular}\n'
        """
        # Get defaults from the pandas config
        if self.ndim == 1:
            self = self.to_frame()
        if longtable is None:
            longtable = config.get_option("display.latex.longtable")
        if escape is None:
            escape = config.get_option("display.latex.escape")
        if multicolumn is None:
            multicolumn = config.get_option("display.latex.multicolumn")
        if multicolumn_format is None:
            multicolumn_format = config.get_option(
                "display.latex.multicolumn_format")
        if multirow is None:
            multirow = config.get_option("display.latex.multirow")

        formatter = DataFrameFormatter(self, buf=buf, columns=columns,
                                       col_space=col_space, na_rep=na_rep,
                                       header=header, index=index,
                                       formatters=formatters,
                                       float_format=float_format,
                                       bold_rows=bold_rows,
                                       sparsify=sparsify,
                                       index_names=index_names,
                                       escape=escape, decimal=decimal)
        formatter.to_latex(column_format=column_format, longtable=longtable,
                           encoding=encoding, multicolumn=multicolumn,
                           multicolumn_format=multicolumn_format,
                           multirow=multirow)

        if buf is None:
            return formatter.buf.getvalue()

    # ----------------------------------------------------------------------
    # Fancy Indexing

    @classmethod
    def _create_indexer(cls, name, indexer):
        """Create an indexer like _name in the class."""
        if getattr(cls, name, None) is None:
            _indexer = functools.partial(indexer, name)
            setattr(cls, name, property(_indexer, doc=indexer.__doc__))

    def get(self, key, default=None):
        """
        Get item from object for given key (DataFrame column, Panel slice,
        etc.). Returns default value if not found.

        Parameters
        ----------
        key : object

        Returns
        -------
        value : same type as items contained in object
        """
        try:
            return self[key]
        except (KeyError, ValueError, IndexError):
            return default

    def __getitem__(self, item):
        return self._get_item_cache(item)

    def _get_item_cache(self, item):
        """Return the cached item, item represents a label indexer."""
        cache = self._item_cache
        res = cache.get(item)
        if res is None:
            values = self._data.get(item)
            res = self._box_item_values(item, values)
            cache[item] = res
            res._set_as_cached(item, self)

            # for a chain
            res._is_copy = self._is_copy
        return res

    def _set_as_cached(self, item, cacher):
        """Set the _cacher attribute on the calling object with a weakref to
        cacher.
        """
        self._cacher = (item, weakref.ref(cacher))

    def _reset_cacher(self):
        """Reset the cacher."""
        if hasattr(self, '_cacher'):
            del self._cacher

    def _iget_item_cache(self, item):
        """Return the cached item, item represents a positional indexer."""
        ax = self._info_axis
        if ax.is_unique:
            lower = self._get_item_cache(ax[item])
        else:
            lower = self._take(item, axis=self._info_axis_number)
        return lower

    def _box_item_values(self, key, values):
        raise com.AbstractMethodError(self)

    def _maybe_cache_changed(self, item, value):
        """The object has called back to us saying maybe it has changed.
        """
        self._data.set(item, value, check=False)

    @property
    def _is_cached(self):
        """Return boolean indicating if self is cached or not."""
        return getattr(self, '_cacher', None) is not None

    def _get_cacher(self):
        """return my cacher or None"""
        cacher = getattr(self, '_cacher', None)
        if cacher is not None:
            cacher = cacher[1]()
        return cacher

    @property
    def _is_view(self):
        """Return boolean indicating if self is view of another array """
        return self._data.is_view

    def _maybe_update_cacher(self, clear=False, verify_is_copy=True):
        """
        See if we need to update our parent cacher if clear, then clear our
        cache.

        Parameters
        ----------
        clear : boolean, default False
            clear the item cache
        verify_is_copy : boolean, default True
            provide is_copy checks

        """

        cacher = getattr(self, '_cacher', None)
        if cacher is not None:
            ref = cacher[1]()

            # we are trying to reference a dead referant, hence
            # a copy
            if ref is None:
                del self._cacher
            else:
                try:
                    ref._maybe_cache_changed(cacher[0], self)
                except Exception:
                    pass

        if verify_is_copy:
            self._check_setitem_copy(stacklevel=5, t='referant')

        if clear:
            self._clear_item_cache()

    def _clear_item_cache(self, i=None):
        if i is not None:
            self._item_cache.pop(i, None)
        else:
            self._item_cache.clear()

    def _slice(self, slobj, axis=0, kind=None):
        """
        Construct a slice of this container.

        kind parameter is maintained for compatibility with Series slicing.
        """
        axis = self._get_block_manager_axis(axis)
        result = self._constructor(self._data.get_slice(slobj, axis=axis))
        result = result.__finalize__(self)

        # this could be a view
        # but only in a single-dtyped view slicable case
        is_copy = axis != 0 or result._is_view
        result._set_is_copy(self, copy=is_copy)
        return result

    def _set_item(self, key, value):
        self._data.set(key, value)
        self._clear_item_cache()

    def _set_is_copy(self, ref=None, copy=True):
        if not copy:
            self._is_copy = None
        else:
            if ref is not None:
                self._is_copy = weakref.ref(ref)
            else:
                self._is_copy = None

    def _check_is_chained_assignment_possible(self):
        """
        Check if we are a view, have a cacher, and are of mixed type.
        If so, then force a setitem_copy check.

        Should be called just near setting a value

        Will return a boolean if it we are a view and are cached, but a
        single-dtype meaning that the cacher should be updated following
        setting.
        """
        if self._is_view and self._is_cached:
            ref = self._get_cacher()
            if ref is not None and ref._is_mixed_type:
                self._check_setitem_copy(stacklevel=4, t='referant',
                                         force=True)
            return True
        elif self._is_copy:
            self._check_setitem_copy(stacklevel=4, t='referant')
        return False

    def _check_setitem_copy(self, stacklevel=4, t='setting', force=False):
        """

        Parameters
        ----------
        stacklevel : integer, default 4
           the level to show of the stack when the error is output
        t : string, the type of setting error
        force : boolean, default False
           if True, then force showing an error

        validate if we are doing a settitem on a chained copy.

        If you call this function, be sure to set the stacklevel such that the
        user will see the error *at the level of setting*

        It is technically possible to figure out that we are setting on
        a copy even WITH a multi-dtyped pandas object. In other words, some
        blocks may be views while other are not. Currently _is_view will ALWAYS
        return False for multi-blocks to avoid having to handle this case.

        df = DataFrame(np.arange(0,9), columns=['count'])
        df['group'] = 'b'

        # This technically need not raise SettingWithCopy if both are view
        # (which is not # generally guaranteed but is usually True.  However,
        # this is in general not a good practice and we recommend using .loc.
        df.iloc[0:5]['group'] = 'a'

        """

        if force or self._is_copy:

            value = config.get_option('mode.chained_assignment')
            if value is None:
                return

            # see if the copy is not actually referred; if so, then dissolve
            # the copy weakref
            try:
                gc.collect(2)
                if not gc.get_referents(self._is_copy()):
                    self._is_copy = None
                    return
            except Exception:
                pass

            # we might be a false positive
            try:
                if self._is_copy().shape == self.shape:
                    self._is_copy = None
                    return
            except Exception:
                pass

            # a custom message
            if isinstance(self._is_copy, string_types):
                t = self._is_copy

            elif t == 'referant':
                t = ("\n"
                     "A value is trying to be set on a copy of a slice from a "
                     "DataFrame\n\n"
                     "See the caveats in the documentation: "
                     "http://pandas.pydata.org/pandas-docs/stable/"
                     "indexing.html#indexing-view-versus-copy"
                     )

            else:
                t = ("\n"
                     "A value is trying to be set on a copy of a slice from a "
                     "DataFrame.\n"
                     "Try using .loc[row_indexer,col_indexer] = value "
                     "instead\n\nSee the caveats in the documentation: "
                     "http://pandas.pydata.org/pandas-docs/stable/"
                     "indexing.html#indexing-view-versus-copy"
                     )

            if value == 'raise':
                raise com.SettingWithCopyError(t)
            elif value == 'warn':
                warnings.warn(t, com.SettingWithCopyWarning,
                              stacklevel=stacklevel)

    def __delitem__(self, key):
        """
        Delete item
        """
        deleted = False

        maybe_shortcut = False
        if hasattr(self, 'columns') and isinstance(self.columns, MultiIndex):
            try:
                maybe_shortcut = key not in self.columns._engine
            except TypeError:
                pass

        if maybe_shortcut:
            # Allow shorthand to delete all columns whose first len(key)
            # elements match key:
            if not isinstance(key, tuple):
                key = (key, )
            for col in self.columns:
                if isinstance(col, tuple) and col[:len(key)] == key:
                    del self[col]
                    deleted = True
        if not deleted:
            # If the above loop ran and didn't delete anything because
            # there was no match, this call should raise the appropriate
            # exception:
            self._data.delete(key)

        # delete from the caches
        try:
            del self._item_cache[key]
        except KeyError:
            pass

    def _take(self, indices, axis=0, is_copy=True):
        """
        Return the elements in the given *positional* indices along an axis.

        This means that we are not indexing according to actual values in
        the index attribute of the object. We are indexing according to the
        actual position of the element in the object.

        This is the internal version of ``.take()`` and will contain a wider
        selection of parameters useful for internal use but not as suitable
        for public usage.

        Parameters
        ----------
        indices : array-like
            An array of ints indicating which positions to take.
        axis : int, default 0
            The axis on which to select elements. "0" means that we are
            selecting rows, "1" means that we are selecting columns, etc.
        is_copy : bool, default True
            Whether to return a copy of the original object or not.

        Returns
        -------
        taken : same type as caller
            An array-like containing the elements taken from the object.

        See Also
        --------
        numpy.ndarray.take
        numpy.take
        """
        self._consolidate_inplace()

        new_data = self._data.take(indices,
                                   axis=self._get_block_manager_axis(axis),
                                   verify=True)
        result = self._constructor(new_data).__finalize__(self)

        # Maybe set copy if we didn't actually change the index.
        if is_copy:
            if not result._get_axis(axis).equals(self._get_axis(axis)):
                result._set_is_copy(self)

        return result

    def take(self, indices, axis=0, convert=None, is_copy=True, **kwargs):
        """
        Return the elements in the given *positional* indices along an axis.

        This means that we are not indexing according to actual values in
        the index attribute of the object. We are indexing according to the
        actual position of the element in the object.

        Parameters
        ----------
        indices : array-like
            An array of ints indicating which positions to take.
        axis : {0 or 'index', 1 or 'columns', None}, default 0
            The axis on which to select elements. ``0`` means that we are
            selecting rows, ``1`` means that we are selecting columns.
        convert : bool, default True
            Whether to convert negative indices into positive ones.
            For example, ``-1`` would map to the ``len(axis) - 1``.
            The conversions are similar to the behavior of indexing a
            regular Python list.

            .. deprecated:: 0.21.0
               In the future, negative indices will always be converted.

        is_copy : bool, default True
            Whether to return a copy of the original object or not.
        **kwargs
            For compatibility with :meth:`numpy.take`. Has no effect on the
            output.

        Returns
        -------
        taken : same type as caller
            An array-like containing the elements taken from the object.

        See Also
        --------
        DataFrame.loc : Select a subset of a DataFrame by labels.
        DataFrame.iloc : Select a subset of a DataFrame by positions.
        numpy.take : Take elements from an array along an axis.

        Examples
        --------
        >>> df = pd.DataFrame([('falcon', 'bird',    389.0),
        ...                    ('parrot', 'bird',     24.0),
        ...                    ('lion',   'mammal',   80.5),
        ...                    ('monkey', 'mammal', np.nan)],
        ...                    columns=['name', 'class', 'max_speed'],
        ...                    index=[0, 2, 3, 1])
        >>> df
             name   class  max_speed
        0  falcon    bird      389.0
        2  parrot    bird       24.0
        3    lion  mammal       80.5
        1  monkey  mammal        NaN

        Take elements at positions 0 and 3 along the axis 0 (default).

        Note how the actual indices selected (0 and 1) do not correspond to
        our selected indices 0 and 3. That's because we are selecting the 0th
        and 3rd rows, not rows whose indices equal 0 and 3.

        >>> df.take([0, 3])
             name   class  max_speed
        0  falcon    bird      389.0
        1  monkey  mammal        NaN

        Take elements at indices 1 and 2 along the axis 1 (column selection).

        >>> df.take([1, 2], axis=1)
            class  max_speed
        0    bird      389.0
        2    bird       24.0
        3  mammal       80.5
        1  mammal        NaN

        We may take elements using negative integers for positive indices,
        starting from the end of the object, just like with Python lists.

        >>> df.take([-1, -2])
             name   class  max_speed
        1  monkey  mammal        NaN
        3    lion  mammal       80.5
        """
        if convert is not None:
            msg = ("The 'convert' parameter is deprecated "
                   "and will be removed in a future version.")
            warnings.warn(msg, FutureWarning, stacklevel=2)

        nv.validate_take(tuple(), kwargs)
        return self._take(indices, axis=axis, is_copy=is_copy)

    def xs(self, key, axis=0, level=None, drop_level=True):
        """
        Returns a cross-section (row(s) or column(s)) from the
        Series/DataFrame. Defaults to cross-section on the rows (axis=0).

        Parameters
        ----------
        key : object
            Some label contained in the index, or partially in a MultiIndex
        axis : int, default 0
            Axis to retrieve cross-section on
        level : object, defaults to first n levels (n=1 or len(key))
            In case of a key partially contained in a MultiIndex, indicate
            which levels are used. Levels can be referred by label or position.
        drop_level : boolean, default True
            If False, returns object with same levels as self.

        Examples
        --------
        >>> df
           A  B  C
        a  4  5  2
        b  4  0  9
        c  9  7  3
        >>> df.xs('a')
        A    4
        B    5
        C    2
        Name: a
        >>> df.xs('C', axis=1)
        a    2
        b    9
        c    3
        Name: C

        >>> df
                            A  B  C  D
        first second third
        bar   one    1      4  1  8  9
              two    1      7  5  5  0
        baz   one    1      6  6  8  0
              three  2      5  3  5  3
        >>> df.xs(('baz', 'three'))
               A  B  C  D
        third
        2      5  3  5  3
        >>> df.xs('one', level=1)
                     A  B  C  D
        first third
        bar   1      4  1  8  9
        baz   1      6  6  8  0
        >>> df.xs(('baz', 2), level=[0, 'third'])
                A  B  C  D
        second
        three   5  3  5  3

        Returns
        -------
        xs : Series or DataFrame

        Notes
        -----
        xs is only for getting, not setting values.

        MultiIndex Slicers is a generic way to get/set values on any level or
        levels.  It is a superset of xs functionality, see
        :ref:`MultiIndex Slicers <advanced.mi_slicers>`

        """
        axis = self._get_axis_number(axis)
        labels = self._get_axis(axis)
        if level is not None:
            loc, new_ax = labels.get_loc_level(key, level=level,
                                               drop_level=drop_level)

            # create the tuple of the indexer
            indexer = [slice(None)] * self.ndim
            indexer[axis] = loc
            indexer = tuple(indexer)

            result = self.iloc[indexer]
            setattr(result, result._get_axis_name(axis), new_ax)
            return result

        if axis == 1:
            return self[key]

        self._consolidate_inplace()

        index = self.index
        if isinstance(index, MultiIndex):
            loc, new_index = self.index.get_loc_level(key,
                                                      drop_level=drop_level)
        else:
            loc = self.index.get_loc(key)

            if isinstance(loc, np.ndarray):
                if loc.dtype == np.bool_:
                    inds, = loc.nonzero()
                    return self._take(inds, axis=axis)
                else:
                    return self._take(loc, axis=axis)

            if not is_scalar(loc):
                new_index = self.index[loc]

        if is_scalar(loc):
            new_values = self._data.fast_xs(loc)

            # may need to box a datelike-scalar
            #
            # if we encounter an array-like and we only have 1 dim
            # that means that their are list/ndarrays inside the Series!
            # so just return them (GH 6394)
            if not is_list_like(new_values) or self.ndim == 1:
                return com.maybe_box_datetimelike(new_values)

            result = self._constructor_sliced(
                new_values, index=self.columns,
                name=self.index[loc], dtype=new_values.dtype)

        else:
            result = self.iloc[loc]
            result.index = new_index

        # this could be a view
        # but only in a single-dtyped view slicable case
        result._set_is_copy(self, copy=not result._is_view)
        return result

    _xs = xs

    def select(self, crit, axis=0):
        """Return data corresponding to axis labels matching criteria

        .. deprecated:: 0.21.0
            Use df.loc[df.index.map(crit)] to select via labels

        Parameters
        ----------
        crit : function
            To be called on each index (label). Should return True or False
        axis : int

        Returns
        -------
        selection : same type as caller
        """
        warnings.warn("'select' is deprecated and will be removed in a "
                      "future release. You can use "
                      ".loc[labels.map(crit)] as a replacement",
                      FutureWarning, stacklevel=2)

        axis = self._get_axis_number(axis)
        axis_name = self._get_axis_name(axis)
        axis_values = self._get_axis(axis)

        if len(axis_values) > 0:
            new_axis = axis_values[
                np.asarray([bool(crit(label)) for label in axis_values])]
        else:
            new_axis = axis_values

        return self.reindex(**{axis_name: new_axis})

    def reindex_like(self, other, method=None, copy=True, limit=None,
                     tolerance=None):
        """Return an object with matching indices to myself.

        Parameters
        ----------
        other : Object
        method : string or None
        copy : boolean, default True
        limit : int, default None
            Maximum number of consecutive labels to fill for inexact matches.
        tolerance : optional
            Maximum distance between labels of the other object and this
            object for inexact matches. Can be list-like.

            .. versionadded:: 0.21.0 (list-like tolerance)

        Notes
        -----
        Like calling s.reindex(index=other.index, columns=other.columns,
                               method=...)

        Returns
        -------
        reindexed : same as input
        """
        d = other._construct_axes_dict(axes=self._AXIS_ORDERS, method=method,
                                       copy=copy, limit=limit,
                                       tolerance=tolerance)

        return self.reindex(**d)

    def drop(self, labels=None, axis=0, index=None, columns=None, level=None,
             inplace=False, errors='raise'):

        inplace = validate_bool_kwarg(inplace, 'inplace')

        if labels is not None:
            if index is not None or columns is not None:
                raise ValueError("Cannot specify both 'labels' and "
                                 "'index'/'columns'")
            axis_name = self._get_axis_name(axis)
            axes = {axis_name: labels}
        elif index is not None or columns is not None:
            axes, _ = self._construct_axes_from_arguments((index, columns), {})
        else:
            raise ValueError("Need to specify at least one of 'labels', "
                             "'index' or 'columns'")

        obj = self

        for axis, labels in axes.items():
            if labels is not None:
                obj = obj._drop_axis(labels, axis, level=level, errors=errors)

        if inplace:
            self._update_inplace(obj)
        else:
            return obj

    def _drop_axis(self, labels, axis, level=None, errors='raise'):
        """
        Drop labels from specified axis. Used in the ``drop`` method
        internally.

        Parameters
        ----------
        labels : single label or list-like
        axis : int or axis name
        level : int or level name, default None
            For MultiIndex
        errors : {'ignore', 'raise'}, default 'raise'
            If 'ignore', suppress error and existing labels are dropped.

        """
        axis = self._get_axis_number(axis)
        axis_name = self._get_axis_name(axis)
        axis = self._get_axis(axis)

        if axis.is_unique:
            if level is not None:
                if not isinstance(axis, MultiIndex):
                    raise AssertionError('axis must be a MultiIndex')
                new_axis = axis.drop(labels, level=level, errors=errors)
            else:
                new_axis = axis.drop(labels, errors=errors)
            result = self.reindex(**{axis_name: new_axis})

        # Case for non-unique axis
        else:
            labels = ensure_object(com.index_labels_to_array(labels))
            if level is not None:
                if not isinstance(axis, MultiIndex):
                    raise AssertionError('axis must be a MultiIndex')
                indexer = ~axis.get_level_values(level).isin(labels)

                # GH 18561 MultiIndex.drop should raise if label is absent
                if errors == 'raise' and indexer.all():
                    raise KeyError('{} not found in axis'.format(labels))
            else:
                indexer = ~axis.isin(labels)
                # Check if label doesn't exist along axis
                labels_missing = (axis.get_indexer_for(labels) == -1).any()
                if errors == 'raise' and labels_missing:
                    raise KeyError('{} not found in axis'.format(labels))

            slicer = [slice(None)] * self.ndim
            slicer[self._get_axis_number(axis_name)] = indexer

            result = self.loc[tuple(slicer)]

        return result

    def _update_inplace(self, result, verify_is_copy=True):
        """
        Replace self internals with result.

        Parameters
        ----------
        verify_is_copy : boolean, default True
            provide is_copy checks

        """
        # NOTE: This does *not* call __finalize__ and that's an explicit
        # decision that we may revisit in the future.

        self._reset_cache()
        self._clear_item_cache()
        self._data = getattr(result, '_data', result)
        self._maybe_update_cacher(verify_is_copy=verify_is_copy)

    def add_prefix(self, prefix):
        """
        Prefix labels with string `prefix`.

        For Series, the row labels are prefixed.
        For DataFrame, the column labels are prefixed.

        Parameters
        ----------
        prefix : str
            The string to add before each label.

        Returns
        -------
        Series or DataFrame
            New Series or DataFrame with updated labels.

        See Also
        --------
        Series.add_suffix: Suffix row labels with string `suffix`.
        DataFrame.add_suffix: Suffix column labels with string `suffix`.

        Examples
        --------
        >>> s = pd.Series([1, 2, 3, 4])
        >>> s
        0    1
        1    2
        2    3
        3    4
        dtype: int64

        >>> s.add_prefix('item_')
        item_0    1
        item_1    2
        item_2    3
        item_3    4
        dtype: int64

        >>> df = pd.DataFrame({'A': [1, 2, 3, 4],  'B': [3, 4, 5, 6]})
        >>> df
           A  B
        0  1  3
        1  2  4
        2  3  5
        3  4  6

        >>> df.add_prefix('col_')
             col_A  col_B
        0       1       3
        1       2       4
        2       3       5
        3       4       6
        """
        f = functools.partial('{prefix}{}'.format, prefix=prefix)

        mapper = {self._info_axis_name: f}
        return self.rename(**mapper)

    def add_suffix(self, suffix):
        """
        Suffix labels with string `suffix`.

        For Series, the row labels are suffixed.
        For DataFrame, the column labels are suffixed.

        Parameters
        ----------
        suffix : str
            The string to add after each label.

        Returns
        -------
        Series or DataFrame
            New Series or DataFrame with updated labels.

        See Also
        --------
        Series.add_prefix: Prefix row labels with string `prefix`.
        DataFrame.add_prefix: Prefix column labels with string `prefix`.

        Examples
        --------
        >>> s = pd.Series([1, 2, 3, 4])
        >>> s
        0    1
        1    2
        2    3
        3    4
        dtype: int64

        >>> s.add_suffix('_item')
        0_item    1
        1_item    2
        2_item    3
        3_item    4
        dtype: int64

        >>> df = pd.DataFrame({'A': [1, 2, 3, 4],  'B': [3, 4, 5, 6]})
        >>> df
           A  B
        0  1  3
        1  2  4
        2  3  5
        3  4  6

        >>> df.add_suffix('_col')
             A_col  B_col
        0       1       3
        1       2       4
        2       3       5
        3       4       6
        """
        f = functools.partial('{}{suffix}'.format, suffix=suffix)

        mapper = {self._info_axis_name: f}
        return self.rename(**mapper)

    def sort_values(self, by=None, axis=0, ascending=True, inplace=False,
                    kind='quicksort', na_position='last'):
        """
        Sort by the values along either axis

        Parameters
        ----------%(optional_by)s
        axis : %(axes_single_arg)s, default 0
             Axis to be sorted
        ascending : bool or list of bool, default True
             Sort ascending vs. descending. Specify list for multiple sort
             orders.  If this is a list of bools, must match the length of
             the by.
        inplace : bool, default False
             if True, perform operation in-place
        kind : {'quicksort', 'mergesort', 'heapsort'}, default 'quicksort'
             Choice of sorting algorithm. See also ndarray.np.sort for more
             information.  `mergesort` is the only stable algorithm. For
             DataFrames, this option is only applied when sorting on a single
             column or label.
        na_position : {'first', 'last'}, default 'last'
             `first` puts NaNs at the beginning, `last` puts NaNs at the end

        Returns
        -------
        sorted_obj : %(klass)s

        Examples
        --------
        >>> df = pd.DataFrame({
        ...     'col1' : ['A', 'A', 'B', np.nan, 'D', 'C'],
        ...     'col2' : [2, 1, 9, 8, 7, 4],
        ...     'col3': [0, 1, 9, 4, 2, 3],
        ... })
        >>> df
            col1 col2 col3
        0   A    2    0
        1   A    1    1
        2   B    9    9
        3   NaN  8    4
        4   D    7    2
        5   C    4    3

        Sort by col1

        >>> df.sort_values(by=['col1'])
            col1 col2 col3
        0   A    2    0
        1   A    1    1
        2   B    9    9
        5   C    4    3
        4   D    7    2
        3   NaN  8    4

        Sort by multiple columns

        >>> df.sort_values(by=['col1', 'col2'])
            col1 col2 col3
        1   A    1    1
        0   A    2    0
        2   B    9    9
        5   C    4    3
        4   D    7    2
        3   NaN  8    4

        Sort Descending

        >>> df.sort_values(by='col1', ascending=False)
            col1 col2 col3
        4   D    7    2
        5   C    4    3
        2   B    9    9
        0   A    2    0
        1   A    1    1
        3   NaN  8    4

        Putting NAs first

        >>> df.sort_values(by='col1', ascending=False, na_position='first')
            col1 col2 col3
        3   NaN  8    4
        4   D    7    2
        5   C    4    3
        2   B    9    9
        0   A    2    0
        1   A    1    1
        """
        raise NotImplementedError("sort_values has not been implemented "
                                  "on Panel or Panel4D objects.")

    def sort_index(self, axis=0, level=None, ascending=True, inplace=False,
                   kind='quicksort', na_position='last', sort_remaining=True):
        """
        Sort object by labels (along an axis)

        Parameters
        ----------
        axis : %(axes)s to direct sorting
        level : int or level name or list of ints or list of level names
            if not None, sort on values in specified index level(s)
        ascending : boolean, default True
            Sort ascending vs. descending
        inplace : bool, default False
            if True, perform operation in-place
        kind : {'quicksort', 'mergesort', 'heapsort'}, default 'quicksort'
             Choice of sorting algorithm. See also ndarray.np.sort for more
             information.  `mergesort` is the only stable algorithm. For
             DataFrames, this option is only applied when sorting on a single
             column or label.
        na_position : {'first', 'last'}, default 'last'
             `first` puts NaNs at the beginning, `last` puts NaNs at the end.
             Not implemented for MultiIndex.
        sort_remaining : bool, default True
            if true and sorting by level and index is multilevel, sort by other
            levels too (in order) after sorting by specified level

        Returns
        -------
        sorted_obj : %(klass)s
        """
        inplace = validate_bool_kwarg(inplace, 'inplace')
        axis = self._get_axis_number(axis)
        axis_name = self._get_axis_name(axis)
        labels = self._get_axis(axis)

        if level is not None:
            raise NotImplementedError("level is not implemented")
        if inplace:
            raise NotImplementedError("inplace is not implemented")

        sort_index = labels.argsort()
        if not ascending:
            sort_index = sort_index[::-1]

        new_axis = labels.take(sort_index)
        return self.reindex(**{axis_name: new_axis})

    def reindex(self, *args, **kwargs):
        """
        Conform %(klass)s to new index with optional filling logic, placing
        NA/NaN in locations having no value in the previous index. A new object
        is produced unless the new index is equivalent to the current one and
        copy=False

        Parameters
        ----------
        %(optional_labels)s
        %(axes)s : array-like, optional (should be specified using keywords)
            New labels / index to conform to. Preferably an Index object to
            avoid duplicating data
        %(optional_axis)s
        method : {None, 'backfill'/'bfill', 'pad'/'ffill', 'nearest'}, optional
            method to use for filling holes in reindexed DataFrame.
            Please note: this is only applicable to DataFrames/Series with a
            monotonically increasing/decreasing index.

            * default: don't fill gaps
            * pad / ffill: propagate last valid observation forward to next
              valid
            * backfill / bfill: use next valid observation to fill gap
            * nearest: use nearest valid observations to fill gap

        copy : boolean, default True
            Return a new object, even if the passed indexes are the same
        level : int or name
            Broadcast across a level, matching Index values on the
            passed MultiIndex level
        fill_value : scalar, default np.NaN
            Value to use for missing values. Defaults to NaN, but can be any
            "compatible" value
        limit : int, default None
            Maximum number of consecutive elements to forward or backward fill
        tolerance : optional
            Maximum distance between original and new labels for inexact
            matches. The values of the index at the matching locations most
            satisfy the equation ``abs(index[indexer] - target) <= tolerance``.

            Tolerance may be a scalar value, which applies the same tolerance
            to all values, or list-like, which applies variable tolerance per
            element. List-like includes list, tuple, array, Series, and must be
            the same size as the index and its dtype must exactly match the
            index's type.

            .. versionadded:: 0.21.0 (list-like tolerance)

        Examples
        --------

        ``DataFrame.reindex`` supports two calling conventions

        * ``(index=index_labels, columns=column_labels, ...)``
        * ``(labels, axis={'index', 'columns'}, ...)``

        We *highly* recommend using keyword arguments to clarify your
        intent.

        Create a dataframe with some fictional data.

        >>> index = ['Firefox', 'Chrome', 'Safari', 'IE10', 'Konqueror']
        >>> df = pd.DataFrame({
        ...      'http_status': [200,200,404,404,301],
        ...      'response_time': [0.04, 0.02, 0.07, 0.08, 1.0]},
        ...       index=index)
        >>> df
                   http_status  response_time
        Firefox            200           0.04
        Chrome             200           0.02
        Safari             404           0.07
        IE10               404           0.08
        Konqueror          301           1.00

        Create a new index and reindex the dataframe. By default
        values in the new index that do not have corresponding
        records in the dataframe are assigned ``NaN``.

        >>> new_index= ['Safari', 'Iceweasel', 'Comodo Dragon', 'IE10',
        ...             'Chrome']
        >>> df.reindex(new_index)
                       http_status  response_time
        Safari               404.0           0.07
        Iceweasel              NaN            NaN
        Comodo Dragon          NaN            NaN
        IE10                 404.0           0.08
        Chrome               200.0           0.02

        We can fill in the missing values by passing a value to
        the keyword ``fill_value``. Because the index is not monotonically
        increasing or decreasing, we cannot use arguments to the keyword
        ``method`` to fill the ``NaN`` values.

        >>> df.reindex(new_index, fill_value=0)
                       http_status  response_time
        Safari                 404           0.07
        Iceweasel                0           0.00
        Comodo Dragon            0           0.00
        IE10                   404           0.08
        Chrome                 200           0.02

        >>> df.reindex(new_index, fill_value='missing')
                      http_status response_time
        Safari                404          0.07
        Iceweasel         missing       missing
        Comodo Dragon     missing       missing
        IE10                  404          0.08
        Chrome                200          0.02

        We can also reindex the columns.

        >>> df.reindex(columns=['http_status', 'user_agent'])
                   http_status  user_agent
        Firefox            200         NaN
        Chrome             200         NaN
        Safari             404         NaN
        IE10               404         NaN
        Konqueror          301         NaN

        Or we can use "axis-style" keyword arguments

        >>> df.reindex(['http_status', 'user_agent'], axis="columns")
                   http_status  user_agent
        Firefox            200         NaN
        Chrome             200         NaN
        Safari             404         NaN
        IE10               404         NaN
        Konqueror          301         NaN

        To further illustrate the filling functionality in
        ``reindex``, we will create a dataframe with a
        monotonically increasing index (for example, a sequence
        of dates).

        >>> date_index = pd.date_range('1/1/2010', periods=6, freq='D')
        >>> df2 = pd.DataFrame({"prices": [100, 101, np.nan, 100, 89, 88]},
        ...                    index=date_index)
        >>> df2
                    prices
        2010-01-01     100
        2010-01-02     101
        2010-01-03     NaN
        2010-01-04     100
        2010-01-05      89
        2010-01-06      88

        Suppose we decide to expand the dataframe to cover a wider
        date range.

        >>> date_index2 = pd.date_range('12/29/2009', periods=10, freq='D')
        >>> df2.reindex(date_index2)
                    prices
        2009-12-29     NaN
        2009-12-30     NaN
        2009-12-31     NaN
        2010-01-01     100
        2010-01-02     101
        2010-01-03     NaN
        2010-01-04     100
        2010-01-05      89
        2010-01-06      88
        2010-01-07     NaN

        The index entries that did not have a value in the original data frame
        (for example, '2009-12-29') are by default filled with ``NaN``.
        If desired, we can fill in the missing values using one of several
        options.

        For example, to back-propagate the last valid value to fill the ``NaN``
        values, pass ``bfill`` as an argument to the ``method`` keyword.

        >>> df2.reindex(date_index2, method='bfill')
                    prices
        2009-12-29     100
        2009-12-30     100
        2009-12-31     100
        2010-01-01     100
        2010-01-02     101
        2010-01-03     NaN
        2010-01-04     100
        2010-01-05      89
        2010-01-06      88
        2010-01-07     NaN

        Please note that the ``NaN`` value present in the original dataframe
        (at index value 2010-01-03) will not be filled by any of the
        value propagation schemes. This is because filling while reindexing
        does not look at dataframe values, but only compares the original and
        desired indexes. If you do want to fill in the ``NaN`` values present
        in the original dataframe, use the ``fillna()`` method.

        See the :ref:`user guide <basics.reindexing>` for more.

        Returns
        -------
        reindexed : %(klass)s
        """
        # TODO: Decide if we care about having different examples for different
        # kinds

        # construct the args
        axes, kwargs = self._construct_axes_from_arguments(args, kwargs)
        method = missing.clean_reindex_fill_method(kwargs.pop('method', None))
        level = kwargs.pop('level', None)
        copy = kwargs.pop('copy', True)
        limit = kwargs.pop('limit', None)
        tolerance = kwargs.pop('tolerance', None)
        fill_value = kwargs.pop('fill_value', None)

        # Series.reindex doesn't use / need the axis kwarg
        # We pop and ignore it here, to make writing Series/Frame generic code
        # easier
        kwargs.pop("axis", None)

        if kwargs:
            raise TypeError('reindex() got an unexpected keyword '
                            'argument "{0}"'.format(list(kwargs.keys())[0]))

        self._consolidate_inplace()

        # if all axes that are requested to reindex are equal, then only copy
        # if indicated must have index names equal here as well as values
        if all(self._get_axis(axis).identical(ax)
               for axis, ax in axes.items() if ax is not None):
            if copy:
                return self.copy()
            return self

        # check if we are a multi reindex
        if self._needs_reindex_multi(axes, method, level):
            try:
                return self._reindex_multi(axes, copy, fill_value)
            except Exception:
                pass

        # perform the reindex on the axes
        return self._reindex_axes(axes, level, limit, tolerance, method,
                                  fill_value, copy).__finalize__(self)

    def _reindex_axes(self, axes, level, limit, tolerance, method, fill_value,
                      copy):
        """Perform the reindex for all the axes."""
        obj = self
        for a in self._AXIS_ORDERS:
            labels = axes[a]
            if labels is None:
                continue

            ax = self._get_axis(a)
            new_index, indexer = ax.reindex(labels, level=level, limit=limit,
                                            tolerance=tolerance, method=method)

            axis = self._get_axis_number(a)
            obj = obj._reindex_with_indexers({axis: [new_index, indexer]},
                                             fill_value=fill_value,
                                             copy=copy, allow_dups=False)

        return obj

    def _needs_reindex_multi(self, axes, method, level):
        """Check if we do need a multi reindex."""
        return ((com.count_not_none(*axes.values()) == self._AXIS_LEN) and
                method is None and level is None and not self._is_mixed_type)

    def _reindex_multi(self, axes, copy, fill_value):
        return NotImplemented

    _shared_docs[
        'reindex_axis'] = ("""Conform input object to new index with optional
        filling logic, placing NA/NaN in locations having no value in the
        previous index. A new object is produced unless the new index is
        equivalent to the current one and copy=False

        Parameters
        ----------
        labels : array-like
            New labels / index to conform to. Preferably an Index object to
            avoid duplicating data
        axis : %(axes_single_arg)s
        method : {None, 'backfill'/'bfill', 'pad'/'ffill', 'nearest'}, optional
            Method to use for filling holes in reindexed DataFrame:

            * default: don't fill gaps
            * pad / ffill: propagate last valid observation forward to next
              valid
            * backfill / bfill: use next valid observation to fill gap
            * nearest: use nearest valid observations to fill gap

        copy : boolean, default True
            Return a new object, even if the passed indexes are the same
        level : int or name
            Broadcast across a level, matching Index values on the
            passed MultiIndex level
        limit : int, default None
            Maximum number of consecutive elements to forward or backward fill
        tolerance : optional
            Maximum distance between original and new labels for inexact
            matches. The values of the index at the matching locations most
            satisfy the equation ``abs(index[indexer] - target) <= tolerance``.

            Tolerance may be a scalar value, which applies the same tolerance
            to all values, or list-like, which applies variable tolerance per
            element. List-like includes list, tuple, array, Series, and must be
            the same size as the index and its dtype must exactly match the
            index's type.

            .. versionadded:: 0.21.0 (list-like tolerance)

        Examples
        --------
        >>> df.reindex_axis(['A', 'B', 'C'], axis=1)

        See Also
        --------
        reindex, reindex_like

        Returns
        -------
        reindexed : %(klass)s
        """)

    @Appender(_shared_docs['reindex_axis'] % _shared_doc_kwargs)
    def reindex_axis(self, labels, axis=0, method=None, level=None, copy=True,
                     limit=None, fill_value=None):
        msg = ("'.reindex_axis' is deprecated and will be removed in a future "
               "version. Use '.reindex' instead.")
        self._consolidate_inplace()

        axis_name = self._get_axis_name(axis)
        axis_values = self._get_axis(axis_name)
        method = missing.clean_reindex_fill_method(method)
        warnings.warn(msg, FutureWarning, stacklevel=3)
        new_index, indexer = axis_values.reindex(labels, method, level,
                                                 limit=limit)
        return self._reindex_with_indexers({axis: [new_index, indexer]},
                                           fill_value=fill_value, copy=copy)

    def _reindex_with_indexers(self, reindexers, fill_value=None, copy=False,
                               allow_dups=False):
        """allow_dups indicates an internal call here """

        # reindex doing multiple operations on different axes if indicated
        new_data = self._data
        for axis in sorted(reindexers.keys()):
            index, indexer = reindexers[axis]
            baxis = self._get_block_manager_axis(axis)

            if index is None:
                continue

            index = ensure_index(index)
            if indexer is not None:
                indexer = ensure_int64(indexer)

            # TODO: speed up on homogeneous DataFrame objects
            new_data = new_data.reindex_indexer(index, indexer, axis=baxis,
                                                fill_value=fill_value,
                                                allow_dups=allow_dups,
                                                copy=copy)

        if copy and new_data is self._data:
            new_data = new_data.copy()

        return self._constructor(new_data).__finalize__(self)

    def filter(self, items=None, like=None, regex=None, axis=None):
        """
        Subset rows or columns of dataframe according to labels in
        the specified index.

        Note that this routine does not filter a dataframe on its
        contents. The filter is applied to the labels of the index.

        Parameters
        ----------
        items : list-like
            List of axis to restrict to (must not all be present).
        like : string
            Keep axis where "arg in col == True".
        regex : string (regular expression)
            Keep axis with re.search(regex, col) == True.
        axis : int or string axis name
            The axis to filter on.  By default this is the info axis,
            'index' for Series, 'columns' for DataFrame.

        Returns
        -------
        same type as input object

        Examples
        --------
        >>> df = pd.DataFrame(np.array(([1,2,3], [4,5,6])),
        ...                   index=['mouse', 'rabbit'],
        ...                   columns=['one', 'two', 'three'])

        >>> # select columns by name
        >>> df.filter(items=['one', 'three'])
                 one  three
        mouse     1      3
        rabbit    4      6

        >>> # select columns by regular expression
        >>> df.filter(regex='e$', axis=1)
                 one  three
        mouse     1      3
        rabbit    4      6

        >>> # select rows containing 'bbi'
        >>> df.filter(like='bbi', axis=0)
                 one  two  three
        rabbit    4    5      6

        See Also
        --------
        pandas.DataFrame.loc

        Notes
        -----
        The ``items``, ``like``, and ``regex`` parameters are
        enforced to be mutually exclusive.

        ``axis`` defaults to the info axis that is used when indexing
        with ``[]``.
        """
        import re

        nkw = com.count_not_none(items, like, regex)
        if nkw > 1:
            raise TypeError('Keyword arguments `items`, `like`, or `regex` '
                            'are mutually exclusive')

        if axis is None:
            axis = self._info_axis_name
        labels = self._get_axis(axis)

        if items is not None:
            name = self._get_axis_name(axis)
            return self.reindex(
                **{name: [r for r in items if r in labels]})
        elif like:
            def f(x):
                return like in to_str(x)
            values = labels.map(f)
            return self.loc(axis=axis)[values]
        elif regex:
            def f(x):
                return matcher.search(to_str(x)) is not None
            matcher = re.compile(regex)
            values = labels.map(f)
            return self.loc(axis=axis)[values]
        else:
            raise TypeError('Must pass either `items`, `like`, or `regex`')

    def head(self, n=5):
        """
        Return the first `n` rows.

        This function returns the first `n` rows for the object based
        on position. It is useful for quickly testing if your object
        has the right type of data in it.

        Parameters
        ----------
        n : int, default 5
            Number of rows to select.

        Returns
        -------
        obj_head : same type as caller
            The first `n` rows of the caller object.

        See Also
        --------
        pandas.DataFrame.tail: Returns the last `n` rows.

        Examples
        --------
        >>> df = pd.DataFrame({'animal':['alligator', 'bee', 'falcon', 'lion',
        ...                    'monkey', 'parrot', 'shark', 'whale', 'zebra']})
        >>> df
              animal
        0  alligator
        1        bee
        2     falcon
        3       lion
        4     monkey
        5     parrot
        6      shark
        7      whale
        8      zebra

        Viewing the first 5 lines

        >>> df.head()
              animal
        0  alligator
        1        bee
        2     falcon
        3       lion
        4     monkey

        Viewing the first `n` lines (three in this case)

        >>> df.head(3)
              animal
        0  alligator
        1        bee
        2     falcon
        """

        return self.iloc[:n]

    def tail(self, n=5):
        """
        Return the last `n` rows.

        This function returns last `n` rows from the object based on
        position. It is useful for quickly verifying data, for example,
        after sorting or appending rows.

        Parameters
        ----------
        n : int, default 5
            Number of rows to select.

        Returns
        -------
        type of caller
            The last `n` rows of the caller object.

        See Also
        --------
        pandas.DataFrame.head : The first `n` rows of the caller object.

        Examples
        --------
        >>> df = pd.DataFrame({'animal':['alligator', 'bee', 'falcon', 'lion',
        ...                    'monkey', 'parrot', 'shark', 'whale', 'zebra']})
        >>> df
              animal
        0  alligator
        1        bee
        2     falcon
        3       lion
        4     monkey
        5     parrot
        6      shark
        7      whale
        8      zebra

        Viewing the last 5 lines

        >>> df.tail()
           animal
        4  monkey
        5  parrot
        6   shark
        7   whale
        8   zebra

        Viewing the last `n` lines (three in this case)

        >>> df.tail(3)
          animal
        6  shark
        7  whale
        8  zebra
        """

        if n == 0:
            return self.iloc[0:0]
        return self.iloc[-n:]

    def sample(self, n=None, frac=None, replace=False, weights=None,
               random_state=None, axis=None):
        """
        Return a random sample of items from an axis of object.

        You can use `random_state` for reproducibility.

        Parameters
        ----------
        n : int, optional
            Number of items from axis to return. Cannot be used with `frac`.
            Default = 1 if `frac` = None.
        frac : float, optional
            Fraction of axis items to return. Cannot be used with `n`.
        replace : bool, default False
            Sample with or without replacement.
        weights : str or ndarray-like, optional
            Default 'None' results in equal probability weighting.
            If passed a Series, will align with target object on index. Index
            values in weights not found in sampled object will be ignored and
            index values in sampled object not in weights will be assigned
            weights of zero.
            If called on a DataFrame, will accept the name of a column
            when axis = 0.
            Unless weights are a Series, weights must be same length as axis
            being sampled.
            If weights do not sum to 1, they will be normalized to sum to 1.
            Missing values in the weights column will be treated as zero.
            Infinite values not allowed.
        random_state : int or numpy.random.RandomState, optional
            Seed for the random number generator (if int), or numpy RandomState
            object.
        axis : int or string, optional
            Axis to sample. Accepts axis number or name. Default is stat axis
            for given data type (0 for Series and DataFrames, 1 for Panels).

        Returns
        -------
        Series or DataFrame
            A new object of same type as caller containing `n` items randomly
            sampled from the caller object.

        See Also
        --------
        numpy.random.choice: Generates a random sample from a given 1-D numpy
            array.

        Examples
        --------
        >>> df = pd.DataFrame({'num_legs': [2, 4, 8, 0],
        ...                    'num_wings': [2, 0, 0, 0],
        ...                    'num_specimen_seen': [10, 2, 1, 8]},
        ...                   index=['falcon', 'dog', 'spider', 'fish'])
        >>> df
                num_legs  num_wings  num_specimen_seen
        falcon         2          2                 10
        dog            4          0                  2
        spider         8          0                  1
        fish           0          0                  8

        Extract 3 random elements from the ``Series`` ``df['num_legs']``:
        Note that we use `random_state` to ensure the reproducibility of
        the examples.

        >>> df['num_legs'].sample(n=3, random_state=1)
        fish      0
        spider    8
        falcon    2
        Name: num_legs, dtype: int64

        A random 50% sample of the ``DataFrame`` with replacement:

        >>> df.sample(frac=0.5, replace=True, random_state=1)
              num_legs  num_wings  num_specimen_seen
        dog          4          0                  2
        fish         0          0                  8

        Using a DataFrame column as weights. Rows with larger value in the
        `num_specimen_seen` column are more likely to be sampled.

        >>> df.sample(n=2, weights='num_specimen_seen', random_state=1)
                num_legs  num_wings  num_specimen_seen
        falcon         2          2                 10
        fish           0          0                  8
        """

        if axis is None:
            axis = self._stat_axis_number

        axis = self._get_axis_number(axis)
        axis_length = self.shape[axis]

        # Process random_state argument
        rs = com.random_state(random_state)

        # Check weights for compliance
        if weights is not None:

            # If a series, align with frame
            if isinstance(weights, pd.Series):
                weights = weights.reindex(self.axes[axis])

            # Strings acceptable if a dataframe and axis = 0
            if isinstance(weights, string_types):
                if isinstance(self, pd.DataFrame):
                    if axis == 0:
                        try:
                            weights = self[weights]
                        except KeyError:
                            raise KeyError("String passed to weights not a "
                                           "valid column")
                    else:
                        raise ValueError("Strings can only be passed to "
                                         "weights when sampling from rows on "
                                         "a DataFrame")
                else:
                    raise ValueError("Strings cannot be passed as weights "
                                     "when sampling from a Series or Panel.")

            weights = pd.Series(weights, dtype='float64')

            if len(weights) != axis_length:
                raise ValueError("Weights and axis to be sampled must be of "
                                 "same length")

            if (weights == np.inf).any() or (weights == -np.inf).any():
                raise ValueError("weight vector may not include `inf` values")

            if (weights < 0).any():
                raise ValueError("weight vector many not include negative "
                                 "values")

            # If has nan, set to zero.
            weights = weights.fillna(0)

            # Renormalize if don't sum to 1
            if weights.sum() != 1:
                if weights.sum() != 0:
                    weights = weights / weights.sum()
                else:
                    raise ValueError("Invalid weights: weights sum to zero")

            weights = weights.values

        # If no frac or n, default to n=1.
        if n is None and frac is None:
            n = 1
        elif n is not None and frac is None and n % 1 != 0:
            raise ValueError("Only integers accepted as `n` values")
        elif n is None and frac is not None:
            n = int(round(frac * axis_length))
        elif n is not None and frac is not None:
            raise ValueError('Please enter a value for `frac` OR `n`, not '
                             'both')

        # Check for negative sizes
        if n < 0:
            raise ValueError("A negative number of rows requested. Please "
                             "provide positive value.")

        locs = rs.choice(axis_length, size=n, replace=replace, p=weights)
        return self.take(locs, axis=axis, is_copy=False)

    _shared_docs['pipe'] = (r"""
        Apply func(self, \*args, \*\*kwargs)

        Parameters
        ----------
        func : function
            function to apply to the %(klass)s.
            ``args``, and ``kwargs`` are passed into ``func``.
            Alternatively a ``(callable, data_keyword)`` tuple where
            ``data_keyword`` is a string indicating the keyword of
            ``callable`` that expects the %(klass)s.
        args : iterable, optional
            positional arguments passed into ``func``.
        kwargs : mapping, optional
            a dictionary of keyword arguments passed into ``func``.

        Returns
        -------
        object : the return type of ``func``.

        Notes
        -----

        Use ``.pipe`` when chaining together functions that expect
        Series, DataFrames or GroupBy objects. Instead of writing

        >>> f(g(h(df), arg1=a), arg2=b, arg3=c)

        You can write

        >>> (df.pipe(h)
        ...    .pipe(g, arg1=a)
        ...    .pipe(f, arg2=b, arg3=c)
        ... )

        If you have a function that takes the data as (say) the second
        argument, pass a tuple indicating which keyword expects the
        data. For example, suppose ``f`` takes its data as ``arg2``:

        >>> (df.pipe(h)
        ...    .pipe(g, arg1=a)
        ...    .pipe((f, 'arg2'), arg1=a, arg3=c)
        ...  )

        See Also
        --------
        pandas.DataFrame.apply
        pandas.DataFrame.applymap
        pandas.Series.map
    """)

    @Appender(_shared_docs['pipe'] % _shared_doc_kwargs)
    def pipe(self, func, *args, **kwargs):
        return com._pipe(self, func, *args, **kwargs)

    _shared_docs['aggregate'] = ("""
    Aggregate using one or more operations over the specified axis.

    %(versionadded)s

    Parameters
    ----------
    func : function, str, list or dict
        Function to use for aggregating the data. If a function, must either
        work when passed a %(klass)s or when passed to %(klass)s.apply.

        Accepted combinations are:

        - function
        - string function name
        - list of functions and/or function names, e.g. ``[np.sum, 'mean']``
        - dict of axis labels -> functions, function names or list of such.
    %(axis)s
    *args
        Positional arguments to pass to `func`.
    **kwargs
        Keyword arguments to pass to `func`.

    Returns
    -------
    DataFrame, Series or scalar
        if DataFrame.agg is called with a single function, returns a Series
        if DataFrame.agg is called with several functions, returns a DataFrame
        if Series.agg is called with single function, returns a scalar
        if Series.agg is called with several functions, returns a Series

    Notes
    -----
    `agg` is an alias for `aggregate`. Use the alias.

    A passed user-defined-function will be passed a Series for evaluation.
    """)

    _shared_docs['transform'] = ("""
    Call ``func`` on self producing a %(klass)s with transformed values
    and that has the same axis length as self.

    .. versionadded:: 0.20.0

    Parameters
    ----------
    func : function, str, list or dict
        Function to use for transforming the data. If a function, must either
        work when passed a %(klass)s or when passed to %(klass)s.apply.

        Accepted combinations are:

        - function
        - string function name
        - list of functions and/or function names, e.g. ``[np.exp. 'sqrt']``
        - dict of axis labels -> functions, function names or list of such.
    %(axis)s
    *args
        Positional arguments to pass to `func`.
    **kwargs
        Keyword arguments to pass to `func`.

    Returns
    -------
    %(klass)s
        A %(klass)s that must have the same length as self.

    Raises
    ------
    ValueError : If the returned %(klass)s has a different length than self.

    See Also
    --------
    %(klass)s.agg : Only perform aggregating type operations.
    %(klass)s.apply : Invoke function on a %(klass)s.

    Examples
    --------
    >>> df = pd.DataFrame({'A': range(3), 'B': range(1, 4)})
    >>> df
       A  B
    0  0  1
    1  1  2
    2  2  3
    >>> df.transform(lambda x: x + 1)
       A  B
    0  1  2
    1  2  3
    2  3  4

    Even though the resulting %(klass)s must have the same length as the
    input %(klass)s, it is possible to provide several input functions:

    >>> s = pd.Series(range(3))
    >>> s
    0    0
    1    1
    2    2
    dtype: int64
    >>> s.transform([np.sqrt, np.exp])
           sqrt        exp
    0  0.000000   1.000000
    1  1.000000   2.718282
    2  1.414214   7.389056
    """)

    # ----------------------------------------------------------------------
    # Attribute access

    def __finalize__(self, other, method=None, **kwargs):
        """
        Propagate metadata from other to self.

        Parameters
        ----------
        other : the object from which to get the attributes that we are going
            to propagate
        method : optional, a passed method name ; possibly to take different
            types of propagation actions based on this

        """
        if isinstance(other, NDFrame):
            for name in self._metadata:
                object.__setattr__(self, name, getattr(other, name, None))
        return self

    def __getattr__(self, name):
        """After regular attribute access, try looking up the name
        This allows simpler access to columns for interactive use.
        """

        # Note: obj.x will always call obj.__getattribute__('x') prior to
        # calling obj.__getattr__('x').

        if (name in self._internal_names_set or name in self._metadata or
                name in self._accessors):
            return object.__getattribute__(self, name)
        else:
            if self._info_axis._can_hold_identifiers_and_holds_name(name):
                return self[name]
            return object.__getattribute__(self, name)

    def __setattr__(self, name, value):
        """After regular attribute access, try setting the name
        This allows simpler access to columns for interactive use.
        """

        # first try regular attribute access via __getattribute__, so that
        # e.g. ``obj.x`` and ``obj.x = 4`` will always reference/modify
        # the same attribute.

        try:
            object.__getattribute__(self, name)
            return object.__setattr__(self, name, value)
        except AttributeError:
            pass

        # if this fails, go on to more involved attribute setting
        # (note that this matches __getattr__, above).
        if name in self._internal_names_set:
            object.__setattr__(self, name, value)
        elif name in self._metadata:
            object.__setattr__(self, name, value)
        else:
            try:
                existing = getattr(self, name)
                if isinstance(existing, Index):
                    object.__setattr__(self, name, value)
                elif name in self._info_axis:
                    self[name] = value
                else:
                    object.__setattr__(self, name, value)
            except (AttributeError, TypeError):
                if isinstance(self, ABCDataFrame) and (is_list_like(value)):
                    warnings.warn("Pandas doesn't allow columns to be "
                                  "created via a new attribute name - see "
                                  "https://pandas.pydata.org/pandas-docs/"
                                  "stable/indexing.html#attribute-access",
                                  stacklevel=2)
                object.__setattr__(self, name, value)

    # ----------------------------------------------------------------------
    # Getting and setting elements

    # ----------------------------------------------------------------------
    # Consolidation of internals

    def _protect_consolidate(self, f):
        """Consolidate _data -- if the blocks have changed, then clear the
        cache
        """
        blocks_before = len(self._data.blocks)
        result = f()
        if len(self._data.blocks) != blocks_before:
            self._clear_item_cache()
        return result

    def _consolidate_inplace(self):
        """Consolidate data in place and return None"""

        def f():
            self._data = self._data.consolidate()

        self._protect_consolidate(f)

    def _consolidate(self, inplace=False):
        """
        Compute NDFrame with "consolidated" internals (data of each dtype
        grouped together in a single ndarray).

        Parameters
        ----------
        inplace : boolean, default False
            If False return new object, otherwise modify existing object

        Returns
        -------
        consolidated : same type as caller
        """
        inplace = validate_bool_kwarg(inplace, 'inplace')
        if inplace:
            self._consolidate_inplace()
        else:
            f = lambda: self._data.consolidate()
            cons_data = self._protect_consolidate(f)
            return self._constructor(cons_data).__finalize__(self)

    @property
    def _is_mixed_type(self):
        f = lambda: self._data.is_mixed_type
        return self._protect_consolidate(f)

    @property
    def _is_numeric_mixed_type(self):
        f = lambda: self._data.is_numeric_mixed_type
        return self._protect_consolidate(f)

    @property
    def _is_datelike_mixed_type(self):
        f = lambda: self._data.is_datelike_mixed_type
        return self._protect_consolidate(f)

    def _check_inplace_setting(self, value):
        """ check whether we allow in-place setting with this type of value """

        if self._is_mixed_type:
            if not self._is_numeric_mixed_type:

                # allow an actual np.nan thru
                try:
                    if np.isnan(value):
                        return True
                except Exception:
                    pass

                raise TypeError('Cannot do inplace boolean setting on '
                                'mixed-types with a non np.nan value')

        return True

    def _get_numeric_data(self):
        return self._constructor(
            self._data.get_numeric_data()).__finalize__(self)

    def _get_bool_data(self):
        return self._constructor(self._data.get_bool_data()).__finalize__(self)

    # ----------------------------------------------------------------------
    # Internal Interface Methods

    def as_matrix(self, columns=None):
        """Convert the frame to its Numpy-array representation.

        .. deprecated:: 0.23.0
            Use :meth:`DataFrame.values` instead.

        Parameters
        ----------
        columns: list, optional, default:None
            If None, return all columns, otherwise, returns specified columns.

        Returns
        -------
        values : ndarray
            If the caller is heterogeneous and contains booleans or objects,
            the result will be of dtype=object. See Notes.


        Notes
        -----
        Return is NOT a Numpy-matrix, rather, a Numpy-array.

        The dtype will be a lower-common-denominator dtype (implicit
        upcasting); that is to say if the dtypes (even of numeric types)
        are mixed, the one that accommodates all will be chosen. Use this
        with care if you are not dealing with the blocks.

        e.g. If the dtypes are float16 and float32, dtype will be upcast to
        float32.  If dtypes are int32 and uint8, dtype will be upcase to
        int32. By numpy.find_common_type convention, mixing int64 and uint64
        will result in a float64 dtype.

        This method is provided for backwards compatibility. Generally,
        it is recommended to use '.values'.

        See Also
        --------
        pandas.DataFrame.values
        """
        warnings.warn("Method .as_matrix will be removed in a future version. "
                      "Use .values instead.", FutureWarning, stacklevel=2)
        self._consolidate_inplace()
        return self._data.as_array(transpose=self._AXIS_REVERSED,
                                   items=columns)

    @property
    def values(self):
        """
        Return a Numpy representation of the DataFrame.

        Only the values in the DataFrame will be returned, the axes labels
        will be removed.

        Returns
        -------
        numpy.ndarray
            The values of the DataFrame.

        Examples
        --------
        A DataFrame where all columns are the same type (e.g., int64) results
        in an array of the same type.

        >>> df = pd.DataFrame({'age':    [ 3,  29],
        ...                    'height': [94, 170],
        ...                    'weight': [31, 115]})
        >>> df
           age  height  weight
        0    3      94      31
        1   29     170     115
        >>> df.dtypes
        age       int64
        height    int64
        weight    int64
        dtype: object
        >>> df.values
        array([[  3,  94,  31],
               [ 29, 170, 115]], dtype=int64)

        A DataFrame with mixed type columns(e.g., str/object, int64, float32)
        results in an ndarray of the broadest type that accommodates these
        mixed types (e.g., object).

        >>> df2 = pd.DataFrame([('parrot',   24.0, 'second'),
        ...                     ('lion',     80.5, 1),
        ...                     ('monkey', np.nan, None)],
        ...                   columns=('name', 'max_speed', 'rank'))
        >>> df2.dtypes
        name          object
        max_speed    float64
        rank          object
        dtype: object
        >>> df2.values
        array([['parrot', 24.0, 'second'],
               ['lion', 80.5, 1],
               ['monkey', nan, None]], dtype=object)

        Notes
        -----
        The dtype will be a lower-common-denominator dtype (implicit
        upcasting); that is to say if the dtypes (even of numeric types)
        are mixed, the one that accommodates all will be chosen. Use this
        with care if you are not dealing with the blocks.

        e.g. If the dtypes are float16 and float32, dtype will be upcast to
        float32.  If dtypes are int32 and uint8, dtype will be upcast to
        int32. By :func:`numpy.find_common_type` convention, mixing int64
        and uint64 will result in a float64 dtype.

        See Also
        --------
        pandas.DataFrame.index : Retrieve the index labels
        pandas.DataFrame.columns : Retrieving the column names
        """
        self._consolidate_inplace()
        return self._data.as_array(transpose=self._AXIS_REVERSED)

    @property
    def _values(self):
        """internal implementation"""
        return self.values

    @property
    def _get_values(self):
        # compat
        return self.values

    def get_values(self):
        """
        Return an ndarray after converting sparse values to dense.

        This is the same as ``.values`` for non-sparse data. For sparse
        data contained in a `pandas.SparseArray`, the data are first
        converted to a dense representation.

        Returns
        -------
        numpy.ndarray
            Numpy representation of DataFrame

        See Also
        --------
        values : Numpy representation of DataFrame.
        pandas.SparseArray : Container for sparse data.

        Examples
        --------
        >>> df = pd.DataFrame({'a': [1, 2], 'b': [True, False],
        ...                    'c': [1.0, 2.0]})
        >>> df
           a      b    c
        0  1   True  1.0
        1  2  False  2.0

        >>> df.get_values()
        array([[1, True, 1.0], [2, False, 2.0]], dtype=object)

        >>> df = pd.DataFrame({"a": pd.SparseArray([1, None, None]),
        ...                    "c": [1.0, 2.0, 3.0]})
        >>> df
             a    c
        0  1.0  1.0
        1  NaN  2.0
        2  NaN  3.0

        >>> df.get_values()
        array([[ 1.,  1.],
               [nan,  2.],
               [nan,  3.]])
        """
        return self.values

    def get_dtype_counts(self):
        """
        Return counts of unique dtypes in this object.

        Returns
        -------
        dtype : Series
            Series with the count of columns with each dtype.

        See Also
        --------
        dtypes : Return the dtypes in this object.

        Examples
        --------
        >>> a = [['a', 1, 1.0], ['b', 2, 2.0], ['c', 3, 3.0]]
        >>> df = pd.DataFrame(a, columns=['str', 'int', 'float'])
        >>> df
          str  int  float
        0   a    1    1.0
        1   b    2    2.0
        2   c    3    3.0

        >>> df.get_dtype_counts()
        float64    1
        int64      1
        object     1
        dtype: int64
        """
        from pandas import Series
        return Series(self._data.get_dtype_counts())

    def get_ftype_counts(self):
        """
        Return counts of unique ftypes in this object.

        .. deprecated:: 0.23.0

        This is useful for SparseDataFrame or for DataFrames containing
        sparse arrays.

        Returns
        -------
        dtype : Series
            Series with the count of columns with each type and
            sparsity (dense/sparse)

        See Also
        --------
        ftypes : Return ftypes (indication of sparse/dense and dtype) in
            this object.

        Examples
        --------
        >>> a = [['a', 1, 1.0], ['b', 2, 2.0], ['c', 3, 3.0]]
        >>> df = pd.DataFrame(a, columns=['str', 'int', 'float'])
        >>> df
          str  int  float
        0   a    1    1.0
        1   b    2    2.0
        2   c    3    3.0

        >>> df.get_ftype_counts()
        float64:dense    1
        int64:dense      1
        object:dense     1
        dtype: int64
        """
        warnings.warn("get_ftype_counts is deprecated and will "
                      "be removed in a future version",
                      FutureWarning, stacklevel=2)

        from pandas import Series
        return Series(self._data.get_ftype_counts())

    @property
    def dtypes(self):
        """
        Return the dtypes in the DataFrame.

        This returns a Series with the data type of each column.
        The result's index is the original DataFrame's columns. Columns
        with mixed types are stored with the ``object`` dtype. See
        :ref:`the User Guide <basics.dtypes>` for more.

        Returns
        -------
        pandas.Series
            The data type of each column.

        See Also
        --------
        pandas.DataFrame.ftypes : dtype and sparsity information.

        Examples
        --------
        >>> df = pd.DataFrame({'float': [1.0],
        ...                    'int': [1],
        ...                    'datetime': [pd.Timestamp('20180310')],
        ...                    'string': ['foo']})
        >>> df.dtypes
        float              float64
        int                  int64
        datetime    datetime64[ns]
        string              object
        dtype: object
        """
        from pandas import Series
        return Series(self._data.get_dtypes(), index=self._info_axis,
                      dtype=np.object_)

    @property
    def ftypes(self):
        """
        Return the ftypes (indication of sparse/dense and dtype) in DataFrame.

        This returns a Series with the data type of each column.
        The result's index is the original DataFrame's columns. Columns
        with mixed types are stored with the ``object`` dtype.  See
        :ref:`the User Guide <basics.dtypes>` for more.

        Returns
        -------
        pandas.Series
            The data type and indication of sparse/dense of each column.

        See Also
        --------
        pandas.DataFrame.dtypes: Series with just dtype information.
        pandas.SparseDataFrame : Container for sparse tabular data.

        Notes
        -----
        Sparse data should have the same dtypes as its dense representation.

        Examples
        --------
        >>> arr = np.random.RandomState(0).randn(100, 4)
        >>> arr[arr < .8] = np.nan
        >>> pd.DataFrame(arr).ftypes
        0    float64:dense
        1    float64:dense
        2    float64:dense
        3    float64:dense
        dtype: object

        >>> pd.SparseDataFrame(arr).ftypes
        0    float64:sparse
        1    float64:sparse
        2    float64:sparse
        3    float64:sparse
        dtype: object
        """
        from pandas import Series
        return Series(self._data.get_ftypes(), index=self._info_axis,
                      dtype=np.object_)

    def as_blocks(self, copy=True):
        """
        Convert the frame to a dict of dtype -> Constructor Types that each has
        a homogeneous dtype.

        .. deprecated:: 0.21.0

        NOTE: the dtypes of the blocks WILL BE PRESERVED HERE (unlike in
              as_matrix)

        Parameters
        ----------
        copy : boolean, default True

        Returns
        -------
        values : a dict of dtype -> Constructor Types
        """
        warnings.warn("as_blocks is deprecated and will "
                      "be removed in a future version",
                      FutureWarning, stacklevel=2)
        return self._to_dict_of_blocks(copy=copy)

    @property
    def blocks(self):
        """
        Internal property, property synonym for as_blocks()

        .. deprecated:: 0.21.0
        """
        return self.as_blocks()

    def _to_dict_of_blocks(self, copy=True):
        """
        Return a dict of dtype -> Constructor Types that
        each is a homogeneous dtype.

        Internal ONLY
        """
        return {k: self._constructor(v).__finalize__(self)
                for k, v, in self._data.to_dict(copy=copy).items()}

    def astype(self, dtype, copy=True, errors='raise', **kwargs):
        """
        Cast a pandas object to a specified dtype ``dtype``.

        Parameters
        ----------
        dtype : data type, or dict of column name -> data type
            Use a numpy.dtype or Python type to cast entire pandas object to
            the same type. Alternatively, use {col: dtype, ...}, where col is a
            column label and dtype is a numpy.dtype or Python type to cast one
            or more of the DataFrame's columns to column-specific types.
        copy : bool, default True.
            Return a copy when ``copy=True`` (be very careful setting
            ``copy=False`` as changes to values then may propagate to other
            pandas objects).
        errors : {'raise', 'ignore'}, default 'raise'.
            Control raising of exceptions on invalid data for provided dtype.

            - ``raise`` : allow exceptions to be raised
            - ``ignore`` : suppress exceptions. On error return original object

            .. versionadded:: 0.20.0

        kwargs : keyword arguments to pass on to the constructor

        Returns
        -------
        casted : same type as caller

        Examples
        --------
        >>> ser = pd.Series([1, 2], dtype='int32')
        >>> ser
        0    1
        1    2
        dtype: int32
        >>> ser.astype('int64')
        0    1
        1    2
        dtype: int64

        Convert to categorical type:

        >>> ser.astype('category')
        0    1
        1    2
        dtype: category
        Categories (2, int64): [1, 2]

        Convert to ordered categorical type with custom ordering:

        >>> ser.astype('category', ordered=True, categories=[2, 1])
        0    1
        1    2
        dtype: category
        Categories (2, int64): [2 < 1]

        Note that using ``copy=False`` and changing data on a new
        pandas object may propagate changes:

        >>> s1 = pd.Series([1,2])
        >>> s2 = s1.astype('int64', copy=False)
        >>> s2[0] = 10
        >>> s1  # note that s1[0] has changed too
        0    10
        1     2
        dtype: int64

        See also
        --------
        pandas.to_datetime : Convert argument to datetime.
        pandas.to_timedelta : Convert argument to timedelta.
        pandas.to_numeric : Convert argument to a numeric type.
        numpy.ndarray.astype : Cast a numpy array to a specified type.
        """
        if is_dict_like(dtype):
            if self.ndim == 1:  # i.e. Series
                if len(dtype) > 1 or self.name not in dtype:
                    raise KeyError('Only the Series name can be used for '
                                   'the key in Series dtype mappings.')
                new_type = dtype[self.name]
                return self.astype(new_type, copy, errors, **kwargs)
            elif self.ndim > 2:
                raise NotImplementedError(
                    'astype() only accepts a dtype arg of type dict when '
                    'invoked on Series and DataFrames. A single dtype must be '
                    'specified when invoked on a Panel.'
                )
            for col_name in dtype.keys():
                if col_name not in self:
                    raise KeyError('Only a column name can be used for the '
                                   'key in a dtype mappings argument.')
            results = []
            for col_name, col in self.iteritems():
                if col_name in dtype:
                    results.append(col.astype(dtype[col_name], copy=copy))
                else:
                    results.append(results.append(col.copy() if copy else col))

        elif is_extension_array_dtype(dtype) and self.ndim > 1:
            # GH 18099: columnwise conversion to categorical
            # and extension dtype
            results = (self[col].astype(dtype, copy=copy) for col in self)

        else:
            # else, only a single dtype is given
            new_data = self._data.astype(dtype=dtype, copy=copy, errors=errors,
                                         **kwargs)
            return self._constructor(new_data).__finalize__(self)

        # GH 19920: retain column metadata after concat
        result = pd.concat(results, axis=1, copy=False)
        result.columns = self.columns
        return result

    def copy(self, deep=True):
        """
        Make a copy of this object's indices and data.

        When ``deep=True`` (default), a new object will be created with a
        copy of the calling object's data and indices. Modifications to
        the data or indices of the copy will not be reflected in the
        original object (see notes below).

        When ``deep=False``, a new object will be created without copying
        the calling object's data or index (only references to the data
        and index are copied). Any changes to the data of the original
        will be reflected in the shallow copy (and vice versa).

        Parameters
        ----------
        deep : bool, default True
            Make a deep copy, including a copy of the data and the indices.
            With ``deep=False`` neither the indices nor the data are copied.

        Returns
        -------
        copy : Series, DataFrame or Panel
            Object type matches caller.

        Notes
        -----
        When ``deep=True``, data is copied but actual Python objects
        will not be copied recursively, only the reference to the object.
        This is in contrast to `copy.deepcopy` in the Standard Library,
        which recursively copies object data (see examples below).

        While ``Index`` objects are copied when ``deep=True``, the underlying
        numpy array is not copied for performance reasons. Since ``Index`` is
        immutable, the underlying data can be safely shared and a copy
        is not needed.

        Examples
        --------
        >>> s = pd.Series([1, 2], index=["a", "b"])
        >>> s
        a    1
        b    2
        dtype: int64

        >>> s_copy = s.copy()
        >>> s_copy
        a    1
        b    2
        dtype: int64

        **Shallow copy versus default (deep) copy:**

        >>> s = pd.Series([1, 2], index=["a", "b"])
        >>> deep = s.copy()
        >>> shallow = s.copy(deep=False)

        Shallow copy shares data and index with original.

        >>> s is shallow
        False
        >>> s.values is shallow.values and s.index is shallow.index
        True

        Deep copy has own copy of data and index.

        >>> s is deep
        False
        >>> s.values is deep.values or s.index is deep.index
        False

        Updates to the data shared by shallow copy and original is reflected
        in both; deep copy remains unchanged.

        >>> s[0] = 3
        >>> shallow[1] = 4
        >>> s
        a    3
        b    4
        dtype: int64
        >>> shallow
        a    3
        b    4
        dtype: int64
        >>> deep
        a    1
        b    2
        dtype: int64

        Note that when copying an object containing Python objects, a deep copy
        will copy the data, but will not do so recursively. Updating a nested
        data object will be reflected in the deep copy.

        >>> s = pd.Series([[1, 2], [3, 4]])
        >>> deep = s.copy()
        >>> s[0][0] = 10
        >>> s
        0    [10, 2]
        1     [3, 4]
        dtype: object
        >>> deep
        0    [10, 2]
        1     [3, 4]
        dtype: object
        """
        data = self._data.copy(deep=deep)
        return self._constructor(data).__finalize__(self)

    def __copy__(self, deep=True):
        return self.copy(deep=deep)

    def __deepcopy__(self, memo=None):
        """
        Parameters
        ----------
        memo, default None
            Standard signature. Unused
        """
        if memo is None:
            memo = {}
        return self.copy(deep=True)

    def _convert(self, datetime=False, numeric=False, timedelta=False,
                 coerce=False, copy=True):
        """
        Attempt to infer better dtype for object columns

        Parameters
        ----------
        datetime : boolean, default False
            If True, convert to date where possible.
        numeric : boolean, default False
            If True, attempt to convert to numbers (including strings), with
            unconvertible values becoming NaN.
        timedelta : boolean, default False
            If True, convert to timedelta where possible.
        coerce : boolean, default False
            If True, force conversion with unconvertible values converted to
            nulls (NaN or NaT)
        copy : boolean, default True
            If True, return a copy even if no copy is necessary (e.g. no
            conversion was done). Note: This is meant for internal use, and
            should not be confused with inplace.

        Returns
        -------
        converted : same as input object
        """
        return self._constructor(
            self._data.convert(datetime=datetime, numeric=numeric,
                               timedelta=timedelta, coerce=coerce,
                               copy=copy)).__finalize__(self)

    def convert_objects(self, convert_dates=True, convert_numeric=False,
                        convert_timedeltas=True, copy=True):
        """Attempt to infer better dtype for object columns.

        .. deprecated:: 0.21.0

        Parameters
        ----------
        convert_dates : boolean, default True
            If True, convert to date where possible. If 'coerce', force
            conversion, with unconvertible values becoming NaT.
        convert_numeric : boolean, default False
            If True, attempt to coerce to numbers (including strings), with
            unconvertible values becoming NaN.
        convert_timedeltas : boolean, default True
            If True, convert to timedelta where possible. If 'coerce', force
            conversion, with unconvertible values becoming NaT.
        copy : boolean, default True
            If True, return a copy even if no copy is necessary (e.g. no
            conversion was done). Note: This is meant for internal use, and
            should not be confused with inplace.

        See Also
        --------
        pandas.to_datetime : Convert argument to datetime.
        pandas.to_timedelta : Convert argument to timedelta.
        pandas.to_numeric : Convert argument to numeric type.

        Returns
        -------
        converted : same as input object
        """
        msg = ("convert_objects is deprecated.  To re-infer data dtypes for "
               "object columns, use {klass}.infer_objects()\nFor all "
               "other conversions use the data-type specific converters "
               "pd.to_datetime, pd.to_timedelta and pd.to_numeric."
               ).format(klass=self.__class__.__name__)
        warnings.warn(msg, FutureWarning, stacklevel=2)

        return self._constructor(
            self._data.convert(convert_dates=convert_dates,
                               convert_numeric=convert_numeric,
                               convert_timedeltas=convert_timedeltas,
                               copy=copy)).__finalize__(self)

    def infer_objects(self):
        """
        Attempt to infer better dtypes for object columns.

        Attempts soft conversion of object-dtyped
        columns, leaving non-object and unconvertible
        columns unchanged. The inference rules are the
        same as during normal Series/DataFrame construction.

        .. versionadded:: 0.21.0

        See Also
        --------
        pandas.to_datetime : Convert argument to datetime.
        pandas.to_timedelta : Convert argument to timedelta.
        pandas.to_numeric : Convert argument to numeric type.

        Returns
        -------
        converted : same type as input object

        Examples
        --------
        >>> df = pd.DataFrame({"A": ["a", 1, 2, 3]})
        >>> df = df.iloc[1:]
        >>> df
           A
        1  1
        2  2
        3  3

        >>> df.dtypes
        A    object
        dtype: object

        >>> df.infer_objects().dtypes
        A    int64
        dtype: object
        """
        # numeric=False necessary to only soft convert;
        # python objects will still be converted to
        # native numpy numeric types
        return self._constructor(
            self._data.convert(datetime=True, numeric=False,
                               timedelta=True, coerce=False,
                               copy=True)).__finalize__(self)

    # ----------------------------------------------------------------------
    # Filling NA's

    def fillna(self, value=None, method=None, axis=None, inplace=False,
               limit=None, downcast=None):
        """
        Fill NA/NaN values using the specified method

        Parameters
        ----------
        value : scalar, dict, Series, or DataFrame
            Value to use to fill holes (e.g. 0), alternately a
            dict/Series/DataFrame of values specifying which value to use for
            each index (for a Series) or column (for a DataFrame). (values not
            in the dict/Series/DataFrame will not be filled). This value cannot
            be a list.
        method : {'backfill', 'bfill', 'pad', 'ffill', None}, default None
            Method to use for filling holes in reindexed Series
            pad / ffill: propagate last valid observation forward to next valid
            backfill / bfill: use NEXT valid observation to fill gap
        axis : %(axes_single_arg)s
        inplace : boolean, default False
            If True, fill in place. Note: this will modify any
            other views on this object, (e.g. a no-copy slice for a column in a
            DataFrame).
        limit : int, default None
            If method is specified, this is the maximum number of consecutive
            NaN values to forward/backward fill. In other words, if there is
            a gap with more than this number of consecutive NaNs, it will only
            be partially filled. If method is not specified, this is the
            maximum number of entries along the entire axis where NaNs will be
            filled. Must be greater than 0 if not None.
        downcast : dict, default is None
            a dict of item->dtype of what to downcast if possible,
            or the string 'infer' which will try to downcast to an appropriate
            equal type (e.g. float64 to int64 if possible)

        See Also
        --------
        interpolate : Fill NaN values using interpolation.
        reindex, asfreq

        Returns
        -------
        filled : %(klass)s

        Examples
        --------
        >>> df = pd.DataFrame([[np.nan, 2, np.nan, 0],
        ...                    [3, 4, np.nan, 1],
        ...                    [np.nan, np.nan, np.nan, 5],
        ...                    [np.nan, 3, np.nan, 4]],
        ...                    columns=list('ABCD'))
        >>> df
             A    B   C  D
        0  NaN  2.0 NaN  0
        1  3.0  4.0 NaN  1
        2  NaN  NaN NaN  5
        3  NaN  3.0 NaN  4

        Replace all NaN elements with 0s.

        >>> df.fillna(0)
            A   B   C   D
        0   0.0 2.0 0.0 0
        1   3.0 4.0 0.0 1
        2   0.0 0.0 0.0 5
        3   0.0 3.0 0.0 4

        We can also propagate non-null values forward or backward.

        >>> df.fillna(method='ffill')
            A   B   C   D
        0   NaN 2.0 NaN 0
        1   3.0 4.0 NaN 1
        2   3.0 4.0 NaN 5
        3   3.0 3.0 NaN 4

        Replace all NaN elements in column 'A', 'B', 'C', and 'D', with 0, 1,
        2, and 3 respectively.

        >>> values = {'A': 0, 'B': 1, 'C': 2, 'D': 3}
        >>> df.fillna(value=values)
            A   B   C   D
        0   0.0 2.0 2.0 0
        1   3.0 4.0 2.0 1
        2   0.0 1.0 2.0 5
        3   0.0 3.0 2.0 4

        Only replace the first NaN element.

        >>> df.fillna(value=values, limit=1)
            A   B   C   D
        0   0.0 2.0 2.0 0
        1   3.0 4.0 NaN 1
        2   NaN 1.0 NaN 5
        3   NaN 3.0 NaN 4
        """
        inplace = validate_bool_kwarg(inplace, 'inplace')
        value, method = validate_fillna_kwargs(value, method)

        self._consolidate_inplace()

        # set the default here, so functions examining the signaure
        # can detect if something was set (e.g. in groupby) (GH9221)
        if axis is None:
            axis = 0
        axis = self._get_axis_number(axis)

        from pandas import DataFrame
        if value is None:

            if self._is_mixed_type and axis == 1:
                if inplace:
                    raise NotImplementedError()
                result = self.T.fillna(method=method, limit=limit).T

                # need to downcast here because of all of the transposes
                result._data = result._data.downcast()

                return result

            # > 3d
            if self.ndim > 3:
                raise NotImplementedError('Cannot fillna with a method for > '
                                          '3dims')

            # 3d
            elif self.ndim == 3:
                # fill in 2d chunks
                result = {col: s.fillna(method=method, value=value)
                          for col, s in self.iteritems()}
                prelim_obj = self._constructor.from_dict(result)
                new_obj = prelim_obj.__finalize__(self)
                new_data = new_obj._data

            else:
                # 2d or less
                new_data = self._data.interpolate(method=method, axis=axis,
                                                  limit=limit, inplace=inplace,
                                                  coerce=True,
                                                  downcast=downcast)
        else:
            if len(self._get_axis(axis)) == 0:
                return self

            if self.ndim == 1:
                if isinstance(value, (dict, ABCSeries)):
                    from pandas import Series
                    value = Series(value)
                elif not is_list_like(value):
                    pass
                else:
                    raise TypeError('"value" parameter must be a scalar, dict '
                                    'or Series, but you passed a '
                                    '"{0}"'.format(type(value).__name__))

                new_data = self._data.fillna(value=value, limit=limit,
                                             inplace=inplace,
                                             downcast=downcast)

            elif isinstance(value, (dict, ABCSeries)):
                if axis == 1:
                    raise NotImplementedError('Currently only can fill '
                                              'with dict/Series column '
                                              'by column')

                result = self if inplace else self.copy()
                for k, v in compat.iteritems(value):
                    if k not in result:
                        continue
                    obj = result[k]
                    obj.fillna(v, limit=limit, inplace=True, downcast=downcast)
                return result if not inplace else None

            elif not is_list_like(value):
                new_data = self._data.fillna(value=value, limit=limit,
                                             inplace=inplace,
                                             downcast=downcast)
            elif isinstance(value, DataFrame) and self.ndim == 2:
                new_data = self.where(self.notna(), value)
            else:
                raise ValueError("invalid fill value with a %s" % type(value))

        if inplace:
            self._update_inplace(new_data)
        else:
            return self._constructor(new_data).__finalize__(self)

    def ffill(self, axis=None, inplace=False, limit=None, downcast=None):
        """
        Synonym for :meth:`DataFrame.fillna(method='ffill') <DataFrame.fillna>`
        """
        return self.fillna(method='ffill', axis=axis, inplace=inplace,
                           limit=limit, downcast=downcast)

    def bfill(self, axis=None, inplace=False, limit=None, downcast=None):
        """
        Synonym for :meth:`DataFrame.fillna(method='bfill') <DataFrame.fillna>`
        """
        return self.fillna(method='bfill', axis=axis, inplace=inplace,
                           limit=limit, downcast=downcast)

    _shared_docs['replace'] = ("""
        Replace values given in `to_replace` with `value`.

        Values of the %(klass)s are replaced with other values dynamically.
        This differs from updating with ``.loc`` or ``.iloc``, which require
        you to specify a location to update with some value.

        Parameters
        ----------
        to_replace : str, regex, list, dict, Series, int, float, or None
            How to find the values that will be replaced.

            * numeric, str or regex:

                - numeric: numeric values equal to `to_replace` will be
                  replaced with `value`
                - str: string exactly matching `to_replace` will be replaced
                  with `value`
                - regex: regexs matching `to_replace` will be replaced with
                  `value`

            * list of str, regex, or numeric:

                - First, if `to_replace` and `value` are both lists, they
                  **must** be the same length.
                - Second, if ``regex=True`` then all of the strings in **both**
                  lists will be interpreted as regexs otherwise they will match
                  directly. This doesn't matter much for `value` since there
                  are only a few possible substitution regexes you can use.
                - str, regex and numeric rules apply as above.

            * dict:

                - Dicts can be used to specify different replacement values
                  for different existing values. For example,
                  ``{'a': 'b', 'y': 'z'}`` replaces the value 'a' with 'b' and
                  'y' with 'z'. To use a dict in this way the `value`
                  parameter should be `None`.
                - For a DataFrame a dict can specify that different values
                  should be replaced in different columns. For example,
                  ``{'a': 1, 'b': 'z'}`` looks for the value 1 in column 'a'
                  and the value 'z' in column 'b' and replaces these values
                  with whatever is specified in `value`. The `value` parameter
                  should not be ``None`` in this case. You can treat this as a
                  special case of passing two lists except that you are
                  specifying the column to search in.
                - For a DataFrame nested dictionaries, e.g.,
                  ``{'a': {'b': np.nan}}``, are read as follows: look in column
                  'a' for the value 'b' and replace it with NaN. The `value`
                  parameter should be ``None`` to use a nested dict in this
                  way. You can nest regular expressions as well. Note that
                  column names (the top-level dictionary keys in a nested
                  dictionary) **cannot** be regular expressions.

            * None:

                - This means that the `regex` argument must be a string,
                  compiled regular expression, or list, dict, ndarray or
                  Series of such elements. If `value` is also ``None`` then
                  this **must** be a nested dictionary or Series.

            See the examples section for examples of each of these.
        value : scalar, dict, list, str, regex, default None
            Value to replace any values matching `to_replace` with.
            For a DataFrame a dict of values can be used to specify which
            value to use for each column (columns not in the dict will not be
            filled). Regular expressions, strings and lists or dicts of such
            objects are also allowed.
        inplace : boolean, default False
            If True, in place. Note: this will modify any
            other views on this object (e.g. a column from a DataFrame).
            Returns the caller if this is True.
        limit : int, default None
            Maximum size gap to forward or backward fill.
        regex : bool or same types as `to_replace`, default False
            Whether to interpret `to_replace` and/or `value` as regular
            expressions. If this is ``True`` then `to_replace` *must* be a
            string. Alternatively, this could be a regular expression or a
            list, dict, or array of regular expressions in which case
            `to_replace` must be ``None``.
        method : {'pad', 'ffill', 'bfill', `None`}
            The method to use when for replacement, when `to_replace` is a
            scalar, list or tuple and `value` is ``None``.

            .. versionchanged:: 0.23.0
                Added to DataFrame.

        See Also
        --------
        %(klass)s.fillna : Fill NA values
        %(klass)s.where : Replace values based on boolean condition
        Series.str.replace : Simple string replacement.

        Returns
        -------
        %(klass)s
            Object after replacement.

        Raises
        ------
        AssertionError
            * If `regex` is not a ``bool`` and `to_replace` is not
              ``None``.
        TypeError
            * If `to_replace` is a ``dict`` and `value` is not a ``list``,
              ``dict``, ``ndarray``, or ``Series``
            * If `to_replace` is ``None`` and `regex` is not compilable
              into a regular expression or is a list, dict, ndarray, or
              Series.
            * When replacing multiple ``bool`` or ``datetime64`` objects and
              the arguments to `to_replace` does not match the type of the
              value being replaced
        ValueError
            * If a ``list`` or an ``ndarray`` is passed to `to_replace` and
              `value` but they are not the same length.

        Notes
        -----
        * Regex substitution is performed under the hood with ``re.sub``. The
          rules for substitution for ``re.sub`` are the same.
        * Regular expressions will only substitute on strings, meaning you
          cannot provide, for example, a regular expression matching floating
          point numbers and expect the columns in your frame that have a
          numeric dtype to be matched. However, if those floating point
          numbers *are* strings, then you can do this.
        * This method has *a lot* of options. You are encouraged to experiment
          and play with this method to gain intuition about how it works.
        * When dict is used as the `to_replace` value, it is like
          key(s) in the dict are the to_replace part and
          value(s) in the dict are the value parameter.

        Examples
        --------

        **Scalar `to_replace` and `value`**

        >>> s = pd.Series([0, 1, 2, 3, 4])
        >>> s.replace(0, 5)
        0    5
        1    1
        2    2
        3    3
        4    4
        dtype: int64

        >>> df = pd.DataFrame({'A': [0, 1, 2, 3, 4],
        ...                    'B': [5, 6, 7, 8, 9],
        ...                    'C': ['a', 'b', 'c', 'd', 'e']})
        >>> df.replace(0, 5)
           A  B  C
        0  5  5  a
        1  1  6  b
        2  2  7  c
        3  3  8  d
        4  4  9  e

        **List-like `to_replace`**

        >>> df.replace([0, 1, 2, 3], 4)
           A  B  C
        0  4  5  a
        1  4  6  b
        2  4  7  c
        3  4  8  d
        4  4  9  e

        >>> df.replace([0, 1, 2, 3], [4, 3, 2, 1])
           A  B  C
        0  4  5  a
        1  3  6  b
        2  2  7  c
        3  1  8  d
        4  4  9  e

        >>> s.replace([1, 2], method='bfill')
        0    0
        1    3
        2    3
        3    3
        4    4
        dtype: int64

        **dict-like `to_replace`**

        >>> df.replace({0: 10, 1: 100})
             A  B  C
        0   10  5  a
        1  100  6  b
        2    2  7  c
        3    3  8  d
        4    4  9  e

        >>> df.replace({'A': 0, 'B': 5}, 100)
             A    B  C
        0  100  100  a
        1    1    6  b
        2    2    7  c
        3    3    8  d
        4    4    9  e

        >>> df.replace({'A': {0: 100, 4: 400}})
             A  B  C
        0  100  5  a
        1    1  6  b
        2    2  7  c
        3    3  8  d
        4  400  9  e

        **Regular expression `to_replace`**

        >>> df = pd.DataFrame({'A': ['bat', 'foo', 'bait'],
        ...                    'B': ['abc', 'bar', 'xyz']})
        >>> df.replace(to_replace=r'^ba.$', value='new', regex=True)
              A    B
        0   new  abc
        1   foo  new
        2  bait  xyz

        >>> df.replace({'A': r'^ba.$'}, {'A': 'new'}, regex=True)
              A    B
        0   new  abc
        1   foo  bar
        2  bait  xyz

        >>> df.replace(regex=r'^ba.$', value='new')
              A    B
        0   new  abc
        1   foo  new
        2  bait  xyz

        >>> df.replace(regex={r'^ba.$':'new', 'foo':'xyz'})
              A    B
        0   new  abc
        1   xyz  new
        2  bait  xyz

        >>> df.replace(regex=[r'^ba.$', 'foo'], value='new')
              A    B
        0   new  abc
        1   new  new
        2  bait  xyz

        Note that when replacing multiple ``bool`` or ``datetime64`` objects,
        the data types in the `to_replace` parameter must match the data
        type of the value being replaced:

        >>> df = pd.DataFrame({'A': [True, False, True],
        ...                    'B': [False, True, False]})
        >>> df.replace({'a string': 'new value', True: False})  # raises
        Traceback (most recent call last):
            ...
        TypeError: Cannot compare types 'ndarray(dtype=bool)' and 'str'

        This raises a ``TypeError`` because one of the ``dict`` keys is not of
        the correct type for replacement.

        Compare the behavior of ``s.replace({'a': None})`` and
        ``s.replace('a', None)`` to understand the peculiarities
        of the `to_replace` parameter:

        >>> s = pd.Series([10, 'a', 'a', 'b', 'a'])

        When one uses a dict as the `to_replace` value, it is like the
        value(s) in the dict are equal to the `value` parameter.
        ``s.replace({'a': None})`` is equivalent to
        ``s.replace(to_replace={'a': None}, value=None, method=None)``:

        >>> s.replace({'a': None})
        0      10
        1    None
        2    None
        3       b
        4    None
        dtype: object

        When ``value=None`` and `to_replace` is a scalar, list or
        tuple, `replace` uses the method parameter (default 'pad') to do the
        replacement. So this is why the 'a' values are being replaced by 10
        in rows 1 and 2 and 'b' in row 4 in this case.
        The command ``s.replace('a', None)`` is actually equivalent to
        ``s.replace(to_replace='a', value=None, method='pad')``:

        >>> s.replace('a', None)
        0    10
        1    10
        2    10
        3     b
        4     b
        dtype: object
    """)

    @Appender(_shared_docs['replace'] % _shared_doc_kwargs)
    def replace(self, to_replace=None, value=None, inplace=False, limit=None,
                regex=False, method='pad'):
        inplace = validate_bool_kwarg(inplace, 'inplace')
        if not is_bool(regex) and to_replace is not None:
            raise AssertionError("'to_replace' must be 'None' if 'regex' is "
                                 "not a bool")

        self._consolidate_inplace()

        if value is None:
            # passing a single value that is scalar like
            # when value is None (GH5319), for compat
            if not is_dict_like(to_replace) and not is_dict_like(regex):
                to_replace = [to_replace]

            if isinstance(to_replace, (tuple, list)):
                if isinstance(self, pd.DataFrame):
                    return self.apply(_single_replace,
                                      args=(to_replace, method, inplace,
                                            limit))
                return _single_replace(self, to_replace, method, inplace,
                                       limit)

            if not is_dict_like(to_replace):
                if not is_dict_like(regex):
                    raise TypeError('If "to_replace" and "value" are both None'
                                    ' and "to_replace" is not a list, then '
                                    'regex must be a mapping')
                to_replace = regex
                regex = True

            items = list(compat.iteritems(to_replace))
            keys, values = lzip(*items) or ([], [])

            are_mappings = [is_dict_like(v) for v in values]

            if any(are_mappings):
                if not all(are_mappings):
                    raise TypeError("If a nested mapping is passed, all values"
                                    " of the top level mapping must be "
                                    "mappings")
                # passed a nested dict/Series
                to_rep_dict = {}
                value_dict = {}

                for k, v in items:
                    keys, values = lzip(*v.items()) or ([], [])
                    if set(keys) & set(values):
                        raise ValueError("Replacement not allowed with "
                                         "overlapping keys and values")
                    to_rep_dict[k] = list(keys)
                    value_dict[k] = list(values)

                to_replace, value = to_rep_dict, value_dict
            else:
                to_replace, value = keys, values

            return self.replace(to_replace, value, inplace=inplace,
                                limit=limit, regex=regex)
        else:

            # need a non-zero len on all axes
            for a in self._AXIS_ORDERS:
                if not len(self._get_axis(a)):
                    return self

            new_data = self._data
            if is_dict_like(to_replace):
                if is_dict_like(value):  # {'A' : NA} -> {'A' : 0}
                    res = self if inplace else self.copy()
                    for c, src in compat.iteritems(to_replace):
                        if c in value and c in self:
                            # object conversion is handled in
                            # series.replace which is called recursivelly
                            res[c] = res[c].replace(to_replace=src,
                                                    value=value[c],
                                                    inplace=False,
                                                    regex=regex)
                    return None if inplace else res

                # {'A': NA} -> 0
                elif not is_list_like(value):
                    keys = [(k, src) for k, src in compat.iteritems(to_replace)
                            if k in self]
                    keys_len = len(keys) - 1
                    for i, (k, src) in enumerate(keys):
                        convert = i == keys_len
                        new_data = new_data.replace(to_replace=src,
                                                    value=value,
                                                    filter=[k],
                                                    inplace=inplace,
                                                    regex=regex,
                                                    convert=convert)
                else:
                    raise TypeError('value argument must be scalar, dict, or '
                                    'Series')

            elif is_list_like(to_replace):  # [NA, ''] -> [0, 'missing']
                if is_list_like(value):
                    if len(to_replace) != len(value):
                        raise ValueError('Replacement lists must match '
                                         'in length. Expecting %d got %d ' %
                                         (len(to_replace), len(value)))

                    new_data = self._data.replace_list(src_list=to_replace,
                                                       dest_list=value,
                                                       inplace=inplace,
                                                       regex=regex)

                else:  # [NA, ''] -> 0
                    new_data = self._data.replace(to_replace=to_replace,
                                                  value=value, inplace=inplace,
                                                  regex=regex)
            elif to_replace is None:
                if not (is_re_compilable(regex) or
                        is_list_like(regex) or is_dict_like(regex)):
                    raise TypeError("'regex' must be a string or a compiled "
                                    "regular expression or a list or dict of "
                                    "strings or regular expressions, you "
                                    "passed a"
                                    " {0!r}".format(type(regex).__name__))
                return self.replace(regex, value, inplace=inplace, limit=limit,
                                    regex=True)
            else:

                # dest iterable dict-like
                if is_dict_like(value):  # NA -> {'A' : 0, 'B' : -1}
                    new_data = self._data

                    for k, v in compat.iteritems(value):
                        if k in self:
                            new_data = new_data.replace(to_replace=to_replace,
                                                        value=v, filter=[k],
                                                        inplace=inplace,
                                                        regex=regex)

                elif not is_list_like(value):  # NA -> 0
                    new_data = self._data.replace(to_replace=to_replace,
                                                  value=value, inplace=inplace,
                                                  regex=regex)
                else:
                    msg = ('Invalid "to_replace" type: '
                           '{0!r}').format(type(to_replace).__name__)
                    raise TypeError(msg)  # pragma: no cover

        if inplace:
            self._update_inplace(new_data)
        else:
            return self._constructor(new_data).__finalize__(self)

    _shared_docs['interpolate'] = """
        Please note that only ``method='linear'`` is supported for
        DataFrame/Series with a MultiIndex.

        Parameters
        ----------
        method : str, default 'linear'
            Interpolation technique to use. One of:

            * 'linear': Ignore the index and treat the values as equally
              spaced. This is the only method supported on MultiIndexes.
            * 'time': Works on daily and higher resolution data to interpolate
              given length of interval.
            * 'index', 'values': use the actual numerical values of the index.
            * 'pad': Fill in NaNs using existing values.
            * 'nearest', 'zero', 'slinear', 'quadratic', 'cubic', 'spline',
              'barycentric', 'polynomial': Passed to
              `scipy.interpolate.interp1d`. Both 'polynomial' and 'spline'
              require that you also specify an `order` (int),
              e.g. ``df.interpolate(method='polynomial', order=4)``.
              These use the numerical values of the index.
            * 'krogh', 'piecewise_polynomial', 'spline', 'pchip', 'akima':
              Wrappers around the SciPy interpolation methods of similar
              names. See `Notes`.
            * 'from_derivatives': Refers to
              `scipy.interpolate.BPoly.from_derivatives` which
              replaces 'piecewise_polynomial' interpolation method in
              scipy 0.18.

            .. versionadded:: 0.18.1

               Added support for the 'akima' method.
               Added interpolate method 'from_derivatives' which replaces
               'piecewise_polynomial' in SciPy 0.18; backwards-compatible with
               SciPy < 0.18

        axis : {0 or 'index', 1 or 'columns', None}, default None
            Axis to interpolate along.
        limit : int, optional
            Maximum number of consecutive NaNs to fill. Must be greater than
            0.
        inplace : bool, default False
            Update the data in place if possible.
        limit_direction : {'forward', 'backward', 'both'}, default 'forward'
            If limit is specified, consecutive NaNs will be filled in this
            direction.
        limit_area : {`None`, 'inside', 'outside'}, default None
            If limit is specified, consecutive NaNs will be filled with this
            restriction.

            * ``None``: No fill restriction.
            * 'inside': Only fill NaNs surrounded by valid values
              (interpolate).
            * 'outside': Only fill NaNs outside valid values (extrapolate).

            .. versionadded:: 0.21.0

        downcast : optional, 'infer' or None, defaults to None
            Downcast dtypes if possible.
        **kwargs
            Keyword arguments to pass on to the interpolating function.

        Returns
        -------
        Series or DataFrame
            Returns the same object type as the caller, interpolated at
            some or all ``NaN`` values

        See Also
        --------
        fillna : Fill missing values using different methods.
        scipy.interpolate.Akima1DInterpolator : Piecewise cubic polynomials
            (Akima interpolator).
        scipy.interpolate.BPoly.from_derivatives : Piecewise polynomial in the
            Bernstein basis.
        scipy.interpolate.interp1d : Interpolate a 1-D function.
        scipy.interpolate.KroghInterpolator : Interpolate polynomial (Krogh
            interpolator).
        scipy.interpolate.PchipInterpolator : PCHIP 1-d monotonic cubic
            interpolation.
        scipy.interpolate.CubicSpline : Cubic spline data interpolator.

        Notes
        -----
        The 'krogh', 'piecewise_polynomial', 'spline', 'pchip' and 'akima'
        methods are wrappers around the respective SciPy implementations of
        similar names. These use the actual numerical values of the index.
        For more information on their behavior, see the
        `SciPy documentation
        <http://docs.scipy.org/doc/scipy/reference/interpolate.html#univariate-interpolation>`__
        and `SciPy tutorial
        <http://docs.scipy.org/doc/scipy/reference/tutorial/interpolate.html>`__.

        Examples
        --------
        Filling in ``NaN`` in a :class:`~pandas.Series` via linear
        interpolation.

        >>> s = pd.Series([0, 1, np.nan, 3])
        >>> s
        0    0.0
        1    1.0
        2    NaN
        3    3.0
        dtype: float64
        >>> s.interpolate()
        0    0.0
        1    1.0
        2    2.0
        3    3.0
        dtype: float64

        Filling in ``NaN`` in a Series by padding, but filling at most two
        consecutive ``NaN`` at a time.

        >>> s = pd.Series([np.nan, "single_one", np.nan,
        ...                "fill_two_more", np.nan, np.nan, np.nan,
        ...                4.71, np.nan])
        >>> s
        0              NaN
        1       single_one
        2              NaN
        3    fill_two_more
        4              NaN
        5              NaN
        6              NaN
        7             4.71
        8              NaN
        dtype: object
        >>> s.interpolate(method='pad', limit=2)
        0              NaN
        1       single_one
        2       single_one
        3    fill_two_more
        4    fill_two_more
        5    fill_two_more
        6              NaN
        7             4.71
        8             4.71
        dtype: object

        Filling in ``NaN`` in a Series via polynomial interpolation or splines:
        Both 'polynomial' and 'spline' methods require that you also specify
        an ``order`` (int).

        >>> s = pd.Series([0, 2, np.nan, 8])
        >>> s.interpolate(method='polynomial', order=2)
        0    0.000000
        1    2.000000
        2    4.666667
        3    8.000000
        dtype: float64

        Fill the DataFrame forward (that is, going down) along each column
        using linear interpolation.

        Note how the last entry in column 'a' is interpolated differently,
        because there is no entry after it to use for interpolation.
        Note how the first entry in column 'b' remains ``NaN``, because there
        is no entry befofe it to use for interpolation.

        >>> df = pd.DataFrame([(0.0,  np.nan, -1.0, 1.0),
        ...                    (np.nan, 2.0, np.nan, np.nan),
        ...                    (2.0, 3.0, np.nan, 9.0),
        ...                    (np.nan, 4.0, -4.0, 16.0)],
        ...                   columns=list('abcd'))
        >>> df
             a    b    c     d
        0  0.0  NaN -1.0   1.0
        1  NaN  2.0  NaN   NaN
        2  2.0  3.0  NaN   9.0
        3  NaN  4.0 -4.0  16.0
        >>> df.interpolate(method='linear', limit_direction='forward', axis=0)
             a    b    c     d
        0  0.0  NaN -1.0   1.0
        1  1.0  2.0 -2.0   5.0
        2  2.0  3.0 -3.0   9.0
        3  2.0  4.0 -4.0  16.0

        Using polynomial interpolation.

        >>> df['d'].interpolate(method='polynomial', order=2)
        0     1.0
        1     4.0
        2     9.0
        3    16.0
        Name: d, dtype: float64
        """

    @Appender(_shared_docs['interpolate'] % _shared_doc_kwargs)
    def interpolate(self, method='linear', axis=0, limit=None, inplace=False,
                    limit_direction='forward', limit_area=None,
                    downcast=None, **kwargs):
        """
        Interpolate values according to different methods.
        """
        inplace = validate_bool_kwarg(inplace, 'inplace')

        if self.ndim > 2:
            raise NotImplementedError("Interpolate has not been implemented "
                                      "on Panel and Panel 4D objects.")

        if axis == 0:
            ax = self._info_axis_name
            _maybe_transposed_self = self
        elif axis == 1:
            _maybe_transposed_self = self.T
            ax = 1
        else:
            _maybe_transposed_self = self
        ax = _maybe_transposed_self._get_axis_number(ax)

        if _maybe_transposed_self.ndim == 2:
            alt_ax = 1 - ax
        else:
            alt_ax = ax

        if (isinstance(_maybe_transposed_self.index, MultiIndex) and
                method != 'linear'):
            raise ValueError("Only `method=linear` interpolation is supported "
                             "on MultiIndexes.")

        if _maybe_transposed_self._data.get_dtype_counts().get(
                'object') == len(_maybe_transposed_self.T):
            raise TypeError("Cannot interpolate with all object-dtype columns "
                            "in the DataFrame. Try setting at least one "
                            "column to a numeric dtype.")

        # create/use the index
        if method == 'linear':
            # prior default
            index = np.arange(len(_maybe_transposed_self._get_axis(alt_ax)))
        else:
            index = _maybe_transposed_self._get_axis(alt_ax)

        if isna(index).any():
            raise NotImplementedError("Interpolation with NaNs in the index "
                                      "has not been implemented. Try filling "
                                      "those NaNs before interpolating.")
        data = _maybe_transposed_self._data
        new_data = data.interpolate(method=method, axis=ax, index=index,
                                    values=_maybe_transposed_self, limit=limit,
                                    limit_direction=limit_direction,
                                    limit_area=limit_area,
                                    inplace=inplace, downcast=downcast,
                                    **kwargs)

        if inplace:
            if axis == 1:
                new_data = self._constructor(new_data).T._data
            self._update_inplace(new_data)
        else:
            res = self._constructor(new_data).__finalize__(self)
            if axis == 1:
                res = res.T
            return res

    # ----------------------------------------------------------------------
    # Timeseries methods Methods

    def asof(self, where, subset=None):
        """
        The last row without any NaN is taken (or the last row without
        NaN considering only the subset of columns in the case of a DataFrame)

        .. versionadded:: 0.19.0 For DataFrame

        If there is no good value, NaN is returned for a Series
        a Series of NaN values for a DataFrame

        Parameters
        ----------
        where : date or array of dates
        subset : string or list of strings, default None
           if not None use these columns for NaN propagation

        Notes
        -----
        Dates are assumed to be sorted
        Raises if this is not the case

        Returns
        -------
        where is scalar

          - value or NaN if input is Series
          - Series if input is DataFrame

        where is Index: same shape object as input

        See Also
        --------
        merge_asof

        """

        if isinstance(where, compat.string_types):
            from pandas import to_datetime
            where = to_datetime(where)

        if not self.index.is_monotonic:
            raise ValueError("asof requires a sorted index")

        is_series = isinstance(self, ABCSeries)
        if is_series:
            if subset is not None:
                raise ValueError("subset is not valid for Series")
        elif self.ndim > 2:
            raise NotImplementedError("asof is not implemented "
                                      "for {type}".format(type=type(self)))
        else:
            if subset is None:
                subset = self.columns
            if not is_list_like(subset):
                subset = [subset]

        is_list = is_list_like(where)
        if not is_list:
            start = self.index[0]
            if isinstance(self.index, PeriodIndex):
                where = Period(where, freq=self.index.freq).ordinal
                start = start.ordinal

            if where < start:
                if not is_series:
                    from pandas import Series
                    return Series(index=self.columns, name=where)
                return np.nan

            # It's always much faster to use a *while* loop here for
            # Series than pre-computing all the NAs. However a
            # *while* loop is extremely expensive for DataFrame
            # so we later pre-compute all the NAs and use the same
            # code path whether *where* is a scalar or list.
            # See PR: https://github.com/pandas-dev/pandas/pull/14476
            if is_series:
                loc = self.index.searchsorted(where, side='right')
                if loc > 0:
                    loc -= 1

                values = self._values
                while loc > 0 and isna(values[loc]):
                    loc -= 1
                return values[loc]

        if not isinstance(where, Index):
            where = Index(where) if is_list else Index([where])

        nulls = self.isna() if is_series else self[subset].isna().any(1)
        if nulls.all():
            if is_series:
                return self._constructor(np.nan, index=where, name=self.name)
            elif is_list:
                from pandas import DataFrame
                return DataFrame(np.nan, index=where, columns=self.columns)
            else:
                from pandas import Series
                return Series(np.nan, index=self.columns, name=where[0])

        locs = self.index.asof_locs(where, ~(nulls.values))

        # mask the missing
        missing = locs == -1
        data = self.take(locs, is_copy=False)
        data.index = where
        data.loc[missing] = np.nan
        return data if is_list else data.iloc[-1]

    # ----------------------------------------------------------------------
    # Action Methods

    _shared_docs['isna'] = """
        Detect missing values.

        Return a boolean same-sized object indicating if the values are NA.
        NA values, such as None or :attr:`numpy.NaN`, gets mapped to True
        values.
        Everything else gets mapped to False values. Characters such as empty
        strings ``''`` or :attr:`numpy.inf` are not considered NA values
        (unless you set ``pandas.options.mode.use_inf_as_na = True``).

        Returns
        -------
        %(klass)s
            Mask of bool values for each element in %(klass)s that
            indicates whether an element is not an NA value.

        See Also
        --------
        %(klass)s.isnull : alias of isna
        %(klass)s.notna : boolean inverse of isna
        %(klass)s.dropna : omit axes labels with missing values
        isna : top-level isna

        Examples
        --------
        Show which entries in a DataFrame are NA.

        >>> df = pd.DataFrame({'age': [5, 6, np.NaN],
        ...                    'born': [pd.NaT, pd.Timestamp('1939-05-27'),
        ...                             pd.Timestamp('1940-04-25')],
        ...                    'name': ['Alfred', 'Batman', ''],
        ...                    'toy': [None, 'Batmobile', 'Joker']})
        >>> df
           age       born    name        toy
        0  5.0        NaT  Alfred       None
        1  6.0 1939-05-27  Batman  Batmobile
        2  NaN 1940-04-25              Joker

        >>> df.isna()
             age   born   name    toy
        0  False   True  False   True
        1  False  False  False  False
        2   True  False  False  False

        Show which entries in a Series are NA.

        >>> ser = pd.Series([5, 6, np.NaN])
        >>> ser
        0    5.0
        1    6.0
        2    NaN
        dtype: float64

        >>> ser.isna()
        0    False
        1    False
        2     True
        dtype: bool
        """

    @Appender(_shared_docs['isna'] % _shared_doc_kwargs)
    def isna(self):
        return isna(self).__finalize__(self)

    @Appender(_shared_docs['isna'] % _shared_doc_kwargs)
    def isnull(self):
        return isna(self).__finalize__(self)

    _shared_docs['notna'] = """
        Detect existing (non-missing) values.

        Return a boolean same-sized object indicating if the values are not NA.
        Non-missing values get mapped to True. Characters such as empty
        strings ``''`` or :attr:`numpy.inf` are not considered NA values
        (unless you set ``pandas.options.mode.use_inf_as_na = True``).
        NA values, such as None or :attr:`numpy.NaN`, get mapped to False
        values.

        Returns
        -------
        %(klass)s
            Mask of bool values for each element in %(klass)s that
            indicates whether an element is not an NA value.

        See Also
        --------
        %(klass)s.notnull : alias of notna
        %(klass)s.isna : boolean inverse of notna
        %(klass)s.dropna : omit axes labels with missing values
        notna : top-level notna

        Examples
        --------
        Show which entries in a DataFrame are not NA.

        >>> df = pd.DataFrame({'age': [5, 6, np.NaN],
        ...                    'born': [pd.NaT, pd.Timestamp('1939-05-27'),
        ...                             pd.Timestamp('1940-04-25')],
        ...                    'name': ['Alfred', 'Batman', ''],
        ...                    'toy': [None, 'Batmobile', 'Joker']})
        >>> df
           age       born    name        toy
        0  5.0        NaT  Alfred       None
        1  6.0 1939-05-27  Batman  Batmobile
        2  NaN 1940-04-25              Joker

        >>> df.notna()
             age   born  name    toy
        0   True  False  True  False
        1   True   True  True   True
        2  False   True  True   True

        Show which entries in a Series are not NA.

        >>> ser = pd.Series([5, 6, np.NaN])
        >>> ser
        0    5.0
        1    6.0
        2    NaN
        dtype: float64

        >>> ser.notna()
        0     True
        1     True
        2    False
        dtype: bool
        """

    @Appender(_shared_docs['notna'] % _shared_doc_kwargs)
    def notna(self):
        return notna(self).__finalize__(self)

    @Appender(_shared_docs['notna'] % _shared_doc_kwargs)
    def notnull(self):
        return notna(self).__finalize__(self)

    def _clip_with_scalar(self, lower, upper, inplace=False):
        if ((lower is not None and np.any(isna(lower))) or
                (upper is not None and np.any(isna(upper)))):
            raise ValueError("Cannot use an NA value as a clip threshold")

        result = self.values
        mask = isna(result)

        with np.errstate(all='ignore'):
            if upper is not None:
                result = np.where(result >= upper, upper, result)
            if lower is not None:
                result = np.where(result <= lower, lower, result)
        if np.any(mask):
            result[mask] = np.nan

        axes_dict = self._construct_axes_dict()
        result = self._constructor(result, **axes_dict).__finalize__(self)

        if inplace:
            self._update_inplace(result)
        else:
            return result

    def _clip_with_one_bound(self, threshold, method, axis, inplace):

        inplace = validate_bool_kwarg(inplace, 'inplace')
        if axis is not None:
            axis = self._get_axis_number(axis)

        # method is self.le for upper bound and self.ge for lower bound
        if is_scalar(threshold) and is_number(threshold):
            if method.__name__ == 'le':
                return self._clip_with_scalar(None, threshold, inplace=inplace)
            return self._clip_with_scalar(threshold, None, inplace=inplace)

        subset = method(threshold, axis=axis) | isna(self)

        # GH #15390
        # In order for where method to work, the threshold must
        # be transformed to NDFrame from other array like structure.
        if (not isinstance(threshold, ABCSeries)) and is_list_like(threshold):
            if isinstance(self, ABCSeries):
                threshold = pd.Series(threshold, index=self.index)
            else:
                threshold = _align_method_FRAME(self, np.asarray(threshold),
                                                axis)
        return self.where(subset, threshold, axis=axis, inplace=inplace)

    def clip(self, lower=None, upper=None, axis=None, inplace=False,
             *args, **kwargs):
        """
        Trim values at input threshold(s).

        Assigns values outside boundary to boundary values. Thresholds
        can be singular values or array like, and in the latter case
        the clipping is performed element-wise in the specified axis.

        Parameters
        ----------
        lower : float or array_like, default None
            Minimum threshold value. All values below this
            threshold will be set to it.
        upper : float or array_like, default None
            Maximum threshold value. All values above this
            threshold will be set to it.
        axis : int or string axis name, optional
            Align object with lower and upper along the given axis.
        inplace : boolean, default False
            Whether to perform the operation in place on the data.

            .. versionadded:: 0.21.0
        *args, **kwargs
            Additional keywords have no effect but might be accepted
            for compatibility with numpy.

        See Also
        --------
        clip_lower : Clip values below specified threshold(s).
        clip_upper : Clip values above specified threshold(s).

        Returns
        -------
        Series or DataFrame
            Same type as calling object with the values outside the
            clip boundaries replaced

        Examples
        --------
        >>> data = {'col_0': [9, -3, 0, -1, 5], 'col_1': [-2, -7, 6, 8, -5]}
        >>> df = pd.DataFrame(data)
        >>> df
           col_0  col_1
        0      9     -2
        1     -3     -7
        2      0      6
        3     -1      8
        4      5     -5

        Clips per column using lower and upper thresholds:

        >>> df.clip(-4, 6)
           col_0  col_1
        0      6     -2
        1     -3     -4
        2      0      6
        3     -1      6
        4      5     -4

        Clips using specific lower and upper thresholds per column element:

        >>> t = pd.Series([2, -4, -1, 6, 3])
        >>> t
        0    2
        1   -4
        2   -1
        3    6
        4    3
        dtype: int64

        >>> df.clip(t, t + 4, axis=0)
           col_0  col_1
        0      6      2
        1     -3     -4
        2      0      3
        3      6      8
        4      5      3
        """
        if isinstance(self, ABCPanel):
            raise NotImplementedError("clip is not supported yet for panels")

        inplace = validate_bool_kwarg(inplace, 'inplace')

        axis = nv.validate_clip_with_axis(axis, args, kwargs)
        if axis is not None:
            axis = self._get_axis_number(axis)

        # GH 17276
        # numpy doesn't like NaN as a clip value
        # so ignore
        # GH 19992
        # numpy doesn't drop a list-like bound containing NaN
        if not is_list_like(lower) and np.any(pd.isnull(lower)):
            lower = None
        if not is_list_like(upper) and np.any(pd.isnull(upper)):
            upper = None

        # GH 2747 (arguments were reversed)
        if lower is not None and upper is not None:
            if is_scalar(lower) and is_scalar(upper):
                lower, upper = min(lower, upper), max(lower, upper)

        # fast-path for scalars
        if ((lower is None or (is_scalar(lower) and is_number(lower))) and
                (upper is None or (is_scalar(upper) and is_number(upper)))):
            return self._clip_with_scalar(lower, upper, inplace=inplace)

        result = self
        if lower is not None:
            result = result.clip_lower(lower, axis, inplace=inplace)
        if upper is not None:
            if inplace:
                result = self
            result = result.clip_upper(upper, axis, inplace=inplace)

        return result

    def clip_upper(self, threshold, axis=None, inplace=False):
        """
        Trim values above a given threshold.

        Elements above the `threshold` will be changed to match the
        `threshold` value(s). Threshold can be a single value or an array,
        in the latter case it performs the truncation element-wise.

        Parameters
        ----------
        threshold : numeric or array-like
            Maximum value allowed. All values above threshold will be set to
            this value.

            * float : every value is compared to `threshold`.
            * array-like : The shape of `threshold` should match the object
              it's compared to. When `self` is a Series, `threshold` should be
              the length. When `self` is a DataFrame, `threshold` should 2-D
              and the same shape as `self` for ``axis=None``, or 1-D and the
              same length as the axis being compared.

        axis : {0 or 'index', 1 or 'columns'}, default 0
            Align object with `threshold` along the given axis.
        inplace : boolean, default False
            Whether to perform the operation in place on the data.

            .. versionadded:: 0.21.0

        Returns
        -------
        clipped
            Original data with values trimmed.

        See Also
        --------
        DataFrame.clip : General purpose method to trim DataFrame values to
            given threshold(s)
        DataFrame.clip_lower : Trim DataFrame values below given
            threshold(s)
        Series.clip : General purpose method to trim Series values to given
            threshold(s)
        Series.clip_lower : Trim Series values below given threshold(s)

        Examples
        --------
        >>> s = pd.Series([1, 2, 3, 4, 5])
        >>> s
        0    1
        1    2
        2    3
        3    4
        4    5
        dtype: int64

        >>> s.clip_upper(3)
        0    1
        1    2
        2    3
        3    3
        4    3
        dtype: int64

        >>> t = [5, 4, 3, 2, 1]
        >>> t
        [5, 4, 3, 2, 1]

        >>> s.clip_upper(t)
        0    1
        1    2
        2    3
        3    2
        4    1
        dtype: int64
        """
        return self._clip_with_one_bound(threshold, method=self.le,
                                         axis=axis, inplace=inplace)

    def clip_lower(self, threshold, axis=None, inplace=False):
        """
        Trim values below a given threshold.

        Elements below the `threshold` will be changed to match the
        `threshold` value(s). Threshold can be a single value or an array,
        in the latter case it performs the truncation element-wise.

        Parameters
        ----------
        threshold : numeric or array-like
            Minimum value allowed. All values below threshold will be set to
            this value.

            * float : every value is compared to `threshold`.
            * array-like : The shape of `threshold` should match the object
              it's compared to. When `self` is a Series, `threshold` should be
              the length. When `self` is a DataFrame, `threshold` should 2-D
              and the same shape as `self` for ``axis=None``, or 1-D and the
              same length as the axis being compared.

        axis : {0 or 'index', 1 or 'columns'}, default 0
            Align `self` with `threshold` along the given axis.

        inplace : boolean, default False
            Whether to perform the operation in place on the data.

            .. versionadded:: 0.21.0

        Returns
        -------
        clipped
            Original data with values trimmed.

        See Also
        --------
        DataFrame.clip : General purpose method to trim DataFrame values to
            given threshold(s)
        DataFrame.clip_upper : Trim DataFrame values above given
            threshold(s)
        Series.clip : General purpose method to trim Series values to given
            threshold(s)
        Series.clip_upper : Trim Series values above given threshold(s)

        Examples
        --------

        Series single threshold clipping:

        >>> s = pd.Series([5, 6, 7, 8, 9])
        >>> s.clip_lower(8)
        0    8
        1    8
        2    8
        3    8
        4    9
        dtype: int64

        Series clipping element-wise using an array of thresholds. `threshold`
        should be the same length as the Series.

        >>> elemwise_thresholds = [4, 8, 7, 2, 5]
        >>> s.clip_lower(elemwise_thresholds)
        0    5
        1    8
        2    7
        3    8
        4    9
        dtype: int64

        DataFrames can be compared to a scalar.

        >>> df = pd.DataFrame({"A": [1, 3, 5], "B": [2, 4, 6]})
        >>> df
           A  B
        0  1  2
        1  3  4
        2  5  6

        >>> df.clip_lower(3)
           A  B
        0  3  3
        1  3  4
        2  5  6

        Or to an array of values. By default, `threshold` should be the same
        shape as the DataFrame.

        >>> df.clip_lower(np.array([[3, 4], [2, 2], [6, 2]]))
           A  B
        0  3  4
        1  3  4
        2  6  6

        Control how `threshold` is broadcast with `axis`. In this case
        `threshold` should be the same length as the axis specified by
        `axis`.

        >>> df.clip_lower([3, 3, 5], axis='index')
           A  B
        0  3  3
        1  3  4
        2  5  6

        >>> df.clip_lower([4, 5], axis='columns')
           A  B
        0  4  5
        1  4  5
        2  5  6
        """
        return self._clip_with_one_bound(threshold, method=self.ge,
                                         axis=axis, inplace=inplace)

    def groupby(self, by=None, axis=0, level=None, as_index=True, sort=True,
                group_keys=True, squeeze=False, observed=False, **kwargs):
        """
        Group DataFrame or Series using a mapper or by a Series of columns.

        A groupby operation involves some combination of splitting the
        object, applying a function, and combining the results. This can be
        used to group large amounts of data and compute operations on these
        groups.

        Parameters
        ----------
        by : mapping, function, label, or list of labels
            Used to determine the groups for the groupby.
            If ``by`` is a function, it's called on each value of the object's
            index. If a dict or Series is passed, the Series or dict VALUES
            will be used to determine the groups (the Series' values are first
            aligned; see ``.align()`` method). If an ndarray is passed, the
            values are used as-is determine the groups. A label or list of
            labels may be passed to group by the columns in ``self``. Notice
            that a tuple is interpreted a (single) key.
        axis : {0 or 'index', 1 or 'columns'}, default 0
            Split along rows (0) or columns (1).
        level : int, level name, or sequence of such, default None
            If the axis is a MultiIndex (hierarchical), group by a particular
            level or levels.
        as_index : bool, default True
            For aggregated output, return object with group labels as the
            index. Only relevant for DataFrame input. as_index=False is
            effectively "SQL-style" grouped output.
        sort : bool, default True
            Sort group keys. Get better performance by turning this off.
            Note this does not influence the order of observations within each
            group. Groupby preserves the order of rows within each group.
        group_keys : bool, default True
            When calling apply, add group keys to index to identify pieces.
        squeeze : bool, default False
            Reduce the dimensionality of the return type if possible,
            otherwise return a consistent type.
        observed : bool, default False
            This only applies if any of the groupers are Categoricals.
            If True: only show observed values for categorical groupers.
            If False: show all values for categorical groupers.

            .. versionadded:: 0.23.0

        **kwargs
            Optional, only accepts keyword argument 'mutated' and is passed
            to groupby.

        Returns
        -------
        DataFrameGroupBy or SeriesGroupBy
            Depends on the calling object and returns groupby object that
            contains information about the groups.

        See Also
        --------
        resample : Convenience method for frequency conversion and resampling
            of time series.

        Notes
        -----
        See the `user guide
        <http://pandas.pydata.org/pandas-docs/stable/groupby.html>`_ for more.

        Examples
        --------
        >>> df = pd.DataFrame({'Animal' : ['Falcon', 'Falcon',
        ...                                'Parrot', 'Parrot'],
        ...                    'Max Speed' : [380., 370., 24., 26.]})
        >>> df
           Animal  Max Speed
        0  Falcon      380.0
        1  Falcon      370.0
        2  Parrot       24.0
        3  Parrot       26.0
        >>> df.groupby(['Animal']).mean()
                Max Speed
        Animal
        Falcon      375.0
        Parrot       25.0

        **Hierarchical Indexes**

        We can groupby different levels of a hierarchical index
        using the `level` parameter:

        >>> arrays = [['Falcon', 'Falcon', 'Parrot', 'Parrot'],
        ...           ['Capitve', 'Wild', 'Capitve', 'Wild']]
        >>> index = pd.MultiIndex.from_arrays(arrays, names=('Animal', 'Type'))
        >>> df = pd.DataFrame({'Max Speed' : [390., 350., 30., 20.]},
        ...                    index=index)
        >>> df
                        Max Speed
        Animal Type
        Falcon Capitve      390.0
               Wild         350.0
        Parrot Capitve       30.0
               Wild          20.0
        >>> df.groupby(level=0).mean()
                Max Speed
        Animal
        Falcon      370.0
        Parrot       25.0
        >>> df.groupby(level=1).mean()
                 Max Speed
        Type
        Capitve      210.0
        Wild         185.0
        """
        from pandas.core.groupby.groupby import groupby

        if level is None and by is None:
            raise TypeError("You have to supply one of 'by' and 'level'")
        axis = self._get_axis_number(axis)
        return groupby(self, by=by, axis=axis, level=level, as_index=as_index,
                       sort=sort, group_keys=group_keys, squeeze=squeeze,
                       observed=observed, **kwargs)

    def asfreq(self, freq, method=None, how=None, normalize=False,
               fill_value=None):
        """
        Convert TimeSeries to specified frequency.

        Optionally provide filling method to pad/backfill missing values.

        Returns the original data conformed to a new index with the specified
        frequency. ``resample`` is more appropriate if an operation, such as
        summarization, is necessary to represent the data at the new frequency.

        Parameters
        ----------
        freq : DateOffset object, or string
        method : {'backfill'/'bfill', 'pad'/'ffill'}, default None
            Method to use for filling holes in reindexed Series (note this
            does not fill NaNs that already were present):

            * 'pad' / 'ffill': propagate last valid observation forward to next
              valid
            * 'backfill' / 'bfill': use NEXT valid observation to fill
        how : {'start', 'end'}, default end
            For PeriodIndex only, see PeriodIndex.asfreq
        normalize : bool, default False
            Whether to reset output index to midnight
        fill_value: scalar, optional
            Value to use for missing values, applied during upsampling (note
            this does not fill NaNs that already were present).

            .. versionadded:: 0.20.0

        Returns
        -------
        converted : same type as caller

        Examples
        --------

        Start by creating a series with 4 one minute timestamps.

        >>> index = pd.date_range('1/1/2000', periods=4, freq='T')
        >>> series = pd.Series([0.0, None, 2.0, 3.0], index=index)
        >>> df = pd.DataFrame({'s':series})
        >>> df
                               s
        2000-01-01 00:00:00    0.0
        2000-01-01 00:01:00    NaN
        2000-01-01 00:02:00    2.0
        2000-01-01 00:03:00    3.0

        Upsample the series into 30 second bins.

        >>> df.asfreq(freq='30S')
                               s
        2000-01-01 00:00:00    0.0
        2000-01-01 00:00:30    NaN
        2000-01-01 00:01:00    NaN
        2000-01-01 00:01:30    NaN
        2000-01-01 00:02:00    2.0
        2000-01-01 00:02:30    NaN
        2000-01-01 00:03:00    3.0

        Upsample again, providing a ``fill value``.

        >>> df.asfreq(freq='30S', fill_value=9.0)
                               s
        2000-01-01 00:00:00    0.0
        2000-01-01 00:00:30    9.0
        2000-01-01 00:01:00    NaN
        2000-01-01 00:01:30    9.0
        2000-01-01 00:02:00    2.0
        2000-01-01 00:02:30    9.0
        2000-01-01 00:03:00    3.0

        Upsample again, providing a ``method``.

        >>> df.asfreq(freq='30S', method='bfill')
                               s
        2000-01-01 00:00:00    0.0
        2000-01-01 00:00:30    NaN
        2000-01-01 00:01:00    NaN
        2000-01-01 00:01:30    2.0
        2000-01-01 00:02:00    2.0
        2000-01-01 00:02:30    3.0
        2000-01-01 00:03:00    3.0

        See Also
        --------
        reindex

        Notes
        -----
        To learn more about the frequency strings, please see `this link
        <http://pandas.pydata.org/pandas-docs/stable/timeseries.html#offset-aliases>`__.
        """
        from pandas.core.resample import asfreq
        return asfreq(self, freq, method=method, how=how, normalize=normalize,
                      fill_value=fill_value)

    def at_time(self, time, asof=False):
        """
        Select values at particular time of day (e.g. 9:30AM).

        Raises
        ------
        TypeError
            If the index is not  a :class:`DatetimeIndex`

        Parameters
        ----------
        time : datetime.time or string

        Returns
        -------
        values_at_time : same type as caller

        Examples
        --------
        >>> i = pd.date_range('2018-04-09', periods=4, freq='12H')
        >>> ts = pd.DataFrame({'A': [1,2,3,4]}, index=i)
        >>> ts
                             A
        2018-04-09 00:00:00  1
        2018-04-09 12:00:00  2
        2018-04-10 00:00:00  3
        2018-04-10 12:00:00  4

        >>> ts.at_time('12:00')
                             A
        2018-04-09 12:00:00  2
        2018-04-10 12:00:00  4

        See Also
        --------
        between_time : Select values between particular times of the day
        first : Select initial periods of time series based on a date offset
        last : Select final periods of time series based on a date offset
        DatetimeIndex.indexer_at_time : Get just the index locations for
            values at particular time of the day
        """
        try:
            indexer = self.index.indexer_at_time(time, asof=asof)
            return self._take(indexer)
        except AttributeError:
            raise TypeError('Index must be DatetimeIndex')

    def between_time(self, start_time, end_time, include_start=True,
                     include_end=True):
        """
        Select values between particular times of the day (e.g., 9:00-9:30 AM).

        By setting ``start_time`` to be later than ``end_time``,
        you can get the times that are *not* between the two times.

        Raises
        ------
        TypeError
            If the index is not  a :class:`DatetimeIndex`

        Parameters
        ----------
        start_time : datetime.time or string
        end_time : datetime.time or string
        include_start : boolean, default True
        include_end : boolean, default True

        Returns
        -------
        values_between_time : same type as caller

        Examples
        --------
        >>> i = pd.date_range('2018-04-09', periods=4, freq='1D20min')
        >>> ts = pd.DataFrame({'A': [1,2,3,4]}, index=i)
        >>> ts
                             A
        2018-04-09 00:00:00  1
        2018-04-10 00:20:00  2
        2018-04-11 00:40:00  3
        2018-04-12 01:00:00  4

        >>> ts.between_time('0:15', '0:45')
                             A
        2018-04-10 00:20:00  2
        2018-04-11 00:40:00  3

        You get the times that are *not* between two times by setting
        ``start_time`` later than ``end_time``:

        >>> ts.between_time('0:45', '0:15')
                             A
        2018-04-09 00:00:00  1
        2018-04-12 01:00:00  4

        See Also
        --------
        at_time : Select values at a particular time of the day
        first : Select initial periods of time series based on a date offset
        last : Select final periods of time series based on a date offset
        DatetimeIndex.indexer_between_time : Get just the index locations for
            values between particular times of the day
        """
        try:
            indexer = self.index.indexer_between_time(
                start_time, end_time, include_start=include_start,
                include_end=include_end)
            return self._take(indexer)
        except AttributeError:
            raise TypeError('Index must be DatetimeIndex')

    def resample(self, rule, how=None, axis=0, fill_method=None, closed=None,
                 label=None, convention='start', kind=None, loffset=None,
                 limit=None, base=0, on=None, level=None):
        """
        Convenience method for frequency conversion and resampling of time
        series.  Object must have a datetime-like index (DatetimeIndex,
        PeriodIndex, or TimedeltaIndex), or pass datetime-like values
        to the on or level keyword.

        Parameters
        ----------
        rule : string
            the offset string or object representing target conversion
        axis : int, optional, default 0
        closed : {'right', 'left'}
            Which side of bin interval is closed. The default is 'left'
            for all frequency offsets except for 'M', 'A', 'Q', 'BM',
            'BA', 'BQ', and 'W' which all have a default of 'right'.
        label : {'right', 'left'}
            Which bin edge label to label bucket with. The default is 'left'
            for all frequency offsets except for 'M', 'A', 'Q', 'BM',
            'BA', 'BQ', and 'W' which all have a default of 'right'.
        convention : {'start', 'end', 's', 'e'}
            For PeriodIndex only, controls whether to use the start or end of
            `rule`
        kind: {'timestamp', 'period'}, optional
            Pass 'timestamp' to convert the resulting index to a
            ``DateTimeIndex`` or 'period' to convert it to a ``PeriodIndex``.
            By default the input representation is retained.
        loffset : timedelta
            Adjust the resampled time labels
        base : int, default 0
            For frequencies that evenly subdivide 1 day, the "origin" of the
            aggregated intervals. For example, for '5min' frequency, base could
            range from 0 through 4. Defaults to 0
        on : string, optional
            For a DataFrame, column to use instead of index for resampling.
            Column must be datetime-like.

            .. versionadded:: 0.19.0

        level : string or int, optional
            For a MultiIndex, level (name or number) to use for
            resampling.  Level must be datetime-like.

            .. versionadded:: 0.19.0

        Returns
        -------
        Resampler object

        Notes
        -----
        See the `user guide
        <http://pandas.pydata.org/pandas-docs/stable/timeseries.html#resampling>`_
        for more.

        To learn more about the offset strings, please see `this link
        <http://pandas.pydata.org/pandas-docs/stable/timeseries.html#offset-aliases>`__.

        Examples
        --------

        Start by creating a series with 9 one minute timestamps.

        >>> index = pd.date_range('1/1/2000', periods=9, freq='T')
        >>> series = pd.Series(range(9), index=index)
        >>> series
        2000-01-01 00:00:00    0
        2000-01-01 00:01:00    1
        2000-01-01 00:02:00    2
        2000-01-01 00:03:00    3
        2000-01-01 00:04:00    4
        2000-01-01 00:05:00    5
        2000-01-01 00:06:00    6
        2000-01-01 00:07:00    7
        2000-01-01 00:08:00    8
        Freq: T, dtype: int64

        Downsample the series into 3 minute bins and sum the values
        of the timestamps falling into a bin.

        >>> series.resample('3T').sum()
        2000-01-01 00:00:00     3
        2000-01-01 00:03:00    12
        2000-01-01 00:06:00    21
        Freq: 3T, dtype: int64

        Downsample the series into 3 minute bins as above, but label each
        bin using the right edge instead of the left. Please note that the
        value in the bucket used as the label is not included in the bucket,
        which it labels. For example, in the original series the
        bucket ``2000-01-01 00:03:00`` contains the value 3, but the summed
        value in the resampled bucket with the label ``2000-01-01 00:03:00``
        does not include 3 (if it did, the summed value would be 6, not 3).
        To include this value close the right side of the bin interval as
        illustrated in the example below this one.

        >>> series.resample('3T', label='right').sum()
        2000-01-01 00:03:00     3
        2000-01-01 00:06:00    12
        2000-01-01 00:09:00    21
        Freq: 3T, dtype: int64

        Downsample the series into 3 minute bins as above, but close the right
        side of the bin interval.

        >>> series.resample('3T', label='right', closed='right').sum()
        2000-01-01 00:00:00     0
        2000-01-01 00:03:00     6
        2000-01-01 00:06:00    15
        2000-01-01 00:09:00    15
        Freq: 3T, dtype: int64

        Upsample the series into 30 second bins.

        >>> series.resample('30S').asfreq()[0:5] #select first 5 rows
        2000-01-01 00:00:00   0.0
        2000-01-01 00:00:30   NaN
        2000-01-01 00:01:00   1.0
        2000-01-01 00:01:30   NaN
        2000-01-01 00:02:00   2.0
        Freq: 30S, dtype: float64

        Upsample the series into 30 second bins and fill the ``NaN``
        values using the ``pad`` method.

        >>> series.resample('30S').pad()[0:5]
        2000-01-01 00:00:00    0
        2000-01-01 00:00:30    0
        2000-01-01 00:01:00    1
        2000-01-01 00:01:30    1
        2000-01-01 00:02:00    2
        Freq: 30S, dtype: int64

        Upsample the series into 30 second bins and fill the
        ``NaN`` values using the ``bfill`` method.

        >>> series.resample('30S').bfill()[0:5]
        2000-01-01 00:00:00    0
        2000-01-01 00:00:30    1
        2000-01-01 00:01:00    1
        2000-01-01 00:01:30    2
        2000-01-01 00:02:00    2
        Freq: 30S, dtype: int64

        Pass a custom function via ``apply``

        >>> def custom_resampler(array_like):
        ...     return np.sum(array_like)+5

        >>> series.resample('3T').apply(custom_resampler)
        2000-01-01 00:00:00     8
        2000-01-01 00:03:00    17
        2000-01-01 00:06:00    26
        Freq: 3T, dtype: int64

        For a Series with a PeriodIndex, the keyword `convention` can be
        used to control whether to use the start or end of `rule`.

        >>> s = pd.Series([1, 2], index=pd.period_range('2012-01-01',
                                                        freq='A',
                                                        periods=2))
        >>> s
        2012    1
        2013    2
        Freq: A-DEC, dtype: int64

        Resample by month using 'start' `convention`. Values are assigned to
        the first month of the period.

        >>> s.resample('M', convention='start').asfreq().head()
        2012-01    1.0
        2012-02    NaN
        2012-03    NaN
        2012-04    NaN
        2012-05    NaN
        Freq: M, dtype: float64

        Resample by month using 'end' `convention`. Values are assigned to
        the last month of the period.

        >>> s.resample('M', convention='end').asfreq()
        2012-12    1.0
        2013-01    NaN
        2013-02    NaN
        2013-03    NaN
        2013-04    NaN
        2013-05    NaN
        2013-06    NaN
        2013-07    NaN
        2013-08    NaN
        2013-09    NaN
        2013-10    NaN
        2013-11    NaN
        2013-12    2.0
        Freq: M, dtype: float64

        For DataFrame objects, the keyword ``on`` can be used to specify the
        column instead of the index for resampling.

        >>> df = pd.DataFrame(data=9*[range(4)], columns=['a', 'b', 'c', 'd'])
        >>> df['time'] = pd.date_range('1/1/2000', periods=9, freq='T')
        >>> df.resample('3T', on='time').sum()
                             a  b  c  d
        time
        2000-01-01 00:00:00  0  3  6  9
        2000-01-01 00:03:00  0  3  6  9
        2000-01-01 00:06:00  0  3  6  9

        For a DataFrame with MultiIndex, the keyword ``level`` can be used to
        specify on level the resampling needs to take place.

        >>> time = pd.date_range('1/1/2000', periods=5, freq='T')
        >>> df2 = pd.DataFrame(data=10*[range(4)],
                               columns=['a', 'b', 'c', 'd'],
                               index=pd.MultiIndex.from_product([time, [1, 2]])
                               )
        >>> df2.resample('3T', level=0).sum()
                             a  b   c   d
        2000-01-01 00:00:00  0  6  12  18
        2000-01-01 00:03:00  0  4   8  12

        See also
        --------
        groupby : Group by mapping, function, label, or list of labels.
        """
        from pandas.core.resample import (resample,
                                          _maybe_process_deprecations)
        axis = self._get_axis_number(axis)
        r = resample(self, freq=rule, label=label, closed=closed,
                     axis=axis, kind=kind, loffset=loffset,
                     convention=convention,
                     base=base, key=on, level=level)
        return _maybe_process_deprecations(r,
                                           how=how,
                                           fill_method=fill_method,
                                           limit=limit)

    def first(self, offset):
        """
        Convenience method for subsetting initial periods of time series data
        based on a date offset.

        Raises
        ------
        TypeError
            If the index is not  a :class:`DatetimeIndex`

        Parameters
        ----------
        offset : string, DateOffset, dateutil.relativedelta

        Examples
        --------
        >>> i = pd.date_range('2018-04-09', periods=4, freq='2D')
        >>> ts = pd.DataFrame({'A': [1,2,3,4]}, index=i)
        >>> ts
                    A
        2018-04-09  1
        2018-04-11  2
        2018-04-13  3
        2018-04-15  4

        Get the rows for the first 3 days:

        >>> ts.first('3D')
                    A
        2018-04-09  1
        2018-04-11  2

        Notice the data for 3 first calender days were returned, not the first
        3 days observed in the dataset, and therefore data for 2018-04-13 was
        not returned.

        Returns
        -------
        subset : same type as caller

        See Also
        --------
        last : Select final periods of time series based on a date offset
        at_time : Select values at a particular time of the day
        between_time : Select values between particular times of the day
        """
        if not isinstance(self.index, DatetimeIndex):
            raise TypeError("'first' only supports a DatetimeIndex index")

        if len(self.index) == 0:
            return self

        offset = to_offset(offset)
        end_date = end = self.index[0] + offset

        # Tick-like, e.g. 3 weeks
        if not offset.isAnchored() and hasattr(offset, '_inc'):
            if end_date in self.index:
                end = self.index.searchsorted(end_date, side='left')
                return self.iloc[:end]

        return self.loc[:end]

    def last(self, offset):
        """
        Convenience method for subsetting final periods of time series data
        based on a date offset.

        Raises
        ------
        TypeError
            If the index is not  a :class:`DatetimeIndex`

        Parameters
        ----------
        offset : string, DateOffset, dateutil.relativedelta

        Examples
        --------
        >>> i = pd.date_range('2018-04-09', periods=4, freq='2D')
        >>> ts = pd.DataFrame({'A': [1,2,3,4]}, index=i)
        >>> ts
                    A
        2018-04-09  1
        2018-04-11  2
        2018-04-13  3
        2018-04-15  4

        Get the rows for the last 3 days:

        >>> ts.last('3D')
                    A
        2018-04-13  3
        2018-04-15  4

        Notice the data for 3 last calender days were returned, not the last
        3 observed days in the dataset, and therefore data for 2018-04-11 was
        not returned.

        Returns
        -------
        subset : same type as caller

        See Also
        --------
        first : Select initial periods of time series based on a date offset
        at_time : Select values at a particular time of the day
        between_time : Select values between particular times of the day
        """
        if not isinstance(self.index, DatetimeIndex):
            raise TypeError("'last' only supports a DatetimeIndex index")

        if len(self.index) == 0:
            return self

        offset = to_offset(offset)

        start_date = self.index[-1] - offset
        start = self.index.searchsorted(start_date, side='right')
        return self.iloc[start:]

    def rank(self, axis=0, method='average', numeric_only=None,
             na_option='keep', ascending=True, pct=False):
        """
        Compute numerical data ranks (1 through n) along axis. Equal values are
        assigned a rank that is the average of the ranks of those values

        Parameters
        ----------
        axis : {0 or 'index', 1 or 'columns'}, default 0
            index to direct ranking
        method : {'average', 'min', 'max', 'first', 'dense'}
            * average: average rank of group
            * min: lowest rank in group
            * max: highest rank in group
            * first: ranks assigned in order they appear in the array
            * dense: like 'min', but rank always increases by 1 between groups
        numeric_only : boolean, default None
            Include only float, int, boolean data. Valid only for DataFrame or
            Panel objects
        na_option : {'keep', 'top', 'bottom'}
            * keep: leave NA values where they are
            * top: smallest rank if ascending
            * bottom: smallest rank if descending
        ascending : boolean, default True
            False for ranks by high (1) to low (N)
        pct : boolean, default False
            Computes percentage rank of data

        Returns
        -------
        ranks : same type as caller
        """
        axis = self._get_axis_number(axis)

        if self.ndim > 2:
            msg = "rank does not make sense when ndim > 2"
            raise NotImplementedError(msg)

        if na_option not in {'keep', 'top', 'bottom'}:
            msg = "na_option must be one of 'keep', 'top', or 'bottom'"
            raise ValueError(msg)

        def ranker(data):
            ranks = algos.rank(data.values, axis=axis, method=method,
                               ascending=ascending, na_option=na_option,
                               pct=pct)
            ranks = self._constructor(ranks, **data._construct_axes_dict())
            return ranks.__finalize__(self)

        # if numeric_only is None, and we can't get anything, we try with
        # numeric_only=True
        if numeric_only is None:
            try:
                return ranker(self)
            except TypeError:
                numeric_only = True

        if numeric_only:
            data = self._get_numeric_data()
        else:
            data = self

        return ranker(data)

    _shared_docs['align'] = ("""
        Align two objects on their axes with the
        specified join method for each axis Index

        Parameters
        ----------
        other : DataFrame or Series
        join : {'outer', 'inner', 'left', 'right'}, default 'outer'
        axis : allowed axis of the other object, default None
            Align on index (0), columns (1), or both (None)
        level : int or level name, default None
            Broadcast across a level, matching Index values on the
            passed MultiIndex level
        copy : boolean, default True
            Always returns new objects. If copy=False and no reindexing is
            required then original objects are returned.
        fill_value : scalar, default np.NaN
            Value to use for missing values. Defaults to NaN, but can be any
            "compatible" value
        method : str, default None
        limit : int, default None
        fill_axis : %(axes_single_arg)s, default 0
            Filling axis, method and limit
        broadcast_axis : %(axes_single_arg)s, default None
            Broadcast values along this axis, if aligning two objects of
            different dimensions

        Returns
        -------
        (left, right) : (%(klass)s, type of other)
            Aligned objects
        """)

    @Appender(_shared_docs['align'] % _shared_doc_kwargs)
    def align(self, other, join='outer', axis=None, level=None, copy=True,
              fill_value=None, method=None, limit=None, fill_axis=0,
              broadcast_axis=None):
        from pandas import DataFrame, Series
        method = missing.clean_fill_method(method)

        if broadcast_axis == 1 and self.ndim != other.ndim:
            if isinstance(self, Series):
                # this means other is a DataFrame, and we need to broadcast
                # self
                cons = self._constructor_expanddim
                df = cons({c: self for c in other.columns},
                          **other._construct_axes_dict())
                return df._align_frame(other, join=join, axis=axis,
                                       level=level, copy=copy,
                                       fill_value=fill_value, method=method,
                                       limit=limit, fill_axis=fill_axis)
            elif isinstance(other, Series):
                # this means self is a DataFrame, and we need to broadcast
                # other
                cons = other._constructor_expanddim
                df = cons({c: other for c in self.columns},
                          **self._construct_axes_dict())
                return self._align_frame(df, join=join, axis=axis, level=level,
                                         copy=copy, fill_value=fill_value,
                                         method=method, limit=limit,
                                         fill_axis=fill_axis)

        if axis is not None:
            axis = self._get_axis_number(axis)
        if isinstance(other, DataFrame):
            return self._align_frame(other, join=join, axis=axis, level=level,
                                     copy=copy, fill_value=fill_value,
                                     method=method, limit=limit,
                                     fill_axis=fill_axis)
        elif isinstance(other, Series):
            return self._align_series(other, join=join, axis=axis, level=level,
                                      copy=copy, fill_value=fill_value,
                                      method=method, limit=limit,
                                      fill_axis=fill_axis)
        else:  # pragma: no cover
            raise TypeError('unsupported type: %s' % type(other))

    def _align_frame(self, other, join='outer', axis=None, level=None,
                     copy=True, fill_value=None, method=None, limit=None,
                     fill_axis=0):
        # defaults
        join_index, join_columns = None, None
        ilidx, iridx = None, None
        clidx, cridx = None, None

        is_series = isinstance(self, ABCSeries)

        if axis is None or axis == 0:
            if not self.index.equals(other.index):
                join_index, ilidx, iridx = self.index.join(
                    other.index, how=join, level=level, return_indexers=True)

        if axis is None or axis == 1:
            if not is_series and not self.columns.equals(other.columns):
                join_columns, clidx, cridx = self.columns.join(
                    other.columns, how=join, level=level, return_indexers=True)

        if is_series:
            reindexers = {0: [join_index, ilidx]}
        else:
            reindexers = {0: [join_index, ilidx], 1: [join_columns, clidx]}

        left = self._reindex_with_indexers(reindexers, copy=copy,
                                           fill_value=fill_value,
                                           allow_dups=True)
        # other must be always DataFrame
        right = other._reindex_with_indexers({0: [join_index, iridx],
                                              1: [join_columns, cridx]},
                                             copy=copy, fill_value=fill_value,
                                             allow_dups=True)

        if method is not None:
            left = left.fillna(axis=fill_axis, method=method, limit=limit)
            right = right.fillna(axis=fill_axis, method=method, limit=limit)

        # if DatetimeIndex have different tz, convert to UTC
        if is_datetime64tz_dtype(left.index):
            if left.index.tz != right.index.tz:
                if join_index is not None:
                    left.index = join_index
                    right.index = join_index

        return left.__finalize__(self), right.__finalize__(other)

    def _align_series(self, other, join='outer', axis=None, level=None,
                      copy=True, fill_value=None, method=None, limit=None,
                      fill_axis=0):

        is_series = isinstance(self, ABCSeries)

        # series/series compat, other must always be a Series
        if is_series:
            if axis:
                raise ValueError('cannot align series to a series other than '
                                 'axis 0')

            # equal
            if self.index.equals(other.index):
                join_index, lidx, ridx = None, None, None
            else:
                join_index, lidx, ridx = self.index.join(other.index, how=join,
                                                         level=level,
                                                         return_indexers=True)

            left = self._reindex_indexer(join_index, lidx, copy)
            right = other._reindex_indexer(join_index, ridx, copy)

        else:
            # one has > 1 ndim
            fdata = self._data
            if axis == 0:
                join_index = self.index
                lidx, ridx = None, None
                if not self.index.equals(other.index):
                    join_index, lidx, ridx = self.index.join(
                        other.index, how=join, level=level,
                        return_indexers=True)

                if lidx is not None:
                    fdata = fdata.reindex_indexer(join_index, lidx, axis=1)

            elif axis == 1:
                join_index = self.columns
                lidx, ridx = None, None
                if not self.columns.equals(other.index):
                    join_index, lidx, ridx = self.columns.join(
                        other.index, how=join, level=level,
                        return_indexers=True)

                if lidx is not None:
                    fdata = fdata.reindex_indexer(join_index, lidx, axis=0)
            else:
                raise ValueError('Must specify axis=0 or 1')

            if copy and fdata is self._data:
                fdata = fdata.copy()

            left = self._constructor(fdata)

            if ridx is None:
                right = other
            else:
                right = other.reindex(join_index, level=level)

        # fill
        fill_na = notna(fill_value) or (method is not None)
        if fill_na:
            left = left.fillna(fill_value, method=method, limit=limit,
                               axis=fill_axis)
            right = right.fillna(fill_value, method=method, limit=limit)

        # if DatetimeIndex have different tz, convert to UTC
        if is_series or (not is_series and axis == 0):
            if is_datetime64tz_dtype(left.index):
                if left.index.tz != right.index.tz:
                    if join_index is not None:
                        left.index = join_index
                        right.index = join_index

        return left.__finalize__(self), right.__finalize__(other)

    def _where(self, cond, other=np.nan, inplace=False, axis=None, level=None,
               errors='raise', try_cast=False):
        """
        Equivalent to public method `where`, except that `other` is not
        applied as a function even if callable. Used in __setitem__.
        """
        inplace = validate_bool_kwarg(inplace, 'inplace')

        # align the cond to same shape as myself
        cond = com.apply_if_callable(cond, self)
        if isinstance(cond, NDFrame):
            cond, _ = cond.align(self, join='right', broadcast_axis=1)
        else:
            if not hasattr(cond, 'shape'):
                cond = np.asanyarray(cond)
            if cond.shape != self.shape:
                raise ValueError('Array conditional must be same shape as '
                                 'self')
            cond = self._constructor(cond, **self._construct_axes_dict())

        # make sure we are boolean
        fill_value = True if inplace else False
        cond = cond.fillna(fill_value)

        msg = "Boolean array expected for the condition, not {dtype}"

        if not isinstance(cond, pd.DataFrame):
            # This is a single-dimensional object.
            if not is_bool_dtype(cond):
                raise ValueError(msg.format(dtype=cond.dtype))
        else:
            for dt in cond.dtypes:
                if not is_bool_dtype(dt):
                    raise ValueError(msg.format(dtype=dt))

        cond = -cond if inplace else cond

        # try to align with other
        try_quick = True
        if hasattr(other, 'align'):

            # align with me
            if other.ndim <= self.ndim:

                _, other = self.align(other, join='left', axis=axis,
                                      level=level, fill_value=np.nan)

                # if we are NOT aligned, raise as we cannot where index
                if (axis is None and
                        not all(other._get_axis(i).equals(ax)
                                for i, ax in enumerate(self.axes))):
                    raise InvalidIndexError

            # slice me out of the other
            else:
                raise NotImplementedError("cannot align with a higher "
                                          "dimensional NDFrame")

        if isinstance(other, np.ndarray):

            if other.shape != self.shape:

                if self.ndim == 1:

                    icond = cond.values

                    # GH 2745 / GH 4192
                    # treat like a scalar
                    if len(other) == 1:
                        other = np.array(other[0])

                    # GH 3235
                    # match True cond to other
                    elif len(cond[icond]) == len(other):

                        # try to not change dtype at first (if try_quick)
                        if try_quick:

                            try:
                                new_other = com.values_from_object(self)
                                new_other = new_other.copy()
                                new_other[icond] = other
                                other = new_other
                            except Exception:
                                try_quick = False

                        # let's create a new (if we failed at the above
                        # or not try_quick
                        if not try_quick:

                            dtype, fill_value = maybe_promote(other.dtype)
                            new_other = np.empty(len(icond), dtype=dtype)
                            new_other.fill(fill_value)
                            maybe_upcast_putmask(new_other, icond, other)
                            other = new_other

                    else:
                        raise ValueError('Length of replacements must equal '
                                         'series length')

                else:
                    raise ValueError('other must be the same shape as self '
                                     'when an ndarray')

            # we are the same shape, so create an actual object for alignment
            else:
                other = self._constructor(other, **self._construct_axes_dict())

        if axis is None:
            axis = 0

        if self.ndim == getattr(other, 'ndim', 0):
            align = True
        else:
            align = (self._get_axis_number(axis) == 1)

        block_axis = self._get_block_manager_axis(axis)

        if inplace:
            # we may have different type blocks come out of putmask, so
            # reconstruct the block manager

            self._check_inplace_setting(other)
            new_data = self._data.putmask(mask=cond, new=other, align=align,
                                          inplace=True, axis=block_axis,
                                          transpose=self._AXIS_REVERSED)
            self._update_inplace(new_data)

        else:
            new_data = self._data.where(other=other, cond=cond, align=align,
                                        errors=errors,
                                        try_cast=try_cast, axis=block_axis,
                                        transpose=self._AXIS_REVERSED)

            return self._constructor(new_data).__finalize__(self)

    _shared_docs['where'] = ("""
        Replace values where the condition is %(cond_rev)s.

        Parameters
        ----------
        cond : boolean %(klass)s, array-like, or callable
            Where `cond` is %(cond)s, keep the original value. Where
            %(cond_rev)s, replace with corresponding value from `other`.
            If `cond` is callable, it is computed on the %(klass)s and
            should return boolean %(klass)s or array. The callable must
            not change input %(klass)s (though pandas doesn't check it).

            .. versionadded:: 0.18.1
                A callable can be used as cond.

        other : scalar, %(klass)s, or callable
            Entries where `cond` is %(cond_rev)s are replaced with
            corresponding value from `other`.
            If other is callable, it is computed on the %(klass)s and
            should return scalar or %(klass)s. The callable must not
            change input %(klass)s (though pandas doesn't check it).

            .. versionadded:: 0.18.1
                A callable can be used as other.

        inplace : boolean, default False
            Whether to perform the operation in place on the data.
        axis : int, default None
            Alignment axis if needed.
        level : int, default None
            Alignment level if needed.
        errors : str, {'raise', 'ignore'}, default `raise`
            Note that currently this parameter won't affect
            the results and will always coerce to a suitable dtype.

            - `raise` : allow exceptions to be raised.
            - `ignore` : suppress exceptions. On error return original object.

        try_cast : boolean, default False
            Try to cast the result back to the input type (if possible).
        raise_on_error : boolean, default True
            Whether to raise on invalid data types (e.g. trying to where on
            strings).

            .. deprecated:: 0.21.0

               Use `errors`.

        Returns
        -------
        wh : same type as caller

        Notes
        -----
        The %(name)s method is an application of the if-then idiom. For each
        element in the calling DataFrame, if ``cond`` is ``%(cond)s`` the
        element is used; otherwise the corresponding element from the DataFrame
        ``other`` is used.

        The signature for :func:`DataFrame.where` differs from
        :func:`numpy.where`. Roughly ``df1.where(m, df2)`` is equivalent to
        ``np.where(m, df1, df2)``.

        For further details and examples see the ``%(name)s`` documentation in
        :ref:`indexing <indexing.where_mask>`.

        See Also
        --------
        :func:`DataFrame.%(name_other)s` : Return an object of same shape as
            self

        Examples
        --------
        >>> s = pd.Series(range(5))
        >>> s.where(s > 0)
        0    NaN
        1    1.0
        2    2.0
        3    3.0
        4    4.0
        dtype: float64

        >>> s.mask(s > 0)
        0    0.0
        1    NaN
        2    NaN
        3    NaN
        4    NaN
        dtype: float64

        >>> s.where(s > 1, 10)
        0    10
        1    10
        2    2
        3    3
        4    4
        dtype: int64

        >>> df = pd.DataFrame(np.arange(10).reshape(-1, 2), columns=['A', 'B'])
        >>> m = df %% 3 == 0
        >>> df.where(m, -df)
           A  B
        0  0 -1
        1 -2  3
        2 -4 -5
        3  6 -7
        4 -8  9
        >>> df.where(m, -df) == np.where(m, df, -df)
              A     B
        0  True  True
        1  True  True
        2  True  True
        3  True  True
        4  True  True
        >>> df.where(m, -df) == df.mask(~m, -df)
              A     B
        0  True  True
        1  True  True
        2  True  True
        3  True  True
        4  True  True
        """)

    @Appender(_shared_docs['where'] % dict(_shared_doc_kwargs, cond="True",
                                           cond_rev="False", name='where',
                                           name_other='mask'))
    def where(self, cond, other=np.nan, inplace=False, axis=None, level=None,
              errors='raise', try_cast=False, raise_on_error=None):

        if raise_on_error is not None:
            warnings.warn(
                "raise_on_error is deprecated in "
                "favor of errors='raise|ignore'",
                FutureWarning, stacklevel=2)

            if raise_on_error:
                errors = 'raise'
            else:
                errors = 'ignore'

        other = com.apply_if_callable(other, self)
        return self._where(cond, other, inplace, axis, level,
                           errors=errors, try_cast=try_cast)

    @Appender(_shared_docs['where'] % dict(_shared_doc_kwargs, cond="False",
                                           cond_rev="True", name='mask',
                                           name_other='where'))
    def mask(self, cond, other=np.nan, inplace=False, axis=None, level=None,
             errors='raise', try_cast=False, raise_on_error=None):

        if raise_on_error is not None:
            warnings.warn(
                "raise_on_error is deprecated in "
                "favor of errors='raise|ignore'",
                FutureWarning, stacklevel=2)

            if raise_on_error:
                errors = 'raise'
            else:
                errors = 'ignore'

        inplace = validate_bool_kwarg(inplace, 'inplace')
        cond = com.apply_if_callable(cond, self)

        # see gh-21891
        if not hasattr(cond, "__invert__"):
            cond = np.array(cond)

        return self.where(~cond, other=other, inplace=inplace, axis=axis,
                          level=level, try_cast=try_cast,
                          errors=errors)

    _shared_docs['shift'] = ("""
        Shift index by desired number of periods with an optional time freq

        Parameters
        ----------
        periods : int
            Number of periods to move, can be positive or negative.
        freq : DateOffset, timedelta, or time rule string, optional
            Increment to use from the tseries module or time rule (e.g. 'EOM').
            See Notes.
        axis : %(axes_single_arg)s

        See Also
        --------
        Index.shift : Shift values of Index.
        DatetimeIndex.shift : Shift values of DatetimeIndex.
        PeriodIndex.shift : Shift values of PeriodIndex.

        Notes
        -----
        If freq is specified then the index values are shifted but the data
        is not realigned. That is, use freq if you would like to extend the
        index when shifting and preserve the original data.

        Returns
        -------
        shifted : %(klass)s
    """)

    @Appender(_shared_docs['shift'] % _shared_doc_kwargs)
    def shift(self, periods=1, freq=None, axis=0):
        if periods == 0:
            return self.copy()

        block_axis = self._get_block_manager_axis(axis)
        if freq is None:
            new_data = self._data.shift(periods=periods, axis=block_axis)
        else:
            return self.tshift(periods, freq)

        return self._constructor(new_data).__finalize__(self)

    def slice_shift(self, periods=1, axis=0):
        """
        Equivalent to `shift` without copying data. The shifted data will
        not include the dropped periods and the shifted axis will be smaller
        than the original.

        Parameters
        ----------
        periods : int
            Number of periods to move, can be positive or negative

        Notes
        -----
        While the `slice_shift` is faster than `shift`, you may pay for it
        later during alignment.

        Returns
        -------
        shifted : same type as caller
        """
        if periods == 0:
            return self

        if periods > 0:
            vslicer = slice(None, -periods)
            islicer = slice(periods, None)
        else:
            vslicer = slice(-periods, None)
            islicer = slice(None, periods)

        new_obj = self._slice(vslicer, axis=axis)
        shifted_axis = self._get_axis(axis)[islicer]
        new_obj.set_axis(shifted_axis, axis=axis, inplace=True)

        return new_obj.__finalize__(self)

    def tshift(self, periods=1, freq=None, axis=0):
        """
        Shift the time index, using the index's frequency if available.

        Parameters
        ----------
        periods : int
            Number of periods to move, can be positive or negative
        freq : DateOffset, timedelta, or time rule string, default None
            Increment to use from the tseries module or time rule (e.g. 'EOM')
        axis : int or basestring
            Corresponds to the axis that contains the Index

        Notes
        -----
        If freq is not specified then tries to use the freq or inferred_freq
        attributes of the index. If neither of those attributes exist, a
        ValueError is thrown

        Returns
        -------
        shifted : NDFrame
        """

        index = self._get_axis(axis)
        if freq is None:
            freq = getattr(index, 'freq', None)

        if freq is None:
            freq = getattr(index, 'inferred_freq', None)

        if freq is None:
            msg = 'Freq was not given and was not set in the index'
            raise ValueError(msg)

        if periods == 0:
            return self

        if isinstance(freq, string_types):
            freq = to_offset(freq)

        block_axis = self._get_block_manager_axis(axis)
        if isinstance(index, PeriodIndex):
            orig_freq = to_offset(index.freq)
            if freq == orig_freq:
                new_data = self._data.copy()
                new_data.axes[block_axis] = index.shift(periods)
            else:
                msg = ('Given freq %s does not match PeriodIndex freq %s' %
                       (freq.rule_code, orig_freq.rule_code))
                raise ValueError(msg)
        else:
            new_data = self._data.copy()
            new_data.axes[block_axis] = index.shift(periods, freq)

        return self._constructor(new_data).__finalize__(self)

    def truncate(self, before=None, after=None, axis=None, copy=True):
        """
        Truncate a Series or DataFrame before and after some index value.

        This is a useful shorthand for boolean indexing based on index
        values above or below certain thresholds.

        Parameters
        ----------
        before : date, string, int
            Truncate all rows before this index value.
        after : date, string, int
            Truncate all rows after this index value.
        axis : {0 or 'index', 1 or 'columns'}, optional
            Axis to truncate. Truncates the index (rows) by default.
        copy : boolean, default is True,
            Return a copy of the truncated section.

        Returns
        -------
        type of caller
            The truncated Series or DataFrame.

        See Also
        --------
        DataFrame.loc : Select a subset of a DataFrame by label.
        DataFrame.iloc : Select a subset of a DataFrame by position.

        Notes
        -----
        If the index being truncated contains only datetime values,
        `before` and `after` may be specified as strings instead of
        Timestamps.

        Examples
        --------
        >>> df = pd.DataFrame({'A': ['a', 'b', 'c', 'd', 'e'],
        ...                    'B': ['f', 'g', 'h', 'i', 'j'],
        ...                    'C': ['k', 'l', 'm', 'n', 'o']},
        ...                    index=[1, 2, 3, 4, 5])
        >>> df
           A  B  C
        1  a  f  k
        2  b  g  l
        3  c  h  m
        4  d  i  n
        5  e  j  o

        >>> df.truncate(before=2, after=4)
           A  B  C
        2  b  g  l
        3  c  h  m
        4  d  i  n

        The columns of a DataFrame can be truncated.

        >>> df.truncate(before="A", after="B", axis="columns")
           A  B
        1  a  f
        2  b  g
        3  c  h
        4  d  i
        5  e  j

        For Series, only rows can be truncated.

        >>> df['A'].truncate(before=2, after=4)
        2    b
        3    c
        4    d
        Name: A, dtype: object

        The index values in ``truncate`` can be datetimes or string
        dates.

        >>> dates = pd.date_range('2016-01-01', '2016-02-01', freq='s')
        >>> df = pd.DataFrame(index=dates, data={'A': 1})
        >>> df.tail()
                             A
        2016-01-31 23:59:56  1
        2016-01-31 23:59:57  1
        2016-01-31 23:59:58  1
        2016-01-31 23:59:59  1
        2016-02-01 00:00:00  1

        >>> df.truncate(before=pd.Timestamp('2016-01-05'),
        ...             after=pd.Timestamp('2016-01-10')).tail()
                             A
        2016-01-09 23:59:56  1
        2016-01-09 23:59:57  1
        2016-01-09 23:59:58  1
        2016-01-09 23:59:59  1
        2016-01-10 00:00:00  1

        Because the index is a DatetimeIndex containing only dates, we can
        specify `before` and `after` as strings. They will be coerced to
        Timestamps before truncation.

        >>> df.truncate('2016-01-05', '2016-01-10').tail()
                             A
        2016-01-09 23:59:56  1
        2016-01-09 23:59:57  1
        2016-01-09 23:59:58  1
        2016-01-09 23:59:59  1
        2016-01-10 00:00:00  1

        Note that ``truncate`` assumes a 0 value for any unspecified time
        component (midnight). This differs from partial string slicing, which
        returns any partially matching dates.

        >>> df.loc['2016-01-05':'2016-01-10', :].tail()
                             A
        2016-01-10 23:59:55  1
        2016-01-10 23:59:56  1
        2016-01-10 23:59:57  1
        2016-01-10 23:59:58  1
        2016-01-10 23:59:59  1
        """

        if axis is None:
            axis = self._stat_axis_number
        axis = self._get_axis_number(axis)
        ax = self._get_axis(axis)

        # GH 17935
        # Check that index is sorted
        if not ax.is_monotonic_increasing and not ax.is_monotonic_decreasing:
            raise ValueError("truncate requires a sorted index")

        # if we have a date index, convert to dates, otherwise
        # treat like a slice
        if ax.is_all_dates:
            from pandas.core.tools.datetimes import to_datetime
            before = to_datetime(before)
            after = to_datetime(after)

        if before is not None and after is not None:
            if before > after:
                raise ValueError('Truncate: %s must be after %s' %
                                 (after, before))

        slicer = [slice(None, None)] * self._AXIS_LEN
        slicer[axis] = slice(before, after)
        result = self.loc[tuple(slicer)]

        if isinstance(ax, MultiIndex):
            setattr(result, self._get_axis_name(axis),
                    ax.truncate(before, after))

        if copy:
            result = result.copy()

        return result

    def tz_convert(self, tz, axis=0, level=None, copy=True):
        """
        Convert tz-aware axis to target time zone.

        Parameters
        ----------
        tz : string or pytz.timezone object
        axis : the axis to convert
        level : int, str, default None
            If axis ia a MultiIndex, convert a specific level. Otherwise
            must be None
        copy : boolean, default True
            Also make a copy of the underlying data

        Returns
        -------

        Raises
        ------
        TypeError
            If the axis is tz-naive.
        """
        axis = self._get_axis_number(axis)
        ax = self._get_axis(axis)

        def _tz_convert(ax, tz):
            if not hasattr(ax, 'tz_convert'):
                if len(ax) > 0:
                    ax_name = self._get_axis_name(axis)
                    raise TypeError('%s is not a valid DatetimeIndex or '
                                    'PeriodIndex' % ax_name)
                else:
                    ax = DatetimeIndex([], tz=tz)
            else:
                ax = ax.tz_convert(tz)
            return ax

        # if a level is given it must be a MultiIndex level or
        # equivalent to the axis name
        if isinstance(ax, MultiIndex):
            level = ax._get_level_number(level)
            new_level = _tz_convert(ax.levels[level], tz)
            ax = ax.set_levels(new_level, level=level)
        else:
            if level not in (None, 0, ax.name):
                raise ValueError("The level {0} is not valid".format(level))
            ax = _tz_convert(ax, tz)

        result = self._constructor(self._data, copy=copy)
        result.set_axis(ax, axis=axis, inplace=True)
        return result.__finalize__(self)

    def tz_localize(self, tz, axis=0, level=None, copy=True,
                    ambiguous='raise', nonexistent='raise'):
        """
        Localize tz-naive TimeSeries to target time zone.

        Parameters
        ----------
        tz : string or pytz.timezone object
        axis : the axis to localize
        level : int, str, default None
            If axis ia a MultiIndex, localize a specific level. Otherwise
            must be None
        copy : boolean, default True
            Also make a copy of the underlying data
        ambiguous : 'infer', bool-ndarray, 'NaT', default 'raise'
            - 'infer' will attempt to infer fall dst-transition hours based on
              order
            - bool-ndarray where True signifies a DST time, False designates
              a non-DST time (note that this flag is only applicable for
              ambiguous times)
            - 'NaT' will return NaT where there are ambiguous times
            - 'raise' will raise an AmbiguousTimeError if there are ambiguous
              times
        nonexistent : 'shift', 'NaT', default 'raise'
            A nonexistent time does not exist in a particular timezone
            where clocks moved forward due to DST.

            - 'shift' will shift the nonexistent times forward to the closest
              existing time
            - 'NaT' will return NaT where there are nonexistent times
            - 'raise' will raise an NonExistentTimeError if there are
              nonexistent times

            .. versionadded:: 0.24.0

        Returns
        -------

        Raises
        ------
        TypeError
            If the TimeSeries is tz-aware and tz is not None.
        """
        if nonexistent not in ('raise', 'NaT', 'shift'):
            raise ValueError("The nonexistent argument must be one of 'raise',"
                             " 'NaT' or 'shift'")

        axis = self._get_axis_number(axis)
        ax = self._get_axis(axis)

        def _tz_localize(ax, tz, ambiguous, nonexistent):
            if not hasattr(ax, 'tz_localize'):
                if len(ax) > 0:
                    ax_name = self._get_axis_name(axis)
                    raise TypeError('%s is not a valid DatetimeIndex or '
                                    'PeriodIndex' % ax_name)
                else:
                    ax = DatetimeIndex([], tz=tz)
            else:
                ax = ax.tz_localize(
                    tz, ambiguous=ambiguous, nonexistent=nonexistent
                )
            return ax

        # if a level is given it must be a MultiIndex level or
        # equivalent to the axis name
        if isinstance(ax, MultiIndex):
            level = ax._get_level_number(level)
            new_level = _tz_localize(
                ax.levels[level], tz, ambiguous, nonexistent
            )
            ax = ax.set_levels(new_level, level=level)
        else:
            if level not in (None, 0, ax.name):
                raise ValueError("The level {0} is not valid".format(level))
            ax = _tz_localize(ax, tz, ambiguous, nonexistent)

        result = self._constructor(self._data, copy=copy)
        result.set_axis(ax, axis=axis, inplace=True)
        return result.__finalize__(self)

    # ----------------------------------------------------------------------
    # Numeric Methods
    def abs(self):
        """
        Return a Series/DataFrame with absolute numeric value of each element.

        This function only applies to elements that are all numeric.

        Returns
        -------
        abs
            Series/DataFrame containing the absolute value of each element.

        Notes
        -----
        For ``complex`` inputs, ``1.2 + 1j``, the absolute value is
        :math:`\\sqrt{ a^2 + b^2 }`.

        Examples
        --------
        Absolute numeric values in a Series.

        >>> s = pd.Series([-1.10, 2, -3.33, 4])
        >>> s.abs()
        0    1.10
        1    2.00
        2    3.33
        3    4.00
        dtype: float64

        Absolute numeric values in a Series with complex numbers.

        >>> s = pd.Series([1.2 + 1j])
        >>> s.abs()
        0    1.56205
        dtype: float64

        Absolute numeric values in a Series with a Timedelta element.

        >>> s = pd.Series([pd.Timedelta('1 days')])
        >>> s.abs()
        0   1 days
        dtype: timedelta64[ns]

        Select rows with data closest to certain value using argsort (from
        `StackOverflow <https://stackoverflow.com/a/17758115>`__).

        >>> df = pd.DataFrame({
        ...     'a': [4, 5, 6, 7],
        ...     'b': [10, 20, 30, 40],
        ...     'c': [100, 50, -30, -50]
        ... })
        >>> df
             a    b    c
        0    4   10  100
        1    5   20   50
        2    6   30  -30
        3    7   40  -50
        >>> df.loc[(df.c - 43).abs().argsort()]
             a    b    c
        1    5   20   50
        0    4   10  100
        2    6   30  -30
        3    7   40  -50

        See Also
        --------
        numpy.absolute : calculate the absolute value element-wise.
        """
        return np.abs(self)

    def describe(self, percentiles=None, include=None, exclude=None):
        """
        Generate descriptive statistics that summarize the central tendency,
        dispersion and shape of a dataset's distribution, excluding
        ``NaN`` values.

        Analyzes both numeric and object series, as well
        as ``DataFrame`` column sets of mixed data types. The output
        will vary depending on what is provided. Refer to the notes
        below for more detail.

        Parameters
        ----------
        percentiles : list-like of numbers, optional
            The percentiles to include in the output. All should
            fall between 0 and 1. The default is
            ``[.25, .5, .75]``, which returns the 25th, 50th, and
            75th percentiles.
        include : 'all', list-like of dtypes or None (default), optional
            A white list of data types to include in the result. Ignored
            for ``Series``. Here are the options:

            - 'all' : All columns of the input will be included in the output.
            - A list-like of dtypes : Limits the results to the
              provided data types.
              To limit the result to numeric types submit
              ``numpy.number``. To limit it instead to object columns submit
              the ``numpy.object`` data type. Strings
              can also be used in the style of
              ``select_dtypes`` (e.g. ``df.describe(include=['O'])``). To
              select pandas categorical columns, use ``'category'``
            - None (default) : The result will include all numeric columns.
        exclude : list-like of dtypes or None (default), optional,
            A black list of data types to omit from the result. Ignored
            for ``Series``. Here are the options:

            - A list-like of dtypes : Excludes the provided data types
              from the result. To exclude numeric types submit
              ``numpy.number``. To exclude object columns submit the data
              type ``numpy.object``. Strings can also be used in the style of
              ``select_dtypes`` (e.g. ``df.describe(include=['O'])``). To
              exclude pandas categorical columns, use ``'category'``
            - None (default) : The result will exclude nothing.

        Returns
        -------
        Series or DataFrame
            Summary statistics of the Series or Dataframe provided.

        See Also
        --------
        DataFrame.count: Count number of non-NA/null observations.
        DataFrame.max: Maximum of the values in the object.
        DataFrame.min: Minimum of the values in the object.
        DataFrame.mean: Mean of the values.
        DataFrame.std: Standard deviation of the obersvations.
        DataFrame.select_dtypes: Subset of a DataFrame including/excluding
            columns based on their dtype.

        Notes
        -----
        For numeric data, the result's index will include ``count``,
        ``mean``, ``std``, ``min``, ``max`` as well as lower, ``50`` and
        upper percentiles. By default the lower percentile is ``25`` and the
        upper percentile is ``75``. The ``50`` percentile is the
        same as the median.

        For object data (e.g. strings or timestamps), the result's index
        will include ``count``, ``unique``, ``top``, and ``freq``. The ``top``
        is the most common value. The ``freq`` is the most common value's
        frequency. Timestamps also include the ``first`` and ``last`` items.

        If multiple object values have the highest count, then the
        ``count`` and ``top`` results will be arbitrarily chosen from
        among those with the highest count.

        For mixed data types provided via a ``DataFrame``, the default is to
        return only an analysis of numeric columns. If the dataframe consists
        only of object and categorical data without any numeric columns, the
        default is to return an analysis of both the object and categorical
        columns. If ``include='all'`` is provided as an option, the result
        will include a union of attributes of each type.

        The `include` and `exclude` parameters can be used to limit
        which columns in a ``DataFrame`` are analyzed for the output.
        The parameters are ignored when analyzing a ``Series``.

        Examples
        --------
        Describing a numeric ``Series``.

        >>> s = pd.Series([1, 2, 3])
        >>> s.describe()
        count    3.0
        mean     2.0
        std      1.0
        min      1.0
        25%      1.5
        50%      2.0
        75%      2.5
        max      3.0
        dtype: float64

        Describing a categorical ``Series``.

        >>> s = pd.Series(['a', 'a', 'b', 'c'])
        >>> s.describe()
        count     4
        unique    3
        top       a
        freq      2
        dtype: object

        Describing a timestamp ``Series``.

        >>> s = pd.Series([
        ...   np.datetime64("2000-01-01"),
        ...   np.datetime64("2010-01-01"),
        ...   np.datetime64("2010-01-01")
        ... ])
        >>> s.describe()
        count                       3
        unique                      2
        top       2010-01-01 00:00:00
        freq                        2
        first     2000-01-01 00:00:00
        last      2010-01-01 00:00:00
        dtype: object

        Describing a ``DataFrame``. By default only numeric fields
        are returned.

        >>> df = pd.DataFrame({'categorical': pd.Categorical(['d','e','f']),
        ...                    'numeric': [1, 2, 3],
        ...                    'object': ['a', 'b', 'c']
        ...                   })
        >>> df.describe()
               numeric
        count      3.0
        mean       2.0
        std        1.0
        min        1.0
        25%        1.5
        50%        2.0
        75%        2.5
        max        3.0

        Describing all columns of a ``DataFrame`` regardless of data type.

        >>> df.describe(include='all')
                categorical  numeric object
        count            3      3.0      3
        unique           3      NaN      3
        top              f      NaN      c
        freq             1      NaN      1
        mean           NaN      2.0    NaN
        std            NaN      1.0    NaN
        min            NaN      1.0    NaN
        25%            NaN      1.5    NaN
        50%            NaN      2.0    NaN
        75%            NaN      2.5    NaN
        max            NaN      3.0    NaN

        Describing a column from a ``DataFrame`` by accessing it as
        an attribute.

        >>> df.numeric.describe()
        count    3.0
        mean     2.0
        std      1.0
        min      1.0
        25%      1.5
        50%      2.0
        75%      2.5
        max      3.0
        Name: numeric, dtype: float64

        Including only numeric columns in a ``DataFrame`` description.

        >>> df.describe(include=[np.number])
               numeric
        count      3.0
        mean       2.0
        std        1.0
        min        1.0
        25%        1.5
        50%        2.0
        75%        2.5
        max        3.0

        Including only string columns in a ``DataFrame`` description.

        >>> df.describe(include=[np.object])
               object
        count       3
        unique      3
        top         c
        freq        1

        Including only categorical columns from a ``DataFrame`` description.

        >>> df.describe(include=['category'])
               categorical
        count            3
        unique           3
        top              f
        freq             1

        Excluding numeric columns from a ``DataFrame`` description.

        >>> df.describe(exclude=[np.number])
               categorical object
        count            3      3
        unique           3      3
        top              f      c
        freq             1      1

        Excluding object columns from a ``DataFrame`` description.

        >>> df.describe(exclude=[np.object])
               categorical  numeric
        count            3      3.0
        unique           3      NaN
        top              f      NaN
        freq             1      NaN
        mean           NaN      2.0
        std            NaN      1.0
        min            NaN      1.0
        25%            NaN      1.5
        50%            NaN      2.0
        75%            NaN      2.5
        max            NaN      3.0
        """
        if self.ndim >= 3:
            msg = "describe is not implemented on Panel objects."
            raise NotImplementedError(msg)
        elif self.ndim == 2 and self.columns.size == 0:
            raise ValueError("Cannot describe a DataFrame without columns")

        if percentiles is not None:
            # explicit conversion of `percentiles` to list
            percentiles = list(percentiles)

            # get them all to be in [0, 1]
            self._check_percentile(percentiles)

            # median should always be included
            if 0.5 not in percentiles:
                percentiles.append(0.5)
            percentiles = np.asarray(percentiles)
        else:
            percentiles = np.array([0.25, 0.5, 0.75])

        # sort and check for duplicates
        unique_pcts = np.unique(percentiles)
        if len(unique_pcts) < len(percentiles):
            raise ValueError("percentiles cannot contain duplicates")
        percentiles = unique_pcts

        formatted_percentiles = format_percentiles(percentiles)

        def describe_numeric_1d(series):
            stat_index = (['count', 'mean', 'std', 'min'] +
                          formatted_percentiles + ['max'])
            d = ([series.count(), series.mean(), series.std(), series.min()] +
                 series.quantile(percentiles).tolist() + [series.max()])
            return pd.Series(d, index=stat_index, name=series.name)

        def describe_categorical_1d(data):
            names = ['count', 'unique']
            objcounts = data.value_counts()
            count_unique = len(objcounts[objcounts != 0])
            result = [data.count(), count_unique]
            if result[1] > 0:
                top, freq = objcounts.index[0], objcounts.iloc[0]

                if is_datetime64_any_dtype(data):
                    tz = data.dt.tz
                    asint = data.dropna().values.view('i8')
                    names += ['top', 'freq', 'first', 'last']
                    result += [tslib.Timestamp(top, tz=tz), freq,
                               tslib.Timestamp(asint.min(), tz=tz),
                               tslib.Timestamp(asint.max(), tz=tz)]
                else:
                    names += ['top', 'freq']
                    result += [top, freq]

            return pd.Series(result, index=names, name=data.name)

        def describe_1d(data):
            if is_bool_dtype(data):
                return describe_categorical_1d(data)
            elif is_numeric_dtype(data):
                return describe_numeric_1d(data)
            elif is_timedelta64_dtype(data):
                return describe_numeric_1d(data)
            else:
                return describe_categorical_1d(data)

        if self.ndim == 1:
            return describe_1d(self)
        elif (include is None) and (exclude is None):
            # when some numerics are found, keep only numerics
            data = self.select_dtypes(include=[np.number])
            if len(data.columns) == 0:
                data = self
        elif include == 'all':
            if exclude is not None:
                msg = "exclude must be None when include is 'all'"
                raise ValueError(msg)
            data = self
        else:
            data = self.select_dtypes(include=include, exclude=exclude)

        ldesc = [describe_1d(s) for _, s in data.iteritems()]
        # set a convenient order for rows
        names = []
        ldesc_indexes = sorted((x.index for x in ldesc), key=len)
        for idxnames in ldesc_indexes:
            for name in idxnames:
                if name not in names:
                    names.append(name)

        d = pd.concat(ldesc, join_axes=pd.Index([names]), axis=1)
        d.columns = data.columns.copy()
        return d

    def _check_percentile(self, q):
        """Validate percentiles (used by describe and quantile)."""

        msg = ("percentiles should all be in the interval [0, 1]. "
               "Try {0} instead.")
        q = np.asarray(q)
        if q.ndim == 0:
            if not 0 <= q <= 1:
                raise ValueError(msg.format(q / 100.0))
        else:
            if not all(0 <= qs <= 1 for qs in q):
                raise ValueError(msg.format(q / 100.0))
        return q

    _shared_docs['pct_change'] = """
        Percentage change between the current and a prior element.

        Computes the percentage change from the immediately previous row by
        default. This is useful in comparing the percentage of change in a time
        series of elements.

        Parameters
        ----------
        periods : int, default 1
            Periods to shift for forming percent change.
        fill_method : str, default 'pad'
            How to handle NAs before computing percent changes.
        limit : int, default None
            The number of consecutive NAs to fill before stopping.
        freq : DateOffset, timedelta, or offset alias string, optional
            Increment to use from time series API (e.g. 'M' or BDay()).
        **kwargs
            Additional keyword arguments are passed into
            `DataFrame.shift` or `Series.shift`.

        Returns
        -------
        chg : Series or DataFrame
            The same type as the calling object.

        See Also
        --------
        Series.diff : Compute the difference of two elements in a Series.
        DataFrame.diff : Compute the difference of two elements in a DataFrame.
        Series.shift : Shift the index by some number of periods.
        DataFrame.shift : Shift the index by some number of periods.

        Examples
        --------
        **Series**

        >>> s = pd.Series([90, 91, 85])
        >>> s
        0    90
        1    91
        2    85
        dtype: int64

        >>> s.pct_change()
        0         NaN
        1    0.011111
        2   -0.065934
        dtype: float64

        >>> s.pct_change(periods=2)
        0         NaN
        1         NaN
        2   -0.055556
        dtype: float64

        See the percentage change in a Series where filling NAs with last
        valid observation forward to next valid.

        >>> s = pd.Series([90, 91, None, 85])
        >>> s
        0    90.0
        1    91.0
        2     NaN
        3    85.0
        dtype: float64

        >>> s.pct_change(fill_method='ffill')
        0         NaN
        1    0.011111
        2    0.000000
        3   -0.065934
        dtype: float64

        **DataFrame**

        Percentage change in French franc, Deutsche Mark, and Italian lira from
        1980-01-01 to 1980-03-01.

        >>> df = pd.DataFrame({
        ...     'FR': [4.0405, 4.0963, 4.3149],
        ...     'GR': [1.7246, 1.7482, 1.8519],
        ...     'IT': [804.74, 810.01, 860.13]},
        ...     index=['1980-01-01', '1980-02-01', '1980-03-01'])
        >>> df
                        FR      GR      IT
        1980-01-01  4.0405  1.7246  804.74
        1980-02-01  4.0963  1.7482  810.01
        1980-03-01  4.3149  1.8519  860.13

        >>> df.pct_change()
                          FR        GR        IT
        1980-01-01       NaN       NaN       NaN
        1980-02-01  0.013810  0.013684  0.006549
        1980-03-01  0.053365  0.059318  0.061876

        Percentage of change in GOOG and APPL stock volume. Shows computing
        the percentage change between columns.

        >>> df = pd.DataFrame({
        ...     '2016': [1769950, 30586265],
        ...     '2015': [1500923, 40912316],
        ...     '2014': [1371819, 41403351]},
        ...     index=['GOOG', 'APPL'])
        >>> df
                  2016      2015      2014
        GOOG   1769950   1500923   1371819
        APPL  30586265  40912316  41403351

        >>> df.pct_change(axis='columns')
              2016      2015      2014
        GOOG   NaN -0.151997 -0.086016
        APPL   NaN  0.337604  0.012002
        """

    @Appender(_shared_docs['pct_change'] % _shared_doc_kwargs)
    def pct_change(self, periods=1, fill_method='pad', limit=None, freq=None,
                   **kwargs):
        # TODO: Not sure if above is correct - need someone to confirm.
        axis = self._get_axis_number(kwargs.pop('axis', self._stat_axis_name))
        if fill_method is None:
            data = self
        else:
            data = self.fillna(method=fill_method, limit=limit, axis=axis)

        rs = (data.div(data.shift(periods=periods, freq=freq, axis=axis,
                                  **kwargs)) - 1)
        rs = rs.reindex_like(data)
        if freq is None:
            mask = isna(com.values_from_object(data))
            np.putmask(rs.values, mask, np.nan)
        return rs

    def _agg_by_level(self, name, axis=0, level=0, skipna=True, **kwargs):
        if axis is None:
            raise ValueError("Must specify 'axis' when aggregating by level.")
        grouped = self.groupby(level=level, axis=axis, sort=False)
        if hasattr(grouped, name) and skipna:
            return getattr(grouped, name)(**kwargs)
        axis = self._get_axis_number(axis)
        method = getattr(type(self), name)
        applyf = lambda x: method(x, axis=axis, skipna=skipna, **kwargs)
        return grouped.aggregate(applyf)

    @classmethod
    def _add_numeric_operations(cls):
        """Add the operations to the cls; evaluate the doc strings again"""

        axis_descr, name, name2 = _doc_parms(cls)

        cls.any = _make_logical_function(
            cls, 'any', name, name2, axis_descr,
            _any_desc, nanops.nanany, _any_examples, _any_see_also)
        cls.all = _make_logical_function(
            cls, 'all', name, name2, axis_descr, _all_doc,
            nanops.nanall, _all_examples, _all_see_also)

        @Substitution(outname='mad',
                      desc="Return the mean absolute deviation of the values "
                           "for the requested axis",
                      name1=name, name2=name2, axis_descr=axis_descr,
                      min_count='', examples='')
        @Appender(_num_doc)
        def mad(self, axis=None, skipna=None, level=None):
            if skipna is None:
                skipna = True
            if axis is None:
                axis = self._stat_axis_number
            if level is not None:
                return self._agg_by_level('mad', axis=axis, level=level,
                                          skipna=skipna)

            data = self._get_numeric_data()
            if axis == 0:
                demeaned = data - data.mean(axis=0)
            else:
                demeaned = data.sub(data.mean(axis=1), axis=0)
            return np.abs(demeaned).mean(axis=axis, skipna=skipna)

        cls.mad = mad

        cls.sem = _make_stat_function_ddof(
            cls, 'sem', name, name2, axis_descr,
            "Return unbiased standard error of the mean over requested "
            "axis.\n\nNormalized by N-1 by default. This can be changed "
            "using the ddof argument",
            nanops.nansem)
        cls.var = _make_stat_function_ddof(
            cls, 'var', name, name2, axis_descr,
            "Return unbiased variance over requested axis.\n\nNormalized by "
            "N-1 by default. This can be changed using the ddof argument",
            nanops.nanvar)
        cls.std = _make_stat_function_ddof(
            cls, 'std', name, name2, axis_descr,
            "Return sample standard deviation over requested axis."
            "\n\nNormalized by N-1 by default. This can be changed using the "
            "ddof argument",
            nanops.nanstd)

        @Substitution(outname='compounded',
                      desc="Return the compound percentage of the values for "
                      "the requested axis", name1=name, name2=name2,
                      axis_descr=axis_descr,
                      min_count='', examples='')
        @Appender(_num_doc)
        def compound(self, axis=None, skipna=None, level=None):
            if skipna is None:
                skipna = True
            return (1 + self).prod(axis=axis, skipna=skipna, level=level) - 1

        cls.compound = compound

        cls.cummin = _make_cum_function(
            cls, 'cummin', name, name2, axis_descr, "minimum",
            lambda y, axis: np.minimum.accumulate(y, axis), "min",
            np.inf, np.nan, _cummin_examples)
        cls.cumsum = _make_cum_function(
            cls, 'cumsum', name, name2, axis_descr, "sum",
            lambda y, axis: y.cumsum(axis), "sum", 0.,
            np.nan, _cumsum_examples)
        cls.cumprod = _make_cum_function(
            cls, 'cumprod', name, name2, axis_descr, "product",
            lambda y, axis: y.cumprod(axis), "prod", 1.,
            np.nan, _cumprod_examples)
        cls.cummax = _make_cum_function(
            cls, 'cummax', name, name2, axis_descr, "maximum",
            lambda y, axis: np.maximum.accumulate(y, axis), "max",
            -np.inf, np.nan, _cummax_examples)

        cls.sum = _make_min_count_stat_function(
            cls, 'sum', name, name2, axis_descr,
            'Return the sum of the values for the requested axis',
            nanops.nansum, _sum_examples)
        cls.mean = _make_stat_function(
            cls, 'mean', name, name2, axis_descr,
            'Return the mean of the values for the requested axis',
            nanops.nanmean)
        cls.skew = _make_stat_function(
            cls, 'skew', name, name2, axis_descr,
            'Return unbiased skew over requested axis\nNormalized by N-1',
            nanops.nanskew)
        cls.kurt = _make_stat_function(
            cls, 'kurt', name, name2, axis_descr,
            "Return unbiased kurtosis over requested axis using Fisher's "
            "definition of\nkurtosis (kurtosis of normal == 0.0). Normalized "
            "by N-1\n",
            nanops.nankurt)
        cls.kurtosis = cls.kurt
        cls.prod = _make_min_count_stat_function(
            cls, 'prod', name, name2, axis_descr,
            'Return the product of the values for the requested axis',
            nanops.nanprod, _prod_examples)
        cls.product = cls.prod
        cls.median = _make_stat_function(
            cls, 'median', name, name2, axis_descr,
            'Return the median of the values for the requested axis',
            nanops.nanmedian)
        cls.max = _make_stat_function(
            cls, 'max', name, name2, axis_descr,
            """This method returns the maximum of the values in the object.
            If you want the *index* of the maximum, use ``idxmax``. This is
            the equivalent of the ``numpy.ndarray`` method ``argmax``.""",
            nanops.nanmax, _max_examples)
        cls.min = _make_stat_function(
            cls, 'min', name, name2, axis_descr,
            """This method returns the minimum of the values in the object.
            If you want the *index* of the minimum, use ``idxmin``. This is
            the equivalent of the ``numpy.ndarray`` method ``argmin``.""",
            nanops.nanmin)

    @classmethod
    def _add_series_only_operations(cls):
        """Add the series only operations to the cls; evaluate the doc
        strings again.
        """

        axis_descr, name, name2 = _doc_parms(cls)

        def nanptp(values, axis=0, skipna=True):
            nmax = nanops.nanmax(values, axis, skipna)
            nmin = nanops.nanmin(values, axis, skipna)
            warnings.warn("Method .ptp is deprecated and will be removed "
                          "in a future version. Use numpy.ptp instead.",
                          FutureWarning, stacklevel=4)
            return nmax - nmin

        cls.ptp = _make_stat_function(
            cls, 'ptp', name, name2, axis_descr,
            """
            Returns the difference between the maximum value and the
            minimum value in the object. This is the equivalent of the
            ``numpy.ndarray`` method ``ptp``.

            .. deprecated:: 0.24.0
                Use numpy.ptp instead
            """,
            nanptp)

    @classmethod
    def _add_series_or_dataframe_operations(cls):
        """Add the series or dataframe only operations to the cls; evaluate
        the doc strings again.
        """

        from pandas.core import window as rwindow

        @Appender(rwindow.rolling.__doc__)
        def rolling(self, window, min_periods=None, center=False,
                    win_type=None, on=None, axis=0, closed=None):
            axis = self._get_axis_number(axis)
            return rwindow.rolling(self, window=window,
                                   min_periods=min_periods,
                                   center=center, win_type=win_type,
                                   on=on, axis=axis, closed=closed)

        cls.rolling = rolling

        @Appender(rwindow.expanding.__doc__)
        def expanding(self, min_periods=1, center=False, axis=0):
            axis = self._get_axis_number(axis)
            return rwindow.expanding(self, min_periods=min_periods,
                                     center=center, axis=axis)

        cls.expanding = expanding

        @Appender(rwindow.ewm.__doc__)
        def ewm(self, com=None, span=None, halflife=None, alpha=None,
                min_periods=0, adjust=True, ignore_na=False,
                axis=0):
            axis = self._get_axis_number(axis)
            return rwindow.ewm(self, com=com, span=span, halflife=halflife,
                               alpha=alpha, min_periods=min_periods,
                               adjust=adjust, ignore_na=ignore_na, axis=axis)

        cls.ewm = ewm

    @Appender(_shared_docs['transform'] % dict(axis="", **_shared_doc_kwargs))
    def transform(self, func, *args, **kwargs):
        result = self.agg(func, *args, **kwargs)
        if is_scalar(result) or len(result) != len(self):
            raise ValueError("transforms cannot produce "
                             "aggregated results")

        return result

    # ----------------------------------------------------------------------
    # Misc methods

    _shared_docs['valid_index'] = """
        Return index for %(position)s non-NA/null value.

        Notes
        --------
        If all elements are non-NA/null, returns None.
        Also returns None for empty %(klass)s.

        Returns
        --------
        scalar : type of index
        """

    def _find_valid_index(self, how):
        """Retrieves the index of the first valid value.

        Parameters
        ----------
        how : {'first', 'last'}
            Use this parameter to change between the first or last valid index.

        Returns
        -------
        idx_first_valid : type of index
        """
        assert how in ['first', 'last']

        if len(self) == 0:  # early stop
            return None
        is_valid = ~self.isna()

        if self.ndim == 2:
            is_valid = is_valid.any(1)  # reduce axis 1

        if how == 'first':
            idxpos = is_valid.values[::].argmax()

        if how == 'last':
            idxpos = len(self) - 1 - is_valid.values[::-1].argmax()

        chk_notna = is_valid.iat[idxpos]
        idx = self.index[idxpos]

        if not chk_notna:
            return None
        return idx

    @Appender(_shared_docs['valid_index'] % {'position': 'first',
                                             'klass': 'NDFrame'})
    def first_valid_index(self):
        return self._find_valid_index('first')

    @Appender(_shared_docs['valid_index'] % {'position': 'last',
                                             'klass': 'NDFrame'})
    def last_valid_index(self):
        return self._find_valid_index('last')

    def to_csv(self, path_or_buf=None, sep=",", na_rep='', float_format=None,
               columns=None, header=True, index=True, index_label=None,
               mode='w', encoding=None, compression='infer', quoting=None,
               quotechar='"', line_terminator=None, chunksize=None,
               tupleize_cols=None, date_format=None, doublequote=True,
               escapechar=None, decimal='.'):
        r"""
        Write object to a comma-separated values (csv) file.

        .. versionchanged:: 0.24.0
            The order of arguments for Series was changed.

        Parameters
        ----------
        path_or_buf : str or file handle, default None
            File path or object, if None is provided the result is returned as
            a string.

            .. versionchanged:: 0.24.0

               Was previously named "path" for Series.

        sep : str, default ','
            String of length 1. Field delimiter for the output file.
        na_rep : str, default ''
            Missing data representation.
        float_format : str, default None
            Format string for floating point numbers.
        columns : sequence, optional
            Columns to write.
        header : bool or list of str, default True
            Write out the column names. If a list of strings is given it is
            assumed to be aliases for the column names.

            .. versionchanged:: 0.24.0

               Previously defaulted to False for Series.

        index : bool, default True
            Write row names (index).
        index_label : str or sequence, or False, default None
            Column label for index column(s) if desired. If None is given, and
            `header` and `index` are True, then the index names are used. A
            sequence should be given if the object uses MultiIndex. If
            False do not print fields for index names. Use index_label=False
            for easier importing in R.
        mode : str
            Python write mode, default 'w'.
        encoding : str, optional
            A string representing the encoding to use in the output file,
            defaults to 'ascii' on Python 2 and 'utf-8' on Python 3.
        compression : str, default 'infer'
            Compression mode among the following possible values: {'infer',
            'gzip', 'bz2', 'zip', 'xz', None}. If 'infer' and `path_or_buf`
            is path-like, then detect compression from the following
            extensions: '.gz', '.bz2', '.zip' or '.xz'. (otherwise no
            compression).

            .. versionchanged:: 0.24.0

               'infer' option added and set to default.

        quoting : optional constant from csv module
            Defaults to csv.QUOTE_MINIMAL. If you have set a `float_format`
            then floats are converted to strings and thus csv.QUOTE_NONNUMERIC
            will treat them as non-numeric.
        quotechar : str, default '\"'
            String of length 1. Character used to quote fields.
        line_terminator : string, optional
            The newline character or character sequence to use in the output
            file. Defaults to `os.linesep`, which depends on the OS in which
            this method is called ('\n' for linux, '\r\n' for Windows, i.e.).

            .. versionchanged:: 0.24.0
        chunksize : int or None
            Rows to write at a time.
        tupleize_cols : bool, default False
            Write MultiIndex columns as a list of tuples (if True) or in
            the new, expanded format, where each MultiIndex column is a row
            in the CSV (if False).

            .. deprecated:: 0.21.0
               This argument will be removed and will always write each row
               of the multi-index as a separate row in the CSV file.
        date_format : str, default None
            Format string for datetime objects.
        doublequote : bool, default True
            Control quoting of `quotechar` inside a field.
        escapechar : str, default None
            String of length 1. Character used to escape `sep` and `quotechar`
            when appropriate.
        decimal : str, default '.'
            Character recognized as decimal separator. E.g. use ',' for
            European data.

        Returns
        -------
        None or str
            If path_or_buf is None, returns the resulting csv format as a
            string. Otherwise returns None.

        See Also
        --------
        pandas.read_csv : Load a CSV file into a DataFrame.
        pandas.to_excel : Load an Excel file into a DataFrame.

        Examples
        --------
        >>> df = pd.DataFrame({'name': ['Raphael', 'Donatello'],
        ...                    'mask': ['red', 'purple'],
        ...                    'weapon': ['sai', 'bo staff']})
        >>> df.to_csv(index=False)
        'name,mask,weapon\nRaphael,red,sai\nDonatello,purple,bo staff\n'
        """

        df = self if isinstance(self, ABCDataFrame) else self.to_frame()

        if tupleize_cols is not None:
            warnings.warn("The 'tupleize_cols' parameter is deprecated and "
                          "will be removed in a future version",
                          FutureWarning, stacklevel=2)
        else:
            tupleize_cols = False

        from pandas.io.formats.csvs import CSVFormatter
        formatter = CSVFormatter(df, path_or_buf,
                                 line_terminator=line_terminator, sep=sep,
                                 encoding=encoding,
                                 compression=compression, quoting=quoting,
                                 na_rep=na_rep, float_format=float_format,
                                 cols=columns, header=header, index=index,
                                 index_label=index_label, mode=mode,
                                 chunksize=chunksize, quotechar=quotechar,
                                 tupleize_cols=tupleize_cols,
                                 date_format=date_format,
                                 doublequote=doublequote,
                                 escapechar=escapechar, decimal=decimal)
        formatter.save()

        if path_or_buf is None:
            return formatter.path_or_buf.getvalue()


def _doc_parms(cls):
    """Return a tuple of the doc parms."""
    axis_descr = "{%s}" % ', '.join(["{0} ({1})".format(a, i)
                                     for i, a in enumerate(cls._AXIS_ORDERS)])
    name = (cls._constructor_sliced.__name__
            if cls._AXIS_LEN > 1 else 'scalar')
    name2 = cls.__name__
    return axis_descr, name, name2


_num_doc = """

%(desc)s

Parameters
----------
axis : %(axis_descr)s
skipna : boolean, default True
    Exclude NA/null values when computing the result.
level : int or level name, default None
    If the axis is a MultiIndex (hierarchical), count along a
    particular level, collapsing into a %(name1)s
numeric_only : boolean, default None
    Include only float, int, boolean columns. If None, will attempt to use
    everything, then use only numeric data. Not implemented for Series.
%(min_count)s\

Returns
-------
%(outname)s : %(name1)s or %(name2)s (if level specified)

%(examples)s"""

_num_ddof_doc = """

%(desc)s

Parameters
----------
axis : %(axis_descr)s
skipna : boolean, default True
    Exclude NA/null values. If an entire row/column is NA, the result
    will be NA
level : int or level name, default None
    If the axis is a MultiIndex (hierarchical), count along a
    particular level, collapsing into a %(name1)s
ddof : int, default 1
    Delta Degrees of Freedom. The divisor used in calculations is N - ddof,
    where N represents the number of elements.
numeric_only : boolean, default None
    Include only float, int, boolean columns. If None, will attempt to use
    everything, then use only numeric data. Not implemented for Series.

Returns
-------
%(outname)s : %(name1)s or %(name2)s (if level specified)\n"""

_bool_doc = """
%(desc)s

Parameters
----------
axis : {0 or 'index', 1 or 'columns', None}, default 0
    Indicate which axis or axes should be reduced.

    * 0 / 'index' : reduce the index, return a Series whose index is the
      original column labels.
    * 1 / 'columns' : reduce the columns, return a Series whose index is the
      original index.
    * None : reduce all axes, return a scalar.

bool_only : boolean, default None
    Include only boolean columns. If None, will attempt to use everything,
    then use only boolean data. Not implemented for Series.
skipna : boolean, default True
    Exclude NA/null values. If an entire row/column is NA, the result
    will be NA.
level : int or level name, default None
    If the axis is a MultiIndex (hierarchical), count along a
    particular level, collapsing into a %(name1)s.
**kwargs : any, default None
    Additional keywords have no effect but might be accepted for
    compatibility with NumPy.

Returns
-------
%(outname)s : %(name1)s or %(name2)s (if level specified)

%(see_also)s
%(examples)s"""

_all_doc = """\
Return whether all elements are True, potentially over an axis.

Returns True if all elements within a series or along a Dataframe
axis are non-zero, not-empty or not-False."""

_all_examples = """\
Examples
--------
Series

>>> pd.Series([True, True]).all()
True
>>> pd.Series([True, False]).all()
False

DataFrames

Create a dataframe from a dictionary.

>>> df = pd.DataFrame({'col1': [True, True], 'col2': [True, False]})
>>> df
   col1   col2
0  True   True
1  True  False

Default behaviour checks if column-wise values all return True.

>>> df.all()
col1     True
col2    False
dtype: bool

Specify ``axis='columns'`` to check if row-wise values all return True.

>>> df.all(axis='columns')
0     True
1    False
dtype: bool

Or ``axis=None`` for whether every value is True.

>>> df.all(axis=None)
False
"""

_all_see_also = """\
See also
--------
pandas.Series.all : Return True if all elements are True
pandas.DataFrame.any : Return True if one (or more) elements are True
"""

_cnum_doc = """
Return cumulative %(desc)s over a DataFrame or Series axis.

Returns a DataFrame or Series of the same size containing the cumulative
%(desc)s.

Parameters
----------
axis : {0 or 'index', 1 or 'columns'}, default 0
    The index or the name of the axis. 0 is equivalent to None or 'index'.
skipna : boolean, default True
    Exclude NA/null values. If an entire row/column is NA, the result
    will be NA.
*args, **kwargs :
    Additional keywords have no effect but might be accepted for
    compatibility with NumPy.

Returns
-------
%(outname)s : %(name1)s or %(name2)s\n
%(examples)s
See also
--------
pandas.core.window.Expanding.%(accum_func_name)s : Similar functionality
    but ignores ``NaN`` values.
%(name2)s.%(accum_func_name)s : Return the %(desc)s over
    %(name2)s axis.
%(name2)s.cummax : Return cumulative maximum over %(name2)s axis.
%(name2)s.cummin : Return cumulative minimum over %(name2)s axis.
%(name2)s.cumsum : Return cumulative sum over %(name2)s axis.
%(name2)s.cumprod : Return cumulative product over %(name2)s axis.
"""

_cummin_examples = """\
Examples
--------
**Series**

>>> s = pd.Series([2, np.nan, 5, -1, 0])
>>> s
0    2.0
1    NaN
2    5.0
3   -1.0
4    0.0
dtype: float64

By default, NA values are ignored.

>>> s.cummin()
0    2.0
1    NaN
2    2.0
3   -1.0
4   -1.0
dtype: float64

To include NA values in the operation, use ``skipna=False``

>>> s.cummin(skipna=False)
0    2.0
1    NaN
2    NaN
3    NaN
4    NaN
dtype: float64

**DataFrame**

>>> df = pd.DataFrame([[2.0, 1.0],
...                    [3.0, np.nan],
...                    [1.0, 0.0]],
...                    columns=list('AB'))
>>> df
     A    B
0  2.0  1.0
1  3.0  NaN
2  1.0  0.0

By default, iterates over rows and finds the minimum
in each column. This is equivalent to ``axis=None`` or ``axis='index'``.

>>> df.cummin()
     A    B
0  2.0  1.0
1  2.0  NaN
2  1.0  0.0

To iterate over columns and find the minimum in each row,
use ``axis=1``

>>> df.cummin(axis=1)
     A    B
0  2.0  1.0
1  3.0  NaN
2  1.0  0.0
"""

_cumsum_examples = """\
Examples
--------
**Series**

>>> s = pd.Series([2, np.nan, 5, -1, 0])
>>> s
0    2.0
1    NaN
2    5.0
3   -1.0
4    0.0
dtype: float64

By default, NA values are ignored.

>>> s.cumsum()
0    2.0
1    NaN
2    7.0
3    6.0
4    6.0
dtype: float64

To include NA values in the operation, use ``skipna=False``

>>> s.cumsum(skipna=False)
0    2.0
1    NaN
2    NaN
3    NaN
4    NaN
dtype: float64

**DataFrame**

>>> df = pd.DataFrame([[2.0, 1.0],
...                    [3.0, np.nan],
...                    [1.0, 0.0]],
...                    columns=list('AB'))
>>> df
     A    B
0  2.0  1.0
1  3.0  NaN
2  1.0  0.0

By default, iterates over rows and finds the sum
in each column. This is equivalent to ``axis=None`` or ``axis='index'``.

>>> df.cumsum()
     A    B
0  2.0  1.0
1  5.0  NaN
2  6.0  1.0

To iterate over columns and find the sum in each row,
use ``axis=1``

>>> df.cumsum(axis=1)
     A    B
0  2.0  3.0
1  3.0  NaN
2  1.0  1.0
"""

_cumprod_examples = """\
Examples
--------
**Series**

>>> s = pd.Series([2, np.nan, 5, -1, 0])
>>> s
0    2.0
1    NaN
2    5.0
3   -1.0
4    0.0
dtype: float64

By default, NA values are ignored.

>>> s.cumprod()
0     2.0
1     NaN
2    10.0
3   -10.0
4    -0.0
dtype: float64

To include NA values in the operation, use ``skipna=False``

>>> s.cumprod(skipna=False)
0    2.0
1    NaN
2    NaN
3    NaN
4    NaN
dtype: float64

**DataFrame**

>>> df = pd.DataFrame([[2.0, 1.0],
...                    [3.0, np.nan],
...                    [1.0, 0.0]],
...                    columns=list('AB'))
>>> df
     A    B
0  2.0  1.0
1  3.0  NaN
2  1.0  0.0

By default, iterates over rows and finds the product
in each column. This is equivalent to ``axis=None`` or ``axis='index'``.

>>> df.cumprod()
     A    B
0  2.0  1.0
1  6.0  NaN
2  6.0  0.0

To iterate over columns and find the product in each row,
use ``axis=1``

>>> df.cumprod(axis=1)
     A    B
0  2.0  2.0
1  3.0  NaN
2  1.0  0.0
"""

_cummax_examples = """\
Examples
--------
**Series**

>>> s = pd.Series([2, np.nan, 5, -1, 0])
>>> s
0    2.0
1    NaN
2    5.0
3   -1.0
4    0.0
dtype: float64

By default, NA values are ignored.

>>> s.cummax()
0    2.0
1    NaN
2    5.0
3    5.0
4    5.0
dtype: float64

To include NA values in the operation, use ``skipna=False``

>>> s.cummax(skipna=False)
0    2.0
1    NaN
2    NaN
3    NaN
4    NaN
dtype: float64

**DataFrame**

>>> df = pd.DataFrame([[2.0, 1.0],
...                    [3.0, np.nan],
...                    [1.0, 0.0]],
...                    columns=list('AB'))
>>> df
     A    B
0  2.0  1.0
1  3.0  NaN
2  1.0  0.0

By default, iterates over rows and finds the maximum
in each column. This is equivalent to ``axis=None`` or ``axis='index'``.

>>> df.cummax()
     A    B
0  2.0  1.0
1  3.0  NaN
2  3.0  1.0

To iterate over columns and find the maximum in each row,
use ``axis=1``

>>> df.cummax(axis=1)
     A    B
0  2.0  2.0
1  3.0  NaN
2  1.0  1.0
"""

_any_see_also = """\
See Also
--------
numpy.any : Numpy version of this method.
Series.any : Return whether any element is True.
Series.all : Return whether all elements are True.
DataFrame.any : Return whether any element is True over requested axis.
DataFrame.all : Return whether all elements are True over requested axis.
"""

_any_desc = """\
Return whether any element is True over requested axis.

Unlike :meth:`DataFrame.all`, this performs an *or* operation. If any of the
values along the specified axis is True, this will return True."""

_any_examples = """\
Examples
--------
**Series**

For Series input, the output is a scalar indicating whether any element
is True.

>>> pd.Series([True, False]).any()
True

**DataFrame**

Whether each column contains at least one True element (the default).

>>> df = pd.DataFrame({"A": [1, 2], "B": [0, 2], "C": [0, 0]})
>>> df
   A  B  C
0  1  0  0
1  2  2  0

>>> df.any()
A     True
B     True
C    False
dtype: bool

Aggregating over the columns.

>>> df = pd.DataFrame({"A": [True, False], "B": [1, 2]})
>>> df
       A  B
0   True  1
1  False  2

>>> df.any(axis='columns')
0    True
1    True
dtype: bool

>>> df = pd.DataFrame({"A": [True, False], "B": [1, 0]})
>>> df
       A  B
0   True  1
1  False  0

>>> df.any(axis='columns')
0    True
1    False
dtype: bool

Aggregating over the entire DataFrame with ``axis=None``.

>>> df.any(axis=None)
True

`any` for an empty DataFrame is an empty Series.

>>> pd.DataFrame([]).any()
Series([], dtype: bool)
"""

_sum_examples = """\
Examples
--------
``MultiIndex`` series example of monthly rainfall

>>> index = pd.MultiIndex.from_product(
...     [['London', 'New York'], ['Jun', 'Jul', 'Aug']],
...     names=['city', 'month'])
>>> s = pd.Series([47, 35, 54, 112, 117, 113], index=index)
>>> s
city      month
London    Jun       47
          Jul       35
          Aug       54
New York  Jun      112
          Jul      117
          Aug      113
dtype: int64

>>> s.sum()
478

Sum using level names, as well as indices

>>> s.sum(level='city')
city
London      136
New York    342
dtype: int64

>>> s.sum(level=1)
month
Jun    159
Jul    152
Aug    167
dtype: int64

By default, the sum of an empty or all-NA Series is ``0``.

>>> pd.Series([]).sum()  # min_count=0 is the default
0.0

This can be controlled with the ``min_count`` parameter. For example, if
you'd like the sum of an empty series to be NaN, pass ``min_count=1``.

>>> pd.Series([]).sum(min_count=1)
nan

Thanks to the ``skipna`` parameter, ``min_count`` handles all-NA and
empty series identically.

>>> pd.Series([np.nan]).sum()
0.0

>>> pd.Series([np.nan]).sum(min_count=1)
nan
"""

_prod_examples = """\
Examples
--------
By default, the product of an empty or all-NA Series is ``1``

>>> pd.Series([]).prod()
1.0

This can be controlled with the ``min_count`` parameter

>>> pd.Series([]).prod(min_count=1)
nan

Thanks to the ``skipna`` parameter, ``min_count`` handles all-NA and
empty series identically.

>>> pd.Series([np.nan]).prod()
1.0

>>> pd.Series([np.nan]).prod(min_count=1)
nan
"""

_max_examples = """\
Examples
--------
``MultiIndex`` series example of monthly rainfall

>>> index = pd.MultiIndex.from_product(
...     [['London', 'New York'], ['Jun', 'Jul', 'Aug']],
...     names=['city', 'month'])
>>> s = pd.Series([47, 35, 54, 112, 117, 113], index=index)
>>> s
city      month
London    Jun       47
          Jul       35
          Aug       54
New York  Jun      112
          Jul      117
          Aug      113
dtype: int64

>>> s.max()
117

Max using level names, as well as indices

>>> s.max(level='city')
city
London       54
New York    117
dtype: int64

>>> s.max(level=1)
month
Jun    112
Jul    117
Aug    113
dtype: int64
"""


_min_count_stub = """\
min_count : int, default 0
    The required number of valid values to perform the operation. If fewer than
    ``min_count`` non-NA values are present the result will be NA.

    .. versionadded :: 0.22.0

       Added with the default being 0. This means the sum of an all-NA
       or empty Series is 0, and the product of an all-NA or empty
       Series is 1.
"""


def _make_min_count_stat_function(cls, name, name1, name2, axis_descr, desc,
                                  f, examples):
    @Substitution(outname=name, desc=desc, name1=name1, name2=name2,
                  axis_descr=axis_descr, min_count=_min_count_stub,
                  examples=examples)
    @Appender(_num_doc)
    def stat_func(self, axis=None, skipna=None, level=None, numeric_only=None,
                  min_count=0,
                  **kwargs):
        nv.validate_stat_func(tuple(), kwargs, fname=name)
        if skipna is None:
            skipna = True
        if axis is None:
            axis = self._stat_axis_number
        if level is not None:
            return self._agg_by_level(name, axis=axis, level=level,
                                      skipna=skipna, min_count=min_count)
        return self._reduce(f, name, axis=axis, skipna=skipna,
                            numeric_only=numeric_only, min_count=min_count)

    return set_function_name(stat_func, name, cls)


def _make_stat_function(cls, name, name1, name2, axis_descr, desc, f,
                        examples=''):
    @Substitution(outname=name, desc=desc, name1=name1, name2=name2,
                  axis_descr=axis_descr, min_count='', examples=examples)
    @Appender(_num_doc)
    def stat_func(self, axis=None, skipna=None, level=None, numeric_only=None,
                  **kwargs):
        nv.validate_stat_func(tuple(), kwargs, fname=name)
        if skipna is None:
            skipna = True
        if axis is None:
            axis = self._stat_axis_number
        if level is not None:
            return self._agg_by_level(name, axis=axis, level=level,
                                      skipna=skipna)
        return self._reduce(f, name, axis=axis, skipna=skipna,
                            numeric_only=numeric_only)

    return set_function_name(stat_func, name, cls)


def _make_stat_function_ddof(cls, name, name1, name2, axis_descr, desc, f):
    @Substitution(outname=name, desc=desc, name1=name1, name2=name2,
                  axis_descr=axis_descr)
    @Appender(_num_ddof_doc)
    def stat_func(self, axis=None, skipna=None, level=None, ddof=1,
                  numeric_only=None, **kwargs):
        nv.validate_stat_ddof_func(tuple(), kwargs, fname=name)
        if skipna is None:
            skipna = True
        if axis is None:
            axis = self._stat_axis_number
        if level is not None:
            return self._agg_by_level(name, axis=axis, level=level,
                                      skipna=skipna, ddof=ddof)
        return self._reduce(f, name, axis=axis, numeric_only=numeric_only,
                            skipna=skipna, ddof=ddof)

    return set_function_name(stat_func, name, cls)


def _make_cum_function(cls, name, name1, name2, axis_descr, desc,
                       accum_func, accum_func_name, mask_a, mask_b, examples):
    @Substitution(outname=name, desc=desc, name1=name1, name2=name2,
                  axis_descr=axis_descr, accum_func_name=accum_func_name,
                  examples=examples)
    @Appender(_cnum_doc)
    def cum_func(self, axis=None, skipna=True, *args, **kwargs):
        skipna = nv.validate_cum_func_with_skipna(skipna, args, kwargs, name)
        if axis is None:
            axis = self._stat_axis_number
        else:
            axis = self._get_axis_number(axis)

        y = com.values_from_object(self).copy()

        if (skipna and
                issubclass(y.dtype.type, (np.datetime64, np.timedelta64))):
            result = accum_func(y, axis)
            mask = isna(self)
            np.putmask(result, mask, tslib.iNaT)
        elif skipna and not issubclass(y.dtype.type, (np.integer, np.bool_)):
            mask = isna(self)
            np.putmask(y, mask, mask_a)
            result = accum_func(y, axis)
            np.putmask(result, mask, mask_b)
        else:
            result = accum_func(y, axis)

        d = self._construct_axes_dict()
        d['copy'] = False
        return self._constructor(result, **d).__finalize__(self)

    return set_function_name(cum_func, name, cls)


def _make_logical_function(cls, name, name1, name2, axis_descr, desc, f,
                           examples, see_also):
    @Substitution(outname=name, desc=desc, name1=name1, name2=name2,
                  axis_descr=axis_descr, examples=examples, see_also=see_also)
    @Appender(_bool_doc)
    def logical_func(self, axis=0, bool_only=None, skipna=True, level=None,
                     **kwargs):
        nv.validate_logical_func(tuple(), kwargs, fname=name)
        if level is not None:
            if bool_only is not None:
                raise NotImplementedError("Option bool_only is not "
                                          "implemented with option level.")
            return self._agg_by_level(name, axis=axis, level=level,
                                      skipna=skipna)
        return self._reduce(f, name, axis=axis, skipna=skipna,
                            numeric_only=bool_only, filter_type='bool')

    return set_function_name(logical_func, name, cls)


# install the indexes
for _name, _indexer in indexing.get_indexers_list():
    NDFrame._create_indexer(_name, _indexer)<|MERGE_RESOLUTION|>--- conflicted
+++ resolved
@@ -53,13 +53,8 @@
                            isidentifier, set_function_name, cPickle as pkl)
 from pandas.core.ops import _align_method_FRAME
 import pandas.core.nanops as nanops
-<<<<<<< HEAD
 from pandas.util._decorators import (Appender, Substitution,
-                                     rewrite_axis_style_signature,
-                                     deprecate_kwarg)
-=======
-from pandas.util._decorators import Appender, Substitution
->>>>>>> 0d6cb3c2
+                                     rewrite_axis_style_signature)
 from pandas.util._validators import validate_bool_kwarg, validate_fillna_kwargs
 from pandas.core import config
 
