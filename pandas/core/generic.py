import collections
from datetime import timedelta
import functools
import gc
import json
import operator
import pickle
import re
from typing import (
    TYPE_CHECKING,
    Any,
    Callable,
    Dict,
    FrozenSet,
    Hashable,
    List,
    Mapping,
    Optional,
    Sequence,
    Set,
    Tuple,
    Type,
    Union,
    cast,
)
import warnings
import weakref

import numpy as np

from pandas._config import config

from pandas._libs import lib
from pandas._libs.tslibs import Tick, Timestamp, to_offset
from pandas._typing import (
    Axis,
    CompressionOptions,
    FilePathOrBuffer,
    FrameOrSeries,
    JSONSerializable,
    Label,
    Level,
    Renamer,
    StorageOptions,
    TimedeltaConvertibleTypes,
    TimestampConvertibleTypes,
    ValueKeyFunc,
)
from pandas.compat import set_function_name
from pandas.compat._optional import import_optional_dependency
from pandas.compat.numpy import function as nv
from pandas.errors import AbstractMethodError, InvalidIndexError
from pandas.util._decorators import (
    Appender,
    Substitution,
    doc,
    rewrite_axis_style_signature,
)
from pandas.util._validators import (
    validate_bool_kwarg,
    validate_fillna_kwargs,
    validate_percentile,
)

from pandas.core.dtypes.common import (
    ensure_int64,
    ensure_object,
    ensure_str,
    is_bool,
    is_bool_dtype,
    is_datetime64_any_dtype,
    is_datetime64tz_dtype,
    is_dict_like,
    is_extension_array_dtype,
    is_float,
    is_list_like,
    is_number,
    is_numeric_dtype,
    is_object_dtype,
    is_re_compilable,
    is_scalar,
    is_timedelta64_dtype,
    pandas_dtype,
)
from pandas.core.dtypes.generic import ABCDataFrame, ABCSeries
from pandas.core.dtypes.inference import is_hashable
from pandas.core.dtypes.missing import isna, notna

import pandas as pd
from pandas.core import missing, nanops
import pandas.core.algorithms as algos
from pandas.core.base import PandasObject, SelectionMixin
import pandas.core.common as com
from pandas.core.construction import create_series_with_explicit_dtype
from pandas.core.indexes.api import Index, MultiIndex, RangeIndex, ensure_index
from pandas.core.indexes.datetimes import DatetimeIndex
from pandas.core.indexes.period import Period, PeriodIndex
import pandas.core.indexing as indexing
from pandas.core.internals import BlockManager
from pandas.core.missing import find_valid_index
from pandas.core.ops import _align_method_FRAME
from pandas.core.shared_docs import _shared_docs
from pandas.core.window import Expanding, ExponentialMovingWindow, Rolling, Window

from pandas.io.formats import format as fmt
from pandas.io.formats.format import DataFrameFormatter, format_percentiles
from pandas.io.formats.printing import pprint_thing

if TYPE_CHECKING:
    from pandas._libs.tslibs import BaseOffset

    from pandas.core.resample import Resampler
    from pandas.core.series import Series  # noqa: F401
    from pandas.core.window.indexers import BaseIndexer

# goal is to be able to define the docs close to function, while still being
# able to share
_shared_docs = {**_shared_docs}
_shared_doc_kwargs = dict(
    axes="keywords for axes",
    klass="Series/DataFrame",
    axes_single_arg="int or labels for object",
    args_transpose="axes to permute (int or label for object)",
    optional_by="""
        by : str or list of str
            Name or list of names to sort by""",
)


def _single_replace(self, to_replace, method, inplace, limit):
    """
    Replaces values in a Series using the fill method specified when no
    replacement value is given in the replace method
    """
    if self.ndim != 1:
        raise TypeError(
            f"cannot replace {to_replace} with method {method} on a "
            f"{type(self).__name__}"
        )

    orig_dtype = self.dtype
    result = self if inplace else self.copy()
    fill_f = missing.get_fill_func(method)

    mask = missing.mask_missing(result.values, to_replace)
    values = fill_f(result.values, limit=limit, mask=mask)

    if values.dtype == orig_dtype and inplace:
        return

    result = pd.Series(values, index=self.index, dtype=self.dtype).__finalize__(self)

    if inplace:
        self._update_inplace(result)
        return

    return result


bool_t = bool  # Need alias because NDFrame has def bool:


class NDFrame(PandasObject, SelectionMixin, indexing.IndexingMixin):
    """
    N-dimensional analogue of DataFrame. Store multi-dimensional in a
    size-mutable, labeled data structure

    Parameters
    ----------
    data : BlockManager
    axes : list
    copy : bool, default False
    """

    _internal_names: List[str] = [
        "_mgr",
        "_cacher",
        "_item_cache",
        "_cache",
        "_is_copy",
        "_subtyp",
        "_name",
        "_index",
        "_default_kind",
        "_default_fill_value",
        "_metadata",
        "__array_struct__",
        "__array_interface__",
    ]
    _internal_names_set: Set[str] = set(_internal_names)
    _accessors: Set[str] = set()
    _deprecations: FrozenSet[str] = frozenset(["get_values", "tshift"])
    _metadata: List[str] = []
    _is_copy = None
    _mgr: BlockManager
    _attrs: Dict[Optional[Hashable], Any]
    _typ: str

    # ----------------------------------------------------------------------
    # Constructors

    def __init__(
        self,
        data: BlockManager,
        copy: bool = False,
        attrs: Optional[Mapping[Optional[Hashable], Any]] = None,
    ):
        # copy kwarg is retained for mypy compat, is not used

        object.__setattr__(self, "_is_copy", None)
        object.__setattr__(self, "_mgr", data)
        object.__setattr__(self, "_item_cache", {})
        if attrs is None:
            attrs = {}
        else:
            attrs = dict(attrs)
        object.__setattr__(self, "_attrs", attrs)

    @classmethod
    def _init_mgr(cls, mgr, axes, dtype=None, copy: bool = False) -> BlockManager:
        """ passed a manager and a axes dict """
        for a, axe in axes.items():
            if axe is not None:
                axe = ensure_index(axe)
                bm_axis = cls._get_block_manager_axis(a)
                mgr = mgr.reindex_axis(axe, axis=bm_axis, copy=False)

        # make a copy if explicitly requested
        if copy:
            mgr = mgr.copy()
        if dtype is not None:
            # avoid further copies if we can
            if len(mgr.blocks) > 1 or mgr.blocks[0].values.dtype != dtype:
                mgr = mgr.astype(dtype=dtype)
        return mgr

    # ----------------------------------------------------------------------

    @property
    def attrs(self) -> Dict[Optional[Hashable], Any]:
        """
        Dictionary of global attributes on this object.

        .. warning::

           attrs is experimental and may change without warning.
        """
        if self._attrs is None:
            self._attrs = {}
        return self._attrs

    @attrs.setter
    def attrs(self, value: Mapping[Optional[Hashable], Any]) -> None:
        self._attrs = dict(value)

    @classmethod
    def _validate_dtype(cls, dtype):
        """ validate the passed dtype """
        if dtype is not None:
            dtype = pandas_dtype(dtype)

            # a compound dtype
            if dtype.kind == "V":
                raise NotImplementedError(
                    "compound dtypes are not implemented "
                    f"in the {cls.__name__} constructor"
                )

        return dtype

    # ----------------------------------------------------------------------
    # Construction

    @property
    def _constructor(self: FrameOrSeries) -> Type[FrameOrSeries]:
        """
        Used when a manipulation result has the same dimensions as the
        original.
        """
        raise AbstractMethodError(self)

    @property
    def _constructor_sliced(self):
        """
        Used when a manipulation result has one lower dimension(s) as the
        original, such as DataFrame single columns slicing.
        """
        raise AbstractMethodError(self)

    @property
    def _constructor_expanddim(self):
        """
        Used when a manipulation result has one higher dimension as the
        original, such as Series.to_frame()
        """
        raise NotImplementedError

    # ----------------------------------------------------------------------
    # Internals

    @property
    def _data(self):
        # GH#33054 retained because some downstream packages uses this,
        #  e.g. fastparquet
        return self._mgr

    # ----------------------------------------------------------------------
    # Axis
    _stat_axis_number = 0
    _stat_axis_name = "index"
    _ix = None
    _AXIS_ORDERS: List[str]
    _AXIS_TO_AXIS_NUMBER: Dict[Axis, int] = {0: 0, "index": 0, "rows": 0}
    _AXIS_REVERSED: bool
    _info_axis_number: int
    _info_axis_name: str
    _AXIS_LEN: int

    @property
    def _AXIS_NUMBERS(self) -> Dict[str, int]:
        """.. deprecated:: 1.1.0"""
        warnings.warn("_AXIS_NUMBERS has been deprecated.", FutureWarning, stacklevel=3)
        return {"index": 0}

    @property
    def _AXIS_NAMES(self) -> Dict[int, str]:
        """.. deprecated:: 1.1.0"""
        warnings.warn("_AXIS_NAMES has been deprecated.", FutureWarning, stacklevel=3)
        return {0: "index"}

    def _construct_axes_dict(self, axes=None, **kwargs):
        """Return an axes dictionary for myself."""
        d = {a: self._get_axis(a) for a in (axes or self._AXIS_ORDERS)}
        d.update(kwargs)
        return d

    @classmethod
    def _construct_axes_from_arguments(
        cls, args, kwargs, require_all: bool = False, sentinel=None
    ):
        """
        Construct and returns axes if supplied in args/kwargs.

        If require_all, raise if all axis arguments are not supplied
        return a tuple of (axes, kwargs).

        sentinel specifies the default parameter when an axis is not
        supplied; useful to distinguish when a user explicitly passes None
        in scenarios where None has special meaning.
        """
        # construct the args
        args = list(args)
        for a in cls._AXIS_ORDERS:

            # look for a argument by position
            if a not in kwargs:
                try:
                    kwargs[a] = args.pop(0)
                except IndexError as err:
                    if require_all:
                        raise TypeError(
                            "not enough/duplicate arguments specified!"
                        ) from err

        axes = {a: kwargs.pop(a, sentinel) for a in cls._AXIS_ORDERS}
        return axes, kwargs

    @classmethod
    def _get_axis_number(cls, axis: Axis) -> int:
        try:
            return cls._AXIS_TO_AXIS_NUMBER[axis]
        except KeyError:
            raise ValueError(f"No axis named {axis} for object type {cls.__name__}")

    @classmethod
    def _get_axis_name(cls, axis: Axis) -> str:
        axis_number = cls._get_axis_number(axis)
        return cls._AXIS_ORDERS[axis_number]

    def _get_axis(self, axis: Axis) -> Index:
        axis_number = self._get_axis_number(axis)
        assert axis_number in {0, 1}
        return self.index if axis_number == 0 else self.columns

    @classmethod
    def _get_block_manager_axis(cls, axis: Axis) -> int:
        """Map the axis to the block_manager axis."""
        axis = cls._get_axis_number(axis)
        if cls._AXIS_REVERSED:
            m = cls._AXIS_LEN - 1
            return m - axis
        return axis

    def _get_axis_resolvers(self, axis: str) -> Dict[str, Union["Series", MultiIndex]]:
        # index or columns
        axis_index = getattr(self, axis)
        d = dict()
        prefix = axis[0]

        for i, name in enumerate(axis_index.names):
            if name is not None:
                key = level = name
            else:
                # prefix with 'i' or 'c' depending on the input axis
                # e.g., you must do ilevel_0 for the 0th level of an unnamed
                # multiiindex
                key = f"{prefix}level_{i}"
                level = i

            level_values = axis_index.get_level_values(level)
            s = level_values.to_series()
            s.index = axis_index
            d[key] = s

        # put the index/columns itself in the dict
        if isinstance(axis_index, MultiIndex):
            dindex = axis_index
        else:
            dindex = axis_index.to_series()

        d[axis] = dindex
        return d

    def _get_index_resolvers(self) -> Dict[str, Union["Series", MultiIndex]]:
        from pandas.core.computation.parsing import clean_column_name

        d: Dict[str, Union["Series", MultiIndex]] = {}
        for axis_name in self._AXIS_ORDERS:
            d.update(self._get_axis_resolvers(axis_name))

        return {clean_column_name(k): v for k, v in d.items() if not isinstance(k, int)}

    def _get_cleaned_column_resolvers(self) -> Dict[str, ABCSeries]:
        """
        Return the special character free column resolvers of a dataframe.

        Column names with special characters are 'cleaned up' so that they can
        be referred to by backtick quoting.
        Used in :meth:`DataFrame.eval`.
        """
        from pandas.core.computation.parsing import clean_column_name

        if isinstance(self, ABCSeries):
            return {clean_column_name(self.name): self}

        return {
            clean_column_name(k): v for k, v in self.items() if not isinstance(k, int)
        }

    @property
    def _info_axis(self) -> Index:
        return getattr(self, self._info_axis_name)

    @property
    def _stat_axis(self) -> Index:
        return getattr(self, self._stat_axis_name)

    @property
    def shape(self) -> Tuple[int, ...]:
        """
        Return a tuple of axis dimensions
        """
        return tuple(len(self._get_axis(a)) for a in self._AXIS_ORDERS)

    @property
    def axes(self) -> List[Index]:
        """
        Return index label(s) of the internal NDFrame
        """
        # we do it this way because if we have reversed axes, then
        # the block manager shows then reversed
        return [self._get_axis(a) for a in self._AXIS_ORDERS]

    @property
    def ndim(self) -> int:
        """
        Return an int representing the number of axes / array dimensions.

        Return 1 if Series. Otherwise return 2 if DataFrame.

        See Also
        --------
        ndarray.ndim : Number of array dimensions.

        Examples
        --------
        >>> s = pd.Series({'a': 1, 'b': 2, 'c': 3})
        >>> s.ndim
        1

        >>> df = pd.DataFrame({'col1': [1, 2], 'col2': [3, 4]})
        >>> df.ndim
        2
        """
        return self._mgr.ndim

    @property
    def size(self) -> int:
        """
        Return an int representing the number of elements in this object.

        Return the number of rows if Series. Otherwise return the number of
        rows times number of columns if DataFrame.

        See Also
        --------
        ndarray.size : Number of elements in the array.

        Examples
        --------
        >>> s = pd.Series({'a': 1, 'b': 2, 'c': 3})
        >>> s.size
        3

        >>> df = pd.DataFrame({'col1': [1, 2], 'col2': [3, 4]})
        >>> df.size
        4
        """
        return np.prod(self.shape)

    @property
    def _selected_obj(self: FrameOrSeries) -> FrameOrSeries:
        """ internal compat with SelectionMixin """
        return self

    @property
    def _obj_with_exclusions(self: FrameOrSeries) -> FrameOrSeries:
        """ internal compat with SelectionMixin """
        return self

    def set_axis(self, labels, axis: Axis = 0, inplace: bool = False):
        """
        Assign desired index to given axis.

        Indexes for%(extended_summary_sub)s row labels can be changed by assigning
        a list-like or Index.

        Parameters
        ----------
        labels : list-like, Index
            The values for the new index.

        axis : %(axes_single_arg)s, default 0
            The axis to update. The value 0 identifies the rows%(axis_description_sub)s.

        inplace : bool, default False
            Whether to return a new %(klass)s instance.

        Returns
        -------
        renamed : %(klass)s or None
            An object of type %(klass)s if inplace=False, None otherwise.

        See Also
        --------
        %(klass)s.rename_axis : Alter the name of the index%(see_also_sub)s.
        """
        if inplace:
            setattr(self, self._get_axis_name(axis), labels)
        else:
            obj = self.copy()
            obj.set_axis(labels, axis=axis, inplace=True)
            return obj

    def _set_axis(self, axis: int, labels: Index) -> None:
        labels = ensure_index(labels)
        self._mgr.set_axis(axis, labels)
        self._clear_item_cache()

    def swapaxes(self: FrameOrSeries, axis1, axis2, copy=True) -> FrameOrSeries:
        """
        Interchange axes and swap values axes appropriately.

        Returns
        -------
        y : same as input
        """
        i = self._get_axis_number(axis1)
        j = self._get_axis_number(axis2)

        if i == j:
            if copy:
                return self.copy()
            return self

        mapping = {i: j, j: i}

        new_axes = (self._get_axis(mapping.get(k, k)) for k in range(self._AXIS_LEN))
        new_values = self.values.swapaxes(i, j)
        if copy:
            new_values = new_values.copy()

        # ignore needed because of NDFrame constructor is different than
        # DataFrame/Series constructors.
        return self._constructor(
            new_values, *new_axes  # type: ignore[arg-type]
        ).__finalize__(self, method="swapaxes")

    def droplevel(self: FrameOrSeries, level, axis=0) -> FrameOrSeries:
        """
        Return DataFrame with requested index / column level(s) removed.

        .. versionadded:: 0.24.0

        Parameters
        ----------
        level : int, str, or list-like
            If a string is given, must be the name of a level
            If list-like, elements must be names or positional indexes
            of levels.

        axis : {0 or 'index', 1 or 'columns'}, default 0
            Axis along which the level(s) is removed:

            * 0 or 'index': remove level(s) in column.
            * 1 or 'columns': remove level(s) in row.

        Returns
        -------
        DataFrame
            DataFrame with requested index / column level(s) removed.

        Examples
        --------
        >>> df = pd.DataFrame([
        ...     [1, 2, 3, 4],
        ...     [5, 6, 7, 8],
        ...     [9, 10, 11, 12]
        ... ]).set_index([0, 1]).rename_axis(['a', 'b'])

        >>> df.columns = pd.MultiIndex.from_tuples([
        ...     ('c', 'e'), ('d', 'f')
        ... ], names=['level_1', 'level_2'])

        >>> df
        level_1   c   d
        level_2   e   f
        a b
        1 2      3   4
        5 6      7   8
        9 10    11  12

        >>> df.droplevel('a')
        level_1   c   d
        level_2   e   f
        b
        2        3   4
        6        7   8
        10      11  12

        >>> df.droplevel('level_2', axis=1)
        level_1   c   d
        a b
        1 2      3   4
        5 6      7   8
        9 10    11  12
        """
        labels = self._get_axis(axis)
        new_labels = labels.droplevel(level)
        result = self.set_axis(new_labels, axis=axis, inplace=False)
        return result

    def pop(self, item: Label) -> Union["Series", Any]:
        result = self[item]
        del self[item]
        if self.ndim == 2:
            result._reset_cacher()

        return result

    def squeeze(self, axis=None):
        """
        Squeeze 1 dimensional axis objects into scalars.

        Series or DataFrames with a single element are squeezed to a scalar.
        DataFrames with a single column or a single row are squeezed to a
        Series. Otherwise the object is unchanged.

        This method is most useful when you don't know if your
        object is a Series or DataFrame, but you do know it has just a single
        column. In that case you can safely call `squeeze` to ensure you have a
        Series.

        Parameters
        ----------
        axis : {0 or 'index', 1 or 'columns', None}, default None
            A specific axis to squeeze. By default, all length-1 axes are
            squeezed.

        Returns
        -------
        DataFrame, Series, or scalar
            The projection after squeezing `axis` or all the axes.

        See Also
        --------
        Series.iloc : Integer-location based indexing for selecting scalars.
        DataFrame.iloc : Integer-location based indexing for selecting Series.
        Series.to_frame : Inverse of DataFrame.squeeze for a
            single-column DataFrame.

        Examples
        --------
        >>> primes = pd.Series([2, 3, 5, 7])

        Slicing might produce a Series with a single value:

        >>> even_primes = primes[primes % 2 == 0]
        >>> even_primes
        0    2
        dtype: int64

        >>> even_primes.squeeze()
        2

        Squeezing objects with more than one value in every axis does nothing:

        >>> odd_primes = primes[primes % 2 == 1]
        >>> odd_primes
        1    3
        2    5
        3    7
        dtype: int64

        >>> odd_primes.squeeze()
        1    3
        2    5
        3    7
        dtype: int64

        Squeezing is even more effective when used with DataFrames.

        >>> df = pd.DataFrame([[1, 2], [3, 4]], columns=['a', 'b'])
        >>> df
           a  b
        0  1  2
        1  3  4

        Slicing a single column will produce a DataFrame with the columns
        having only one value:

        >>> df_a = df[['a']]
        >>> df_a
           a
        0  1
        1  3

        So the columns can be squeezed down, resulting in a Series:

        >>> df_a.squeeze('columns')
        0    1
        1    3
        Name: a, dtype: int64

        Slicing a single row from a single column will produce a single
        scalar DataFrame:

        >>> df_0a = df.loc[df.index < 1, ['a']]
        >>> df_0a
           a
        0  1

        Squeezing the rows produces a single scalar Series:

        >>> df_0a.squeeze('rows')
        a    1
        Name: 0, dtype: int64

        Squeezing all axes will project directly into a scalar:

        >>> df_0a.squeeze()
        1
        """
        axis = range(self._AXIS_LEN) if axis is None else (self._get_axis_number(axis),)
        return self.iloc[
            tuple(
                0 if i in axis and len(a) == 1 else slice(None)
                for i, a in enumerate(self.axes)
            )
        ]

    # ----------------------------------------------------------------------
    # Rename

    def rename(
        self: FrameOrSeries,
        mapper: Optional[Renamer] = None,
        *,
        index: Optional[Renamer] = None,
        columns: Optional[Renamer] = None,
        axis: Optional[Axis] = None,
        copy: bool = True,
        inplace: bool = False,
        level: Optional[Level] = None,
        errors: str = "ignore",
    ) -> Optional[FrameOrSeries]:
        """
        Alter axes input function or functions. Function / dict values must be
        unique (1-to-1). Labels not contained in a dict / Series will be left
        as-is. Extra labels listed don't throw an error. Alternatively, change
        ``Series.name`` with a scalar value (Series only).

        Parameters
        ----------
        %(axes)s : scalar, list-like, dict-like or function, optional
            Scalar or list-like will alter the ``Series.name`` attribute,
            and raise on DataFrame.
            dict-like or functions are transformations to apply to
            that axis' values
        copy : bool, default True
            Also copy underlying data.
        inplace : bool, default False
            Whether to return a new {klass}. If True then value of copy is
            ignored.
        level : int or level name, default None
            In case of a MultiIndex, only rename labels in the specified
            level.
        errors : {'ignore', 'raise'}, default 'ignore'
            If 'raise', raise a `KeyError` when a dict-like `mapper`, `index`,
            or `columns` contains labels that are not present in the Index
            being transformed.
            If 'ignore', existing keys will be renamed and extra keys will be
            ignored.

        Returns
        -------
        renamed : {klass} (new object)

        Raises
        ------
        KeyError
            If any of the labels is not found in the selected axis and
            "errors='raise'".

        See Also
        --------
        NDFrame.rename_axis

        Examples
        --------
        >>> s = pd.Series([1, 2, 3])
        >>> s
        0    1
        1    2
        2    3
        dtype: int64
        >>> s.rename("my_name") # scalar, changes Series.name
        0    1
        1    2
        2    3
        Name: my_name, dtype: int64
        >>> s.rename(lambda x: x ** 2)  # function, changes labels
        0    1
        1    2
        4    3
        dtype: int64
        >>> s.rename({1: 3, 2: 5})  # mapping, changes labels
        0    1
        3    2
        5    3
        dtype: int64

        Since ``DataFrame`` doesn't have a ``.name`` attribute,
        only mapping-type arguments are allowed.

        >>> df = pd.DataFrame({"A": [1, 2, 3], "B": [4, 5, 6]})
        >>> df.rename(2)
        Traceback (most recent call last):
        ...
        TypeError: 'int' object is not callable

        ``DataFrame.rename`` supports two calling conventions

        * ``(index=index_mapper, columns=columns_mapper, ...)``
        * ``(mapper, axis={'index', 'columns'}, ...)``

        We *highly* recommend using keyword arguments to clarify your
        intent.

        >>> df.rename(index=str, columns={"A": "a", "B": "c"})
           a  c
        0  1  4
        1  2  5
        2  3  6

        >>> df.rename(index=str, columns={"A": "a", "C": "c"})
           a  B
        0  1  4
        1  2  5
        2  3  6

        Using axis-style parameters

        >>> df.rename(str.lower, axis='columns')
           a  b
        0  1  4
        1  2  5
        2  3  6

        >>> df.rename({1: 2, 2: 4}, axis='index')
           A  B
        0  1  4
        2  2  5
        4  3  6

        See the :ref:`user guide <basics.rename>` for more.
        """
        if mapper is None and index is None and columns is None:
            raise TypeError("must pass an index to rename")

        if index is not None or columns is not None:
            if axis is not None:
                raise TypeError(
                    "Cannot specify both 'axis' and any of 'index' or 'columns'"
                )
            elif mapper is not None:
                raise TypeError(
                    "Cannot specify both 'mapper' and any of 'index' or 'columns'"
                )
        else:
            # use the mapper argument
            if axis and self._get_axis_number(axis) == 1:
                columns = mapper
            else:
                index = mapper

        result = self if inplace else self.copy(deep=copy)

        for axis_no, replacements in enumerate((index, columns)):
            if replacements is None:
                continue

            ax = self._get_axis(axis_no)
            f = com.get_rename_function(replacements)

            if level is not None:
                level = ax._get_level_number(level)

            # GH 13473
            if not callable(replacements):
                indexer = ax.get_indexer_for(replacements)
                if errors == "raise" and len(indexer[indexer == -1]):
                    missing_labels = [
                        label
                        for index, label in enumerate(replacements)
                        if indexer[index] == -1
                    ]
                    raise KeyError(f"{missing_labels} not found in axis")

            new_index = ax._transform_index(f, level)
            result.set_axis(new_index, axis=axis_no, inplace=True)
            result._clear_item_cache()

        if inplace:
            self._update_inplace(result)
            return None
        else:
            return result.__finalize__(self, method="rename")

    @rewrite_axis_style_signature("mapper", [("copy", True), ("inplace", False)])
    def rename_axis(self, mapper=lib.no_default, **kwargs):
        """
        Set the name of the axis for the index or columns.

        Parameters
        ----------
        mapper : scalar, list-like, optional
            Value to set the axis name attribute.
        index, columns : scalar, list-like, dict-like or function, optional
            A scalar, list-like, dict-like or functions transformations to
            apply to that axis' values.
            Note that the ``columns`` parameter is not allowed if the
            object is a Series. This parameter only apply for DataFrame
            type objects.

            Use either ``mapper`` and ``axis`` to
            specify the axis to target with ``mapper``, or ``index``
            and/or ``columns``.

            .. versionchanged:: 0.24.0

        axis : {0 or 'index', 1 or 'columns'}, default 0
            The axis to rename.
        copy : bool, default True
            Also copy underlying data.
        inplace : bool, default False
            Modifies the object directly, instead of creating a new Series
            or DataFrame.

        Returns
        -------
        Series, DataFrame, or None
            The same type as the caller or None if `inplace` is True.

        See Also
        --------
        Series.rename : Alter Series index labels or name.
        DataFrame.rename : Alter DataFrame index labels or name.
        Index.rename : Set new names on index.

        Notes
        -----
        ``DataFrame.rename_axis`` supports two calling conventions

        * ``(index=index_mapper, columns=columns_mapper, ...)``
        * ``(mapper, axis={'index', 'columns'}, ...)``

        The first calling convention will only modify the names of
        the index and/or the names of the Index object that is the columns.
        In this case, the parameter ``copy`` is ignored.

        The second calling convention will modify the names of the
        the corresponding index if mapper is a list or a scalar.
        However, if mapper is dict-like or a function, it will use the
        deprecated behavior of modifying the axis *labels*.

        We *highly* recommend using keyword arguments to clarify your
        intent.

        Examples
        --------
        **Series**

        >>> s = pd.Series(["dog", "cat", "monkey"])
        >>> s
        0       dog
        1       cat
        2    monkey
        dtype: object
        >>> s.rename_axis("animal")
        animal
        0    dog
        1    cat
        2    monkey
        dtype: object

        **DataFrame**

        >>> df = pd.DataFrame({"num_legs": [4, 4, 2],
        ...                    "num_arms": [0, 0, 2]},
        ...                   ["dog", "cat", "monkey"])
        >>> df
                num_legs  num_arms
        dog            4         0
        cat            4         0
        monkey         2         2
        >>> df = df.rename_axis("animal")
        >>> df
                num_legs  num_arms
        animal
        dog            4         0
        cat            4         0
        monkey         2         2
        >>> df = df.rename_axis("limbs", axis="columns")
        >>> df
        limbs   num_legs  num_arms
        animal
        dog            4         0
        cat            4         0
        monkey         2         2

        **MultiIndex**

        >>> df.index = pd.MultiIndex.from_product([['mammal'],
        ...                                        ['dog', 'cat', 'monkey']],
        ...                                       names=['type', 'name'])
        >>> df
        limbs          num_legs  num_arms
        type   name
        mammal dog            4         0
               cat            4         0
               monkey         2         2

        >>> df.rename_axis(index={'type': 'class'})
        limbs          num_legs  num_arms
        class  name
        mammal dog            4         0
               cat            4         0
               monkey         2         2

        >>> df.rename_axis(columns=str.upper)
        LIMBS          num_legs  num_arms
        type   name
        mammal dog            4         0
               cat            4         0
               monkey         2         2
        """
        axes, kwargs = self._construct_axes_from_arguments(
            (), kwargs, sentinel=lib.no_default
        )
        copy = kwargs.pop("copy", True)
        inplace = kwargs.pop("inplace", False)
        axis = kwargs.pop("axis", 0)
        if axis is not None:
            axis = self._get_axis_number(axis)

        if kwargs:
            raise TypeError(
                "rename_axis() got an unexpected keyword "
                f'argument "{list(kwargs.keys())[0]}"'
            )

        inplace = validate_bool_kwarg(inplace, "inplace")

        if mapper is not lib.no_default:
            # Use v0.23 behavior if a scalar or list
            non_mapper = is_scalar(mapper) or (
                is_list_like(mapper) and not is_dict_like(mapper)
            )
            if non_mapper:
                return self._set_axis_name(mapper, axis=axis, inplace=inplace)
            else:
                raise ValueError("Use `.rename` to alter labels with a mapper.")
        else:
            # Use new behavior.  Means that index and/or columns
            # is specified
            result = self if inplace else self.copy(deep=copy)

            for axis in range(self._AXIS_LEN):
                v = axes.get(self._get_axis_name(axis))
                if v is lib.no_default:
                    continue
                non_mapper = is_scalar(v) or (is_list_like(v) and not is_dict_like(v))
                if non_mapper:
                    newnames = v
                else:
                    f = com.get_rename_function(v)
                    curnames = self._get_axis(axis).names
                    newnames = [f(name) for name in curnames]
                result._set_axis_name(newnames, axis=axis, inplace=True)
            if not inplace:
                return result

    def _set_axis_name(self, name, axis=0, inplace=False):
        """
        Set the name(s) of the axis.

        Parameters
        ----------
        name : str or list of str
            Name(s) to set.
        axis : {0 or 'index', 1 or 'columns'}, default 0
            The axis to set the label. The value 0 or 'index' specifies index,
            and the value 1 or 'columns' specifies columns.
        inplace : bool, default False
            If `True`, do operation inplace and return None.

        Returns
        -------
        Series, DataFrame, or None
            The same type as the caller or `None` if `inplace` is `True`.

        See Also
        --------
        DataFrame.rename : Alter the axis labels of :class:`DataFrame`.
        Series.rename : Alter the index labels or set the index name
            of :class:`Series`.
        Index.rename : Set the name of :class:`Index` or :class:`MultiIndex`.

        Examples
        --------
        >>> df = pd.DataFrame({"num_legs": [4, 4, 2]},
        ...                   ["dog", "cat", "monkey"])
        >>> df
                num_legs
        dog            4
        cat            4
        monkey         2
        >>> df._set_axis_name("animal")
                num_legs
        animal
        dog            4
        cat            4
        monkey         2
        >>> df.index = pd.MultiIndex.from_product(
        ...                [["mammal"], ['dog', 'cat', 'monkey']])
        >>> df._set_axis_name(["type", "name"])
                       num_legs
        type   name
        mammal dog        4
               cat        4
               monkey     2
        """
        axis = self._get_axis_number(axis)
        idx = self._get_axis(axis).set_names(name)

        inplace = validate_bool_kwarg(inplace, "inplace")
        renamed = self if inplace else self.copy()
        renamed.set_axis(idx, axis=axis, inplace=True)
        if not inplace:
            return renamed

    # ----------------------------------------------------------------------
    # Comparison Methods

    def _indexed_same(self, other) -> bool:
        return all(
            self._get_axis(a).equals(other._get_axis(a)) for a in self._AXIS_ORDERS
        )

    def equals(self, other: object) -> bool:
        """
        Test whether two objects contain the same elements.

        This function allows two Series or DataFrames to be compared against
        each other to see if they have the same shape and elements. NaNs in
        the same location are considered equal.

        The row/column index do not need to have the same type, as long
        as the values are considered equal. Corresponding columns must be of
        the same dtype.

        Parameters
        ----------
        other : Series or DataFrame
            The other Series or DataFrame to be compared with the first.

        Returns
        -------
        bool
            True if all elements are the same in both objects, False
            otherwise.

        See Also
        --------
        Series.eq : Compare two Series objects of the same length
            and return a Series where each element is True if the element
            in each Series is equal, False otherwise.
        DataFrame.eq : Compare two DataFrame objects of the same shape and
            return a DataFrame where each element is True if the respective
            element in each DataFrame is equal, False otherwise.
        testing.assert_series_equal : Raises an AssertionError if left and
            right are not equal. Provides an easy interface to ignore
            inequality in dtypes, indexes and precision among others.
        testing.assert_frame_equal : Like assert_series_equal, but targets
            DataFrames.
        numpy.array_equal : Return True if two arrays have the same shape
            and elements, False otherwise.

        Examples
        --------
        >>> df = pd.DataFrame({1: [10], 2: [20]})
        >>> df
            1   2
        0  10  20

        DataFrames df and exactly_equal have the same types and values for
        their elements and column labels, which will return True.

        >>> exactly_equal = pd.DataFrame({1: [10], 2: [20]})
        >>> exactly_equal
            1   2
        0  10  20
        >>> df.equals(exactly_equal)
        True

        DataFrames df and different_column_type have the same element
        types and values, but have different types for the column labels,
        which will still return True.

        >>> different_column_type = pd.DataFrame({1.0: [10], 2.0: [20]})
        >>> different_column_type
           1.0  2.0
        0   10   20
        >>> df.equals(different_column_type)
        True

        DataFrames df and different_data_type have different types for the
        same values for their elements, and will return False even though
        their column labels are the same values and types.

        >>> different_data_type = pd.DataFrame({1: [10.0], 2: [20.0]})
        >>> different_data_type
              1     2
        0  10.0  20.0
        >>> df.equals(different_data_type)
        False
        """
        if not (isinstance(other, type(self)) or isinstance(self, type(other))):
            return False
        other = cast(NDFrame, other)
        return self._mgr.equals(other._mgr)

    # -------------------------------------------------------------------------
    # Unary Methods

    def __neg__(self):
        values = self._values
        if is_bool_dtype(values):
            arr = operator.inv(values)
        elif (
            is_numeric_dtype(values)
            or is_timedelta64_dtype(values)
            or is_object_dtype(values)
        ):
            arr = operator.neg(values)
        else:
            raise TypeError(f"Unary negative expects numeric dtype, not {values.dtype}")
        return self.__array_wrap__(arr)

    def __pos__(self):
        values = self._values
        if is_bool_dtype(values):
            arr = values
        elif (
            is_numeric_dtype(values)
            or is_timedelta64_dtype(values)
            or is_object_dtype(values)
        ):
            arr = operator.pos(values)
        else:
            raise TypeError(f"Unary plus expects numeric dtype, not {values.dtype}")
        return self.__array_wrap__(arr)

    def __invert__(self):
        if not self.size:
            # inv fails with 0 len
            return self

        new_data = self._mgr.apply(operator.invert)
        result = self._constructor(new_data).__finalize__(self, method="__invert__")
        return result

    def __nonzero__(self):
        raise ValueError(
            f"The truth value of a {type(self).__name__} is ambiguous. "
            "Use a.empty, a.bool(), a.item(), a.any() or a.all()."
        )

    __bool__ = __nonzero__

    def bool(self):
        """
        Return the bool of a single element Series or DataFrame.

        This must be a boolean scalar value, either True or False. It will raise a
        ValueError if the Series or DataFrame does not have exactly 1 element, or that
        element is not boolean (integer values 0 and 1 will also raise an exception).

        Returns
        -------
        bool
            The value in the Series or DataFrame.

        See Also
        --------
        Series.astype : Change the data type of a Series, including to boolean.
        DataFrame.astype : Change the data type of a DataFrame, including to boolean.
        numpy.bool_ : NumPy boolean data type, used by pandas for boolean values.

        Examples
        --------
        The method will only work for single element objects with a boolean value:

        >>> pd.Series([True]).bool()
        True
        >>> pd.Series([False]).bool()
        False

        >>> pd.DataFrame({'col': [True]}).bool()
        True
        >>> pd.DataFrame({'col': [False]}).bool()
        False
        """
        v = self.squeeze()
        if isinstance(v, (bool, np.bool_)):
            return bool(v)
        elif is_scalar(v):
            raise ValueError(
                "bool cannot act on a non-boolean single element "
                f"{type(self).__name__}"
            )

        self.__nonzero__()

    def __abs__(self: FrameOrSeries) -> FrameOrSeries:
        return self.abs()

    def __round__(self: FrameOrSeries, decimals: int = 0) -> FrameOrSeries:
        return self.round(decimals)

    # -------------------------------------------------------------------------
    # Label or Level Combination Helpers
    #
    # A collection of helper methods for DataFrame/Series operations that
    # accept a combination of column/index labels and levels.  All such
    # operations should utilize/extend these methods when possible so that we
    # have consistent precedence and validation logic throughout the library.

    def _is_level_reference(self, key, axis=0):
        """
        Test whether a key is a level reference for a given axis.

        To be considered a level reference, `key` must be a string that:
          - (axis=0): Matches the name of an index level and does NOT match
            a column label.
          - (axis=1): Matches the name of a column level and does NOT match
            an index label.

        Parameters
        ----------
        key : str
            Potential level name for the given axis
        axis : int, default 0
            Axis that levels are associated with (0 for index, 1 for columns)

        Returns
        -------
        is_level : bool
        """
        axis = self._get_axis_number(axis)

        return (
            key is not None
            and is_hashable(key)
            and key in self.axes[axis].names
            and not self._is_label_reference(key, axis=axis)
        )

    def _is_label_reference(self, key, axis=0) -> bool_t:
        """
        Test whether a key is a label reference for a given axis.

        To be considered a label reference, `key` must be a string that:
          - (axis=0): Matches a column label
          - (axis=1): Matches an index label

        Parameters
        ----------
        key: str
            Potential label name
        axis: int, default 0
            Axis perpendicular to the axis that labels are associated with
            (0 means search for column labels, 1 means search for index labels)

        Returns
        -------
        is_label: bool
        """
        axis = self._get_axis_number(axis)
        other_axes = (ax for ax in range(self._AXIS_LEN) if ax != axis)

        return (
            key is not None
            and is_hashable(key)
            and any(key in self.axes[ax] for ax in other_axes)
        )

    def _is_label_or_level_reference(self, key: str, axis: int = 0) -> bool_t:
        """
        Test whether a key is a label or level reference for a given axis.

        To be considered either a label or a level reference, `key` must be a
        string that:
          - (axis=0): Matches a column label or an index level
          - (axis=1): Matches an index label or a column level

        Parameters
        ----------
        key: str
            Potential label or level name
        axis: int, default 0
            Axis that levels are associated with (0 for index, 1 for columns)

        Returns
        -------
        is_label_or_level: bool
        """
        return self._is_level_reference(key, axis=axis) or self._is_label_reference(
            key, axis=axis
        )

    def _check_label_or_level_ambiguity(self, key, axis: int = 0) -> None:
        """
        Check whether `key` is ambiguous.

        By ambiguous, we mean that it matches both a level of the input
        `axis` and a label of the other axis.

        Parameters
        ----------
        key: str or object
            Label or level name.
        axis: int, default 0
            Axis that levels are associated with (0 for index, 1 for columns).

        Raises
        ------
        ValueError: `key` is ambiguous
        """
        axis = self._get_axis_number(axis)
        other_axes = (ax for ax in range(self._AXIS_LEN) if ax != axis)

        if (
            key is not None
            and is_hashable(key)
            and key in self.axes[axis].names
            and any(key in self.axes[ax] for ax in other_axes)
        ):

            # Build an informative and grammatical warning
            level_article, level_type = (
                ("an", "index") if axis == 0 else ("a", "column")
            )

            label_article, label_type = (
                ("a", "column") if axis == 0 else ("an", "index")
            )

            msg = (
                f"'{key}' is both {level_article} {level_type} level and "
                f"{label_article} {label_type} label, which is ambiguous."
            )
            raise ValueError(msg)

    def _get_label_or_level_values(self, key: str, axis: int = 0) -> np.ndarray:
        """
        Return a 1-D array of values associated with `key`, a label or level
        from the given `axis`.

        Retrieval logic:
          - (axis=0): Return column values if `key` matches a column label.
            Otherwise return index level values if `key` matches an index
            level.
          - (axis=1): Return row values if `key` matches an index label.
            Otherwise return column level values if 'key' matches a column
            level

        Parameters
        ----------
        key: str
            Label or level name.
        axis: int, default 0
            Axis that levels are associated with (0 for index, 1 for columns)

        Returns
        -------
        values: np.ndarray

        Raises
        ------
        KeyError
            if `key` matches neither a label nor a level
        ValueError
            if `key` matches multiple labels
        FutureWarning
            if `key` is ambiguous. This will become an ambiguity error in a
            future version
        """
        axis = self._get_axis_number(axis)
        other_axes = [ax for ax in range(self._AXIS_LEN) if ax != axis]

        if self._is_label_reference(key, axis=axis):
            self._check_label_or_level_ambiguity(key, axis=axis)
            values = self.xs(key, axis=other_axes[0])._values
        elif self._is_level_reference(key, axis=axis):
            values = self.axes[axis].get_level_values(key)._values
        else:
            raise KeyError(key)

        # Check for duplicates
        if values.ndim > 1:

            if other_axes and isinstance(self._get_axis(other_axes[0]), MultiIndex):
                multi_message = (
                    "\n"
                    "For a multi-index, the label must be a "
                    "tuple with elements corresponding to each level."
                )
            else:
                multi_message = ""

            label_axis_name = "column" if axis == 0 else "index"
            raise ValueError(
                (
                    f"The {label_axis_name} label '{key}' "
                    f"is not unique.{multi_message}"
                )
            )

        return values

    def _drop_labels_or_levels(self, keys, axis: int = 0):
        """
        Drop labels and/or levels for the given `axis`.

        For each key in `keys`:
          - (axis=0): If key matches a column label then drop the column.
            Otherwise if key matches an index level then drop the level.
          - (axis=1): If key matches an index label then drop the row.
            Otherwise if key matches a column level then drop the level.

        Parameters
        ----------
        keys: str or list of str
            labels or levels to drop
        axis: int, default 0
            Axis that levels are associated with (0 for index, 1 for columns)

        Returns
        -------
        dropped: DataFrame

        Raises
        ------
        ValueError
            if any `keys` match neither a label nor a level
        """
        axis = self._get_axis_number(axis)

        # Validate keys
        keys = com.maybe_make_list(keys)
        invalid_keys = [
            k for k in keys if not self._is_label_or_level_reference(k, axis=axis)
        ]

        if invalid_keys:
            raise ValueError(
                (
                    "The following keys are not valid labels or "
                    f"levels for axis {axis}: {invalid_keys}"
                )
            )

        # Compute levels and labels to drop
        levels_to_drop = [k for k in keys if self._is_level_reference(k, axis=axis)]

        labels_to_drop = [k for k in keys if not self._is_level_reference(k, axis=axis)]

        # Perform copy upfront and then use inplace operations below.
        # This ensures that we always perform exactly one copy.
        # ``copy`` and/or ``inplace`` options could be added in the future.
        dropped = self.copy()

        if axis == 0:
            # Handle dropping index levels
            if levels_to_drop:
                dropped.reset_index(levels_to_drop, drop=True, inplace=True)

            # Handle dropping columns labels
            if labels_to_drop:
                dropped.drop(labels_to_drop, axis=1, inplace=True)
        else:
            # Handle dropping column levels
            if levels_to_drop:
                if isinstance(dropped.columns, MultiIndex):
                    # Drop the specified levels from the MultiIndex
                    dropped.columns = dropped.columns.droplevel(levels_to_drop)
                else:
                    # Drop the last level of Index by replacing with
                    # a RangeIndex
                    dropped.columns = RangeIndex(dropped.columns.size)

            # Handle dropping index labels
            if labels_to_drop:
                dropped.drop(labels_to_drop, axis=0, inplace=True)

        return dropped

    # ----------------------------------------------------------------------
    # Iteration

    def __hash__(self):
        raise TypeError(
            f"{repr(type(self).__name__)} objects are mutable, "
            f"thus they cannot be hashed"
        )

    def __iter__(self):
        """
        Iterate over info axis.

        Returns
        -------
        iterator
            Info axis as iterator.
        """
        return iter(self._info_axis)

    # can we get a better explanation of this?
    def keys(self):
        """
        Get the 'info axis' (see Indexing for more).

        This is index for Series, columns for DataFrame.

        Returns
        -------
        Index
            Info axis.
        """
        return self._info_axis

    def items(self):
        """
        Iterate over (label, values) on info axis

        This is index for Series and columns for DataFrame.

        Returns
        -------
        Generator
        """
        for h in self._info_axis:
            yield h, self[h]

    @doc(items)
    def iteritems(self):
        return self.items()

    def __len__(self) -> int:
        """Returns length of info axis"""
        return len(self._info_axis)

    def __contains__(self, key) -> bool_t:
        """True if the key is in the info axis"""
        return key in self._info_axis

    @property
    def empty(self) -> bool_t:
        """
        Indicator whether DataFrame is empty.

        True if DataFrame is entirely empty (no items), meaning any of the
        axes are of length 0.

        Returns
        -------
        bool
            If DataFrame is empty, return True, if not return False.

        See Also
        --------
        Series.dropna : Return series without null values.
        DataFrame.dropna : Return DataFrame with labels on given axis omitted
            where (all or any) data are missing.

        Notes
        -----
        If DataFrame contains only NaNs, it is still not considered empty. See
        the example below.

        Examples
        --------
        An example of an actual empty DataFrame. Notice the index is empty:

        >>> df_empty = pd.DataFrame({'A' : []})
        >>> df_empty
        Empty DataFrame
        Columns: [A]
        Index: []
        >>> df_empty.empty
        True

        If we only have NaNs in our DataFrame, it is not considered empty! We
        will need to drop the NaNs to make the DataFrame empty:

        >>> df = pd.DataFrame({'A' : [np.nan]})
        >>> df
            A
        0 NaN
        >>> df.empty
        False
        >>> df.dropna().empty
        True
        """
        return any(len(self._get_axis(a)) == 0 for a in self._AXIS_ORDERS)

    # ----------------------------------------------------------------------
    # Array Interface

    # This is also set in IndexOpsMixin
    # GH#23114 Ensure ndarray.__op__(DataFrame) returns NotImplemented
    __array_priority__ = 1000

    def __array__(self, dtype=None) -> np.ndarray:
        return np.asarray(self._values, dtype=dtype)

    def __array_wrap__(
        self,
        result: np.ndarray,
        context: Optional[Tuple[Callable, Tuple[Any, ...], int]] = None,
    ):
        """
        Gets called after a ufunc and other functions.

        Parameters
        ----------
        result: np.ndarray
            The result of the ufunc or other function called on the NumPy array
            returned by __array__
        context: tuple of (func, tuple, int)
            This parameter is returned by ufuncs as a 3-element tuple: (name of the
            ufunc, arguments of the ufunc, domain of the ufunc), but is not set by
            other numpy functions.q

        Notes
        -----
        Series implements __array_ufunc_ so this not called for ufunc on Series.
        """
        result = lib.item_from_zerodim(result)
        if is_scalar(result):
            # e.g. we get here with np.ptp(series)
            # ptp also requires the item_from_zerodim
            return result
        d = self._construct_axes_dict(self._AXIS_ORDERS, copy=False)
        return self._constructor(result, **d).__finalize__(
            self, method="__array_wrap__"
        )

    # ideally we would define this to avoid the getattr checks, but
    # is slower
    # @property
    # def __array_interface__(self):
    #    """ provide numpy array interface method """
    #    values = self.values
    #    return dict(typestr=values.dtype.str,shape=values.shape,data=values)

    # ----------------------------------------------------------------------
    # Picklability

    def __getstate__(self) -> Dict[str, Any]:
        meta = {k: getattr(self, k, None) for k in self._metadata}
        return dict(
            _mgr=self._mgr,
            _typ=self._typ,
            _metadata=self._metadata,
            attrs=self.attrs,
            **meta,
        )

    def __setstate__(self, state):

        if isinstance(state, BlockManager):
            self._mgr = state
        elif isinstance(state, dict):
            if "_data" in state and "_mgr" not in state:
                # compat for older pickles
                state["_mgr"] = state.pop("_data")
            typ = state.get("_typ")
            if typ is not None:
                attrs = state.get("_attrs", {})
                object.__setattr__(self, "_attrs", attrs)

                # set in the order of internal names
                # to avoid definitional recursion
                # e.g. say fill_value needing _mgr to be
                # defined
                meta = set(self._internal_names + self._metadata)
                for k in list(meta):
                    if k in state:
                        v = state[k]
                        object.__setattr__(self, k, v)

                for k, v in state.items():
                    if k not in meta:
                        object.__setattr__(self, k, v)

            else:
                raise NotImplementedError("Pre-0.12 pickles are no longer supported")
        elif len(state) == 2:
            raise NotImplementedError("Pre-0.12 pickles are no longer supported")

        self._item_cache = {}

    # ----------------------------------------------------------------------
    # Rendering Methods

    def __repr__(self) -> str:
        # string representation based upon iterating over self
        # (since, by definition, `PandasContainers` are iterable)
        prepr = f"[{','.join(map(pprint_thing, self))}]"
        return f"{type(self).__name__}({prepr})"

    def _repr_latex_(self):
        """
        Returns a LaTeX representation for a particular object.
        Mainly for use with nbconvert (jupyter notebook conversion to pdf).
        """
        if config.get_option("display.latex.repr"):
            return self.to_latex()
        else:
            return None

    def _repr_data_resource_(self):
        """
        Not a real Jupyter special repr method, but we use the same
        naming convention.
        """
        if config.get_option("display.html.table_schema"):
            data = self.head(config.get_option("display.max_rows"))
            payload = json.loads(
                data.to_json(orient="table"), object_pairs_hook=collections.OrderedDict
            )
            return payload

    # ----------------------------------------------------------------------
    # I/O Methods

    @doc(klass="object")
    def to_excel(
        self,
        excel_writer,
        sheet_name="Sheet1",
        na_rep="",
        float_format=None,
        columns=None,
        header=True,
        index=True,
        index_label=None,
        startrow=0,
        startcol=0,
        engine=None,
        merge_cells=True,
        encoding=None,
        inf_rep="inf",
        verbose=True,
        freeze_panes=None,
    ) -> None:
        """
        Write {klass} to an Excel sheet.

        To write a single {klass} to an Excel .xlsx file it is only necessary to
        specify a target file name. To write to multiple sheets it is necessary to
        create an `ExcelWriter` object with a target file name, and specify a sheet
        in the file to write to.

        Multiple sheets may be written to by specifying unique `sheet_name`.
        With all data written to the file it is necessary to save the changes.
        Note that creating an `ExcelWriter` object with a file name that already
        exists will result in the contents of the existing file being erased.

        Parameters
        ----------
        excel_writer : str or ExcelWriter object
            File path or existing ExcelWriter.
        sheet_name : str, default 'Sheet1'
            Name of sheet which will contain DataFrame.
        na_rep : str, default ''
            Missing data representation.
        float_format : str, optional
            Format string for floating point numbers. For example
            ``float_format="%.2f"`` will format 0.1234 to 0.12.
        columns : sequence or list of str, optional
            Columns to write.
        header : bool or list of str, default True
            Write out the column names. If a list of string is given it is
            assumed to be aliases for the column names.
        index : bool, default True
            Write row names (index).
        index_label : str or sequence, optional
            Column label for index column(s) if desired. If not specified, and
            `header` and `index` are True, then the index names are used. A
            sequence should be given if the DataFrame uses MultiIndex.
        startrow : int, default 0
            Upper left cell row to dump data frame.
        startcol : int, default 0
            Upper left cell column to dump data frame.
        engine : str, optional
            Write engine to use, 'openpyxl' or 'xlsxwriter'. You can also set this
            via the options ``io.excel.xlsx.writer``, ``io.excel.xls.writer``, and
            ``io.excel.xlsm.writer``.
        merge_cells : bool, default True
            Write MultiIndex and Hierarchical Rows as merged cells.
        encoding : str, optional
            Encoding of the resulting excel file. Only necessary for xlwt,
            other writers support unicode natively.
        inf_rep : str, default 'inf'
            Representation for infinity (there is no native representation for
            infinity in Excel).
        verbose : bool, default True
            Display more information in the error logs.
        freeze_panes : tuple of int (length 2), optional
            Specifies the one-based bottommost row and rightmost column that
            is to be frozen.

        See Also
        --------
        to_csv : Write DataFrame to a comma-separated values (csv) file.
        ExcelWriter : Class for writing DataFrame objects into excel sheets.
        read_excel : Read an Excel file into a pandas DataFrame.
        read_csv : Read a comma-separated values (csv) file into DataFrame.

        Notes
        -----
        For compatibility with :meth:`~DataFrame.to_csv`,
        to_excel serializes lists and dicts to strings before writing.

        Once a workbook has been saved it is not possible write further data
        without rewriting the whole workbook.

        Examples
        --------

        Create, write to and save a workbook:

        >>> df1 = pd.DataFrame([['a', 'b'], ['c', 'd']],
        ...                    index=['row 1', 'row 2'],
        ...                    columns=['col 1', 'col 2'])
        >>> df1.to_excel("output.xlsx")  # doctest: +SKIP

        To specify the sheet name:

        >>> df1.to_excel("output.xlsx",
        ...              sheet_name='Sheet_name_1')  # doctest: +SKIP

        If you wish to write to more than one sheet in the workbook, it is
        necessary to specify an ExcelWriter object:

        >>> df2 = df1.copy()
        >>> with pd.ExcelWriter('output.xlsx') as writer:  # doctest: +SKIP
        ...     df1.to_excel(writer, sheet_name='Sheet_name_1')
        ...     df2.to_excel(writer, sheet_name='Sheet_name_2')

        ExcelWriter can also be used to append to an existing Excel file:

        >>> with pd.ExcelWriter('output.xlsx',
        ...                     mode='a') as writer:  # doctest: +SKIP
        ...     df.to_excel(writer, sheet_name='Sheet_name_3')

        To set the library that is used to write the Excel file,
        you can pass the `engine` keyword (the default engine is
        automatically chosen depending on the file extension):

        >>> df1.to_excel('output1.xlsx', engine='xlsxwriter')  # doctest: +SKIP
        """

        df = self if isinstance(self, ABCDataFrame) else self.to_frame()

        from pandas.io.formats.excel import ExcelFormatter

        formatter = ExcelFormatter(
            df,
            na_rep=na_rep,
            cols=columns,
            header=header,
            float_format=float_format,
            index=index,
            index_label=index_label,
            merge_cells=merge_cells,
            inf_rep=inf_rep,
        )
        formatter.write(
            excel_writer,
            sheet_name=sheet_name,
            startrow=startrow,
            startcol=startcol,
            freeze_panes=freeze_panes,
            engine=engine,
        )

    def to_json(
        self,
        path_or_buf: Optional[FilePathOrBuffer] = None,
        orient: Optional[str] = None,
        date_format: Optional[str] = None,
        double_precision: int = 10,
        force_ascii: bool_t = True,
        date_unit: str = "ms",
        default_handler: Optional[Callable[[Any], JSONSerializable]] = None,
        lines: bool_t = False,
        compression: CompressionOptions = "infer",
        index: bool_t = True,
        indent: Optional[int] = None,
        storage_options: StorageOptions = None,
    ) -> Optional[str]:
        """
        Convert the object to a JSON string.

        Note NaN's and None will be converted to null and datetime objects
        will be converted to UNIX timestamps.

        Parameters
        ----------
        path_or_buf : str or file handle, optional
            File path or object. If not specified, the result is returned as
            a string.
        orient : str
            Indication of expected JSON string format.

            * Series:

                - default is 'index'
                - allowed values are: {'split','records','index','table'}.

            * DataFrame:

                - default is 'columns'
                - allowed values are: {'split', 'records', 'index', 'columns',
                  'values', 'table'}.

            * The format of the JSON string:

                - 'split' : dict like {'index' -> [index], 'columns' -> [columns],
                  'data' -> [values]}
                - 'records' : list like [{column -> value}, ... , {column -> value}]
                - 'index' : dict like {index -> {column -> value}}
                - 'columns' : dict like {column -> {index -> value}}
                - 'values' : just the values array
                - 'table' : dict like {'schema': {schema}, 'data': {data}}

                Describing the data, where data component is like ``orient='records'``.

            .. versionchanged:: 0.20.0

        date_format : {None, 'epoch', 'iso'}
            Type of date conversion. 'epoch' = epoch milliseconds,
            'iso' = ISO8601. The default depends on the `orient`. For
            ``orient='table'``, the default is 'iso'. For all other orients,
            the default is 'epoch'.
        double_precision : int, default 10
            The number of decimal places to use when encoding
            floating point values.
        force_ascii : bool, default True
            Force encoded string to be ASCII.
        date_unit : str, default 'ms' (milliseconds)
            The time unit to encode to, governs timestamp and ISO8601
            precision.  One of 's', 'ms', 'us', 'ns' for second, millisecond,
            microsecond, and nanosecond respectively.
        default_handler : callable, default None
            Handler to call if object cannot otherwise be converted to a
            suitable format for JSON. Should receive a single argument which is
            the object to convert and return a serialisable object.
        lines : bool, default False
            If 'orient' is 'records' write out line delimited json format. Will
            throw ValueError if incorrect 'orient' since others are not list
            like.

        compression : {'infer', 'gzip', 'bz2', 'zip', 'xz', None}

            A string representing the compression to use in the output file,
            only used when the first argument is a filename. By default, the
            compression is inferred from the filename.

            .. versionchanged:: 0.24.0
               'infer' option added and set to default
        index : bool, default True
            Whether to include the index values in the JSON string. Not
            including the index (``index=False``) is only supported when
            orient is 'split' or 'table'.

            .. versionadded:: 0.23.0

        indent : int, optional
           Length of whitespace used to indent each record.

           .. versionadded:: 1.0.0

        storage_options : dict, optional
            Extra options that make sense for a particular storage connection, e.g.
            host, port, username, password, etc., if using a URL that will
            be parsed by ``fsspec``, e.g., starting "s3://", "gcs://". An error
            will be raised if providing this argument with a local path or
            a file-like buffer. See the fsspec and backend storage implementation
            docs for the set of allowed keys and values

            .. versionadded:: 1.2.0

        Returns
        -------
        None or str
            If path_or_buf is None, returns the resulting json format as a
            string. Otherwise returns None.

        See Also
        --------
        read_json : Convert a JSON string to pandas object.

        Notes
        -----
        The behavior of ``indent=0`` varies from the stdlib, which does not
        indent the output but does insert newlines. Currently, ``indent=0``
        and the default ``indent=None`` are equivalent in pandas, though this
        may change in a future release.

        Examples
        --------
        >>> import json
        >>> df = pd.DataFrame(
        ...     [["a", "b"], ["c", "d"]],
        ...     index=["row 1", "row 2"],
        ...     columns=["col 1", "col 2"],
        ... )

        >>> result = df.to_json(orient="split")
        >>> parsed = json.loads(result)
        >>> json.dumps(parsed, indent=4)  # doctest: +SKIP
        {
            "columns": [
                "col 1",
                "col 2"
            ],
            "index": [
                "row 1",
                "row 2"
            ],
            "data": [
                [
                    "a",
                    "b"
                ],
                [
                    "c",
                    "d"
                ]
            ]
        }

        Encoding/decoding a Dataframe using ``'records'`` formatted JSON.
        Note that index labels are not preserved with this encoding.

        >>> result = df.to_json(orient="records")
        >>> parsed = json.loads(result)
        >>> json.dumps(parsed, indent=4)  # doctest: +SKIP
        [
            {
                "col 1": "a",
                "col 2": "b"
            },
            {
                "col 1": "c",
                "col 2": "d"
            }
        ]

        Encoding/decoding a Dataframe using ``'index'`` formatted JSON:

        >>> result = df.to_json(orient="index")
        >>> parsed = json.loads(result)
        >>> json.dumps(parsed, indent=4)  # doctest: +SKIP
        {
            "row 1": {
                "col 1": "a",
                "col 2": "b"
            },
            "row 2": {
                "col 1": "c",
                "col 2": "d"
            }
        }

        Encoding/decoding a Dataframe using ``'columns'`` formatted JSON:

        >>> result = df.to_json(orient="columns")
        >>> parsed = json.loads(result)
        >>> json.dumps(parsed, indent=4)  # doctest: +SKIP
        {
            "col 1": {
                "row 1": "a",
                "row 2": "c"
            },
            "col 2": {
                "row 1": "b",
                "row 2": "d"
            }
        }

        Encoding/decoding a Dataframe using ``'values'`` formatted JSON:

        >>> result = df.to_json(orient="values")
        >>> parsed = json.loads(result)
        >>> json.dumps(parsed, indent=4)  # doctest: +SKIP
        [
            [
                "a",
                "b"
            ],
            [
                "c",
                "d"
            ]
        ]

        Encoding with Table Schema:

        >>> result = df.to_json(orient="table")
        >>> parsed = json.loads(result)
        >>> json.dumps(parsed, indent=4)  # doctest: +SKIP
        {
            "schema": {
                "fields": [
                    {
                        "name": "index",
                        "type": "string"
                    },
                    {
                        "name": "col 1",
                        "type": "string"
                    },
                    {
                        "name": "col 2",
                        "type": "string"
                    }
                ],
                "primaryKey": [
                    "index"
                ],
                "pandas_version": "0.20.0"
            },
            "data": [
                {
                    "index": "row 1",
                    "col 1": "a",
                    "col 2": "b"
                },
                {
                    "index": "row 2",
                    "col 1": "c",
                    "col 2": "d"
                }
            ]
        }
        """
        from pandas.io import json

        if date_format is None and orient == "table":
            date_format = "iso"
        elif date_format is None:
            date_format = "epoch"

        config.is_nonnegative_int(indent)
        indent = indent or 0

        return json.to_json(
            path_or_buf=path_or_buf,
            obj=self,
            orient=orient,
            date_format=date_format,
            double_precision=double_precision,
            force_ascii=force_ascii,
            date_unit=date_unit,
            default_handler=default_handler,
            lines=lines,
            compression=compression,
            index=index,
            indent=indent,
            storage_options=storage_options,
        )

    def to_hdf(
        self,
        path_or_buf,
        key: str,
        mode: str = "a",
        complevel: Optional[int] = None,
        complib: Optional[str] = None,
        append: bool_t = False,
        format: Optional[str] = None,
        index: bool_t = True,
        min_itemsize: Optional[Union[int, Dict[str, int]]] = None,
        nan_rep=None,
        dropna: Optional[bool_t] = None,
        data_columns: Optional[Union[bool_t, List[str]]] = None,
        errors: str = "strict",
        encoding: str = "UTF-8",
    ) -> None:
        """
        Write the contained data to an HDF5 file using HDFStore.

        Hierarchical Data Format (HDF) is self-describing, allowing an
        application to interpret the structure and contents of a file with
        no outside information. One HDF file can hold a mix of related objects
        which can be accessed as a group or as individual objects.

        In order to add another DataFrame or Series to an existing HDF file
        please use append mode and a different a key.

        For more information see the :ref:`user guide <io.hdf5>`.

        Parameters
        ----------
        path_or_buf : str or pandas.HDFStore
            File path or HDFStore object.
        key : str
            Identifier for the group in the store.
        mode : {'a', 'w', 'r+'}, default 'a'
            Mode to open file:

            - 'w': write, a new file is created (an existing file with
              the same name would be deleted).
            - 'a': append, an existing file is opened for reading and
              writing, and if the file does not exist it is created.
            - 'r+': similar to 'a', but the file must already exist.
        complevel : {0-9}, optional
            Specifies a compression level for data.
            A value of 0 disables compression.
        complib : {'zlib', 'lzo', 'bzip2', 'blosc'}, default 'zlib'
            Specifies the compression library to be used.
            As of v0.20.2 these additional compressors for Blosc are supported
            (default if no compressor specified: 'blosc:blosclz'):
            {'blosc:blosclz', 'blosc:lz4', 'blosc:lz4hc', 'blosc:snappy',
            'blosc:zlib', 'blosc:zstd'}.
            Specifying a compression library which is not available issues
            a ValueError.
        append : bool, default False
            For Table formats, append the input data to the existing.
        format : {'fixed', 'table', None}, default 'fixed'
            Possible values:

            - 'fixed': Fixed format. Fast writing/reading. Not-appendable,
              nor searchable.
            - 'table': Table format. Write as a PyTables Table structure
              which may perform worse but allow more flexible operations
              like searching / selecting subsets of the data.
            - If None, pd.get_option('io.hdf.default_format') is checked,
              followed by fallback to "fixed"
        errors : str, default 'strict'
            Specifies how encoding and decoding errors are to be handled.
            See the errors argument for :func:`open` for a full list
            of options.
        encoding : str, default "UTF-8"
        min_itemsize : dict or int, optional
            Map column names to minimum string sizes for columns.
        nan_rep : Any, optional
            How to represent null values as str.
            Not allowed with append=True.
        data_columns : list of columns or True, optional
            List of columns to create as indexed data columns for on-disk
            queries, or True to use all columns. By default only the axes
            of the object are indexed. See :ref:`io.hdf5-query-data-columns`.
            Applicable only to format='table'.

        See Also
        --------
        DataFrame.read_hdf : Read from HDF file.
        DataFrame.to_parquet : Write a DataFrame to the binary parquet format.
        DataFrame.to_sql : Write to a sql table.
        DataFrame.to_feather : Write out feather-format for DataFrames.
        DataFrame.to_csv : Write out to a csv file.

        Examples
        --------
        >>> df = pd.DataFrame({'A': [1, 2, 3], 'B': [4, 5, 6]},
        ...                   index=['a', 'b', 'c'])
        >>> df.to_hdf('data.h5', key='df', mode='w')

        We can add another object to the same file:

        >>> s = pd.Series([1, 2, 3, 4])
        >>> s.to_hdf('data.h5', key='s')

        Reading from HDF file:

        >>> pd.read_hdf('data.h5', 'df')
        A  B
        a  1  4
        b  2  5
        c  3  6
        >>> pd.read_hdf('data.h5', 's')
        0    1
        1    2
        2    3
        3    4
        dtype: int64

        Deleting file with data:

        >>> import os
        >>> os.remove('data.h5')
        """
        from pandas.io import pytables

        pytables.to_hdf(
            path_or_buf,
            key,
            self,
            mode=mode,
            complevel=complevel,
            complib=complib,
            append=append,
            format=format,
            index=index,
            min_itemsize=min_itemsize,
            nan_rep=nan_rep,
            dropna=dropna,
            data_columns=data_columns,
            errors=errors,
            encoding=encoding,
        )

    def to_sql(
        self,
        name: str,
        con,
        schema=None,
        if_exists: str = "fail",
        index: bool_t = True,
        index_label=None,
        chunksize=None,
        dtype=None,
        method=None,
    ) -> None:
        """
        Write records stored in a DataFrame to a SQL database.

        Databases supported by SQLAlchemy [1]_ are supported. Tables can be
        newly created, appended to, or overwritten.

        Parameters
        ----------
        name : str
            Name of SQL table.
        con : sqlalchemy.engine.(Engine or Connection) or sqlite3.Connection
            Using SQLAlchemy makes it possible to use any DB supported by that
            library. Legacy support is provided for sqlite3.Connection objects. The user
            is responsible for engine disposal and connection closure for the SQLAlchemy
            connectable See `here \
                <https://docs.sqlalchemy.org/en/13/core/connections.html>`_.

        schema : str, optional
            Specify the schema (if database flavor supports this). If None, use
            default schema.
        if_exists : {'fail', 'replace', 'append'}, default 'fail'
            How to behave if the table already exists.

            * fail: Raise a ValueError.
            * replace: Drop the table before inserting new values.
            * append: Insert new values to the existing table.

        index : bool, default True
            Write DataFrame index as a column. Uses `index_label` as the column
            name in the table.
        index_label : str or sequence, default None
            Column label for index column(s). If None is given (default) and
            `index` is True, then the index names are used.
            A sequence should be given if the DataFrame uses MultiIndex.
        chunksize : int, optional
            Specify the number of rows in each batch to be written at a time.
            By default, all rows will be written at once.
        dtype : dict or scalar, optional
            Specifying the datatype for columns. If a dictionary is used, the
            keys should be the column names and the values should be the
            SQLAlchemy types or strings for the sqlite3 legacy mode. If a
            scalar is provided, it will be applied to all columns.
        method : {None, 'multi', callable}, optional
            Controls the SQL insertion clause used:

            * None : Uses standard SQL ``INSERT`` clause (one per row).
            * 'multi': Pass multiple values in a single ``INSERT`` clause.
            * callable with signature ``(pd_table, conn, keys, data_iter)``.

            Details and a sample callable implementation can be found in the
            section :ref:`insert method <io.sql.method>`.

            .. versionadded:: 0.24.0

        Raises
        ------
        ValueError
            When the table already exists and `if_exists` is 'fail' (the
            default).

        See Also
        --------
        read_sql : Read a DataFrame from a table.

        Notes
        -----
        Timezone aware datetime columns will be written as
        ``Timestamp with timezone`` type with SQLAlchemy if supported by the
        database. Otherwise, the datetimes will be stored as timezone unaware
        timestamps local to the original timezone.

        .. versionadded:: 0.24.0

        References
        ----------
        .. [1] https://docs.sqlalchemy.org
        .. [2] https://www.python.org/dev/peps/pep-0249/

        Examples
        --------
        Create an in-memory SQLite database.

        >>> from sqlalchemy import create_engine
        >>> engine = create_engine('sqlite://', echo=False)

        Create a table from scratch with 3 rows.

        >>> df = pd.DataFrame({'name' : ['User 1', 'User 2', 'User 3']})
        >>> df
             name
        0  User 1
        1  User 2
        2  User 3

        >>> df.to_sql('users', con=engine)
        >>> engine.execute("SELECT * FROM users").fetchall()
        [(0, 'User 1'), (1, 'User 2'), (2, 'User 3')]

        An `sqlalchemy.engine.Connection` can also be passed to to `con`:
        >>> with engine.begin() as connection:
        ...     df1 = pd.DataFrame({'name' : ['User 4', 'User 5']})
        ...     df1.to_sql('users', con=connection, if_exists='append')

        This is allowed to support operations that require that the same
        DBAPI connection is used for the entire operation.

        >>> df2 = pd.DataFrame({'name' : ['User 6', 'User 7']})
        >>> df2.to_sql('users', con=engine, if_exists='append')
        >>> engine.execute("SELECT * FROM users").fetchall()
        [(0, 'User 1'), (1, 'User 2'), (2, 'User 3'),
         (0, 'User 4'), (1, 'User 5'), (0, 'User 6'),
         (1, 'User 7')]

        Overwrite the table with just ``df2``.

        >>> df2.to_sql('users', con=engine, if_exists='replace',
        ...            index_label='id')
        >>> engine.execute("SELECT * FROM users").fetchall()
        [(0, 'User 6'), (1, 'User 7')]

        Specify the dtype (especially useful for integers with missing values).
        Notice that while pandas is forced to store the data as floating point,
        the database supports nullable integers. When fetching the data with
        Python, we get back integer scalars.

        >>> df = pd.DataFrame({"A": [1, None, 2]})
        >>> df
             A
        0  1.0
        1  NaN
        2  2.0

        >>> from sqlalchemy.types import Integer
        >>> df.to_sql('integers', con=engine, index=False,
        ...           dtype={"A": Integer()})

        >>> engine.execute("SELECT * FROM integers").fetchall()
        [(1,), (None,), (2,)]
        """
        from pandas.io import sql

        sql.to_sql(
            self,
            name,
            con,
            schema=schema,
            if_exists=if_exists,
            index=index,
            index_label=index_label,
            chunksize=chunksize,
            dtype=dtype,
            method=method,
        )

    def to_pickle(
        self,
        path,
        compression: CompressionOptions = "infer",
        protocol: int = pickle.HIGHEST_PROTOCOL,
        storage_options: StorageOptions = None,
    ) -> None:
        """
        Pickle (serialize) object to file.

        Parameters
        ----------
        path : str
            File path where the pickled object will be stored.
        compression : {'infer', 'gzip', 'bz2', 'zip', 'xz', None}, \
        default 'infer'
            A string representing the compression to use in the output file. By
            default, infers from the file extension in specified path.
        protocol : int
            Int which indicates which protocol should be used by the pickler,
            default HIGHEST_PROTOCOL (see [1]_ paragraph 12.1.2). The possible
            values are 0, 1, 2, 3, 4. A negative value for the protocol
            parameter is equivalent to setting its value to HIGHEST_PROTOCOL.

            .. [1] https://docs.python.org/3/library/pickle.html.

        storage_options : dict, optional
            Extra options that make sense for a particular storage connection, e.g.
            host, port, username, password, etc., if using a URL that will
            be parsed by ``fsspec``, e.g., starting "s3://", "gcs://". An error
            will be raised if providing this argument with a local path or
            a file-like buffer. See the fsspec and backend storage implementation
            docs for the set of allowed keys and values

            .. versionadded:: 1.2.0

        See Also
        --------
        read_pickle : Load pickled pandas object (or any object) from file.
        DataFrame.to_hdf : Write DataFrame to an HDF5 file.
        DataFrame.to_sql : Write DataFrame to a SQL database.
        DataFrame.to_parquet : Write a DataFrame to the binary parquet format.

        Examples
        --------
        >>> original_df = pd.DataFrame({"foo": range(5), "bar": range(5, 10)})
        >>> original_df
           foo  bar
        0    0    5
        1    1    6
        2    2    7
        3    3    8
        4    4    9
        >>> original_df.to_pickle("./dummy.pkl")

        >>> unpickled_df = pd.read_pickle("./dummy.pkl")
        >>> unpickled_df
           foo  bar
        0    0    5
        1    1    6
        2    2    7
        3    3    8
        4    4    9

        >>> import os
        >>> os.remove("./dummy.pkl")
        """
        from pandas.io.pickle import to_pickle

        to_pickle(
            self,
            path,
            compression=compression,
            protocol=protocol,
            storage_options=storage_options,
        )

    def to_clipboard(
        self, excel: bool_t = True, sep: Optional[str] = None, **kwargs
    ) -> None:
        r"""
        Copy object to the system clipboard.

        Write a text representation of object to the system clipboard.
        This can be pasted into Excel, for example.

        Parameters
        ----------
        excel : bool, default True
            Produce output in a csv format for easy pasting into excel.

            - True, use the provided separator for csv pasting.
            - False, write a string representation of the object to the clipboard.

        sep : str, default ``'\t'``
            Field delimiter.
        **kwargs
            These parameters will be passed to DataFrame.to_csv.

        See Also
        --------
        DataFrame.to_csv : Write a DataFrame to a comma-separated values
            (csv) file.
        read_clipboard : Read text from clipboard and pass to read_table.

        Notes
        -----
        Requirements for your platform.

          - Linux : `xclip`, or `xsel` (with `PyQt4` modules)
          - Windows : none
          - OS X : none

        Examples
        --------
        Copy the contents of a DataFrame to the clipboard.

        >>> df = pd.DataFrame([[1, 2, 3], [4, 5, 6]], columns=['A', 'B', 'C'])

        >>> df.to_clipboard(sep=',')  # doctest: +SKIP
        ... # Wrote the following to the system clipboard:
        ... # ,A,B,C
        ... # 0,1,2,3
        ... # 1,4,5,6

        We can omit the index by passing the keyword `index` and setting
        it to false.

        >>> df.to_clipboard(sep=',', index=False)  # doctest: +SKIP
        ... # Wrote the following to the system clipboard:
        ... # A,B,C
        ... # 1,2,3
        ... # 4,5,6
        """
        from pandas.io import clipboards

        clipboards.to_clipboard(self, excel=excel, sep=sep, **kwargs)

    def to_xarray(self):
        """
        Return an xarray object from the pandas object.

        Returns
        -------
        xarray.DataArray or xarray.Dataset
            Data in the pandas structure converted to Dataset if the object is
            a DataFrame, or a DataArray if the object is a Series.

        See Also
        --------
        DataFrame.to_hdf : Write DataFrame to an HDF5 file.
        DataFrame.to_parquet : Write a DataFrame to the binary parquet format.

        Notes
        -----
        See the `xarray docs <https://xarray.pydata.org/en/stable/>`__

        Examples
        --------
        >>> df = pd.DataFrame([('falcon', 'bird', 389.0, 2),
        ...                    ('parrot', 'bird', 24.0, 2),
        ...                    ('lion', 'mammal', 80.5, 4),
        ...                    ('monkey', 'mammal', np.nan, 4)],
        ...                   columns=['name', 'class', 'max_speed',
        ...                            'num_legs'])
        >>> df
             name   class  max_speed  num_legs
        0  falcon    bird      389.0         2
        1  parrot    bird       24.0         2
        2    lion  mammal       80.5         4
        3  monkey  mammal        NaN         4

        >>> df.to_xarray()
        <xarray.Dataset>
        Dimensions:    (index: 4)
        Coordinates:
          * index      (index) int64 0 1 2 3
        Data variables:
            name       (index) object 'falcon' 'parrot' 'lion' 'monkey'
            class      (index) object 'bird' 'bird' 'mammal' 'mammal'
            max_speed  (index) float64 389.0 24.0 80.5 nan
            num_legs   (index) int64 2 2 4 4

        >>> df['max_speed'].to_xarray()
        <xarray.DataArray 'max_speed' (index: 4)>
        array([389. ,  24. ,  80.5,   nan])
        Coordinates:
          * index    (index) int64 0 1 2 3

        >>> dates = pd.to_datetime(['2018-01-01', '2018-01-01',
        ...                         '2018-01-02', '2018-01-02'])
        >>> df_multiindex = pd.DataFrame({'date': dates,
        ...                               'animal': ['falcon', 'parrot',
        ...                                          'falcon', 'parrot'],
        ...                               'speed': [350, 18, 361, 15]})
        >>> df_multiindex = df_multiindex.set_index(['date', 'animal'])

        >>> df_multiindex
                           speed
        date       animal
        2018-01-01 falcon    350
                   parrot     18
        2018-01-02 falcon    361
                   parrot     15

        >>> df_multiindex.to_xarray()
        <xarray.Dataset>
        Dimensions:  (animal: 2, date: 2)
        Coordinates:
          * date     (date) datetime64[ns] 2018-01-01 2018-01-02
          * animal   (animal) object 'falcon' 'parrot'
        Data variables:
            speed    (date, animal) int64 350 18 361 15
        """
        xarray = import_optional_dependency("xarray")

        if self.ndim == 1:
            return xarray.DataArray.from_series(self)
        else:
            return xarray.Dataset.from_dataframe(self)

    @Substitution(returns=fmt.return_docstring)
    def to_latex(
        self,
        buf=None,
        columns=None,
        col_space=None,
        header=True,
        index=True,
        na_rep="NaN",
        formatters=None,
        float_format=None,
        sparsify=None,
        index_names=True,
        bold_rows=False,
        column_format=None,
        longtable=None,
        escape=None,
        encoding=None,
        decimal=".",
        multicolumn=None,
        multicolumn_format=None,
        multirow=None,
        caption=None,
        label=None,
        position=None,
    ):
        r"""
        Render object to a LaTeX tabular, longtable, or nested table/tabular.

        Requires ``\usepackage{booktabs}``.  The output can be copy/pasted
        into a main LaTeX document or read from an external file
        with ``\input{table.tex}``.

        .. versionchanged:: 0.20.2
           Added to Series.

        .. versionchanged:: 1.0.0
           Added caption and label arguments.

        Parameters
        ----------
        buf : str, Path or StringIO-like, optional, default None
            Buffer to write to. If None, the output is returned as a string.
        columns : list of label, optional
            The subset of columns to write. Writes all columns by default.
        col_space : int, optional
            The minimum width of each column.
        header : bool or list of str, default True
            Write out the column names. If a list of strings is given,
            it is assumed to be aliases for the column names.
        index : bool, default True
            Write row names (index).
        na_rep : str, default 'NaN'
            Missing data representation.
        formatters : list of functions or dict of {str: function}, optional
            Formatter functions to apply to columns' elements by position or
            name. The result of each function must be a unicode string.
            List must be of length equal to the number of columns.
        float_format : one-parameter function or str, optional, default None
            Formatter for floating point numbers. For example
            ``float_format="%%.2f"`` and ``float_format="{:0.2f}".format`` will
            both result in 0.1234 being formatted as 0.12.
        sparsify : bool, optional
            Set to False for a DataFrame with a hierarchical index to print
            every multiindex key at each row. By default, the value will be
            read from the config module.
        index_names : bool, default True
            Prints the names of the indexes.
        bold_rows : bool, default False
            Make the row labels bold in the output.
        column_format : str, optional
            The columns format as specified in `LaTeX table format
            <https://en.wikibooks.org/wiki/LaTeX/Tables>`__ e.g. 'rcl' for 3
            columns. By default, 'l' will be used for all columns except
            columns of numbers, which default to 'r'.
        longtable : bool, optional
            By default, the value will be read from the pandas config
            module. Use a longtable environment instead of tabular. Requires
            adding a \usepackage{longtable} to your LaTeX preamble.
        escape : bool, optional
            By default, the value will be read from the pandas config
            module. When set to False prevents from escaping latex special
            characters in column names.
        encoding : str, optional
            A string representing the encoding to use in the output file,
            defaults to 'utf-8'.
        decimal : str, default '.'
            Character recognized as decimal separator, e.g. ',' in Europe.
        multicolumn : bool, default True
            Use \multicolumn to enhance MultiIndex columns.
            The default will be read from the config module.
        multicolumn_format : str, default 'l'
            The alignment for multicolumns, similar to `column_format`
            The default will be read from the config module.
        multirow : bool, default False
            Use \multirow to enhance MultiIndex rows. Requires adding a
            \usepackage{multirow} to your LaTeX preamble. Will print
            centered labels (instead of top-aligned) across the contained
            rows, separating groups via clines. The default will be read
            from the pandas config module.
        caption : str, optional
            The LaTeX caption to be placed inside ``\caption{}`` in the output.

            .. versionadded:: 1.0.0

        label : str, optional
            The LaTeX label to be placed inside ``\label{}`` in the output.
            This is used with ``\ref{}`` in the main ``.tex`` file.

            .. versionadded:: 1.0.0
        position : str, optional
            The LaTeX positional argument for tables, to be placed after
            ``\begin{}`` in the output.
        %(returns)s
        See Also
        --------
        DataFrame.to_string : Render a DataFrame to a console-friendly
            tabular output.
        DataFrame.to_html : Render a DataFrame as an HTML table.

        Examples
        --------
        >>> df = pd.DataFrame({'name': ['Raphael', 'Donatello'],
        ...                    'mask': ['red', 'purple'],
        ...                    'weapon': ['sai', 'bo staff']})
        >>> print(df.to_latex(index=False))  # doctest: +NORMALIZE_WHITESPACE
        \begin{tabular}{lll}
         \toprule
               name &    mask &    weapon \\
         \midrule
            Raphael &     red &       sai \\
          Donatello &  purple &  bo staff \\
        \bottomrule
        \end{tabular}
        """
        # Get defaults from the pandas config
        if self.ndim == 1:
            self = self.to_frame()
        if longtable is None:
            longtable = config.get_option("display.latex.longtable")
        if escape is None:
            escape = config.get_option("display.latex.escape")
        if multicolumn is None:
            multicolumn = config.get_option("display.latex.multicolumn")
        if multicolumn_format is None:
            multicolumn_format = config.get_option("display.latex.multicolumn_format")
        if multirow is None:
            multirow = config.get_option("display.latex.multirow")

        formatter = DataFrameFormatter(
            self,
            columns=columns,
            col_space=col_space,
            na_rep=na_rep,
            header=header,
            index=index,
            formatters=formatters,
            float_format=float_format,
            bold_rows=bold_rows,
            sparsify=sparsify,
            index_names=index_names,
            escape=escape,
            decimal=decimal,
        )
        return formatter.to_latex(
            buf=buf,
            column_format=column_format,
            longtable=longtable,
            encoding=encoding,
            multicolumn=multicolumn,
            multicolumn_format=multicolumn_format,
            multirow=multirow,
            caption=caption,
            label=label,
            position=position,
        )

    def to_csv(
        self,
        path_or_buf: Optional[FilePathOrBuffer] = None,
        sep: str = ",",
        na_rep: str = "",
        float_format: Optional[str] = None,
        columns: Optional[Sequence[Label]] = None,
        header: Union[bool_t, List[str]] = True,
        index: bool_t = True,
        index_label: Optional[Union[bool_t, str, Sequence[Label]]] = None,
        mode: str = "w",
        encoding: Optional[str] = None,
        compression: CompressionOptions = "infer",
        quoting: Optional[int] = None,
        quotechar: str = '"',
        line_terminator: Optional[str] = None,
        chunksize: Optional[int] = None,
        date_format: Optional[str] = None,
        doublequote: bool_t = True,
        escapechar: Optional[str] = None,
        decimal: Optional[str] = ".",
        errors: str = "strict",
        storage_options: StorageOptions = None,
    ) -> Optional[str]:
        r"""
        Write object to a comma-separated values (csv) file.

        .. versionchanged:: 0.24.0
            The order of arguments for Series was changed.

        Parameters
        ----------
        path_or_buf : str or file handle, default None
            File path or object, if None is provided the result is returned as
            a string.  If a non-binary file object is passed, it should be opened
            with `newline=''`, disabling universal newlines. If a binary
            file object is passed, `mode` needs to contain a `'b'`.

            .. versionchanged:: 0.24.0

               Was previously named "path" for Series.

            .. versionchanged:: 1.2.0

               Support for binary file objects was introduced.

        sep : str, default ','
            String of length 1. Field delimiter for the output file.
        na_rep : str, default ''
            Missing data representation.
        float_format : str, default None
            Format string for floating point numbers.
        columns : sequence, optional
            Columns to write.
        header : bool or list of str, default True
            Write out the column names. If a list of strings is given it is
            assumed to be aliases for the column names.

            .. versionchanged:: 0.24.0

               Previously defaulted to False for Series.

        index : bool, default True
            Write row names (index).
        index_label : str or sequence, or False, default None
            Column label for index column(s) if desired. If None is given, and
            `header` and `index` are True, then the index names are used. A
            sequence should be given if the object uses MultiIndex. If
            False do not print fields for index names. Use index_label=False
            for easier importing in R.
        mode : str
            Python write mode, default 'w'.
        encoding : str, optional
            A string representing the encoding to use in the output file,
            defaults to 'utf-8'. `encoding` is not supported if `path_or_buf`
            is a non-binary file object.
        compression : str or dict, default 'infer'
            If str, represents compression mode. If dict, value at 'method' is
            the compression mode. Compression mode may be any of the following
            possible values: {'infer', 'gzip', 'bz2', 'zip', 'xz', None}. If
            compression mode is 'infer' and `path_or_buf` is path-like, then
            detect compression mode from the following extensions: '.gz',
            '.bz2', '.zip' or '.xz'. (otherwise no compression). If dict given
            and mode is one of {'zip', 'gzip', 'bz2'}, or inferred as
            one of the above, other entries passed as
            additional compression options.

            .. versionchanged:: 1.0.0

               May now be a dict with key 'method' as compression mode
               and other entries as additional compression options if
               compression mode is 'zip'.

            .. versionchanged:: 1.1.0

               Passing compression options as keys in dict is
               supported for compression modes 'gzip' and 'bz2'
               as well as 'zip'.

            .. versionchanged:: 1.2.0

                Compression is supported for binary file objects.

            .. versionchanged:: 1.2.0

                Previous versions forwarded dict entries for 'gzip' to
                `gzip.open` instead of `gzip.GzipFile` which prevented
                setting `mtime`.

        quoting : optional constant from csv module
            Defaults to csv.QUOTE_MINIMAL. If you have set a `float_format`
            then floats are converted to strings and thus csv.QUOTE_NONNUMERIC
            will treat them as non-numeric.
        quotechar : str, default '\"'
            String of length 1. Character used to quote fields.
        line_terminator : str, optional
            The newline character or character sequence to use in the output
            file. Defaults to `os.linesep`, which depends on the OS in which
            this method is called ('\n' for linux, '\r\n' for Windows, i.e.).

            .. versionchanged:: 0.24.0
        chunksize : int or None
            Rows to write at a time.
        date_format : str, default None
            Format string for datetime objects.
        doublequote : bool, default True
            Control quoting of `quotechar` inside a field.
        escapechar : str, default None
            String of length 1. Character used to escape `sep` and `quotechar`
            when appropriate.
        decimal : str, default '.'
            Character recognized as decimal separator. E.g. use ',' for
            European data.
        errors : str, default 'strict'
            Specifies how encoding and decoding errors are to be handled.
            See the errors argument for :func:`open` for a full list
            of options.

            .. versionadded:: 1.1.0

        storage_options : dict, optional
            Extra options that make sense for a particular storage connection, e.g.
            host, port, username, password, etc., if using a URL that will
            be parsed by ``fsspec``, e.g., starting "s3://", "gcs://". An error
            will be raised if providing this argument with a local path or
            a file-like buffer. See the fsspec and backend storage implementation
            docs for the set of allowed keys and values

            .. versionadded:: 1.2.0

        Returns
        -------
        None or str
            If path_or_buf is None, returns the resulting csv format as a
            string. Otherwise returns None.

        See Also
        --------
        read_csv : Load a CSV file into a DataFrame.
        to_excel : Write DataFrame to an Excel file.

        Examples
        --------
        >>> df = pd.DataFrame({'name': ['Raphael', 'Donatello'],
        ...                    'mask': ['red', 'purple'],
        ...                    'weapon': ['sai', 'bo staff']})
        >>> df.to_csv(index=False)
        'name,mask,weapon\nRaphael,red,sai\nDonatello,purple,bo staff\n'

        Create 'out.zip' containing 'out.csv'

        >>> compression_opts = dict(method='zip',
        ...                         archive_name='out.csv')  # doctest: +SKIP
        >>> df.to_csv('out.zip', index=False,
        ...           compression=compression_opts)  # doctest: +SKIP
        """
        df = self if isinstance(self, ABCDataFrame) else self.to_frame()

        from pandas.io.formats.csvs import CSVFormatter

        formatter = CSVFormatter(
            df,
            path_or_buf,
            line_terminator=line_terminator,
            sep=sep,
            encoding=encoding,
            errors=errors,
            compression=compression,
            quoting=quoting,
            na_rep=na_rep,
            float_format=float_format,
            cols=columns,
            header=header,
            index=index,
            index_label=index_label,
            mode=mode,
            chunksize=chunksize,
            quotechar=quotechar,
            date_format=date_format,
            doublequote=doublequote,
            escapechar=escapechar,
            decimal=decimal,
            storage_options=storage_options,
        )
        formatter.save()

        if path_or_buf is None:
            return formatter.path_or_buf.getvalue()

        return None

    # ----------------------------------------------------------------------
    # Lookup Caching

    def _set_as_cached(self, item, cacher) -> None:
        """
        Set the _cacher attribute on the calling object with a weakref to
        cacher.
        """
        self._cacher = (item, weakref.ref(cacher))

    def _reset_cacher(self) -> None:
        """
        Reset the cacher.
        """
        if hasattr(self, "_cacher"):
            del self._cacher

    def _maybe_cache_changed(self, item, value) -> None:
        """
        The object has called back to us saying maybe it has changed.
        """
        loc = self._info_axis.get_loc(item)
        self._mgr.iset(loc, value)

    @property
    def _is_cached(self) -> bool_t:
        """Return boolean indicating if self is cached or not."""
        return getattr(self, "_cacher", None) is not None

    def _get_cacher(self):
        """return my cacher or None"""
        cacher = getattr(self, "_cacher", None)
        if cacher is not None:
            cacher = cacher[1]()
        return cacher

    def _maybe_update_cacher(
        self, clear: bool_t = False, verify_is_copy: bool_t = True
    ) -> None:
        """
        See if we need to update our parent cacher if clear, then clear our
        cache.

        Parameters
        ----------
        clear : bool, default False
            Clear the item cache.
        verify_is_copy : bool, default True
            Provide is_copy checks.
        """
        cacher = getattr(self, "_cacher", None)
        if cacher is not None:
            ref = cacher[1]()

            # we are trying to reference a dead referant, hence
            # a copy
            if ref is None:
                del self._cacher
            else:
                if len(self) == len(ref):
                    # otherwise, either self or ref has swapped in new arrays
                    ref._maybe_cache_changed(cacher[0], self)

        if verify_is_copy:
            self._check_setitem_copy(stacklevel=5, t="referant")

        if clear:
            self._clear_item_cache()

    def _clear_item_cache(self) -> None:
        self._item_cache.clear()

    # ----------------------------------------------------------------------
    # Indexing Methods

    def take(
        self: FrameOrSeries, indices, axis=0, is_copy: Optional[bool_t] = None, **kwargs
    ) -> FrameOrSeries:
        """
        Return the elements in the given *positional* indices along an axis.

        This means that we are not indexing according to actual values in
        the index attribute of the object. We are indexing according to the
        actual position of the element in the object.

        Parameters
        ----------
        indices : array-like
            An array of ints indicating which positions to take.
        axis : {0 or 'index', 1 or 'columns', None}, default 0
            The axis on which to select elements. ``0`` means that we are
            selecting rows, ``1`` means that we are selecting columns.
        is_copy : bool
            Before pandas 1.0, ``is_copy=False`` can be specified to ensure
            that the return value is an actual copy. Starting with pandas 1.0,
            ``take`` always returns a copy, and the keyword is therefore
            deprecated.

            .. deprecated:: 1.0.0
        **kwargs
            For compatibility with :meth:`numpy.take`. Has no effect on the
            output.

        Returns
        -------
        taken : same type as caller
            An array-like containing the elements taken from the object.

        See Also
        --------
        DataFrame.loc : Select a subset of a DataFrame by labels.
        DataFrame.iloc : Select a subset of a DataFrame by positions.
        numpy.take : Take elements from an array along an axis.

        Examples
        --------
        >>> df = pd.DataFrame([('falcon', 'bird', 389.0),
        ...                    ('parrot', 'bird', 24.0),
        ...                    ('lion', 'mammal', 80.5),
        ...                    ('monkey', 'mammal', np.nan)],
        ...                   columns=['name', 'class', 'max_speed'],
        ...                   index=[0, 2, 3, 1])
        >>> df
             name   class  max_speed
        0  falcon    bird      389.0
        2  parrot    bird       24.0
        3    lion  mammal       80.5
        1  monkey  mammal        NaN

        Take elements at positions 0 and 3 along the axis 0 (default).

        Note how the actual indices selected (0 and 1) do not correspond to
        our selected indices 0 and 3. That's because we are selecting the 0th
        and 3rd rows, not rows whose indices equal 0 and 3.

        >>> df.take([0, 3])
             name   class  max_speed
        0  falcon    bird      389.0
        1  monkey  mammal        NaN

        Take elements at indices 1 and 2 along the axis 1 (column selection).

        >>> df.take([1, 2], axis=1)
            class  max_speed
        0    bird      389.0
        2    bird       24.0
        3  mammal       80.5
        1  mammal        NaN

        We may take elements using negative integers for positive indices,
        starting from the end of the object, just like with Python lists.

        >>> df.take([-1, -2])
             name   class  max_speed
        1  monkey  mammal        NaN
        3    lion  mammal       80.5
        """
        if is_copy is not None:
            warnings.warn(
                "is_copy is deprecated and will be removed in a future version. "
                "'take' always returns a copy, so there is no need to specify this.",
                FutureWarning,
                stacklevel=2,
            )

        nv.validate_take(tuple(), kwargs)

        new_data = self._mgr.take(
            indices, axis=self._get_block_manager_axis(axis), verify=True
        )
        return self._constructor(new_data).__finalize__(self, method="take")

    def _take_with_is_copy(self: FrameOrSeries, indices, axis=0) -> FrameOrSeries:
        """
        Internal version of the `take` method that sets the `_is_copy`
        attribute to keep track of the parent dataframe (using in indexing
        for the SettingWithCopyWarning).

        See the docstring of `take` for full explanation of the parameters.
        """
        result = self.take(indices=indices, axis=axis)
        # Maybe set copy if we didn't actually change the index.
        if not result._get_axis(axis).equals(self._get_axis(axis)):
            result._set_is_copy(self)
        return result

    def xs(self, key, axis=0, level=None, drop_level: bool_t = True):
        """
        Return cross-section from the Series/DataFrame.

        This method takes a `key` argument to select data at a particular
        level of a MultiIndex.

        Parameters
        ----------
        key : label or tuple of label
            Label contained in the index, or partially in a MultiIndex.
        axis : {0 or 'index', 1 or 'columns'}, default 0
            Axis to retrieve cross-section on.
        level : object, defaults to first n levels (n=1 or len(key))
            In case of a key partially contained in a MultiIndex, indicate
            which levels are used. Levels can be referred by label or position.
        drop_level : bool, default True
            If False, returns object with same levels as self.

        Returns
        -------
        Series or DataFrame
            Cross-section from the original Series or DataFrame
            corresponding to the selected index levels.

        See Also
        --------
        DataFrame.loc : Access a group of rows and columns
            by label(s) or a boolean array.
        DataFrame.iloc : Purely integer-location based indexing
            for selection by position.

        Notes
        -----
        `xs` can not be used to set values.

        MultiIndex Slicers is a generic way to get/set values on
        any level or levels.
        It is a superset of `xs` functionality, see
        :ref:`MultiIndex Slicers <advanced.mi_slicers>`.

        Examples
        --------
        >>> d = {'num_legs': [4, 4, 2, 2],
        ...      'num_wings': [0, 0, 2, 2],
        ...      'class': ['mammal', 'mammal', 'mammal', 'bird'],
        ...      'animal': ['cat', 'dog', 'bat', 'penguin'],
        ...      'locomotion': ['walks', 'walks', 'flies', 'walks']}
        >>> df = pd.DataFrame(data=d)
        >>> df = df.set_index(['class', 'animal', 'locomotion'])
        >>> df
                                   num_legs  num_wings
        class  animal  locomotion
        mammal cat     walks              4          0
               dog     walks              4          0
               bat     flies              2          2
        bird   penguin walks              2          2

        Get values at specified index

        >>> df.xs('mammal')
                           num_legs  num_wings
        animal locomotion
        cat    walks              4          0
        dog    walks              4          0
        bat    flies              2          2

        Get values at several indexes

        >>> df.xs(('mammal', 'dog'))
                    num_legs  num_wings
        locomotion
        walks              4          0

        Get values at specified index and level

        >>> df.xs('cat', level=1)
                           num_legs  num_wings
        class  locomotion
        mammal walks              4          0

        Get values at several indexes and levels

        >>> df.xs(('bird', 'walks'),
        ...       level=[0, 'locomotion'])
                 num_legs  num_wings
        animal
        penguin         2          2

        Get values at specified column and axis

        >>> df.xs('num_wings', axis=1)
        class   animal   locomotion
        mammal  cat      walks         0
                dog      walks         0
                bat      flies         2
        bird    penguin  walks         2
        Name: num_wings, dtype: int64
        """
        axis = self._get_axis_number(axis)
        labels = self._get_axis(axis)
        if level is not None:
            if not isinstance(labels, MultiIndex):
                raise TypeError("Index must be a MultiIndex")
            loc, new_ax = labels.get_loc_level(key, level=level, drop_level=drop_level)

            # create the tuple of the indexer
            _indexer = [slice(None)] * self.ndim
            _indexer[axis] = loc
            indexer = tuple(_indexer)

            result = self.iloc[indexer]
            setattr(result, result._get_axis_name(axis), new_ax)
            return result

        if axis == 1:
            return self[key]

        index = self.index
        if isinstance(index, MultiIndex):
            try:
                loc, new_index = self.index.get_loc_level(key, drop_level=drop_level)
            except TypeError as e:
                raise TypeError(f"Expected label or tuple of labels, got {key}") from e
        else:
            loc = self.index.get_loc(key)

            if isinstance(loc, np.ndarray):
                if loc.dtype == np.bool_:
                    (inds,) = loc.nonzero()
                    return self._take_with_is_copy(inds, axis=axis)
                else:
                    return self._take_with_is_copy(loc, axis=axis)

            if not is_scalar(loc):
                new_index = self.index[loc]

        if is_scalar(loc):
            # In this case loc should be an integer
            if self.ndim == 1:
                # if we encounter an array-like and we only have 1 dim
                # that means that their are list/ndarrays inside the Series!
                # so just return them (GH 6394)
                return self._values[loc]

            new_values = self._mgr.fast_xs(loc)

            result = self._constructor_sliced(
                new_values,
                index=self.columns,
                name=self.index[loc],
                dtype=new_values.dtype,
            )

        else:
            result = self.iloc[loc]
            result.index = new_index

        # this could be a view
        # but only in a single-dtyped view sliceable case
        result._set_is_copy(self, copy=not result._is_view)
        return result

    def __getitem__(self, item):
        raise AbstractMethodError(self)

    def _get_item_cache(self, item):
        """Return the cached item, item represents a label indexer."""
        cache = self._item_cache
        res = cache.get(item)
        if res is None:
            # All places that call _get_item_cache have unique columns,
            #  pending resolution of GH#33047

            loc = self.columns.get_loc(item)
            values = self._mgr.iget(loc)
            res = self._box_col_values(values, loc)

            cache[item] = res
            res._set_as_cached(item, self)

            # for a chain
            res._is_copy = self._is_copy
        return res

    def _slice(self: FrameOrSeries, slobj: slice, axis=0) -> FrameOrSeries:
        """
        Construct a slice of this container.

        Slicing with this method is *always* positional.
        """
        assert isinstance(slobj, slice), type(slobj)
        axis = self._get_block_manager_axis(axis)
        result = self._constructor(self._mgr.get_slice(slobj, axis=axis))
        result = result.__finalize__(self)

        # this could be a view
        # but only in a single-dtyped view sliceable case
        is_copy = axis != 0 or result._is_view
        result._set_is_copy(self, copy=is_copy)
        return result

    def _iset_item(self, loc: int, value) -> None:
        self._mgr.iset(loc, value)
        self._clear_item_cache()

    def _set_item(self, key, value) -> None:
        try:
            loc = self._info_axis.get_loc(key)
        except KeyError:
            # This item wasn't present, just insert at end
            self._mgr.insert(len(self._info_axis), key, value)
            return

        NDFrame._iset_item(self, loc, value)

    def _set_is_copy(self, ref, copy: bool_t = True) -> None:
        if not copy:
            self._is_copy = None
        else:
            assert ref is not None
            self._is_copy = weakref.ref(ref)

    def _check_is_chained_assignment_possible(self) -> bool_t:
        """
        Check if we are a view, have a cacher, and are of mixed type.
        If so, then force a setitem_copy check.

        Should be called just near setting a value

        Will return a boolean if it we are a view and are cached, but a
        single-dtype meaning that the cacher should be updated following
        setting.
        """
        if self._is_view and self._is_cached:
            ref = self._get_cacher()
            if ref is not None and ref._is_mixed_type:
                self._check_setitem_copy(stacklevel=4, t="referant", force=True)
            return True
        elif self._is_copy:
            self._check_setitem_copy(stacklevel=4, t="referant")
        return False

    def _check_setitem_copy(self, stacklevel=4, t="setting", force=False):
        """

        Parameters
        ----------
        stacklevel : int, default 4
           the level to show of the stack when the error is output
        t : str, the type of setting error
        force : bool, default False
           If True, then force showing an error.

        validate if we are doing a setitem on a chained copy.

        If you call this function, be sure to set the stacklevel such that the
        user will see the error *at the level of setting*

        It is technically possible to figure out that we are setting on
        a copy even WITH a multi-dtyped pandas object. In other words, some
        blocks may be views while other are not. Currently _is_view will ALWAYS
        return False for multi-blocks to avoid having to handle this case.

        df = DataFrame(np.arange(0,9), columns=['count'])
        df['group'] = 'b'

        # This technically need not raise SettingWithCopy if both are view
        # (which is not # generally guaranteed but is usually True.  However,
        # this is in general not a good practice and we recommend using .loc.
        df.iloc[0:5]['group'] = 'a'

        """
        # return early if the check is not needed
        if not (force or self._is_copy):
            return

        value = config.get_option("mode.chained_assignment")
        if value is None:
            return

        # see if the copy is not actually referred; if so, then dissolve
        # the copy weakref
        if self._is_copy is not None and not isinstance(self._is_copy, str):
            r = self._is_copy()
            if not gc.get_referents(r) or r.shape == self.shape:
                self._is_copy = None
                return

        # a custom message
        if isinstance(self._is_copy, str):
            t = self._is_copy

        elif t == "referant":
            t = (
                "\n"
                "A value is trying to be set on a copy of a slice from a "
                "DataFrame\n\n"
                "See the caveats in the documentation: "
                "https://pandas.pydata.org/pandas-docs/stable/user_guide/"
                "indexing.html#returning-a-view-versus-a-copy"
            )

        else:
            t = (
                "\n"
                "A value is trying to be set on a copy of a slice from a "
                "DataFrame.\n"
                "Try using .loc[row_indexer,col_indexer] = value "
                "instead\n\nSee the caveats in the documentation: "
                "https://pandas.pydata.org/pandas-docs/stable/user_guide/"
                "indexing.html#returning-a-view-versus-a-copy"
            )

        if value == "raise":
            raise com.SettingWithCopyError(t)
        elif value == "warn":
            warnings.warn(t, com.SettingWithCopyWarning, stacklevel=stacklevel)

    def __delitem__(self, key) -> None:
        """
        Delete item
        """
        deleted = False

        maybe_shortcut = False
        if self.ndim == 2 and isinstance(self.columns, MultiIndex):
            try:
                maybe_shortcut = key not in self.columns._engine
            except TypeError:
                pass

        if maybe_shortcut:
            # Allow shorthand to delete all columns whose first len(key)
            # elements match key:
            if not isinstance(key, tuple):
                key = (key,)
            for col in self.columns:
                if isinstance(col, tuple) and col[: len(key)] == key:
                    del self[col]
                    deleted = True
        if not deleted:
            # If the above loop ran and didn't delete anything because
            # there was no match, this call should raise the appropriate
            # exception:
            loc = self.axes[-1].get_loc(key)
            self._mgr.idelete(loc)

        # delete from the caches
        try:
            del self._item_cache[key]
        except KeyError:
            pass

    # ----------------------------------------------------------------------
    # Unsorted

    def get(self, key, default=None):
        """
        Get item from object for given key (ex: DataFrame column).

        Returns default value if not found.

        Parameters
        ----------
        key : object

        Returns
        -------
        value : same type as items contained in object
        """
        try:
            return self[key]
        except (KeyError, ValueError, IndexError):
            return default

    @property
    def _is_view(self) -> bool_t:
        """Return boolean indicating if self is view of another array """
        return self._mgr.is_view

    def reindex_like(
        self: FrameOrSeries,
        other,
        method: Optional[str] = None,
        copy: bool_t = True,
        limit=None,
        tolerance=None,
    ) -> FrameOrSeries:
        """
        Return an object with matching indices as other object.

        Conform the object to the same index on all axes. Optional
        filling logic, placing NaN in locations having no value
        in the previous index. A new object is produced unless the
        new index is equivalent to the current one and copy=False.

        Parameters
        ----------
        other : Object of the same data type
            Its row and column indices are used to define the new indices
            of this object.
        method : {None, 'backfill'/'bfill', 'pad'/'ffill', 'nearest'}
            Method to use for filling holes in reindexed DataFrame.
            Please note: this is only applicable to DataFrames/Series with a
            monotonically increasing/decreasing index.

            * None (default): don't fill gaps
            * pad / ffill: propagate last valid observation forward to next
              valid
            * backfill / bfill: use next valid observation to fill gap
            * nearest: use nearest valid observations to fill gap.

        copy : bool, default True
            Return a new object, even if the passed indexes are the same.
        limit : int, default None
            Maximum number of consecutive labels to fill for inexact matches.
        tolerance : optional
            Maximum distance between original and new labels for inexact
            matches. The values of the index at the matching locations most
            satisfy the equation ``abs(index[indexer] - target) <= tolerance``.

            Tolerance may be a scalar value, which applies the same tolerance
            to all values, or list-like, which applies variable tolerance per
            element. List-like includes list, tuple, array, Series, and must be
            the same size as the index and its dtype must exactly match the
            index's type.

        Returns
        -------
        Series or DataFrame
            Same type as caller, but with changed indices on each axis.

        See Also
        --------
        DataFrame.set_index : Set row labels.
        DataFrame.reset_index : Remove row labels or move them to new columns.
        DataFrame.reindex : Change to new indices or expand indices.

        Notes
        -----
        Same as calling
        ``.reindex(index=other.index, columns=other.columns,...)``.

        Examples
        --------
        >>> df1 = pd.DataFrame([[24.3, 75.7, 'high'],
        ...                     [31, 87.8, 'high'],
        ...                     [22, 71.6, 'medium'],
        ...                     [35, 95, 'medium']],
        ...                    columns=['temp_celsius', 'temp_fahrenheit',
        ...                             'windspeed'],
        ...                    index=pd.date_range(start='2014-02-12',
        ...                                        end='2014-02-15', freq='D'))

        >>> df1
                    temp_celsius  temp_fahrenheit windspeed
        2014-02-12          24.3             75.7      high
        2014-02-13          31.0             87.8      high
        2014-02-14          22.0             71.6    medium
        2014-02-15          35.0             95.0    medium

        >>> df2 = pd.DataFrame([[28, 'low'],
        ...                     [30, 'low'],
        ...                     [35.1, 'medium']],
        ...                    columns=['temp_celsius', 'windspeed'],
        ...                    index=pd.DatetimeIndex(['2014-02-12', '2014-02-13',
        ...                                            '2014-02-15']))

        >>> df2
                    temp_celsius windspeed
        2014-02-12          28.0       low
        2014-02-13          30.0       low
        2014-02-15          35.1    medium

        >>> df2.reindex_like(df1)
                    temp_celsius  temp_fahrenheit windspeed
        2014-02-12          28.0              NaN       low
        2014-02-13          30.0              NaN       low
        2014-02-14           NaN              NaN       NaN
        2014-02-15          35.1              NaN    medium
        """
        d = other._construct_axes_dict(
            axes=self._AXIS_ORDERS,
            method=method,
            copy=copy,
            limit=limit,
            tolerance=tolerance,
        )

        return self.reindex(**d)

    def drop(
        self,
        labels=None,
        axis=0,
        index=None,
        columns=None,
        level=None,
        inplace: bool_t = False,
        errors: str = "raise",
    ):

        inplace = validate_bool_kwarg(inplace, "inplace")

        if labels is not None:
            if index is not None or columns is not None:
                raise ValueError("Cannot specify both 'labels' and 'index'/'columns'")
            axis_name = self._get_axis_name(axis)
            axes = {axis_name: labels}
        elif index is not None or columns is not None:
            axes, _ = self._construct_axes_from_arguments((index, columns), {})
        else:
            raise ValueError(
                "Need to specify at least one of 'labels', 'index' or 'columns'"
            )

        obj = self

        for axis, labels in axes.items():
            if labels is not None:
                obj = obj._drop_axis(labels, axis, level=level, errors=errors)

        if inplace:
            self._update_inplace(obj)
        else:
            return obj

    def _drop_axis(
        self: FrameOrSeries, labels, axis, level=None, errors: str = "raise"
    ) -> FrameOrSeries:
        """
        Drop labels from specified axis. Used in the ``drop`` method
        internally.

        Parameters
        ----------
        labels : single label or list-like
        axis : int or axis name
        level : int or level name, default None
            For MultiIndex
        errors : {'ignore', 'raise'}, default 'raise'
            If 'ignore', suppress error and existing labels are dropped.

        """
        axis = self._get_axis_number(axis)
        axis_name = self._get_axis_name(axis)
        axis = self._get_axis(axis)

        if axis.is_unique:
            if level is not None:
                if not isinstance(axis, MultiIndex):
                    raise AssertionError("axis must be a MultiIndex")
                new_axis = axis.drop(labels, level=level, errors=errors)
            else:
                new_axis = axis.drop(labels, errors=errors)
            result = self.reindex(**{axis_name: new_axis})

        # Case for non-unique axis
        else:
            labels = ensure_object(com.index_labels_to_array(labels))
            if level is not None:
                if not isinstance(axis, MultiIndex):
                    raise AssertionError("axis must be a MultiIndex")
                indexer = ~axis.get_level_values(level).isin(labels)

                # GH 18561 MultiIndex.drop should raise if label is absent
                if errors == "raise" and indexer.all():
                    raise KeyError(f"{labels} not found in axis")
            else:
                indexer = ~axis.isin(labels)
                # Check if label doesn't exist along axis
                labels_missing = (axis.get_indexer_for(labels) == -1).any()
                if errors == "raise" and labels_missing:
                    raise KeyError(f"{labels} not found in axis")

            slicer = [slice(None)] * self.ndim
            slicer[self._get_axis_number(axis_name)] = indexer

            result = self.loc[tuple(slicer)]

        return result

    def _update_inplace(self, result, verify_is_copy: bool_t = True) -> None:
        """
        Replace self internals with result.

        Parameters
        ----------
        result : same type as self
        verify_is_copy : bool, default True
            Provide is_copy checks.
        """
        # NOTE: This does *not* call __finalize__ and that's an explicit
        # decision that we may revisit in the future.
        self._reset_cache()
        self._clear_item_cache()
        self._mgr = result._mgr
        self._maybe_update_cacher(verify_is_copy=verify_is_copy)

    def add_prefix(self: FrameOrSeries, prefix: str) -> FrameOrSeries:
        """
        Prefix labels with string `prefix`.

        For Series, the row labels are prefixed.
        For DataFrame, the column labels are prefixed.

        Parameters
        ----------
        prefix : str
            The string to add before each label.

        Returns
        -------
        Series or DataFrame
            New Series or DataFrame with updated labels.

        See Also
        --------
        Series.add_suffix: Suffix row labels with string `suffix`.
        DataFrame.add_suffix: Suffix column labels with string `suffix`.

        Examples
        --------
        >>> s = pd.Series([1, 2, 3, 4])
        >>> s
        0    1
        1    2
        2    3
        3    4
        dtype: int64

        >>> s.add_prefix('item_')
        item_0    1
        item_1    2
        item_2    3
        item_3    4
        dtype: int64

        >>> df = pd.DataFrame({'A': [1, 2, 3, 4], 'B': [3, 4, 5, 6]})
        >>> df
           A  B
        0  1  3
        1  2  4
        2  3  5
        3  4  6

        >>> df.add_prefix('col_')
             col_A  col_B
        0       1       3
        1       2       4
        2       3       5
        3       4       6
        """
        f = functools.partial("{prefix}{}".format, prefix=prefix)

        mapper = {self._info_axis_name: f}
        # error: Incompatible return value type (got "Optional[FrameOrSeries]",
        # expected "FrameOrSeries")
        # error: Argument 1 to "rename" of "NDFrame" has incompatible type
        # "**Dict[str, partial[str]]"; expected "Union[str, int, None]"
        return self.rename(**mapper)  # type: ignore[return-value, arg-type]

    def add_suffix(self: FrameOrSeries, suffix: str) -> FrameOrSeries:
        """
        Suffix labels with string `suffix`.

        For Series, the row labels are suffixed.
        For DataFrame, the column labels are suffixed.

        Parameters
        ----------
        suffix : str
            The string to add after each label.

        Returns
        -------
        Series or DataFrame
            New Series or DataFrame with updated labels.

        See Also
        --------
        Series.add_prefix: Prefix row labels with string `prefix`.
        DataFrame.add_prefix: Prefix column labels with string `prefix`.

        Examples
        --------
        >>> s = pd.Series([1, 2, 3, 4])
        >>> s
        0    1
        1    2
        2    3
        3    4
        dtype: int64

        >>> s.add_suffix('_item')
        0_item    1
        1_item    2
        2_item    3
        3_item    4
        dtype: int64

        >>> df = pd.DataFrame({'A': [1, 2, 3, 4], 'B': [3, 4, 5, 6]})
        >>> df
           A  B
        0  1  3
        1  2  4
        2  3  5
        3  4  6

        >>> df.add_suffix('_col')
             A_col  B_col
        0       1       3
        1       2       4
        2       3       5
        3       4       6
        """
        f = functools.partial("{}{suffix}".format, suffix=suffix)

        mapper = {self._info_axis_name: f}
        # error: Incompatible return value type (got "Optional[FrameOrSeries]",
        # expected "FrameOrSeries")
        # error: Argument 1 to "rename" of "NDFrame" has incompatible type
        # "**Dict[str, partial[str]]"; expected "Union[str, int, None]"
        return self.rename(**mapper)  # type: ignore[return-value, arg-type]

    def sort_values(
        self,
        axis=0,
        ascending=True,
        inplace: bool_t = False,
        kind: str = "quicksort",
        na_position: str = "last",
        ignore_index: bool_t = False,
        key: ValueKeyFunc = None,
    ):
        """
        Sort by the values along either axis.

        Parameters
        ----------%(optional_by)s
        axis : %(axes_single_arg)s, default 0
             Axis to be sorted.
        ascending : bool or list of bool, default True
             Sort ascending vs. descending. Specify list for multiple sort
             orders.  If this is a list of bools, must match the length of
             the by.
        inplace : bool, default False
             If True, perform operation in-place.
        kind : {'quicksort', 'mergesort', 'heapsort'}, default 'quicksort'
             Choice of sorting algorithm. See also ndarray.np.sort for more
             information.  `mergesort` is the only stable algorithm. For
             DataFrames, this option is only applied when sorting on a single
             column or label.
        na_position : {'first', 'last'}, default 'last'
             Puts NaNs at the beginning if `first`; `last` puts NaNs at the
             end.
        ignore_index : bool, default False
             If True, the resulting axis will be labeled 0, 1, …, n - 1.

             .. versionadded:: 1.0.0

        key : callable, optional
            Apply the key function to the values
            before sorting. This is similar to the `key` argument in the
            builtin :meth:`sorted` function, with the notable difference that
            this `key` function should be *vectorized*. It should expect a
            ``Series`` and return a Series with the same shape as the input.
            It will be applied to each column in `by` independently.

            .. versionadded:: 1.1.0

        Returns
        -------
        DataFrame or None
            DataFrame with sorted values if inplace=False, None otherwise.

        See Also
        --------
        DataFrame.sort_index : Sort a DataFrame by the index.
        Series.sort_values : Similar method for a Series.

        Examples
        --------
        >>> df = pd.DataFrame({
        ...     'col1': ['A', 'A', 'B', np.nan, 'D', 'C'],
        ...     'col2': [2, 1, 9, 8, 7, 4],
        ...     'col3': [0, 1, 9, 4, 2, 3],
        ...     'col4': ['a', 'B', 'c', 'D', 'e', 'F']
        ... })
        >>> df
          col1  col2  col3 col4
        0    A     2     0    a
        1    A     1     1    B
        2    B     9     9    c
        3  NaN     8     4    D
        4    D     7     2    e
        5    C     4     3    F

        Sort by col1

        >>> df.sort_values(by=['col1'])
          col1  col2  col3 col4
        0    A     2     0    a
        1    A     1     1    B
        2    B     9     9    c
        5    C     4     3    F
        4    D     7     2    e
        3  NaN     8     4    D

        Sort by multiple columns

        >>> df.sort_values(by=['col1', 'col2'])
          col1  col2  col3 col4
        1    A     1     1    B
        0    A     2     0    a
        2    B     9     9    c
        5    C     4     3    F
        4    D     7     2    e
        3  NaN     8     4    D

        Sort Descending

        >>> df.sort_values(by='col1', ascending=False)
          col1  col2  col3 col4
        4    D     7     2    e
        5    C     4     3    F
        2    B     9     9    c
        0    A     2     0    a
        1    A     1     1    B
        3  NaN     8     4    D

        Putting NAs first

        >>> df.sort_values(by='col1', ascending=False, na_position='first')
          col1  col2  col3 col4
        3  NaN     8     4    D
        4    D     7     2    e
        5    C     4     3    F
        2    B     9     9    c
        0    A     2     0    a
        1    A     1     1    B

        Sorting with a key function

        >>> df.sort_values(by='col4', key=lambda col: col.str.lower())
           col1  col2  col3 col4
        0    A     2     0    a
        1    A     1     1    B
        2    B     9     9    c
        3  NaN     8     4    D
        4    D     7     2    e
        5    C     4     3    F
        """
        raise AbstractMethodError(self)

    @doc(
        klass=_shared_doc_kwargs["klass"],
        axes=_shared_doc_kwargs["axes"],
        optional_labels="",
        optional_axis="",
    )
    def reindex(self: FrameOrSeries, *args, **kwargs) -> FrameOrSeries:
        """
        Conform {klass} to new index with optional filling logic.

        Places NA/NaN in locations having no value in the previous index. A new object
        is produced unless the new index is equivalent to the current one and
        ``copy=False``.

        Parameters
        ----------
        {optional_labels}
        {axes} : array-like, optional
            New labels / index to conform to, should be specified using
            keywords. Preferably an Index object to avoid duplicating data.
        {optional_axis}
        method : {{None, 'backfill'/'bfill', 'pad'/'ffill', 'nearest'}}
            Method to use for filling holes in reindexed DataFrame.
            Please note: this is only applicable to DataFrames/Series with a
            monotonically increasing/decreasing index.

            * None (default): don't fill gaps
            * pad / ffill: Propagate last valid observation forward to next
              valid.
            * backfill / bfill: Use next valid observation to fill gap.
            * nearest: Use nearest valid observations to fill gap.

        copy : bool, default True
            Return a new object, even if the passed indexes are the same.
        level : int or name
            Broadcast across a level, matching Index values on the
            passed MultiIndex level.
        fill_value : scalar, default np.NaN
            Value to use for missing values. Defaults to NaN, but can be any
            "compatible" value.
        limit : int, default None
            Maximum number of consecutive elements to forward or backward fill.
        tolerance : optional
            Maximum distance between original and new labels for inexact
            matches. The values of the index at the matching locations most
            satisfy the equation ``abs(index[indexer] - target) <= tolerance``.

            Tolerance may be a scalar value, which applies the same tolerance
            to all values, or list-like, which applies variable tolerance per
            element. List-like includes list, tuple, array, Series, and must be
            the same size as the index and its dtype must exactly match the
            index's type.

        Returns
        -------
        {klass} with changed index.

        See Also
        --------
        DataFrame.set_index : Set row labels.
        DataFrame.reset_index : Remove row labels or move them to new columns.
        DataFrame.reindex_like : Change to same indices as other DataFrame.

        Examples
        --------
        ``DataFrame.reindex`` supports two calling conventions

        * ``(index=index_labels, columns=column_labels, ...)``
        * ``(labels, axis={{'index', 'columns'}}, ...)``

        We *highly* recommend using keyword arguments to clarify your
        intent.

        Create a dataframe with some fictional data.

        >>> index = ['Firefox', 'Chrome', 'Safari', 'IE10', 'Konqueror']
        >>> df = pd.DataFrame({{'http_status': [200, 200, 404, 404, 301],
        ...                   'response_time': [0.04, 0.02, 0.07, 0.08, 1.0]}},
        ...                   index=index)
        >>> df
                   http_status  response_time
        Firefox            200           0.04
        Chrome             200           0.02
        Safari             404           0.07
        IE10               404           0.08
        Konqueror          301           1.00

        Create a new index and reindex the dataframe. By default
        values in the new index that do not have corresponding
        records in the dataframe are assigned ``NaN``.

        >>> new_index = ['Safari', 'Iceweasel', 'Comodo Dragon', 'IE10',
        ...              'Chrome']
        >>> df.reindex(new_index)
                       http_status  response_time
        Safari               404.0           0.07
        Iceweasel              NaN            NaN
        Comodo Dragon          NaN            NaN
        IE10                 404.0           0.08
        Chrome               200.0           0.02

        We can fill in the missing values by passing a value to
        the keyword ``fill_value``. Because the index is not monotonically
        increasing or decreasing, we cannot use arguments to the keyword
        ``method`` to fill the ``NaN`` values.

        >>> df.reindex(new_index, fill_value=0)
                       http_status  response_time
        Safari                 404           0.07
        Iceweasel                0           0.00
        Comodo Dragon            0           0.00
        IE10                   404           0.08
        Chrome                 200           0.02

        >>> df.reindex(new_index, fill_value='missing')
                      http_status response_time
        Safari                404          0.07
        Iceweasel         missing       missing
        Comodo Dragon     missing       missing
        IE10                  404          0.08
        Chrome                200          0.02

        We can also reindex the columns.

        >>> df.reindex(columns=['http_status', 'user_agent'])
                   http_status  user_agent
        Firefox            200         NaN
        Chrome             200         NaN
        Safari             404         NaN
        IE10               404         NaN
        Konqueror          301         NaN

        Or we can use "axis-style" keyword arguments

        >>> df.reindex(['http_status', 'user_agent'], axis="columns")
                   http_status  user_agent
        Firefox            200         NaN
        Chrome             200         NaN
        Safari             404         NaN
        IE10               404         NaN
        Konqueror          301         NaN

        To further illustrate the filling functionality in
        ``reindex``, we will create a dataframe with a
        monotonically increasing index (for example, a sequence
        of dates).

        >>> date_index = pd.date_range('1/1/2010', periods=6, freq='D')
        >>> df2 = pd.DataFrame({{"prices": [100, 101, np.nan, 100, 89, 88]}},
        ...                    index=date_index)
        >>> df2
                    prices
        2010-01-01   100.0
        2010-01-02   101.0
        2010-01-03     NaN
        2010-01-04   100.0
        2010-01-05    89.0
        2010-01-06    88.0

        Suppose we decide to expand the dataframe to cover a wider
        date range.

        >>> date_index2 = pd.date_range('12/29/2009', periods=10, freq='D')
        >>> df2.reindex(date_index2)
                    prices
        2009-12-29     NaN
        2009-12-30     NaN
        2009-12-31     NaN
        2010-01-01   100.0
        2010-01-02   101.0
        2010-01-03     NaN
        2010-01-04   100.0
        2010-01-05    89.0
        2010-01-06    88.0
        2010-01-07     NaN

        The index entries that did not have a value in the original data frame
        (for example, '2009-12-29') are by default filled with ``NaN``.
        If desired, we can fill in the missing values using one of several
        options.

        For example, to back-propagate the last valid value to fill the ``NaN``
        values, pass ``bfill`` as an argument to the ``method`` keyword.

        >>> df2.reindex(date_index2, method='bfill')
                    prices
        2009-12-29   100.0
        2009-12-30   100.0
        2009-12-31   100.0
        2010-01-01   100.0
        2010-01-02   101.0
        2010-01-03     NaN
        2010-01-04   100.0
        2010-01-05    89.0
        2010-01-06    88.0
        2010-01-07     NaN

        Please note that the ``NaN`` value present in the original dataframe
        (at index value 2010-01-03) will not be filled by any of the
        value propagation schemes. This is because filling while reindexing
        does not look at dataframe values, but only compares the original and
        desired indexes. If you do want to fill in the ``NaN`` values present
        in the original dataframe, use the ``fillna()`` method.

        See the :ref:`user guide <basics.reindexing>` for more.
        """
        # TODO: Decide if we care about having different examples for different
        # kinds

        # construct the args
        axes, kwargs = self._construct_axes_from_arguments(args, kwargs)
        method = missing.clean_reindex_fill_method(kwargs.pop("method", None))
        level = kwargs.pop("level", None)
        copy = kwargs.pop("copy", True)
        limit = kwargs.pop("limit", None)
        tolerance = kwargs.pop("tolerance", None)
        fill_value = kwargs.pop("fill_value", None)

        # Series.reindex doesn't use / need the axis kwarg
        # We pop and ignore it here, to make writing Series/Frame generic code
        # easier
        kwargs.pop("axis", None)

        if kwargs:
            raise TypeError(
                "reindex() got an unexpected keyword "
                f'argument "{list(kwargs.keys())[0]}"'
            )

        self._consolidate_inplace()

        # if all axes that are requested to reindex are equal, then only copy
        # if indicated must have index names equal here as well as values
        if all(
            self._get_axis(axis).identical(ax)
            for axis, ax in axes.items()
            if ax is not None
        ):
            if copy:
                return self.copy()
            return self

        # check if we are a multi reindex
        if self._needs_reindex_multi(axes, method, level):
            return self._reindex_multi(axes, copy, fill_value)

        # perform the reindex on the axes
        return self._reindex_axes(
            axes, level, limit, tolerance, method, fill_value, copy
        ).__finalize__(self, method="reindex")

    def _reindex_axes(
        self: FrameOrSeries, axes, level, limit, tolerance, method, fill_value, copy
    ) -> FrameOrSeries:
        """Perform the reindex for all the axes."""
        obj = self
        for a in self._AXIS_ORDERS:
            labels = axes[a]
            if labels is None:
                continue

            ax = self._get_axis(a)
            new_index, indexer = ax.reindex(
                labels, level=level, limit=limit, tolerance=tolerance, method=method
            )

            axis = self._get_axis_number(a)
            obj = obj._reindex_with_indexers(
                {axis: [new_index, indexer]},
                fill_value=fill_value,
                copy=copy,
                allow_dups=False,
            )

        return obj

    def _needs_reindex_multi(self, axes, method, level) -> bool_t:
        """Check if we do need a multi reindex."""
        return (
            (com.count_not_none(*axes.values()) == self._AXIS_LEN)
            and method is None
            and level is None
            and not self._is_mixed_type
        )

    def _reindex_multi(self, axes, copy, fill_value):
        raise AbstractMethodError(self)

    def _reindex_with_indexers(
        self: FrameOrSeries,
        reindexers,
        fill_value=None,
        copy: bool_t = False,
        allow_dups: bool_t = False,
    ) -> FrameOrSeries:
        """allow_dups indicates an internal call here """
        # reindex doing multiple operations on different axes if indicated
        new_data = self._mgr
        for axis in sorted(reindexers.keys()):
            index, indexer = reindexers[axis]
            baxis = self._get_block_manager_axis(axis)

            if index is None:
                continue

            index = ensure_index(index)
            if indexer is not None:
                indexer = ensure_int64(indexer)

            # TODO: speed up on homogeneous DataFrame objects
            new_data = new_data.reindex_indexer(
                index,
                indexer,
                axis=baxis,
                fill_value=fill_value,
                allow_dups=allow_dups,
                copy=copy,
            )
            # If we've made a copy once, no need to make another one
            copy = False

        if copy and new_data is self._mgr:
            new_data = new_data.copy()

        return self._constructor(new_data).__finalize__(self)

    def filter(
        self: FrameOrSeries,
        items=None,
        like: Optional[str] = None,
        regex: Optional[str] = None,
        axis=None,
    ) -> FrameOrSeries:
        """
        Subset the dataframe rows or columns according to the specified index labels.

        Note that this routine does not filter a dataframe on its
        contents. The filter is applied to the labels of the index.

        Parameters
        ----------
        items : list-like
            Keep labels from axis which are in items.
        like : str
            Keep labels from axis for which "like in label == True".
        regex : str (regular expression)
            Keep labels from axis for which re.search(regex, label) == True.
        axis : {0 or ‘index’, 1 or ‘columns’, None}, default None
            The axis to filter on, expressed either as an index (int)
            or axis name (str). By default this is the info axis,
            'index' for Series, 'columns' for DataFrame.

        Returns
        -------
        same type as input object

        See Also
        --------
        DataFrame.loc : Access a group of rows and columns
            by label(s) or a boolean array.

        Notes
        -----
        The ``items``, ``like``, and ``regex`` parameters are
        enforced to be mutually exclusive.

        ``axis`` defaults to the info axis that is used when indexing
        with ``[]``.

        Examples
        --------
        >>> df = pd.DataFrame(np.array(([1, 2, 3], [4, 5, 6])),
        ...                   index=['mouse', 'rabbit'],
        ...                   columns=['one', 'two', 'three'])
        >>> df
                one  two  three
        mouse     1    2      3
        rabbit    4    5      6

        >>> # select columns by name
        >>> df.filter(items=['one', 'three'])
                 one  three
        mouse     1      3
        rabbit    4      6

        >>> # select columns by regular expression
        >>> df.filter(regex='e$', axis=1)
                 one  three
        mouse     1      3
        rabbit    4      6

        >>> # select rows containing 'bbi'
        >>> df.filter(like='bbi', axis=0)
                 one  two  three
        rabbit    4    5      6
        """
        nkw = com.count_not_none(items, like, regex)
        if nkw > 1:
            raise TypeError(
                "Keyword arguments `items`, `like`, or `regex` "
                "are mutually exclusive"
            )

        if axis is None:
            axis = self._info_axis_name
        labels = self._get_axis(axis)

        if items is not None:
            name = self._get_axis_name(axis)
            return self.reindex(**{name: [r for r in items if r in labels]})
        elif like:

            def f(x) -> bool:
                assert like is not None  # needed for mypy
                return like in ensure_str(x)

            values = labels.map(f)
            return self.loc(axis=axis)[values]
        elif regex:

            def f(x) -> bool:
                return matcher.search(ensure_str(x)) is not None

            matcher = re.compile(regex)
            values = labels.map(f)
            return self.loc(axis=axis)[values]
        else:
            raise TypeError("Must pass either `items`, `like`, or `regex`")

    def head(self: FrameOrSeries, n: int = 5) -> FrameOrSeries:
        """
        Return the first `n` rows.

        This function returns the first `n` rows for the object based
        on position. It is useful for quickly testing if your object
        has the right type of data in it.

        For negative values of `n`, this function returns all rows except
        the last `n` rows, equivalent to ``df[:-n]``.

        Parameters
        ----------
        n : int, default 5
            Number of rows to select.

        Returns
        -------
        same type as caller
            The first `n` rows of the caller object.

        See Also
        --------
        DataFrame.tail: Returns the last `n` rows.

        Examples
        --------
        >>> df = pd.DataFrame({'animal': ['alligator', 'bee', 'falcon', 'lion',
        ...                    'monkey', 'parrot', 'shark', 'whale', 'zebra']})
        >>> df
              animal
        0  alligator
        1        bee
        2     falcon
        3       lion
        4     monkey
        5     parrot
        6      shark
        7      whale
        8      zebra

        Viewing the first 5 lines

        >>> df.head()
              animal
        0  alligator
        1        bee
        2     falcon
        3       lion
        4     monkey

        Viewing the first `n` lines (three in this case)

        >>> df.head(3)
              animal
        0  alligator
        1        bee
        2     falcon

        For negative values of `n`

        >>> df.head(-3)
              animal
        0  alligator
        1        bee
        2     falcon
        3       lion
        4     monkey
        5     parrot
        """
        return self.iloc[:n]

    def tail(self: FrameOrSeries, n: int = 5) -> FrameOrSeries:
        """
        Return the last `n` rows.

        This function returns last `n` rows from the object based on
        position. It is useful for quickly verifying data, for example,
        after sorting or appending rows.

        For negative values of `n`, this function returns all rows except
        the first `n` rows, equivalent to ``df[n:]``.

        Parameters
        ----------
        n : int, default 5
            Number of rows to select.

        Returns
        -------
        type of caller
            The last `n` rows of the caller object.

        See Also
        --------
        DataFrame.head : The first `n` rows of the caller object.

        Examples
        --------
        >>> df = pd.DataFrame({'animal': ['alligator', 'bee', 'falcon', 'lion',
        ...                    'monkey', 'parrot', 'shark', 'whale', 'zebra']})
        >>> df
              animal
        0  alligator
        1        bee
        2     falcon
        3       lion
        4     monkey
        5     parrot
        6      shark
        7      whale
        8      zebra

        Viewing the last 5 lines

        >>> df.tail()
           animal
        4  monkey
        5  parrot
        6   shark
        7   whale
        8   zebra

        Viewing the last `n` lines (three in this case)

        >>> df.tail(3)
          animal
        6  shark
        7  whale
        8  zebra

        For negative values of `n`

        >>> df.tail(-3)
           animal
        3    lion
        4  monkey
        5  parrot
        6   shark
        7   whale
        8   zebra
        """
        if n == 0:
            return self.iloc[0:0]
        return self.iloc[-n:]

    def sample(
        self: FrameOrSeries,
        n=None,
        frac=None,
        replace=False,
        weights=None,
        random_state=None,
        axis=None,
    ) -> FrameOrSeries:
        """
        Return a random sample of items from an axis of object.

        You can use `random_state` for reproducibility.

        Parameters
        ----------
        n : int, optional
            Number of items from axis to return. Cannot be used with `frac`.
            Default = 1 if `frac` = None.
        frac : float, optional
            Fraction of axis items to return. Cannot be used with `n`.
        replace : bool, default False
            Allow or disallow sampling of the same row more than once.
        weights : str or ndarray-like, optional
            Default 'None' results in equal probability weighting.
            If passed a Series, will align with target object on index. Index
            values in weights not found in sampled object will be ignored and
            index values in sampled object not in weights will be assigned
            weights of zero.
            If called on a DataFrame, will accept the name of a column
            when axis = 0.
            Unless weights are a Series, weights must be same length as axis
            being sampled.
            If weights do not sum to 1, they will be normalized to sum to 1.
            Missing values in the weights column will be treated as zero.
            Infinite values not allowed.
        random_state : int, array-like, BitGenerator, np.random.RandomState, optional
            If int, array-like, or BitGenerator (NumPy>=1.17), seed for
            random number generator
            If np.random.RandomState, use as numpy RandomState object.

            .. versionchanged:: 1.1.0

                array-like and BitGenerator (for NumPy>=1.17) object now passed to
                np.random.RandomState() as seed

        axis : {0 or ‘index’, 1 or ‘columns’, None}, default None
            Axis to sample. Accepts axis number or name. Default is stat axis
            for given data type (0 for Series and DataFrames).

        Returns
        -------
        Series or DataFrame
            A new object of same type as caller containing `n` items randomly
            sampled from the caller object.

        See Also
        --------
        DataFrameGroupBy.sample: Generates random samples from each group of a
            DataFrame object.
        SeriesGroupBy.sample: Generates random samples from each group of a
            Series object.
        numpy.random.choice: Generates a random sample from a given 1-D numpy
            array.

        Notes
        -----
        If `frac` > 1, `replacement` should be set to `True`.

        Examples
        --------
        >>> df = pd.DataFrame({'num_legs': [2, 4, 8, 0],
        ...                    'num_wings': [2, 0, 0, 0],
        ...                    'num_specimen_seen': [10, 2, 1, 8]},
        ...                   index=['falcon', 'dog', 'spider', 'fish'])
        >>> df
                num_legs  num_wings  num_specimen_seen
        falcon         2          2                 10
        dog            4          0                  2
        spider         8          0                  1
        fish           0          0                  8

        Extract 3 random elements from the ``Series`` ``df['num_legs']``:
        Note that we use `random_state` to ensure the reproducibility of
        the examples.

        >>> df['num_legs'].sample(n=3, random_state=1)
        fish      0
        spider    8
        falcon    2
        Name: num_legs, dtype: int64

        A random 50% sample of the ``DataFrame`` with replacement:

        >>> df.sample(frac=0.5, replace=True, random_state=1)
              num_legs  num_wings  num_specimen_seen
        dog          4          0                  2
        fish         0          0                  8

        An upsample sample of the ``DataFrame`` with replacement:
        Note that `replace` parameter has to be `True` for `frac` parameter > 1.

        >>> df.sample(frac=2, replace=True, random_state=1)
                num_legs  num_wings  num_specimen_seen
        dog            4          0                  2
        fish           0          0                  8
        falcon         2          2                 10
        falcon         2          2                 10
        fish           0          0                  8
        dog            4          0                  2
        fish           0          0                  8
        dog            4          0                  2

        Using a DataFrame column as weights. Rows with larger value in the
        `num_specimen_seen` column are more likely to be sampled.

        >>> df.sample(n=2, weights='num_specimen_seen', random_state=1)
                num_legs  num_wings  num_specimen_seen
        falcon         2          2                 10
        fish           0          0                  8
        """
        if axis is None:
            axis = self._stat_axis_number

        axis = self._get_axis_number(axis)
        axis_length = self.shape[axis]

        # Process random_state argument
        rs = com.random_state(random_state)

        # Check weights for compliance
        if weights is not None:

            # If a series, align with frame
            if isinstance(weights, ABCSeries):
                weights = weights.reindex(self.axes[axis])

            # Strings acceptable if a dataframe and axis = 0
            if isinstance(weights, str):
                if isinstance(self, ABCDataFrame):
                    if axis == 0:
                        try:
                            weights = self[weights]
                        except KeyError as err:
                            raise KeyError(
                                "String passed to weights not a valid column"
                            ) from err
                    else:
                        raise ValueError(
                            "Strings can only be passed to "
                            "weights when sampling from rows on "
                            "a DataFrame"
                        )
                else:
                    raise ValueError(
                        "Strings cannot be passed as weights "
                        "when sampling from a Series."
                    )

            weights = pd.Series(weights, dtype="float64")

            if len(weights) != axis_length:
                raise ValueError(
                    "Weights and axis to be sampled must be of same length"
                )

            if (weights == np.inf).any() or (weights == -np.inf).any():
                raise ValueError("weight vector may not include `inf` values")

            if (weights < 0).any():
                raise ValueError("weight vector many not include negative values")

            # If has nan, set to zero.
            weights = weights.fillna(0)

            # Renormalize if don't sum to 1
            if weights.sum() != 1:
                if weights.sum() != 0:
                    weights = weights / weights.sum()
                else:
                    raise ValueError("Invalid weights: weights sum to zero")

            weights = weights._values

        # If no frac or n, default to n=1.
        if n is None and frac is None:
            n = 1
        elif frac is not None and frac > 1 and not replace:
            raise ValueError(
                "Replace has to be set to `True` when "
                "upsampling the population `frac` > 1."
            )
        elif n is not None and frac is None and n % 1 != 0:
            raise ValueError("Only integers accepted as `n` values")
        elif n is None and frac is not None:
            n = int(round(frac * axis_length))
        elif n is not None and frac is not None:
            raise ValueError("Please enter a value for `frac` OR `n`, not both")

        # Check for negative sizes
        if n < 0:
            raise ValueError(
                "A negative number of rows requested. Please provide positive value."
            )

        locs = rs.choice(axis_length, size=n, replace=replace, p=weights)
        return self.take(locs, axis=axis)

    @doc(klass=_shared_doc_kwargs["klass"])
    def pipe(self, func, *args, **kwargs):
        r"""
        Apply func(self, \*args, \*\*kwargs).

        Parameters
        ----------
        func : function
            Function to apply to the {klass}.
            ``args``, and ``kwargs`` are passed into ``func``.
            Alternatively a ``(callable, data_keyword)`` tuple where
            ``data_keyword`` is a string indicating the keyword of
            ``callable`` that expects the {klass}.
        args : iterable, optional
            Positional arguments passed into ``func``.
        kwargs : mapping, optional
            A dictionary of keyword arguments passed into ``func``.

        Returns
        -------
        object : the return type of ``func``.

        See Also
        --------
        DataFrame.apply : Apply a function along input axis of DataFrame.
        DataFrame.applymap : Apply a function elementwise on a whole DataFrame.
        Series.map : Apply a mapping correspondence on a
            :class:`~pandas.Series`.

        Notes
        -----
        Use ``.pipe`` when chaining together functions that expect
        Series, DataFrames or GroupBy objects. Instead of writing

        >>> func(g(h(df), arg1=a), arg2=b, arg3=c)  # doctest: +SKIP

        You can write

        >>> (df.pipe(h)
        ...    .pipe(g, arg1=a)
        ...    .pipe(func, arg2=b, arg3=c)
        ... )  # doctest: +SKIP

        If you have a function that takes the data as (say) the second
        argument, pass a tuple indicating which keyword expects the
        data. For example, suppose ``f`` takes its data as ``arg2``:

        >>> (df.pipe(h)
        ...    .pipe(g, arg1=a)
        ...    .pipe((func, 'arg2'), arg1=a, arg3=c)
        ...  )  # doctest: +SKIP
        """
        return com.pipe(self, func, *args, **kwargs)

    # ----------------------------------------------------------------------
    # Attribute access

    def __finalize__(
        self: FrameOrSeries, other, method: Optional[str] = None, **kwargs
    ) -> FrameOrSeries:
        """
        Propagate metadata from other to self.

        Parameters
        ----------
        other : the object from which to get the attributes that we are going
            to propagate
        method : str, optional
            A passed method name providing context on where ``__finalize__``
            was called.

            .. warning:

               The value passed as `method` are not currently considered
               stable across pandas releases.
        """
        if isinstance(other, NDFrame):
            for name in other.attrs:
                self.attrs[name] = other.attrs[name]
            # For subclasses using _metadata.
            for name in self._metadata:
                assert isinstance(name, str)
                object.__setattr__(self, name, getattr(other, name, None))
        return self

    def __getattr__(self, name: str):
        """
        After regular attribute access, try looking up the name
        This allows simpler access to columns for interactive use.
        """
        # Note: obj.x will always call obj.__getattribute__('x') prior to
        # calling obj.__getattr__('x').
        if (
            name in self._internal_names_set
            or name in self._metadata
            or name in self._accessors
        ):
            return object.__getattribute__(self, name)
        else:
            if self._info_axis._can_hold_identifiers_and_holds_name(name):
                return self[name]
            return object.__getattribute__(self, name)

    def __setattr__(self, name: str, value) -> None:
        """
        After regular attribute access, try setting the name
        This allows simpler access to columns for interactive use.
        """
        # first try regular attribute access via __getattribute__, so that
        # e.g. ``obj.x`` and ``obj.x = 4`` will always reference/modify
        # the same attribute.

        try:
            object.__getattribute__(self, name)
            return object.__setattr__(self, name, value)
        except AttributeError:
            pass

        # if this fails, go on to more involved attribute setting
        # (note that this matches __getattr__, above).
        if name in self._internal_names_set:
            object.__setattr__(self, name, value)
        elif name in self._metadata:
            object.__setattr__(self, name, value)
        else:
            try:
                existing = getattr(self, name)
                if isinstance(existing, Index):
                    object.__setattr__(self, name, value)
                elif name in self._info_axis:
                    self[name] = value
                else:
                    object.__setattr__(self, name, value)
            except (AttributeError, TypeError):
                if isinstance(self, ABCDataFrame) and (is_list_like(value)):
                    warnings.warn(
                        "Pandas doesn't allow columns to be "
                        "created via a new attribute name - see "
                        "https://pandas.pydata.org/pandas-docs/"
                        "stable/indexing.html#attribute-access",
                        stacklevel=2,
                    )
                object.__setattr__(self, name, value)

    def _dir_additions(self):
        """
        add the string-like attributes from the info_axis.
        If info_axis is a MultiIndex, it's first level values are used.
        """
        additions = {
            c
            for c in self._info_axis.unique(level=0)[:100]
            if isinstance(c, str) and c.isidentifier()
        }
        return super()._dir_additions().union(additions)

    # ----------------------------------------------------------------------
    # Consolidation of internals

    def _protect_consolidate(self, f):
        """
        Consolidate _mgr -- if the blocks have changed, then clear the
        cache
        """
        blocks_before = len(self._mgr.blocks)
        result = f()
        if len(self._mgr.blocks) != blocks_before:
            self._clear_item_cache()
        return result

    def _consolidate_inplace(self) -> None:
        """Consolidate data in place and return None"""

        def f():
            self._mgr = self._mgr.consolidate()

        self._protect_consolidate(f)

    def _consolidate(self, inplace: bool_t = False):
        """
        Compute NDFrame with "consolidated" internals (data of each dtype
        grouped together in a single ndarray).

        Parameters
        ----------
        inplace : bool, default False
            If False return new object, otherwise modify existing object.

        Returns
        -------
        consolidated : same type as caller
        """
        inplace = validate_bool_kwarg(inplace, "inplace")
        if inplace:
            self._consolidate_inplace()
        else:
            f = lambda: self._mgr.consolidate()
            cons_data = self._protect_consolidate(f)
            return self._constructor(cons_data).__finalize__(self)

    @property
    def _is_mixed_type(self) -> bool_t:
        f = lambda: self._mgr.is_mixed_type
        return self._protect_consolidate(f)

    def _check_inplace_setting(self, value) -> bool_t:
        """ check whether we allow in-place setting with this type of value """
        if self._is_mixed_type:
            if not self._mgr.is_numeric_mixed_type:

                # allow an actual np.nan thru
                if is_float(value) and np.isnan(value):
                    return True

                raise TypeError(
                    "Cannot do inplace boolean setting on "
                    "mixed-types with a non np.nan value"
                )

        return True

    def _get_numeric_data(self):
        return self._constructor(self._mgr.get_numeric_data()).__finalize__(self)

    def _get_bool_data(self):
        return self._constructor(self._mgr.get_bool_data()).__finalize__(self)

    # ----------------------------------------------------------------------
    # Internal Interface Methods

    @property
    def values(self) -> np.ndarray:
        """
        Return a Numpy representation of the DataFrame.

        .. warning::

           We recommend using :meth:`DataFrame.to_numpy` instead.

        Only the values in the DataFrame will be returned, the axes labels
        will be removed.

        Returns
        -------
        numpy.ndarray
            The values of the DataFrame.

        See Also
        --------
        DataFrame.to_numpy : Recommended alternative to this method.
        DataFrame.index : Retrieve the index labels.
        DataFrame.columns : Retrieving the column names.

        Notes
        -----
        The dtype will be a lower-common-denominator dtype (implicit
        upcasting); that is to say if the dtypes (even of numeric types)
        are mixed, the one that accommodates all will be chosen. Use this
        with care if you are not dealing with the blocks.

        e.g. If the dtypes are float16 and float32, dtype will be upcast to
        float32.  If dtypes are int32 and uint8, dtype will be upcast to
        int32. By :func:`numpy.find_common_type` convention, mixing int64
        and uint64 will result in a float64 dtype.

        Examples
        --------
        A DataFrame where all columns are the same type (e.g., int64) results
        in an array of the same type.

        >>> df = pd.DataFrame({'age':    [ 3,  29],
        ...                    'height': [94, 170],
        ...                    'weight': [31, 115]})
        >>> df
           age  height  weight
        0    3      94      31
        1   29     170     115
        >>> df.dtypes
        age       int64
        height    int64
        weight    int64
        dtype: object
        >>> df.values
        array([[  3,  94,  31],
               [ 29, 170, 115]])

        A DataFrame with mixed type columns(e.g., str/object, int64, float32)
        results in an ndarray of the broadest type that accommodates these
        mixed types (e.g., object).

        >>> df2 = pd.DataFrame([('parrot',   24.0, 'second'),
        ...                     ('lion',     80.5, 1),
        ...                     ('monkey', np.nan, None)],
        ...                   columns=('name', 'max_speed', 'rank'))
        >>> df2.dtypes
        name          object
        max_speed    float64
        rank          object
        dtype: object
        >>> df2.values
        array([['parrot', 24.0, 'second'],
               ['lion', 80.5, 1],
               ['monkey', nan, None]], dtype=object)
        """
        self._consolidate_inplace()
        return self._mgr.as_array(transpose=self._AXIS_REVERSED)

    @property
    def _values(self) -> np.ndarray:
        """internal implementation"""
        return self.values

    @property
    def dtypes(self):
        """
        Return the dtypes in the DataFrame.

        This returns a Series with the data type of each column.
        The result's index is the original DataFrame's columns. Columns
        with mixed types are stored with the ``object`` dtype. See
        :ref:`the User Guide <basics.dtypes>` for more.

        Returns
        -------
        pandas.Series
            The data type of each column.

        Examples
        --------
        >>> df = pd.DataFrame({'float': [1.0],
        ...                    'int': [1],
        ...                    'datetime': [pd.Timestamp('20180310')],
        ...                    'string': ['foo']})
        >>> df.dtypes
        float              float64
        int                  int64
        datetime    datetime64[ns]
        string              object
        dtype: object
        """
        data = self._mgr.get_dtypes()
        return self._constructor_sliced(data, index=self._info_axis, dtype=np.object_)

    def _to_dict_of_blocks(self, copy: bool_t = True):
        """
        Return a dict of dtype -> Constructor Types that
        each is a homogeneous dtype.

        Internal ONLY
        """
        return {
            k: self._constructor(v).__finalize__(self)
            for k, v, in self._mgr.to_dict(copy=copy).items()
        }

    def astype(
        self: FrameOrSeries, dtype, copy: bool_t = True, errors: str = "raise"
    ) -> FrameOrSeries:
        """
        Cast a pandas object to a specified dtype ``dtype``.

        Parameters
        ----------
        dtype : data type, or dict of column name -> data type
            Use a numpy.dtype or Python type to cast entire pandas object to
            the same type. Alternatively, use {col: dtype, ...}, where col is a
            column label and dtype is a numpy.dtype or Python type to cast one
            or more of the DataFrame's columns to column-specific types.
        copy : bool, default True
            Return a copy when ``copy=True`` (be very careful setting
            ``copy=False`` as changes to values then may propagate to other
            pandas objects).
        errors : {'raise', 'ignore'}, default 'raise'
            Control raising of exceptions on invalid data for provided dtype.

            - ``raise`` : allow exceptions to be raised
            - ``ignore`` : suppress exceptions. On error return original object.

        Returns
        -------
        casted : same type as caller

        See Also
        --------
        to_datetime : Convert argument to datetime.
        to_timedelta : Convert argument to timedelta.
        to_numeric : Convert argument to a numeric type.
        numpy.ndarray.astype : Cast a numpy array to a specified type.

        Examples
        --------
        Create a DataFrame:

        >>> d = {'col1': [1, 2], 'col2': [3, 4]}
        >>> df = pd.DataFrame(data=d)
        >>> df.dtypes
        col1    int64
        col2    int64
        dtype: object

        Cast all columns to int32:

        >>> df.astype('int32').dtypes
        col1    int32
        col2    int32
        dtype: object

        Cast col1 to int32 using a dictionary:

        >>> df.astype({'col1': 'int32'}).dtypes
        col1    int32
        col2    int64
        dtype: object

        Create a series:

        >>> ser = pd.Series([1, 2], dtype='int32')
        >>> ser
        0    1
        1    2
        dtype: int32
        >>> ser.astype('int64')
        0    1
        1    2
        dtype: int64

        Convert to categorical type:

        >>> ser.astype('category')
        0    1
        1    2
        dtype: category
        Categories (2, int64): [1, 2]

        Convert to ordered categorical type with custom ordering:

        >>> cat_dtype = pd.api.types.CategoricalDtype(
        ...     categories=[2, 1], ordered=True)
        >>> ser.astype(cat_dtype)
        0    1
        1    2
        dtype: category
        Categories (2, int64): [2 < 1]

        Note that using ``copy=False`` and changing data on a new
        pandas object may propagate changes:

        >>> s1 = pd.Series([1, 2])
        >>> s2 = s1.astype('int64', copy=False)
        >>> s2[0] = 10
        >>> s1  # note that s1[0] has changed too
        0    10
        1     2
        dtype: int64

        Create a series of dates:

        >>> ser_date = pd.Series(pd.date_range('20200101', periods=3))
        >>> ser_date
        0   2020-01-01
        1   2020-01-02
        2   2020-01-03
        dtype: datetime64[ns]

        Datetimes are localized to UTC first before
        converting to the specified timezone:

        >>> ser_date.astype('datetime64[ns, US/Eastern]')
        0   2019-12-31 19:00:00-05:00
        1   2020-01-01 19:00:00-05:00
        2   2020-01-02 19:00:00-05:00
        dtype: datetime64[ns, US/Eastern]
        """
        if is_dict_like(dtype):
            if self.ndim == 1:  # i.e. Series
                if len(dtype) > 1 or self.name not in dtype:
                    raise KeyError(
                        "Only the Series name can be used for "
                        "the key in Series dtype mappings."
                    )
                new_type = dtype[self.name]
                return self.astype(new_type, copy, errors)

            for col_name in dtype.keys():
                if col_name not in self:
                    raise KeyError(
                        "Only a column name can be used for the "
                        "key in a dtype mappings argument."
                    )
            results = []
            for col_name, col in self.items():
                if col_name in dtype:
                    results.append(
                        col.astype(dtype=dtype[col_name], copy=copy, errors=errors)
                    )
                else:
                    results.append(col.copy() if copy else col)

        elif is_extension_array_dtype(dtype) and self.ndim > 1:
            # GH 18099/22869: columnwise conversion to extension dtype
            # GH 24704: use iloc to handle duplicate column names
            results = [
                self.iloc[:, i].astype(dtype, copy=copy)
                for i in range(len(self.columns))
            ]

        else:
            # else, only a single dtype is given
            new_data = self._mgr.astype(dtype=dtype, copy=copy, errors=errors)
            return self._constructor(new_data).__finalize__(self, method="astype")

        # GH 33113: handle empty frame or series
        if not results:
            return self.copy()

        # GH 19920: retain column metadata after concat
        result = pd.concat(results, axis=1, copy=False)
        result.columns = self.columns
        return result

    def copy(self: FrameOrSeries, deep: bool_t = True) -> FrameOrSeries:
        """
        Make a copy of this object's indices and data.

        When ``deep=True`` (default), a new object will be created with a
        copy of the calling object's data and indices. Modifications to
        the data or indices of the copy will not be reflected in the
        original object (see notes below).

        When ``deep=False``, a new object will be created without copying
        the calling object's data or index (only references to the data
        and index are copied). Any changes to the data of the original
        will be reflected in the shallow copy (and vice versa).

        Parameters
        ----------
        deep : bool, default True
            Make a deep copy, including a copy of the data and the indices.
            With ``deep=False`` neither the indices nor the data are copied.

        Returns
        -------
        copy : Series or DataFrame
            Object type matches caller.

        Notes
        -----
        When ``deep=True``, data is copied but actual Python objects
        will not be copied recursively, only the reference to the object.
        This is in contrast to `copy.deepcopy` in the Standard Library,
        which recursively copies object data (see examples below).

        While ``Index`` objects are copied when ``deep=True``, the underlying
        numpy array is not copied for performance reasons. Since ``Index`` is
        immutable, the underlying data can be safely shared and a copy
        is not needed.

        Examples
        --------
        >>> s = pd.Series([1, 2], index=["a", "b"])
        >>> s
        a    1
        b    2
        dtype: int64

        >>> s_copy = s.copy()
        >>> s_copy
        a    1
        b    2
        dtype: int64

        **Shallow copy versus default (deep) copy:**

        >>> s = pd.Series([1, 2], index=["a", "b"])
        >>> deep = s.copy()
        >>> shallow = s.copy(deep=False)

        Shallow copy shares data and index with original.

        >>> s is shallow
        False
        >>> s.values is shallow.values and s.index is shallow.index
        True

        Deep copy has own copy of data and index.

        >>> s is deep
        False
        >>> s.values is deep.values or s.index is deep.index
        False

        Updates to the data shared by shallow copy and original is reflected
        in both; deep copy remains unchanged.

        >>> s[0] = 3
        >>> shallow[1] = 4
        >>> s
        a    3
        b    4
        dtype: int64
        >>> shallow
        a    3
        b    4
        dtype: int64
        >>> deep
        a    1
        b    2
        dtype: int64

        Note that when copying an object containing Python objects, a deep copy
        will copy the data, but will not do so recursively. Updating a nested
        data object will be reflected in the deep copy.

        >>> s = pd.Series([[1, 2], [3, 4]])
        >>> deep = s.copy()
        >>> s[0][0] = 10
        >>> s
        0    [10, 2]
        1     [3, 4]
        dtype: object
        >>> deep
        0    [10, 2]
        1     [3, 4]
        dtype: object
        """
        data = self._mgr.copy(deep=deep)
        self._clear_item_cache()
        return self._constructor(data).__finalize__(self, method="copy")

    def __copy__(self: FrameOrSeries, deep: bool_t = True) -> FrameOrSeries:
        return self.copy(deep=deep)

    def __deepcopy__(self: FrameOrSeries, memo=None) -> FrameOrSeries:
        """
        Parameters
        ----------
        memo, default None
            Standard signature. Unused
        """
        return self.copy(deep=True)

    def _convert(
        self: FrameOrSeries,
        datetime: bool_t = False,
        numeric: bool_t = False,
        timedelta: bool_t = False,
        coerce: bool_t = False,
    ) -> FrameOrSeries:
        """
        Attempt to infer better dtype for object columns

        Parameters
        ----------
        datetime : bool, default False
            If True, convert to date where possible.
        numeric : bool, default False
            If True, attempt to convert to numbers (including strings), with
            unconvertible values becoming NaN.
        timedelta : bool, default False
            If True, convert to timedelta where possible.
        coerce : bool, default False
            If True, force conversion with unconvertible values converted to
            nulls (NaN or NaT).

        Returns
        -------
        converted : same as input object
        """
        validate_bool_kwarg(datetime, "datetime")
        validate_bool_kwarg(numeric, "numeric")
        validate_bool_kwarg(timedelta, "timedelta")
        validate_bool_kwarg(coerce, "coerce")
        return self._constructor(
            self._mgr.convert(
                datetime=datetime,
                numeric=numeric,
                timedelta=timedelta,
                coerce=coerce,
                copy=True,
            )
        ).__finalize__(self)

    def infer_objects(self: FrameOrSeries) -> FrameOrSeries:
        """
        Attempt to infer better dtypes for object columns.

        Attempts soft conversion of object-dtyped
        columns, leaving non-object and unconvertible
        columns unchanged. The inference rules are the
        same as during normal Series/DataFrame construction.

        Returns
        -------
        converted : same type as input object

        See Also
        --------
        to_datetime : Convert argument to datetime.
        to_timedelta : Convert argument to timedelta.
        to_numeric : Convert argument to numeric type.
        convert_dtypes : Convert argument to best possible dtype.

        Examples
        --------
        >>> df = pd.DataFrame({"A": ["a", 1, 2, 3]})
        >>> df = df.iloc[1:]
        >>> df
           A
        1  1
        2  2
        3  3

        >>> df.dtypes
        A    object
        dtype: object

        >>> df.infer_objects().dtypes
        A    int64
        dtype: object
        """
        # numeric=False necessary to only soft convert;
        # python objects will still be converted to
        # native numpy numeric types
        return self._constructor(
            self._mgr.convert(
                datetime=True, numeric=False, timedelta=True, coerce=False, copy=True
            )
        ).__finalize__(self, method="infer_objects")

    def convert_dtypes(
        self: FrameOrSeries,
        infer_objects: bool_t = True,
        convert_string: bool_t = True,
        convert_integer: bool_t = True,
        convert_boolean: bool_t = True,
    ) -> FrameOrSeries:
        """
        Convert columns to best possible dtypes using dtypes supporting ``pd.NA``.

        .. versionadded:: 1.0.0

        Parameters
        ----------
        infer_objects : bool, default True
            Whether object dtypes should be converted to the best possible types.
        convert_string : bool, default True
            Whether object dtypes should be converted to ``StringDtype()``.
        convert_integer : bool, default True
            Whether, if possible, conversion can be done to integer extension types.
        convert_boolean : bool, defaults True
            Whether object dtypes should be converted to ``BooleanDtypes()``.

        Returns
        -------
        Series or DataFrame
            Copy of input object with new dtype.

        See Also
        --------
        infer_objects : Infer dtypes of objects.
        to_datetime : Convert argument to datetime.
        to_timedelta : Convert argument to timedelta.
        to_numeric : Convert argument to a numeric type.

        Notes
        -----
        By default, ``convert_dtypes`` will attempt to convert a Series (or each
        Series in a DataFrame) to dtypes that support ``pd.NA``. By using the options
        ``convert_string``, ``convert_integer``, and ``convert_boolean``, it is
        possible to turn off individual conversions to ``StringDtype``, the integer
        extension types or ``BooleanDtype``, respectively.

        For object-dtyped columns, if ``infer_objects`` is ``True``, use the inference
        rules as during normal Series/DataFrame construction.  Then, if possible,
        convert to ``StringDtype``, ``BooleanDtype`` or an appropriate integer extension
        type, otherwise leave as ``object``.

        If the dtype is integer, convert to an appropriate integer extension type.

        If the dtype is numeric, and consists of all integers, convert to an
        appropriate integer extension type.

        In the future, as new dtypes are added that support ``pd.NA``, the results
        of this method will change to support those new dtypes.

        Examples
        --------
        >>> df = pd.DataFrame(
        ...     {
        ...         "a": pd.Series([1, 2, 3], dtype=np.dtype("int32")),
        ...         "b": pd.Series(["x", "y", "z"], dtype=np.dtype("O")),
        ...         "c": pd.Series([True, False, np.nan], dtype=np.dtype("O")),
        ...         "d": pd.Series(["h", "i", np.nan], dtype=np.dtype("O")),
        ...         "e": pd.Series([10, np.nan, 20], dtype=np.dtype("float")),
        ...         "f": pd.Series([np.nan, 100.5, 200], dtype=np.dtype("float")),
        ...     }
        ... )

        Start with a DataFrame with default dtypes.

        >>> df
           a  b      c    d     e      f
        0  1  x   True    h  10.0    NaN
        1  2  y  False    i   NaN  100.5
        2  3  z    NaN  NaN  20.0  200.0

        >>> df.dtypes
        a      int32
        b     object
        c     object
        d     object
        e    float64
        f    float64
        dtype: object

        Convert the DataFrame to use best possible dtypes.

        >>> dfn = df.convert_dtypes()
        >>> dfn
           a  b      c     d     e      f
        0  1  x   True     h    10    NaN
        1  2  y  False     i  <NA>  100.5
        2  3  z   <NA>  <NA>    20  200.0

        >>> dfn.dtypes
        a      Int32
        b     string
        c    boolean
        d     string
        e      Int64
        f    float64
        dtype: object

        Start with a Series of strings and missing data represented by ``np.nan``.

        >>> s = pd.Series(["a", "b", np.nan])
        >>> s
        0      a
        1      b
        2    NaN
        dtype: object

        Obtain a Series with dtype ``StringDtype``.

        >>> s.convert_dtypes()
        0       a
        1       b
        2    <NA>
        dtype: string
        """
        if self.ndim == 1:
            return self._convert_dtypes(
                infer_objects, convert_string, convert_integer, convert_boolean
            )
        else:
            results = [
                col._convert_dtypes(
                    infer_objects, convert_string, convert_integer, convert_boolean
                )
                for col_name, col in self.items()
            ]
            result = pd.concat(results, axis=1, copy=False)
            return result

    # ----------------------------------------------------------------------
    # Filling NA's

    @doc(**_shared_doc_kwargs)
    def fillna(
        self: FrameOrSeries,
        value=None,
        method=None,
        axis=None,
        inplace: bool_t = False,
        limit=None,
        downcast=None,
    ) -> Optional[FrameOrSeries]:
        """
        Fill NA/NaN values using the specified method.

        Parameters
        ----------
        value : scalar, dict, Series, or DataFrame
            Value to use to fill holes (e.g. 0), alternately a
            dict/Series/DataFrame of values specifying which value to use for
            each index (for a Series) or column (for a DataFrame).  Values not
            in the dict/Series/DataFrame will not be filled. This value cannot
            be a list.
        method : {{'backfill', 'bfill', 'pad', 'ffill', None}}, default None
            Method to use for filling holes in reindexed Series
            pad / ffill: propagate last valid observation forward to next valid
            backfill / bfill: use next valid observation to fill gap.
        axis : {axes_single_arg}
            Axis along which to fill missing values.
        inplace : bool, default False
            If True, fill in-place. Note: this will modify any
            other views on this object (e.g., a no-copy slice for a column in a
            DataFrame).
        limit : int, default None
            If method is specified, this is the maximum number of consecutive
            NaN values to forward/backward fill. In other words, if there is
            a gap with more than this number of consecutive NaNs, it will only
            be partially filled. If method is not specified, this is the
            maximum number of entries along the entire axis where NaNs will be
            filled. Must be greater than 0 if not None.
        downcast : dict, default is None
            A dict of item->dtype of what to downcast if possible,
            or the string 'infer' which will try to downcast to an appropriate
            equal type (e.g. float64 to int64 if possible).

        Returns
        -------
        {klass} or None
            Object with missing values filled or None if ``inplace=True``.

        See Also
        --------
        interpolate : Fill NaN values using interpolation.
        reindex : Conform object to new index.
        asfreq : Convert TimeSeries to specified frequency.

        Examples
        --------
        >>> df = pd.DataFrame([[np.nan, 2, np.nan, 0],
        ...                    [3, 4, np.nan, 1],
        ...                    [np.nan, np.nan, np.nan, 5],
        ...                    [np.nan, 3, np.nan, 4]],
        ...                   columns=list('ABCD'))
        >>> df
             A    B   C  D
        0  NaN  2.0 NaN  0
        1  3.0  4.0 NaN  1
        2  NaN  NaN NaN  5
        3  NaN  3.0 NaN  4

        Replace all NaN elements with 0s.

        >>> df.fillna(0)
            A   B   C   D
        0   0.0 2.0 0.0 0
        1   3.0 4.0 0.0 1
        2   0.0 0.0 0.0 5
        3   0.0 3.0 0.0 4

        We can also propagate non-null values forward or backward.

        >>> df.fillna(method='ffill')
            A   B   C   D
        0   NaN 2.0 NaN 0
        1   3.0 4.0 NaN 1
        2   3.0 4.0 NaN 5
        3   3.0 3.0 NaN 4

        Replace all NaN elements in column 'A', 'B', 'C', and 'D', with 0, 1,
        2, and 3 respectively.

        >>> values = {{'A': 0, 'B': 1, 'C': 2, 'D': 3}}
        >>> df.fillna(value=values)
            A   B   C   D
        0   0.0 2.0 2.0 0
        1   3.0 4.0 2.0 1
        2   0.0 1.0 2.0 5
        3   0.0 3.0 2.0 4

        Only replace the first NaN element.

        >>> df.fillna(value=values, limit=1)
            A   B   C   D
        0   0.0 2.0 2.0 0
        1   3.0 4.0 NaN 1
        2   NaN 1.0 NaN 5
        3   NaN 3.0 NaN 4
        """
        inplace = validate_bool_kwarg(inplace, "inplace")
        value, method = validate_fillna_kwargs(value, method)

        # set the default here, so functions examining the signaure
        # can detect if something was set (e.g. in groupby) (GH9221)
        if axis is None:
            axis = 0
        axis = self._get_axis_number(axis)

        if value is None:

            if self._is_mixed_type and axis == 1:
                if inplace:
                    raise NotImplementedError()
                result = self.T.fillna(method=method, limit=limit).T

                # need to downcast here because of all of the transposes
                result._mgr = result._mgr.downcast()

                return result

            new_data = self._mgr.interpolate(
                method=method,
                axis=axis,
                limit=limit,
                inplace=inplace,
                coerce=True,
                downcast=downcast,
            )
        else:
            if self.ndim == 1:
                if isinstance(value, (dict, ABCSeries)):
                    value = create_series_with_explicit_dtype(
                        value, dtype_if_empty=object
                    )
                    value = value.reindex(self.index, copy=False)
                    value = value._values
                elif not is_list_like(value):
                    pass
                else:
                    raise TypeError(
                        '"value" parameter must be a scalar, dict '
                        "or Series, but you passed a "
                        f'"{type(value).__name__}"'
                    )

                new_data = self._mgr.fillna(
                    value=value, limit=limit, inplace=inplace, downcast=downcast
                )

            elif isinstance(value, (dict, ABCSeries)):
                if axis == 1:
                    raise NotImplementedError(
                        "Currently only can fill "
                        "with dict/Series column "
                        "by column"
                    )

                result = self if inplace else self.copy()
                for k, v in value.items():
                    if k not in result:
                        continue
                    obj = result[k]
                    obj.fillna(v, limit=limit, inplace=True, downcast=downcast)
                return result if not inplace else None

            elif not is_list_like(value):
                new_data = self._mgr.fillna(
                    value=value, limit=limit, inplace=inplace, downcast=downcast
                )
            elif isinstance(value, ABCDataFrame) and self.ndim == 2:
                new_data = self.where(self.notna(), value)._data
            else:
                raise ValueError(f"invalid fill value with a {type(value)}")

        result = self._constructor(new_data)
        if inplace:
            return self._update_inplace(result)
        else:
            return result.__finalize__(self, method="fillna")

    def ffill(
        self: FrameOrSeries,
        axis=None,
        inplace: bool_t = False,
        limit=None,
        downcast=None,
    ) -> Optional[FrameOrSeries]:
        """
        Synonym for :meth:`DataFrame.fillna` with ``method='ffill'``.

        Returns
        -------
        {klass} or None
            Object with missing values filled or None if ``inplace=True``.
        """
        return self.fillna(
            method="ffill", axis=axis, inplace=inplace, limit=limit, downcast=downcast
        )

    pad = ffill

    def bfill(
        self: FrameOrSeries,
        axis=None,
        inplace: bool_t = False,
        limit=None,
        downcast=None,
    ) -> Optional[FrameOrSeries]:
        """
        Synonym for :meth:`DataFrame.fillna` with ``method='bfill'``.

        Returns
        -------
        {klass} or None
            Object with missing values filled or None if ``inplace=True``.
        """
        return self.fillna(
            method="bfill", axis=axis, inplace=inplace, limit=limit, downcast=downcast
        )

    backfill = bfill

    @doc(klass=_shared_doc_kwargs["klass"])
    def replace(
        self,
        to_replace=None,
        value=None,
        inplace=False,
        limit=None,
        regex=False,
        method="pad",
    ):
        """
        Replace values given in `to_replace` with `value`.

        Values of the {klass} are replaced with other values dynamically.
        This differs from updating with ``.loc`` or ``.iloc``, which require
        you to specify a location to update with some value.

        Parameters
        ----------
        to_replace : str, regex, list, dict, Series, int, float, or None
            How to find the values that will be replaced.

            * numeric, str or regex:

                - numeric: numeric values equal to `to_replace` will be
                  replaced with `value`
                - str: string exactly matching `to_replace` will be replaced
                  with `value`
                - regex: regexs matching `to_replace` will be replaced with
                  `value`

            * list of str, regex, or numeric:

                - First, if `to_replace` and `value` are both lists, they
                  **must** be the same length.
                - Second, if ``regex=True`` then all of the strings in **both**
                  lists will be interpreted as regexs otherwise they will match
                  directly. This doesn't matter much for `value` since there
                  are only a few possible substitution regexes you can use.
                - str, regex and numeric rules apply as above.

            * dict:

                - Dicts can be used to specify different replacement values
                  for different existing values. For example,
                  ``{{'a': 'b', 'y': 'z'}}`` replaces the value 'a' with 'b' and
                  'y' with 'z'. To use a dict in this way the `value`
                  parameter should be `None`.
                - For a DataFrame a dict can specify that different values
                  should be replaced in different columns. For example,
                  ``{{'a': 1, 'b': 'z'}}`` looks for the value 1 in column 'a'
                  and the value 'z' in column 'b' and replaces these values
                  with whatever is specified in `value`. The `value` parameter
                  should not be ``None`` in this case. You can treat this as a
                  special case of passing two lists except that you are
                  specifying the column to search in.
                - For a DataFrame nested dictionaries, e.g.,
                  ``{{'a': {{'b': np.nan}}}}``, are read as follows: look in column
                  'a' for the value 'b' and replace it with NaN. The `value`
                  parameter should be ``None`` to use a nested dict in this
                  way. You can nest regular expressions as well. Note that
                  column names (the top-level dictionary keys in a nested
                  dictionary) **cannot** be regular expressions.

            * None:

                - This means that the `regex` argument must be a string,
                  compiled regular expression, or list, dict, ndarray or
                  Series of such elements. If `value` is also ``None`` then
                  this **must** be a nested dictionary or Series.

            See the examples section for examples of each of these.
        value : scalar, dict, list, str, regex, default None
            Value to replace any values matching `to_replace` with.
            For a DataFrame a dict of values can be used to specify which
            value to use for each column (columns not in the dict will not be
            filled). Regular expressions, strings and lists or dicts of such
            objects are also allowed.
        inplace : bool, default False
            If True, in place. Note: this will modify any
            other views on this object (e.g. a column from a DataFrame).
            Returns the caller if this is True.
        limit : int, default None
            Maximum size gap to forward or backward fill.
        regex : bool or same types as `to_replace`, default False
            Whether to interpret `to_replace` and/or `value` as regular
            expressions. If this is ``True`` then `to_replace` *must* be a
            string. Alternatively, this could be a regular expression or a
            list, dict, or array of regular expressions in which case
            `to_replace` must be ``None``.
        method : {{'pad', 'ffill', 'bfill', `None`}}
            The method to use when for replacement, when `to_replace` is a
            scalar, list or tuple and `value` is ``None``.

            .. versionchanged:: 0.23.0
                Added to DataFrame.

        Returns
        -------
        {klass}
            Object after replacement.

        Raises
        ------
        AssertionError
            * If `regex` is not a ``bool`` and `to_replace` is not
              ``None``.

        TypeError
            * If `to_replace` is not a scalar, array-like, ``dict``, or ``None``
            * If `to_replace` is a ``dict`` and `value` is not a ``list``,
              ``dict``, ``ndarray``, or ``Series``
            * If `to_replace` is ``None`` and `regex` is not compilable
              into a regular expression or is a list, dict, ndarray, or
              Series.
            * When replacing multiple ``bool`` or ``datetime64`` objects and
              the arguments to `to_replace` does not match the type of the
              value being replaced

        ValueError
            * If a ``list`` or an ``ndarray`` is passed to `to_replace` and
              `value` but they are not the same length.

        See Also
        --------
        {klass}.fillna : Fill NA values.
        {klass}.where : Replace values based on boolean condition.
        Series.str.replace : Simple string replacement.

        Notes
        -----
        * Regex substitution is performed under the hood with ``re.sub``. The
          rules for substitution for ``re.sub`` are the same.
        * Regular expressions will only substitute on strings, meaning you
          cannot provide, for example, a regular expression matching floating
          point numbers and expect the columns in your frame that have a
          numeric dtype to be matched. However, if those floating point
          numbers *are* strings, then you can do this.
        * This method has *a lot* of options. You are encouraged to experiment
          and play with this method to gain intuition about how it works.
        * When dict is used as the `to_replace` value, it is like
          key(s) in the dict are the to_replace part and
          value(s) in the dict are the value parameter.

        Examples
        --------

        **Scalar `to_replace` and `value`**

        >>> s = pd.Series([0, 1, 2, 3, 4])
        >>> s.replace(0, 5)
        0    5
        1    1
        2    2
        3    3
        4    4
        dtype: int64

        >>> df = pd.DataFrame({{'A': [0, 1, 2, 3, 4],
        ...                    'B': [5, 6, 7, 8, 9],
        ...                    'C': ['a', 'b', 'c', 'd', 'e']}})
        >>> df.replace(0, 5)
           A  B  C
        0  5  5  a
        1  1  6  b
        2  2  7  c
        3  3  8  d
        4  4  9  e

        **List-like `to_replace`**

        >>> df.replace([0, 1, 2, 3], 4)
           A  B  C
        0  4  5  a
        1  4  6  b
        2  4  7  c
        3  4  8  d
        4  4  9  e

        >>> df.replace([0, 1, 2, 3], [4, 3, 2, 1])
           A  B  C
        0  4  5  a
        1  3  6  b
        2  2  7  c
        3  1  8  d
        4  4  9  e

        >>> s.replace([1, 2], method='bfill')
        0    0
        1    3
        2    3
        3    3
        4    4
        dtype: int64

        **dict-like `to_replace`**

        >>> df.replace({{0: 10, 1: 100}})
             A  B  C
        0   10  5  a
        1  100  6  b
        2    2  7  c
        3    3  8  d
        4    4  9  e

        >>> df.replace({{'A': 0, 'B': 5}}, 100)
             A    B  C
        0  100  100  a
        1    1    6  b
        2    2    7  c
        3    3    8  d
        4    4    9  e

        >>> df.replace({{'A': {{0: 100, 4: 400}}}})
             A  B  C
        0  100  5  a
        1    1  6  b
        2    2  7  c
        3    3  8  d
        4  400  9  e

        **Regular expression `to_replace`**

        >>> df = pd.DataFrame({{'A': ['bat', 'foo', 'bait'],
        ...                    'B': ['abc', 'bar', 'xyz']}})
        >>> df.replace(to_replace=r'^ba.$', value='new', regex=True)
              A    B
        0   new  abc
        1   foo  new
        2  bait  xyz

        >>> df.replace({{'A': r'^ba.$'}}, {{'A': 'new'}}, regex=True)
              A    B
        0   new  abc
        1   foo  bar
        2  bait  xyz

        >>> df.replace(regex=r'^ba.$', value='new')
              A    B
        0   new  abc
        1   foo  new
        2  bait  xyz

        >>> df.replace(regex={{r'^ba.$': 'new', 'foo': 'xyz'}})
              A    B
        0   new  abc
        1   xyz  new
        2  bait  xyz

        >>> df.replace(regex=[r'^ba.$', 'foo'], value='new')
              A    B
        0   new  abc
        1   new  new
        2  bait  xyz

        Note that when replacing multiple ``bool`` or ``datetime64`` objects,
        the data types in the `to_replace` parameter must match the data
        type of the value being replaced:

        >>> df = pd.DataFrame({{'A': [True, False, True],
        ...                    'B': [False, True, False]}})
        >>> df.replace({{'a string': 'new value', True: False}})  # raises
        Traceback (most recent call last):
            ...
        TypeError: Cannot compare types 'ndarray(dtype=bool)' and 'str'

        This raises a ``TypeError`` because one of the ``dict`` keys is not of
        the correct type for replacement.

        Compare the behavior of ``s.replace({{'a': None}})`` and
        ``s.replace('a', None)`` to understand the peculiarities
        of the `to_replace` parameter:

        >>> s = pd.Series([10, 'a', 'a', 'b', 'a'])

        When one uses a dict as the `to_replace` value, it is like the
        value(s) in the dict are equal to the `value` parameter.
        ``s.replace({{'a': None}})`` is equivalent to
        ``s.replace(to_replace={{'a': None}}, value=None, method=None)``:

        >>> s.replace({{'a': None}})
        0      10
        1    None
        2    None
        3       b
        4    None
        dtype: object

        When ``value=None`` and `to_replace` is a scalar, list or
        tuple, `replace` uses the method parameter (default 'pad') to do the
        replacement. So this is why the 'a' values are being replaced by 10
        in rows 1 and 2 and 'b' in row 4 in this case.
        The command ``s.replace('a', None)`` is actually equivalent to
        ``s.replace(to_replace='a', value=None, method='pad')``:

        >>> s.replace('a', None)
        0    10
        1    10
        2    10
        3     b
        4     b
        dtype: object
        """
        if not (
            is_scalar(to_replace)
            or is_re_compilable(to_replace)
            or is_list_like(to_replace)
        ):
            raise TypeError(
                "Expecting 'to_replace' to be either a scalar, array-like, "
                "dict or None, got invalid type "
                f"{repr(type(to_replace).__name__)}"
            )

        inplace = validate_bool_kwarg(inplace, "inplace")
        if not is_bool(regex) and to_replace is not None:
            raise AssertionError("'to_replace' must be 'None' if 'regex' is not a bool")

        if value is None:
            # passing a single value that is scalar like
            # when value is None (GH5319), for compat
            if not is_dict_like(to_replace) and not is_dict_like(regex):
                to_replace = [to_replace]

            if isinstance(to_replace, (tuple, list)):
                if isinstance(self, ABCDataFrame):
                    return self.apply(
                        _single_replace, args=(to_replace, method, inplace, limit)
                    )
                return _single_replace(self, to_replace, method, inplace, limit)

            if not is_dict_like(to_replace):
                if not is_dict_like(regex):
                    raise TypeError(
                        'If "to_replace" and "value" are both None '
                        'and "to_replace" is not a list, then '
                        "regex must be a mapping"
                    )
                to_replace = regex
                regex = True

            items = list(to_replace.items())
            if items:
                keys, values = zip(*items)
            else:
                keys, values = ([], [])

            are_mappings = [is_dict_like(v) for v in values]

            if any(are_mappings):
                if not all(are_mappings):
                    raise TypeError(
                        "If a nested mapping is passed, all values "
                        "of the top level mapping must be mappings"
                    )
                # passed a nested dict/Series
                to_rep_dict = {}
                value_dict = {}

                for k, v in items:
                    keys, values = list(zip(*v.items())) or ([], [])

                    to_rep_dict[k] = list(keys)
                    value_dict[k] = list(values)

                to_replace, value = to_rep_dict, value_dict
            else:
                to_replace, value = keys, values

            return self.replace(
                to_replace, value, inplace=inplace, limit=limit, regex=regex
            )
        else:

            # need a non-zero len on all axes
            if not self.size:
                return self

            if is_dict_like(to_replace):
                if is_dict_like(value):  # {'A' : NA} -> {'A' : 0}
                    # Note: Checking below for `in foo.keys()` instead of
                    #  `in foo`is needed for when we have a Series and not dict
                    mapping = {
                        col: (to_replace[col], value[col])
                        for col in to_replace.keys()
                        if col in value.keys() and col in self
                    }
                    return self._replace_columnwise(mapping, inplace, regex)

                # {'A': NA} -> 0
                elif not is_list_like(value):
                    # Operate column-wise
                    if self.ndim == 1:
                        raise ValueError(
                            "Series.replace cannot use dict-like to_replace "
                            "and non-None value"
                        )
                    mapping = {
                        col: (to_rep, value) for col, to_rep in to_replace.items()
                    }
                    return self._replace_columnwise(mapping, inplace, regex)
                else:
                    raise TypeError("value argument must be scalar, dict, or Series")

            elif is_list_like(to_replace):  # [NA, ''] -> [0, 'missing']
                if is_list_like(value):
                    if len(to_replace) != len(value):
                        raise ValueError(
                            f"Replacement lists must match in length. "
                            f"Expecting {len(to_replace)} got {len(value)} "
                        )
                    self._consolidate_inplace()
                    new_data = self._mgr.replace_list(
                        src_list=to_replace,
                        dest_list=value,
                        inplace=inplace,
                        regex=regex,
                    )

                else:  # [NA, ''] -> 0
                    new_data = self._mgr.replace(
                        to_replace=to_replace, value=value, inplace=inplace, regex=regex
                    )
            elif to_replace is None:
                if not (
                    is_re_compilable(regex)
                    or is_list_like(regex)
                    or is_dict_like(regex)
                ):
                    raise TypeError(
                        f"'regex' must be a string or a compiled regular expression "
                        f"or a list or dict of strings or regular expressions, "
                        f"you passed a {repr(type(regex).__name__)}"
                    )
                return self.replace(
                    regex, value, inplace=inplace, limit=limit, regex=True
                )
            else:

                # dest iterable dict-like
                if is_dict_like(value):  # NA -> {'A' : 0, 'B' : -1}
                    # Operate column-wise
                    if self.ndim == 1:
                        raise ValueError(
                            "Series.replace cannot use dict-value and "
                            "non-None to_replace"
                        )
                    mapping = {col: (to_replace, val) for col, val in value.items()}
                    return self._replace_columnwise(mapping, inplace, regex)

                elif not is_list_like(value):  # NA -> 0
                    new_data = self._mgr.replace(
                        to_replace=to_replace, value=value, inplace=inplace, regex=regex
                    )
                else:
                    raise TypeError(
                        f'Invalid "to_replace" type: {repr(type(to_replace).__name__)}'
                    )

        result = self._constructor(new_data)
        if inplace:
            return self._update_inplace(result)
        else:
            return result.__finalize__(self, method="replace")

    def interpolate(
        self: FrameOrSeries,
        method: str = "linear",
        axis: Axis = 0,
        limit: Optional[int] = None,
        inplace: bool_t = False,
        limit_direction: Optional[str] = None,
        limit_area: Optional[str] = None,
        downcast: Optional[str] = None,
        **kwargs,
    ) -> Optional[FrameOrSeries]:
        """
        Please note that only ``method='linear'`` is supported for
        DataFrame/Series with a MultiIndex.

        Parameters
        ----------
        method : str, default 'linear'
            Interpolation technique to use. One of:

            * 'linear': Ignore the index and treat the values as equally
              spaced. This is the only method supported on MultiIndexes.
            * 'time': Works on daily and higher resolution data to interpolate
              given length of interval.
            * 'index', 'values': use the actual numerical values of the index.
            * 'pad': Fill in NaNs using existing values.
            * 'nearest', 'zero', 'slinear', 'quadratic', 'cubic', 'spline',
              'barycentric', 'polynomial': Passed to
              `scipy.interpolate.interp1d`. These methods use the numerical
              values of the index.  Both 'polynomial' and 'spline' require that
              you also specify an `order` (int), e.g.
              ``df.interpolate(method='polynomial', order=5)``.
            * 'krogh', 'piecewise_polynomial', 'spline', 'pchip', 'akima',
              'cubicspline': Wrappers around the SciPy interpolation methods of
              similar names. See `Notes`.
            * 'from_derivatives': Refers to
              `scipy.interpolate.BPoly.from_derivatives` which
              replaces 'piecewise_polynomial' interpolation method in
              scipy 0.18.
        axis : {{0 or 'index', 1 or 'columns', None}}, default None
            Axis to interpolate along.
        limit : int, optional
            Maximum number of consecutive NaNs to fill. Must be greater than
            0.
        inplace : bool, default False
            Update the data in place if possible.
        limit_direction : {{'forward', 'backward', 'both'}}, Optional
            Consecutive NaNs will be filled in this direction.

            If limit is specified:
                * If 'method' is 'pad' or 'ffill', 'limit_direction' must be 'forward'.
                * If 'method' is 'backfill' or 'bfill', 'limit_direction' must be
                  'backwards'.

            If 'limit' is not specified:
                * If 'method' is 'backfill' or 'bfill', the default is 'backward'
                * else the default is 'forward'

            .. versionchanged:: 1.1.0
                raises ValueError if `limit_direction` is 'forward' or 'both' and
                    method is 'backfill' or 'bfill'.
                raises ValueError if `limit_direction` is 'backward' or 'both' and
                    method is 'pad' or 'ffill'.

        limit_area : {{`None`, 'inside', 'outside'}}, default None
            If limit is specified, consecutive NaNs will be filled with this
            restriction.

            * ``None``: No fill restriction.
            * 'inside': Only fill NaNs surrounded by valid values
              (interpolate).
            * 'outside': Only fill NaNs outside valid values (extrapolate).

            .. versionadded:: 0.23.0

        downcast : optional, 'infer' or None, defaults to None
            Downcast dtypes if possible.
        **kwargs
            Keyword arguments to pass on to the interpolating function.

        Returns
        -------
        Series or DataFrame
            Returns the same object type as the caller, interpolated at
            some or all ``NaN`` values.

        See Also
        --------
        fillna : Fill missing values using different methods.
        scipy.interpolate.Akima1DInterpolator : Piecewise cubic polynomials
            (Akima interpolator).
        scipy.interpolate.BPoly.from_derivatives : Piecewise polynomial in the
            Bernstein basis.
        scipy.interpolate.interp1d : Interpolate a 1-D function.
        scipy.interpolate.KroghInterpolator : Interpolate polynomial (Krogh
            interpolator).
        scipy.interpolate.PchipInterpolator : PCHIP 1-d monotonic cubic
            interpolation.
        scipy.interpolate.CubicSpline : Cubic spline data interpolator.

        Notes
        -----
        The 'krogh', 'piecewise_polynomial', 'spline', 'pchip' and 'akima'
        methods are wrappers around the respective SciPy implementations of
        similar names. These use the actual numerical values of the index.
        For more information on their behavior, see the
        `SciPy documentation
        <https://docs.scipy.org/doc/scipy/reference/interpolate.html#univariate-interpolation>`__
        and `SciPy tutorial
        <https://docs.scipy.org/doc/scipy/reference/tutorial/interpolate.html>`__.

        Examples
        --------
        Filling in ``NaN`` in a :class:`~pandas.Series` via linear
        interpolation.

        >>> s = pd.Series([0, 1, np.nan, 3])
        >>> s
        0    0.0
        1    1.0
        2    NaN
        3    3.0
        dtype: float64
        >>> s.interpolate()
        0    0.0
        1    1.0
        2    2.0
        3    3.0
        dtype: float64

        Filling in ``NaN`` in a Series by padding, but filling at most two
        consecutive ``NaN`` at a time.

        >>> s = pd.Series([np.nan, "single_one", np.nan,
        ...                "fill_two_more", np.nan, np.nan, np.nan,
        ...                4.71, np.nan])
        >>> s
        0              NaN
        1       single_one
        2              NaN
        3    fill_two_more
        4              NaN
        5              NaN
        6              NaN
        7             4.71
        8              NaN
        dtype: object
        >>> s.interpolate(method='pad', limit=2)
        0              NaN
        1       single_one
        2       single_one
        3    fill_two_more
        4    fill_two_more
        5    fill_two_more
        6              NaN
        7             4.71
        8             4.71
        dtype: object

        Filling in ``NaN`` in a Series via polynomial interpolation or splines:
        Both 'polynomial' and 'spline' methods require that you also specify
        an ``order`` (int).

        >>> s = pd.Series([0, 2, np.nan, 8])
        >>> s.interpolate(method='polynomial', order=2)
        0    0.000000
        1    2.000000
        2    4.666667
        3    8.000000
        dtype: float64

        Fill the DataFrame forward (that is, going down) along each column
        using linear interpolation.

        Note how the last entry in column 'a' is interpolated differently,
        because there is no entry after it to use for interpolation.
        Note how the first entry in column 'b' remains ``NaN``, because there
        is no entry before it to use for interpolation.

        >>> df = pd.DataFrame([(0.0, np.nan, -1.0, 1.0),
        ...                    (np.nan, 2.0, np.nan, np.nan),
        ...                    (2.0, 3.0, np.nan, 9.0),
        ...                    (np.nan, 4.0, -4.0, 16.0)],
        ...                   columns=list('abcd'))
        >>> df
             a    b    c     d
        0  0.0  NaN -1.0   1.0
        1  NaN  2.0  NaN   NaN
        2  2.0  3.0  NaN   9.0
        3  NaN  4.0 -4.0  16.0
        >>> df.interpolate(method='linear', limit_direction='forward', axis=0)
             a    b    c     d
        0  0.0  NaN -1.0   1.0
        1  1.0  2.0 -2.0   5.0
        2  2.0  3.0 -3.0   9.0
        3  2.0  4.0 -4.0  16.0

        Using polynomial interpolation.

        >>> df['d'].interpolate(method='polynomial', order=2)
        0     1.0
        1     4.0
        2     9.0
        3    16.0
        Name: d, dtype: float64
        """
        inplace = validate_bool_kwarg(inplace, "inplace")

        axis = self._get_axis_number(axis)

        fillna_methods = ["ffill", "bfill", "pad", "backfill"]
        should_transpose = axis == 1 and method not in fillna_methods

        obj = self.T if should_transpose else self

        if obj.empty:
            return self.copy()

        if method not in fillna_methods:
            axis = self._info_axis_number

        if isinstance(obj.index, MultiIndex) and method != "linear":
            raise ValueError(
                "Only `method=linear` interpolation is supported on MultiIndexes."
            )

        # Set `limit_direction` depending on `method`
        if limit_direction is None:
            limit_direction = (
                "backward" if method in ("backfill", "bfill") else "forward"
            )
        else:
            if method in ("pad", "ffill") and limit_direction != "forward":
                raise ValueError(
                    f"`limit_direction` must be 'forward' for method `{method}`"
                )
            if method in ("backfill", "bfill") and limit_direction != "backward":
                raise ValueError(
                    f"`limit_direction` must be 'backward' for method `{method}`"
                )

        if obj.ndim == 2 and np.all(obj.dtypes == np.dtype(object)):
            raise TypeError(
                "Cannot interpolate with all object-dtype columns "
                "in the DataFrame. Try setting at least one "
                "column to a numeric dtype."
            )

        # create/use the index
        if method == "linear":
            # prior default
            index = np.arange(len(obj.index))
        else:
            index = obj.index
            methods = {"index", "values", "nearest", "time"}
            is_numeric_or_datetime = (
                is_numeric_dtype(index.dtype)
                or is_datetime64_any_dtype(index.dtype)
                or is_timedelta64_dtype(index.dtype)
            )
            if method not in methods and not is_numeric_or_datetime:
                raise ValueError(
                    "Index column must be numeric or datetime type when "
                    f"using {method} method other than linear. "
                    "Try setting a numeric or datetime index column before "
                    "interpolating."
                )

        if isna(index).any():
            raise NotImplementedError(
                "Interpolation with NaNs in the index "
                "has not been implemented. Try filling "
                "those NaNs before interpolating."
            )
        new_data = obj._mgr.interpolate(
            method=method,
            axis=axis,
            index=index,
            limit=limit,
            limit_direction=limit_direction,
            limit_area=limit_area,
            inplace=inplace,
            downcast=downcast,
            **kwargs,
        )

        result = self._constructor(new_data)
        if should_transpose:
            result = result.T
        if inplace:
            return self._update_inplace(result)
        else:
            return result.__finalize__(self, method="interpolate")

    # ----------------------------------------------------------------------
    # Timeseries methods Methods

    def asof(self, where, subset=None):
        """
        Return the last row(s) without any NaNs before `where`.

        The last row (for each element in `where`, if list) without any
        NaN is taken.
        In case of a :class:`~pandas.DataFrame`, the last row without NaN
        considering only the subset of columns (if not `None`)

        If there is no good value, NaN is returned for a Series or
        a Series of NaN values for a DataFrame

        Parameters
        ----------
        where : date or array-like of dates
            Date(s) before which the last row(s) are returned.
        subset : str or array-like of str, default `None`
            For DataFrame, if not `None`, only use these columns to
            check for NaNs.

        Returns
        -------
        scalar, Series, or DataFrame

            The return can be:

            * scalar : when `self` is a Series and `where` is a scalar
            * Series: when `self` is a Series and `where` is an array-like,
              or when `self` is a DataFrame and `where` is a scalar
            * DataFrame : when `self` is a DataFrame and `where` is an
              array-like

            Return scalar, Series, or DataFrame.

        See Also
        --------
        merge_asof : Perform an asof merge. Similar to left join.

        Notes
        -----
        Dates are assumed to be sorted. Raises if this is not the case.

        Examples
        --------
        A Series and a scalar `where`.

        >>> s = pd.Series([1, 2, np.nan, 4], index=[10, 20, 30, 40])
        >>> s
        10    1.0
        20    2.0
        30    NaN
        40    4.0
        dtype: float64

        >>> s.asof(20)
        2.0

        For a sequence `where`, a Series is returned. The first value is
        NaN, because the first element of `where` is before the first
        index value.

        >>> s.asof([5, 20])
        5     NaN
        20    2.0
        dtype: float64

        Missing values are not considered. The following is ``2.0``, not
        NaN, even though NaN is at the index location for ``30``.

        >>> s.asof(30)
        2.0

        Take all columns into consideration

        >>> df = pd.DataFrame({'a': [10, 20, 30, 40, 50],
        ...                    'b': [None, None, None, None, 500]},
        ...                   index=pd.DatetimeIndex(['2018-02-27 09:01:00',
        ...                                           '2018-02-27 09:02:00',
        ...                                           '2018-02-27 09:03:00',
        ...                                           '2018-02-27 09:04:00',
        ...                                           '2018-02-27 09:05:00']))
        >>> df.asof(pd.DatetimeIndex(['2018-02-27 09:03:30',
        ...                           '2018-02-27 09:04:30']))
                              a   b
        2018-02-27 09:03:30 NaN NaN
        2018-02-27 09:04:30 NaN NaN

        Take a single column into consideration

        >>> df.asof(pd.DatetimeIndex(['2018-02-27 09:03:30',
        ...                           '2018-02-27 09:04:30']),
        ...         subset=['a'])
                                 a   b
        2018-02-27 09:03:30   30.0 NaN
        2018-02-27 09:04:30   40.0 NaN
        """
        if isinstance(where, str):
            where = Timestamp(where)

        if not self.index.is_monotonic:
            raise ValueError("asof requires a sorted index")

        is_series = isinstance(self, ABCSeries)
        if is_series:
            if subset is not None:
                raise ValueError("subset is not valid for Series")
        else:
            if subset is None:
                subset = self.columns
            if not is_list_like(subset):
                subset = [subset]

        is_list = is_list_like(where)
        if not is_list:
            start = self.index[0]
            if isinstance(self.index, PeriodIndex):
                where = Period(where, freq=self.index.freq)

            if where < start:
                if not is_series:
                    return self._constructor_sliced(
                        index=self.columns, name=where, dtype=np.float64
                    )
                return np.nan

            # It's always much faster to use a *while* loop here for
            # Series than pre-computing all the NAs. However a
            # *while* loop is extremely expensive for DataFrame
            # so we later pre-compute all the NAs and use the same
            # code path whether *where* is a scalar or list.
            # See PR: https://github.com/pandas-dev/pandas/pull/14476
            if is_series:
                loc = self.index.searchsorted(where, side="right")
                if loc > 0:
                    loc -= 1

                values = self._values
                while loc > 0 and isna(values[loc]):
                    loc -= 1
                return values[loc]

        if not isinstance(where, Index):
            where = Index(where) if is_list else Index([where])

        nulls = self.isna() if is_series else self[subset].isna().any(1)
        if nulls.all():
            if is_series:
                return self._constructor(np.nan, index=where, name=self.name)
            elif is_list:
                return self._constructor(np.nan, index=where, columns=self.columns)
            else:
                return self._constructor_sliced(
                    np.nan, index=self.columns, name=where[0]
                )

        locs = self.index.asof_locs(where, ~(nulls._values))

        # mask the missing
        missing = locs == -1
        data = self.take(locs)
        data.index = where
        data.loc[missing] = np.nan
        return data if is_list else data.iloc[-1]

    # ----------------------------------------------------------------------
    # Action Methods

    @doc(klass=_shared_doc_kwargs["klass"])
    def isna(self: FrameOrSeries) -> FrameOrSeries:
        """
        Detect missing values.

        Return a boolean same-sized object indicating if the values are NA.
        NA values, such as None or :attr:`numpy.NaN`, gets mapped to True
        values.
        Everything else gets mapped to False values. Characters such as empty
        strings ``''`` or :attr:`numpy.inf` are not considered NA values
        (unless you set ``pandas.options.mode.use_inf_as_na = True``).

        Returns
        -------
        {klass}
            Mask of bool values for each element in {klass} that
            indicates whether an element is not an NA value.

        See Also
        --------
        {klass}.isnull : Alias of isna.
        {klass}.notna : Boolean inverse of isna.
        {klass}.dropna : Omit axes labels with missing values.
        isna : Top-level isna.

        Examples
        --------
        Show which entries in a DataFrame are NA.

        >>> df = pd.DataFrame({{'age': [5, 6, np.NaN],
        ...                    'born': [pd.NaT, pd.Timestamp('1939-05-27'),
        ...                             pd.Timestamp('1940-04-25')],
        ...                    'name': ['Alfred', 'Batman', ''],
        ...                    'toy': [None, 'Batmobile', 'Joker']}})
        >>> df
           age       born    name        toy
        0  5.0        NaT  Alfred       None
        1  6.0 1939-05-27  Batman  Batmobile
        2  NaN 1940-04-25              Joker

        >>> df.isna()
             age   born   name    toy
        0  False   True  False   True
        1  False  False  False  False
        2   True  False  False  False

        Show which entries in a Series are NA.

        >>> ser = pd.Series([5, 6, np.NaN])
        >>> ser
        0    5.0
        1    6.0
        2    NaN
        dtype: float64

        >>> ser.isna()
        0    False
        1    False
        2     True
        dtype: bool
        """
        return isna(self).__finalize__(self, method="isna")

    @doc(isna, klass=_shared_doc_kwargs["klass"])
    def isnull(self: FrameOrSeries) -> FrameOrSeries:
        return isna(self).__finalize__(self, method="isnull")

    @doc(klass=_shared_doc_kwargs["klass"])
    def notna(self: FrameOrSeries) -> FrameOrSeries:
        """
        Detect existing (non-missing) values.

        Return a boolean same-sized object indicating if the values are not NA.
        Non-missing values get mapped to True. Characters such as empty
        strings ``''`` or :attr:`numpy.inf` are not considered NA values
        (unless you set ``pandas.options.mode.use_inf_as_na = True``).
        NA values, such as None or :attr:`numpy.NaN`, get mapped to False
        values.

        Returns
        -------
        {klass}
            Mask of bool values for each element in {klass} that
            indicates whether an element is not an NA value.

        See Also
        --------
        {klass}.notnull : Alias of notna.
        {klass}.isna : Boolean inverse of notna.
        {klass}.dropna : Omit axes labels with missing values.
        notna : Top-level notna.

        Examples
        --------
        Show which entries in a DataFrame are not NA.

        >>> df = pd.DataFrame({{'age': [5, 6, np.NaN],
        ...                    'born': [pd.NaT, pd.Timestamp('1939-05-27'),
        ...                             pd.Timestamp('1940-04-25')],
        ...                    'name': ['Alfred', 'Batman', ''],
        ...                    'toy': [None, 'Batmobile', 'Joker']}})
        >>> df
           age       born    name        toy
        0  5.0        NaT  Alfred       None
        1  6.0 1939-05-27  Batman  Batmobile
        2  NaN 1940-04-25              Joker

        >>> df.notna()
             age   born  name    toy
        0   True  False  True  False
        1   True   True  True   True
        2  False   True  True   True

        Show which entries in a Series are not NA.

        >>> ser = pd.Series([5, 6, np.NaN])
        >>> ser
        0    5.0
        1    6.0
        2    NaN
        dtype: float64

        >>> ser.notna()
        0     True
        1     True
        2    False
        dtype: bool
        """
        return notna(self).__finalize__(self, method="notna")

    @doc(notna, klass=_shared_doc_kwargs["klass"])
    def notnull(self: FrameOrSeries) -> FrameOrSeries:
        return notna(self).__finalize__(self, method="notnull")

    def _clip_with_scalar(self, lower, upper, inplace: bool_t = False):
        if (lower is not None and np.any(isna(lower))) or (
            upper is not None and np.any(isna(upper))
        ):
            raise ValueError("Cannot use an NA value as a clip threshold")

        result = self
        mask = isna(self._values)

        with np.errstate(all="ignore"):
            if upper is not None:
                subset = self.to_numpy() <= upper
                result = result.where(subset, upper, axis=None, inplace=False)
            if lower is not None:
                subset = self.to_numpy() >= lower
                result = result.where(subset, lower, axis=None, inplace=False)

        if np.any(mask):
            result[mask] = np.nan

        if inplace:
            return self._update_inplace(result)
        else:
            return result

    def _clip_with_one_bound(self, threshold, method, axis, inplace):

        if axis is not None:
            axis = self._get_axis_number(axis)

        # method is self.le for upper bound and self.ge for lower bound
        if is_scalar(threshold) and is_number(threshold):
            if method.__name__ == "le":
                return self._clip_with_scalar(None, threshold, inplace=inplace)
            return self._clip_with_scalar(threshold, None, inplace=inplace)

        subset = method(threshold, axis=axis) | isna(self)

        # GH #15390
        # In order for where method to work, the threshold must
        # be transformed to NDFrame from other array like structure.
        if (not isinstance(threshold, ABCSeries)) and is_list_like(threshold):
            if isinstance(self, ABCSeries):
                threshold = self._constructor(threshold, index=self.index)
            else:
                threshold = _align_method_FRAME(self, threshold, axis, flex=None)[1]
        return self.where(subset, threshold, axis=axis, inplace=inplace)

    def clip(
        self: FrameOrSeries,
        lower=None,
        upper=None,
        axis=None,
        inplace: bool_t = False,
        *args,
        **kwargs,
    ) -> FrameOrSeries:
        """
        Trim values at input threshold(s).

        Assigns values outside boundary to boundary values. Thresholds
        can be singular values or array like, and in the latter case
        the clipping is performed element-wise in the specified axis.

        Parameters
        ----------
        lower : float or array_like, default None
            Minimum threshold value. All values below this
            threshold will be set to it.
        upper : float or array_like, default None
            Maximum threshold value. All values above this
            threshold will be set to it.
        axis : int or str axis name, optional
            Align object with lower and upper along the given axis.
        inplace : bool, default False
            Whether to perform the operation in place on the data.
        *args, **kwargs
            Additional keywords have no effect but might be accepted
            for compatibility with numpy.

        Returns
        -------
        Series or DataFrame
            Same type as calling object with the values outside the
            clip boundaries replaced.

        See Also
        --------
        Series.clip : Trim values at input threshold in series.
        DataFrame.clip : Trim values at input threshold in dataframe.
        numpy.clip : Clip (limit) the values in an array.

        Examples
        --------
        >>> data = {'col_0': [9, -3, 0, -1, 5], 'col_1': [-2, -7, 6, 8, -5]}
        >>> df = pd.DataFrame(data)
        >>> df
           col_0  col_1
        0      9     -2
        1     -3     -7
        2      0      6
        3     -1      8
        4      5     -5

        Clips per column using lower and upper thresholds:

        >>> df.clip(-4, 6)
           col_0  col_1
        0      6     -2
        1     -3     -4
        2      0      6
        3     -1      6
        4      5     -4

        Clips using specific lower and upper thresholds per column element:

        >>> t = pd.Series([2, -4, -1, 6, 3])
        >>> t
        0    2
        1   -4
        2   -1
        3    6
        4    3
        dtype: int64

        >>> df.clip(t, t + 4, axis=0)
           col_0  col_1
        0      6      2
        1     -3     -4
        2      0      3
        3      6      8
        4      5      3
        """
        inplace = validate_bool_kwarg(inplace, "inplace")

        axis = nv.validate_clip_with_axis(axis, args, kwargs)
        if axis is not None:
            axis = self._get_axis_number(axis)

        # GH 17276
        # numpy doesn't like NaN as a clip value
        # so ignore
        # GH 19992
        # numpy doesn't drop a list-like bound containing NaN
        if not is_list_like(lower) and np.any(isna(lower)):
            lower = None
        if not is_list_like(upper) and np.any(isna(upper)):
            upper = None

        # GH 2747 (arguments were reversed)
        if lower is not None and upper is not None:
            if is_scalar(lower) and is_scalar(upper):
                lower, upper = min(lower, upper), max(lower, upper)

        # fast-path for scalars
        if (lower is None or (is_scalar(lower) and is_number(lower))) and (
            upper is None or (is_scalar(upper) and is_number(upper))
        ):
            return self._clip_with_scalar(lower, upper, inplace=inplace)

        result = self
        if lower is not None:
            result = result._clip_with_one_bound(
                lower, method=self.ge, axis=axis, inplace=inplace
            )
        if upper is not None:
            if inplace:
                result = self
            result = result._clip_with_one_bound(
                upper, method=self.le, axis=axis, inplace=inplace
            )

        return result

<<<<<<< HEAD
    _shared_docs[
        "groupby"
    ] = """
        Group %(klass)s using a mapper or by a Series of columns.

        A groupby operation involves some combination of splitting the
        object, applying a function, and combining the results. This can be
        used to group large amounts of data and compute operations on these
        groups.

        Parameters
        ----------
        by : mapping, function, label, or list of labels
            Used to determine the groups for the groupby.
            If ``by`` is a function, it's called on each value of the object's
            index. If a dict or Series is passed, the Series or dict VALUES
            will be used to determine the groups (the Series' values are first
            aligned; see ``.align()`` method). If an ndarray is passed, the
            values are used as-is determine the groups. A label or list of
            labels may be passed to group by the columns in ``self``. Notice
            that a tuple is interpreted as a (single) key.
        axis : {0 or 'index', 1 or 'columns'}, default 0
            Split along rows (0) or columns (1).
        level : int, level name, or sequence of such, default None
            If the axis is a MultiIndex (hierarchical), group by a particular
            level or levels.
        as_index : bool, default True
            For aggregated output, return object with group labels as the
            index. Only relevant for DataFrame input. as_index=False is
            effectively "SQL-style" grouped output.
        sort : bool, default True
            Sort group keys. Get better performance by turning this off.
            Note this does not influence the order of observations within each
            group. Groupby preserves the order of rows within each group.
        group_keys : bool, optional
            When calling apply, add group keys to index to identify pieces.
            By default group keys are not included when the result's index
            (and column) labels match the inputs, and are included otherwise.

            .. versionchanged:: 1.2.0

               Warns that `group_keys` will no longer be ignored when the
               result from ``apply`` is a like-indexed Series or DataFrame.
               Specify ``group_keys`` explicitly to include the group keys or
               not.

        squeeze : bool, default False
            Reduce the dimensionality of the return type if possible,
            otherwise return a consistent type.

            .. deprecated:: 1.1.0

        observed : bool, default False
            This only applies if any of the groupers are Categoricals.
            If True: only show observed values for categorical groupers.
            If False: show all values for categorical groupers.

            .. versionadded:: 0.23.0
        dropna : bool, default True
            If True, and if group keys contain NA values, NA values together
            with row/column will be dropped.
            If False, NA values will also be treated as the key in groups

            .. versionadded:: 1.1.0

        Returns
        -------
        %(klass)sGroupBy
            Returns a groupby object that contains information about the groups.

        See Also
        --------
        resample : Convenience method for frequency conversion and resampling
            of time series.

        Notes
        -----
        See the `user guide
        <https://pandas.pydata.org/pandas-docs/stable/groupby.html>`_ for more.
        """

=======
>>>>>>> e288b2b0
    def asfreq(
        self: FrameOrSeries,
        freq,
        method=None,
        how: Optional[str] = None,
        normalize: bool_t = False,
        fill_value=None,
    ) -> FrameOrSeries:
        """
        Convert TimeSeries to specified frequency.

        Optionally provide filling method to pad/backfill missing values.

        Returns the original data conformed to a new index with the specified
        frequency. ``resample`` is more appropriate if an operation, such as
        summarization, is necessary to represent the data at the new frequency.

        Parameters
        ----------
        freq : DateOffset or str
            Frequency DateOffset or string.
        method : {'backfill'/'bfill', 'pad'/'ffill'}, default None
            Method to use for filling holes in reindexed Series (note this
            does not fill NaNs that already were present):

            * 'pad' / 'ffill': propagate last valid observation forward to next
              valid
            * 'backfill' / 'bfill': use NEXT valid observation to fill.
        how : {'start', 'end'}, default end
            For PeriodIndex only (see PeriodIndex.asfreq).
        normalize : bool, default False
            Whether to reset output index to midnight.
        fill_value : scalar, optional
            Value to use for missing values, applied during upsampling (note
            this does not fill NaNs that already were present).

        Returns
        -------
        Same type as caller
            Object converted to the specified frequency.

        See Also
        --------
        reindex : Conform DataFrame to new index with optional filling logic.

        Notes
        -----
        To learn more about the frequency strings, please see `this link
        <https://pandas.pydata.org/pandas-docs/stable/user_guide/timeseries.html#offset-aliases>`__.

        Examples
        --------
        Start by creating a series with 4 one minute timestamps.

        >>> index = pd.date_range('1/1/2000', periods=4, freq='T')
        >>> series = pd.Series([0.0, None, 2.0, 3.0], index=index)
        >>> df = pd.DataFrame({'s':series})
        >>> df
                               s
        2000-01-01 00:00:00    0.0
        2000-01-01 00:01:00    NaN
        2000-01-01 00:02:00    2.0
        2000-01-01 00:03:00    3.0

        Upsample the series into 30 second bins.

        >>> df.asfreq(freq='30S')
                               s
        2000-01-01 00:00:00    0.0
        2000-01-01 00:00:30    NaN
        2000-01-01 00:01:00    NaN
        2000-01-01 00:01:30    NaN
        2000-01-01 00:02:00    2.0
        2000-01-01 00:02:30    NaN
        2000-01-01 00:03:00    3.0

        Upsample again, providing a ``fill value``.

        >>> df.asfreq(freq='30S', fill_value=9.0)
                               s
        2000-01-01 00:00:00    0.0
        2000-01-01 00:00:30    9.0
        2000-01-01 00:01:00    NaN
        2000-01-01 00:01:30    9.0
        2000-01-01 00:02:00    2.0
        2000-01-01 00:02:30    9.0
        2000-01-01 00:03:00    3.0

        Upsample again, providing a ``method``.

        >>> df.asfreq(freq='30S', method='bfill')
                               s
        2000-01-01 00:00:00    0.0
        2000-01-01 00:00:30    NaN
        2000-01-01 00:01:00    NaN
        2000-01-01 00:01:30    2.0
        2000-01-01 00:02:00    2.0
        2000-01-01 00:02:30    3.0
        2000-01-01 00:03:00    3.0
        """
        from pandas.core.resample import asfreq

        return asfreq(
            self,
            freq,
            method=method,
            how=how,
            normalize=normalize,
            fill_value=fill_value,
        )

    def at_time(
        self: FrameOrSeries, time, asof: bool_t = False, axis=None
    ) -> FrameOrSeries:
        """
        Select values at particular time of day (e.g., 9:30AM).

        Parameters
        ----------
        time : datetime.time or str
        axis : {0 or 'index', 1 or 'columns'}, default 0

            .. versionadded:: 0.24.0

        Returns
        -------
        Series or DataFrame

        Raises
        ------
        TypeError
            If the index is not  a :class:`DatetimeIndex`

        See Also
        --------
        between_time : Select values between particular times of the day.
        first : Select initial periods of time series based on a date offset.
        last : Select final periods of time series based on a date offset.
        DatetimeIndex.indexer_at_time : Get just the index locations for
            values at particular time of the day.

        Examples
        --------
        >>> i = pd.date_range('2018-04-09', periods=4, freq='12H')
        >>> ts = pd.DataFrame({'A': [1, 2, 3, 4]}, index=i)
        >>> ts
                             A
        2018-04-09 00:00:00  1
        2018-04-09 12:00:00  2
        2018-04-10 00:00:00  3
        2018-04-10 12:00:00  4

        >>> ts.at_time('12:00')
                             A
        2018-04-09 12:00:00  2
        2018-04-10 12:00:00  4
        """
        if axis is None:
            axis = self._stat_axis_number
        axis = self._get_axis_number(axis)

        index = self._get_axis(axis)

        if not isinstance(index, DatetimeIndex):
            raise TypeError("Index must be DatetimeIndex")

        indexer = index.indexer_at_time(time, asof=asof)
        return self._take_with_is_copy(indexer, axis=axis)

    def between_time(
        self: FrameOrSeries,
        start_time,
        end_time,
        include_start: bool_t = True,
        include_end: bool_t = True,
        axis=None,
    ) -> FrameOrSeries:
        """
        Select values between particular times of the day (e.g., 9:00-9:30 AM).

        By setting ``start_time`` to be later than ``end_time``,
        you can get the times that are *not* between the two times.

        Parameters
        ----------
        start_time : datetime.time or str
            Initial time as a time filter limit.
        end_time : datetime.time or str
            End time as a time filter limit.
        include_start : bool, default True
            Whether the start time needs to be included in the result.
        include_end : bool, default True
            Whether the end time needs to be included in the result.
        axis : {0 or 'index', 1 or 'columns'}, default 0
            Determine range time on index or columns value.

            .. versionadded:: 0.24.0

        Returns
        -------
        Series or DataFrame
            Data from the original object filtered to the specified dates range.

        Raises
        ------
        TypeError
            If the index is not  a :class:`DatetimeIndex`

        See Also
        --------
        at_time : Select values at a particular time of the day.
        first : Select initial periods of time series based on a date offset.
        last : Select final periods of time series based on a date offset.
        DatetimeIndex.indexer_between_time : Get just the index locations for
            values between particular times of the day.

        Examples
        --------
        >>> i = pd.date_range('2018-04-09', periods=4, freq='1D20min')
        >>> ts = pd.DataFrame({'A': [1, 2, 3, 4]}, index=i)
        >>> ts
                             A
        2018-04-09 00:00:00  1
        2018-04-10 00:20:00  2
        2018-04-11 00:40:00  3
        2018-04-12 01:00:00  4

        >>> ts.between_time('0:15', '0:45')
                             A
        2018-04-10 00:20:00  2
        2018-04-11 00:40:00  3

        You get the times that are *not* between two times by setting
        ``start_time`` later than ``end_time``:

        >>> ts.between_time('0:45', '0:15')
                             A
        2018-04-09 00:00:00  1
        2018-04-12 01:00:00  4
        """
        if axis is None:
            axis = self._stat_axis_number
        axis = self._get_axis_number(axis)

        index = self._get_axis(axis)
        if not isinstance(index, DatetimeIndex):
            raise TypeError("Index must be DatetimeIndex")

        indexer = index.indexer_between_time(
            start_time, end_time, include_start=include_start, include_end=include_end
        )
        return self._take_with_is_copy(indexer, axis=axis)

    def resample(
        self,
        rule,
        axis=0,
        closed: Optional[str] = None,
        label: Optional[str] = None,
        convention: str = "start",
        kind: Optional[str] = None,
        loffset=None,
        base: Optional[int] = None,
        on=None,
        level=None,
        origin: Union[str, TimestampConvertibleTypes] = "start_day",
        offset: Optional[TimedeltaConvertibleTypes] = None,
        group_keys: bool_t = lib.no_default,
    ) -> "Resampler":
        """
        Resample time-series data.

        Convenience method for frequency conversion and resampling of time
        series. Object must have a datetime-like index (`DatetimeIndex`,
        `PeriodIndex`, or `TimedeltaIndex`), or pass datetime-like values
        to the `on` or `level` keyword.

        Parameters
        ----------
        rule : DateOffset, Timedelta or str
            The offset string or object representing target conversion.
        axis : {0 or 'index', 1 or 'columns'}, default 0
            Which axis to use for up- or down-sampling. For `Series` this
            will default to 0, i.e. along the rows. Must be
            `DatetimeIndex`, `TimedeltaIndex` or `PeriodIndex`.
        closed : {'right', 'left'}, default None
            Which side of bin interval is closed. The default is 'left'
            for all frequency offsets except for 'M', 'A', 'Q', 'BM',
            'BA', 'BQ', and 'W' which all have a default of 'right'.
        label : {'right', 'left'}, default None
            Which bin edge label to label bucket with. The default is 'left'
            for all frequency offsets except for 'M', 'A', 'Q', 'BM',
            'BA', 'BQ', and 'W' which all have a default of 'right'.
        convention : {'start', 'end', 's', 'e'}, default 'start'
            For `PeriodIndex` only, controls whether to use the start or
            end of `rule`.
        kind : {'timestamp', 'period'}, optional, default None
            Pass 'timestamp' to convert the resulting index to a
            `DateTimeIndex` or 'period' to convert it to a `PeriodIndex`.
            By default the input representation is retained.
        loffset : timedelta, default None
            Adjust the resampled time labels.

            .. deprecated:: 1.1.0
                You should add the loffset to the `df.index` after the resample.
                See below.

        base : int, default 0
            For frequencies that evenly subdivide 1 day, the "origin" of the
            aggregated intervals. For example, for '5min' frequency, base could
            range from 0 through 4. Defaults to 0.

            .. deprecated:: 1.1.0
                The new arguments that you should use are 'offset' or 'origin'.

        on : str, optional
            For a DataFrame, column to use instead of index for resampling.
            Column must be datetime-like.
        level : str or int, optional
            For a MultiIndex, level (name or number) to use for
            resampling. `level` must be datetime-like.
        origin : {'epoch', 'start', 'start_day'}, Timestamp or str, default 'start_day'
            The timestamp on which to adjust the grouping. The timezone of origin
            must match the timezone of the index.
            If a timestamp is not used, these values are also supported:

            - 'epoch': `origin` is 1970-01-01
            - 'start': `origin` is the first value of the timeseries
            - 'start_day': `origin` is the first day at midnight of the timeseries

            .. versionadded:: 1.1.0

        offset : Timedelta or str, default is None
            An offset timedelta added to the origin.

            .. versionadded:: 1.1.0

        group_keys : bool, default True
            Whether to include the group keys in the result index when performing
            a ``.groupby().apply()`` to the resampled object.

            .. versionadded:: 1.2.0

        Returns
        -------
        Resampler object

        See Also
        --------
        groupby : Group by mapping, function, label, or list of labels.
        Series.resample : Resample a Series.
        DataFrame.resample: Resample a DataFrame.

        Notes
        -----
        See the `user guide
        <https://pandas.pydata.org/pandas-docs/stable/user_guide/timeseries.html#resampling>`_
        for more.

        To learn more about the offset strings, please see `this link
        <https://pandas.pydata.org/pandas-docs/stable/user_guide/timeseries.html#dateoffset-objects>`__.

        Examples
        --------
        Start by creating a series with 9 one minute timestamps.

        >>> index = pd.date_range('1/1/2000', periods=9, freq='T')
        >>> series = pd.Series(range(9), index=index)
        >>> series
        2000-01-01 00:00:00    0
        2000-01-01 00:01:00    1
        2000-01-01 00:02:00    2
        2000-01-01 00:03:00    3
        2000-01-01 00:04:00    4
        2000-01-01 00:05:00    5
        2000-01-01 00:06:00    6
        2000-01-01 00:07:00    7
        2000-01-01 00:08:00    8
        Freq: T, dtype: int64

        Downsample the series into 3 minute bins and sum the values
        of the timestamps falling into a bin.

        >>> series.resample('3T').sum()
        2000-01-01 00:00:00     3
        2000-01-01 00:03:00    12
        2000-01-01 00:06:00    21
        Freq: 3T, dtype: int64

        Downsample the series into 3 minute bins as above, but label each
        bin using the right edge instead of the left. Please note that the
        value in the bucket used as the label is not included in the bucket,
        which it labels. For example, in the original series the
        bucket ``2000-01-01 00:03:00`` contains the value 3, but the summed
        value in the resampled bucket with the label ``2000-01-01 00:03:00``
        does not include 3 (if it did, the summed value would be 6, not 3).
        To include this value close the right side of the bin interval as
        illustrated in the example below this one.

        >>> series.resample('3T', label='right').sum()
        2000-01-01 00:03:00     3
        2000-01-01 00:06:00    12
        2000-01-01 00:09:00    21
        Freq: 3T, dtype: int64

        Downsample the series into 3 minute bins as above, but close the right
        side of the bin interval.

        >>> series.resample('3T', label='right', closed='right').sum()
        2000-01-01 00:00:00     0
        2000-01-01 00:03:00     6
        2000-01-01 00:06:00    15
        2000-01-01 00:09:00    15
        Freq: 3T, dtype: int64

        Upsample the series into 30 second bins.

        >>> series.resample('30S').asfreq()[0:5]   # Select first 5 rows
        2000-01-01 00:00:00   0.0
        2000-01-01 00:00:30   NaN
        2000-01-01 00:01:00   1.0
        2000-01-01 00:01:30   NaN
        2000-01-01 00:02:00   2.0
        Freq: 30S, dtype: float64

        Upsample the series into 30 second bins and fill the ``NaN``
        values using the ``pad`` method.

        >>> series.resample('30S').pad()[0:5]
        2000-01-01 00:00:00    0
        2000-01-01 00:00:30    0
        2000-01-01 00:01:00    1
        2000-01-01 00:01:30    1
        2000-01-01 00:02:00    2
        Freq: 30S, dtype: int64

        Upsample the series into 30 second bins and fill the
        ``NaN`` values using the ``bfill`` method.

        >>> series.resample('30S').bfill()[0:5]
        2000-01-01 00:00:00    0
        2000-01-01 00:00:30    1
        2000-01-01 00:01:00    1
        2000-01-01 00:01:30    2
        2000-01-01 00:02:00    2
        Freq: 30S, dtype: int64

        Pass a custom function via ``apply``

        >>> def custom_resampler(array_like):
        ...     return np.sum(array_like) + 5
        ...
        >>> series.resample('3T').apply(custom_resampler)
        2000-01-01 00:00:00     8
        2000-01-01 00:03:00    17
        2000-01-01 00:06:00    26
        Freq: 3T, dtype: int64

        For a Series with a PeriodIndex, the keyword `convention` can be
        used to control whether to use the start or end of `rule`.

        Resample a year by quarter using 'start' `convention`. Values are
        assigned to the first quarter of the period.

        >>> s = pd.Series([1, 2], index=pd.period_range('2012-01-01',
        ...                                             freq='A',
        ...                                             periods=2))
        >>> s
        2012    1
        2013    2
        Freq: A-DEC, dtype: int64
        >>> s.resample('Q', convention='start').asfreq()
        2012Q1    1.0
        2012Q2    NaN
        2012Q3    NaN
        2012Q4    NaN
        2013Q1    2.0
        2013Q2    NaN
        2013Q3    NaN
        2013Q4    NaN
        Freq: Q-DEC, dtype: float64

        Resample quarters by month using 'end' `convention`. Values are
        assigned to the last month of the period.

        >>> q = pd.Series([1, 2, 3, 4], index=pd.period_range('2018-01-01',
        ...                                                   freq='Q',
        ...                                                   periods=4))
        >>> q
        2018Q1    1
        2018Q2    2
        2018Q3    3
        2018Q4    4
        Freq: Q-DEC, dtype: int64
        >>> q.resample('M', convention='end').asfreq()
        2018-03    1.0
        2018-04    NaN
        2018-05    NaN
        2018-06    2.0
        2018-07    NaN
        2018-08    NaN
        2018-09    3.0
        2018-10    NaN
        2018-11    NaN
        2018-12    4.0
        Freq: M, dtype: float64

        For DataFrame objects, the keyword `on` can be used to specify the
        column instead of the index for resampling.

        >>> d = dict({'price': [10, 11, 9, 13, 14, 18, 17, 19],
        ...           'volume': [50, 60, 40, 100, 50, 100, 40, 50]})
        >>> df = pd.DataFrame(d)
        >>> df['week_starting'] = pd.date_range('01/01/2018',
        ...                                     periods=8,
        ...                                     freq='W')
        >>> df
           price  volume week_starting
        0     10      50    2018-01-07
        1     11      60    2018-01-14
        2      9      40    2018-01-21
        3     13     100    2018-01-28
        4     14      50    2018-02-04
        5     18     100    2018-02-11
        6     17      40    2018-02-18
        7     19      50    2018-02-25
        >>> df.resample('M', on='week_starting').mean()
                       price  volume
        week_starting
        2018-01-31     10.75    62.5
        2018-02-28     17.00    60.0

        For a DataFrame with MultiIndex, the keyword `level` can be used to
        specify on which level the resampling needs to take place.

        >>> days = pd.date_range('1/1/2000', periods=4, freq='D')
        >>> d2 = dict({'price': [10, 11, 9, 13, 14, 18, 17, 19],
        ...            'volume': [50, 60, 40, 100, 50, 100, 40, 50]})
        >>> df2 = pd.DataFrame(d2,
        ...                    index=pd.MultiIndex.from_product([days,
        ...                                                     ['morning',
        ...                                                      'afternoon']]
        ...                                                     ))
        >>> df2
                              price  volume
        2000-01-01 morning       10      50
                   afternoon     11      60
        2000-01-02 morning        9      40
                   afternoon     13     100
        2000-01-03 morning       14      50
                   afternoon     18     100
        2000-01-04 morning       17      40
                   afternoon     19      50
        >>> df2.resample('D', level=0).sum()
                    price  volume
        2000-01-01     21     110
        2000-01-02     22     140
        2000-01-03     32     150
        2000-01-04     36      90

        If you want to adjust the start of the bins based on a fixed timestamp:

        >>> start, end = '2000-10-01 23:30:00', '2000-10-02 00:30:00'
        >>> rng = pd.date_range(start, end, freq='7min')
        >>> ts = pd.Series(np.arange(len(rng)) * 3, index=rng)
        >>> ts
        2000-10-01 23:30:00     0
        2000-10-01 23:37:00     3
        2000-10-01 23:44:00     6
        2000-10-01 23:51:00     9
        2000-10-01 23:58:00    12
        2000-10-02 00:05:00    15
        2000-10-02 00:12:00    18
        2000-10-02 00:19:00    21
        2000-10-02 00:26:00    24
        Freq: 7T, dtype: int64

        >>> ts.resample('17min').sum()
        2000-10-01 23:14:00     0
        2000-10-01 23:31:00     9
        2000-10-01 23:48:00    21
        2000-10-02 00:05:00    54
        2000-10-02 00:22:00    24
        Freq: 17T, dtype: int64

        >>> ts.resample('17min', origin='epoch').sum()
        2000-10-01 23:18:00     0
        2000-10-01 23:35:00    18
        2000-10-01 23:52:00    27
        2000-10-02 00:09:00    39
        2000-10-02 00:26:00    24
        Freq: 17T, dtype: int64

        >>> ts.resample('17min', origin='2000-01-01').sum()
        2000-10-01 23:24:00     3
        2000-10-01 23:41:00    15
        2000-10-01 23:58:00    45
        2000-10-02 00:15:00    45
        Freq: 17T, dtype: int64

        If you want to adjust the start of the bins with an `offset` Timedelta, the two
        following lines are equivalent:

        >>> ts.resample('17min', origin='start').sum()
        2000-10-01 23:30:00     9
        2000-10-01 23:47:00    21
        2000-10-02 00:04:00    54
        2000-10-02 00:21:00    24
        Freq: 17T, dtype: int64

        >>> ts.resample('17min', offset='23h30min').sum()
        2000-10-01 23:30:00     9
        2000-10-01 23:47:00    21
        2000-10-02 00:04:00    54
        2000-10-02 00:21:00    24
        Freq: 17T, dtype: int64

        To replace the use of the deprecated `base` argument, you can now use `offset`,
        in this example it is equivalent to have `base=2`:

        >>> ts.resample('17min', offset='2min').sum()
        2000-10-01 23:16:00     0
        2000-10-01 23:33:00     9
        2000-10-01 23:50:00    36
        2000-10-02 00:07:00    39
        2000-10-02 00:24:00    24
        Freq: 17T, dtype: int64

        To replace the use of the deprecated `loffset` argument:

        >>> from pandas.tseries.frequencies import to_offset
        >>> loffset = '19min'
        >>> ts_out = ts.resample('17min').sum()
        >>> ts_out.index = ts_out.index + to_offset(loffset)
        >>> ts_out
        2000-10-01 23:33:00     0
        2000-10-01 23:50:00     9
        2000-10-02 00:07:00    21
        2000-10-02 00:24:00    54
        2000-10-02 00:41:00    24
        Freq: 17T, dtype: int64
        """
        from pandas.core.resample import get_resampler

        axis = self._get_axis_number(axis)
        return get_resampler(
            self,
            freq=rule,
            label=label,
            closed=closed,
            axis=axis,
            kind=kind,
            loffset=loffset,
            convention=convention,
            base=base,
            key=on,
            level=level,
            origin=origin,
            offset=offset,
            group_keys=group_keys,
        )

    def first(self: FrameOrSeries, offset) -> FrameOrSeries:
        """
        Select initial periods of time series data based on a date offset.

        When having a DataFrame with dates as index, this function can
        select the first few rows based on a date offset.

        Parameters
        ----------
        offset : str, DateOffset or dateutil.relativedelta
            The offset length of the data that will be selected. For instance,
            '1M' will display all the rows having their index within the first month.

        Returns
        -------
        Series or DataFrame
            A subset of the caller.

        Raises
        ------
        TypeError
            If the index is not  a :class:`DatetimeIndex`

        See Also
        --------
        last : Select final periods of time series based on a date offset.
        at_time : Select values at a particular time of the day.
        between_time : Select values between particular times of the day.

        Examples
        --------
        >>> i = pd.date_range('2018-04-09', periods=4, freq='2D')
        >>> ts = pd.DataFrame({'A': [1, 2, 3, 4]}, index=i)
        >>> ts
                    A
        2018-04-09  1
        2018-04-11  2
        2018-04-13  3
        2018-04-15  4

        Get the rows for the first 3 days:

        >>> ts.first('3D')
                    A
        2018-04-09  1
        2018-04-11  2

        Notice the data for 3 first calendar days were returned, not the first
        3 days observed in the dataset, and therefore data for 2018-04-13 was
        not returned.
        """
        if not isinstance(self.index, DatetimeIndex):
            raise TypeError("'first' only supports a DatetimeIndex index")

        if len(self.index) == 0:
            return self

        offset = to_offset(offset)
        end_date = end = self.index[0] + offset

        # Tick-like, e.g. 3 weeks
        if isinstance(offset, Tick):
            if end_date in self.index:
                end = self.index.searchsorted(end_date, side="left")
                return self.iloc[:end]

        return self.loc[:end]

    def last(self: FrameOrSeries, offset) -> FrameOrSeries:
        """
        Select final periods of time series data based on a date offset.

        When having a DataFrame with dates as index, this function can
        select the last few rows based on a date offset.

        Parameters
        ----------
        offset : str, DateOffset, dateutil.relativedelta
            The offset length of the data that will be selected. For instance,
            '3D' will display all the rows having their index within the last 3 days.

        Returns
        -------
        Series or DataFrame
            A subset of the caller.

        Raises
        ------
        TypeError
            If the index is not  a :class:`DatetimeIndex`

        See Also
        --------
        first : Select initial periods of time series based on a date offset.
        at_time : Select values at a particular time of the day.
        between_time : Select values between particular times of the day.

        Examples
        --------
        >>> i = pd.date_range('2018-04-09', periods=4, freq='2D')
        >>> ts = pd.DataFrame({'A': [1, 2, 3, 4]}, index=i)
        >>> ts
                    A
        2018-04-09  1
        2018-04-11  2
        2018-04-13  3
        2018-04-15  4

        Get the rows for the last 3 days:

        >>> ts.last('3D')
                    A
        2018-04-13  3
        2018-04-15  4

        Notice the data for 3 last calendar days were returned, not the last
        3 observed days in the dataset, and therefore data for 2018-04-11 was
        not returned.
        """
        if not isinstance(self.index, DatetimeIndex):
            raise TypeError("'last' only supports a DatetimeIndex index")

        if len(self.index) == 0:
            return self

        offset = to_offset(offset)

        start_date = self.index[-1] - offset
        start = self.index.searchsorted(start_date, side="right")
        return self.iloc[start:]

    def rank(
        self: FrameOrSeries,
        axis=0,
        method: str = "average",
        numeric_only: Optional[bool_t] = None,
        na_option: str = "keep",
        ascending: bool_t = True,
        pct: bool_t = False,
    ) -> FrameOrSeries:
        """
        Compute numerical data ranks (1 through n) along axis.

        By default, equal values are assigned a rank that is the average of the
        ranks of those values.

        Parameters
        ----------
        axis : {0 or 'index', 1 or 'columns'}, default 0
            Index to direct ranking.
        method : {'average', 'min', 'max', 'first', 'dense'}, default 'average'
            How to rank the group of records that have the same value (i.e. ties):

            * average: average rank of the group
            * min: lowest rank in the group
            * max: highest rank in the group
            * first: ranks assigned in order they appear in the array
            * dense: like 'min', but rank always increases by 1 between groups.

        numeric_only : bool, optional
            For DataFrame objects, rank only numeric columns if set to True.
        na_option : {'keep', 'top', 'bottom'}, default 'keep'
            How to rank NaN values:

            * keep: assign NaN rank to NaN values
            * top: assign smallest rank to NaN values if ascending
            * bottom: assign highest rank to NaN values if ascending.

        ascending : bool, default True
            Whether or not the elements should be ranked in ascending order.
        pct : bool, default False
            Whether or not to display the returned rankings in percentile
            form.

        Returns
        -------
        same type as caller
            Return a Series or DataFrame with data ranks as values.

        See Also
        --------
        core.groupby.GroupBy.rank : Rank of values within each group.

        Examples
        --------
        >>> df = pd.DataFrame(data={'Animal': ['cat', 'penguin', 'dog',
        ...                                    'spider', 'snake'],
        ...                         'Number_legs': [4, 2, 4, 8, np.nan]})
        >>> df
            Animal  Number_legs
        0      cat          4.0
        1  penguin          2.0
        2      dog          4.0
        3   spider          8.0
        4    snake          NaN

        The following example shows how the method behaves with the above
        parameters:

        * default_rank: this is the default behaviour obtained without using
          any parameter.
        * max_rank: setting ``method = 'max'`` the records that have the
          same values are ranked using the highest rank (e.g.: since 'cat'
          and 'dog' are both in the 2nd and 3rd position, rank 3 is assigned.)
        * NA_bottom: choosing ``na_option = 'bottom'``, if there are records
          with NaN values they are placed at the bottom of the ranking.
        * pct_rank: when setting ``pct = True``, the ranking is expressed as
          percentile rank.

        >>> df['default_rank'] = df['Number_legs'].rank()
        >>> df['max_rank'] = df['Number_legs'].rank(method='max')
        >>> df['NA_bottom'] = df['Number_legs'].rank(na_option='bottom')
        >>> df['pct_rank'] = df['Number_legs'].rank(pct=True)
        >>> df
            Animal  Number_legs  default_rank  max_rank  NA_bottom  pct_rank
        0      cat          4.0           2.5       3.0        2.5     0.625
        1  penguin          2.0           1.0       1.0        1.0     0.250
        2      dog          4.0           2.5       3.0        2.5     0.625
        3   spider          8.0           4.0       4.0        4.0     1.000
        4    snake          NaN           NaN       NaN        5.0       NaN
        """
        axis = self._get_axis_number(axis)

        if na_option not in {"keep", "top", "bottom"}:
            msg = "na_option must be one of 'keep', 'top', or 'bottom'"
            raise ValueError(msg)

        def ranker(data):
            ranks = algos.rank(
                data.values,
                axis=axis,
                method=method,
                ascending=ascending,
                na_option=na_option,
                pct=pct,
            )
            ranks = self._constructor(ranks, **data._construct_axes_dict())
            return ranks.__finalize__(self, method="rank")

        # if numeric_only is None, and we can't get anything, we try with
        # numeric_only=True
        if numeric_only is None:
            try:
                return ranker(self)
            except TypeError:
                numeric_only = True

        if numeric_only:
            data = self._get_numeric_data()
        else:
            data = self

        return ranker(data)

    @Appender(_shared_docs["compare"] % _shared_doc_kwargs)
    def compare(
        self,
        other,
        align_axis: Axis = 1,
        keep_shape: bool_t = False,
        keep_equal: bool_t = False,
    ):
        from pandas.core.reshape.concat import concat

        if type(self) is not type(other):
            cls_self, cls_other = type(self).__name__, type(other).__name__
            raise TypeError(
                f"can only compare '{cls_self}' (not '{cls_other}') with '{cls_self}'"
            )

        mask = ~((self == other) | (self.isna() & other.isna()))
        keys = ["self", "other"]

        if not keep_equal:
            self = self.where(mask)
            other = other.where(mask)

        if not keep_shape:
            if isinstance(self, ABCDataFrame):
                cmask = mask.any()
                rmask = mask.any(axis=1)
                self = self.loc[rmask, cmask]
                other = other.loc[rmask, cmask]
            else:
                self = self[mask]
                other = other[mask]

        if align_axis in (1, "columns"):  # This is needed for Series
            axis = 1
        else:
            axis = self._get_axis_number(align_axis)

        diff = concat([self, other], axis=axis, keys=keys)

        if axis >= self.ndim:
            # No need to reorganize data if stacking on new axis
            # This currently applies for stacking two Series on columns
            return diff

        ax = diff._get_axis(axis)
        ax_names = np.array(ax.names)

        # set index names to positions to avoid confusion
        ax.names = np.arange(len(ax_names))

        # bring self-other to inner level
        order = list(range(1, ax.nlevels)) + [0]
        if isinstance(diff, ABCDataFrame):
            diff = diff.reorder_levels(order, axis=axis)
        else:
            diff = diff.reorder_levels(order)

        # restore the index names in order
        diff._get_axis(axis=axis).names = ax_names[order]

        # reorder axis to keep things organized
        indices = (
            np.arange(diff.shape[axis]).reshape([2, diff.shape[axis] // 2]).T.flatten()
        )
        diff = diff.take(indices, axis=axis)

        return diff

    @doc(**_shared_doc_kwargs)
    def align(
        self,
        other,
        join="outer",
        axis=None,
        level=None,
        copy=True,
        fill_value=None,
        method=None,
        limit=None,
        fill_axis=0,
        broadcast_axis=None,
    ):
        """
        Align two objects on their axes with the specified join method.

        Join method is specified for each axis Index.

        Parameters
        ----------
        other : DataFrame or Series
        join : {{'outer', 'inner', 'left', 'right'}}, default 'outer'
        axis : allowed axis of the other object, default None
            Align on index (0), columns (1), or both (None).
        level : int or level name, default None
            Broadcast across a level, matching Index values on the
            passed MultiIndex level.
        copy : bool, default True
            Always returns new objects. If copy=False and no reindexing is
            required then original objects are returned.
        fill_value : scalar, default np.NaN
            Value to use for missing values. Defaults to NaN, but can be any
            "compatible" value.
        method : {{'backfill', 'bfill', 'pad', 'ffill', None}}, default None
            Method to use for filling holes in reindexed Series:

            - pad / ffill: propagate last valid observation forward to next valid.
            - backfill / bfill: use NEXT valid observation to fill gap.

        limit : int, default None
            If method is specified, this is the maximum number of consecutive
            NaN values to forward/backward fill. In other words, if there is
            a gap with more than this number of consecutive NaNs, it will only
            be partially filled. If method is not specified, this is the
            maximum number of entries along the entire axis where NaNs will be
            filled. Must be greater than 0 if not None.
        fill_axis : {axes_single_arg}, default 0
            Filling axis, method and limit.
        broadcast_axis : {axes_single_arg}, default None
            Broadcast values along this axis, if aligning two objects of
            different dimensions.

        Returns
        -------
        (left, right) : ({klass}, type of other)
            Aligned objects.
        """

        method = missing.clean_fill_method(method)

        if broadcast_axis == 1 and self.ndim != other.ndim:
            if isinstance(self, ABCSeries):
                # this means other is a DataFrame, and we need to broadcast
                # self
                cons = self._constructor_expanddim
                df = cons(
                    {c: self for c in other.columns}, **other._construct_axes_dict()
                )
                return df._align_frame(
                    other,
                    join=join,
                    axis=axis,
                    level=level,
                    copy=copy,
                    fill_value=fill_value,
                    method=method,
                    limit=limit,
                    fill_axis=fill_axis,
                )
            elif isinstance(other, ABCSeries):
                # this means self is a DataFrame, and we need to broadcast
                # other
                cons = other._constructor_expanddim
                df = cons(
                    {c: other for c in self.columns}, **self._construct_axes_dict()
                )
                return self._align_frame(
                    df,
                    join=join,
                    axis=axis,
                    level=level,
                    copy=copy,
                    fill_value=fill_value,
                    method=method,
                    limit=limit,
                    fill_axis=fill_axis,
                )

        if axis is not None:
            axis = self._get_axis_number(axis)
        if isinstance(other, ABCDataFrame):
            return self._align_frame(
                other,
                join=join,
                axis=axis,
                level=level,
                copy=copy,
                fill_value=fill_value,
                method=method,
                limit=limit,
                fill_axis=fill_axis,
            )
        elif isinstance(other, ABCSeries):
            return self._align_series(
                other,
                join=join,
                axis=axis,
                level=level,
                copy=copy,
                fill_value=fill_value,
                method=method,
                limit=limit,
                fill_axis=fill_axis,
            )
        else:  # pragma: no cover
            raise TypeError(f"unsupported type: {type(other)}")

    def _align_frame(
        self,
        other,
        join="outer",
        axis=None,
        level=None,
        copy: bool_t = True,
        fill_value=None,
        method=None,
        limit=None,
        fill_axis=0,
    ):
        # defaults
        join_index, join_columns = None, None
        ilidx, iridx = None, None
        clidx, cridx = None, None

        is_series = isinstance(self, ABCSeries)

        if axis is None or axis == 0:
            if not self.index.equals(other.index):
                join_index, ilidx, iridx = self.index.join(
                    other.index, how=join, level=level, return_indexers=True
                )

        if axis is None or axis == 1:
            if not is_series and not self.columns.equals(other.columns):
                join_columns, clidx, cridx = self.columns.join(
                    other.columns, how=join, level=level, return_indexers=True
                )

        if is_series:
            reindexers = {0: [join_index, ilidx]}
        else:
            reindexers = {0: [join_index, ilidx], 1: [join_columns, clidx]}

        left = self._reindex_with_indexers(
            reindexers, copy=copy, fill_value=fill_value, allow_dups=True
        )
        # other must be always DataFrame
        right = other._reindex_with_indexers(
            {0: [join_index, iridx], 1: [join_columns, cridx]},
            copy=copy,
            fill_value=fill_value,
            allow_dups=True,
        )

        if method is not None:
            _left = left.fillna(method=method, axis=fill_axis, limit=limit)
            assert _left is not None  # needed for mypy
            left = _left
            right = right.fillna(method=method, axis=fill_axis, limit=limit)

        # if DatetimeIndex have different tz, convert to UTC
        if is_datetime64tz_dtype(left.index.dtype):
            if left.index.tz != right.index.tz:
                if join_index is not None:
                    left.index = join_index
                    right.index = join_index

        return (
            left.__finalize__(self),
            right.__finalize__(other),
        )

    def _align_series(
        self,
        other,
        join="outer",
        axis=None,
        level=None,
        copy: bool_t = True,
        fill_value=None,
        method=None,
        limit=None,
        fill_axis=0,
    ):

        is_series = isinstance(self, ABCSeries)

        # series/series compat, other must always be a Series
        if is_series:
            if axis:
                raise ValueError("cannot align series to a series other than axis 0")

            # equal
            if self.index.equals(other.index):
                join_index, lidx, ridx = None, None, None
            else:
                join_index, lidx, ridx = self.index.join(
                    other.index, how=join, level=level, return_indexers=True
                )

            left = self._reindex_indexer(join_index, lidx, copy)
            right = other._reindex_indexer(join_index, ridx, copy)

        else:
            # one has > 1 ndim
            fdata = self._mgr
            if axis == 0:
                join_index = self.index
                lidx, ridx = None, None
                if not self.index.equals(other.index):
                    join_index, lidx, ridx = self.index.join(
                        other.index, how=join, level=level, return_indexers=True
                    )

                if lidx is not None:
                    fdata = fdata.reindex_indexer(join_index, lidx, axis=1)

            elif axis == 1:
                join_index = self.columns
                lidx, ridx = None, None
                if not self.columns.equals(other.index):
                    join_index, lidx, ridx = self.columns.join(
                        other.index, how=join, level=level, return_indexers=True
                    )

                if lidx is not None:
                    fdata = fdata.reindex_indexer(join_index, lidx, axis=0)
            else:
                raise ValueError("Must specify axis=0 or 1")

            if copy and fdata is self._mgr:
                fdata = fdata.copy()

            left = self._constructor(fdata)

            if ridx is None:
                right = other
            else:
                right = other.reindex(join_index, level=level)

        # fill
        fill_na = notna(fill_value) or (method is not None)
        if fill_na:
            left = left.fillna(fill_value, method=method, limit=limit, axis=fill_axis)
            right = right.fillna(fill_value, method=method, limit=limit)

        # if DatetimeIndex have different tz, convert to UTC
        if is_series or (not is_series and axis == 0):
            if is_datetime64tz_dtype(left.index.dtype):
                if left.index.tz != right.index.tz:
                    if join_index is not None:
                        left.index = join_index
                        right.index = join_index

        return (
            left.__finalize__(self),
            right.__finalize__(other),
        )

    def _where(
        self,
        cond,
        other=np.nan,
        inplace=False,
        axis=None,
        level=None,
        errors="raise",
        try_cast=False,
    ):
        """
        Equivalent to public method `where`, except that `other` is not
        applied as a function even if callable. Used in __setitem__.
        """
        inplace = validate_bool_kwarg(inplace, "inplace")

        # align the cond to same shape as myself
        cond = com.apply_if_callable(cond, self)
        if isinstance(cond, NDFrame):
            cond, _ = cond.align(self, join="right", broadcast_axis=1)
        else:
            if not hasattr(cond, "shape"):
                cond = np.asanyarray(cond)
            if cond.shape != self.shape:
                raise ValueError("Array conditional must be same shape as self")
            cond = self._constructor(cond, **self._construct_axes_dict())

        # make sure we are boolean
        fill_value = bool(inplace)
        cond = cond.fillna(fill_value)

        msg = "Boolean array expected for the condition, not {dtype}"

        if not cond.empty:
            if not isinstance(cond, ABCDataFrame):
                # This is a single-dimensional object.
                if not is_bool_dtype(cond):
                    raise ValueError(msg.format(dtype=cond.dtype))
            else:
                for dt in cond.dtypes:
                    if not is_bool_dtype(dt):
                        raise ValueError(msg.format(dtype=dt))
        else:
            # GH#21947 we have an empty DataFrame/Series, could be object-dtype
            cond = cond.astype(bool)

        cond = -cond if inplace else cond

        # try to align with other
        try_quick = True
        if isinstance(other, NDFrame):

            # align with me
            if other.ndim <= self.ndim:

                _, other = self.align(
                    other, join="left", axis=axis, level=level, fill_value=np.nan
                )

                # if we are NOT aligned, raise as we cannot where index
                if axis is None and not all(
                    other._get_axis(i).equals(ax) for i, ax in enumerate(self.axes)
                ):
                    raise InvalidIndexError

            # slice me out of the other
            else:
                raise NotImplementedError(
                    "cannot align with a higher dimensional NDFrame"
                )

        if isinstance(other, np.ndarray):

            if other.shape != self.shape:

                if self.ndim == 1:

                    icond = cond._values

                    # GH 2745 / GH 4192
                    # treat like a scalar
                    if len(other) == 1:
                        other = other[0]

                    # GH 3235
                    # match True cond to other
                    elif len(cond[icond]) == len(other):

                        # try to not change dtype at first (if try_quick)
                        if try_quick:
                            new_other = np.asarray(self)
                            new_other = new_other.copy()
                            new_other[icond] = other
                            other = new_other

                    else:
                        raise ValueError(
                            "Length of replacements must equal series length"
                        )

                else:
                    raise ValueError(
                        "other must be the same shape as self when an ndarray"
                    )

            # we are the same shape, so create an actual object for alignment
            else:
                other = self._constructor(other, **self._construct_axes_dict())

        if axis is None:
            axis = 0

        if self.ndim == getattr(other, "ndim", 0):
            align = True
        else:
            align = self._get_axis_number(axis) == 1

        if align and isinstance(other, NDFrame):
            other = other.reindex(self._info_axis, axis=self._info_axis_number)
        if isinstance(cond, NDFrame):
            cond = cond.reindex(self._info_axis, axis=self._info_axis_number)

        block_axis = self._get_block_manager_axis(axis)

        if inplace:
            # we may have different type blocks come out of putmask, so
            # reconstruct the block manager

            self._check_inplace_setting(other)
            new_data = self._mgr.putmask(
                mask=cond, new=other, align=align, axis=block_axis
            )
            result = self._constructor(new_data)
            return self._update_inplace(result)

        else:
            new_data = self._mgr.where(
                other=other,
                cond=cond,
                align=align,
                errors=errors,
                try_cast=try_cast,
                axis=block_axis,
            )
            result = self._constructor(new_data)
            return result.__finalize__(self)

    @doc(
        klass=_shared_doc_kwargs["klass"],
        cond="True",
        cond_rev="False",
        name="where",
        name_other="mask",
    )
    def where(
        self,
        cond,
        other=np.nan,
        inplace=False,
        axis=None,
        level=None,
        errors="raise",
        try_cast=False,
    ):
        """
        Replace values where the condition is {cond_rev}.

        Parameters
        ----------
        cond : bool {klass}, array-like, or callable
            Where `cond` is {cond}, keep the original value. Where
            {cond_rev}, replace with corresponding value from `other`.
            If `cond` is callable, it is computed on the {klass} and
            should return boolean {klass} or array. The callable must
            not change input {klass} (though pandas doesn't check it).
        other : scalar, {klass}, or callable
            Entries where `cond` is {cond_rev} are replaced with
            corresponding value from `other`.
            If other is callable, it is computed on the {klass} and
            should return scalar or {klass}. The callable must not
            change input {klass} (though pandas doesn't check it).
        inplace : bool, default False
            Whether to perform the operation in place on the data.
        axis : int, default None
            Alignment axis if needed.
        level : int, default None
            Alignment level if needed.
        errors : str, {{'raise', 'ignore'}}, default 'raise'
            Note that currently this parameter won't affect
            the results and will always coerce to a suitable dtype.

            - 'raise' : allow exceptions to be raised.
            - 'ignore' : suppress exceptions. On error return original object.

        try_cast : bool, default False
            Try to cast the result back to the input type (if possible).

        Returns
        -------
        Same type as caller

        See Also
        --------
        :func:`DataFrame.{name_other}` : Return an object of same shape as
            self.

        Notes
        -----
        The {name} method is an application of the if-then idiom. For each
        element in the calling DataFrame, if ``cond`` is ``{cond}`` the
        element is used; otherwise the corresponding element from the DataFrame
        ``other`` is used.

        The signature for :func:`DataFrame.where` differs from
        :func:`numpy.where`. Roughly ``df1.where(m, df2)`` is equivalent to
        ``np.where(m, df1, df2)``.

        For further details and examples see the ``{name}`` documentation in
        :ref:`indexing <indexing.where_mask>`.

        Examples
        --------
        >>> s = pd.Series(range(5))
        >>> s.where(s > 0)
        0    NaN
        1    1.0
        2    2.0
        3    3.0
        4    4.0
        dtype: float64

        >>> s.mask(s > 0)
        0    0.0
        1    NaN
        2    NaN
        3    NaN
        4    NaN
        dtype: float64

        >>> s.where(s > 1, 10)
        0    10
        1    10
        2    2
        3    3
        4    4
        dtype: int64

        >>> df = pd.DataFrame(np.arange(10).reshape(-1, 2), columns=['A', 'B'])
        >>> df
           A  B
        0  0  1
        1  2  3
        2  4  5
        3  6  7
        4  8  9
        >>> m = df % 3 == 0
        >>> df.where(m, -df)
           A  B
        0  0 -1
        1 -2  3
        2 -4 -5
        3  6 -7
        4 -8  9
        >>> df.where(m, -df) == np.where(m, df, -df)
              A     B
        0  True  True
        1  True  True
        2  True  True
        3  True  True
        4  True  True
        >>> df.where(m, -df) == df.mask(~m, -df)
              A     B
        0  True  True
        1  True  True
        2  True  True
        3  True  True
        4  True  True
        """
        other = com.apply_if_callable(other, self)
        return self._where(
            cond, other, inplace, axis, level, errors=errors, try_cast=try_cast
        )

    @doc(
        where,
        klass=_shared_doc_kwargs["klass"],
        cond="False",
        cond_rev="True",
        name="mask",
        name_other="where",
    )
    def mask(
        self,
        cond,
        other=np.nan,
        inplace=False,
        axis=None,
        level=None,
        errors="raise",
        try_cast=False,
    ):

        inplace = validate_bool_kwarg(inplace, "inplace")
        cond = com.apply_if_callable(cond, self)

        # see gh-21891
        if not hasattr(cond, "__invert__"):
            cond = np.array(cond)

        return self.where(
            ~cond,
            other=other,
            inplace=inplace,
            axis=axis,
            level=level,
            try_cast=try_cast,
            errors=errors,
        )

    @doc(klass=_shared_doc_kwargs["klass"])
    def shift(
        self: FrameOrSeries, periods=1, freq=None, axis=0, fill_value=None
    ) -> FrameOrSeries:
        """
        Shift index by desired number of periods with an optional time `freq`.

        When `freq` is not passed, shift the index without realigning the data.
        If `freq` is passed (in this case, the index must be date or datetime,
        or it will raise a `NotImplementedError`), the index will be
        increased using the periods and the `freq`. `freq` can be inferred
        when specified as "infer" as long as either freq or inferred_freq
        attribute is set in the index.

        Parameters
        ----------
        periods : int
            Number of periods to shift. Can be positive or negative.
        freq : DateOffset, tseries.offsets, timedelta, or str, optional
            Offset to use from the tseries module or time rule (e.g. 'EOM').
            If `freq` is specified then the index values are shifted but the
            data is not realigned. That is, use `freq` if you would like to
            extend the index when shifting and preserve the original data.
            If `freq` is specified as "infer" then it will be inferred from
            the freq or inferred_freq attributes of the index. If neither of
            those attributes exist, a ValueError is thrown
        axis : {{0 or 'index', 1 or 'columns', None}}, default None
            Shift direction.
        fill_value : object, optional
            The scalar value to use for newly introduced missing values.
            the default depends on the dtype of `self`.
            For numeric data, ``np.nan`` is used.
            For datetime, timedelta, or period data, etc. :attr:`NaT` is used.
            For extension dtypes, ``self.dtype.na_value`` is used.

            .. versionchanged:: 1.1.0

        Returns
        -------
        {klass}
            Copy of input object, shifted.

        See Also
        --------
        Index.shift : Shift values of Index.
        DatetimeIndex.shift : Shift values of DatetimeIndex.
        PeriodIndex.shift : Shift values of PeriodIndex.
        tshift : Shift the time index, using the index's frequency if
            available.

        Examples
        --------
        >>> df = pd.DataFrame({{"Col1": [10, 20, 15, 30, 45],
        ...                    "Col2": [13, 23, 18, 33, 48],
        ...                    "Col3": [17, 27, 22, 37, 52]}},
        ...                   index=pd.date_range("2020-01-01", "2020-01-05"))
        >>> df
                    Col1  Col2  Col3
        2020-01-01    10    13    17
        2020-01-02    20    23    27
        2020-01-03    15    18    22
        2020-01-04    30    33    37
        2020-01-05    45    48    52

        >>> df.shift(periods=3)
                    Col1  Col2  Col3
        2020-01-01   NaN   NaN   NaN
        2020-01-02   NaN   NaN   NaN
        2020-01-03   NaN   NaN   NaN
        2020-01-04  10.0  13.0  17.0
        2020-01-05  20.0  23.0  27.0

        >>> df.shift(periods=1, axis="columns")
                    Col1  Col2  Col3
        2020-01-01   NaN  10.0  13.0
        2020-01-02   NaN  20.0  23.0
        2020-01-03   NaN  15.0  18.0
        2020-01-04   NaN  30.0  33.0
        2020-01-05   NaN  45.0  48.0

        >>> df.shift(periods=3, fill_value=0)
                    Col1  Col2  Col3
        2020-01-01     0     0     0
        2020-01-02     0     0     0
        2020-01-03     0     0     0
        2020-01-04    10    13    17
        2020-01-05    20    23    27

        >>> df.shift(periods=3, freq="D")
                    Col1  Col2  Col3
        2020-01-04    10    13    17
        2020-01-05    20    23    27
        2020-01-06    15    18    22
        2020-01-07    30    33    37
        2020-01-08    45    48    52

        >>> df.shift(periods=3, freq="infer")
                    Col1  Col2  Col3
        2020-01-04    10    13    17
        2020-01-05    20    23    27
        2020-01-06    15    18    22
        2020-01-07    30    33    37
        2020-01-08    45    48    52
        """
        if periods == 0:
            return self.copy()

        if freq is None:
            # when freq is None, data is shifted, index is not
            block_axis = self._get_block_manager_axis(axis)
            new_data = self._mgr.shift(
                periods=periods, axis=block_axis, fill_value=fill_value
            )
            return self._constructor(new_data).__finalize__(self, method="shift")

        # when freq is given, index is shifted, data is not
        index = self._get_axis(axis)

        if freq == "infer":
            freq = getattr(index, "freq", None)

            if freq is None:
                freq = getattr(index, "inferred_freq", None)

            if freq is None:
                msg = "Freq was not set in the index hence cannot be inferred"
                raise ValueError(msg)

        elif isinstance(freq, str):
            freq = to_offset(freq)

        if isinstance(index, PeriodIndex):
            orig_freq = to_offset(index.freq)
            if freq != orig_freq:
                assert orig_freq is not None  # for mypy
                raise ValueError(
                    f"Given freq {freq.rule_code} does not match "
                    f"PeriodIndex freq {orig_freq.rule_code}"
                )
            new_ax = index.shift(periods)
        else:
            new_ax = index.shift(periods, freq)

        result = self.set_axis(new_ax, axis)
        return result.__finalize__(self, method="shift")

    def slice_shift(self: FrameOrSeries, periods: int = 1, axis=0) -> FrameOrSeries:
        """
        Equivalent to `shift` without copying data.

        The shifted data will not include the dropped periods and the
        shifted axis will be smaller than the original.

        Parameters
        ----------
        periods : int
            Number of periods to move, can be positive or negative.

        Returns
        -------
        shifted : same type as caller

        Notes
        -----
        While the `slice_shift` is faster than `shift`, you may pay for it
        later during alignment.
        """
        if periods == 0:
            return self

        if periods > 0:
            vslicer = slice(None, -periods)
            islicer = slice(periods, None)
        else:
            vslicer = slice(-periods, None)
            islicer = slice(None, periods)

        new_obj = self._slice(vslicer, axis=axis)
        shifted_axis = self._get_axis(axis)[islicer]
        new_obj.set_axis(shifted_axis, axis=axis, inplace=True)

        return new_obj.__finalize__(self, method="slice_shift")

    def tshift(
        self: FrameOrSeries, periods: int = 1, freq=None, axis: Axis = 0
    ) -> FrameOrSeries:
        """
        Shift the time index, using the index's frequency if available.

        .. deprecated:: 1.1.0
            Use `shift` instead.

        Parameters
        ----------
        periods : int
            Number of periods to move, can be positive or negative.
        freq : DateOffset, timedelta, or str, default None
            Increment to use from the tseries module
            or time rule expressed as a string (e.g. 'EOM').
        axis : {0 or ‘index’, 1 or ‘columns’, None}, default 0
            Corresponds to the axis that contains the Index.

        Returns
        -------
        shifted : Series/DataFrame

        Notes
        -----
        If freq is not specified then tries to use the freq or inferred_freq
        attributes of the index. If neither of those attributes exist, a
        ValueError is thrown
        """
        warnings.warn(
            (
                "tshift is deprecated and will be removed in a future version. "
                "Please use shift instead."
            ),
            FutureWarning,
            stacklevel=2,
        )

        if freq is None:
            freq = "infer"

        return self.shift(periods, freq, axis)

    def truncate(
        self: FrameOrSeries, before=None, after=None, axis=None, copy: bool_t = True
    ) -> FrameOrSeries:
        """
        Truncate a Series or DataFrame before and after some index value.

        This is a useful shorthand for boolean indexing based on index
        values above or below certain thresholds.

        Parameters
        ----------
        before : date, str, int
            Truncate all rows before this index value.
        after : date, str, int
            Truncate all rows after this index value.
        axis : {0 or 'index', 1 or 'columns'}, optional
            Axis to truncate. Truncates the index (rows) by default.
        copy : bool, default is True,
            Return a copy of the truncated section.

        Returns
        -------
        type of caller
            The truncated Series or DataFrame.

        See Also
        --------
        DataFrame.loc : Select a subset of a DataFrame by label.
        DataFrame.iloc : Select a subset of a DataFrame by position.

        Notes
        -----
        If the index being truncated contains only datetime values,
        `before` and `after` may be specified as strings instead of
        Timestamps.

        Examples
        --------
        >>> df = pd.DataFrame({'A': ['a', 'b', 'c', 'd', 'e'],
        ...                    'B': ['f', 'g', 'h', 'i', 'j'],
        ...                    'C': ['k', 'l', 'm', 'n', 'o']},
        ...                   index=[1, 2, 3, 4, 5])
        >>> df
           A  B  C
        1  a  f  k
        2  b  g  l
        3  c  h  m
        4  d  i  n
        5  e  j  o

        >>> df.truncate(before=2, after=4)
           A  B  C
        2  b  g  l
        3  c  h  m
        4  d  i  n

        The columns of a DataFrame can be truncated.

        >>> df.truncate(before="A", after="B", axis="columns")
           A  B
        1  a  f
        2  b  g
        3  c  h
        4  d  i
        5  e  j

        For Series, only rows can be truncated.

        >>> df['A'].truncate(before=2, after=4)
        2    b
        3    c
        4    d
        Name: A, dtype: object

        The index values in ``truncate`` can be datetimes or string
        dates.

        >>> dates = pd.date_range('2016-01-01', '2016-02-01', freq='s')
        >>> df = pd.DataFrame(index=dates, data={'A': 1})
        >>> df.tail()
                             A
        2016-01-31 23:59:56  1
        2016-01-31 23:59:57  1
        2016-01-31 23:59:58  1
        2016-01-31 23:59:59  1
        2016-02-01 00:00:00  1

        >>> df.truncate(before=pd.Timestamp('2016-01-05'),
        ...             after=pd.Timestamp('2016-01-10')).tail()
                             A
        2016-01-09 23:59:56  1
        2016-01-09 23:59:57  1
        2016-01-09 23:59:58  1
        2016-01-09 23:59:59  1
        2016-01-10 00:00:00  1

        Because the index is a DatetimeIndex containing only dates, we can
        specify `before` and `after` as strings. They will be coerced to
        Timestamps before truncation.

        >>> df.truncate('2016-01-05', '2016-01-10').tail()
                             A
        2016-01-09 23:59:56  1
        2016-01-09 23:59:57  1
        2016-01-09 23:59:58  1
        2016-01-09 23:59:59  1
        2016-01-10 00:00:00  1

        Note that ``truncate`` assumes a 0 value for any unspecified time
        component (midnight). This differs from partial string slicing, which
        returns any partially matching dates.

        >>> df.loc['2016-01-05':'2016-01-10', :].tail()
                             A
        2016-01-10 23:59:55  1
        2016-01-10 23:59:56  1
        2016-01-10 23:59:57  1
        2016-01-10 23:59:58  1
        2016-01-10 23:59:59  1
        """
        if axis is None:
            axis = self._stat_axis_number
        axis = self._get_axis_number(axis)
        ax = self._get_axis(axis)

        # GH 17935
        # Check that index is sorted
        if not ax.is_monotonic_increasing and not ax.is_monotonic_decreasing:
            raise ValueError("truncate requires a sorted index")

        # if we have a date index, convert to dates, otherwise
        # treat like a slice
        if ax.is_all_dates:
            from pandas.core.tools.datetimes import to_datetime

            before = to_datetime(before)
            after = to_datetime(after)

        if before is not None and after is not None:
            if before > after:
                raise ValueError(f"Truncate: {after} must be after {before}")

        if len(ax) > 1 and ax.is_monotonic_decreasing:
            before, after = after, before

        slicer = [slice(None, None)] * self._AXIS_LEN
        slicer[axis] = slice(before, after)
        result = self.loc[tuple(slicer)]

        if isinstance(ax, MultiIndex):
            setattr(result, self._get_axis_name(axis), ax.truncate(before, after))

        if copy:
            result = result.copy()

        return result

    def tz_convert(
        self: FrameOrSeries, tz, axis=0, level=None, copy: bool_t = True
    ) -> FrameOrSeries:
        """
        Convert tz-aware axis to target time zone.

        Parameters
        ----------
        tz : str or tzinfo object
        axis : the axis to convert
        level : int, str, default None
            If axis is a MultiIndex, convert a specific level. Otherwise
            must be None.
        copy : bool, default True
            Also make a copy of the underlying data.

        Returns
        -------
        {klass}
            Object with time zone converted axis.

        Raises
        ------
        TypeError
            If the axis is tz-naive.
        """
        axis = self._get_axis_number(axis)
        ax = self._get_axis(axis)

        def _tz_convert(ax, tz):
            if not hasattr(ax, "tz_convert"):
                if len(ax) > 0:
                    ax_name = self._get_axis_name(axis)
                    raise TypeError(
                        f"{ax_name} is not a valid DatetimeIndex or PeriodIndex"
                    )
                else:
                    ax = DatetimeIndex([], tz=tz)
            else:
                ax = ax.tz_convert(tz)
            return ax

        # if a level is given it must be a MultiIndex level or
        # equivalent to the axis name
        if isinstance(ax, MultiIndex):
            level = ax._get_level_number(level)
            new_level = _tz_convert(ax.levels[level], tz)
            ax = ax.set_levels(new_level, level=level)
        else:
            if level not in (None, 0, ax.name):
                raise ValueError(f"The level {level} is not valid")
            ax = _tz_convert(ax, tz)

        result = self.copy(deep=copy)
        result = result.set_axis(ax, axis=axis, inplace=False)
        return result.__finalize__(self, method="tz_convert")

    def tz_localize(
        self: FrameOrSeries,
        tz,
        axis=0,
        level=None,
        copy: bool_t = True,
        ambiguous="raise",
        nonexistent: str = "raise",
    ) -> FrameOrSeries:
        """
        Localize tz-naive index of a Series or DataFrame to target time zone.

        This operation localizes the Index. To localize the values in a
        timezone-naive Series, use :meth:`Series.dt.tz_localize`.

        Parameters
        ----------
        tz : str or tzinfo
        axis : the axis to localize
        level : int, str, default None
            If axis ia a MultiIndex, localize a specific level. Otherwise
            must be None.
        copy : bool, default True
            Also make a copy of the underlying data.
        ambiguous : 'infer', bool-ndarray, 'NaT', default 'raise'
            When clocks moved backward due to DST, ambiguous times may arise.
            For example in Central European Time (UTC+01), when going from
            03:00 DST to 02:00 non-DST, 02:30:00 local time occurs both at
            00:30:00 UTC and at 01:30:00 UTC. In such a situation, the
            `ambiguous` parameter dictates how ambiguous times should be
            handled.

            - 'infer' will attempt to infer fall dst-transition hours based on
              order
            - bool-ndarray where True signifies a DST time, False designates
              a non-DST time (note that this flag is only applicable for
              ambiguous times)
            - 'NaT' will return NaT where there are ambiguous times
            - 'raise' will raise an AmbiguousTimeError if there are ambiguous
              times.
        nonexistent : str, default 'raise'
            A nonexistent time does not exist in a particular timezone
            where clocks moved forward due to DST. Valid values are:

            - 'shift_forward' will shift the nonexistent time forward to the
              closest existing time
            - 'shift_backward' will shift the nonexistent time backward to the
              closest existing time
            - 'NaT' will return NaT where there are nonexistent times
            - timedelta objects will shift nonexistent times by the timedelta
            - 'raise' will raise an NonExistentTimeError if there are
              nonexistent times.

            .. versionadded:: 0.24.0

        Returns
        -------
        Series or DataFrame
            Same type as the input.

        Raises
        ------
        TypeError
            If the TimeSeries is tz-aware and tz is not None.

        Examples
        --------
        Localize local times:

        >>> s = pd.Series([1],
        ...               index=pd.DatetimeIndex(['2018-09-15 01:30:00']))
        >>> s.tz_localize('CET')
        2018-09-15 01:30:00+02:00    1
        dtype: int64

        Be careful with DST changes. When there is sequential data, pandas
        can infer the DST time:

        >>> s = pd.Series(range(7),
        ...               index=pd.DatetimeIndex(['2018-10-28 01:30:00',
        ...                                       '2018-10-28 02:00:00',
        ...                                       '2018-10-28 02:30:00',
        ...                                       '2018-10-28 02:00:00',
        ...                                       '2018-10-28 02:30:00',
        ...                                       '2018-10-28 03:00:00',
        ...                                       '2018-10-28 03:30:00']))
        >>> s.tz_localize('CET', ambiguous='infer')
        2018-10-28 01:30:00+02:00    0
        2018-10-28 02:00:00+02:00    1
        2018-10-28 02:30:00+02:00    2
        2018-10-28 02:00:00+01:00    3
        2018-10-28 02:30:00+01:00    4
        2018-10-28 03:00:00+01:00    5
        2018-10-28 03:30:00+01:00    6
        dtype: int64

        In some cases, inferring the DST is impossible. In such cases, you can
        pass an ndarray to the ambiguous parameter to set the DST explicitly

        >>> s = pd.Series(range(3),
        ...               index=pd.DatetimeIndex(['2018-10-28 01:20:00',
        ...                                       '2018-10-28 02:36:00',
        ...                                       '2018-10-28 03:46:00']))
        >>> s.tz_localize('CET', ambiguous=np.array([True, True, False]))
        2018-10-28 01:20:00+02:00    0
        2018-10-28 02:36:00+02:00    1
        2018-10-28 03:46:00+01:00    2
        dtype: int64

        If the DST transition causes nonexistent times, you can shift these
        dates forward or backward with a timedelta object or `'shift_forward'`
        or `'shift_backward'`.

        >>> s = pd.Series(range(2),
        ...               index=pd.DatetimeIndex(['2015-03-29 02:30:00',
        ...                                       '2015-03-29 03:30:00']))
        >>> s.tz_localize('Europe/Warsaw', nonexistent='shift_forward')
        2015-03-29 03:00:00+02:00    0
        2015-03-29 03:30:00+02:00    1
        dtype: int64
        >>> s.tz_localize('Europe/Warsaw', nonexistent='shift_backward')
        2015-03-29 01:59:59.999999999+01:00    0
        2015-03-29 03:30:00+02:00              1
        dtype: int64
        >>> s.tz_localize('Europe/Warsaw', nonexistent=pd.Timedelta('1H'))
        2015-03-29 03:30:00+02:00    0
        2015-03-29 03:30:00+02:00    1
        dtype: int64
        """
        nonexistent_options = ("raise", "NaT", "shift_forward", "shift_backward")
        if nonexistent not in nonexistent_options and not isinstance(
            nonexistent, timedelta
        ):
            raise ValueError(
                "The nonexistent argument must be one of 'raise', "
                "'NaT', 'shift_forward', 'shift_backward' or "
                "a timedelta object"
            )

        axis = self._get_axis_number(axis)
        ax = self._get_axis(axis)

        def _tz_localize(ax, tz, ambiguous, nonexistent):
            if not hasattr(ax, "tz_localize"):
                if len(ax) > 0:
                    ax_name = self._get_axis_name(axis)
                    raise TypeError(
                        f"{ax_name} is not a valid DatetimeIndex or PeriodIndex"
                    )
                else:
                    ax = DatetimeIndex([], tz=tz)
            else:
                ax = ax.tz_localize(tz, ambiguous=ambiguous, nonexistent=nonexistent)
            return ax

        # if a level is given it must be a MultiIndex level or
        # equivalent to the axis name
        if isinstance(ax, MultiIndex):
            level = ax._get_level_number(level)
            new_level = _tz_localize(ax.levels[level], tz, ambiguous, nonexistent)
            ax = ax.set_levels(new_level, level=level)
        else:
            if level not in (None, 0, ax.name):
                raise ValueError(f"The level {level} is not valid")
            ax = _tz_localize(ax, tz, ambiguous, nonexistent)

        result = self.copy(deep=copy)
        result = result.set_axis(ax, axis=axis, inplace=False)
        return result.__finalize__(self, method="tz_localize")

    # ----------------------------------------------------------------------
    # Numeric Methods
    def abs(self: FrameOrSeries) -> FrameOrSeries:
        """
        Return a Series/DataFrame with absolute numeric value of each element.

        This function only applies to elements that are all numeric.

        Returns
        -------
        abs
            Series/DataFrame containing the absolute value of each element.

        See Also
        --------
        numpy.absolute : Calculate the absolute value element-wise.

        Notes
        -----
        For ``complex`` inputs, ``1.2 + 1j``, the absolute value is
        :math:`\\sqrt{ a^2 + b^2 }`.

        Examples
        --------
        Absolute numeric values in a Series.

        >>> s = pd.Series([-1.10, 2, -3.33, 4])
        >>> s.abs()
        0    1.10
        1    2.00
        2    3.33
        3    4.00
        dtype: float64

        Absolute numeric values in a Series with complex numbers.

        >>> s = pd.Series([1.2 + 1j])
        >>> s.abs()
        0    1.56205
        dtype: float64

        Absolute numeric values in a Series with a Timedelta element.

        >>> s = pd.Series([pd.Timedelta('1 days')])
        >>> s.abs()
        0   1 days
        dtype: timedelta64[ns]

        Select rows with data closest to certain value using argsort (from
        `StackOverflow <https://stackoverflow.com/a/17758115>`__).

        >>> df = pd.DataFrame({
        ...     'a': [4, 5, 6, 7],
        ...     'b': [10, 20, 30, 40],
        ...     'c': [100, 50, -30, -50]
        ... })
        >>> df
             a    b    c
        0    4   10  100
        1    5   20   50
        2    6   30  -30
        3    7   40  -50
        >>> df.loc[(df.c - 43).abs().argsort()]
             a    b    c
        1    5   20   50
        0    4   10  100
        2    6   30  -30
        3    7   40  -50
        """
        return np.abs(self)

    def describe(
        self: FrameOrSeries,
        percentiles=None,
        include=None,
        exclude=None,
        datetime_is_numeric=False,
    ) -> FrameOrSeries:
        """
        Generate descriptive statistics.

        Descriptive statistics include those that summarize the central
        tendency, dispersion and shape of a
        dataset's distribution, excluding ``NaN`` values.

        Analyzes both numeric and object series, as well
        as ``DataFrame`` column sets of mixed data types. The output
        will vary depending on what is provided. Refer to the notes
        below for more detail.

        Parameters
        ----------
        percentiles : list-like of numbers, optional
            The percentiles to include in the output. All should
            fall between 0 and 1. The default is
            ``[.25, .5, .75]``, which returns the 25th, 50th, and
            75th percentiles.
        include : 'all', list-like of dtypes or None (default), optional
            A white list of data types to include in the result. Ignored
            for ``Series``. Here are the options:

            - 'all' : All columns of the input will be included in the output.
            - A list-like of dtypes : Limits the results to the
              provided data types.
              To limit the result to numeric types submit
              ``numpy.number``. To limit it instead to object columns submit
              the ``numpy.object`` data type. Strings
              can also be used in the style of
              ``select_dtypes`` (e.g. ``df.describe(include=['O'])``). To
              select pandas categorical columns, use ``'category'``
            - None (default) : The result will include all numeric columns.
        exclude : list-like of dtypes or None (default), optional,
            A black list of data types to omit from the result. Ignored
            for ``Series``. Here are the options:

            - A list-like of dtypes : Excludes the provided data types
              from the result. To exclude numeric types submit
              ``numpy.number``. To exclude object columns submit the data
              type ``numpy.object``. Strings can also be used in the style of
              ``select_dtypes`` (e.g. ``df.describe(include=['O'])``). To
              exclude pandas categorical columns, use ``'category'``
            - None (default) : The result will exclude nothing.
        datetime_is_numeric : bool, default False
            Whether to treat datetime dtypes as numeric. This affects statistics
            calculated for the column. For DataFrame input, this also
            controls whether datetime columns are included by default.

            .. versionadded:: 1.1.0

        Returns
        -------
        Series or DataFrame
            Summary statistics of the Series or Dataframe provided.

        See Also
        --------
        DataFrame.count: Count number of non-NA/null observations.
        DataFrame.max: Maximum of the values in the object.
        DataFrame.min: Minimum of the values in the object.
        DataFrame.mean: Mean of the values.
        DataFrame.std: Standard deviation of the observations.
        DataFrame.select_dtypes: Subset of a DataFrame including/excluding
            columns based on their dtype.

        Notes
        -----
        For numeric data, the result's index will include ``count``,
        ``mean``, ``std``, ``min``, ``max`` as well as lower, ``50`` and
        upper percentiles. By default the lower percentile is ``25`` and the
        upper percentile is ``75``. The ``50`` percentile is the
        same as the median.

        For object data (e.g. strings or timestamps), the result's index
        will include ``count``, ``unique``, ``top``, and ``freq``. The ``top``
        is the most common value. The ``freq`` is the most common value's
        frequency. Timestamps also include the ``first`` and ``last`` items.

        If multiple object values have the highest count, then the
        ``count`` and ``top`` results will be arbitrarily chosen from
        among those with the highest count.

        For mixed data types provided via a ``DataFrame``, the default is to
        return only an analysis of numeric columns. If the dataframe consists
        only of object and categorical data without any numeric columns, the
        default is to return an analysis of both the object and categorical
        columns. If ``include='all'`` is provided as an option, the result
        will include a union of attributes of each type.

        The `include` and `exclude` parameters can be used to limit
        which columns in a ``DataFrame`` are analyzed for the output.
        The parameters are ignored when analyzing a ``Series``.

        Examples
        --------
        Describing a numeric ``Series``.

        >>> s = pd.Series([1, 2, 3])
        >>> s.describe()
        count    3.0
        mean     2.0
        std      1.0
        min      1.0
        25%      1.5
        50%      2.0
        75%      2.5
        max      3.0
        dtype: float64

        Describing a categorical ``Series``.

        >>> s = pd.Series(['a', 'a', 'b', 'c'])
        >>> s.describe()
        count     4
        unique    3
        top       a
        freq      2
        dtype: object

        Describing a timestamp ``Series``.

        >>> s = pd.Series([
        ...   np.datetime64("2000-01-01"),
        ...   np.datetime64("2010-01-01"),
        ...   np.datetime64("2010-01-01")
        ... ])
        >>> s.describe(datetime_is_numeric=True)
        count                      3
        mean     2006-09-01 08:00:00
        min      2000-01-01 00:00:00
        25%      2004-12-31 12:00:00
        50%      2010-01-01 00:00:00
        75%      2010-01-01 00:00:00
        max      2010-01-01 00:00:00
        dtype: object

        Describing a ``DataFrame``. By default only numeric fields
        are returned.

        >>> df = pd.DataFrame({'categorical': pd.Categorical(['d','e','f']),
        ...                    'numeric': [1, 2, 3],
        ...                    'object': ['a', 'b', 'c']
        ...                   })
        >>> df.describe()
               numeric
        count      3.0
        mean       2.0
        std        1.0
        min        1.0
        25%        1.5
        50%        2.0
        75%        2.5
        max        3.0

        Describing all columns of a ``DataFrame`` regardless of data type.

        >>> df.describe(include='all')  # doctest: +SKIP
               categorical  numeric object
        count            3      3.0      3
        unique           3      NaN      3
        top              f      NaN      a
        freq             1      NaN      1
        mean           NaN      2.0    NaN
        std            NaN      1.0    NaN
        min            NaN      1.0    NaN
        25%            NaN      1.5    NaN
        50%            NaN      2.0    NaN
        75%            NaN      2.5    NaN
        max            NaN      3.0    NaN

        Describing a column from a ``DataFrame`` by accessing it as
        an attribute.

        >>> df.numeric.describe()
        count    3.0
        mean     2.0
        std      1.0
        min      1.0
        25%      1.5
        50%      2.0
        75%      2.5
        max      3.0
        Name: numeric, dtype: float64

        Including only numeric columns in a ``DataFrame`` description.

        >>> df.describe(include=[np.number])
               numeric
        count      3.0
        mean       2.0
        std        1.0
        min        1.0
        25%        1.5
        50%        2.0
        75%        2.5
        max        3.0

        Including only string columns in a ``DataFrame`` description.

        >>> df.describe(include=[object])  # doctest: +SKIP
               object
        count       3
        unique      3
        top         a
        freq        1

        Including only categorical columns from a ``DataFrame`` description.

        >>> df.describe(include=['category'])
               categorical
        count            3
        unique           3
        top              f
        freq             1

        Excluding numeric columns from a ``DataFrame`` description.

        >>> df.describe(exclude=[np.number])  # doctest: +SKIP
               categorical object
        count            3      3
        unique           3      3
        top              f      a
        freq             1      1

        Excluding object columns from a ``DataFrame`` description.

        >>> df.describe(exclude=[object])  # doctest: +SKIP
               categorical  numeric
        count            3      3.0
        unique           3      NaN
        top              f      NaN
        freq             1      NaN
        mean           NaN      2.0
        std            NaN      1.0
        min            NaN      1.0
        25%            NaN      1.5
        50%            NaN      2.0
        75%            NaN      2.5
        max            NaN      3.0
        """
        if self.ndim == 2 and self.columns.size == 0:
            raise ValueError("Cannot describe a DataFrame without columns")

        if percentiles is not None:
            # explicit conversion of `percentiles` to list
            percentiles = list(percentiles)

            # get them all to be in [0, 1]
            validate_percentile(percentiles)

            # median should always be included
            if 0.5 not in percentiles:
                percentiles.append(0.5)
            percentiles = np.asarray(percentiles)
        else:
            percentiles = np.array([0.25, 0.5, 0.75])

        # sort and check for duplicates
        unique_pcts = np.unique(percentiles)
        if len(unique_pcts) < len(percentiles):
            raise ValueError("percentiles cannot contain duplicates")
        percentiles = unique_pcts

        formatted_percentiles = format_percentiles(percentiles)

        def describe_numeric_1d(series):
            stat_index = (
                ["count", "mean", "std", "min"] + formatted_percentiles + ["max"]
            )
            d = (
                [series.count(), series.mean(), series.std(), series.min()]
                + series.quantile(percentiles).tolist()
                + [series.max()]
            )
            return pd.Series(d, index=stat_index, name=series.name)

        def describe_categorical_1d(data):
            names = ["count", "unique"]
            objcounts = data.value_counts()
            count_unique = len(objcounts[objcounts != 0])
            result = [data.count(), count_unique]
            dtype = None
            if result[1] > 0:
                top, freq = objcounts.index[0], objcounts.iloc[0]
                if is_datetime64_any_dtype(data.dtype):
                    if self.ndim == 1:
                        stacklevel = 4
                    else:
                        stacklevel = 5
                    warnings.warn(
                        "Treating datetime data as categorical rather than numeric in "
                        "`.describe` is deprecated and will be removed in a future "
                        "version of pandas. Specify `datetime_is_numeric=True` to "
                        "silence this warning and adopt the future behavior now.",
                        FutureWarning,
                        stacklevel=stacklevel,
                    )
                    tz = data.dt.tz
                    asint = data.dropna().values.view("i8")
                    top = Timestamp(top)
                    if top.tzinfo is not None and tz is not None:
                        # Don't tz_localize(None) if key is already tz-aware
                        top = top.tz_convert(tz)
                    else:
                        top = top.tz_localize(tz)
                    names += ["top", "freq", "first", "last"]
                    result += [
                        top,
                        freq,
                        Timestamp(asint.min(), tz=tz),
                        Timestamp(asint.max(), tz=tz),
                    ]
                else:
                    names += ["top", "freq"]
                    result += [top, freq]

            # If the DataFrame is empty, set 'top' and 'freq' to None
            # to maintain output shape consistency
            else:
                names += ["top", "freq"]
                result += [np.nan, np.nan]
                dtype = "object"

            return pd.Series(result, index=names, name=data.name, dtype=dtype)

        def describe_timestamp_1d(data):
            # GH-30164
            stat_index = ["count", "mean", "min"] + formatted_percentiles + ["max"]
            d = (
                [data.count(), data.mean(), data.min()]
                + data.quantile(percentiles).tolist()
                + [data.max()]
            )
            return pd.Series(d, index=stat_index, name=data.name)

        def describe_1d(data):
            if is_bool_dtype(data.dtype):
                return describe_categorical_1d(data)
            elif is_numeric_dtype(data):
                return describe_numeric_1d(data)
            elif is_datetime64_any_dtype(data.dtype) and datetime_is_numeric:
                return describe_timestamp_1d(data)
            elif is_timedelta64_dtype(data.dtype):
                return describe_numeric_1d(data)
            else:
                return describe_categorical_1d(data)

        if self.ndim == 1:
            return describe_1d(self)
        elif (include is None) and (exclude is None):
            # when some numerics are found, keep only numerics
            default_include = [np.number]
            if datetime_is_numeric:
                default_include.append("datetime")
            data = self.select_dtypes(include=default_include)
            if len(data.columns) == 0:
                data = self
        elif include == "all":
            if exclude is not None:
                msg = "exclude must be None when include is 'all'"
                raise ValueError(msg)
            data = self
        else:
            data = self.select_dtypes(include=include, exclude=exclude)

        ldesc = [describe_1d(s) for _, s in data.items()]
        # set a convenient order for rows
        names: List[Label] = []
        ldesc_indexes = sorted((x.index for x in ldesc), key=len)
        for idxnames in ldesc_indexes:
            for name in idxnames:
                if name not in names:
                    names.append(name)

        d = pd.concat([x.reindex(names, copy=False) for x in ldesc], axis=1, sort=False)
        d.columns = data.columns.copy()
        return d

    def pct_change(
        self: FrameOrSeries,
        periods=1,
        fill_method="pad",
        limit=None,
        freq=None,
        **kwargs,
    ) -> FrameOrSeries:
        """
        Percentage change between the current and a prior element.

        Computes the percentage change from the immediately previous row by
        default. This is useful in comparing the percentage of change in a time
        series of elements.

        Parameters
        ----------
        periods : int, default 1
            Periods to shift for forming percent change.
        fill_method : str, default 'pad'
            How to handle NAs before computing percent changes.
        limit : int, default None
            The number of consecutive NAs to fill before stopping.
        freq : DateOffset, timedelta, or str, optional
            Increment to use from time series API (e.g. 'M' or BDay()).
        **kwargs
            Additional keyword arguments are passed into
            `DataFrame.shift` or `Series.shift`.

        Returns
        -------
        chg : Series or DataFrame
            The same type as the calling object.

        See Also
        --------
        Series.diff : Compute the difference of two elements in a Series.
        DataFrame.diff : Compute the difference of two elements in a DataFrame.
        Series.shift : Shift the index by some number of periods.
        DataFrame.shift : Shift the index by some number of periods.

        Examples
        --------
        **Series**

        >>> s = pd.Series([90, 91, 85])
        >>> s
        0    90
        1    91
        2    85
        dtype: int64

        >>> s.pct_change()
        0         NaN
        1    0.011111
        2   -0.065934
        dtype: float64

        >>> s.pct_change(periods=2)
        0         NaN
        1         NaN
        2   -0.055556
        dtype: float64

        See the percentage change in a Series where filling NAs with last
        valid observation forward to next valid.

        >>> s = pd.Series([90, 91, None, 85])
        >>> s
        0    90.0
        1    91.0
        2     NaN
        3    85.0
        dtype: float64

        >>> s.pct_change(fill_method='ffill')
        0         NaN
        1    0.011111
        2    0.000000
        3   -0.065934
        dtype: float64

        **DataFrame**

        Percentage change in French franc, Deutsche Mark, and Italian lira from
        1980-01-01 to 1980-03-01.

        >>> df = pd.DataFrame({
        ...     'FR': [4.0405, 4.0963, 4.3149],
        ...     'GR': [1.7246, 1.7482, 1.8519],
        ...     'IT': [804.74, 810.01, 860.13]},
        ...     index=['1980-01-01', '1980-02-01', '1980-03-01'])
        >>> df
                        FR      GR      IT
        1980-01-01  4.0405  1.7246  804.74
        1980-02-01  4.0963  1.7482  810.01
        1980-03-01  4.3149  1.8519  860.13

        >>> df.pct_change()
                          FR        GR        IT
        1980-01-01       NaN       NaN       NaN
        1980-02-01  0.013810  0.013684  0.006549
        1980-03-01  0.053365  0.059318  0.061876

        Percentage of change in GOOG and APPL stock volume. Shows computing
        the percentage change between columns.

        >>> df = pd.DataFrame({
        ...     '2016': [1769950, 30586265],
        ...     '2015': [1500923, 40912316],
        ...     '2014': [1371819, 41403351]},
        ...     index=['GOOG', 'APPL'])
        >>> df
                  2016      2015      2014
        GOOG   1769950   1500923   1371819
        APPL  30586265  40912316  41403351

        >>> df.pct_change(axis='columns')
              2016      2015      2014
        GOOG   NaN -0.151997 -0.086016
        APPL   NaN  0.337604  0.012002
        """
        axis = self._get_axis_number(kwargs.pop("axis", self._stat_axis_name))
        if fill_method is None:
            data = self
        else:
            _data = self.fillna(method=fill_method, axis=axis, limit=limit)
            assert _data is not None  # needed for mypy
            data = _data

        rs = data.div(data.shift(periods=periods, freq=freq, axis=axis, **kwargs)) - 1
        if freq is not None:
            # Shift method is implemented differently when freq is not None
            # We want to restore the original index
            rs = rs.loc[~rs.index.duplicated()]
            rs = rs.reindex_like(data)
        return rs

    def _agg_by_level(self, name, axis=0, level=0, skipna=True, **kwargs):
        if axis is None:
            raise ValueError("Must specify 'axis' when aggregating by level.")
        grouped = self.groupby(level=level, axis=axis, sort=False)
        if hasattr(grouped, name) and skipna:
            return getattr(grouped, name)(**kwargs)
        axis = self._get_axis_number(axis)
        method = getattr(type(self), name)
        applyf = lambda x: method(x, axis=axis, skipna=skipna, **kwargs)
        return grouped.aggregate(applyf)

    @classmethod
    def _add_numeric_operations(cls):
        """
        Add the operations to the cls; evaluate the doc strings again
        """
        axis_descr, name1, name2 = _doc_parms(cls)

        cls.any = _make_logical_function(
            cls,
            "any",
            name1=name1,
            name2=name2,
            axis_descr=axis_descr,
            desc=_any_desc,
            func=nanops.nanany,
            see_also=_any_see_also,
            examples=_any_examples,
            empty_value=False,
        )
        cls.all = _make_logical_function(
            cls,
            "all",
            name1=name1,
            name2=name2,
            axis_descr=axis_descr,
            desc=_all_desc,
            func=nanops.nanall,
            see_also=_all_see_also,
            examples=_all_examples,
            empty_value=True,
        )

        @doc(
            desc="Return the mean absolute deviation of the values "
            "for the requested axis.",
            name1=name1,
            name2=name2,
            axis_descr=axis_descr,
            see_also="",
            examples="",
        )
        def mad(self, axis=None, skipna=None, level=None):
            """
            {desc}

            Parameters
            ----------
            axis : {axis_descr}
                Axis for the function to be applied on.
            skipna : bool, default None
                Exclude NA/null values when computing the result.
            level : int or level name, default None
                If the axis is a MultiIndex (hierarchical), count along a
                particular level, collapsing into a {name1}.

            Returns
            -------
            {name1} or {name2} (if level specified)\
            {see_also}\
            {examples}
            """
            if skipna is None:
                skipna = True
            if axis is None:
                axis = self._stat_axis_number
            if level is not None:
                return self._agg_by_level("mad", axis=axis, level=level, skipna=skipna)

            data = self._get_numeric_data()
            if axis == 0:
                demeaned = data - data.mean(axis=0)
            else:
                demeaned = data.sub(data.mean(axis=1), axis=0)
            return np.abs(demeaned).mean(axis=axis, skipna=skipna)

        cls.mad = mad

        cls.sem = _make_stat_function_ddof(
            cls,
            "sem",
            name1=name1,
            name2=name2,
            axis_descr=axis_descr,
            desc="Return unbiased standard error of the mean over requested "
            "axis.\n\nNormalized by N-1 by default. This can be changed "
            "using the ddof argument",
            func=nanops.nansem,
        )
        cls.var = _make_stat_function_ddof(
            cls,
            "var",
            name1=name1,
            name2=name2,
            axis_descr=axis_descr,
            desc="Return unbiased variance over requested axis.\n\nNormalized by "
            "N-1 by default. This can be changed using the ddof argument",
            func=nanops.nanvar,
        )
        cls.std = _make_stat_function_ddof(
            cls,
            "std",
            name1=name1,
            name2=name2,
            axis_descr=axis_descr,
            desc="Return sample standard deviation over requested axis."
            "\n\nNormalized by N-1 by default. This can be changed using the "
            "ddof argument",
            func=nanops.nanstd,
        )

        cls.cummin = _make_cum_function(
            cls,
            "cummin",
            name1=name1,
            name2=name2,
            axis_descr=axis_descr,
            desc="minimum",
            accum_func=np.minimum.accumulate,
            accum_func_name="min",
            examples=_cummin_examples,
        )
        cls.cumsum = _make_cum_function(
            cls,
            "cumsum",
            name1=name1,
            name2=name2,
            axis_descr=axis_descr,
            desc="sum",
            accum_func=np.cumsum,
            accum_func_name="sum",
            examples=_cumsum_examples,
        )
        cls.cumprod = _make_cum_function(
            cls,
            "cumprod",
            name1=name1,
            name2=name2,
            axis_descr=axis_descr,
            desc="product",
            accum_func=np.cumprod,
            accum_func_name="prod",
            examples=_cumprod_examples,
        )
        cls.cummax = _make_cum_function(
            cls,
            "cummax",
            name1=name1,
            name2=name2,
            axis_descr=axis_descr,
            desc="maximum",
            accum_func=np.maximum.accumulate,
            accum_func_name="max",
            examples=_cummax_examples,
        )

        cls.sum = _make_min_count_stat_function(
            cls,
            "sum",
            name1=name1,
            name2=name2,
            axis_descr=axis_descr,
            desc="Return the sum of the values for the requested axis.\n\n"
            "This is equivalent to the method ``numpy.sum``.",
            func=nanops.nansum,
            see_also=_stat_func_see_also,
            examples=_sum_examples,
        )
        cls.mean = _make_stat_function(
            cls,
            "mean",
            name1=name1,
            name2=name2,
            axis_descr=axis_descr,
            desc="Return the mean of the values for the requested axis.",
            func=nanops.nanmean,
        )
        cls.skew = _make_stat_function(
            cls,
            "skew",
            name1=name1,
            name2=name2,
            axis_descr=axis_descr,
            desc="Return unbiased skew over requested axis.\n\nNormalized by N-1.",
            func=nanops.nanskew,
        )
        cls.kurt = _make_stat_function(
            cls,
            "kurt",
            name1=name1,
            name2=name2,
            axis_descr=axis_descr,
            desc="Return unbiased kurtosis over requested axis.\n\n"
            "Kurtosis obtained using Fisher's definition of\n"
            "kurtosis (kurtosis of normal == 0.0). Normalized "
            "by N-1.",
            func=nanops.nankurt,
        )
        cls.kurtosis = cls.kurt
        cls.prod = _make_min_count_stat_function(
            cls,
            "prod",
            name1=name1,
            name2=name2,
            axis_descr=axis_descr,
            desc="Return the product of the values for the requested axis.",
            func=nanops.nanprod,
            examples=_prod_examples,
        )
        cls.product = cls.prod
        cls.median = _make_stat_function(
            cls,
            "median",
            name1=name1,
            name2=name2,
            axis_descr=axis_descr,
            desc="Return the median of the values for the requested axis.",
            func=nanops.nanmedian,
        )
        cls.max = _make_stat_function(
            cls,
            "max",
            name1=name1,
            name2=name2,
            axis_descr=axis_descr,
            desc="Return the maximum of the values for the requested axis.\n\n"
            "If you want the *index* of the maximum, use ``idxmax``. This is"
            "the equivalent of the ``numpy.ndarray`` method ``argmax``.",
            func=nanops.nanmax,
            see_also=_stat_func_see_also,
            examples=_max_examples,
        )
        cls.min = _make_stat_function(
            cls,
            "min",
            name1=name1,
            name2=name2,
            axis_descr=axis_descr,
            desc="Return the minimum of the values for the requested axis.\n\n"
            "If you want the *index* of the minimum, use ``idxmin``. This is"
            "the equivalent of the ``numpy.ndarray`` method ``argmin``.",
            func=nanops.nanmin,
            see_also=_stat_func_see_also,
            examples=_min_examples,
        )

    @doc(Rolling)
    def rolling(
        self,
        window: "Union[int, timedelta, BaseOffset, BaseIndexer]",
        min_periods: Optional[int] = None,
        center: bool_t = False,
        win_type: Optional[str] = None,
        on: Optional[str] = None,
        axis: Axis = 0,
        closed: Optional[str] = None,
    ):
        axis = self._get_axis_number(axis)

        if win_type is not None:
            return Window(
                self,
                window=window,
                min_periods=min_periods,
                center=center,
                win_type=win_type,
                on=on,
                axis=axis,
                closed=closed,
            )

        return Rolling(
            self,
            window=window,
            min_periods=min_periods,
            center=center,
            win_type=win_type,
            on=on,
            axis=axis,
            closed=closed,
        )

    @doc(Expanding)
    def expanding(
        self, min_periods: int = 1, center: Optional[bool_t] = None, axis: Axis = 0
    ) -> Expanding:
        axis = self._get_axis_number(axis)
        if center is not None:
            warnings.warn(
                "The `center` argument on `expanding` will be removed in the future",
                FutureWarning,
                stacklevel=2,
            )
        else:
            center = False

        return Expanding(self, min_periods=min_periods, center=center, axis=axis)

    @doc(ExponentialMovingWindow)
    def ewm(
        self,
        com: Optional[float] = None,
        span: Optional[float] = None,
        halflife: Optional[Union[float, TimedeltaConvertibleTypes]] = None,
        alpha: Optional[float] = None,
        min_periods: int = 0,
        adjust: bool_t = True,
        ignore_na: bool_t = False,
        axis: Axis = 0,
        times: Optional[Union[str, np.ndarray, FrameOrSeries]] = None,
    ) -> ExponentialMovingWindow:
        axis = self._get_axis_number(axis)
        return ExponentialMovingWindow(
            self,
            com=com,
            span=span,
            halflife=halflife,
            alpha=alpha,
            min_periods=min_periods,
            adjust=adjust,
            ignore_na=ignore_na,
            axis=axis,
            times=times,
        )

    @doc(klass=_shared_doc_kwargs["klass"], axis="")
    def transform(self, func, *args, **kwargs):
        """
        Call ``func`` on self producing a {klass} with transformed values.

        Produced {klass} will have same axis length as self.

        Parameters
        ----------
        func : function, str, list or dict
            Function to use for transforming the data. If a function, must either
            work when passed a {klass} or when passed to {klass}.apply.

            Accepted combinations are:

            - function
            - string function name
            - list of functions and/or function names, e.g. ``[np.exp, 'sqrt']``
            - dict of axis labels -> functions, function names or list of such.
        {axis}
        *args
            Positional arguments to pass to `func`.
        **kwargs
            Keyword arguments to pass to `func`.

        Returns
        -------
        {klass}
            A {klass} that must have the same length as self.

        Raises
        ------
        ValueError : If the returned {klass} has a different length than self.

        See Also
        --------
        {klass}.agg : Only perform aggregating type operations.
        {klass}.apply : Invoke function on a {klass}.

        Examples
        --------
        >>> df = pd.DataFrame({{'A': range(3), 'B': range(1, 4)}})
        >>> df
           A  B
        0  0  1
        1  1  2
        2  2  3
        >>> df.transform(lambda x: x + 1)
           A  B
        0  1  2
        1  2  3
        2  3  4

        Even though the resulting {klass} must have the same length as the
        input {klass}, it is possible to provide several input functions:

        >>> s = pd.Series(range(3))
        >>> s
        0    0
        1    1
        2    2
        dtype: int64
        >>> s.transform([np.sqrt, np.exp])
               sqrt        exp
        0  0.000000   1.000000
        1  1.000000   2.718282
        2  1.414214   7.389056
        """
        result = self.agg(func, *args, **kwargs)
        if is_scalar(result) or len(result) != len(self):
            raise ValueError("transforms cannot produce aggregated results")

        return result

    # ----------------------------------------------------------------------
    # Misc methods

    def _find_valid_index(self, how: str):
        """
        Retrieves the index of the first valid value.

        Parameters
        ----------
        how : {'first', 'last'}
            Use this parameter to change between the first or last valid index.

        Returns
        -------
        idx_first_valid : type of index
        """
        idxpos = find_valid_index(self._values, how)
        if idxpos is None:
            return None
        return self.index[idxpos]

    @doc(position="first", klass=_shared_doc_kwargs["klass"])
    def first_valid_index(self):
        """
        Return index for {position} non-NA/null value.

        Returns
        -------
        scalar : type of index

        Notes
        -----
        If all elements are non-NA/null, returns None.
        Also returns None for empty {klass}.
        """
        return self._find_valid_index("first")

    @doc(first_valid_index, position="last", klass=_shared_doc_kwargs["klass"])
    def last_valid_index(self):
        return self._find_valid_index("last")


def _doc_parms(cls):
    """Return a tuple of the doc parms."""
    axis_descr = (
        f"{{{', '.join(f'{a} ({i})' for i, a in enumerate(cls._AXIS_ORDERS))}}}"
    )
    name = cls._constructor_sliced.__name__ if cls._AXIS_LEN > 1 else "scalar"
    name2 = cls.__name__
    return axis_descr, name, name2


_num_doc = """
%(desc)s

Parameters
----------
axis : %(axis_descr)s
    Axis for the function to be applied on.
skipna : bool, default True
    Exclude NA/null values when computing the result.
level : int or level name, default None
    If the axis is a MultiIndex (hierarchical), count along a
    particular level, collapsing into a %(name1)s.
numeric_only : bool, default None
    Include only float, int, boolean columns. If None, will attempt to use
    everything, then use only numeric data. Not implemented for Series.
%(min_count)s\
**kwargs
    Additional keyword arguments to be passed to the function.

Returns
-------
%(name1)s or %(name2)s (if level specified)\
%(see_also)s\
%(examples)s
"""

_num_ddof_doc = """
%(desc)s

Parameters
----------
axis : %(axis_descr)s
skipna : bool, default True
    Exclude NA/null values. If an entire row/column is NA, the result
    will be NA.
level : int or level name, default None
    If the axis is a MultiIndex (hierarchical), count along a
    particular level, collapsing into a %(name1)s.
ddof : int, default 1
    Delta Degrees of Freedom. The divisor used in calculations is N - ddof,
    where N represents the number of elements.
numeric_only : bool, default None
    Include only float, int, boolean columns. If None, will attempt to use
    everything, then use only numeric data. Not implemented for Series.

Returns
-------
%(name1)s or %(name2)s (if level specified)\n"""

_bool_doc = """
%(desc)s

Parameters
----------
axis : {0 or 'index', 1 or 'columns', None}, default 0
    Indicate which axis or axes should be reduced.

    * 0 / 'index' : reduce the index, return a Series whose index is the
      original column labels.
    * 1 / 'columns' : reduce the columns, return a Series whose index is the
      original index.
    * None : reduce all axes, return a scalar.

bool_only : bool, default None
    Include only boolean columns. If None, will attempt to use everything,
    then use only boolean data. Not implemented for Series.
skipna : bool, default True
    Exclude NA/null values. If the entire row/column is NA and skipna is
    True, then the result will be %(empty_value)s, as for an empty row/column.
    If skipna is False, then NA are treated as True, because these are not
    equal to zero.
level : int or level name, default None
    If the axis is a MultiIndex (hierarchical), count along a
    particular level, collapsing into a %(name1)s.
**kwargs : any, default None
    Additional keywords have no effect but might be accepted for
    compatibility with NumPy.

Returns
-------
%(name1)s or %(name2)s
    If level is specified, then, %(name2)s is returned; otherwise, %(name1)s
    is returned.

%(see_also)s
%(examples)s"""

_all_desc = """\
Return whether all elements are True, potentially over an axis.

Returns True unless there at least one element within a series or
along a Dataframe axis that is False or equivalent (e.g. zero or
empty)."""

_all_examples = """\
Examples
--------
**Series**

>>> pd.Series([True, True]).all()
True
>>> pd.Series([True, False]).all()
False
>>> pd.Series([]).all()
True
>>> pd.Series([np.nan]).all()
True
>>> pd.Series([np.nan]).all(skipna=False)
True

**DataFrames**

Create a dataframe from a dictionary.

>>> df = pd.DataFrame({'col1': [True, True], 'col2': [True, False]})
>>> df
   col1   col2
0  True   True
1  True  False

Default behaviour checks if column-wise values all return True.

>>> df.all()
col1     True
col2    False
dtype: bool

Specify ``axis='columns'`` to check if row-wise values all return True.

>>> df.all(axis='columns')
0     True
1    False
dtype: bool

Or ``axis=None`` for whether every value is True.

>>> df.all(axis=None)
False
"""

_all_see_also = """\
See Also
--------
Series.all : Return True if all elements are True.
DataFrame.any : Return True if one (or more) elements are True.
"""

_cnum_doc = """
Return cumulative %(desc)s over a DataFrame or Series axis.

Returns a DataFrame or Series of the same size containing the cumulative
%(desc)s.

Parameters
----------
axis : {0 or 'index', 1 or 'columns'}, default 0
    The index or the name of the axis. 0 is equivalent to None or 'index'.
skipna : bool, default True
    Exclude NA/null values. If an entire row/column is NA, the result
    will be NA.
*args, **kwargs
    Additional keywords have no effect but might be accepted for
    compatibility with NumPy.

Returns
-------
%(name1)s or %(name2)s
    Return cumulative %(desc)s of %(name1)s or %(name2)s.

See Also
--------
core.window.Expanding.%(accum_func_name)s : Similar functionality
    but ignores ``NaN`` values.
%(name2)s.%(accum_func_name)s : Return the %(desc)s over
    %(name2)s axis.
%(name2)s.cummax : Return cumulative maximum over %(name2)s axis.
%(name2)s.cummin : Return cumulative minimum over %(name2)s axis.
%(name2)s.cumsum : Return cumulative sum over %(name2)s axis.
%(name2)s.cumprod : Return cumulative product over %(name2)s axis.

%(examples)s"""

_cummin_examples = """\
Examples
--------
**Series**

>>> s = pd.Series([2, np.nan, 5, -1, 0])
>>> s
0    2.0
1    NaN
2    5.0
3   -1.0
4    0.0
dtype: float64

By default, NA values are ignored.

>>> s.cummin()
0    2.0
1    NaN
2    2.0
3   -1.0
4   -1.0
dtype: float64

To include NA values in the operation, use ``skipna=False``

>>> s.cummin(skipna=False)
0    2.0
1    NaN
2    NaN
3    NaN
4    NaN
dtype: float64

**DataFrame**

>>> df = pd.DataFrame([[2.0, 1.0],
...                    [3.0, np.nan],
...                    [1.0, 0.0]],
...                    columns=list('AB'))
>>> df
     A    B
0  2.0  1.0
1  3.0  NaN
2  1.0  0.0

By default, iterates over rows and finds the minimum
in each column. This is equivalent to ``axis=None`` or ``axis='index'``.

>>> df.cummin()
     A    B
0  2.0  1.0
1  2.0  NaN
2  1.0  0.0

To iterate over columns and find the minimum in each row,
use ``axis=1``

>>> df.cummin(axis=1)
     A    B
0  2.0  1.0
1  3.0  NaN
2  1.0  0.0
"""

_cumsum_examples = """\
Examples
--------
**Series**

>>> s = pd.Series([2, np.nan, 5, -1, 0])
>>> s
0    2.0
1    NaN
2    5.0
3   -1.0
4    0.0
dtype: float64

By default, NA values are ignored.

>>> s.cumsum()
0    2.0
1    NaN
2    7.0
3    6.0
4    6.0
dtype: float64

To include NA values in the operation, use ``skipna=False``

>>> s.cumsum(skipna=False)
0    2.0
1    NaN
2    NaN
3    NaN
4    NaN
dtype: float64

**DataFrame**

>>> df = pd.DataFrame([[2.0, 1.0],
...                    [3.0, np.nan],
...                    [1.0, 0.0]],
...                    columns=list('AB'))
>>> df
     A    B
0  2.0  1.0
1  3.0  NaN
2  1.0  0.0

By default, iterates over rows and finds the sum
in each column. This is equivalent to ``axis=None`` or ``axis='index'``.

>>> df.cumsum()
     A    B
0  2.0  1.0
1  5.0  NaN
2  6.0  1.0

To iterate over columns and find the sum in each row,
use ``axis=1``

>>> df.cumsum(axis=1)
     A    B
0  2.0  3.0
1  3.0  NaN
2  1.0  1.0
"""

_cumprod_examples = """\
Examples
--------
**Series**

>>> s = pd.Series([2, np.nan, 5, -1, 0])
>>> s
0    2.0
1    NaN
2    5.0
3   -1.0
4    0.0
dtype: float64

By default, NA values are ignored.

>>> s.cumprod()
0     2.0
1     NaN
2    10.0
3   -10.0
4    -0.0
dtype: float64

To include NA values in the operation, use ``skipna=False``

>>> s.cumprod(skipna=False)
0    2.0
1    NaN
2    NaN
3    NaN
4    NaN
dtype: float64

**DataFrame**

>>> df = pd.DataFrame([[2.0, 1.0],
...                    [3.0, np.nan],
...                    [1.0, 0.0]],
...                    columns=list('AB'))
>>> df
     A    B
0  2.0  1.0
1  3.0  NaN
2  1.0  0.0

By default, iterates over rows and finds the product
in each column. This is equivalent to ``axis=None`` or ``axis='index'``.

>>> df.cumprod()
     A    B
0  2.0  1.0
1  6.0  NaN
2  6.0  0.0

To iterate over columns and find the product in each row,
use ``axis=1``

>>> df.cumprod(axis=1)
     A    B
0  2.0  2.0
1  3.0  NaN
2  1.0  0.0
"""

_cummax_examples = """\
Examples
--------
**Series**

>>> s = pd.Series([2, np.nan, 5, -1, 0])
>>> s
0    2.0
1    NaN
2    5.0
3   -1.0
4    0.0
dtype: float64

By default, NA values are ignored.

>>> s.cummax()
0    2.0
1    NaN
2    5.0
3    5.0
4    5.0
dtype: float64

To include NA values in the operation, use ``skipna=False``

>>> s.cummax(skipna=False)
0    2.0
1    NaN
2    NaN
3    NaN
4    NaN
dtype: float64

**DataFrame**

>>> df = pd.DataFrame([[2.0, 1.0],
...                    [3.0, np.nan],
...                    [1.0, 0.0]],
...                    columns=list('AB'))
>>> df
     A    B
0  2.0  1.0
1  3.0  NaN
2  1.0  0.0

By default, iterates over rows and finds the maximum
in each column. This is equivalent to ``axis=None`` or ``axis='index'``.

>>> df.cummax()
     A    B
0  2.0  1.0
1  3.0  NaN
2  3.0  1.0

To iterate over columns and find the maximum in each row,
use ``axis=1``

>>> df.cummax(axis=1)
     A    B
0  2.0  2.0
1  3.0  NaN
2  1.0  1.0
"""

_any_see_also = """\
See Also
--------
numpy.any : Numpy version of this method.
Series.any : Return whether any element is True.
Series.all : Return whether all elements are True.
DataFrame.any : Return whether any element is True over requested axis.
DataFrame.all : Return whether all elements are True over requested axis.
"""

_any_desc = """\
Return whether any element is True, potentially over an axis.

Returns False unless there at least one element within a series or
along a Dataframe axis that is True or equivalent (e.g. non-zero or
non-empty)."""

_any_examples = """\
Examples
--------
**Series**

For Series input, the output is a scalar indicating whether any element
is True.

>>> pd.Series([False, False]).any()
False
>>> pd.Series([True, False]).any()
True
>>> pd.Series([]).any()
False
>>> pd.Series([np.nan]).any()
False
>>> pd.Series([np.nan]).any(skipna=False)
True

**DataFrame**

Whether each column contains at least one True element (the default).

>>> df = pd.DataFrame({"A": [1, 2], "B": [0, 2], "C": [0, 0]})
>>> df
   A  B  C
0  1  0  0
1  2  2  0

>>> df.any()
A     True
B     True
C    False
dtype: bool

Aggregating over the columns.

>>> df = pd.DataFrame({"A": [True, False], "B": [1, 2]})
>>> df
       A  B
0   True  1
1  False  2

>>> df.any(axis='columns')
0    True
1    True
dtype: bool

>>> df = pd.DataFrame({"A": [True, False], "B": [1, 0]})
>>> df
       A  B
0   True  1
1  False  0

>>> df.any(axis='columns')
0    True
1    False
dtype: bool

Aggregating over the entire DataFrame with ``axis=None``.

>>> df.any(axis=None)
True

`any` for an empty DataFrame is an empty Series.

>>> pd.DataFrame([]).any()
Series([], dtype: bool)
"""

_shared_docs[
    "stat_func_example"
] = """

Examples
--------
>>> idx = pd.MultiIndex.from_arrays([
...     ['warm', 'warm', 'cold', 'cold'],
...     ['dog', 'falcon', 'fish', 'spider']],
...     names=['blooded', 'animal'])
>>> s = pd.Series([4, 2, 0, 8], name='legs', index=idx)
>>> s
blooded  animal
warm     dog       4
         falcon    2
cold     fish      0
         spider    8
Name: legs, dtype: int64

>>> s.{stat_func}()
{default_output}

{verb} using level names, as well as indices.

>>> s.{stat_func}(level='blooded')
blooded
warm    {level_output_0}
cold    {level_output_1}
Name: legs, dtype: int64

>>> s.{stat_func}(level=0)
blooded
warm    {level_output_0}
cold    {level_output_1}
Name: legs, dtype: int64"""

_sum_examples = _shared_docs["stat_func_example"].format(
    stat_func="sum", verb="Sum", default_output=14, level_output_0=6, level_output_1=8
)

_sum_examples += """

By default, the sum of an empty or all-NA Series is ``0``.

>>> pd.Series([]).sum()  # min_count=0 is the default
0.0

This can be controlled with the ``min_count`` parameter. For example, if
you'd like the sum of an empty series to be NaN, pass ``min_count=1``.

>>> pd.Series([]).sum(min_count=1)
nan

Thanks to the ``skipna`` parameter, ``min_count`` handles all-NA and
empty series identically.

>>> pd.Series([np.nan]).sum()
0.0

>>> pd.Series([np.nan]).sum(min_count=1)
nan"""

_max_examples = _shared_docs["stat_func_example"].format(
    stat_func="max", verb="Max", default_output=8, level_output_0=4, level_output_1=8
)

_min_examples = _shared_docs["stat_func_example"].format(
    stat_func="min", verb="Min", default_output=0, level_output_0=2, level_output_1=0
)

_stat_func_see_also = """

See Also
--------
Series.sum : Return the sum.
Series.min : Return the minimum.
Series.max : Return the maximum.
Series.idxmin : Return the index of the minimum.
Series.idxmax : Return the index of the maximum.
DataFrame.sum : Return the sum over the requested axis.
DataFrame.min : Return the minimum over the requested axis.
DataFrame.max : Return the maximum over the requested axis.
DataFrame.idxmin : Return the index of the minimum over the requested axis.
DataFrame.idxmax : Return the index of the maximum over the requested axis."""

_prod_examples = """

Examples
--------
By default, the product of an empty or all-NA Series is ``1``

>>> pd.Series([]).prod()
1.0

This can be controlled with the ``min_count`` parameter

>>> pd.Series([]).prod(min_count=1)
nan

Thanks to the ``skipna`` parameter, ``min_count`` handles all-NA and
empty series identically.

>>> pd.Series([np.nan]).prod()
1.0

>>> pd.Series([np.nan]).prod(min_count=1)
nan"""

_min_count_stub = """\
min_count : int, default 0
    The required number of valid values to perform the operation. If fewer than
    ``min_count`` non-NA values are present the result will be NA.

    .. versionadded:: 0.22.0

       Added with the default being 0. This means the sum of an all-NA
       or empty Series is 0, and the product of an all-NA or empty
       Series is 1.
"""


def _make_min_count_stat_function(
    cls,
    name: str,
    name1: str,
    name2: str,
    axis_descr: str,
    desc: str,
    func: Callable,
    see_also: str = "",
    examples: str = "",
) -> Callable:
    @Substitution(
        desc=desc,
        name1=name1,
        name2=name2,
        axis_descr=axis_descr,
        min_count=_min_count_stub,
        see_also=see_also,
        examples=examples,
    )
    @Appender(_num_doc)
    def stat_func(
        self,
        axis=None,
        skipna=None,
        level=None,
        numeric_only=None,
        min_count=0,
        **kwargs,
    ):
        if name == "sum":
            nv.validate_sum(tuple(), kwargs)
        elif name == "prod":
            nv.validate_prod(tuple(), kwargs)
        else:
            nv.validate_stat_func(tuple(), kwargs, fname=name)
        if skipna is None:
            skipna = True
        if axis is None:
            axis = self._stat_axis_number
        if level is not None:
            return self._agg_by_level(
                name, axis=axis, level=level, skipna=skipna, min_count=min_count
            )
        return self._reduce(
            func,
            name=name,
            axis=axis,
            skipna=skipna,
            numeric_only=numeric_only,
            min_count=min_count,
        )

    return set_function_name(stat_func, name, cls)


def _make_stat_function(
    cls,
    name: str,
    name1: str,
    name2: str,
    axis_descr: str,
    desc: str,
    func: Callable,
    see_also: str = "",
    examples: str = "",
) -> Callable:
    @Substitution(
        desc=desc,
        name1=name1,
        name2=name2,
        axis_descr=axis_descr,
        min_count="",
        see_also=see_also,
        examples=examples,
    )
    @Appender(_num_doc)
    def stat_func(
        self, axis=None, skipna=None, level=None, numeric_only=None, **kwargs
    ):
        if name == "median":
            nv.validate_median(tuple(), kwargs)
        else:
            nv.validate_stat_func(tuple(), kwargs, fname=name)
        if skipna is None:
            skipna = True
        if axis is None:
            axis = self._stat_axis_number
        if level is not None:
            return self._agg_by_level(name, axis=axis, level=level, skipna=skipna)
        return self._reduce(
            func, name=name, axis=axis, skipna=skipna, numeric_only=numeric_only
        )

    return set_function_name(stat_func, name, cls)


def _make_stat_function_ddof(
    cls, name: str, name1: str, name2: str, axis_descr: str, desc: str, func: Callable
) -> Callable:
    @Substitution(desc=desc, name1=name1, name2=name2, axis_descr=axis_descr)
    @Appender(_num_ddof_doc)
    def stat_func(
        self, axis=None, skipna=None, level=None, ddof=1, numeric_only=None, **kwargs
    ):
        nv.validate_stat_ddof_func(tuple(), kwargs, fname=name)
        if skipna is None:
            skipna = True
        if axis is None:
            axis = self._stat_axis_number
        if level is not None:
            return self._agg_by_level(
                name, axis=axis, level=level, skipna=skipna, ddof=ddof
            )
        return self._reduce(
            func, name, axis=axis, numeric_only=numeric_only, skipna=skipna, ddof=ddof
        )

    return set_function_name(stat_func, name, cls)


def _make_cum_function(
    cls,
    name: str,
    name1: str,
    name2: str,
    axis_descr: str,
    desc: str,
    accum_func: Callable,
    accum_func_name: str,
    examples: str,
) -> Callable:
    @Substitution(
        desc=desc,
        name1=name1,
        name2=name2,
        axis_descr=axis_descr,
        accum_func_name=accum_func_name,
        examples=examples,
    )
    @Appender(_cnum_doc)
    def cum_func(self, axis=None, skipna=True, *args, **kwargs):
        skipna = nv.validate_cum_func_with_skipna(skipna, args, kwargs, name)
        if axis is None:
            axis = self._stat_axis_number
        else:
            axis = self._get_axis_number(axis)

        if axis == 1:
            return cum_func(self.T, axis=0, skipna=skipna, *args, **kwargs).T

        def block_accum_func(blk_values):
            values = blk_values.T if hasattr(blk_values, "T") else blk_values

            result = nanops.na_accum_func(values, accum_func, skipna=skipna)

            result = result.T if hasattr(result, "T") else result
            return result

        result = self._mgr.apply(block_accum_func)

        return self._constructor(result).__finalize__(self, method=name)

    return set_function_name(cum_func, name, cls)


def _make_logical_function(
    cls,
    name: str,
    name1: str,
    name2: str,
    axis_descr: str,
    desc: str,
    func: Callable,
    see_also: str,
    examples: str,
    empty_value: bool,
) -> Callable:
    @Substitution(
        desc=desc,
        name1=name1,
        name2=name2,
        axis_descr=axis_descr,
        see_also=see_also,
        examples=examples,
        empty_value=empty_value,
    )
    @Appender(_bool_doc)
    def logical_func(self, axis=0, bool_only=None, skipna=True, level=None, **kwargs):
        nv.validate_logical_func(tuple(), kwargs, fname=name)
        if level is not None:
            if bool_only is not None:
                raise NotImplementedError(
                    "Option bool_only is not implemented with option level."
                )
            return self._agg_by_level(name, axis=axis, level=level, skipna=skipna)
        return self._reduce(
            func,
            name=name,
            axis=axis,
            skipna=skipna,
            numeric_only=bool_only,
            filter_type="bool",
        )

    return set_function_name(logical_func, name, cls)<|MERGE_RESOLUTION|>--- conflicted
+++ resolved
@@ -7411,7 +7411,6 @@
 
         return result
 
-<<<<<<< HEAD
     _shared_docs[
         "groupby"
     ] = """
@@ -7493,8 +7492,6 @@
         <https://pandas.pydata.org/pandas-docs/stable/groupby.html>`_ for more.
         """
 
-=======
->>>>>>> e288b2b0
     def asfreq(
         self: FrameOrSeries,
         freq,
