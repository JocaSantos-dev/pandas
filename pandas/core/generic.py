--- conflicted
+++ resolved
@@ -5570,11 +5570,7 @@
             for k, v, in self._data.to_dict(copy=copy).items()
         }
 
-<<<<<<< HEAD
-    def astype(self, dtype, copy=True, errors="raise", skipna=True):
-=======
-    def astype(self, dtype, copy: bool_t = True, errors: str = "raise"):
->>>>>>> 9fe4cbbc
+    def astype(self, dtype, copy: bool_t = True, errors: str = "raise", skipna=True):
         """
         Cast a pandas object to a specified dtype ``dtype``.
 
@@ -5595,13 +5591,10 @@
             - ``raise`` : allow exceptions to be raised
             - ``ignore`` : suppress exceptions. On error return original object.
 
-<<<<<<< HEAD
             .. versionadded:: 0.20.0
         skipna : bool, default True
             Exclude NA/null values in type conversion.
 
-=======
->>>>>>> 9fe4cbbc
         Returns
         -------
         casted : same type as caller
