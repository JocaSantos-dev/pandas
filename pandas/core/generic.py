from __future__ import annotations

import collections
from datetime import timedelta
import functools
import gc
from io import StringIO
import json
import operator
import pickle
import re
from typing import (
    TYPE_CHECKING,
    Any,
    Callable,
    Dict,
    FrozenSet,
    Hashable,
    List,
    Mapping,
    Optional,
    Sequence,
    Set,
    Tuple,
    Type,
    Union,
    cast,
)
import warnings
import weakref

import numpy as np

from pandas._config import config

from pandas._libs import lib
from pandas._libs.tslibs import Period, Tick, Timestamp, to_offset
from pandas._typing import (
    Axis,
    CompressionOptions,
    FilePathOrBuffer,
    FrameOrSeries,
    IndexKeyFunc,
    IndexLabel,
    JSONSerializable,
    Label,
    Level,
    Renamer,
    StorageOptions,
    TimedeltaConvertibleTypes,
    TimestampConvertibleTypes,
    ValueKeyFunc,
)
from pandas.compat._optional import import_optional_dependency
from pandas.compat.numpy import function as nv
from pandas.errors import AbstractMethodError, InvalidIndexError
from pandas.util._decorators import Appender, doc, rewrite_axis_style_signature
from pandas.util._validators import (
    validate_bool_kwarg,
    validate_fillna_kwargs,
    validate_percentile,
)

from pandas.core.dtypes.common import (
    ensure_int64,
    ensure_object,
    ensure_str,
    is_bool,
    is_bool_dtype,
    is_datetime64_any_dtype,
    is_datetime64tz_dtype,
    is_dict_like,
    is_extension_array_dtype,
    is_float,
    is_list_like,
    is_number,
    is_numeric_dtype,
    is_object_dtype,
    is_re_compilable,
    is_scalar,
    is_timedelta64_dtype,
    pandas_dtype,
)
from pandas.core.dtypes.generic import ABCDataFrame, ABCSeries
from pandas.core.dtypes.inference import is_hashable
from pandas.core.dtypes.missing import isna, notna

import pandas as pd
<<<<<<< HEAD
from pandas.core import missing, nanops, ops
=======
from pandas.core import indexing, missing, nanops
>>>>>>> 54fa3da2
import pandas.core.algorithms as algos
from pandas.core.base import PandasObject, SelectionMixin
import pandas.core.common as com
from pandas.core.construction import create_series_with_explicit_dtype, extract_array
from pandas.core.flags import Flags
from pandas.core.indexes import base as ibase
from pandas.core.indexes.api import (
    DatetimeIndex,
    Index,
    MultiIndex,
    PeriodIndex,
    RangeIndex,
    ensure_index,
)
from pandas.core.internals import BlockManager
from pandas.core.missing import find_valid_index
from pandas.core.ops import align_method_FRAME
from pandas.core.shared_docs import _shared_docs
from pandas.core.sorting import get_indexer_indexer
from pandas.core.window import Expanding, ExponentialMovingWindow, Rolling, Window

from pandas.io.formats import format as fmt
from pandas.io.formats.format import DataFrameFormatter, format_percentiles
from pandas.io.formats.printing import pprint_thing

if TYPE_CHECKING:
    from pandas._libs.tslibs import BaseOffset

    from pandas.core.frame import DataFrame
    from pandas.core.resample import Resampler
    from pandas.core.series import Series
    from pandas.core.window.indexers import BaseIndexer

# goal is to be able to define the docs close to function, while still being
# able to share
_shared_docs = {**_shared_docs}
_shared_doc_kwargs = dict(
    axes="keywords for axes",
    klass="Series/DataFrame",
    axes_single_arg="int or labels for object",
    args_transpose="axes to permute (int or label for object)",
    optional_by="""
        by : str or list of str
            Name or list of names to sort by""",
)


def _single_replace(self: "Series", to_replace, method, inplace, limit):
    """
    Replaces values in a Series using the fill method specified when no
    replacement value is given in the replace method
    """
    if self.ndim != 1:
        raise TypeError(
            f"cannot replace {to_replace} with method {method} on a "
            f"{type(self).__name__}"
        )

    orig_dtype = self.dtype
    result = self if inplace else self.copy()
    fill_f = missing.get_fill_func(method)

    mask = missing.mask_missing(result.values, to_replace)
    values = fill_f(result.values, limit=limit, mask=mask)

    if values.dtype == orig_dtype and inplace:
        return

    result = pd.Series(values, index=self.index, dtype=self.dtype).__finalize__(self)

    if inplace:
        self._update_inplace(result)
        return

    return result


bool_t = bool  # Need alias because NDFrame has def bool:


class NDFrame(PandasObject, SelectionMixin, indexing.IndexingMixin):
    """
    N-dimensional analogue of DataFrame. Store multi-dimensional in a
    size-mutable, labeled data structure

    Parameters
    ----------
    data : BlockManager
    axes : list
    copy : bool, default False
    """

    _internal_names: List[str] = [
        "_mgr",
        "_cacher",
        "_item_cache",
        "_cache",
        "_is_copy",
        "_subtyp",
        "_name",
        "_index",
        "_default_kind",
        "_default_fill_value",
        "_metadata",
        "__array_struct__",
        "__array_interface__",
        "_flags",
    ]
    _internal_names_set: Set[str] = set(_internal_names)
    _accessors: Set[str] = set()
    _deprecations: FrozenSet[str] = frozenset(["get_values", "tshift"])
    _metadata: List[str] = []
    _is_copy = None
    _mgr: BlockManager
    _attrs: Dict[Optional[Hashable], Any]
    _typ: str

    # ----------------------------------------------------------------------
    # Constructors

    def __init__(
        self,
        data: BlockManager,
        copy: bool = False,
        attrs: Optional[Mapping[Optional[Hashable], Any]] = None,
    ):
        # copy kwarg is retained for mypy compat, is not used

        object.__setattr__(self, "_is_copy", None)
        object.__setattr__(self, "_mgr", data)
        object.__setattr__(self, "_item_cache", {})
        if attrs is None:
            attrs = {}
        else:
            attrs = dict(attrs)
        object.__setattr__(self, "_attrs", attrs)
        object.__setattr__(self, "_flags", Flags(self, allows_duplicate_labels=True))

    @classmethod
    def _init_mgr(cls, mgr, axes, dtype=None, copy: bool = False) -> BlockManager:
        """ passed a manager and a axes dict """
        for a, axe in axes.items():
            if axe is not None:
                axe = ensure_index(axe)
                bm_axis = cls._get_block_manager_axis(a)
                mgr = mgr.reindex_axis(axe, axis=bm_axis, copy=False)

        # make a copy if explicitly requested
        if copy:
            mgr = mgr.copy()
        if dtype is not None:
            # avoid further copies if we can
            if len(mgr.blocks) > 1 or mgr.blocks[0].values.dtype != dtype:
                mgr = mgr.astype(dtype=dtype)
        return mgr

    # ----------------------------------------------------------------------
    # attrs and flags

    @property
    def attrs(self) -> Dict[Optional[Hashable], Any]:
        """
        Dictionary of global attributes of this dataset.

        .. warning::

           attrs is experimental and may change without warning.

        See Also
        --------
        DataFrame.flags
        """
        if self._attrs is None:
            self._attrs = {}
        return self._attrs

    @attrs.setter
    def attrs(self, value: Mapping[Optional[Hashable], Any]) -> None:
        self._attrs = dict(value)

    @property
    def flags(self) -> Flags:
        """
        Get the properties associated with this pandas object.

        The available flags are

        * :attr:`Flags.allows_duplicate_labels`

        See Also
        --------
        Flags
        DataFrame.attrs

        Notes
        -----
        "Flags" differ from "metadata". Flags reflect properties of the
        pandas object (the Series or DataFrame). Metadata refer to properties
        of the dataset, and should be stored in :attr:`DataFrame.attrs`.

        Examples
        --------
        >>> df = pd.DataFrame({"A": [1, 2]})
        >>> df.flags
        <Flags(allows_duplicate_labels=True)>

        Flags can be get or set using ``.``

        >>> df.flags.allows_duplicate_labels
        True
        >>> df.flags.allows_duplicate_labels = False

        Or by slicing with a key

        >>> df.flags["allows_duplicate_labels"]
        False
        >>> df.flags["allows_duplicate_labels"] = True
        """
        return self._flags

    def set_flags(
        self: FrameOrSeries,
        *,
        copy: bool = False,
        allows_duplicate_labels: Optional[bool] = None,
    ) -> FrameOrSeries:
        """
        Return a new object with updated flags.

        Parameters
        ----------
        allows_duplicate_labels : bool, optional
            Whether the returned object allows duplicate labels.

        Returns
        -------
        Series or DataFrame
            The same type as the caller.

        See Also
        --------
        DataFrame.attrs : Global metadata applying to this dataset.
        DataFrame.flags : Global flags applying to this object.

        Notes
        -----
        This method returns a new object that's a view on the same data
        as the input. Mutating the input or the output values will be reflected
        in the other.

        This method is intended to be used in method chains.

        "Flags" differ from "metadata". Flags reflect properties of the
        pandas object (the Series or DataFrame). Metadata refer to properties
        of the dataset, and should be stored in :attr:`DataFrame.attrs`.

        Examples
        --------
        >>> df = pd.DataFrame({"A": [1, 2]})
        >>> df.flags.allows_duplicate_labels
        True
        >>> df2 = df.set_flags(allows_duplicate_labels=False)
        >>> df2.flags.allows_duplicate_labels
        False
        """
        df = self.copy(deep=copy)
        if allows_duplicate_labels is not None:
            df.flags["allows_duplicate_labels"] = allows_duplicate_labels
        return df

    @classmethod
    def _validate_dtype(cls, dtype):
        """ validate the passed dtype """
        if dtype is not None:
            dtype = pandas_dtype(dtype)

            # a compound dtype
            if dtype.kind == "V":
                raise NotImplementedError(
                    "compound dtypes are not implemented "
                    f"in the {cls.__name__} constructor"
                )

        return dtype

    # ----------------------------------------------------------------------
    # Construction

    @property
    def _constructor(self: FrameOrSeries) -> Type[FrameOrSeries]:
        """
        Used when a manipulation result has the same dimensions as the
        original.
        """
        raise AbstractMethodError(self)

    @property
    def _constructor_sliced(self):
        """
        Used when a manipulation result has one lower dimension(s) as the
        original, such as DataFrame single columns slicing.
        """
        raise AbstractMethodError(self)

    @property
    def _constructor_expanddim(self):
        """
        Used when a manipulation result has one higher dimension as the
        original, such as Series.to_frame()
        """
        raise NotImplementedError

    # ----------------------------------------------------------------------
    # Internals

    @property
    def _data(self):
        # GH#33054 retained because some downstream packages uses this,
        #  e.g. fastparquet
        return self._mgr

    # ----------------------------------------------------------------------
    # Axis
    _stat_axis_number = 0
    _stat_axis_name = "index"
    _ix = None
    _AXIS_ORDERS: List[str]
    _AXIS_TO_AXIS_NUMBER: Dict[Axis, int] = {0: 0, "index": 0, "rows": 0}
    _AXIS_REVERSED: bool
    _info_axis_number: int
    _info_axis_name: str
    _AXIS_LEN: int

    @property
    def _AXIS_NUMBERS(self) -> Dict[str, int]:
        """.. deprecated:: 1.1.0"""
        warnings.warn("_AXIS_NUMBERS has been deprecated.", FutureWarning, stacklevel=3)
        return {"index": 0}

    @property
    def _AXIS_NAMES(self) -> Dict[int, str]:
        """.. deprecated:: 1.1.0"""
        warnings.warn("_AXIS_NAMES has been deprecated.", FutureWarning, stacklevel=3)
        return {0: "index"}

    def _construct_axes_dict(self, axes=None, **kwargs):
        """Return an axes dictionary for myself."""
        d = {a: self._get_axis(a) for a in (axes or self._AXIS_ORDERS)}
        d.update(kwargs)
        return d

    @classmethod
    def _construct_axes_from_arguments(
        cls, args, kwargs, require_all: bool = False, sentinel=None
    ):
        """
        Construct and returns axes if supplied in args/kwargs.

        If require_all, raise if all axis arguments are not supplied
        return a tuple of (axes, kwargs).

        sentinel specifies the default parameter when an axis is not
        supplied; useful to distinguish when a user explicitly passes None
        in scenarios where None has special meaning.
        """
        # construct the args
        args = list(args)
        for a in cls._AXIS_ORDERS:

            # look for a argument by position
            if a not in kwargs:
                try:
                    kwargs[a] = args.pop(0)
                except IndexError as err:
                    if require_all:
                        raise TypeError(
                            "not enough/duplicate arguments specified!"
                        ) from err

        axes = {a: kwargs.pop(a, sentinel) for a in cls._AXIS_ORDERS}
        return axes, kwargs

    @classmethod
    def _get_axis_number(cls, axis: Axis) -> int:
        try:
            return cls._AXIS_TO_AXIS_NUMBER[axis]
        except KeyError:
            raise ValueError(f"No axis named {axis} for object type {cls.__name__}")

    @classmethod
    def _get_axis_name(cls, axis: Axis) -> str:
        axis_number = cls._get_axis_number(axis)
        return cls._AXIS_ORDERS[axis_number]

    def _get_axis(self, axis: Axis) -> Index:
        axis_number = self._get_axis_number(axis)
        assert axis_number in {0, 1}
        return self.index if axis_number == 0 else self.columns

    @classmethod
    def _get_block_manager_axis(cls, axis: Axis) -> int:
        """Map the axis to the block_manager axis."""
        axis = cls._get_axis_number(axis)
        if cls._AXIS_REVERSED:
            m = cls._AXIS_LEN - 1
            return m - axis
        return axis

    def _get_axis_resolvers(self, axis: str) -> Dict[str, Union[Series, MultiIndex]]:
        # index or columns
        axis_index = getattr(self, axis)
        d = dict()
        prefix = axis[0]

        for i, name in enumerate(axis_index.names):
            if name is not None:
                key = level = name
            else:
                # prefix with 'i' or 'c' depending on the input axis
                # e.g., you must do ilevel_0 for the 0th level of an unnamed
                # multiiindex
                key = f"{prefix}level_{i}"
                level = i

            level_values = axis_index.get_level_values(level)
            s = level_values.to_series()
            s.index = axis_index
            d[key] = s

        # put the index/columns itself in the dict
        if isinstance(axis_index, MultiIndex):
            dindex = axis_index
        else:
            dindex = axis_index.to_series()

        d[axis] = dindex
        return d

    def _get_index_resolvers(self) -> Dict[str, Union[Series, MultiIndex]]:
        from pandas.core.computation.parsing import clean_column_name

        d: Dict[str, Union[Series, MultiIndex]] = {}
        for axis_name in self._AXIS_ORDERS:
            d.update(self._get_axis_resolvers(axis_name))

        return {clean_column_name(k): v for k, v in d.items() if not isinstance(k, int)}

    def _get_cleaned_column_resolvers(self) -> Dict[str, ABCSeries]:
        """
        Return the special character free column resolvers of a dataframe.

        Column names with special characters are 'cleaned up' so that they can
        be referred to by backtick quoting.
        Used in :meth:`DataFrame.eval`.
        """
        from pandas.core.computation.parsing import clean_column_name

        if isinstance(self, ABCSeries):
            self = cast("Series", self)
            return {clean_column_name(self.name): self}

        return {
            clean_column_name(k): v for k, v in self.items() if not isinstance(k, int)
        }

    @property
    def _info_axis(self) -> Index:
        return getattr(self, self._info_axis_name)

    @property
    def _stat_axis(self) -> Index:
        return getattr(self, self._stat_axis_name)

    @property
    def shape(self) -> Tuple[int, ...]:
        """
        Return a tuple of axis dimensions
        """
        return tuple(len(self._get_axis(a)) for a in self._AXIS_ORDERS)

    @property
    def axes(self) -> List[Index]:
        """
        Return index label(s) of the internal NDFrame
        """
        # we do it this way because if we have reversed axes, then
        # the block manager shows then reversed
        return [self._get_axis(a) for a in self._AXIS_ORDERS]

    @property
    def ndim(self) -> int:
        """
        Return an int representing the number of axes / array dimensions.

        Return 1 if Series. Otherwise return 2 if DataFrame.

        See Also
        --------
        ndarray.ndim : Number of array dimensions.

        Examples
        --------
        >>> s = pd.Series({'a': 1, 'b': 2, 'c': 3})
        >>> s.ndim
        1

        >>> df = pd.DataFrame({'col1': [1, 2], 'col2': [3, 4]})
        >>> df.ndim
        2
        """
        return self._mgr.ndim

    @property
    def size(self) -> int:
        """
        Return an int representing the number of elements in this object.

        Return the number of rows if Series. Otherwise return the number of
        rows times number of columns if DataFrame.

        See Also
        --------
        ndarray.size : Number of elements in the array.

        Examples
        --------
        >>> s = pd.Series({'a': 1, 'b': 2, 'c': 3})
        >>> s.size
        3

        >>> df = pd.DataFrame({'col1': [1, 2], 'col2': [3, 4]})
        >>> df.size
        4
        """
        return np.prod(self.shape)

    @property
    def _selected_obj(self: FrameOrSeries) -> FrameOrSeries:
        """ internal compat with SelectionMixin """
        return self

    @property
    def _obj_with_exclusions(self: FrameOrSeries) -> FrameOrSeries:
        """ internal compat with SelectionMixin """
        return self

    def set_axis(self, labels, axis: Axis = 0, inplace: bool = False):
        """
        Assign desired index to given axis.

        Indexes for%(extended_summary_sub)s row labels can be changed by assigning
        a list-like or Index.

        Parameters
        ----------
        labels : list-like, Index
            The values for the new index.

        axis : %(axes_single_arg)s, default 0
            The axis to update. The value 0 identifies the rows%(axis_description_sub)s.

        inplace : bool, default False
            Whether to return a new %(klass)s instance.

        Returns
        -------
        renamed : %(klass)s or None
            An object of type %(klass)s or None if ``inplace=True``.

        See Also
        --------
        %(klass)s.rename_axis : Alter the name of the index%(see_also_sub)s.
        """
        self._check_inplace_and_allows_duplicate_labels(inplace)
        return self._set_axis_nocheck(labels, axis, inplace)

    def _set_axis_nocheck(self, labels, axis: Axis, inplace: bool):
        # NDFrame.rename with inplace=False calls set_axis(inplace=True) on a copy.
        if inplace:
            setattr(self, self._get_axis_name(axis), labels)
        else:
            obj = self.copy()
            obj.set_axis(labels, axis=axis, inplace=True)
            return obj

    def _set_axis(self, axis: int, labels: Index) -> None:
        labels = ensure_index(labels)
        self._mgr.set_axis(axis, labels)
        self._clear_item_cache()

    def swapaxes(self: FrameOrSeries, axis1, axis2, copy=True) -> FrameOrSeries:
        """
        Interchange axes and swap values axes appropriately.

        Returns
        -------
        y : same as input
        """
        i = self._get_axis_number(axis1)
        j = self._get_axis_number(axis2)

        if i == j:
            if copy:
                return self.copy()
            return self

        mapping = {i: j, j: i}

        new_axes = (self._get_axis(mapping.get(k, k)) for k in range(self._AXIS_LEN))
        new_values = self.values.swapaxes(i, j)
        if copy:
            new_values = new_values.copy()

        # ignore needed because of NDFrame constructor is different than
        # DataFrame/Series constructors.
        return self._constructor(
            new_values, *new_axes  # type: ignore[arg-type]
        ).__finalize__(self, method="swapaxes")

    def droplevel(self: FrameOrSeries, level, axis=0) -> FrameOrSeries:
        """
        Return DataFrame with requested index / column level(s) removed.

        .. versionadded:: 0.24.0

        Parameters
        ----------
        level : int, str, or list-like
            If a string is given, must be the name of a level
            If list-like, elements must be names or positional indexes
            of levels.

        axis : {0 or 'index', 1 or 'columns'}, default 0
            Axis along which the level(s) is removed:

            * 0 or 'index': remove level(s) in column.
            * 1 or 'columns': remove level(s) in row.

        Returns
        -------
        DataFrame
            DataFrame with requested index / column level(s) removed.

        Examples
        --------
        >>> df = pd.DataFrame([
        ...     [1, 2, 3, 4],
        ...     [5, 6, 7, 8],
        ...     [9, 10, 11, 12]
        ... ]).set_index([0, 1]).rename_axis(['a', 'b'])

        >>> df.columns = pd.MultiIndex.from_tuples([
        ...     ('c', 'e'), ('d', 'f')
        ... ], names=['level_1', 'level_2'])

        >>> df
        level_1   c   d
        level_2   e   f
        a b
        1 2      3   4
        5 6      7   8
        9 10    11  12

        >>> df.droplevel('a')
        level_1   c   d
        level_2   e   f
        b
        2        3   4
        6        7   8
        10      11  12

        >>> df.droplevel('level_2', axis=1)
        level_1   c   d
        a b
        1 2      3   4
        5 6      7   8
        9 10    11  12
        """
        labels = self._get_axis(axis)
        new_labels = labels.droplevel(level)
        result = self.set_axis(new_labels, axis=axis, inplace=False)
        return result

    def pop(self, item: Label) -> Union[Series, Any]:
        result = self[item]
        del self[item]
        if self.ndim == 2:
            result._reset_cacher()

        return result

    def squeeze(self, axis=None):
        """
        Squeeze 1 dimensional axis objects into scalars.

        Series or DataFrames with a single element are squeezed to a scalar.
        DataFrames with a single column or a single row are squeezed to a
        Series. Otherwise the object is unchanged.

        This method is most useful when you don't know if your
        object is a Series or DataFrame, but you do know it has just a single
        column. In that case you can safely call `squeeze` to ensure you have a
        Series.

        Parameters
        ----------
        axis : {0 or 'index', 1 or 'columns', None}, default None
            A specific axis to squeeze. By default, all length-1 axes are
            squeezed.

        Returns
        -------
        DataFrame, Series, or scalar
            The projection after squeezing `axis` or all the axes.

        See Also
        --------
        Series.iloc : Integer-location based indexing for selecting scalars.
        DataFrame.iloc : Integer-location based indexing for selecting Series.
        Series.to_frame : Inverse of DataFrame.squeeze for a
            single-column DataFrame.

        Examples
        --------
        >>> primes = pd.Series([2, 3, 5, 7])

        Slicing might produce a Series with a single value:

        >>> even_primes = primes[primes % 2 == 0]
        >>> even_primes
        0    2
        dtype: int64

        >>> even_primes.squeeze()
        2

        Squeezing objects with more than one value in every axis does nothing:

        >>> odd_primes = primes[primes % 2 == 1]
        >>> odd_primes
        1    3
        2    5
        3    7
        dtype: int64

        >>> odd_primes.squeeze()
        1    3
        2    5
        3    7
        dtype: int64

        Squeezing is even more effective when used with DataFrames.

        >>> df = pd.DataFrame([[1, 2], [3, 4]], columns=['a', 'b'])
        >>> df
           a  b
        0  1  2
        1  3  4

        Slicing a single column will produce a DataFrame with the columns
        having only one value:

        >>> df_a = df[['a']]
        >>> df_a
           a
        0  1
        1  3

        So the columns can be squeezed down, resulting in a Series:

        >>> df_a.squeeze('columns')
        0    1
        1    3
        Name: a, dtype: int64

        Slicing a single row from a single column will produce a single
        scalar DataFrame:

        >>> df_0a = df.loc[df.index < 1, ['a']]
        >>> df_0a
           a
        0  1

        Squeezing the rows produces a single scalar Series:

        >>> df_0a.squeeze('rows')
        a    1
        Name: 0, dtype: int64

        Squeezing all axes will project directly into a scalar:

        >>> df_0a.squeeze()
        1
        """
        axis = range(self._AXIS_LEN) if axis is None else (self._get_axis_number(axis),)
        return self.iloc[
            tuple(
                0 if i in axis and len(a) == 1 else slice(None)
                for i, a in enumerate(self.axes)
            )
        ]

    # ----------------------------------------------------------------------
    # Rename

    def rename(
        self: FrameOrSeries,
        mapper: Optional[Renamer] = None,
        *,
        index: Optional[Renamer] = None,
        columns: Optional[Renamer] = None,
        axis: Optional[Axis] = None,
        copy: bool = True,
        inplace: bool = False,
        level: Optional[Level] = None,
        errors: str = "ignore",
    ) -> Optional[FrameOrSeries]:
        """
        Alter axes input function or functions. Function / dict values must be
        unique (1-to-1). Labels not contained in a dict / Series will be left
        as-is. Extra labels listed don't throw an error. Alternatively, change
        ``Series.name`` with a scalar value (Series only).

        Parameters
        ----------
        %(axes)s : scalar, list-like, dict-like or function, optional
            Scalar or list-like will alter the ``Series.name`` attribute,
            and raise on DataFrame.
            dict-like or functions are transformations to apply to
            that axis' values
        copy : bool, default True
            Also copy underlying data.
        inplace : bool, default False
            Whether to return a new {klass}. If True then value of copy is
            ignored.
        level : int or level name, default None
            In case of a MultiIndex, only rename labels in the specified
            level.
        errors : {'ignore', 'raise'}, default 'ignore'
            If 'raise', raise a `KeyError` when a dict-like `mapper`, `index`,
            or `columns` contains labels that are not present in the Index
            being transformed.
            If 'ignore', existing keys will be renamed and extra keys will be
            ignored.

        Returns
        -------
        renamed : {klass} (new object)

        Raises
        ------
        KeyError
            If any of the labels is not found in the selected axis and
            "errors='raise'".

        See Also
        --------
        NDFrame.rename_axis

        Examples
        --------
        >>> s = pd.Series([1, 2, 3])
        >>> s
        0    1
        1    2
        2    3
        dtype: int64
        >>> s.rename("my_name") # scalar, changes Series.name
        0    1
        1    2
        2    3
        Name: my_name, dtype: int64
        >>> s.rename(lambda x: x ** 2)  # function, changes labels
        0    1
        1    2
        4    3
        dtype: int64
        >>> s.rename({1: 3, 2: 5})  # mapping, changes labels
        0    1
        3    2
        5    3
        dtype: int64

        Since ``DataFrame`` doesn't have a ``.name`` attribute,
        only mapping-type arguments are allowed.

        >>> df = pd.DataFrame({"A": [1, 2, 3], "B": [4, 5, 6]})
        >>> df.rename(2)
        Traceback (most recent call last):
        ...
        TypeError: 'int' object is not callable

        ``DataFrame.rename`` supports two calling conventions

        * ``(index=index_mapper, columns=columns_mapper, ...)``
        * ``(mapper, axis={'index', 'columns'}, ...)``

        We *highly* recommend using keyword arguments to clarify your
        intent.

        >>> df.rename(index=str, columns={"A": "a", "B": "c"})
           a  c
        0  1  4
        1  2  5
        2  3  6

        >>> df.rename(index=str, columns={"A": "a", "C": "c"})
           a  B
        0  1  4
        1  2  5
        2  3  6

        Using axis-style parameters

        >>> df.rename(str.lower, axis='columns')
           a  b
        0  1  4
        1  2  5
        2  3  6

        >>> df.rename({1: 2, 2: 4}, axis='index')
           A  B
        0  1  4
        2  2  5
        4  3  6

        See the :ref:`user guide <basics.rename>` for more.
        """
        if mapper is None and index is None and columns is None:
            raise TypeError("must pass an index to rename")

        if index is not None or columns is not None:
            if axis is not None:
                raise TypeError(
                    "Cannot specify both 'axis' and any of 'index' or 'columns'"
                )
            elif mapper is not None:
                raise TypeError(
                    "Cannot specify both 'mapper' and any of 'index' or 'columns'"
                )
        else:
            # use the mapper argument
            if axis and self._get_axis_number(axis) == 1:
                columns = mapper
            else:
                index = mapper

        self._check_inplace_and_allows_duplicate_labels(inplace)
        result = self if inplace else self.copy(deep=copy)

        for axis_no, replacements in enumerate((index, columns)):
            if replacements is None:
                continue

            ax = self._get_axis(axis_no)
            f = com.get_rename_function(replacements)

            if level is not None:
                level = ax._get_level_number(level)

            # GH 13473
            if not callable(replacements):
                indexer = ax.get_indexer_for(replacements)
                if errors == "raise" and len(indexer[indexer == -1]):
                    missing_labels = [
                        label
                        for index, label in enumerate(replacements)
                        if indexer[index] == -1
                    ]
                    raise KeyError(f"{missing_labels} not found in axis")

            new_index = ax._transform_index(f, level)
            result._set_axis_nocheck(new_index, axis=axis_no, inplace=True)
            result._clear_item_cache()

        if inplace:
            self._update_inplace(result)
            return None
        else:
            return result.__finalize__(self, method="rename")

    @rewrite_axis_style_signature("mapper", [("copy", True), ("inplace", False)])
    def rename_axis(self, mapper=lib.no_default, **kwargs):
        """
        Set the name of the axis for the index or columns.

        Parameters
        ----------
        mapper : scalar, list-like, optional
            Value to set the axis name attribute.
        index, columns : scalar, list-like, dict-like or function, optional
            A scalar, list-like, dict-like or functions transformations to
            apply to that axis' values.
            Note that the ``columns`` parameter is not allowed if the
            object is a Series. This parameter only apply for DataFrame
            type objects.

            Use either ``mapper`` and ``axis`` to
            specify the axis to target with ``mapper``, or ``index``
            and/or ``columns``.

            .. versionchanged:: 0.24.0

        axis : {0 or 'index', 1 or 'columns'}, default 0
            The axis to rename.
        copy : bool, default True
            Also copy underlying data.
        inplace : bool, default False
            Modifies the object directly, instead of creating a new Series
            or DataFrame.

        Returns
        -------
        Series, DataFrame, or None
            The same type as the caller or None if ``inplace=True``.

        See Also
        --------
        Series.rename : Alter Series index labels or name.
        DataFrame.rename : Alter DataFrame index labels or name.
        Index.rename : Set new names on index.

        Notes
        -----
        ``DataFrame.rename_axis`` supports two calling conventions

        * ``(index=index_mapper, columns=columns_mapper, ...)``
        * ``(mapper, axis={'index', 'columns'}, ...)``

        The first calling convention will only modify the names of
        the index and/or the names of the Index object that is the columns.
        In this case, the parameter ``copy`` is ignored.

        The second calling convention will modify the names of the
        the corresponding index if mapper is a list or a scalar.
        However, if mapper is dict-like or a function, it will use the
        deprecated behavior of modifying the axis *labels*.

        We *highly* recommend using keyword arguments to clarify your
        intent.

        Examples
        --------
        **Series**

        >>> s = pd.Series(["dog", "cat", "monkey"])
        >>> s
        0       dog
        1       cat
        2    monkey
        dtype: object
        >>> s.rename_axis("animal")
        animal
        0    dog
        1    cat
        2    monkey
        dtype: object

        **DataFrame**

        >>> df = pd.DataFrame({"num_legs": [4, 4, 2],
        ...                    "num_arms": [0, 0, 2]},
        ...                   ["dog", "cat", "monkey"])
        >>> df
                num_legs  num_arms
        dog            4         0
        cat            4         0
        monkey         2         2
        >>> df = df.rename_axis("animal")
        >>> df
                num_legs  num_arms
        animal
        dog            4         0
        cat            4         0
        monkey         2         2
        >>> df = df.rename_axis("limbs", axis="columns")
        >>> df
        limbs   num_legs  num_arms
        animal
        dog            4         0
        cat            4         0
        monkey         2         2

        **MultiIndex**

        >>> df.index = pd.MultiIndex.from_product([['mammal'],
        ...                                        ['dog', 'cat', 'monkey']],
        ...                                       names=['type', 'name'])
        >>> df
        limbs          num_legs  num_arms
        type   name
        mammal dog            4         0
               cat            4         0
               monkey         2         2

        >>> df.rename_axis(index={'type': 'class'})
        limbs          num_legs  num_arms
        class  name
        mammal dog            4         0
               cat            4         0
               monkey         2         2

        >>> df.rename_axis(columns=str.upper)
        LIMBS          num_legs  num_arms
        type   name
        mammal dog            4         0
               cat            4         0
               monkey         2         2
        """
        axes, kwargs = self._construct_axes_from_arguments(
            (), kwargs, sentinel=lib.no_default
        )
        copy = kwargs.pop("copy", True)
        inplace = kwargs.pop("inplace", False)
        axis = kwargs.pop("axis", 0)
        if axis is not None:
            axis = self._get_axis_number(axis)

        if kwargs:
            raise TypeError(
                "rename_axis() got an unexpected keyword "
                f'argument "{list(kwargs.keys())[0]}"'
            )

        inplace = validate_bool_kwarg(inplace, "inplace")

        if mapper is not lib.no_default:
            # Use v0.23 behavior if a scalar or list
            non_mapper = is_scalar(mapper) or (
                is_list_like(mapper) and not is_dict_like(mapper)
            )
            if non_mapper:
                return self._set_axis_name(mapper, axis=axis, inplace=inplace)
            else:
                raise ValueError("Use `.rename` to alter labels with a mapper.")
        else:
            # Use new behavior.  Means that index and/or columns
            # is specified
            result = self if inplace else self.copy(deep=copy)

            for axis in range(self._AXIS_LEN):
                v = axes.get(self._get_axis_name(axis))
                if v is lib.no_default:
                    continue
                non_mapper = is_scalar(v) or (is_list_like(v) and not is_dict_like(v))
                if non_mapper:
                    newnames = v
                else:
                    f = com.get_rename_function(v)
                    curnames = self._get_axis(axis).names
                    newnames = [f(name) for name in curnames]
                result._set_axis_name(newnames, axis=axis, inplace=True)
            if not inplace:
                return result

    def _set_axis_name(self, name, axis=0, inplace=False):
        """
        Set the name(s) of the axis.

        Parameters
        ----------
        name : str or list of str
            Name(s) to set.
        axis : {0 or 'index', 1 or 'columns'}, default 0
            The axis to set the label. The value 0 or 'index' specifies index,
            and the value 1 or 'columns' specifies columns.
        inplace : bool, default False
            If `True`, do operation inplace and return None.

        Returns
        -------
        Series, DataFrame, or None
            The same type as the caller or `None` if `inplace` is `True`.

        See Also
        --------
        DataFrame.rename : Alter the axis labels of :class:`DataFrame`.
        Series.rename : Alter the index labels or set the index name
            of :class:`Series`.
        Index.rename : Set the name of :class:`Index` or :class:`MultiIndex`.

        Examples
        --------
        >>> df = pd.DataFrame({"num_legs": [4, 4, 2]},
        ...                   ["dog", "cat", "monkey"])
        >>> df
                num_legs
        dog            4
        cat            4
        monkey         2
        >>> df._set_axis_name("animal")
                num_legs
        animal
        dog            4
        cat            4
        monkey         2
        >>> df.index = pd.MultiIndex.from_product(
        ...                [["mammal"], ['dog', 'cat', 'monkey']])
        >>> df._set_axis_name(["type", "name"])
                       num_legs
        type   name
        mammal dog        4
               cat        4
               monkey     2
        """
        axis = self._get_axis_number(axis)
        idx = self._get_axis(axis).set_names(name)

        inplace = validate_bool_kwarg(inplace, "inplace")
        renamed = self if inplace else self.copy()
        renamed.set_axis(idx, axis=axis, inplace=True)
        if not inplace:
            return renamed

    # ----------------------------------------------------------------------
    # Comparison Methods

    def _indexed_same(self, other) -> bool:
        return all(
            self._get_axis(a).equals(other._get_axis(a)) for a in self._AXIS_ORDERS
        )

    def equals(self, other: object) -> bool:
        """
        Test whether two objects contain the same elements.

        This function allows two Series or DataFrames to be compared against
        each other to see if they have the same shape and elements. NaNs in
        the same location are considered equal.

        The row/column index do not need to have the same type, as long
        as the values are considered equal. Corresponding columns must be of
        the same dtype.

        Parameters
        ----------
        other : Series or DataFrame
            The other Series or DataFrame to be compared with the first.

        Returns
        -------
        bool
            True if all elements are the same in both objects, False
            otherwise.

        See Also
        --------
        Series.eq : Compare two Series objects of the same length
            and return a Series where each element is True if the element
            in each Series is equal, False otherwise.
        DataFrame.eq : Compare two DataFrame objects of the same shape and
            return a DataFrame where each element is True if the respective
            element in each DataFrame is equal, False otherwise.
        testing.assert_series_equal : Raises an AssertionError if left and
            right are not equal. Provides an easy interface to ignore
            inequality in dtypes, indexes and precision among others.
        testing.assert_frame_equal : Like assert_series_equal, but targets
            DataFrames.
        numpy.array_equal : Return True if two arrays have the same shape
            and elements, False otherwise.

        Examples
        --------
        >>> df = pd.DataFrame({1: [10], 2: [20]})
        >>> df
            1   2
        0  10  20

        DataFrames df and exactly_equal have the same types and values for
        their elements and column labels, which will return True.

        >>> exactly_equal = pd.DataFrame({1: [10], 2: [20]})
        >>> exactly_equal
            1   2
        0  10  20
        >>> df.equals(exactly_equal)
        True

        DataFrames df and different_column_type have the same element
        types and values, but have different types for the column labels,
        which will still return True.

        >>> different_column_type = pd.DataFrame({1.0: [10], 2.0: [20]})
        >>> different_column_type
           1.0  2.0
        0   10   20
        >>> df.equals(different_column_type)
        True

        DataFrames df and different_data_type have different types for the
        same values for their elements, and will return False even though
        their column labels are the same values and types.

        >>> different_data_type = pd.DataFrame({1: [10.0], 2: [20.0]})
        >>> different_data_type
              1     2
        0  10.0  20.0
        >>> df.equals(different_data_type)
        False
        """
        if not (isinstance(other, type(self)) or isinstance(self, type(other))):
            return False
        other = cast(NDFrame, other)
        return self._mgr.equals(other._mgr)

    # -------------------------------------------------------------------------
    # Unary Methods

    def __neg__(self):
        values = self._values
        if is_bool_dtype(values):
            arr = operator.inv(values)
        elif (
            is_numeric_dtype(values)
            or is_timedelta64_dtype(values)
            or is_object_dtype(values)
        ):
            arr = operator.neg(values)
        else:
            raise TypeError(f"Unary negative expects numeric dtype, not {values.dtype}")
        return self.__array_wrap__(arr)

    def __pos__(self):
        values = self._values
        if is_bool_dtype(values):
            arr = values
        elif (
            is_numeric_dtype(values)
            or is_timedelta64_dtype(values)
            or is_object_dtype(values)
        ):
            arr = operator.pos(values)
        else:
            raise TypeError(
                "Unary plus expects bool, numeric, timedelta, "
                f"or object dtype, not {values.dtype}"
            )
        return self.__array_wrap__(arr)

    def __invert__(self):
        if not self.size:
            # inv fails with 0 len
            return self

        new_data = self._mgr.apply(operator.invert)
        result = self._constructor(new_data).__finalize__(self, method="__invert__")
        return result

    def __nonzero__(self):
        raise ValueError(
            f"The truth value of a {type(self).__name__} is ambiguous. "
            "Use a.empty, a.bool(), a.item(), a.any() or a.all()."
        )

    __bool__ = __nonzero__

    def bool(self):
        """
        Return the bool of a single element Series or DataFrame.

        This must be a boolean scalar value, either True or False. It will raise a
        ValueError if the Series or DataFrame does not have exactly 1 element, or that
        element is not boolean (integer values 0 and 1 will also raise an exception).

        Returns
        -------
        bool
            The value in the Series or DataFrame.

        See Also
        --------
        Series.astype : Change the data type of a Series, including to boolean.
        DataFrame.astype : Change the data type of a DataFrame, including to boolean.
        numpy.bool_ : NumPy boolean data type, used by pandas for boolean values.

        Examples
        --------
        The method will only work for single element objects with a boolean value:

        >>> pd.Series([True]).bool()
        True
        >>> pd.Series([False]).bool()
        False

        >>> pd.DataFrame({'col': [True]}).bool()
        True
        >>> pd.DataFrame({'col': [False]}).bool()
        False
        """
        v = self.squeeze()
        if isinstance(v, (bool, np.bool_)):
            return bool(v)
        elif is_scalar(v):
            raise ValueError(
                "bool cannot act on a non-boolean single element "
                f"{type(self).__name__}"
            )

        self.__nonzero__()

    def __abs__(self: FrameOrSeries) -> FrameOrSeries:
        return self.abs()

    def __round__(self: FrameOrSeries, decimals: int = 0) -> FrameOrSeries:
        return self.round(decimals)

    # -------------------------------------------------------------------------
    # Label or Level Combination Helpers
    #
    # A collection of helper methods for DataFrame/Series operations that
    # accept a combination of column/index labels and levels.  All such
    # operations should utilize/extend these methods when possible so that we
    # have consistent precedence and validation logic throughout the library.

    def _is_level_reference(self, key, axis=0):
        """
        Test whether a key is a level reference for a given axis.

        To be considered a level reference, `key` must be a string that:
          - (axis=0): Matches the name of an index level and does NOT match
            a column label.
          - (axis=1): Matches the name of a column level and does NOT match
            an index label.

        Parameters
        ----------
        key : str
            Potential level name for the given axis
        axis : int, default 0
            Axis that levels are associated with (0 for index, 1 for columns)

        Returns
        -------
        is_level : bool
        """
        axis = self._get_axis_number(axis)

        return (
            key is not None
            and is_hashable(key)
            and key in self.axes[axis].names
            and not self._is_label_reference(key, axis=axis)
        )

    def _is_label_reference(self, key, axis=0) -> bool_t:
        """
        Test whether a key is a label reference for a given axis.

        To be considered a label reference, `key` must be a string that:
          - (axis=0): Matches a column label
          - (axis=1): Matches an index label

        Parameters
        ----------
        key: str
            Potential label name
        axis: int, default 0
            Axis perpendicular to the axis that labels are associated with
            (0 means search for column labels, 1 means search for index labels)

        Returns
        -------
        is_label: bool
        """
        axis = self._get_axis_number(axis)
        other_axes = (ax for ax in range(self._AXIS_LEN) if ax != axis)

        return (
            key is not None
            and is_hashable(key)
            and any(key in self.axes[ax] for ax in other_axes)
        )

    def _is_label_or_level_reference(self, key: str, axis: int = 0) -> bool_t:
        """
        Test whether a key is a label or level reference for a given axis.

        To be considered either a label or a level reference, `key` must be a
        string that:
          - (axis=0): Matches a column label or an index level
          - (axis=1): Matches an index label or a column level

        Parameters
        ----------
        key: str
            Potential label or level name
        axis: int, default 0
            Axis that levels are associated with (0 for index, 1 for columns)

        Returns
        -------
        is_label_or_level: bool
        """
        return self._is_level_reference(key, axis=axis) or self._is_label_reference(
            key, axis=axis
        )

    def _check_label_or_level_ambiguity(self, key, axis: int = 0) -> None:
        """
        Check whether `key` is ambiguous.

        By ambiguous, we mean that it matches both a level of the input
        `axis` and a label of the other axis.

        Parameters
        ----------
        key: str or object
            Label or level name.
        axis: int, default 0
            Axis that levels are associated with (0 for index, 1 for columns).

        Raises
        ------
        ValueError: `key` is ambiguous
        """
        axis = self._get_axis_number(axis)
        other_axes = (ax for ax in range(self._AXIS_LEN) if ax != axis)

        if (
            key is not None
            and is_hashable(key)
            and key in self.axes[axis].names
            and any(key in self.axes[ax] for ax in other_axes)
        ):

            # Build an informative and grammatical warning
            level_article, level_type = (
                ("an", "index") if axis == 0 else ("a", "column")
            )

            label_article, label_type = (
                ("a", "column") if axis == 0 else ("an", "index")
            )

            msg = (
                f"'{key}' is both {level_article} {level_type} level and "
                f"{label_article} {label_type} label, which is ambiguous."
            )
            raise ValueError(msg)

    def _get_label_or_level_values(self, key: str, axis: int = 0) -> np.ndarray:
        """
        Return a 1-D array of values associated with `key`, a label or level
        from the given `axis`.

        Retrieval logic:
          - (axis=0): Return column values if `key` matches a column label.
            Otherwise return index level values if `key` matches an index
            level.
          - (axis=1): Return row values if `key` matches an index label.
            Otherwise return column level values if 'key' matches a column
            level

        Parameters
        ----------
        key: str
            Label or level name.
        axis: int, default 0
            Axis that levels are associated with (0 for index, 1 for columns)

        Returns
        -------
        values: np.ndarray

        Raises
        ------
        KeyError
            if `key` matches neither a label nor a level
        ValueError
            if `key` matches multiple labels
        FutureWarning
            if `key` is ambiguous. This will become an ambiguity error in a
            future version
        """
        axis = self._get_axis_number(axis)
        other_axes = [ax for ax in range(self._AXIS_LEN) if ax != axis]

        if self._is_label_reference(key, axis=axis):
            self._check_label_or_level_ambiguity(key, axis=axis)
            values = self.xs(key, axis=other_axes[0])._values
        elif self._is_level_reference(key, axis=axis):
            values = self.axes[axis].get_level_values(key)._values
        else:
            raise KeyError(key)

        # Check for duplicates
        if values.ndim > 1:

            if other_axes and isinstance(self._get_axis(other_axes[0]), MultiIndex):
                multi_message = (
                    "\n"
                    "For a multi-index, the label must be a "
                    "tuple with elements corresponding to each level."
                )
            else:
                multi_message = ""

            label_axis_name = "column" if axis == 0 else "index"
            raise ValueError(
                f"The {label_axis_name} label '{key}' is not unique.{multi_message}"
            )

        return values

    def _drop_labels_or_levels(self, keys, axis: int = 0):
        """
        Drop labels and/or levels for the given `axis`.

        For each key in `keys`:
          - (axis=0): If key matches a column label then drop the column.
            Otherwise if key matches an index level then drop the level.
          - (axis=1): If key matches an index label then drop the row.
            Otherwise if key matches a column level then drop the level.

        Parameters
        ----------
        keys: str or list of str
            labels or levels to drop
        axis: int, default 0
            Axis that levels are associated with (0 for index, 1 for columns)

        Returns
        -------
        dropped: DataFrame

        Raises
        ------
        ValueError
            if any `keys` match neither a label nor a level
        """
        axis = self._get_axis_number(axis)

        # Validate keys
        keys = com.maybe_make_list(keys)
        invalid_keys = [
            k for k in keys if not self._is_label_or_level_reference(k, axis=axis)
        ]

        if invalid_keys:
            raise ValueError(
                "The following keys are not valid labels or "
                f"levels for axis {axis}: {invalid_keys}"
            )

        # Compute levels and labels to drop
        levels_to_drop = [k for k in keys if self._is_level_reference(k, axis=axis)]

        labels_to_drop = [k for k in keys if not self._is_level_reference(k, axis=axis)]

        # Perform copy upfront and then use inplace operations below.
        # This ensures that we always perform exactly one copy.
        # ``copy`` and/or ``inplace`` options could be added in the future.
        dropped = self.copy()

        if axis == 0:
            # Handle dropping index levels
            if levels_to_drop:
                dropped.reset_index(levels_to_drop, drop=True, inplace=True)

            # Handle dropping columns labels
            if labels_to_drop:
                dropped.drop(labels_to_drop, axis=1, inplace=True)
        else:
            # Handle dropping column levels
            if levels_to_drop:
                if isinstance(dropped.columns, MultiIndex):
                    # Drop the specified levels from the MultiIndex
                    dropped.columns = dropped.columns.droplevel(levels_to_drop)
                else:
                    # Drop the last level of Index by replacing with
                    # a RangeIndex
                    dropped.columns = RangeIndex(dropped.columns.size)

            # Handle dropping index labels
            if labels_to_drop:
                dropped.drop(labels_to_drop, axis=0, inplace=True)

        return dropped

    # ----------------------------------------------------------------------
    # Iteration

    def __hash__(self) -> int:
        raise TypeError(
            f"{repr(type(self).__name__)} objects are mutable, "
            f"thus they cannot be hashed"
        )

    def __iter__(self):
        """
        Iterate over info axis.

        Returns
        -------
        iterator
            Info axis as iterator.
        """
        return iter(self._info_axis)

    # can we get a better explanation of this?
    def keys(self):
        """
        Get the 'info axis' (see Indexing for more).

        This is index for Series, columns for DataFrame.

        Returns
        -------
        Index
            Info axis.
        """
        return self._info_axis

    def items(self):
        """
        Iterate over (label, values) on info axis

        This is index for Series and columns for DataFrame.

        Returns
        -------
        Generator
        """
        for h in self._info_axis:
            yield h, self[h]

    @doc(items)
    def iteritems(self):
        return self.items()

    def __len__(self) -> int:
        """Returns length of info axis"""
        return len(self._info_axis)

    def __contains__(self, key) -> bool_t:
        """True if the key is in the info axis"""
        return key in self._info_axis

    @property
    def empty(self) -> bool_t:
        """
        Indicator whether DataFrame is empty.

        True if DataFrame is entirely empty (no items), meaning any of the
        axes are of length 0.

        Returns
        -------
        bool
            If DataFrame is empty, return True, if not return False.

        See Also
        --------
        Series.dropna : Return series without null values.
        DataFrame.dropna : Return DataFrame with labels on given axis omitted
            where (all or any) data are missing.

        Notes
        -----
        If DataFrame contains only NaNs, it is still not considered empty. See
        the example below.

        Examples
        --------
        An example of an actual empty DataFrame. Notice the index is empty:

        >>> df_empty = pd.DataFrame({'A' : []})
        >>> df_empty
        Empty DataFrame
        Columns: [A]
        Index: []
        >>> df_empty.empty
        True

        If we only have NaNs in our DataFrame, it is not considered empty! We
        will need to drop the NaNs to make the DataFrame empty:

        >>> df = pd.DataFrame({'A' : [np.nan]})
        >>> df
            A
        0 NaN
        >>> df.empty
        False
        >>> df.dropna().empty
        True
        """
        return any(len(self._get_axis(a)) == 0 for a in self._AXIS_ORDERS)

    # ----------------------------------------------------------------------
    # Array Interface

    # This is also set in IndexOpsMixin
    # GH#23114 Ensure ndarray.__op__(DataFrame) returns NotImplemented
    __array_priority__ = 1000

    def __array__(self, dtype=None) -> np.ndarray:
        return np.asarray(self._values, dtype=dtype)

    def __array_wrap__(
        self,
        result: np.ndarray,
        context: Optional[Tuple[Callable, Tuple[Any, ...], int]] = None,
    ):
        """
        Gets called after a ufunc and other functions.

        Parameters
        ----------
        result: np.ndarray
            The result of the ufunc or other function called on the NumPy array
            returned by __array__
        context: tuple of (func, tuple, int)
            This parameter is returned by ufuncs as a 3-element tuple: (name of the
            ufunc, arguments of the ufunc, domain of the ufunc), but is not set by
            other numpy functions.q

        Notes
        -----
        Series implements __array_ufunc_ so this not called for ufunc on Series.
        """
        result = lib.item_from_zerodim(result)
        if is_scalar(result):
            # e.g. we get here with np.ptp(series)
            # ptp also requires the item_from_zerodim
            return result
        d = self._construct_axes_dict(self._AXIS_ORDERS, copy=False)
        return self._constructor(result, **d).__finalize__(
            self, method="__array_wrap__"
        )

    def __array_ufunc__(
        self, ufunc: Callable, method: str, *inputs: Any, **kwargs: Any
    ):
        cls = type(self)

        # for binary ops, use our custom dunder methods
        result = ops.maybe_dispatch_ufunc_to_dunder_op(
            self, ufunc, method, *inputs, **kwargs
        )
        if result is not NotImplemented:
            return result

        # Determine if we should defer.
        no_defer = (np.ndarray.__array_ufunc__, cls.__array_ufunc__)

        for item in inputs:
            higher_priority = (
                hasattr(item, "__array_priority__")
                and item.__array_priority__ > self.__array_priority__
            )
            has_array_ufunc = (
                hasattr(item, "__array_ufunc__")
                and type(item).__array_ufunc__ not in no_defer
                and not isinstance(item, self._HANDLED_TYPES)
            )
            if higher_priority or has_array_ufunc:
                return NotImplemented

        # align all the inputs.
        types = tuple(type(x) for x in inputs)
        alignable = [x for x, t in zip(inputs, types) if issubclass(t, NDFrame)]

        if len(alignable) > 1:
            # This triggers alignment.
            # At the moment, there aren't any ufuncs with more than two inputs
            # so this ends up just being x1.index | x2.index, but we write
            # it to handle *args.

            if len(set(types)) > 1:
                # We currently don't handle ufunc(DataFrame, Series)
                # well. Previously this raised an internal ValueError. We might
                # support it someday, so raise a NotImplementedError.
                raise NotImplementedError(
                    "Cannot apply ufunc {} to mixed DataFrame and Series "
                    "inputs.".format(ufunc)
                )
            axes = self.axes
            for obj in alignable[1:]:
                # this relies on the fact that we aren't handling mixed
                # series / frame ufuncs.
                for i, (ax1, ax2) in enumerate(zip(axes, obj.axes)):
                    axes[i] = ax1 | ax2

            reconstruct_axes = dict(zip(self._AXIS_ORDERS, axes))
            inputs = tuple(
                x.reindex(**reconstruct_axes) if issubclass(t, NDFrame) else x
                for x, t in zip(inputs, types)
            )
        else:
            reconstruct_axes = dict(zip(self._AXIS_ORDERS, self.axes))

        if self.ndim == 1:
            names = [getattr(x, "name") for x in inputs if hasattr(x, "name")]
            name = names[0] if len(set(names)) == 1 else None
            reconstruct_kwargs = {"name": name}
        else:
            reconstruct_kwargs = {}

        def reconstruct(result):
            if lib.is_scalar(result):
                return result
            if result.ndim != self.ndim:
                if method == "outer":
                    if self.ndim == 2:
                        # we already deprecated for Series
                        msg = (
                            "outer method for ufunc {} is not implemented on "
                            "pandas objects. Returning an ndarray, but in the "
                            "future this will raise a 'NotImplementedError'. "
                            "Consider explicitly converting the DataFrame "
                            "to an array with '.to_numpy()' first."
                        )
                        warnings.warn(msg.format(ufunc), FutureWarning, stacklevel=3)
                        return result
                    raise NotImplementedError
                return result
            if isinstance(result, BlockManager):
                # we went through BlockManager.apply
                result = self._constructor(result, **reconstruct_kwargs, copy=False)
            else:
                # we converted an array, lost our axes
                result = self._constructor(
                    result, **reconstruct_axes, **reconstruct_kwargs, copy=False
                )
            # TODO: When we support multiple values in __finalize__, this
            # should pass alignable to `__fianlize__` instead of self.
            # Then `np.add(a, b)` would consider attrs from both a and b
            # when a and b are NDFrames.
            if len(alignable) == 1:
                result = result.__finalize__(self)
            return result

        if self.ndim > 1 and (
            len(inputs) > 1 or ufunc.nout > 1  # type: ignore[attr-defined]
        ):
            # Just give up on preserving types in the complex case.
            # In theory we could preserve them for them.
            # * nout>1 is doable if BlockManager.apply took nout and
            #   returned a Tuple[BlockManager].
            # * len(inputs) > 1 is doable when we know that we have
            #   aligned blocks / dtypes.
            inputs = tuple(np.asarray(x) for x in inputs)
            result = getattr(ufunc, method)(*inputs)
        elif self.ndim == 1:
            # ufunc(series, ...)
            inputs = tuple(extract_array(x, extract_numpy=True) for x in inputs)
            result = getattr(ufunc, method)(*inputs, **kwargs)
        else:
            # ufunc(dataframe)
            mgr = inputs[0]._mgr
            result = mgr.apply(getattr(ufunc, method))

        if ufunc.nout > 1:  # type: ignore[attr-defined]
            result = tuple(reconstruct(x) for x in result)
        else:
            result = reconstruct(result)
        return result

    # ideally we would define this to avoid the getattr checks, but
    # is slower
    # @property
    # def __array_interface__(self):
    #    """ provide numpy array interface method """
    #    values = self.values
    #    return dict(typestr=values.dtype.str,shape=values.shape,data=values)

    # ----------------------------------------------------------------------
    # Picklability

    def __getstate__(self) -> Dict[str, Any]:
        meta = {k: getattr(self, k, None) for k in self._metadata}
        return dict(
            _mgr=self._mgr,
            _typ=self._typ,
            _metadata=self._metadata,
            attrs=self.attrs,
            _flags={k: self.flags[k] for k in self.flags._keys},
            **meta,
        )

    def __setstate__(self, state):
        if isinstance(state, BlockManager):
            self._mgr = state
        elif isinstance(state, dict):
            if "_data" in state and "_mgr" not in state:
                # compat for older pickles
                state["_mgr"] = state.pop("_data")
            typ = state.get("_typ")
            if typ is not None:
                attrs = state.get("_attrs", {})
                object.__setattr__(self, "_attrs", attrs)
                flags = state.get("_flags", dict(allows_duplicate_labels=True))
                object.__setattr__(self, "_flags", Flags(self, **flags))

                # set in the order of internal names
                # to avoid definitional recursion
                # e.g. say fill_value needing _mgr to be
                # defined
                meta = set(self._internal_names + self._metadata)
                for k in list(meta):
                    if k in state and k != "_flags":
                        v = state[k]
                        object.__setattr__(self, k, v)

                for k, v in state.items():
                    if k not in meta:
                        object.__setattr__(self, k, v)

            else:
                raise NotImplementedError("Pre-0.12 pickles are no longer supported")
        elif len(state) == 2:
            raise NotImplementedError("Pre-0.12 pickles are no longer supported")

        self._item_cache = {}

    # ----------------------------------------------------------------------
    # Rendering Methods

    def __repr__(self) -> str:
        # string representation based upon iterating over self
        # (since, by definition, `PandasContainers` are iterable)
        prepr = f"[{','.join(map(pprint_thing, self))}]"
        return f"{type(self).__name__}({prepr})"

    def _repr_latex_(self):
        """
        Returns a LaTeX representation for a particular object.
        Mainly for use with nbconvert (jupyter notebook conversion to pdf).
        """
        if config.get_option("display.latex.repr"):
            return self.to_latex()
        else:
            return None

    def _repr_data_resource_(self):
        """
        Not a real Jupyter special repr method, but we use the same
        naming convention.
        """
        if config.get_option("display.html.table_schema"):
            data = self.head(config.get_option("display.max_rows"))

            as_json = data.to_json(orient="table")
            as_json = cast(str, as_json)
            payload = json.loads(as_json, object_pairs_hook=collections.OrderedDict)
            return payload

    # ----------------------------------------------------------------------
    # I/O Methods

    @doc(klass="object")
    def to_excel(
        self,
        excel_writer,
        sheet_name="Sheet1",
        na_rep="",
        float_format=None,
        columns=None,
        header=True,
        index=True,
        index_label=None,
        startrow=0,
        startcol=0,
        engine=None,
        merge_cells=True,
        encoding=None,
        inf_rep="inf",
        verbose=True,
        freeze_panes=None,
    ) -> None:
        """
        Write {klass} to an Excel sheet.

        To write a single {klass} to an Excel .xlsx file it is only necessary to
        specify a target file name. To write to multiple sheets it is necessary to
        create an `ExcelWriter` object with a target file name, and specify a sheet
        in the file to write to.

        Multiple sheets may be written to by specifying unique `sheet_name`.
        With all data written to the file it is necessary to save the changes.
        Note that creating an `ExcelWriter` object with a file name that already
        exists will result in the contents of the existing file being erased.

        Parameters
        ----------
        excel_writer : str or ExcelWriter object
            File path or existing ExcelWriter.
        sheet_name : str, default 'Sheet1'
            Name of sheet which will contain DataFrame.
        na_rep : str, default ''
            Missing data representation.
        float_format : str, optional
            Format string for floating point numbers. For example
            ``float_format="%.2f"`` will format 0.1234 to 0.12.
        columns : sequence or list of str, optional
            Columns to write.
        header : bool or list of str, default True
            Write out the column names. If a list of string is given it is
            assumed to be aliases for the column names.
        index : bool, default True
            Write row names (index).
        index_label : str or sequence, optional
            Column label for index column(s) if desired. If not specified, and
            `header` and `index` are True, then the index names are used. A
            sequence should be given if the DataFrame uses MultiIndex.
        startrow : int, default 0
            Upper left cell row to dump data frame.
        startcol : int, default 0
            Upper left cell column to dump data frame.
        engine : str, optional
            Write engine to use, 'openpyxl' or 'xlsxwriter'. You can also set this
            via the options ``io.excel.xlsx.writer``, ``io.excel.xls.writer``, and
            ``io.excel.xlsm.writer``.
        merge_cells : bool, default True
            Write MultiIndex and Hierarchical Rows as merged cells.
        encoding : str, optional
            Encoding of the resulting excel file. Only necessary for xlwt,
            other writers support unicode natively.
        inf_rep : str, default 'inf'
            Representation for infinity (there is no native representation for
            infinity in Excel).
        verbose : bool, default True
            Display more information in the error logs.
        freeze_panes : tuple of int (length 2), optional
            Specifies the one-based bottommost row and rightmost column that
            is to be frozen.

        See Also
        --------
        to_csv : Write DataFrame to a comma-separated values (csv) file.
        ExcelWriter : Class for writing DataFrame objects into excel sheets.
        read_excel : Read an Excel file into a pandas DataFrame.
        read_csv : Read a comma-separated values (csv) file into DataFrame.

        Notes
        -----
        For compatibility with :meth:`~DataFrame.to_csv`,
        to_excel serializes lists and dicts to strings before writing.

        Once a workbook has been saved it is not possible write further data
        without rewriting the whole workbook.

        Examples
        --------

        Create, write to and save a workbook:

        >>> df1 = pd.DataFrame([['a', 'b'], ['c', 'd']],
        ...                    index=['row 1', 'row 2'],
        ...                    columns=['col 1', 'col 2'])
        >>> df1.to_excel("output.xlsx")  # doctest: +SKIP

        To specify the sheet name:

        >>> df1.to_excel("output.xlsx",
        ...              sheet_name='Sheet_name_1')  # doctest: +SKIP

        If you wish to write to more than one sheet in the workbook, it is
        necessary to specify an ExcelWriter object:

        >>> df2 = df1.copy()
        >>> with pd.ExcelWriter('output.xlsx') as writer:  # doctest: +SKIP
        ...     df1.to_excel(writer, sheet_name='Sheet_name_1')
        ...     df2.to_excel(writer, sheet_name='Sheet_name_2')

        ExcelWriter can also be used to append to an existing Excel file:

        >>> with pd.ExcelWriter('output.xlsx',
        ...                     mode='a') as writer:  # doctest: +SKIP
        ...     df.to_excel(writer, sheet_name='Sheet_name_3')

        To set the library that is used to write the Excel file,
        you can pass the `engine` keyword (the default engine is
        automatically chosen depending on the file extension):

        >>> df1.to_excel('output1.xlsx', engine='xlsxwriter')  # doctest: +SKIP
        """

        df = self if isinstance(self, ABCDataFrame) else self.to_frame()

        from pandas.io.formats.excel import ExcelFormatter

        formatter = ExcelFormatter(
            df,
            na_rep=na_rep,
            cols=columns,
            header=header,
            float_format=float_format,
            index=index,
            index_label=index_label,
            merge_cells=merge_cells,
            inf_rep=inf_rep,
        )
        formatter.write(
            excel_writer,
            sheet_name=sheet_name,
            startrow=startrow,
            startcol=startcol,
            freeze_panes=freeze_panes,
            engine=engine,
        )

    def to_json(
        self,
        path_or_buf: Optional[FilePathOrBuffer] = None,
        orient: Optional[str] = None,
        date_format: Optional[str] = None,
        double_precision: int = 10,
        force_ascii: bool_t = True,
        date_unit: str = "ms",
        default_handler: Optional[Callable[[Any], JSONSerializable]] = None,
        lines: bool_t = False,
        compression: CompressionOptions = "infer",
        index: bool_t = True,
        indent: Optional[int] = None,
        storage_options: StorageOptions = None,
    ) -> Optional[str]:
        """
        Convert the object to a JSON string.

        Note NaN's and None will be converted to null and datetime objects
        will be converted to UNIX timestamps.

        Parameters
        ----------
        path_or_buf : str or file handle, optional
            File path or object. If not specified, the result is returned as
            a string.
        orient : str
            Indication of expected JSON string format.

            * Series:

                - default is 'index'
                - allowed values are: {'split','records','index','table'}.

            * DataFrame:

                - default is 'columns'
                - allowed values are: {'split', 'records', 'index', 'columns',
                  'values', 'table'}.

            * The format of the JSON string:

                - 'split' : dict like {'index' -> [index], 'columns' -> [columns],
                  'data' -> [values]}
                - 'records' : list like [{column -> value}, ... , {column -> value}]
                - 'index' : dict like {index -> {column -> value}}
                - 'columns' : dict like {column -> {index -> value}}
                - 'values' : just the values array
                - 'table' : dict like {'schema': {schema}, 'data': {data}}

                Describing the data, where data component is like ``orient='records'``.

        date_format : {None, 'epoch', 'iso'}
            Type of date conversion. 'epoch' = epoch milliseconds,
            'iso' = ISO8601. The default depends on the `orient`. For
            ``orient='table'``, the default is 'iso'. For all other orients,
            the default is 'epoch'.
        double_precision : int, default 10
            The number of decimal places to use when encoding
            floating point values.
        force_ascii : bool, default True
            Force encoded string to be ASCII.
        date_unit : str, default 'ms' (milliseconds)
            The time unit to encode to, governs timestamp and ISO8601
            precision.  One of 's', 'ms', 'us', 'ns' for second, millisecond,
            microsecond, and nanosecond respectively.
        default_handler : callable, default None
            Handler to call if object cannot otherwise be converted to a
            suitable format for JSON. Should receive a single argument which is
            the object to convert and return a serialisable object.
        lines : bool, default False
            If 'orient' is 'records' write out line delimited json format. Will
            throw ValueError if incorrect 'orient' since others are not list
            like.

        compression : {'infer', 'gzip', 'bz2', 'zip', 'xz', None}

            A string representing the compression to use in the output file,
            only used when the first argument is a filename. By default, the
            compression is inferred from the filename.

            .. versionchanged:: 0.24.0
               'infer' option added and set to default
        index : bool, default True
            Whether to include the index values in the JSON string. Not
            including the index (``index=False``) is only supported when
            orient is 'split' or 'table'.
        indent : int, optional
           Length of whitespace used to indent each record.

           .. versionadded:: 1.0.0

        storage_options : dict, optional
            Extra options that make sense for a particular storage connection, e.g.
            host, port, username, password, etc., if using a URL that will
            be parsed by ``fsspec``, e.g., starting "s3://", "gcs://". An error
            will be raised if providing this argument with a local path or
            a file-like buffer. See the fsspec and backend storage implementation
            docs for the set of allowed keys and values.

            .. versionadded:: 1.2.0

        Returns
        -------
        None or str
            If path_or_buf is None, returns the resulting json format as a
            string. Otherwise returns None.

        See Also
        --------
        read_json : Convert a JSON string to pandas object.

        Notes
        -----
        The behavior of ``indent=0`` varies from the stdlib, which does not
        indent the output but does insert newlines. Currently, ``indent=0``
        and the default ``indent=None`` are equivalent in pandas, though this
        may change in a future release.

        ``orient='table'`` contains a 'pandas_version' field under 'schema'.
        This stores the version of `pandas` used in the latest revision of the
        schema.

        Examples
        --------
        >>> import json
        >>> df = pd.DataFrame(
        ...     [["a", "b"], ["c", "d"]],
        ...     index=["row 1", "row 2"],
        ...     columns=["col 1", "col 2"],
        ... )

        >>> result = df.to_json(orient="split")
        >>> parsed = json.loads(result)
        >>> json.dumps(parsed, indent=4)  # doctest: +SKIP
        {
            "columns": [
                "col 1",
                "col 2"
            ],
            "index": [
                "row 1",
                "row 2"
            ],
            "data": [
                [
                    "a",
                    "b"
                ],
                [
                    "c",
                    "d"
                ]
            ]
        }

        Encoding/decoding a Dataframe using ``'records'`` formatted JSON.
        Note that index labels are not preserved with this encoding.

        >>> result = df.to_json(orient="records")
        >>> parsed = json.loads(result)
        >>> json.dumps(parsed, indent=4)  # doctest: +SKIP
        [
            {
                "col 1": "a",
                "col 2": "b"
            },
            {
                "col 1": "c",
                "col 2": "d"
            }
        ]

        Encoding/decoding a Dataframe using ``'index'`` formatted JSON:

        >>> result = df.to_json(orient="index")
        >>> parsed = json.loads(result)
        >>> json.dumps(parsed, indent=4)  # doctest: +SKIP
        {
            "row 1": {
                "col 1": "a",
                "col 2": "b"
            },
            "row 2": {
                "col 1": "c",
                "col 2": "d"
            }
        }

        Encoding/decoding a Dataframe using ``'columns'`` formatted JSON:

        >>> result = df.to_json(orient="columns")
        >>> parsed = json.loads(result)
        >>> json.dumps(parsed, indent=4)  # doctest: +SKIP
        {
            "col 1": {
                "row 1": "a",
                "row 2": "c"
            },
            "col 2": {
                "row 1": "b",
                "row 2": "d"
            }
        }

        Encoding/decoding a Dataframe using ``'values'`` formatted JSON:

        >>> result = df.to_json(orient="values")
        >>> parsed = json.loads(result)
        >>> json.dumps(parsed, indent=4)  # doctest: +SKIP
        [
            [
                "a",
                "b"
            ],
            [
                "c",
                "d"
            ]
        ]

        Encoding with Table Schema:

        >>> result = df.to_json(orient="table")
        >>> parsed = json.loads(result)
        >>> json.dumps(parsed, indent=4)  # doctest: +SKIP
        {
            "schema": {
                "fields": [
                    {
                        "name": "index",
                        "type": "string"
                    },
                    {
                        "name": "col 1",
                        "type": "string"
                    },
                    {
                        "name": "col 2",
                        "type": "string"
                    }
                ],
                "primaryKey": [
                    "index"
                ],
                "pandas_version": "0.20.0"
            },
            "data": [
                {
                    "index": "row 1",
                    "col 1": "a",
                    "col 2": "b"
                },
                {
                    "index": "row 2",
                    "col 1": "c",
                    "col 2": "d"
                }
            ]
        }
        """
        from pandas.io import json

        if date_format is None and orient == "table":
            date_format = "iso"
        elif date_format is None:
            date_format = "epoch"

        config.is_nonnegative_int(indent)
        indent = indent or 0

        return json.to_json(
            path_or_buf=path_or_buf,
            obj=self,
            orient=orient,
            date_format=date_format,
            double_precision=double_precision,
            force_ascii=force_ascii,
            date_unit=date_unit,
            default_handler=default_handler,
            lines=lines,
            compression=compression,
            index=index,
            indent=indent,
            storage_options=storage_options,
        )

    def to_hdf(
        self,
        path_or_buf,
        key: str,
        mode: str = "a",
        complevel: Optional[int] = None,
        complib: Optional[str] = None,
        append: bool_t = False,
        format: Optional[str] = None,
        index: bool_t = True,
        min_itemsize: Optional[Union[int, Dict[str, int]]] = None,
        nan_rep=None,
        dropna: Optional[bool_t] = None,
        data_columns: Optional[Union[bool_t, List[str]]] = None,
        errors: str = "strict",
        encoding: str = "UTF-8",
    ) -> None:
        """
        Write the contained data to an HDF5 file using HDFStore.

        Hierarchical Data Format (HDF) is self-describing, allowing an
        application to interpret the structure and contents of a file with
        no outside information. One HDF file can hold a mix of related objects
        which can be accessed as a group or as individual objects.

        In order to add another DataFrame or Series to an existing HDF file
        please use append mode and a different a key.

        For more information see the :ref:`user guide <io.hdf5>`.

        Parameters
        ----------
        path_or_buf : str or pandas.HDFStore
            File path or HDFStore object.
        key : str
            Identifier for the group in the store.
        mode : {'a', 'w', 'r+'}, default 'a'
            Mode to open file:

            - 'w': write, a new file is created (an existing file with
              the same name would be deleted).
            - 'a': append, an existing file is opened for reading and
              writing, and if the file does not exist it is created.
            - 'r+': similar to 'a', but the file must already exist.
        complevel : {0-9}, optional
            Specifies a compression level for data.
            A value of 0 disables compression.
        complib : {'zlib', 'lzo', 'bzip2', 'blosc'}, default 'zlib'
            Specifies the compression library to be used.
            As of v0.20.2 these additional compressors for Blosc are supported
            (default if no compressor specified: 'blosc:blosclz'):
            {'blosc:blosclz', 'blosc:lz4', 'blosc:lz4hc', 'blosc:snappy',
            'blosc:zlib', 'blosc:zstd'}.
            Specifying a compression library which is not available issues
            a ValueError.
        append : bool, default False
            For Table formats, append the input data to the existing.
        format : {'fixed', 'table', None}, default 'fixed'
            Possible values:

            - 'fixed': Fixed format. Fast writing/reading. Not-appendable,
              nor searchable.
            - 'table': Table format. Write as a PyTables Table structure
              which may perform worse but allow more flexible operations
              like searching / selecting subsets of the data.
            - If None, pd.get_option('io.hdf.default_format') is checked,
              followed by fallback to "fixed"
        errors : str, default 'strict'
            Specifies how encoding and decoding errors are to be handled.
            See the errors argument for :func:`open` for a full list
            of options.
        encoding : str, default "UTF-8"
        min_itemsize : dict or int, optional
            Map column names to minimum string sizes for columns.
        nan_rep : Any, optional
            How to represent null values as str.
            Not allowed with append=True.
        data_columns : list of columns or True, optional
            List of columns to create as indexed data columns for on-disk
            queries, or True to use all columns. By default only the axes
            of the object are indexed. See :ref:`io.hdf5-query-data-columns`.
            Applicable only to format='table'.

        See Also
        --------
        DataFrame.read_hdf : Read from HDF file.
        DataFrame.to_parquet : Write a DataFrame to the binary parquet format.
        DataFrame.to_sql : Write to a sql table.
        DataFrame.to_feather : Write out feather-format for DataFrames.
        DataFrame.to_csv : Write out to a csv file.

        Examples
        --------
        >>> df = pd.DataFrame({'A': [1, 2, 3], 'B': [4, 5, 6]},
        ...                   index=['a', 'b', 'c'])
        >>> df.to_hdf('data.h5', key='df', mode='w')

        We can add another object to the same file:

        >>> s = pd.Series([1, 2, 3, 4])
        >>> s.to_hdf('data.h5', key='s')

        Reading from HDF file:

        >>> pd.read_hdf('data.h5', 'df')
        A  B
        a  1  4
        b  2  5
        c  3  6
        >>> pd.read_hdf('data.h5', 's')
        0    1
        1    2
        2    3
        3    4
        dtype: int64

        Deleting file with data:

        >>> import os
        >>> os.remove('data.h5')
        """
        from pandas.io import pytables

        pytables.to_hdf(
            path_or_buf,
            key,
            self,
            mode=mode,
            complevel=complevel,
            complib=complib,
            append=append,
            format=format,
            index=index,
            min_itemsize=min_itemsize,
            nan_rep=nan_rep,
            dropna=dropna,
            data_columns=data_columns,
            errors=errors,
            encoding=encoding,
        )

    def to_sql(
        self,
        name: str,
        con,
        schema=None,
        if_exists: str = "fail",
        index: bool_t = True,
        index_label=None,
        chunksize=None,
        dtype=None,
        method=None,
    ) -> None:
        """
        Write records stored in a DataFrame to a SQL database.

        Databases supported by SQLAlchemy [1]_ are supported. Tables can be
        newly created, appended to, or overwritten.

        Parameters
        ----------
        name : str
            Name of SQL table.
        con : sqlalchemy.engine.(Engine or Connection) or sqlite3.Connection
            Using SQLAlchemy makes it possible to use any DB supported by that
            library. Legacy support is provided for sqlite3.Connection objects. The user
            is responsible for engine disposal and connection closure for the SQLAlchemy
            connectable See `here \
                <https://docs.sqlalchemy.org/en/13/core/connections.html>`_.

        schema : str, optional
            Specify the schema (if database flavor supports this). If None, use
            default schema.
        if_exists : {'fail', 'replace', 'append'}, default 'fail'
            How to behave if the table already exists.

            * fail: Raise a ValueError.
            * replace: Drop the table before inserting new values.
            * append: Insert new values to the existing table.

        index : bool, default True
            Write DataFrame index as a column. Uses `index_label` as the column
            name in the table.
        index_label : str or sequence, default None
            Column label for index column(s). If None is given (default) and
            `index` is True, then the index names are used.
            A sequence should be given if the DataFrame uses MultiIndex.
        chunksize : int, optional
            Specify the number of rows in each batch to be written at a time.
            By default, all rows will be written at once.
        dtype : dict or scalar, optional
            Specifying the datatype for columns. If a dictionary is used, the
            keys should be the column names and the values should be the
            SQLAlchemy types or strings for the sqlite3 legacy mode. If a
            scalar is provided, it will be applied to all columns.
        method : {None, 'multi', callable}, optional
            Controls the SQL insertion clause used:

            * None : Uses standard SQL ``INSERT`` clause (one per row).
            * 'multi': Pass multiple values in a single ``INSERT`` clause.
            * callable with signature ``(pd_table, conn, keys, data_iter)``.

            Details and a sample callable implementation can be found in the
            section :ref:`insert method <io.sql.method>`.

            .. versionadded:: 0.24.0

        Raises
        ------
        ValueError
            When the table already exists and `if_exists` is 'fail' (the
            default).

        See Also
        --------
        read_sql : Read a DataFrame from a table.

        Notes
        -----
        Timezone aware datetime columns will be written as
        ``Timestamp with timezone`` type with SQLAlchemy if supported by the
        database. Otherwise, the datetimes will be stored as timezone unaware
        timestamps local to the original timezone.

        .. versionadded:: 0.24.0

        References
        ----------
        .. [1] https://docs.sqlalchemy.org
        .. [2] https://www.python.org/dev/peps/pep-0249/

        Examples
        --------
        Create an in-memory SQLite database.

        >>> from sqlalchemy import create_engine
        >>> engine = create_engine('sqlite://', echo=False)

        Create a table from scratch with 3 rows.

        >>> df = pd.DataFrame({'name' : ['User 1', 'User 2', 'User 3']})
        >>> df
             name
        0  User 1
        1  User 2
        2  User 3

        >>> df.to_sql('users', con=engine)
        >>> engine.execute("SELECT * FROM users").fetchall()
        [(0, 'User 1'), (1, 'User 2'), (2, 'User 3')]

        An `sqlalchemy.engine.Connection` can also be passed to to `con`:

        >>> with engine.begin() as connection:
        ...     df1 = pd.DataFrame({'name' : ['User 4', 'User 5']})
        ...     df1.to_sql('users', con=connection, if_exists='append')

        This is allowed to support operations that require that the same
        DBAPI connection is used for the entire operation.

        >>> df2 = pd.DataFrame({'name' : ['User 6', 'User 7']})
        >>> df2.to_sql('users', con=engine, if_exists='append')
        >>> engine.execute("SELECT * FROM users").fetchall()
        [(0, 'User 1'), (1, 'User 2'), (2, 'User 3'),
         (0, 'User 4'), (1, 'User 5'), (0, 'User 6'),
         (1, 'User 7')]

        Overwrite the table with just ``df2``.

        >>> df2.to_sql('users', con=engine, if_exists='replace',
        ...            index_label='id')
        >>> engine.execute("SELECT * FROM users").fetchall()
        [(0, 'User 6'), (1, 'User 7')]

        Specify the dtype (especially useful for integers with missing values).
        Notice that while pandas is forced to store the data as floating point,
        the database supports nullable integers. When fetching the data with
        Python, we get back integer scalars.

        >>> df = pd.DataFrame({"A": [1, None, 2]})
        >>> df
             A
        0  1.0
        1  NaN
        2  2.0

        >>> from sqlalchemy.types import Integer
        >>> df.to_sql('integers', con=engine, index=False,
        ...           dtype={"A": Integer()})

        >>> engine.execute("SELECT * FROM integers").fetchall()
        [(1,), (None,), (2,)]
        """
        from pandas.io import sql

        sql.to_sql(
            self,
            name,
            con,
            schema=schema,
            if_exists=if_exists,
            index=index,
            index_label=index_label,
            chunksize=chunksize,
            dtype=dtype,
            method=method,
        )

    def to_pickle(
        self,
        path,
        compression: CompressionOptions = "infer",
        protocol: int = pickle.HIGHEST_PROTOCOL,
        storage_options: StorageOptions = None,
    ) -> None:
        """
        Pickle (serialize) object to file.

        Parameters
        ----------
        path : str
            File path where the pickled object will be stored.
        compression : {'infer', 'gzip', 'bz2', 'zip', 'xz', None}, \
        default 'infer'
            A string representing the compression to use in the output file. By
            default, infers from the file extension in specified path.
        protocol : int
            Int which indicates which protocol should be used by the pickler,
            default HIGHEST_PROTOCOL (see [1]_ paragraph 12.1.2). The possible
            values are 0, 1, 2, 3, 4. A negative value for the protocol
            parameter is equivalent to setting its value to HIGHEST_PROTOCOL.

            .. [1] https://docs.python.org/3/library/pickle.html.

        storage_options : dict, optional
            Extra options that make sense for a particular storage connection, e.g.
            host, port, username, password, etc., if using a URL that will
            be parsed by ``fsspec``, e.g., starting "s3://", "gcs://". An error
            will be raised if providing this argument with a local path or
            a file-like buffer. See the fsspec and backend storage implementation
            docs for the set of allowed keys and values.

            .. versionadded:: 1.2.0

        See Also
        --------
        read_pickle : Load pickled pandas object (or any object) from file.
        DataFrame.to_hdf : Write DataFrame to an HDF5 file.
        DataFrame.to_sql : Write DataFrame to a SQL database.
        DataFrame.to_parquet : Write a DataFrame to the binary parquet format.

        Examples
        --------
        >>> original_df = pd.DataFrame({"foo": range(5), "bar": range(5, 10)})
        >>> original_df
           foo  bar
        0    0    5
        1    1    6
        2    2    7
        3    3    8
        4    4    9
        >>> original_df.to_pickle("./dummy.pkl")

        >>> unpickled_df = pd.read_pickle("./dummy.pkl")
        >>> unpickled_df
           foo  bar
        0    0    5
        1    1    6
        2    2    7
        3    3    8
        4    4    9

        >>> import os
        >>> os.remove("./dummy.pkl")
        """
        from pandas.io.pickle import to_pickle

        to_pickle(
            self,
            path,
            compression=compression,
            protocol=protocol,
            storage_options=storage_options,
        )

    def to_clipboard(
        self, excel: bool_t = True, sep: Optional[str] = None, **kwargs
    ) -> None:
        r"""
        Copy object to the system clipboard.

        Write a text representation of object to the system clipboard.
        This can be pasted into Excel, for example.

        Parameters
        ----------
        excel : bool, default True
            Produce output in a csv format for easy pasting into excel.

            - True, use the provided separator for csv pasting.
            - False, write a string representation of the object to the clipboard.

        sep : str, default ``'\t'``
            Field delimiter.
        **kwargs
            These parameters will be passed to DataFrame.to_csv.

        See Also
        --------
        DataFrame.to_csv : Write a DataFrame to a comma-separated values
            (csv) file.
        read_clipboard : Read text from clipboard and pass to read_table.

        Notes
        -----
        Requirements for your platform.

          - Linux : `xclip`, or `xsel` (with `PyQt4` modules)
          - Windows : none
          - OS X : none

        Examples
        --------
        Copy the contents of a DataFrame to the clipboard.

        >>> df = pd.DataFrame([[1, 2, 3], [4, 5, 6]], columns=['A', 'B', 'C'])

        >>> df.to_clipboard(sep=',')  # doctest: +SKIP
        ... # Wrote the following to the system clipboard:
        ... # ,A,B,C
        ... # 0,1,2,3
        ... # 1,4,5,6

        We can omit the index by passing the keyword `index` and setting
        it to false.

        >>> df.to_clipboard(sep=',', index=False)  # doctest: +SKIP
        ... # Wrote the following to the system clipboard:
        ... # A,B,C
        ... # 1,2,3
        ... # 4,5,6
        """
        from pandas.io import clipboards

        clipboards.to_clipboard(self, excel=excel, sep=sep, **kwargs)

    def to_xarray(self):
        """
        Return an xarray object from the pandas object.

        Returns
        -------
        xarray.DataArray or xarray.Dataset
            Data in the pandas structure converted to Dataset if the object is
            a DataFrame, or a DataArray if the object is a Series.

        See Also
        --------
        DataFrame.to_hdf : Write DataFrame to an HDF5 file.
        DataFrame.to_parquet : Write a DataFrame to the binary parquet format.

        Notes
        -----
        See the `xarray docs <https://xarray.pydata.org/en/stable/>`__

        Examples
        --------
        >>> df = pd.DataFrame([('falcon', 'bird', 389.0, 2),
        ...                    ('parrot', 'bird', 24.0, 2),
        ...                    ('lion', 'mammal', 80.5, 4),
        ...                    ('monkey', 'mammal', np.nan, 4)],
        ...                   columns=['name', 'class', 'max_speed',
        ...                            'num_legs'])
        >>> df
             name   class  max_speed  num_legs
        0  falcon    bird      389.0         2
        1  parrot    bird       24.0         2
        2    lion  mammal       80.5         4
        3  monkey  mammal        NaN         4

        >>> df.to_xarray()
        <xarray.Dataset>
        Dimensions:    (index: 4)
        Coordinates:
          * index      (index) int64 0 1 2 3
        Data variables:
            name       (index) object 'falcon' 'parrot' 'lion' 'monkey'
            class      (index) object 'bird' 'bird' 'mammal' 'mammal'
            max_speed  (index) float64 389.0 24.0 80.5 nan
            num_legs   (index) int64 2 2 4 4

        >>> df['max_speed'].to_xarray()
        <xarray.DataArray 'max_speed' (index: 4)>
        array([389. ,  24. ,  80.5,   nan])
        Coordinates:
          * index    (index) int64 0 1 2 3

        >>> dates = pd.to_datetime(['2018-01-01', '2018-01-01',
        ...                         '2018-01-02', '2018-01-02'])
        >>> df_multiindex = pd.DataFrame({'date': dates,
        ...                               'animal': ['falcon', 'parrot',
        ...                                          'falcon', 'parrot'],
        ...                               'speed': [350, 18, 361, 15]})
        >>> df_multiindex = df_multiindex.set_index(['date', 'animal'])

        >>> df_multiindex
                           speed
        date       animal
        2018-01-01 falcon    350
                   parrot     18
        2018-01-02 falcon    361
                   parrot     15

        >>> df_multiindex.to_xarray()
        <xarray.Dataset>
        Dimensions:  (animal: 2, date: 2)
        Coordinates:
          * date     (date) datetime64[ns] 2018-01-01 2018-01-02
          * animal   (animal) object 'falcon' 'parrot'
        Data variables:
            speed    (date, animal) int64 350 18 361 15
        """
        xarray = import_optional_dependency("xarray")

        if self.ndim == 1:
            return xarray.DataArray.from_series(self)
        else:
            return xarray.Dataset.from_dataframe(self)

    @doc(returns=fmt.return_docstring)
    def to_latex(
        self,
        buf=None,
        columns=None,
        col_space=None,
        header=True,
        index=True,
        na_rep="NaN",
        formatters=None,
        float_format=None,
        sparsify=None,
        index_names=True,
        bold_rows=False,
        column_format=None,
        longtable=None,
        escape=None,
        encoding=None,
        decimal=".",
        multicolumn=None,
        multicolumn_format=None,
        multirow=None,
        caption=None,
        label=None,
        position=None,
    ):
        r"""
        Render object to a LaTeX tabular, longtable, or nested table/tabular.

        Requires ``\usepackage{{booktabs}}``.  The output can be copy/pasted
        into a main LaTeX document or read from an external file
        with ``\input{{table.tex}}``.

        .. versionchanged:: 1.0.0
           Added caption and label arguments.

        .. versionchanged:: 1.2.0
           Added position argument, changed meaning of caption argument.

        Parameters
        ----------
        buf : str, Path or StringIO-like, optional, default None
            Buffer to write to. If None, the output is returned as a string.
        columns : list of label, optional
            The subset of columns to write. Writes all columns by default.
        col_space : int, optional
            The minimum width of each column.
        header : bool or list of str, default True
            Write out the column names. If a list of strings is given,
            it is assumed to be aliases for the column names.
        index : bool, default True
            Write row names (index).
        na_rep : str, default 'NaN'
            Missing data representation.
        formatters : list of functions or dict of {{str: function}}, optional
            Formatter functions to apply to columns' elements by position or
            name. The result of each function must be a unicode string.
            List must be of length equal to the number of columns.
        float_format : one-parameter function or str, optional, default None
            Formatter for floating point numbers. For example
            ``float_format="%.2f"`` and ``float_format="{{:0.2f}}".format`` will
            both result in 0.1234 being formatted as 0.12.
        sparsify : bool, optional
            Set to False for a DataFrame with a hierarchical index to print
            every multiindex key at each row. By default, the value will be
            read from the config module.
        index_names : bool, default True
            Prints the names of the indexes.
        bold_rows : bool, default False
            Make the row labels bold in the output.
        column_format : str, optional
            The columns format as specified in `LaTeX table format
            <https://en.wikibooks.org/wiki/LaTeX/Tables>`__ e.g. 'rcl' for 3
            columns. By default, 'l' will be used for all columns except
            columns of numbers, which default to 'r'.
        longtable : bool, optional
            By default, the value will be read from the pandas config
            module. Use a longtable environment instead of tabular. Requires
            adding a \usepackage{{longtable}} to your LaTeX preamble.
        escape : bool, optional
            By default, the value will be read from the pandas config
            module. When set to False prevents from escaping latex special
            characters in column names.
        encoding : str, optional
            A string representing the encoding to use in the output file,
            defaults to 'utf-8'.
        decimal : str, default '.'
            Character recognized as decimal separator, e.g. ',' in Europe.
        multicolumn : bool, default True
            Use \multicolumn to enhance MultiIndex columns.
            The default will be read from the config module.
        multicolumn_format : str, default 'l'
            The alignment for multicolumns, similar to `column_format`
            The default will be read from the config module.
        multirow : bool, default False
            Use \multirow to enhance MultiIndex rows. Requires adding a
            \usepackage{{multirow}} to your LaTeX preamble. Will print
            centered labels (instead of top-aligned) across the contained
            rows, separating groups via clines. The default will be read
            from the pandas config module.
        caption : str or tuple, optional
            Tuple (full_caption, short_caption),
            which results in ``\caption[short_caption]{{full_caption}}``;
            if a single string is passed, no short caption will be set.

            .. versionadded:: 1.0.0

            .. versionchanged:: 1.2.0
               Optionally allow caption to be a tuple ``(full_caption, short_caption)``.

        label : str, optional
            The LaTeX label to be placed inside ``\label{{}}`` in the output.
            This is used with ``\ref{{}}`` in the main ``.tex`` file.

            .. versionadded:: 1.0.0
        position : str, optional
            The LaTeX positional argument for tables, to be placed after
            ``\begin{{}}`` in the output.

            .. versionadded:: 1.2.0
        {returns}
        See Also
        --------
        DataFrame.to_string : Render a DataFrame to a console-friendly
            tabular output.
        DataFrame.to_html : Render a DataFrame as an HTML table.

        Examples
        --------
        >>> df = pd.DataFrame(dict(name=['Raphael', 'Donatello'],
        ...                   mask=['red', 'purple'],
        ...                   weapon=['sai', 'bo staff']))
        >>> print(df.to_latex(index=False))  # doctest: +NORMALIZE_WHITESPACE
        \begin{{tabular}}{{lll}}
         \toprule
               name &    mask &    weapon \\
         \midrule
            Raphael &     red &       sai \\
          Donatello &  purple &  bo staff \\
        \bottomrule
        \end{{tabular}}
        """
        # Get defaults from the pandas config
        if self.ndim == 1:
            self = self.to_frame()
        if longtable is None:
            longtable = config.get_option("display.latex.longtable")
        if escape is None:
            escape = config.get_option("display.latex.escape")
        if multicolumn is None:
            multicolumn = config.get_option("display.latex.multicolumn")
        if multicolumn_format is None:
            multicolumn_format = config.get_option("display.latex.multicolumn_format")
        if multirow is None:
            multirow = config.get_option("display.latex.multirow")

        self = cast("DataFrame", self)
        formatter = DataFrameFormatter(
            self,
            columns=columns,
            col_space=col_space,
            na_rep=na_rep,
            header=header,
            index=index,
            formatters=formatters,
            float_format=float_format,
            bold_rows=bold_rows,
            sparsify=sparsify,
            index_names=index_names,
            escape=escape,
            decimal=decimal,
        )
        return formatter.to_latex(
            buf=buf,
            column_format=column_format,
            longtable=longtable,
            encoding=encoding,
            multicolumn=multicolumn,
            multicolumn_format=multicolumn_format,
            multirow=multirow,
            caption=caption,
            label=label,
            position=position,
        )

    def to_csv(
        self,
        path_or_buf: Optional[FilePathOrBuffer] = None,
        sep: str = ",",
        na_rep: str = "",
        float_format: Optional[str] = None,
        columns: Optional[Sequence[Label]] = None,
        header: Union[bool_t, List[str]] = True,
        index: bool_t = True,
        index_label: Optional[IndexLabel] = None,
        mode: str = "w",
        encoding: Optional[str] = None,
        compression: CompressionOptions = "infer",
        quoting: Optional[int] = None,
        quotechar: str = '"',
        line_terminator: Optional[str] = None,
        chunksize: Optional[int] = None,
        date_format: Optional[str] = None,
        doublequote: bool_t = True,
        escapechar: Optional[str] = None,
        decimal: Optional[str] = ".",
        errors: str = "strict",
        storage_options: StorageOptions = None,
    ) -> Optional[str]:
        r"""
        Write object to a comma-separated values (csv) file.

        .. versionchanged:: 0.24.0
            The order of arguments for Series was changed.

        Parameters
        ----------
        path_or_buf : str or file handle, default None
            File path or object, if None is provided the result is returned as
            a string.  If a non-binary file object is passed, it should be opened
            with `newline=''`, disabling universal newlines. If a binary
            file object is passed, `mode` needs to contain a `'b'`.

            .. versionchanged:: 0.24.0

               Was previously named "path" for Series.

            .. versionchanged:: 1.2.0

               Support for binary file objects was introduced.

        sep : str, default ','
            String of length 1. Field delimiter for the output file.
        na_rep : str, default ''
            Missing data representation.
        float_format : str, default None
            Format string for floating point numbers.
        columns : sequence, optional
            Columns to write.
        header : bool or list of str, default True
            Write out the column names. If a list of strings is given it is
            assumed to be aliases for the column names.

            .. versionchanged:: 0.24.0

               Previously defaulted to False for Series.

        index : bool, default True
            Write row names (index).
        index_label : str or sequence, or False, default None
            Column label for index column(s) if desired. If None is given, and
            `header` and `index` are True, then the index names are used. A
            sequence should be given if the object uses MultiIndex. If
            False do not print fields for index names. Use index_label=False
            for easier importing in R.
        mode : str
            Python write mode, default 'w'.
        encoding : str, optional
            A string representing the encoding to use in the output file,
            defaults to 'utf-8'. `encoding` is not supported if `path_or_buf`
            is a non-binary file object.
        compression : str or dict, default 'infer'
            If str, represents compression mode. If dict, value at 'method' is
            the compression mode. Compression mode may be any of the following
            possible values: {'infer', 'gzip', 'bz2', 'zip', 'xz', None}. If
            compression mode is 'infer' and `path_or_buf` is path-like, then
            detect compression mode from the following extensions: '.gz',
            '.bz2', '.zip' or '.xz'. (otherwise no compression). If dict given
            and mode is one of {'zip', 'gzip', 'bz2'}, or inferred as
            one of the above, other entries passed as
            additional compression options.

            .. versionchanged:: 1.0.0

               May now be a dict with key 'method' as compression mode
               and other entries as additional compression options if
               compression mode is 'zip'.

            .. versionchanged:: 1.1.0

               Passing compression options as keys in dict is
               supported for compression modes 'gzip' and 'bz2'
               as well as 'zip'.

            .. versionchanged:: 1.2.0

                Compression is supported for binary file objects.

            .. versionchanged:: 1.2.0

                Previous versions forwarded dict entries for 'gzip' to
                `gzip.open` instead of `gzip.GzipFile` which prevented
                setting `mtime`.

        quoting : optional constant from csv module
            Defaults to csv.QUOTE_MINIMAL. If you have set a `float_format`
            then floats are converted to strings and thus csv.QUOTE_NONNUMERIC
            will treat them as non-numeric.
        quotechar : str, default '\"'
            String of length 1. Character used to quote fields.
        line_terminator : str, optional
            The newline character or character sequence to use in the output
            file. Defaults to `os.linesep`, which depends on the OS in which
            this method is called ('\n' for linux, '\r\n' for Windows, i.e.).

            .. versionchanged:: 0.24.0
        chunksize : int or None
            Rows to write at a time.
        date_format : str, default None
            Format string for datetime objects.
        doublequote : bool, default True
            Control quoting of `quotechar` inside a field.
        escapechar : str, default None
            String of length 1. Character used to escape `sep` and `quotechar`
            when appropriate.
        decimal : str, default '.'
            Character recognized as decimal separator. E.g. use ',' for
            European data.
        errors : str, default 'strict'
            Specifies how encoding and decoding errors are to be handled.
            See the errors argument for :func:`open` for a full list
            of options.

            .. versionadded:: 1.1.0

        storage_options : dict, optional
            Extra options that make sense for a particular storage connection, e.g.
            host, port, username, password, etc., if using a URL that will
            be parsed by ``fsspec``, e.g., starting "s3://", "gcs://". An error
            will be raised if providing this argument with a local path or
            a file-like buffer. See the fsspec and backend storage implementation
            docs for the set of allowed keys and values.

            .. versionadded:: 1.2.0

        Returns
        -------
        None or str
            If path_or_buf is None, returns the resulting csv format as a
            string. Otherwise returns None.

        See Also
        --------
        read_csv : Load a CSV file into a DataFrame.
        to_excel : Write DataFrame to an Excel file.

        Examples
        --------
        >>> df = pd.DataFrame({'name': ['Raphael', 'Donatello'],
        ...                    'mask': ['red', 'purple'],
        ...                    'weapon': ['sai', 'bo staff']})
        >>> df.to_csv(index=False)
        'name,mask,weapon\nRaphael,red,sai\nDonatello,purple,bo staff\n'

        Create 'out.zip' containing 'out.csv'

        >>> compression_opts = dict(method='zip',
        ...                         archive_name='out.csv')  # doctest: +SKIP
        >>> df.to_csv('out.zip', index=False,
        ...           compression=compression_opts)  # doctest: +SKIP
        """
        df = self if isinstance(self, ABCDataFrame) else self.to_frame()

        from pandas.io.formats.csvs import CSVFormatter

        formatter = CSVFormatter(
            df,
            path_or_buf,
            line_terminator=line_terminator,
            sep=sep,
            encoding=encoding,
            errors=errors,
            compression=compression,
            quoting=quoting,
            na_rep=na_rep,
            float_format=float_format,
            cols=columns,
            header=header,
            index=index,
            index_label=index_label,
            mode=mode,
            chunksize=chunksize,
            quotechar=quotechar,
            date_format=date_format,
            doublequote=doublequote,
            escapechar=escapechar,
            decimal=decimal,
            storage_options=storage_options,
        )
        formatter.save()

        if path_or_buf is None:
            assert isinstance(formatter.path_or_buf, StringIO)
            return formatter.path_or_buf.getvalue()

        return None

    # ----------------------------------------------------------------------
    # Lookup Caching

    def _set_as_cached(self, item, cacher) -> None:
        """
        Set the _cacher attribute on the calling object with a weakref to
        cacher.
        """
        self._cacher = (item, weakref.ref(cacher))

    def _reset_cacher(self) -> None:
        """
        Reset the cacher.
        """
        if hasattr(self, "_cacher"):
            del self._cacher

    def _maybe_cache_changed(self, item, value) -> None:
        """
        The object has called back to us saying maybe it has changed.
        """
        loc = self._info_axis.get_loc(item)
        self._mgr.iset(loc, value)

    @property
    def _is_cached(self) -> bool_t:
        """Return boolean indicating if self is cached or not."""
        return getattr(self, "_cacher", None) is not None

    def _get_cacher(self):
        """return my cacher or None"""
        cacher = getattr(self, "_cacher", None)
        if cacher is not None:
            cacher = cacher[1]()
        return cacher

    def _maybe_update_cacher(
        self, clear: bool_t = False, verify_is_copy: bool_t = True
    ) -> None:
        """
        See if we need to update our parent cacher if clear, then clear our
        cache.

        Parameters
        ----------
        clear : bool, default False
            Clear the item cache.
        verify_is_copy : bool, default True
            Provide is_copy checks.
        """
        cacher = getattr(self, "_cacher", None)
        if cacher is not None:
            ref = cacher[1]()

            # we are trying to reference a dead referent, hence
            # a copy
            if ref is None:
                del self._cacher
            else:
                if len(self) == len(ref):
                    # otherwise, either self or ref has swapped in new arrays
                    ref._maybe_cache_changed(cacher[0], self)
                else:
                    # GH#33675 we have swapped in a new array, so parent
                    #  reference to self is now invalid
                    ref._item_cache.pop(cacher[0], None)

        if verify_is_copy:
            self._check_setitem_copy(stacklevel=5, t="referent")

        if clear:
            self._clear_item_cache()

    def _clear_item_cache(self) -> None:
        self._item_cache.clear()

    # ----------------------------------------------------------------------
    # Indexing Methods

    def take(
        self: FrameOrSeries, indices, axis=0, is_copy: Optional[bool_t] = None, **kwargs
    ) -> FrameOrSeries:
        """
        Return the elements in the given *positional* indices along an axis.

        This means that we are not indexing according to actual values in
        the index attribute of the object. We are indexing according to the
        actual position of the element in the object.

        Parameters
        ----------
        indices : array-like
            An array of ints indicating which positions to take.
        axis : {0 or 'index', 1 or 'columns', None}, default 0
            The axis on which to select elements. ``0`` means that we are
            selecting rows, ``1`` means that we are selecting columns.
        is_copy : bool
            Before pandas 1.0, ``is_copy=False`` can be specified to ensure
            that the return value is an actual copy. Starting with pandas 1.0,
            ``take`` always returns a copy, and the keyword is therefore
            deprecated.

            .. deprecated:: 1.0.0
        **kwargs
            For compatibility with :meth:`numpy.take`. Has no effect on the
            output.

        Returns
        -------
        taken : same type as caller
            An array-like containing the elements taken from the object.

        See Also
        --------
        DataFrame.loc : Select a subset of a DataFrame by labels.
        DataFrame.iloc : Select a subset of a DataFrame by positions.
        numpy.take : Take elements from an array along an axis.

        Examples
        --------
        >>> df = pd.DataFrame([('falcon', 'bird', 389.0),
        ...                    ('parrot', 'bird', 24.0),
        ...                    ('lion', 'mammal', 80.5),
        ...                    ('monkey', 'mammal', np.nan)],
        ...                   columns=['name', 'class', 'max_speed'],
        ...                   index=[0, 2, 3, 1])
        >>> df
             name   class  max_speed
        0  falcon    bird      389.0
        2  parrot    bird       24.0
        3    lion  mammal       80.5
        1  monkey  mammal        NaN

        Take elements at positions 0 and 3 along the axis 0 (default).

        Note how the actual indices selected (0 and 1) do not correspond to
        our selected indices 0 and 3. That's because we are selecting the 0th
        and 3rd rows, not rows whose indices equal 0 and 3.

        >>> df.take([0, 3])
             name   class  max_speed
        0  falcon    bird      389.0
        1  monkey  mammal        NaN

        Take elements at indices 1 and 2 along the axis 1 (column selection).

        >>> df.take([1, 2], axis=1)
            class  max_speed
        0    bird      389.0
        2    bird       24.0
        3  mammal       80.5
        1  mammal        NaN

        We may take elements using negative integers for positive indices,
        starting from the end of the object, just like with Python lists.

        >>> df.take([-1, -2])
             name   class  max_speed
        1  monkey  mammal        NaN
        3    lion  mammal       80.5
        """
        if is_copy is not None:
            warnings.warn(
                "is_copy is deprecated and will be removed in a future version. "
                "'take' always returns a copy, so there is no need to specify this.",
                FutureWarning,
                stacklevel=2,
            )

        nv.validate_take(tuple(), kwargs)

        self._consolidate_inplace()

        new_data = self._mgr.take(
            indices, axis=self._get_block_manager_axis(axis), verify=True
        )
        return self._constructor(new_data).__finalize__(self, method="take")

    def _take_with_is_copy(self: FrameOrSeries, indices, axis=0) -> FrameOrSeries:
        """
        Internal version of the `take` method that sets the `_is_copy`
        attribute to keep track of the parent dataframe (using in indexing
        for the SettingWithCopyWarning).

        See the docstring of `take` for full explanation of the parameters.
        """
        result = self.take(indices=indices, axis=axis)
        # Maybe set copy if we didn't actually change the index.
        if not result._get_axis(axis).equals(self._get_axis(axis)):
            result._set_is_copy(self)
        return result

    def xs(self, key, axis=0, level=None, drop_level: bool_t = True):
        """
        Return cross-section from the Series/DataFrame.

        This method takes a `key` argument to select data at a particular
        level of a MultiIndex.

        Parameters
        ----------
        key : label or tuple of label
            Label contained in the index, or partially in a MultiIndex.
        axis : {0 or 'index', 1 or 'columns'}, default 0
            Axis to retrieve cross-section on.
        level : object, defaults to first n levels (n=1 or len(key))
            In case of a key partially contained in a MultiIndex, indicate
            which levels are used. Levels can be referred by label or position.
        drop_level : bool, default True
            If False, returns object with same levels as self.

        Returns
        -------
        Series or DataFrame
            Cross-section from the original Series or DataFrame
            corresponding to the selected index levels.

        See Also
        --------
        DataFrame.loc : Access a group of rows and columns
            by label(s) or a boolean array.
        DataFrame.iloc : Purely integer-location based indexing
            for selection by position.

        Notes
        -----
        `xs` can not be used to set values.

        MultiIndex Slicers is a generic way to get/set values on
        any level or levels.
        It is a superset of `xs` functionality, see
        :ref:`MultiIndex Slicers <advanced.mi_slicers>`.

        Examples
        --------
        >>> d = {'num_legs': [4, 4, 2, 2],
        ...      'num_wings': [0, 0, 2, 2],
        ...      'class': ['mammal', 'mammal', 'mammal', 'bird'],
        ...      'animal': ['cat', 'dog', 'bat', 'penguin'],
        ...      'locomotion': ['walks', 'walks', 'flies', 'walks']}
        >>> df = pd.DataFrame(data=d)
        >>> df = df.set_index(['class', 'animal', 'locomotion'])
        >>> df
                                   num_legs  num_wings
        class  animal  locomotion
        mammal cat     walks              4          0
               dog     walks              4          0
               bat     flies              2          2
        bird   penguin walks              2          2

        Get values at specified index

        >>> df.xs('mammal')
                           num_legs  num_wings
        animal locomotion
        cat    walks              4          0
        dog    walks              4          0
        bat    flies              2          2

        Get values at several indexes

        >>> df.xs(('mammal', 'dog'))
                    num_legs  num_wings
        locomotion
        walks              4          0

        Get values at specified index and level

        >>> df.xs('cat', level=1)
                           num_legs  num_wings
        class  locomotion
        mammal walks              4          0

        Get values at several indexes and levels

        >>> df.xs(('bird', 'walks'),
        ...       level=[0, 'locomotion'])
                 num_legs  num_wings
        animal
        penguin         2          2

        Get values at specified column and axis

        >>> df.xs('num_wings', axis=1)
        class   animal   locomotion
        mammal  cat      walks         0
                dog      walks         0
                bat      flies         2
        bird    penguin  walks         2
        Name: num_wings, dtype: int64
        """
        axis = self._get_axis_number(axis)
        labels = self._get_axis(axis)
        if level is not None:
            if not isinstance(labels, MultiIndex):
                raise TypeError("Index must be a MultiIndex")
            loc, new_ax = labels.get_loc_level(key, level=level, drop_level=drop_level)

            # create the tuple of the indexer
            _indexer = [slice(None)] * self.ndim
            _indexer[axis] = loc
            indexer = tuple(_indexer)

            result = self.iloc[indexer]
            setattr(result, result._get_axis_name(axis), new_ax)
            return result

        if axis == 1:
            return self[key]

        index = self.index
        if isinstance(index, MultiIndex):
            try:
                loc, new_index = self.index.get_loc_level(key, drop_level=drop_level)
            except TypeError as e:
                raise TypeError(f"Expected label or tuple of labels, got {key}") from e
        else:
            loc = self.index.get_loc(key)

            if isinstance(loc, np.ndarray):
                if loc.dtype == np.bool_:
                    (inds,) = loc.nonzero()
                    return self._take_with_is_copy(inds, axis=axis)
                else:
                    return self._take_with_is_copy(loc, axis=axis)

            if not is_scalar(loc):
                new_index = self.index[loc]

        if is_scalar(loc):
            # In this case loc should be an integer
            if self.ndim == 1:
                # if we encounter an array-like and we only have 1 dim
                # that means that their are list/ndarrays inside the Series!
                # so just return them (GH 6394)
                return self._values[loc]

            new_values = self._mgr.fast_xs(loc)

            result = self._constructor_sliced(
                new_values,
                index=self.columns,
                name=self.index[loc],
                dtype=new_values.dtype,
            )

        else:
            result = self.iloc[loc]
            result.index = new_index

        # this could be a view
        # but only in a single-dtyped view sliceable case
        result._set_is_copy(self, copy=not result._is_view)
        return result

    def __getitem__(self, item):
        raise AbstractMethodError(self)

    def _get_item_cache(self, item):
        """Return the cached item, item represents a label indexer."""
        cache = self._item_cache
        res = cache.get(item)
        if res is None:
            # All places that call _get_item_cache have unique columns,
            #  pending resolution of GH#33047

            loc = self.columns.get_loc(item)
            values = self._mgr.iget(loc)
            res = self._box_col_values(values, loc)

            cache[item] = res
            res._set_as_cached(item, self)

            # for a chain
            res._is_copy = self._is_copy
        return res

    def _slice(self: FrameOrSeries, slobj: slice, axis=0) -> FrameOrSeries:
        """
        Construct a slice of this container.

        Slicing with this method is *always* positional.
        """
        assert isinstance(slobj, slice), type(slobj)
        axis = self._get_block_manager_axis(axis)
        result = self._constructor(self._mgr.get_slice(slobj, axis=axis))
        result = result.__finalize__(self)

        # this could be a view
        # but only in a single-dtyped view sliceable case
        is_copy = axis != 0 or result._is_view
        result._set_is_copy(self, copy=is_copy)
        return result

    def _iset_item(self, loc: int, value) -> None:
        self._mgr.iset(loc, value)
        self._clear_item_cache()

    def _set_item(self, key, value) -> None:
        try:
            loc = self._info_axis.get_loc(key)
        except KeyError:
            # This item wasn't present, just insert at end
            self._mgr.insert(len(self._info_axis), key, value)
            return

        NDFrame._iset_item(self, loc, value)

    def _set_is_copy(self, ref, copy: bool_t = True) -> None:
        if not copy:
            self._is_copy = None
        else:
            assert ref is not None
            self._is_copy = weakref.ref(ref)

    def _check_is_chained_assignment_possible(self) -> bool_t:
        """
        Check if we are a view, have a cacher, and are of mixed type.
        If so, then force a setitem_copy check.

        Should be called just near setting a value

        Will return a boolean if it we are a view and are cached, but a
        single-dtype meaning that the cacher should be updated following
        setting.
        """
        if self._is_view and self._is_cached:
            ref = self._get_cacher()
            if ref is not None and ref._is_mixed_type:
                self._check_setitem_copy(stacklevel=4, t="referent", force=True)
            return True
        elif self._is_copy:
            self._check_setitem_copy(stacklevel=4, t="referent")
        return False

    def _check_setitem_copy(self, stacklevel=4, t="setting", force=False):
        """

        Parameters
        ----------
        stacklevel : int, default 4
           the level to show of the stack when the error is output
        t : str, the type of setting error
        force : bool, default False
           If True, then force showing an error.

        validate if we are doing a setitem on a chained copy.

        If you call this function, be sure to set the stacklevel such that the
        user will see the error *at the level of setting*

        It is technically possible to figure out that we are setting on
        a copy even WITH a multi-dtyped pandas object. In other words, some
        blocks may be views while other are not. Currently _is_view will ALWAYS
        return False for multi-blocks to avoid having to handle this case.

        df = DataFrame(np.arange(0,9), columns=['count'])
        df['group'] = 'b'

        # This technically need not raise SettingWithCopy if both are view
        # (which is not # generally guaranteed but is usually True.  However,
        # this is in general not a good practice and we recommend using .loc.
        df.iloc[0:5]['group'] = 'a'

        """
        # return early if the check is not needed
        if not (force or self._is_copy):
            return

        value = config.get_option("mode.chained_assignment")
        if value is None:
            return

        # see if the copy is not actually referred; if so, then dissolve
        # the copy weakref
        if self._is_copy is not None and not isinstance(self._is_copy, str):
            r = self._is_copy()
            if not gc.get_referents(r) or (r is not None and r.shape == self.shape):
                self._is_copy = None
                return

        # a custom message
        if isinstance(self._is_copy, str):
            t = self._is_copy

        elif t == "referent":
            t = (
                "\n"
                "A value is trying to be set on a copy of a slice from a "
                "DataFrame\n\n"
                "See the caveats in the documentation: "
                "https://pandas.pydata.org/pandas-docs/stable/user_guide/"
                "indexing.html#returning-a-view-versus-a-copy"
            )

        else:
            t = (
                "\n"
                "A value is trying to be set on a copy of a slice from a "
                "DataFrame.\n"
                "Try using .loc[row_indexer,col_indexer] = value "
                "instead\n\nSee the caveats in the documentation: "
                "https://pandas.pydata.org/pandas-docs/stable/user_guide/"
                "indexing.html#returning-a-view-versus-a-copy"
            )

        if value == "raise":
            raise com.SettingWithCopyError(t)
        elif value == "warn":
            warnings.warn(t, com.SettingWithCopyWarning, stacklevel=stacklevel)

    def __delitem__(self, key) -> None:
        """
        Delete item
        """
        deleted = False

        maybe_shortcut = False
        if self.ndim == 2 and isinstance(self.columns, MultiIndex):
            try:
                maybe_shortcut = key not in self.columns._engine
            except TypeError:
                pass

        if maybe_shortcut:
            # Allow shorthand to delete all columns whose first len(key)
            # elements match key:
            if not isinstance(key, tuple):
                key = (key,)
            for col in self.columns:
                if isinstance(col, tuple) and col[: len(key)] == key:
                    del self[col]
                    deleted = True
        if not deleted:
            # If the above loop ran and didn't delete anything because
            # there was no match, this call should raise the appropriate
            # exception:
            loc = self.axes[-1].get_loc(key)
            self._mgr.idelete(loc)

        # delete from the caches
        try:
            del self._item_cache[key]
        except KeyError:
            pass

    # ----------------------------------------------------------------------
    # Unsorted

    def _check_inplace_and_allows_duplicate_labels(self, inplace):
        if inplace and not self.flags.allows_duplicate_labels:
            raise ValueError(
                "Cannot specify 'inplace=True' when "
                "'self.flags.allows_duplicate_labels' is False."
            )

    def get(self, key, default=None):
        """
        Get item from object for given key (ex: DataFrame column).

        Returns default value if not found.

        Parameters
        ----------
        key : object

        Returns
        -------
        value : same type as items contained in object
        """
        try:
            return self[key]
        except (KeyError, ValueError, IndexError):
            return default

    @property
    def _is_view(self) -> bool_t:
        """Return boolean indicating if self is view of another array """
        return self._mgr.is_view

    def reindex_like(
        self: FrameOrSeries,
        other,
        method: Optional[str] = None,
        copy: bool_t = True,
        limit=None,
        tolerance=None,
    ) -> FrameOrSeries:
        """
        Return an object with matching indices as other object.

        Conform the object to the same index on all axes. Optional
        filling logic, placing NaN in locations having no value
        in the previous index. A new object is produced unless the
        new index is equivalent to the current one and copy=False.

        Parameters
        ----------
        other : Object of the same data type
            Its row and column indices are used to define the new indices
            of this object.
        method : {None, 'backfill'/'bfill', 'pad'/'ffill', 'nearest'}
            Method to use for filling holes in reindexed DataFrame.
            Please note: this is only applicable to DataFrames/Series with a
            monotonically increasing/decreasing index.

            * None (default): don't fill gaps
            * pad / ffill: propagate last valid observation forward to next
              valid
            * backfill / bfill: use next valid observation to fill gap
            * nearest: use nearest valid observations to fill gap.

        copy : bool, default True
            Return a new object, even if the passed indexes are the same.
        limit : int, default None
            Maximum number of consecutive labels to fill for inexact matches.
        tolerance : optional
            Maximum distance between original and new labels for inexact
            matches. The values of the index at the matching locations must
            satisfy the equation ``abs(index[indexer] - target) <= tolerance``.

            Tolerance may be a scalar value, which applies the same tolerance
            to all values, or list-like, which applies variable tolerance per
            element. List-like includes list, tuple, array, Series, and must be
            the same size as the index and its dtype must exactly match the
            index's type.

        Returns
        -------
        Series or DataFrame
            Same type as caller, but with changed indices on each axis.

        See Also
        --------
        DataFrame.set_index : Set row labels.
        DataFrame.reset_index : Remove row labels or move them to new columns.
        DataFrame.reindex : Change to new indices or expand indices.

        Notes
        -----
        Same as calling
        ``.reindex(index=other.index, columns=other.columns,...)``.

        Examples
        --------
        >>> df1 = pd.DataFrame([[24.3, 75.7, 'high'],
        ...                     [31, 87.8, 'high'],
        ...                     [22, 71.6, 'medium'],
        ...                     [35, 95, 'medium']],
        ...                    columns=['temp_celsius', 'temp_fahrenheit',
        ...                             'windspeed'],
        ...                    index=pd.date_range(start='2014-02-12',
        ...                                        end='2014-02-15', freq='D'))

        >>> df1
                    temp_celsius  temp_fahrenheit windspeed
        2014-02-12          24.3             75.7      high
        2014-02-13          31.0             87.8      high
        2014-02-14          22.0             71.6    medium
        2014-02-15          35.0             95.0    medium

        >>> df2 = pd.DataFrame([[28, 'low'],
        ...                     [30, 'low'],
        ...                     [35.1, 'medium']],
        ...                    columns=['temp_celsius', 'windspeed'],
        ...                    index=pd.DatetimeIndex(['2014-02-12', '2014-02-13',
        ...                                            '2014-02-15']))

        >>> df2
                    temp_celsius windspeed
        2014-02-12          28.0       low
        2014-02-13          30.0       low
        2014-02-15          35.1    medium

        >>> df2.reindex_like(df1)
                    temp_celsius  temp_fahrenheit windspeed
        2014-02-12          28.0              NaN       low
        2014-02-13          30.0              NaN       low
        2014-02-14           NaN              NaN       NaN
        2014-02-15          35.1              NaN    medium
        """
        d = other._construct_axes_dict(
            axes=self._AXIS_ORDERS,
            method=method,
            copy=copy,
            limit=limit,
            tolerance=tolerance,
        )

        return self.reindex(**d)

    def drop(
        self,
        labels=None,
        axis=0,
        index=None,
        columns=None,
        level=None,
        inplace: bool_t = False,
        errors: str = "raise",
    ):

        inplace = validate_bool_kwarg(inplace, "inplace")

        if labels is not None:
            if index is not None or columns is not None:
                raise ValueError("Cannot specify both 'labels' and 'index'/'columns'")
            axis_name = self._get_axis_name(axis)
            axes = {axis_name: labels}
        elif index is not None or columns is not None:
            axes, _ = self._construct_axes_from_arguments((index, columns), {})
        else:
            raise ValueError(
                "Need to specify at least one of 'labels', 'index' or 'columns'"
            )

        obj = self

        for axis, labels in axes.items():
            if labels is not None:
                obj = obj._drop_axis(labels, axis, level=level, errors=errors)

        if inplace:
            self._update_inplace(obj)
        else:
            return obj

    def _drop_axis(
        self: FrameOrSeries, labels, axis, level=None, errors: str = "raise"
    ) -> FrameOrSeries:
        """
        Drop labels from specified axis. Used in the ``drop`` method
        internally.

        Parameters
        ----------
        labels : single label or list-like
        axis : int or axis name
        level : int or level name, default None
            For MultiIndex
        errors : {'ignore', 'raise'}, default 'raise'
            If 'ignore', suppress error and existing labels are dropped.

        """
        axis = self._get_axis_number(axis)
        axis_name = self._get_axis_name(axis)
        axis = self._get_axis(axis)

        if axis.is_unique:
            if level is not None:
                if not isinstance(axis, MultiIndex):
                    raise AssertionError("axis must be a MultiIndex")
                new_axis = axis.drop(labels, level=level, errors=errors)
            else:
                new_axis = axis.drop(labels, errors=errors)
            result = self.reindex(**{axis_name: new_axis})

        # Case for non-unique axis
        else:
            labels = ensure_object(com.index_labels_to_array(labels))
            if level is not None:
                if not isinstance(axis, MultiIndex):
                    raise AssertionError("axis must be a MultiIndex")
                indexer = ~axis.get_level_values(level).isin(labels)

                # GH 18561 MultiIndex.drop should raise if label is absent
                if errors == "raise" and indexer.all():
                    raise KeyError(f"{labels} not found in axis")
            else:
                indexer = ~axis.isin(labels)
                # Check if label doesn't exist along axis
                labels_missing = (axis.get_indexer_for(labels) == -1).any()
                if errors == "raise" and labels_missing:
                    raise KeyError(f"{labels} not found in axis")

            slicer = [slice(None)] * self.ndim
            slicer[self._get_axis_number(axis_name)] = indexer

            result = self.loc[tuple(slicer)]

        return result

    def _update_inplace(self, result, verify_is_copy: bool_t = True) -> None:
        """
        Replace self internals with result.

        Parameters
        ----------
        result : same type as self
        verify_is_copy : bool, default True
            Provide is_copy checks.
        """
        # NOTE: This does *not* call __finalize__ and that's an explicit
        # decision that we may revisit in the future.
        self._reset_cache()
        self._clear_item_cache()
        self._mgr = result._mgr
        self._maybe_update_cacher(verify_is_copy=verify_is_copy)

    def add_prefix(self: FrameOrSeries, prefix: str) -> FrameOrSeries:
        """
        Prefix labels with string `prefix`.

        For Series, the row labels are prefixed.
        For DataFrame, the column labels are prefixed.

        Parameters
        ----------
        prefix : str
            The string to add before each label.

        Returns
        -------
        Series or DataFrame
            New Series or DataFrame with updated labels.

        See Also
        --------
        Series.add_suffix: Suffix row labels with string `suffix`.
        DataFrame.add_suffix: Suffix column labels with string `suffix`.

        Examples
        --------
        >>> s = pd.Series([1, 2, 3, 4])
        >>> s
        0    1
        1    2
        2    3
        3    4
        dtype: int64

        >>> s.add_prefix('item_')
        item_0    1
        item_1    2
        item_2    3
        item_3    4
        dtype: int64

        >>> df = pd.DataFrame({'A': [1, 2, 3, 4], 'B': [3, 4, 5, 6]})
        >>> df
           A  B
        0  1  3
        1  2  4
        2  3  5
        3  4  6

        >>> df.add_prefix('col_')
             col_A  col_B
        0       1       3
        1       2       4
        2       3       5
        3       4       6
        """
        f = functools.partial("{prefix}{}".format, prefix=prefix)

        mapper = {self._info_axis_name: f}
        # error: Incompatible return value type (got "Optional[FrameOrSeries]",
        # expected "FrameOrSeries")
        # error: Argument 1 to "rename" of "NDFrame" has incompatible type
        # "**Dict[str, partial[str]]"; expected "Union[str, int, None]"
        return self.rename(**mapper)  # type: ignore[return-value, arg-type]

    def add_suffix(self: FrameOrSeries, suffix: str) -> FrameOrSeries:
        """
        Suffix labels with string `suffix`.

        For Series, the row labels are suffixed.
        For DataFrame, the column labels are suffixed.

        Parameters
        ----------
        suffix : str
            The string to add after each label.

        Returns
        -------
        Series or DataFrame
            New Series or DataFrame with updated labels.

        See Also
        --------
        Series.add_prefix: Prefix row labels with string `prefix`.
        DataFrame.add_prefix: Prefix column labels with string `prefix`.

        Examples
        --------
        >>> s = pd.Series([1, 2, 3, 4])
        >>> s
        0    1
        1    2
        2    3
        3    4
        dtype: int64

        >>> s.add_suffix('_item')
        0_item    1
        1_item    2
        2_item    3
        3_item    4
        dtype: int64

        >>> df = pd.DataFrame({'A': [1, 2, 3, 4], 'B': [3, 4, 5, 6]})
        >>> df
           A  B
        0  1  3
        1  2  4
        2  3  5
        3  4  6

        >>> df.add_suffix('_col')
             A_col  B_col
        0       1       3
        1       2       4
        2       3       5
        3       4       6
        """
        f = functools.partial("{}{suffix}".format, suffix=suffix)

        mapper = {self._info_axis_name: f}
        # error: Incompatible return value type (got "Optional[FrameOrSeries]",
        # expected "FrameOrSeries")
        # error: Argument 1 to "rename" of "NDFrame" has incompatible type
        # "**Dict[str, partial[str]]"; expected "Union[str, int, None]"
        return self.rename(**mapper)  # type: ignore[return-value, arg-type]

    def sort_values(
        self,
        axis=0,
        ascending=True,
        inplace: bool_t = False,
        kind: str = "quicksort",
        na_position: str = "last",
        ignore_index: bool_t = False,
        key: ValueKeyFunc = None,
    ):
        """
        Sort by the values along either axis.

        Parameters
        ----------%(optional_by)s
        axis : %(axes_single_arg)s, default 0
             Axis to be sorted.
        ascending : bool or list of bool, default True
             Sort ascending vs. descending. Specify list for multiple sort
             orders.  If this is a list of bools, must match the length of
             the by.
        inplace : bool, default False
             If True, perform operation in-place.
        kind : {'quicksort', 'mergesort', 'heapsort'}, default 'quicksort'
             Choice of sorting algorithm. See also ndarray.np.sort for more
             information.  `mergesort` is the only stable algorithm. For
             DataFrames, this option is only applied when sorting on a single
             column or label.
        na_position : {'first', 'last'}, default 'last'
             Puts NaNs at the beginning if `first`; `last` puts NaNs at the
             end.
        ignore_index : bool, default False
             If True, the resulting axis will be labeled 0, 1, …, n - 1.

             .. versionadded:: 1.0.0

        key : callable, optional
            Apply the key function to the values
            before sorting. This is similar to the `key` argument in the
            builtin :meth:`sorted` function, with the notable difference that
            this `key` function should be *vectorized*. It should expect a
            ``Series`` and return a Series with the same shape as the input.
            It will be applied to each column in `by` independently.

            .. versionadded:: 1.1.0

        Returns
        -------
        DataFrame or None
            DataFrame with sorted values or None if ``inplace=True``.

        See Also
        --------
        DataFrame.sort_index : Sort a DataFrame by the index.
        Series.sort_values : Similar method for a Series.

        Examples
        --------
        >>> df = pd.DataFrame({
        ...     'col1': ['A', 'A', 'B', np.nan, 'D', 'C'],
        ...     'col2': [2, 1, 9, 8, 7, 4],
        ...     'col3': [0, 1, 9, 4, 2, 3],
        ...     'col4': ['a', 'B', 'c', 'D', 'e', 'F']
        ... })
        >>> df
          col1  col2  col3 col4
        0    A     2     0    a
        1    A     1     1    B
        2    B     9     9    c
        3  NaN     8     4    D
        4    D     7     2    e
        5    C     4     3    F

        Sort by col1

        >>> df.sort_values(by=['col1'])
          col1  col2  col3 col4
        0    A     2     0    a
        1    A     1     1    B
        2    B     9     9    c
        5    C     4     3    F
        4    D     7     2    e
        3  NaN     8     4    D

        Sort by multiple columns

        >>> df.sort_values(by=['col1', 'col2'])
          col1  col2  col3 col4
        1    A     1     1    B
        0    A     2     0    a
        2    B     9     9    c
        5    C     4     3    F
        4    D     7     2    e
        3  NaN     8     4    D

        Sort Descending

        >>> df.sort_values(by='col1', ascending=False)
          col1  col2  col3 col4
        4    D     7     2    e
        5    C     4     3    F
        2    B     9     9    c
        0    A     2     0    a
        1    A     1     1    B
        3  NaN     8     4    D

        Putting NAs first

        >>> df.sort_values(by='col1', ascending=False, na_position='first')
          col1  col2  col3 col4
        3  NaN     8     4    D
        4    D     7     2    e
        5    C     4     3    F
        2    B     9     9    c
        0    A     2     0    a
        1    A     1     1    B

        Sorting with a key function

        >>> df.sort_values(by='col4', key=lambda col: col.str.lower())
           col1  col2  col3 col4
        0    A     2     0    a
        1    A     1     1    B
        2    B     9     9    c
        3  NaN     8     4    D
        4    D     7     2    e
        5    C     4     3    F

        Natural sort with the key argument,
        using the `natsort <https://github.com/SethMMorton/natsort>` package.

        >>> df = pd.DataFrame({
        ...    "time": ['0hr', '128hr', '72hr', '48hr', '96hr'],
        ...    "value": [10, 20, 30, 40, 50]
        ... })
        >>> df
            time  value
        0    0hr     10
        1  128hr     20
        2   72hr     30
        3   48hr     40
        4   96hr     50
        >>> from natsort import index_natsorted
        >>> df.sort_values(
        ...    by="time",
        ...    key=lambda x: np.argsort(index_natsorted(df["time"]))
        ... )
            time  value
        0    0hr     10
        3   48hr     40
        2   72hr     30
        4   96hr     50
        1  128hr     20
        """
        raise AbstractMethodError(self)

    def sort_index(
        self,
        axis=0,
        level=None,
        ascending: bool_t = True,
        inplace: bool_t = False,
        kind: str = "quicksort",
        na_position: str = "last",
        sort_remaining: bool_t = True,
        ignore_index: bool_t = False,
        key: IndexKeyFunc = None,
    ):

        inplace = validate_bool_kwarg(inplace, "inplace")
        axis = self._get_axis_number(axis)
        target = self._get_axis(axis)

        indexer = get_indexer_indexer(
            target, level, ascending, kind, na_position, sort_remaining, key
        )

        if indexer is None:
            if inplace:
                return
            else:
                return self.copy()

        baxis = self._get_block_manager_axis(axis)
        new_data = self._mgr.take(indexer, axis=baxis, verify=False)

        # reconstruct axis if needed
        new_data.axes[baxis] = new_data.axes[baxis]._sort_levels_monotonic()

        if ignore_index:
            axis = 1 if isinstance(self, ABCDataFrame) else 0
            new_data.axes[axis] = ibase.default_index(len(indexer))

        result = self._constructor(new_data)

        if inplace:
            return self._update_inplace(result)
        else:
            return result.__finalize__(self, method="sort_index")

    @doc(
        klass=_shared_doc_kwargs["klass"],
        axes=_shared_doc_kwargs["axes"],
        optional_labels="",
        optional_axis="",
    )
    def reindex(self: FrameOrSeries, *args, **kwargs) -> FrameOrSeries:
        """
        Conform {klass} to new index with optional filling logic.

        Places NA/NaN in locations having no value in the previous index. A new object
        is produced unless the new index is equivalent to the current one and
        ``copy=False``.

        Parameters
        ----------
        {optional_labels}
        {axes} : array-like, optional
            New labels / index to conform to, should be specified using
            keywords. Preferably an Index object to avoid duplicating data.
        {optional_axis}
        method : {{None, 'backfill'/'bfill', 'pad'/'ffill', 'nearest'}}
            Method to use for filling holes in reindexed DataFrame.
            Please note: this is only applicable to DataFrames/Series with a
            monotonically increasing/decreasing index.

            * None (default): don't fill gaps
            * pad / ffill: Propagate last valid observation forward to next
              valid.
            * backfill / bfill: Use next valid observation to fill gap.
            * nearest: Use nearest valid observations to fill gap.

        copy : bool, default True
            Return a new object, even if the passed indexes are the same.
        level : int or name
            Broadcast across a level, matching Index values on the
            passed MultiIndex level.
        fill_value : scalar, default np.NaN
            Value to use for missing values. Defaults to NaN, but can be any
            "compatible" value.
        limit : int, default None
            Maximum number of consecutive elements to forward or backward fill.
        tolerance : optional
            Maximum distance between original and new labels for inexact
            matches. The values of the index at the matching locations most
            satisfy the equation ``abs(index[indexer] - target) <= tolerance``.

            Tolerance may be a scalar value, which applies the same tolerance
            to all values, or list-like, which applies variable tolerance per
            element. List-like includes list, tuple, array, Series, and must be
            the same size as the index and its dtype must exactly match the
            index's type.

        Returns
        -------
        {klass} with changed index.

        See Also
        --------
        DataFrame.set_index : Set row labels.
        DataFrame.reset_index : Remove row labels or move them to new columns.
        DataFrame.reindex_like : Change to same indices as other DataFrame.

        Examples
        --------
        ``DataFrame.reindex`` supports two calling conventions

        * ``(index=index_labels, columns=column_labels, ...)``
        * ``(labels, axis={{'index', 'columns'}}, ...)``

        We *highly* recommend using keyword arguments to clarify your
        intent.

        Create a dataframe with some fictional data.

        >>> index = ['Firefox', 'Chrome', 'Safari', 'IE10', 'Konqueror']
        >>> df = pd.DataFrame({{'http_status': [200, 200, 404, 404, 301],
        ...                   'response_time': [0.04, 0.02, 0.07, 0.08, 1.0]}},
        ...                   index=index)
        >>> df
                   http_status  response_time
        Firefox            200           0.04
        Chrome             200           0.02
        Safari             404           0.07
        IE10               404           0.08
        Konqueror          301           1.00

        Create a new index and reindex the dataframe. By default
        values in the new index that do not have corresponding
        records in the dataframe are assigned ``NaN``.

        >>> new_index = ['Safari', 'Iceweasel', 'Comodo Dragon', 'IE10',
        ...              'Chrome']
        >>> df.reindex(new_index)
                       http_status  response_time
        Safari               404.0           0.07
        Iceweasel              NaN            NaN
        Comodo Dragon          NaN            NaN
        IE10                 404.0           0.08
        Chrome               200.0           0.02

        We can fill in the missing values by passing a value to
        the keyword ``fill_value``. Because the index is not monotonically
        increasing or decreasing, we cannot use arguments to the keyword
        ``method`` to fill the ``NaN`` values.

        >>> df.reindex(new_index, fill_value=0)
                       http_status  response_time
        Safari                 404           0.07
        Iceweasel                0           0.00
        Comodo Dragon            0           0.00
        IE10                   404           0.08
        Chrome                 200           0.02

        >>> df.reindex(new_index, fill_value='missing')
                      http_status response_time
        Safari                404          0.07
        Iceweasel         missing       missing
        Comodo Dragon     missing       missing
        IE10                  404          0.08
        Chrome                200          0.02

        We can also reindex the columns.

        >>> df.reindex(columns=['http_status', 'user_agent'])
                   http_status  user_agent
        Firefox            200         NaN
        Chrome             200         NaN
        Safari             404         NaN
        IE10               404         NaN
        Konqueror          301         NaN

        Or we can use "axis-style" keyword arguments

        >>> df.reindex(['http_status', 'user_agent'], axis="columns")
                   http_status  user_agent
        Firefox            200         NaN
        Chrome             200         NaN
        Safari             404         NaN
        IE10               404         NaN
        Konqueror          301         NaN

        To further illustrate the filling functionality in
        ``reindex``, we will create a dataframe with a
        monotonically increasing index (for example, a sequence
        of dates).

        >>> date_index = pd.date_range('1/1/2010', periods=6, freq='D')
        >>> df2 = pd.DataFrame({{"prices": [100, 101, np.nan, 100, 89, 88]}},
        ...                    index=date_index)
        >>> df2
                    prices
        2010-01-01   100.0
        2010-01-02   101.0
        2010-01-03     NaN
        2010-01-04   100.0
        2010-01-05    89.0
        2010-01-06    88.0

        Suppose we decide to expand the dataframe to cover a wider
        date range.

        >>> date_index2 = pd.date_range('12/29/2009', periods=10, freq='D')
        >>> df2.reindex(date_index2)
                    prices
        2009-12-29     NaN
        2009-12-30     NaN
        2009-12-31     NaN
        2010-01-01   100.0
        2010-01-02   101.0
        2010-01-03     NaN
        2010-01-04   100.0
        2010-01-05    89.0
        2010-01-06    88.0
        2010-01-07     NaN

        The index entries that did not have a value in the original data frame
        (for example, '2009-12-29') are by default filled with ``NaN``.
        If desired, we can fill in the missing values using one of several
        options.

        For example, to back-propagate the last valid value to fill the ``NaN``
        values, pass ``bfill`` as an argument to the ``method`` keyword.

        >>> df2.reindex(date_index2, method='bfill')
                    prices
        2009-12-29   100.0
        2009-12-30   100.0
        2009-12-31   100.0
        2010-01-01   100.0
        2010-01-02   101.0
        2010-01-03     NaN
        2010-01-04   100.0
        2010-01-05    89.0
        2010-01-06    88.0
        2010-01-07     NaN

        Please note that the ``NaN`` value present in the original dataframe
        (at index value 2010-01-03) will not be filled by any of the
        value propagation schemes. This is because filling while reindexing
        does not look at dataframe values, but only compares the original and
        desired indexes. If you do want to fill in the ``NaN`` values present
        in the original dataframe, use the ``fillna()`` method.

        See the :ref:`user guide <basics.reindexing>` for more.
        """
        # TODO: Decide if we care about having different examples for different
        # kinds

        # construct the args
        axes, kwargs = self._construct_axes_from_arguments(args, kwargs)
        method = missing.clean_reindex_fill_method(kwargs.pop("method", None))
        level = kwargs.pop("level", None)
        copy = kwargs.pop("copy", True)
        limit = kwargs.pop("limit", None)
        tolerance = kwargs.pop("tolerance", None)
        fill_value = kwargs.pop("fill_value", None)

        # Series.reindex doesn't use / need the axis kwarg
        # We pop and ignore it here, to make writing Series/Frame generic code
        # easier
        kwargs.pop("axis", None)

        if kwargs:
            raise TypeError(
                "reindex() got an unexpected keyword "
                f'argument "{list(kwargs.keys())[0]}"'
            )

        self._consolidate_inplace()

        # if all axes that are requested to reindex are equal, then only copy
        # if indicated must have index names equal here as well as values
        if all(
            self._get_axis(axis).identical(ax)
            for axis, ax in axes.items()
            if ax is not None
        ):
            if copy:
                return self.copy()
            return self

        # check if we are a multi reindex
        if self._needs_reindex_multi(axes, method, level):
            return self._reindex_multi(axes, copy, fill_value)

        # perform the reindex on the axes
        return self._reindex_axes(
            axes, level, limit, tolerance, method, fill_value, copy
        ).__finalize__(self, method="reindex")

    def _reindex_axes(
        self: FrameOrSeries, axes, level, limit, tolerance, method, fill_value, copy
    ) -> FrameOrSeries:
        """Perform the reindex for all the axes."""
        obj = self
        for a in self._AXIS_ORDERS:
            labels = axes[a]
            if labels is None:
                continue

            ax = self._get_axis(a)
            new_index, indexer = ax.reindex(
                labels, level=level, limit=limit, tolerance=tolerance, method=method
            )

            axis = self._get_axis_number(a)
            obj = obj._reindex_with_indexers(
                {axis: [new_index, indexer]},
                fill_value=fill_value,
                copy=copy,
                allow_dups=False,
            )

        return obj

    def _needs_reindex_multi(self, axes, method, level) -> bool_t:
        """Check if we do need a multi reindex."""
        return (
            (com.count_not_none(*axes.values()) == self._AXIS_LEN)
            and method is None
            and level is None
            and not self._is_mixed_type
        )

    def _reindex_multi(self, axes, copy, fill_value):
        raise AbstractMethodError(self)

    def _reindex_with_indexers(
        self: FrameOrSeries,
        reindexers,
        fill_value=None,
        copy: bool_t = False,
        allow_dups: bool_t = False,
    ) -> FrameOrSeries:
        """allow_dups indicates an internal call here """
        # reindex doing multiple operations on different axes if indicated
        new_data = self._mgr
        for axis in sorted(reindexers.keys()):
            index, indexer = reindexers[axis]
            baxis = self._get_block_manager_axis(axis)

            if index is None:
                continue

            index = ensure_index(index)
            if indexer is not None:
                indexer = ensure_int64(indexer)

            # TODO: speed up on homogeneous DataFrame objects
            new_data = new_data.reindex_indexer(
                index,
                indexer,
                axis=baxis,
                fill_value=fill_value,
                allow_dups=allow_dups,
                copy=copy,
            )
            # If we've made a copy once, no need to make another one
            copy = False

        if copy and new_data is self._mgr:
            new_data = new_data.copy()

        return self._constructor(new_data).__finalize__(self)

    def filter(
        self: FrameOrSeries,
        items=None,
        like: Optional[str] = None,
        regex: Optional[str] = None,
        axis=None,
    ) -> FrameOrSeries:
        """
        Subset the dataframe rows or columns according to the specified index labels.

        Note that this routine does not filter a dataframe on its
        contents. The filter is applied to the labels of the index.

        Parameters
        ----------
        items : list-like
            Keep labels from axis which are in items.
        like : str
            Keep labels from axis for which "like in label == True".
        regex : str (regular expression)
            Keep labels from axis for which re.search(regex, label) == True.
        axis : {0 or ‘index’, 1 or ‘columns’, None}, default None
            The axis to filter on, expressed either as an index (int)
            or axis name (str). By default this is the info axis,
            'index' for Series, 'columns' for DataFrame.

        Returns
        -------
        same type as input object

        See Also
        --------
        DataFrame.loc : Access a group of rows and columns
            by label(s) or a boolean array.

        Notes
        -----
        The ``items``, ``like``, and ``regex`` parameters are
        enforced to be mutually exclusive.

        ``axis`` defaults to the info axis that is used when indexing
        with ``[]``.

        Examples
        --------
        >>> df = pd.DataFrame(np.array(([1, 2, 3], [4, 5, 6])),
        ...                   index=['mouse', 'rabbit'],
        ...                   columns=['one', 'two', 'three'])
        >>> df
                one  two  three
        mouse     1    2      3
        rabbit    4    5      6

        >>> # select columns by name
        >>> df.filter(items=['one', 'three'])
                 one  three
        mouse     1      3
        rabbit    4      6

        >>> # select columns by regular expression
        >>> df.filter(regex='e$', axis=1)
                 one  three
        mouse     1      3
        rabbit    4      6

        >>> # select rows containing 'bbi'
        >>> df.filter(like='bbi', axis=0)
                 one  two  three
        rabbit    4    5      6
        """
        nkw = com.count_not_none(items, like, regex)
        if nkw > 1:
            raise TypeError(
                "Keyword arguments `items`, `like`, or `regex` "
                "are mutually exclusive"
            )

        if axis is None:
            axis = self._info_axis_name
        labels = self._get_axis(axis)

        if items is not None:
            name = self._get_axis_name(axis)
            return self.reindex(**{name: [r for r in items if r in labels]})
        elif like:

            def f(x) -> bool:
                assert like is not None  # needed for mypy
                return like in ensure_str(x)

            values = labels.map(f)
            return self.loc(axis=axis)[values]
        elif regex:

            def f(x) -> bool:
                return matcher.search(ensure_str(x)) is not None

            matcher = re.compile(regex)
            values = labels.map(f)
            return self.loc(axis=axis)[values]
        else:
            raise TypeError("Must pass either `items`, `like`, or `regex`")

    def head(self: FrameOrSeries, n: int = 5) -> FrameOrSeries:
        """
        Return the first `n` rows.

        This function returns the first `n` rows for the object based
        on position. It is useful for quickly testing if your object
        has the right type of data in it.

        For negative values of `n`, this function returns all rows except
        the last `n` rows, equivalent to ``df[:-n]``.

        Parameters
        ----------
        n : int, default 5
            Number of rows to select.

        Returns
        -------
        same type as caller
            The first `n` rows of the caller object.

        See Also
        --------
        DataFrame.tail: Returns the last `n` rows.

        Examples
        --------
        >>> df = pd.DataFrame({'animal': ['alligator', 'bee', 'falcon', 'lion',
        ...                    'monkey', 'parrot', 'shark', 'whale', 'zebra']})
        >>> df
              animal
        0  alligator
        1        bee
        2     falcon
        3       lion
        4     monkey
        5     parrot
        6      shark
        7      whale
        8      zebra

        Viewing the first 5 lines

        >>> df.head()
              animal
        0  alligator
        1        bee
        2     falcon
        3       lion
        4     monkey

        Viewing the first `n` lines (three in this case)

        >>> df.head(3)
              animal
        0  alligator
        1        bee
        2     falcon

        For negative values of `n`

        >>> df.head(-3)
              animal
        0  alligator
        1        bee
        2     falcon
        3       lion
        4     monkey
        5     parrot
        """
        return self.iloc[:n]

    def tail(self: FrameOrSeries, n: int = 5) -> FrameOrSeries:
        """
        Return the last `n` rows.

        This function returns last `n` rows from the object based on
        position. It is useful for quickly verifying data, for example,
        after sorting or appending rows.

        For negative values of `n`, this function returns all rows except
        the first `n` rows, equivalent to ``df[n:]``.

        Parameters
        ----------
        n : int, default 5
            Number of rows to select.

        Returns
        -------
        type of caller
            The last `n` rows of the caller object.

        See Also
        --------
        DataFrame.head : The first `n` rows of the caller object.

        Examples
        --------
        >>> df = pd.DataFrame({'animal': ['alligator', 'bee', 'falcon', 'lion',
        ...                    'monkey', 'parrot', 'shark', 'whale', 'zebra']})
        >>> df
              animal
        0  alligator
        1        bee
        2     falcon
        3       lion
        4     monkey
        5     parrot
        6      shark
        7      whale
        8      zebra

        Viewing the last 5 lines

        >>> df.tail()
           animal
        4  monkey
        5  parrot
        6   shark
        7   whale
        8   zebra

        Viewing the last `n` lines (three in this case)

        >>> df.tail(3)
          animal
        6  shark
        7  whale
        8  zebra

        For negative values of `n`

        >>> df.tail(-3)
           animal
        3    lion
        4  monkey
        5  parrot
        6   shark
        7   whale
        8   zebra
        """
        if n == 0:
            return self.iloc[0:0]
        return self.iloc[-n:]

    def sample(
        self: FrameOrSeries,
        n=None,
        frac=None,
        replace=False,
        weights=None,
        random_state=None,
        axis=None,
    ) -> FrameOrSeries:
        """
        Return a random sample of items from an axis of object.

        You can use `random_state` for reproducibility.

        Parameters
        ----------
        n : int, optional
            Number of items from axis to return. Cannot be used with `frac`.
            Default = 1 if `frac` = None.
        frac : float, optional
            Fraction of axis items to return. Cannot be used with `n`.
        replace : bool, default False
            Allow or disallow sampling of the same row more than once.
        weights : str or ndarray-like, optional
            Default 'None' results in equal probability weighting.
            If passed a Series, will align with target object on index. Index
            values in weights not found in sampled object will be ignored and
            index values in sampled object not in weights will be assigned
            weights of zero.
            If called on a DataFrame, will accept the name of a column
            when axis = 0.
            Unless weights are a Series, weights must be same length as axis
            being sampled.
            If weights do not sum to 1, they will be normalized to sum to 1.
            Missing values in the weights column will be treated as zero.
            Infinite values not allowed.
        random_state : int, array-like, BitGenerator, np.random.RandomState, optional
            If int, array-like, or BitGenerator (NumPy>=1.17), seed for
            random number generator
            If np.random.RandomState, use as numpy RandomState object.

            .. versionchanged:: 1.1.0

                array-like and BitGenerator (for NumPy>=1.17) object now passed to
                np.random.RandomState() as seed

        axis : {0 or ‘index’, 1 or ‘columns’, None}, default None
            Axis to sample. Accepts axis number or name. Default is stat axis
            for given data type (0 for Series and DataFrames).

        Returns
        -------
        Series or DataFrame
            A new object of same type as caller containing `n` items randomly
            sampled from the caller object.

        See Also
        --------
        DataFrameGroupBy.sample: Generates random samples from each group of a
            DataFrame object.
        SeriesGroupBy.sample: Generates random samples from each group of a
            Series object.
        numpy.random.choice: Generates a random sample from a given 1-D numpy
            array.

        Notes
        -----
        If `frac` > 1, `replacement` should be set to `True`.

        Examples
        --------
        >>> df = pd.DataFrame({'num_legs': [2, 4, 8, 0],
        ...                    'num_wings': [2, 0, 0, 0],
        ...                    'num_specimen_seen': [10, 2, 1, 8]},
        ...                   index=['falcon', 'dog', 'spider', 'fish'])
        >>> df
                num_legs  num_wings  num_specimen_seen
        falcon         2          2                 10
        dog            4          0                  2
        spider         8          0                  1
        fish           0          0                  8

        Extract 3 random elements from the ``Series`` ``df['num_legs']``:
        Note that we use `random_state` to ensure the reproducibility of
        the examples.

        >>> df['num_legs'].sample(n=3, random_state=1)
        fish      0
        spider    8
        falcon    2
        Name: num_legs, dtype: int64

        A random 50% sample of the ``DataFrame`` with replacement:

        >>> df.sample(frac=0.5, replace=True, random_state=1)
              num_legs  num_wings  num_specimen_seen
        dog          4          0                  2
        fish         0          0                  8

        An upsample sample of the ``DataFrame`` with replacement:
        Note that `replace` parameter has to be `True` for `frac` parameter > 1.

        >>> df.sample(frac=2, replace=True, random_state=1)
                num_legs  num_wings  num_specimen_seen
        dog            4          0                  2
        fish           0          0                  8
        falcon         2          2                 10
        falcon         2          2                 10
        fish           0          0                  8
        dog            4          0                  2
        fish           0          0                  8
        dog            4          0                  2

        Using a DataFrame column as weights. Rows with larger value in the
        `num_specimen_seen` column are more likely to be sampled.

        >>> df.sample(n=2, weights='num_specimen_seen', random_state=1)
                num_legs  num_wings  num_specimen_seen
        falcon         2          2                 10
        fish           0          0                  8
        """
        if axis is None:
            axis = self._stat_axis_number

        axis = self._get_axis_number(axis)
        axis_length = self.shape[axis]

        # Process random_state argument
        rs = com.random_state(random_state)

        # Check weights for compliance
        if weights is not None:

            # If a series, align with frame
            if isinstance(weights, ABCSeries):
                weights = weights.reindex(self.axes[axis])

            # Strings acceptable if a dataframe and axis = 0
            if isinstance(weights, str):
                if isinstance(self, ABCDataFrame):
                    if axis == 0:
                        try:
                            weights = self[weights]
                        except KeyError as err:
                            raise KeyError(
                                "String passed to weights not a valid column"
                            ) from err
                    else:
                        raise ValueError(
                            "Strings can only be passed to "
                            "weights when sampling from rows on "
                            "a DataFrame"
                        )
                else:
                    raise ValueError(
                        "Strings cannot be passed as weights "
                        "when sampling from a Series."
                    )

            weights = pd.Series(weights, dtype="float64")

            if len(weights) != axis_length:
                raise ValueError(
                    "Weights and axis to be sampled must be of same length"
                )

            if (weights == np.inf).any() or (weights == -np.inf).any():
                raise ValueError("weight vector may not include `inf` values")

            if (weights < 0).any():
                raise ValueError("weight vector many not include negative values")

            # If has nan, set to zero.
            weights = weights.fillna(0)

            # Renormalize if don't sum to 1
            if weights.sum() != 1:
                if weights.sum() != 0:
                    weights = weights / weights.sum()
                else:
                    raise ValueError("Invalid weights: weights sum to zero")

            weights = weights._values

        # If no frac or n, default to n=1.
        if n is None and frac is None:
            n = 1
        elif frac is not None and frac > 1 and not replace:
            raise ValueError(
                "Replace has to be set to `True` when "
                "upsampling the population `frac` > 1."
            )
        elif n is not None and frac is None and n % 1 != 0:
            raise ValueError("Only integers accepted as `n` values")
        elif n is None and frac is not None:
            n = int(round(frac * axis_length))
        elif n is not None and frac is not None:
            raise ValueError("Please enter a value for `frac` OR `n`, not both")

        # Check for negative sizes
        if n < 0:
            raise ValueError(
                "A negative number of rows requested. Please provide positive value."
            )

        locs = rs.choice(axis_length, size=n, replace=replace, p=weights)
        return self.take(locs, axis=axis)

    @doc(klass=_shared_doc_kwargs["klass"])
    def pipe(self, func, *args, **kwargs):
        r"""
        Apply func(self, \*args, \*\*kwargs).

        Parameters
        ----------
        func : function
            Function to apply to the {klass}.
            ``args``, and ``kwargs`` are passed into ``func``.
            Alternatively a ``(callable, data_keyword)`` tuple where
            ``data_keyword`` is a string indicating the keyword of
            ``callable`` that expects the {klass}.
        args : iterable, optional
            Positional arguments passed into ``func``.
        kwargs : mapping, optional
            A dictionary of keyword arguments passed into ``func``.

        Returns
        -------
        object : the return type of ``func``.

        See Also
        --------
        DataFrame.apply : Apply a function along input axis of DataFrame.
        DataFrame.applymap : Apply a function elementwise on a whole DataFrame.
        Series.map : Apply a mapping correspondence on a
            :class:`~pandas.Series`.

        Notes
        -----
        Use ``.pipe`` when chaining together functions that expect
        Series, DataFrames or GroupBy objects. Instead of writing

        >>> func(g(h(df), arg1=a), arg2=b, arg3=c)  # doctest: +SKIP

        You can write

        >>> (df.pipe(h)
        ...    .pipe(g, arg1=a)
        ...    .pipe(func, arg2=b, arg3=c)
        ... )  # doctest: +SKIP

        If you have a function that takes the data as (say) the second
        argument, pass a tuple indicating which keyword expects the
        data. For example, suppose ``f`` takes its data as ``arg2``:

        >>> (df.pipe(h)
        ...    .pipe(g, arg1=a)
        ...    .pipe((func, 'arg2'), arg1=a, arg3=c)
        ...  )  # doctest: +SKIP
        """
        return com.pipe(self, func, *args, **kwargs)

    # ----------------------------------------------------------------------
    # Attribute access

    def __finalize__(
        self: FrameOrSeries, other, method: Optional[str] = None, **kwargs
    ) -> FrameOrSeries:
        """
        Propagate metadata from other to self.

        Parameters
        ----------
        other : the object from which to get the attributes that we are going
            to propagate
        method : str, optional
            A passed method name providing context on where ``__finalize__``
            was called.

            .. warning::

               The value passed as `method` are not currently considered
               stable across pandas releases.
        """
        if isinstance(other, NDFrame):
            for name in other.attrs:
                self.attrs[name] = other.attrs[name]

            self.flags.allows_duplicate_labels = other.flags.allows_duplicate_labels
            # For subclasses using _metadata.
            for name in self._metadata:
                assert isinstance(name, str)
                object.__setattr__(self, name, getattr(other, name, None))

        if method == "concat":
            allows_duplicate_labels = all(
                x.flags.allows_duplicate_labels for x in other.objs
            )
            self.flags.allows_duplicate_labels = allows_duplicate_labels

        return self

    def __getattr__(self, name: str):
        """
        After regular attribute access, try looking up the name
        This allows simpler access to columns for interactive use.
        """
        # Note: obj.x will always call obj.__getattribute__('x') prior to
        # calling obj.__getattr__('x').
        if (
            name in self._internal_names_set
            or name in self._metadata
            or name in self._accessors
        ):
            return object.__getattribute__(self, name)
        else:
            if self._info_axis._can_hold_identifiers_and_holds_name(name):
                return self[name]
            return object.__getattribute__(self, name)

    def __setattr__(self, name: str, value) -> None:
        """
        After regular attribute access, try setting the name
        This allows simpler access to columns for interactive use.
        """
        # first try regular attribute access via __getattribute__, so that
        # e.g. ``obj.x`` and ``obj.x = 4`` will always reference/modify
        # the same attribute.

        try:
            object.__getattribute__(self, name)
            return object.__setattr__(self, name, value)
        except AttributeError:
            pass

        # if this fails, go on to more involved attribute setting
        # (note that this matches __getattr__, above).
        if name in self._internal_names_set:
            object.__setattr__(self, name, value)
        elif name in self._metadata:
            object.__setattr__(self, name, value)
        else:
            try:
                existing = getattr(self, name)
                if isinstance(existing, Index):
                    object.__setattr__(self, name, value)
                elif name in self._info_axis:
                    self[name] = value
                else:
                    object.__setattr__(self, name, value)
            except (AttributeError, TypeError):
                if isinstance(self, ABCDataFrame) and (is_list_like(value)):
                    warnings.warn(
                        "Pandas doesn't allow columns to be "
                        "created via a new attribute name - see "
                        "https://pandas.pydata.org/pandas-docs/"
                        "stable/indexing.html#attribute-access",
                        stacklevel=2,
                    )
                object.__setattr__(self, name, value)

    def _dir_additions(self) -> Set[str]:
        """
        add the string-like attributes from the info_axis.
        If info_axis is a MultiIndex, it's first level values are used.
        """
        additions = {
            c
            for c in self._info_axis.unique(level=0)[:100]
            if isinstance(c, str) and c.isidentifier()
        }
        return super()._dir_additions().union(additions)

    # ----------------------------------------------------------------------
    # Consolidation of internals

    def _protect_consolidate(self, f):
        """
        Consolidate _mgr -- if the blocks have changed, then clear the
        cache
        """
        blocks_before = len(self._mgr.blocks)
        result = f()
        if len(self._mgr.blocks) != blocks_before:
            self._clear_item_cache()
        return result

    def _consolidate_inplace(self) -> None:
        """Consolidate data in place and return None"""

        def f():
            self._mgr = self._mgr.consolidate()

        self._protect_consolidate(f)

    def _consolidate(self):
        """
        Compute NDFrame with "consolidated" internals (data of each dtype
        grouped together in a single ndarray).

        Returns
        -------
        consolidated : same type as caller
        """
        f = lambda: self._mgr.consolidate()
        cons_data = self._protect_consolidate(f)
        return self._constructor(cons_data).__finalize__(self)

    @property
    def _is_mixed_type(self) -> bool_t:
        if self._mgr.is_single_block:
            return False

        if self._mgr.any_extension_types:
            # Even if they have the same dtype, we cant consolidate them,
            #  so we pretend this is "mixed'"
            return True

        return self.dtypes.nunique() > 1

    def _check_inplace_setting(self, value) -> bool_t:
        """ check whether we allow in-place setting with this type of value """
        if self._is_mixed_type:
            if not self._mgr.is_numeric_mixed_type:

                # allow an actual np.nan thru
                if is_float(value) and np.isnan(value):
                    return True

                raise TypeError(
                    "Cannot do inplace boolean setting on "
                    "mixed-types with a non np.nan value"
                )

        return True

    def _get_numeric_data(self):
        return self._constructor(self._mgr.get_numeric_data()).__finalize__(self)

    def _get_bool_data(self):
        return self._constructor(self._mgr.get_bool_data()).__finalize__(self)

    # ----------------------------------------------------------------------
    # Internal Interface Methods

    @property
    def values(self) -> np.ndarray:
        """
        Return a Numpy representation of the DataFrame.

        .. warning::

           We recommend using :meth:`DataFrame.to_numpy` instead.

        Only the values in the DataFrame will be returned, the axes labels
        will be removed.

        Returns
        -------
        numpy.ndarray
            The values of the DataFrame.

        See Also
        --------
        DataFrame.to_numpy : Recommended alternative to this method.
        DataFrame.index : Retrieve the index labels.
        DataFrame.columns : Retrieving the column names.

        Notes
        -----
        The dtype will be a lower-common-denominator dtype (implicit
        upcasting); that is to say if the dtypes (even of numeric types)
        are mixed, the one that accommodates all will be chosen. Use this
        with care if you are not dealing with the blocks.

        e.g. If the dtypes are float16 and float32, dtype will be upcast to
        float32.  If dtypes are int32 and uint8, dtype will be upcast to
        int32. By :func:`numpy.find_common_type` convention, mixing int64
        and uint64 will result in a float64 dtype.

        Examples
        --------
        A DataFrame where all columns are the same type (e.g., int64) results
        in an array of the same type.

        >>> df = pd.DataFrame({'age':    [ 3,  29],
        ...                    'height': [94, 170],
        ...                    'weight': [31, 115]})
        >>> df
           age  height  weight
        0    3      94      31
        1   29     170     115
        >>> df.dtypes
        age       int64
        height    int64
        weight    int64
        dtype: object
        >>> df.values
        array([[  3,  94,  31],
               [ 29, 170, 115]])

        A DataFrame with mixed type columns(e.g., str/object, int64, float32)
        results in an ndarray of the broadest type that accommodates these
        mixed types (e.g., object).

        >>> df2 = pd.DataFrame([('parrot',   24.0, 'second'),
        ...                     ('lion',     80.5, 1),
        ...                     ('monkey', np.nan, None)],
        ...                   columns=('name', 'max_speed', 'rank'))
        >>> df2.dtypes
        name          object
        max_speed    float64
        rank          object
        dtype: object
        >>> df2.values
        array([['parrot', 24.0, 'second'],
               ['lion', 80.5, 1],
               ['monkey', nan, None]], dtype=object)
        """
        self._consolidate_inplace()
        return self._mgr.as_array(transpose=self._AXIS_REVERSED)

    @property
    def _values(self) -> np.ndarray:
        """internal implementation"""
        return self.values

    @property
    def dtypes(self):
        """
        Return the dtypes in the DataFrame.

        This returns a Series with the data type of each column.
        The result's index is the original DataFrame's columns. Columns
        with mixed types are stored with the ``object`` dtype. See
        :ref:`the User Guide <basics.dtypes>` for more.

        Returns
        -------
        pandas.Series
            The data type of each column.

        Examples
        --------
        >>> df = pd.DataFrame({'float': [1.0],
        ...                    'int': [1],
        ...                    'datetime': [pd.Timestamp('20180310')],
        ...                    'string': ['foo']})
        >>> df.dtypes
        float              float64
        int                  int64
        datetime    datetime64[ns]
        string              object
        dtype: object
        """
        data = self._mgr.get_dtypes()
        return self._constructor_sliced(data, index=self._info_axis, dtype=np.object_)

    def _to_dict_of_blocks(self, copy: bool_t = True):
        """
        Return a dict of dtype -> Constructor Types that
        each is a homogeneous dtype.

        Internal ONLY
        """
        return {
            k: self._constructor(v).__finalize__(self)
            for k, v, in self._mgr.to_dict(copy=copy).items()
        }

    def astype(
        self: FrameOrSeries, dtype, copy: bool_t = True, errors: str = "raise"
    ) -> FrameOrSeries:
        """
        Cast a pandas object to a specified dtype ``dtype``.

        Parameters
        ----------
        dtype : data type, or dict of column name -> data type
            Use a numpy.dtype or Python type to cast entire pandas object to
            the same type. Alternatively, use {col: dtype, ...}, where col is a
            column label and dtype is a numpy.dtype or Python type to cast one
            or more of the DataFrame's columns to column-specific types.
        copy : bool, default True
            Return a copy when ``copy=True`` (be very careful setting
            ``copy=False`` as changes to values then may propagate to other
            pandas objects).
        errors : {'raise', 'ignore'}, default 'raise'
            Control raising of exceptions on invalid data for provided dtype.

            - ``raise`` : allow exceptions to be raised
            - ``ignore`` : suppress exceptions. On error return original object.

        Returns
        -------
        casted : same type as caller

        See Also
        --------
        to_datetime : Convert argument to datetime.
        to_timedelta : Convert argument to timedelta.
        to_numeric : Convert argument to a numeric type.
        numpy.ndarray.astype : Cast a numpy array to a specified type.

        Examples
        --------
        Create a DataFrame:

        >>> d = {'col1': [1, 2], 'col2': [3, 4]}
        >>> df = pd.DataFrame(data=d)
        >>> df.dtypes
        col1    int64
        col2    int64
        dtype: object

        Cast all columns to int32:

        >>> df.astype('int32').dtypes
        col1    int32
        col2    int32
        dtype: object

        Cast col1 to int32 using a dictionary:

        >>> df.astype({'col1': 'int32'}).dtypes
        col1    int32
        col2    int64
        dtype: object

        Create a series:

        >>> ser = pd.Series([1, 2], dtype='int32')
        >>> ser
        0    1
        1    2
        dtype: int32
        >>> ser.astype('int64')
        0    1
        1    2
        dtype: int64

        Convert to categorical type:

        >>> ser.astype('category')
        0    1
        1    2
        dtype: category
        Categories (2, int64): [1, 2]

        Convert to ordered categorical type with custom ordering:

        >>> cat_dtype = pd.api.types.CategoricalDtype(
        ...     categories=[2, 1], ordered=True)
        >>> ser.astype(cat_dtype)
        0    1
        1    2
        dtype: category
        Categories (2, int64): [2 < 1]

        Note that using ``copy=False`` and changing data on a new
        pandas object may propagate changes:

        >>> s1 = pd.Series([1, 2])
        >>> s2 = s1.astype('int64', copy=False)
        >>> s2[0] = 10
        >>> s1  # note that s1[0] has changed too
        0    10
        1     2
        dtype: int64

        Create a series of dates:

        >>> ser_date = pd.Series(pd.date_range('20200101', periods=3))
        >>> ser_date
        0   2020-01-01
        1   2020-01-02
        2   2020-01-03
        dtype: datetime64[ns]

        Datetimes are localized to UTC first before
        converting to the specified timezone:

        >>> ser_date.astype('datetime64[ns, US/Eastern]')
        0   2019-12-31 19:00:00-05:00
        1   2020-01-01 19:00:00-05:00
        2   2020-01-02 19:00:00-05:00
        dtype: datetime64[ns, US/Eastern]
        """
        if is_dict_like(dtype):
            if self.ndim == 1:  # i.e. Series
                if len(dtype) > 1 or self.name not in dtype:
                    raise KeyError(
                        "Only the Series name can be used for "
                        "the key in Series dtype mappings."
                    )
                new_type = dtype[self.name]
                return self.astype(new_type, copy, errors)

            for col_name in dtype.keys():
                if col_name not in self:
                    raise KeyError(
                        "Only a column name can be used for the "
                        "key in a dtype mappings argument."
                    )
            results = []
            for col_name, col in self.items():
                if col_name in dtype:
                    results.append(
                        col.astype(dtype=dtype[col_name], copy=copy, errors=errors)
                    )
                else:
                    results.append(col.copy() if copy else col)

        elif is_extension_array_dtype(dtype) and self.ndim > 1:
            # GH 18099/22869: columnwise conversion to extension dtype
            # GH 24704: use iloc to handle duplicate column names
            results = [
                self.iloc[:, i].astype(dtype, copy=copy)
                for i in range(len(self.columns))
            ]

        else:
            # else, only a single dtype is given
            new_data = self._mgr.astype(dtype=dtype, copy=copy, errors=errors)
            return self._constructor(new_data).__finalize__(self, method="astype")

        # GH 33113: handle empty frame or series
        if not results:
            return self.copy()

        # GH 19920: retain column metadata after concat
        result = pd.concat(results, axis=1, copy=False)
        result.columns = self.columns
        return result

    def copy(self: FrameOrSeries, deep: bool_t = True) -> FrameOrSeries:
        """
        Make a copy of this object's indices and data.

        When ``deep=True`` (default), a new object will be created with a
        copy of the calling object's data and indices. Modifications to
        the data or indices of the copy will not be reflected in the
        original object (see notes below).

        When ``deep=False``, a new object will be created without copying
        the calling object's data or index (only references to the data
        and index are copied). Any changes to the data of the original
        will be reflected in the shallow copy (and vice versa).

        Parameters
        ----------
        deep : bool, default True
            Make a deep copy, including a copy of the data and the indices.
            With ``deep=False`` neither the indices nor the data are copied.

        Returns
        -------
        copy : Series or DataFrame
            Object type matches caller.

        Notes
        -----
        When ``deep=True``, data is copied but actual Python objects
        will not be copied recursively, only the reference to the object.
        This is in contrast to `copy.deepcopy` in the Standard Library,
        which recursively copies object data (see examples below).

        While ``Index`` objects are copied when ``deep=True``, the underlying
        numpy array is not copied for performance reasons. Since ``Index`` is
        immutable, the underlying data can be safely shared and a copy
        is not needed.

        Examples
        --------
        >>> s = pd.Series([1, 2], index=["a", "b"])
        >>> s
        a    1
        b    2
        dtype: int64

        >>> s_copy = s.copy()
        >>> s_copy
        a    1
        b    2
        dtype: int64

        **Shallow copy versus default (deep) copy:**

        >>> s = pd.Series([1, 2], index=["a", "b"])
        >>> deep = s.copy()
        >>> shallow = s.copy(deep=False)

        Shallow copy shares data and index with original.

        >>> s is shallow
        False
        >>> s.values is shallow.values and s.index is shallow.index
        True

        Deep copy has own copy of data and index.

        >>> s is deep
        False
        >>> s.values is deep.values or s.index is deep.index
        False

        Updates to the data shared by shallow copy and original is reflected
        in both; deep copy remains unchanged.

        >>> s[0] = 3
        >>> shallow[1] = 4
        >>> s
        a    3
        b    4
        dtype: int64
        >>> shallow
        a    3
        b    4
        dtype: int64
        >>> deep
        a    1
        b    2
        dtype: int64

        Note that when copying an object containing Python objects, a deep copy
        will copy the data, but will not do so recursively. Updating a nested
        data object will be reflected in the deep copy.

        >>> s = pd.Series([[1, 2], [3, 4]])
        >>> deep = s.copy()
        >>> s[0][0] = 10
        >>> s
        0    [10, 2]
        1     [3, 4]
        dtype: object
        >>> deep
        0    [10, 2]
        1     [3, 4]
        dtype: object
        """
        data = self._mgr.copy(deep=deep)
        self._clear_item_cache()
        return self._constructor(data).__finalize__(self, method="copy")

    def __copy__(self: FrameOrSeries, deep: bool_t = True) -> FrameOrSeries:
        return self.copy(deep=deep)

    def __deepcopy__(self: FrameOrSeries, memo=None) -> FrameOrSeries:
        """
        Parameters
        ----------
        memo, default None
            Standard signature. Unused
        """
        return self.copy(deep=True)

    def _convert(
        self: FrameOrSeries,
        datetime: bool_t = False,
        numeric: bool_t = False,
        timedelta: bool_t = False,
        coerce: bool_t = False,
    ) -> FrameOrSeries:
        """
        Attempt to infer better dtype for object columns

        Parameters
        ----------
        datetime : bool, default False
            If True, convert to date where possible.
        numeric : bool, default False
            If True, attempt to convert to numbers (including strings), with
            unconvertible values becoming NaN.
        timedelta : bool, default False
            If True, convert to timedelta where possible.
        coerce : bool, default False
            If True, force conversion with unconvertible values converted to
            nulls (NaN or NaT).

        Returns
        -------
        converted : same as input object
        """
        validate_bool_kwarg(datetime, "datetime")
        validate_bool_kwarg(numeric, "numeric")
        validate_bool_kwarg(timedelta, "timedelta")
        validate_bool_kwarg(coerce, "coerce")
        return self._constructor(
            self._mgr.convert(
                datetime=datetime,
                numeric=numeric,
                timedelta=timedelta,
                coerce=coerce,
                copy=True,
            )
        ).__finalize__(self)

    def infer_objects(self: FrameOrSeries) -> FrameOrSeries:
        """
        Attempt to infer better dtypes for object columns.

        Attempts soft conversion of object-dtyped
        columns, leaving non-object and unconvertible
        columns unchanged. The inference rules are the
        same as during normal Series/DataFrame construction.

        Returns
        -------
        converted : same type as input object

        See Also
        --------
        to_datetime : Convert argument to datetime.
        to_timedelta : Convert argument to timedelta.
        to_numeric : Convert argument to numeric type.
        convert_dtypes : Convert argument to best possible dtype.

        Examples
        --------
        >>> df = pd.DataFrame({"A": ["a", 1, 2, 3]})
        >>> df = df.iloc[1:]
        >>> df
           A
        1  1
        2  2
        3  3

        >>> df.dtypes
        A    object
        dtype: object

        >>> df.infer_objects().dtypes
        A    int64
        dtype: object
        """
        # numeric=False necessary to only soft convert;
        # python objects will still be converted to
        # native numpy numeric types
        return self._constructor(
            self._mgr.convert(
                datetime=True, numeric=False, timedelta=True, coerce=False, copy=True
            )
        ).__finalize__(self, method="infer_objects")

    def convert_dtypes(
        self: FrameOrSeries,
        infer_objects: bool_t = True,
        convert_string: bool_t = True,
        convert_integer: bool_t = True,
        convert_boolean: bool_t = True,
    ) -> FrameOrSeries:
        """
        Convert columns to best possible dtypes using dtypes supporting ``pd.NA``.

        .. versionadded:: 1.0.0

        Parameters
        ----------
        infer_objects : bool, default True
            Whether object dtypes should be converted to the best possible types.
        convert_string : bool, default True
            Whether object dtypes should be converted to ``StringDtype()``.
        convert_integer : bool, default True
            Whether, if possible, conversion can be done to integer extension types.
        convert_boolean : bool, defaults True
            Whether object dtypes should be converted to ``BooleanDtypes()``.

        Returns
        -------
        Series or DataFrame
            Copy of input object with new dtype.

        See Also
        --------
        infer_objects : Infer dtypes of objects.
        to_datetime : Convert argument to datetime.
        to_timedelta : Convert argument to timedelta.
        to_numeric : Convert argument to a numeric type.

        Notes
        -----
        By default, ``convert_dtypes`` will attempt to convert a Series (or each
        Series in a DataFrame) to dtypes that support ``pd.NA``. By using the options
        ``convert_string``, ``convert_integer``, and ``convert_boolean``, it is
        possible to turn off individual conversions to ``StringDtype``, the integer
        extension types or ``BooleanDtype``, respectively.

        For object-dtyped columns, if ``infer_objects`` is ``True``, use the inference
        rules as during normal Series/DataFrame construction.  Then, if possible,
        convert to ``StringDtype``, ``BooleanDtype`` or an appropriate integer extension
        type, otherwise leave as ``object``.

        If the dtype is integer, convert to an appropriate integer extension type.

        If the dtype is numeric, and consists of all integers, convert to an
        appropriate integer extension type.

        In the future, as new dtypes are added that support ``pd.NA``, the results
        of this method will change to support those new dtypes.

        Examples
        --------
        >>> df = pd.DataFrame(
        ...     {
        ...         "a": pd.Series([1, 2, 3], dtype=np.dtype("int32")),
        ...         "b": pd.Series(["x", "y", "z"], dtype=np.dtype("O")),
        ...         "c": pd.Series([True, False, np.nan], dtype=np.dtype("O")),
        ...         "d": pd.Series(["h", "i", np.nan], dtype=np.dtype("O")),
        ...         "e": pd.Series([10, np.nan, 20], dtype=np.dtype("float")),
        ...         "f": pd.Series([np.nan, 100.5, 200], dtype=np.dtype("float")),
        ...     }
        ... )

        Start with a DataFrame with default dtypes.

        >>> df
           a  b      c    d     e      f
        0  1  x   True    h  10.0    NaN
        1  2  y  False    i   NaN  100.5
        2  3  z    NaN  NaN  20.0  200.0

        >>> df.dtypes
        a      int32
        b     object
        c     object
        d     object
        e    float64
        f    float64
        dtype: object

        Convert the DataFrame to use best possible dtypes.

        >>> dfn = df.convert_dtypes()
        >>> dfn
           a  b      c     d     e      f
        0  1  x   True     h    10    NaN
        1  2  y  False     i  <NA>  100.5
        2  3  z   <NA>  <NA>    20  200.0

        >>> dfn.dtypes
        a      Int32
        b     string
        c    boolean
        d     string
        e      Int64
        f    float64
        dtype: object

        Start with a Series of strings and missing data represented by ``np.nan``.

        >>> s = pd.Series(["a", "b", np.nan])
        >>> s
        0      a
        1      b
        2    NaN
        dtype: object

        Obtain a Series with dtype ``StringDtype``.

        >>> s.convert_dtypes()
        0       a
        1       b
        2    <NA>
        dtype: string
        """
        if self.ndim == 1:
            return self._convert_dtypes(
                infer_objects, convert_string, convert_integer, convert_boolean
            )
        else:
            results = [
                col._convert_dtypes(
                    infer_objects, convert_string, convert_integer, convert_boolean
                )
                for col_name, col in self.items()
            ]
            result = pd.concat(results, axis=1, copy=False)
            return result

    # ----------------------------------------------------------------------
    # Filling NA's

    @doc(**_shared_doc_kwargs)
    def fillna(
        self: FrameOrSeries,
        value=None,
        method=None,
        axis=None,
        inplace: bool_t = False,
        limit=None,
        downcast=None,
    ) -> Optional[FrameOrSeries]:
        """
        Fill NA/NaN values using the specified method.

        Parameters
        ----------
        value : scalar, dict, Series, or DataFrame
            Value to use to fill holes (e.g. 0), alternately a
            dict/Series/DataFrame of values specifying which value to use for
            each index (for a Series) or column (for a DataFrame).  Values not
            in the dict/Series/DataFrame will not be filled. This value cannot
            be a list.
        method : {{'backfill', 'bfill', 'pad', 'ffill', None}}, default None
            Method to use for filling holes in reindexed Series
            pad / ffill: propagate last valid observation forward to next valid
            backfill / bfill: use next valid observation to fill gap.
        axis : {axes_single_arg}
            Axis along which to fill missing values.
        inplace : bool, default False
            If True, fill in-place. Note: this will modify any
            other views on this object (e.g., a no-copy slice for a column in a
            DataFrame).
        limit : int, default None
            If method is specified, this is the maximum number of consecutive
            NaN values to forward/backward fill. In other words, if there is
            a gap with more than this number of consecutive NaNs, it will only
            be partially filled. If method is not specified, this is the
            maximum number of entries along the entire axis where NaNs will be
            filled. Must be greater than 0 if not None.
        downcast : dict, default is None
            A dict of item->dtype of what to downcast if possible,
            or the string 'infer' which will try to downcast to an appropriate
            equal type (e.g. float64 to int64 if possible).

        Returns
        -------
        {klass} or None
            Object with missing values filled or None if ``inplace=True``.

        See Also
        --------
        interpolate : Fill NaN values using interpolation.
        reindex : Conform object to new index.
        asfreq : Convert TimeSeries to specified frequency.

        Examples
        --------
        >>> df = pd.DataFrame([[np.nan, 2, np.nan, 0],
        ...                    [3, 4, np.nan, 1],
        ...                    [np.nan, np.nan, np.nan, 5],
        ...                    [np.nan, 3, np.nan, 4]],
        ...                   columns=list('ABCD'))
        >>> df
             A    B   C  D
        0  NaN  2.0 NaN  0
        1  3.0  4.0 NaN  1
        2  NaN  NaN NaN  5
        3  NaN  3.0 NaN  4

        Replace all NaN elements with 0s.

        >>> df.fillna(0)
            A   B   C   D
        0   0.0 2.0 0.0 0
        1   3.0 4.0 0.0 1
        2   0.0 0.0 0.0 5
        3   0.0 3.0 0.0 4

        We can also propagate non-null values forward or backward.

        >>> df.fillna(method='ffill')
            A   B   C   D
        0   NaN 2.0 NaN 0
        1   3.0 4.0 NaN 1
        2   3.0 4.0 NaN 5
        3   3.0 3.0 NaN 4

        Replace all NaN elements in column 'A', 'B', 'C', and 'D', with 0, 1,
        2, and 3 respectively.

        >>> values = {{'A': 0, 'B': 1, 'C': 2, 'D': 3}}
        >>> df.fillna(value=values)
            A   B   C   D
        0   0.0 2.0 2.0 0
        1   3.0 4.0 2.0 1
        2   0.0 1.0 2.0 5
        3   0.0 3.0 2.0 4

        Only replace the first NaN element.

        >>> df.fillna(value=values, limit=1)
            A   B   C   D
        0   0.0 2.0 2.0 0
        1   3.0 4.0 NaN 1
        2   NaN 1.0 NaN 5
        3   NaN 3.0 NaN 4
        """
        inplace = validate_bool_kwarg(inplace, "inplace")
        value, method = validate_fillna_kwargs(value, method)

        # set the default here, so functions examining the signaure
        # can detect if something was set (e.g. in groupby) (GH9221)
        if axis is None:
            axis = 0
        axis = self._get_axis_number(axis)

        if value is None:
            if not self._mgr.is_single_block and axis == 1:
                if inplace:
                    raise NotImplementedError()
                result = self.T.fillna(method=method, limit=limit).T

                # need to downcast here because of all of the transposes
                result._mgr = result._mgr.downcast()

                return result

            new_data = self._mgr.interpolate(
                method=method,
                axis=axis,
                limit=limit,
                inplace=inplace,
                coerce=True,
                downcast=downcast,
            )
        else:
            if self.ndim == 1:
                if isinstance(value, (dict, ABCSeries)):
                    value = create_series_with_explicit_dtype(
                        value, dtype_if_empty=object
                    )
                    value = value.reindex(self.index, copy=False)
                    value = value._values
                elif not is_list_like(value):
                    pass
                else:
                    raise TypeError(
                        '"value" parameter must be a scalar, dict '
                        "or Series, but you passed a "
                        f'"{type(value).__name__}"'
                    )

                new_data = self._mgr.fillna(
                    value=value, limit=limit, inplace=inplace, downcast=downcast
                )

            elif isinstance(value, (dict, ABCSeries)):
                if axis == 1:
                    raise NotImplementedError(
                        "Currently only can fill "
                        "with dict/Series column "
                        "by column"
                    )

                result = self if inplace else self.copy()
                for k, v in value.items():
                    if k not in result:
                        continue
                    obj = result[k]
                    obj.fillna(v, limit=limit, inplace=True, downcast=downcast)
                return result if not inplace else None

            elif not is_list_like(value):
                new_data = self._mgr.fillna(
                    value=value, limit=limit, inplace=inplace, downcast=downcast
                )
            elif isinstance(value, ABCDataFrame) and self.ndim == 2:
                new_data = self.where(self.notna(), value)._data
            else:
                raise ValueError(f"invalid fill value with a {type(value)}")

        result = self._constructor(new_data)
        if inplace:
            return self._update_inplace(result)
        else:
            return result.__finalize__(self, method="fillna")

    def ffill(
        self: FrameOrSeries,
        axis=None,
        inplace: bool_t = False,
        limit=None,
        downcast=None,
    ) -> Optional[FrameOrSeries]:
        """
        Synonym for :meth:`DataFrame.fillna` with ``method='ffill'``.

        Returns
        -------
        {klass} or None
            Object with missing values filled or None if ``inplace=True``.
        """
        return self.fillna(
            method="ffill", axis=axis, inplace=inplace, limit=limit, downcast=downcast
        )

    pad = ffill

    def bfill(
        self: FrameOrSeries,
        axis=None,
        inplace: bool_t = False,
        limit=None,
        downcast=None,
    ) -> Optional[FrameOrSeries]:
        """
        Synonym for :meth:`DataFrame.fillna` with ``method='bfill'``.

        Returns
        -------
        {klass} or None
            Object with missing values filled or None if ``inplace=True``.
        """
        return self.fillna(
            method="bfill", axis=axis, inplace=inplace, limit=limit, downcast=downcast
        )

    backfill = bfill

    @doc(klass=_shared_doc_kwargs["klass"])
    def replace(
        self,
        to_replace=None,
        value=None,
        inplace: bool_t = False,
        limit: Optional[int] = None,
        regex=False,
        method="pad",
    ):
        """
        Replace values given in `to_replace` with `value`.

        Values of the {klass} are replaced with other values dynamically.
        This differs from updating with ``.loc`` or ``.iloc``, which require
        you to specify a location to update with some value.

        Parameters
        ----------
        to_replace : str, regex, list, dict, Series, int, float, or None
            How to find the values that will be replaced.

            * numeric, str or regex:

                - numeric: numeric values equal to `to_replace` will be
                  replaced with `value`
                - str: string exactly matching `to_replace` will be replaced
                  with `value`
                - regex: regexs matching `to_replace` will be replaced with
                  `value`

            * list of str, regex, or numeric:

                - First, if `to_replace` and `value` are both lists, they
                  **must** be the same length.
                - Second, if ``regex=True`` then all of the strings in **both**
                  lists will be interpreted as regexs otherwise they will match
                  directly. This doesn't matter much for `value` since there
                  are only a few possible substitution regexes you can use.
                - str, regex and numeric rules apply as above.

            * dict:

                - Dicts can be used to specify different replacement values
                  for different existing values. For example,
                  ``{{'a': 'b', 'y': 'z'}}`` replaces the value 'a' with 'b' and
                  'y' with 'z'. To use a dict in this way the `value`
                  parameter should be `None`.
                - For a DataFrame a dict can specify that different values
                  should be replaced in different columns. For example,
                  ``{{'a': 1, 'b': 'z'}}`` looks for the value 1 in column 'a'
                  and the value 'z' in column 'b' and replaces these values
                  with whatever is specified in `value`. The `value` parameter
                  should not be ``None`` in this case. You can treat this as a
                  special case of passing two lists except that you are
                  specifying the column to search in.
                - For a DataFrame nested dictionaries, e.g.,
                  ``{{'a': {{'b': np.nan}}}}``, are read as follows: look in column
                  'a' for the value 'b' and replace it with NaN. The `value`
                  parameter should be ``None`` to use a nested dict in this
                  way. You can nest regular expressions as well. Note that
                  column names (the top-level dictionary keys in a nested
                  dictionary) **cannot** be regular expressions.

            * None:

                - This means that the `regex` argument must be a string,
                  compiled regular expression, or list, dict, ndarray or
                  Series of such elements. If `value` is also ``None`` then
                  this **must** be a nested dictionary or Series.

            See the examples section for examples of each of these.
        value : scalar, dict, list, str, regex, default None
            Value to replace any values matching `to_replace` with.
            For a DataFrame a dict of values can be used to specify which
            value to use for each column (columns not in the dict will not be
            filled). Regular expressions, strings and lists or dicts of such
            objects are also allowed.
        inplace : bool, default False
            If True, in place. Note: this will modify any
            other views on this object (e.g. a column from a DataFrame).
            Returns the caller if this is True.
        limit : int or None, default None
            Maximum size gap to forward or backward fill.
        regex : bool or same types as `to_replace`, default False
            Whether to interpret `to_replace` and/or `value` as regular
            expressions. If this is ``True`` then `to_replace` *must* be a
            string. Alternatively, this could be a regular expression or a
            list, dict, or array of regular expressions in which case
            `to_replace` must be ``None``.
        method : {{'pad', 'ffill', 'bfill', `None`}}
            The method to use when for replacement, when `to_replace` is a
            scalar, list or tuple and `value` is ``None``.

        Returns
        -------
        {klass} or None
            Object after replacement or None if ``inplace=True``.

        Raises
        ------
        AssertionError
            * If `regex` is not a ``bool`` and `to_replace` is not
              ``None``.

        TypeError
            * If `to_replace` is not a scalar, array-like, ``dict``, or ``None``
            * If `to_replace` is a ``dict`` and `value` is not a ``list``,
              ``dict``, ``ndarray``, or ``Series``
            * If `to_replace` is ``None`` and `regex` is not compilable
              into a regular expression or is a list, dict, ndarray, or
              Series.
            * When replacing multiple ``bool`` or ``datetime64`` objects and
              the arguments to `to_replace` does not match the type of the
              value being replaced

        ValueError
            * If a ``list`` or an ``ndarray`` is passed to `to_replace` and
              `value` but they are not the same length.

        See Also
        --------
        {klass}.fillna : Fill NA values.
        {klass}.where : Replace values based on boolean condition.
        Series.str.replace : Simple string replacement.

        Notes
        -----
        * Regex substitution is performed under the hood with ``re.sub``. The
          rules for substitution for ``re.sub`` are the same.
        * Regular expressions will only substitute on strings, meaning you
          cannot provide, for example, a regular expression matching floating
          point numbers and expect the columns in your frame that have a
          numeric dtype to be matched. However, if those floating point
          numbers *are* strings, then you can do this.
        * This method has *a lot* of options. You are encouraged to experiment
          and play with this method to gain intuition about how it works.
        * When dict is used as the `to_replace` value, it is like
          key(s) in the dict are the to_replace part and
          value(s) in the dict are the value parameter.

        Examples
        --------

        **Scalar `to_replace` and `value`**

        >>> s = pd.Series([0, 1, 2, 3, 4])
        >>> s.replace(0, 5)
        0    5
        1    1
        2    2
        3    3
        4    4
        dtype: int64

        >>> df = pd.DataFrame({{'A': [0, 1, 2, 3, 4],
        ...                    'B': [5, 6, 7, 8, 9],
        ...                    'C': ['a', 'b', 'c', 'd', 'e']}})
        >>> df.replace(0, 5)
           A  B  C
        0  5  5  a
        1  1  6  b
        2  2  7  c
        3  3  8  d
        4  4  9  e

        **List-like `to_replace`**

        >>> df.replace([0, 1, 2, 3], 4)
           A  B  C
        0  4  5  a
        1  4  6  b
        2  4  7  c
        3  4  8  d
        4  4  9  e

        >>> df.replace([0, 1, 2, 3], [4, 3, 2, 1])
           A  B  C
        0  4  5  a
        1  3  6  b
        2  2  7  c
        3  1  8  d
        4  4  9  e

        >>> s.replace([1, 2], method='bfill')
        0    0
        1    3
        2    3
        3    3
        4    4
        dtype: int64

        **dict-like `to_replace`**

        >>> df.replace({{0: 10, 1: 100}})
             A  B  C
        0   10  5  a
        1  100  6  b
        2    2  7  c
        3    3  8  d
        4    4  9  e

        >>> df.replace({{'A': 0, 'B': 5}}, 100)
             A    B  C
        0  100  100  a
        1    1    6  b
        2    2    7  c
        3    3    8  d
        4    4    9  e

        >>> df.replace({{'A': {{0: 100, 4: 400}}}})
             A  B  C
        0  100  5  a
        1    1  6  b
        2    2  7  c
        3    3  8  d
        4  400  9  e

        **Regular expression `to_replace`**

        >>> df = pd.DataFrame({{'A': ['bat', 'foo', 'bait'],
        ...                    'B': ['abc', 'bar', 'xyz']}})
        >>> df.replace(to_replace=r'^ba.$', value='new', regex=True)
              A    B
        0   new  abc
        1   foo  new
        2  bait  xyz

        >>> df.replace({{'A': r'^ba.$'}}, {{'A': 'new'}}, regex=True)
              A    B
        0   new  abc
        1   foo  bar
        2  bait  xyz

        >>> df.replace(regex=r'^ba.$', value='new')
              A    B
        0   new  abc
        1   foo  new
        2  bait  xyz

        >>> df.replace(regex={{r'^ba.$': 'new', 'foo': 'xyz'}})
              A    B
        0   new  abc
        1   xyz  new
        2  bait  xyz

        >>> df.replace(regex=[r'^ba.$', 'foo'], value='new')
              A    B
        0   new  abc
        1   new  new
        2  bait  xyz

        Compare the behavior of ``s.replace({{'a': None}})`` and
        ``s.replace('a', None)`` to understand the peculiarities
        of the `to_replace` parameter:

        >>> s = pd.Series([10, 'a', 'a', 'b', 'a'])

        When one uses a dict as the `to_replace` value, it is like the
        value(s) in the dict are equal to the `value` parameter.
        ``s.replace({{'a': None}})`` is equivalent to
        ``s.replace(to_replace={{'a': None}}, value=None, method=None)``:

        >>> s.replace({{'a': None}})
        0      10
        1    None
        2    None
        3       b
        4    None
        dtype: object

        When ``value=None`` and `to_replace` is a scalar, list or
        tuple, `replace` uses the method parameter (default 'pad') to do the
        replacement. So this is why the 'a' values are being replaced by 10
        in rows 1 and 2 and 'b' in row 4 in this case.
        The command ``s.replace('a', None)`` is actually equivalent to
        ``s.replace(to_replace='a', value=None, method='pad')``:

        >>> s.replace('a', None)
        0    10
        1    10
        2    10
        3     b
        4     b
        dtype: object
        """
        if not (
            is_scalar(to_replace)
            or is_re_compilable(to_replace)
            or is_list_like(to_replace)
        ):
            raise TypeError(
                "Expecting 'to_replace' to be either a scalar, array-like, "
                "dict or None, got invalid type "
                f"{repr(type(to_replace).__name__)}"
            )

        inplace = validate_bool_kwarg(inplace, "inplace")
        if not is_bool(regex) and to_replace is not None:
            raise ValueError("'to_replace' must be 'None' if 'regex' is not a bool")

        if value is None:
            # passing a single value that is scalar like
            # when value is None (GH5319), for compat
            if not is_dict_like(to_replace) and not is_dict_like(regex):
                to_replace = [to_replace]

            if isinstance(to_replace, (tuple, list)):
                if isinstance(self, ABCDataFrame):
                    return self.apply(
                        _single_replace, args=(to_replace, method, inplace, limit)
                    )
                self = cast("Series", self)
                return _single_replace(self, to_replace, method, inplace, limit)

            if not is_dict_like(to_replace):
                if not is_dict_like(regex):
                    raise TypeError(
                        'If "to_replace" and "value" are both None '
                        'and "to_replace" is not a list, then '
                        "regex must be a mapping"
                    )
                to_replace = regex
                regex = True

            items = list(to_replace.items())
            if items:
                keys, values = zip(*items)
            else:
                keys, values = ([], [])

            are_mappings = [is_dict_like(v) for v in values]

            if any(are_mappings):
                if not all(are_mappings):
                    raise TypeError(
                        "If a nested mapping is passed, all values "
                        "of the top level mapping must be mappings"
                    )
                # passed a nested dict/Series
                to_rep_dict = {}
                value_dict = {}

                for k, v in items:
                    keys, values = list(zip(*v.items())) or ([], [])

                    to_rep_dict[k] = list(keys)
                    value_dict[k] = list(values)

                to_replace, value = to_rep_dict, value_dict
            else:
                to_replace, value = keys, values

            return self.replace(
                to_replace, value, inplace=inplace, limit=limit, regex=regex
            )
        else:

            # need a non-zero len on all axes
            if not self.size:
                if inplace:
                    return
                return self.copy()

            if is_dict_like(to_replace):
                if is_dict_like(value):  # {'A' : NA} -> {'A' : 0}
                    # Note: Checking below for `in foo.keys()` instead of
                    #  `in foo` is needed for when we have a Series and not dict
                    mapping = {
                        col: (to_replace[col], value[col])
                        for col in to_replace.keys()
                        if col in value.keys() and col in self
                    }
                    return self._replace_columnwise(mapping, inplace, regex)

                # {'A': NA} -> 0
                elif not is_list_like(value):
                    # Operate column-wise
                    if self.ndim == 1:
                        raise ValueError(
                            "Series.replace cannot use dict-like to_replace "
                            "and non-None value"
                        )
                    mapping = {
                        col: (to_rep, value) for col, to_rep in to_replace.items()
                    }
                    return self._replace_columnwise(mapping, inplace, regex)
                else:
                    raise TypeError("value argument must be scalar, dict, or Series")

            elif is_list_like(to_replace):  # [NA, ''] -> [0, 'missing']
                if is_list_like(value):
                    if len(to_replace) != len(value):
                        raise ValueError(
                            f"Replacement lists must match in length. "
                            f"Expecting {len(to_replace)} got {len(value)} "
                        )
                    self._consolidate_inplace()
                    new_data = self._mgr.replace_list(
                        src_list=to_replace,
                        dest_list=value,
                        inplace=inplace,
                        regex=regex,
                    )

                else:  # [NA, ''] -> 0
                    new_data = self._mgr.replace(
                        to_replace=to_replace, value=value, inplace=inplace, regex=regex
                    )
            elif to_replace is None:
                if not (
                    is_re_compilable(regex)
                    or is_list_like(regex)
                    or is_dict_like(regex)
                ):
                    raise TypeError(
                        f"'regex' must be a string or a compiled regular expression "
                        f"or a list or dict of strings or regular expressions, "
                        f"you passed a {repr(type(regex).__name__)}"
                    )
                return self.replace(
                    regex, value, inplace=inplace, limit=limit, regex=True
                )
            else:

                # dest iterable dict-like
                if is_dict_like(value):  # NA -> {'A' : 0, 'B' : -1}
                    # Operate column-wise
                    if self.ndim == 1:
                        raise ValueError(
                            "Series.replace cannot use dict-value and "
                            "non-None to_replace"
                        )
                    mapping = {col: (to_replace, val) for col, val in value.items()}
                    return self._replace_columnwise(mapping, inplace, regex)

                elif not is_list_like(value):  # NA -> 0
                    new_data = self._mgr.replace(
                        to_replace=to_replace, value=value, inplace=inplace, regex=regex
                    )
                else:
                    raise TypeError(
                        f'Invalid "to_replace" type: {repr(type(to_replace).__name__)}'
                    )

        result = self._constructor(new_data)
        if inplace:
            return self._update_inplace(result)
        else:
            return result.__finalize__(self, method="replace")

    def interpolate(
        self: FrameOrSeries,
        method: str = "linear",
        axis: Axis = 0,
        limit: Optional[int] = None,
        inplace: bool_t = False,
        limit_direction: Optional[str] = None,
        limit_area: Optional[str] = None,
        downcast: Optional[str] = None,
        **kwargs,
    ) -> Optional[FrameOrSeries]:
        """
        Fill NaN values using an interpolation method.

        Please note that only ``method='linear'`` is supported for
        DataFrame/Series with a MultiIndex.

        Parameters
        ----------
        method : str, default 'linear'
            Interpolation technique to use. One of:

            * 'linear': Ignore the index and treat the values as equally
              spaced. This is the only method supported on MultiIndexes.
            * 'time': Works on daily and higher resolution data to interpolate
              given length of interval.
            * 'index', 'values': use the actual numerical values of the index.
            * 'pad': Fill in NaNs using existing values.
            * 'nearest', 'zero', 'slinear', 'quadratic', 'cubic', 'spline',
              'barycentric', 'polynomial': Passed to
              `scipy.interpolate.interp1d`. These methods use the numerical
              values of the index.  Both 'polynomial' and 'spline' require that
              you also specify an `order` (int), e.g.
              ``df.interpolate(method='polynomial', order=5)``.
            * 'krogh', 'piecewise_polynomial', 'spline', 'pchip', 'akima',
              'cubicspline': Wrappers around the SciPy interpolation methods of
              similar names. See `Notes`.
            * 'from_derivatives': Refers to
              `scipy.interpolate.BPoly.from_derivatives` which
              replaces 'piecewise_polynomial' interpolation method in
              scipy 0.18.

        axis : {{0 or 'index', 1 or 'columns', None}}, default None
            Axis to interpolate along.
        limit : int, optional
            Maximum number of consecutive NaNs to fill. Must be greater than
            0.
        inplace : bool, default False
            Update the data in place if possible.
        limit_direction : {{'forward', 'backward', 'both'}}, Optional
            Consecutive NaNs will be filled in this direction.

            If limit is specified:
                * If 'method' is 'pad' or 'ffill', 'limit_direction' must be 'forward'.
                * If 'method' is 'backfill' or 'bfill', 'limit_direction' must be
                  'backwards'.

            If 'limit' is not specified:
                * If 'method' is 'backfill' or 'bfill', the default is 'backward'
                * else the default is 'forward'

            .. versionchanged:: 1.1.0
                raises ValueError if `limit_direction` is 'forward' or 'both' and
                    method is 'backfill' or 'bfill'.
                raises ValueError if `limit_direction` is 'backward' or 'both' and
                    method is 'pad' or 'ffill'.

        limit_area : {{`None`, 'inside', 'outside'}}, default None
            If limit is specified, consecutive NaNs will be filled with this
            restriction.

            * ``None``: No fill restriction.
            * 'inside': Only fill NaNs surrounded by valid values
              (interpolate).
            * 'outside': Only fill NaNs outside valid values (extrapolate).

        downcast : optional, 'infer' or None, defaults to None
            Downcast dtypes if possible.
        ``**kwargs`` : optional
            Keyword arguments to pass on to the interpolating function.

        Returns
        -------
        Series or DataFrame or None
            Returns the same object type as the caller, interpolated at
            some or all ``NaN`` values or None if ``inplace=True``.

        See Also
        --------
        fillna : Fill missing values using different methods.
        scipy.interpolate.Akima1DInterpolator : Piecewise cubic polynomials
            (Akima interpolator).
        scipy.interpolate.BPoly.from_derivatives : Piecewise polynomial in the
            Bernstein basis.
        scipy.interpolate.interp1d : Interpolate a 1-D function.
        scipy.interpolate.KroghInterpolator : Interpolate polynomial (Krogh
            interpolator).
        scipy.interpolate.PchipInterpolator : PCHIP 1-d monotonic cubic
            interpolation.
        scipy.interpolate.CubicSpline : Cubic spline data interpolator.

        Notes
        -----
        The 'krogh', 'piecewise_polynomial', 'spline', 'pchip' and 'akima'
        methods are wrappers around the respective SciPy implementations of
        similar names. These use the actual numerical values of the index.
        For more information on their behavior, see the
        `SciPy documentation
        <https://docs.scipy.org/doc/scipy/reference/interpolate.html#univariate-interpolation>`__
        and `SciPy tutorial
        <https://docs.scipy.org/doc/scipy/reference/tutorial/interpolate.html>`__.

        Examples
        --------
        Filling in ``NaN`` in a :class:`~pandas.Series` via linear
        interpolation.

        >>> s = pd.Series([0, 1, np.nan, 3])
        >>> s
        0    0.0
        1    1.0
        2    NaN
        3    3.0
        dtype: float64
        >>> s.interpolate()
        0    0.0
        1    1.0
        2    2.0
        3    3.0
        dtype: float64

        Filling in ``NaN`` in a Series by padding, but filling at most two
        consecutive ``NaN`` at a time.

        >>> s = pd.Series([np.nan, "single_one", np.nan,
        ...                "fill_two_more", np.nan, np.nan, np.nan,
        ...                4.71, np.nan])
        >>> s
        0              NaN
        1       single_one
        2              NaN
        3    fill_two_more
        4              NaN
        5              NaN
        6              NaN
        7             4.71
        8              NaN
        dtype: object
        >>> s.interpolate(method='pad', limit=2)
        0              NaN
        1       single_one
        2       single_one
        3    fill_two_more
        4    fill_two_more
        5    fill_two_more
        6              NaN
        7             4.71
        8             4.71
        dtype: object

        Filling in ``NaN`` in a Series via polynomial interpolation or splines:
        Both 'polynomial' and 'spline' methods require that you also specify
        an ``order`` (int).

        >>> s = pd.Series([0, 2, np.nan, 8])
        >>> s.interpolate(method='polynomial', order=2)
        0    0.000000
        1    2.000000
        2    4.666667
        3    8.000000
        dtype: float64

        Fill the DataFrame forward (that is, going down) along each column
        using linear interpolation.

        Note how the last entry in column 'a' is interpolated differently,
        because there is no entry after it to use for interpolation.
        Note how the first entry in column 'b' remains ``NaN``, because there
        is no entry before it to use for interpolation.

        >>> df = pd.DataFrame([(0.0, np.nan, -1.0, 1.0),
        ...                    (np.nan, 2.0, np.nan, np.nan),
        ...                    (2.0, 3.0, np.nan, 9.0),
        ...                    (np.nan, 4.0, -4.0, 16.0)],
        ...                   columns=list('abcd'))
        >>> df
             a    b    c     d
        0  0.0  NaN -1.0   1.0
        1  NaN  2.0  NaN   NaN
        2  2.0  3.0  NaN   9.0
        3  NaN  4.0 -4.0  16.0
        >>> df.interpolate(method='linear', limit_direction='forward', axis=0)
             a    b    c     d
        0  0.0  NaN -1.0   1.0
        1  1.0  2.0 -2.0   5.0
        2  2.0  3.0 -3.0   9.0
        3  2.0  4.0 -4.0  16.0

        Using polynomial interpolation.

        >>> df['d'].interpolate(method='polynomial', order=2)
        0     1.0
        1     4.0
        2     9.0
        3    16.0
        Name: d, dtype: float64
        """
        inplace = validate_bool_kwarg(inplace, "inplace")

        axis = self._get_axis_number(axis)

        fillna_methods = ["ffill", "bfill", "pad", "backfill"]
        should_transpose = axis == 1 and method not in fillna_methods

        obj = self.T if should_transpose else self

        if obj.empty:
            return self.copy()

        if method not in fillna_methods:
            axis = self._info_axis_number

        if isinstance(obj.index, MultiIndex) and method != "linear":
            raise ValueError(
                "Only `method=linear` interpolation is supported on MultiIndexes."
            )

        # Set `limit_direction` depending on `method`
        if limit_direction is None:
            limit_direction = (
                "backward" if method in ("backfill", "bfill") else "forward"
            )
        else:
            if method in ("pad", "ffill") and limit_direction != "forward":
                raise ValueError(
                    f"`limit_direction` must be 'forward' for method `{method}`"
                )
            if method in ("backfill", "bfill") and limit_direction != "backward":
                raise ValueError(
                    f"`limit_direction` must be 'backward' for method `{method}`"
                )

        if obj.ndim == 2 and np.all(obj.dtypes == np.dtype(object)):
            raise TypeError(
                "Cannot interpolate with all object-dtype columns "
                "in the DataFrame. Try setting at least one "
                "column to a numeric dtype."
            )

        # create/use the index
        if method == "linear":
            # prior default
            index = np.arange(len(obj.index))
        else:
            index = obj.index
            methods = {"index", "values", "nearest", "time"}
            is_numeric_or_datetime = (
                is_numeric_dtype(index.dtype)
                or is_datetime64_any_dtype(index.dtype)
                or is_timedelta64_dtype(index.dtype)
            )
            if method not in methods and not is_numeric_or_datetime:
                raise ValueError(
                    "Index column must be numeric or datetime type when "
                    f"using {method} method other than linear. "
                    "Try setting a numeric or datetime index column before "
                    "interpolating."
                )

        if isna(index).any():
            raise NotImplementedError(
                "Interpolation with NaNs in the index "
                "has not been implemented. Try filling "
                "those NaNs before interpolating."
            )
        new_data = obj._mgr.interpolate(
            method=method,
            axis=axis,
            index=index,
            limit=limit,
            limit_direction=limit_direction,
            limit_area=limit_area,
            inplace=inplace,
            downcast=downcast,
            **kwargs,
        )

        result = self._constructor(new_data)
        if should_transpose:
            result = result.T
        if inplace:
            return self._update_inplace(result)
        else:
            return result.__finalize__(self, method="interpolate")

    # ----------------------------------------------------------------------
    # Timeseries methods Methods

    def asof(self, where, subset=None):
        """
        Return the last row(s) without any NaNs before `where`.

        The last row (for each element in `where`, if list) without any
        NaN is taken.
        In case of a :class:`~pandas.DataFrame`, the last row without NaN
        considering only the subset of columns (if not `None`)

        If there is no good value, NaN is returned for a Series or
        a Series of NaN values for a DataFrame

        Parameters
        ----------
        where : date or array-like of dates
            Date(s) before which the last row(s) are returned.
        subset : str or array-like of str, default `None`
            For DataFrame, if not `None`, only use these columns to
            check for NaNs.

        Returns
        -------
        scalar, Series, or DataFrame

            The return can be:

            * scalar : when `self` is a Series and `where` is a scalar
            * Series: when `self` is a Series and `where` is an array-like,
              or when `self` is a DataFrame and `where` is a scalar
            * DataFrame : when `self` is a DataFrame and `where` is an
              array-like

            Return scalar, Series, or DataFrame.

        See Also
        --------
        merge_asof : Perform an asof merge. Similar to left join.

        Notes
        -----
        Dates are assumed to be sorted. Raises if this is not the case.

        Examples
        --------
        A Series and a scalar `where`.

        >>> s = pd.Series([1, 2, np.nan, 4], index=[10, 20, 30, 40])
        >>> s
        10    1.0
        20    2.0
        30    NaN
        40    4.0
        dtype: float64

        >>> s.asof(20)
        2.0

        For a sequence `where`, a Series is returned. The first value is
        NaN, because the first element of `where` is before the first
        index value.

        >>> s.asof([5, 20])
        5     NaN
        20    2.0
        dtype: float64

        Missing values are not considered. The following is ``2.0``, not
        NaN, even though NaN is at the index location for ``30``.

        >>> s.asof(30)
        2.0

        Take all columns into consideration

        >>> df = pd.DataFrame({'a': [10, 20, 30, 40, 50],
        ...                    'b': [None, None, None, None, 500]},
        ...                   index=pd.DatetimeIndex(['2018-02-27 09:01:00',
        ...                                           '2018-02-27 09:02:00',
        ...                                           '2018-02-27 09:03:00',
        ...                                           '2018-02-27 09:04:00',
        ...                                           '2018-02-27 09:05:00']))
        >>> df.asof(pd.DatetimeIndex(['2018-02-27 09:03:30',
        ...                           '2018-02-27 09:04:30']))
                              a   b
        2018-02-27 09:03:30 NaN NaN
        2018-02-27 09:04:30 NaN NaN

        Take a single column into consideration

        >>> df.asof(pd.DatetimeIndex(['2018-02-27 09:03:30',
        ...                           '2018-02-27 09:04:30']),
        ...         subset=['a'])
                                 a   b
        2018-02-27 09:03:30   30.0 NaN
        2018-02-27 09:04:30   40.0 NaN
        """
        if isinstance(where, str):
            where = Timestamp(where)

        if not self.index.is_monotonic:
            raise ValueError("asof requires a sorted index")

        is_series = isinstance(self, ABCSeries)
        if is_series:
            if subset is not None:
                raise ValueError("subset is not valid for Series")
        else:
            if subset is None:
                subset = self.columns
            if not is_list_like(subset):
                subset = [subset]

        is_list = is_list_like(where)
        if not is_list:
            start = self.index[0]
            if isinstance(self.index, PeriodIndex):
                where = Period(where, freq=self.index.freq)

            if where < start:
                if not is_series:
                    return self._constructor_sliced(
                        index=self.columns, name=where, dtype=np.float64
                    )
                return np.nan

            # It's always much faster to use a *while* loop here for
            # Series than pre-computing all the NAs. However a
            # *while* loop is extremely expensive for DataFrame
            # so we later pre-compute all the NAs and use the same
            # code path whether *where* is a scalar or list.
            # See PR: https://github.com/pandas-dev/pandas/pull/14476
            if is_series:
                loc = self.index.searchsorted(where, side="right")
                if loc > 0:
                    loc -= 1

                values = self._values
                while loc > 0 and isna(values[loc]):
                    loc -= 1
                return values[loc]

        if not isinstance(where, Index):
            where = Index(where) if is_list else Index([where])

        nulls = self.isna() if is_series else self[subset].isna().any(1)
        if nulls.all():
            if is_series:
                self = cast("Series", self)
                return self._constructor(np.nan, index=where, name=self.name)
            elif is_list:
                self = cast("DataFrame", self)
                return self._constructor(np.nan, index=where, columns=self.columns)
            else:
                self = cast("DataFrame", self)
                return self._constructor_sliced(
                    np.nan, index=self.columns, name=where[0]
                )

        locs = self.index.asof_locs(where, ~(nulls._values))

        # mask the missing
        missing = locs == -1
        data = self.take(locs)
        data.index = where
        data.loc[missing] = np.nan
        return data if is_list else data.iloc[-1]

    # ----------------------------------------------------------------------
    # Action Methods

    @doc(klass=_shared_doc_kwargs["klass"])
    def isna(self: FrameOrSeries) -> FrameOrSeries:
        """
        Detect missing values.

        Return a boolean same-sized object indicating if the values are NA.
        NA values, such as None or :attr:`numpy.NaN`, gets mapped to True
        values.
        Everything else gets mapped to False values. Characters such as empty
        strings ``''`` or :attr:`numpy.inf` are not considered NA values
        (unless you set ``pandas.options.mode.use_inf_as_na = True``).

        Returns
        -------
        {klass}
            Mask of bool values for each element in {klass} that
            indicates whether an element is an NA value.

        See Also
        --------
        {klass}.isnull : Alias of isna.
        {klass}.notna : Boolean inverse of isna.
        {klass}.dropna : Omit axes labels with missing values.
        isna : Top-level isna.

        Examples
        --------
        Show which entries in a DataFrame are NA.

        >>> df = pd.DataFrame(dict(age=[5, 6, np.NaN],
        ...                    born=[pd.NaT, pd.Timestamp('1939-05-27'),
        ...                             pd.Timestamp('1940-04-25')],
        ...                    name=['Alfred', 'Batman', ''],
        ...                    toy=[None, 'Batmobile', 'Joker']))
        >>> df
           age       born    name        toy
        0  5.0        NaT  Alfred       None
        1  6.0 1939-05-27  Batman  Batmobile
        2  NaN 1940-04-25              Joker

        >>> df.isna()
             age   born   name    toy
        0  False   True  False   True
        1  False  False  False  False
        2   True  False  False  False

        Show which entries in a Series are NA.

        >>> ser = pd.Series([5, 6, np.NaN])
        >>> ser
        0    5.0
        1    6.0
        2    NaN
        dtype: float64

        >>> ser.isna()
        0    False
        1    False
        2     True
        dtype: bool
        """
        return isna(self).__finalize__(self, method="isna")

    @doc(isna, klass=_shared_doc_kwargs["klass"])
    def isnull(self: FrameOrSeries) -> FrameOrSeries:
        return isna(self).__finalize__(self, method="isnull")

    @doc(klass=_shared_doc_kwargs["klass"])
    def notna(self: FrameOrSeries) -> FrameOrSeries:
        """
        Detect existing (non-missing) values.

        Return a boolean same-sized object indicating if the values are not NA.
        Non-missing values get mapped to True. Characters such as empty
        strings ``''`` or :attr:`numpy.inf` are not considered NA values
        (unless you set ``pandas.options.mode.use_inf_as_na = True``).
        NA values, such as None or :attr:`numpy.NaN`, get mapped to False
        values.

        Returns
        -------
        {klass}
            Mask of bool values for each element in {klass} that
            indicates whether an element is not an NA value.

        See Also
        --------
        {klass}.notnull : Alias of notna.
        {klass}.isna : Boolean inverse of notna.
        {klass}.dropna : Omit axes labels with missing values.
        notna : Top-level notna.

        Examples
        --------
        Show which entries in a DataFrame are not NA.

        >>> df = pd.DataFrame(dict(age=[5, 6, np.NaN],
        ...                    born=[pd.NaT, pd.Timestamp('1939-05-27'),
        ...                             pd.Timestamp('1940-04-25')],
        ...                    name=['Alfred', 'Batman', ''],
        ...                    toy=[None, 'Batmobile', 'Joker']))
        >>> df
           age       born    name        toy
        0  5.0        NaT  Alfred       None
        1  6.0 1939-05-27  Batman  Batmobile
        2  NaN 1940-04-25              Joker

        >>> df.notna()
             age   born  name    toy
        0   True  False  True  False
        1   True   True  True   True
        2  False   True  True   True

        Show which entries in a Series are not NA.

        >>> ser = pd.Series([5, 6, np.NaN])
        >>> ser
        0    5.0
        1    6.0
        2    NaN
        dtype: float64

        >>> ser.notna()
        0     True
        1     True
        2    False
        dtype: bool
        """
        return notna(self).__finalize__(self, method="notna")

    @doc(notna, klass=_shared_doc_kwargs["klass"])
    def notnull(self: FrameOrSeries) -> FrameOrSeries:
        return notna(self).__finalize__(self, method="notnull")

    def _clip_with_scalar(self, lower, upper, inplace: bool_t = False):
        if (lower is not None and np.any(isna(lower))) or (
            upper is not None and np.any(isna(upper))
        ):
            raise ValueError("Cannot use an NA value as a clip threshold")

        result = self
        mask = isna(self._values)

        with np.errstate(all="ignore"):
            if upper is not None:
                subset = self.to_numpy() <= upper
                result = result.where(subset, upper, axis=None, inplace=False)
            if lower is not None:
                subset = self.to_numpy() >= lower
                result = result.where(subset, lower, axis=None, inplace=False)

        if np.any(mask):
            result[mask] = np.nan

        if inplace:
            return self._update_inplace(result)
        else:
            return result

    def _clip_with_one_bound(self, threshold, method, axis, inplace):

        if axis is not None:
            axis = self._get_axis_number(axis)

        # method is self.le for upper bound and self.ge for lower bound
        if is_scalar(threshold) and is_number(threshold):
            if method.__name__ == "le":
                return self._clip_with_scalar(None, threshold, inplace=inplace)
            return self._clip_with_scalar(threshold, None, inplace=inplace)

        subset = method(threshold, axis=axis) | isna(self)

        # GH #15390
        # In order for where method to work, the threshold must
        # be transformed to NDFrame from other array like structure.
        if (not isinstance(threshold, ABCSeries)) and is_list_like(threshold):
            if isinstance(self, ABCSeries):
                threshold = self._constructor(threshold, index=self.index)
            else:
                threshold = align_method_FRAME(self, threshold, axis, flex=None)[1]
        return self.where(subset, threshold, axis=axis, inplace=inplace)

    def clip(
        self: FrameOrSeries,
        lower=None,
        upper=None,
        axis=None,
        inplace: bool_t = False,
        *args,
        **kwargs,
    ) -> FrameOrSeries:
        """
        Trim values at input threshold(s).

        Assigns values outside boundary to boundary values. Thresholds
        can be singular values or array like, and in the latter case
        the clipping is performed element-wise in the specified axis.

        Parameters
        ----------
        lower : float or array_like, default None
            Minimum threshold value. All values below this
            threshold will be set to it.
        upper : float or array_like, default None
            Maximum threshold value. All values above this
            threshold will be set to it.
        axis : int or str axis name, optional
            Align object with lower and upper along the given axis.
        inplace : bool, default False
            Whether to perform the operation in place on the data.
        *args, **kwargs
            Additional keywords have no effect but might be accepted
            for compatibility with numpy.

        Returns
        -------
        Series or DataFrame or None
            Same type as calling object with the values outside the
            clip boundaries replaced or None if ``inplace=True``.

        See Also
        --------
        Series.clip : Trim values at input threshold in series.
        DataFrame.clip : Trim values at input threshold in dataframe.
        numpy.clip : Clip (limit) the values in an array.

        Examples
        --------
        >>> data = {'col_0': [9, -3, 0, -1, 5], 'col_1': [-2, -7, 6, 8, -5]}
        >>> df = pd.DataFrame(data)
        >>> df
           col_0  col_1
        0      9     -2
        1     -3     -7
        2      0      6
        3     -1      8
        4      5     -5

        Clips per column using lower and upper thresholds:

        >>> df.clip(-4, 6)
           col_0  col_1
        0      6     -2
        1     -3     -4
        2      0      6
        3     -1      6
        4      5     -4

        Clips using specific lower and upper thresholds per column element:

        >>> t = pd.Series([2, -4, -1, 6, 3])
        >>> t
        0    2
        1   -4
        2   -1
        3    6
        4    3
        dtype: int64

        >>> df.clip(t, t + 4, axis=0)
           col_0  col_1
        0      6      2
        1     -3     -4
        2      0      3
        3      6      8
        4      5      3
        """
        inplace = validate_bool_kwarg(inplace, "inplace")

        axis = nv.validate_clip_with_axis(axis, args, kwargs)
        if axis is not None:
            axis = self._get_axis_number(axis)

        # GH 17276
        # numpy doesn't like NaN as a clip value
        # so ignore
        # GH 19992
        # numpy doesn't drop a list-like bound containing NaN
        if not is_list_like(lower) and np.any(isna(lower)):
            lower = None
        if not is_list_like(upper) and np.any(isna(upper)):
            upper = None

        # GH 2747 (arguments were reversed)
        if lower is not None and upper is not None:
            if is_scalar(lower) and is_scalar(upper):
                lower, upper = min(lower, upper), max(lower, upper)

        # fast-path for scalars
        if (lower is None or (is_scalar(lower) and is_number(lower))) and (
            upper is None or (is_scalar(upper) and is_number(upper))
        ):
            return self._clip_with_scalar(lower, upper, inplace=inplace)

        result = self
        if lower is not None:
            result = result._clip_with_one_bound(
                lower, method=self.ge, axis=axis, inplace=inplace
            )
        if upper is not None:
            if inplace:
                result = self
            result = result._clip_with_one_bound(
                upper, method=self.le, axis=axis, inplace=inplace
            )

        return result

    def asfreq(
        self: FrameOrSeries,
        freq,
        method=None,
        how: Optional[str] = None,
        normalize: bool_t = False,
        fill_value=None,
    ) -> FrameOrSeries:
        """
        Convert TimeSeries to specified frequency.

        Optionally provide filling method to pad/backfill missing values.

        Returns the original data conformed to a new index with the specified
        frequency. ``resample`` is more appropriate if an operation, such as
        summarization, is necessary to represent the data at the new frequency.

        Parameters
        ----------
        freq : DateOffset or str
            Frequency DateOffset or string.
        method : {'backfill'/'bfill', 'pad'/'ffill'}, default None
            Method to use for filling holes in reindexed Series (note this
            does not fill NaNs that already were present):

            * 'pad' / 'ffill': propagate last valid observation forward to next
              valid
            * 'backfill' / 'bfill': use NEXT valid observation to fill.
        how : {'start', 'end'}, default end
            For PeriodIndex only (see PeriodIndex.asfreq).
        normalize : bool, default False
            Whether to reset output index to midnight.
        fill_value : scalar, optional
            Value to use for missing values, applied during upsampling (note
            this does not fill NaNs that already were present).

        Returns
        -------
        Same type as caller
            Object converted to the specified frequency.

        See Also
        --------
        reindex : Conform DataFrame to new index with optional filling logic.

        Notes
        -----
        To learn more about the frequency strings, please see `this link
        <https://pandas.pydata.org/pandas-docs/stable/user_guide/timeseries.html#offset-aliases>`__.

        Examples
        --------
        Start by creating a series with 4 one minute timestamps.

        >>> index = pd.date_range('1/1/2000', periods=4, freq='T')
        >>> series = pd.Series([0.0, None, 2.0, 3.0], index=index)
        >>> df = pd.DataFrame({'s':series})
        >>> df
                               s
        2000-01-01 00:00:00    0.0
        2000-01-01 00:01:00    NaN
        2000-01-01 00:02:00    2.0
        2000-01-01 00:03:00    3.0

        Upsample the series into 30 second bins.

        >>> df.asfreq(freq='30S')
                               s
        2000-01-01 00:00:00    0.0
        2000-01-01 00:00:30    NaN
        2000-01-01 00:01:00    NaN
        2000-01-01 00:01:30    NaN
        2000-01-01 00:02:00    2.0
        2000-01-01 00:02:30    NaN
        2000-01-01 00:03:00    3.0

        Upsample again, providing a ``fill value``.

        >>> df.asfreq(freq='30S', fill_value=9.0)
                               s
        2000-01-01 00:00:00    0.0
        2000-01-01 00:00:30    9.0
        2000-01-01 00:01:00    NaN
        2000-01-01 00:01:30    9.0
        2000-01-01 00:02:00    2.0
        2000-01-01 00:02:30    9.0
        2000-01-01 00:03:00    3.0

        Upsample again, providing a ``method``.

        >>> df.asfreq(freq='30S', method='bfill')
                               s
        2000-01-01 00:00:00    0.0
        2000-01-01 00:00:30    NaN
        2000-01-01 00:01:00    NaN
        2000-01-01 00:01:30    2.0
        2000-01-01 00:02:00    2.0
        2000-01-01 00:02:30    3.0
        2000-01-01 00:03:00    3.0
        """
        from pandas.core.resample import asfreq

        return asfreq(
            self,
            freq,
            method=method,
            how=how,
            normalize=normalize,
            fill_value=fill_value,
        )

    def at_time(
        self: FrameOrSeries, time, asof: bool_t = False, axis=None
    ) -> FrameOrSeries:
        """
        Select values at particular time of day (e.g., 9:30AM).

        Parameters
        ----------
        time : datetime.time or str
        axis : {0 or 'index', 1 or 'columns'}, default 0

            .. versionadded:: 0.24.0

        Returns
        -------
        Series or DataFrame

        Raises
        ------
        TypeError
            If the index is not  a :class:`DatetimeIndex`

        See Also
        --------
        between_time : Select values between particular times of the day.
        first : Select initial periods of time series based on a date offset.
        last : Select final periods of time series based on a date offset.
        DatetimeIndex.indexer_at_time : Get just the index locations for
            values at particular time of the day.

        Examples
        --------
        >>> i = pd.date_range('2018-04-09', periods=4, freq='12H')
        >>> ts = pd.DataFrame({'A': [1, 2, 3, 4]}, index=i)
        >>> ts
                             A
        2018-04-09 00:00:00  1
        2018-04-09 12:00:00  2
        2018-04-10 00:00:00  3
        2018-04-10 12:00:00  4

        >>> ts.at_time('12:00')
                             A
        2018-04-09 12:00:00  2
        2018-04-10 12:00:00  4
        """
        if axis is None:
            axis = self._stat_axis_number
        axis = self._get_axis_number(axis)

        index = self._get_axis(axis)

        if not isinstance(index, DatetimeIndex):
            raise TypeError("Index must be DatetimeIndex")

        indexer = index.indexer_at_time(time, asof=asof)
        return self._take_with_is_copy(indexer, axis=axis)

    def between_time(
        self: FrameOrSeries,
        start_time,
        end_time,
        include_start: bool_t = True,
        include_end: bool_t = True,
        axis=None,
    ) -> FrameOrSeries:
        """
        Select values between particular times of the day (e.g., 9:00-9:30 AM).

        By setting ``start_time`` to be later than ``end_time``,
        you can get the times that are *not* between the two times.

        Parameters
        ----------
        start_time : datetime.time or str
            Initial time as a time filter limit.
        end_time : datetime.time or str
            End time as a time filter limit.
        include_start : bool, default True
            Whether the start time needs to be included in the result.
        include_end : bool, default True
            Whether the end time needs to be included in the result.
        axis : {0 or 'index', 1 or 'columns'}, default 0
            Determine range time on index or columns value.

            .. versionadded:: 0.24.0

        Returns
        -------
        Series or DataFrame
            Data from the original object filtered to the specified dates range.

        Raises
        ------
        TypeError
            If the index is not  a :class:`DatetimeIndex`

        See Also
        --------
        at_time : Select values at a particular time of the day.
        first : Select initial periods of time series based on a date offset.
        last : Select final periods of time series based on a date offset.
        DatetimeIndex.indexer_between_time : Get just the index locations for
            values between particular times of the day.

        Examples
        --------
        >>> i = pd.date_range('2018-04-09', periods=4, freq='1D20min')
        >>> ts = pd.DataFrame({'A': [1, 2, 3, 4]}, index=i)
        >>> ts
                             A
        2018-04-09 00:00:00  1
        2018-04-10 00:20:00  2
        2018-04-11 00:40:00  3
        2018-04-12 01:00:00  4

        >>> ts.between_time('0:15', '0:45')
                             A
        2018-04-10 00:20:00  2
        2018-04-11 00:40:00  3

        You get the times that are *not* between two times by setting
        ``start_time`` later than ``end_time``:

        >>> ts.between_time('0:45', '0:15')
                             A
        2018-04-09 00:00:00  1
        2018-04-12 01:00:00  4
        """
        if axis is None:
            axis = self._stat_axis_number
        axis = self._get_axis_number(axis)

        index = self._get_axis(axis)
        if not isinstance(index, DatetimeIndex):
            raise TypeError("Index must be DatetimeIndex")

        indexer = index.indexer_between_time(
            start_time, end_time, include_start=include_start, include_end=include_end
        )
        return self._take_with_is_copy(indexer, axis=axis)

    def resample(
        self,
        rule,
        axis=0,
        closed: Optional[str] = None,
        label: Optional[str] = None,
        convention: str = "start",
        kind: Optional[str] = None,
        loffset=None,
        base: Optional[int] = None,
        on=None,
        level=None,
        origin: Union[str, TimestampConvertibleTypes] = "start_day",
        offset: Optional[TimedeltaConvertibleTypes] = None,
    ) -> Resampler:
        """
        Resample time-series data.

        Convenience method for frequency conversion and resampling of time
        series. Object must have a datetime-like index (`DatetimeIndex`,
        `PeriodIndex`, or `TimedeltaIndex`), or pass datetime-like values
        to the `on` or `level` keyword.

        Parameters
        ----------
        rule : DateOffset, Timedelta or str
            The offset string or object representing target conversion.
        axis : {0 or 'index', 1 or 'columns'}, default 0
            Which axis to use for up- or down-sampling. For `Series` this
            will default to 0, i.e. along the rows. Must be
            `DatetimeIndex`, `TimedeltaIndex` or `PeriodIndex`.
        closed : {'right', 'left'}, default None
            Which side of bin interval is closed. The default is 'left'
            for all frequency offsets except for 'M', 'A', 'Q', 'BM',
            'BA', 'BQ', and 'W' which all have a default of 'right'.
        label : {'right', 'left'}, default None
            Which bin edge label to label bucket with. The default is 'left'
            for all frequency offsets except for 'M', 'A', 'Q', 'BM',
            'BA', 'BQ', and 'W' which all have a default of 'right'.
        convention : {'start', 'end', 's', 'e'}, default 'start'
            For `PeriodIndex` only, controls whether to use the start or
            end of `rule`.
        kind : {'timestamp', 'period'}, optional, default None
            Pass 'timestamp' to convert the resulting index to a
            `DateTimeIndex` or 'period' to convert it to a `PeriodIndex`.
            By default the input representation is retained.
        loffset : timedelta, default None
            Adjust the resampled time labels.

            .. deprecated:: 1.1.0
                You should add the loffset to the `df.index` after the resample.
                See below.

        base : int, default 0
            For frequencies that evenly subdivide 1 day, the "origin" of the
            aggregated intervals. For example, for '5min' frequency, base could
            range from 0 through 4. Defaults to 0.

            .. deprecated:: 1.1.0
                The new arguments that you should use are 'offset' or 'origin'.

        on : str, optional
            For a DataFrame, column to use instead of index for resampling.
            Column must be datetime-like.
        level : str or int, optional
            For a MultiIndex, level (name or number) to use for
            resampling. `level` must be datetime-like.
        origin : {'epoch', 'start', 'start_day'}, Timestamp or str, default 'start_day'
            The timestamp on which to adjust the grouping. The timezone of origin
            must match the timezone of the index.
            If a timestamp is not used, these values are also supported:

            - 'epoch': `origin` is 1970-01-01
            - 'start': `origin` is the first value of the timeseries
            - 'start_day': `origin` is the first day at midnight of the timeseries

            .. versionadded:: 1.1.0

        offset : Timedelta or str, default is None
            An offset timedelta added to the origin.

            .. versionadded:: 1.1.0

        Returns
        -------
        Resampler object

        See Also
        --------
        groupby : Group by mapping, function, label, or list of labels.
        Series.resample : Resample a Series.
        DataFrame.resample: Resample a DataFrame.

        Notes
        -----
        See the `user guide
        <https://pandas.pydata.org/pandas-docs/stable/user_guide/timeseries.html#resampling>`_
        for more.

        To learn more about the offset strings, please see `this link
        <https://pandas.pydata.org/pandas-docs/stable/user_guide/timeseries.html#dateoffset-objects>`__.

        Examples
        --------
        Start by creating a series with 9 one minute timestamps.

        >>> index = pd.date_range('1/1/2000', periods=9, freq='T')
        >>> series = pd.Series(range(9), index=index)
        >>> series
        2000-01-01 00:00:00    0
        2000-01-01 00:01:00    1
        2000-01-01 00:02:00    2
        2000-01-01 00:03:00    3
        2000-01-01 00:04:00    4
        2000-01-01 00:05:00    5
        2000-01-01 00:06:00    6
        2000-01-01 00:07:00    7
        2000-01-01 00:08:00    8
        Freq: T, dtype: int64

        Downsample the series into 3 minute bins and sum the values
        of the timestamps falling into a bin.

        >>> series.resample('3T').sum()
        2000-01-01 00:00:00     3
        2000-01-01 00:03:00    12
        2000-01-01 00:06:00    21
        Freq: 3T, dtype: int64

        Downsample the series into 3 minute bins as above, but label each
        bin using the right edge instead of the left. Please note that the
        value in the bucket used as the label is not included in the bucket,
        which it labels. For example, in the original series the
        bucket ``2000-01-01 00:03:00`` contains the value 3, but the summed
        value in the resampled bucket with the label ``2000-01-01 00:03:00``
        does not include 3 (if it did, the summed value would be 6, not 3).
        To include this value close the right side of the bin interval as
        illustrated in the example below this one.

        >>> series.resample('3T', label='right').sum()
        2000-01-01 00:03:00     3
        2000-01-01 00:06:00    12
        2000-01-01 00:09:00    21
        Freq: 3T, dtype: int64

        Downsample the series into 3 minute bins as above, but close the right
        side of the bin interval.

        >>> series.resample('3T', label='right', closed='right').sum()
        2000-01-01 00:00:00     0
        2000-01-01 00:03:00     6
        2000-01-01 00:06:00    15
        2000-01-01 00:09:00    15
        Freq: 3T, dtype: int64

        Upsample the series into 30 second bins.

        >>> series.resample('30S').asfreq()[0:5]   # Select first 5 rows
        2000-01-01 00:00:00   0.0
        2000-01-01 00:00:30   NaN
        2000-01-01 00:01:00   1.0
        2000-01-01 00:01:30   NaN
        2000-01-01 00:02:00   2.0
        Freq: 30S, dtype: float64

        Upsample the series into 30 second bins and fill the ``NaN``
        values using the ``pad`` method.

        >>> series.resample('30S').pad()[0:5]
        2000-01-01 00:00:00    0
        2000-01-01 00:00:30    0
        2000-01-01 00:01:00    1
        2000-01-01 00:01:30    1
        2000-01-01 00:02:00    2
        Freq: 30S, dtype: int64

        Upsample the series into 30 second bins and fill the
        ``NaN`` values using the ``bfill`` method.

        >>> series.resample('30S').bfill()[0:5]
        2000-01-01 00:00:00    0
        2000-01-01 00:00:30    1
        2000-01-01 00:01:00    1
        2000-01-01 00:01:30    2
        2000-01-01 00:02:00    2
        Freq: 30S, dtype: int64

        Pass a custom function via ``apply``

        >>> def custom_resampler(array_like):
        ...     return np.sum(array_like) + 5
        ...
        >>> series.resample('3T').apply(custom_resampler)
        2000-01-01 00:00:00     8
        2000-01-01 00:03:00    17
        2000-01-01 00:06:00    26
        Freq: 3T, dtype: int64

        For a Series with a PeriodIndex, the keyword `convention` can be
        used to control whether to use the start or end of `rule`.

        Resample a year by quarter using 'start' `convention`. Values are
        assigned to the first quarter of the period.

        >>> s = pd.Series([1, 2], index=pd.period_range('2012-01-01',
        ...                                             freq='A',
        ...                                             periods=2))
        >>> s
        2012    1
        2013    2
        Freq: A-DEC, dtype: int64
        >>> s.resample('Q', convention='start').asfreq()
        2012Q1    1.0
        2012Q2    NaN
        2012Q3    NaN
        2012Q4    NaN
        2013Q1    2.0
        2013Q2    NaN
        2013Q3    NaN
        2013Q4    NaN
        Freq: Q-DEC, dtype: float64

        Resample quarters by month using 'end' `convention`. Values are
        assigned to the last month of the period.

        >>> q = pd.Series([1, 2, 3, 4], index=pd.period_range('2018-01-01',
        ...                                                   freq='Q',
        ...                                                   periods=4))
        >>> q
        2018Q1    1
        2018Q2    2
        2018Q3    3
        2018Q4    4
        Freq: Q-DEC, dtype: int64
        >>> q.resample('M', convention='end').asfreq()
        2018-03    1.0
        2018-04    NaN
        2018-05    NaN
        2018-06    2.0
        2018-07    NaN
        2018-08    NaN
        2018-09    3.0
        2018-10    NaN
        2018-11    NaN
        2018-12    4.0
        Freq: M, dtype: float64

        For DataFrame objects, the keyword `on` can be used to specify the
        column instead of the index for resampling.

        >>> d = dict({'price': [10, 11, 9, 13, 14, 18, 17, 19],
        ...           'volume': [50, 60, 40, 100, 50, 100, 40, 50]})
        >>> df = pd.DataFrame(d)
        >>> df['week_starting'] = pd.date_range('01/01/2018',
        ...                                     periods=8,
        ...                                     freq='W')
        >>> df
           price  volume week_starting
        0     10      50    2018-01-07
        1     11      60    2018-01-14
        2      9      40    2018-01-21
        3     13     100    2018-01-28
        4     14      50    2018-02-04
        5     18     100    2018-02-11
        6     17      40    2018-02-18
        7     19      50    2018-02-25
        >>> df.resample('M', on='week_starting').mean()
                       price  volume
        week_starting
        2018-01-31     10.75    62.5
        2018-02-28     17.00    60.0

        For a DataFrame with MultiIndex, the keyword `level` can be used to
        specify on which level the resampling needs to take place.

        >>> days = pd.date_range('1/1/2000', periods=4, freq='D')
        >>> d2 = dict({'price': [10, 11, 9, 13, 14, 18, 17, 19],
        ...            'volume': [50, 60, 40, 100, 50, 100, 40, 50]})
        >>> df2 = pd.DataFrame(d2,
        ...                    index=pd.MultiIndex.from_product([days,
        ...                                                     ['morning',
        ...                                                      'afternoon']]
        ...                                                     ))
        >>> df2
                              price  volume
        2000-01-01 morning       10      50
                   afternoon     11      60
        2000-01-02 morning        9      40
                   afternoon     13     100
        2000-01-03 morning       14      50
                   afternoon     18     100
        2000-01-04 morning       17      40
                   afternoon     19      50
        >>> df2.resample('D', level=0).sum()
                    price  volume
        2000-01-01     21     110
        2000-01-02     22     140
        2000-01-03     32     150
        2000-01-04     36      90

        If you want to adjust the start of the bins based on a fixed timestamp:

        >>> start, end = '2000-10-01 23:30:00', '2000-10-02 00:30:00'
        >>> rng = pd.date_range(start, end, freq='7min')
        >>> ts = pd.Series(np.arange(len(rng)) * 3, index=rng)
        >>> ts
        2000-10-01 23:30:00     0
        2000-10-01 23:37:00     3
        2000-10-01 23:44:00     6
        2000-10-01 23:51:00     9
        2000-10-01 23:58:00    12
        2000-10-02 00:05:00    15
        2000-10-02 00:12:00    18
        2000-10-02 00:19:00    21
        2000-10-02 00:26:00    24
        Freq: 7T, dtype: int64

        >>> ts.resample('17min').sum()
        2000-10-01 23:14:00     0
        2000-10-01 23:31:00     9
        2000-10-01 23:48:00    21
        2000-10-02 00:05:00    54
        2000-10-02 00:22:00    24
        Freq: 17T, dtype: int64

        >>> ts.resample('17min', origin='epoch').sum()
        2000-10-01 23:18:00     0
        2000-10-01 23:35:00    18
        2000-10-01 23:52:00    27
        2000-10-02 00:09:00    39
        2000-10-02 00:26:00    24
        Freq: 17T, dtype: int64

        >>> ts.resample('17min', origin='2000-01-01').sum()
        2000-10-01 23:24:00     3
        2000-10-01 23:41:00    15
        2000-10-01 23:58:00    45
        2000-10-02 00:15:00    45
        Freq: 17T, dtype: int64

        If you want to adjust the start of the bins with an `offset` Timedelta, the two
        following lines are equivalent:

        >>> ts.resample('17min', origin='start').sum()
        2000-10-01 23:30:00     9
        2000-10-01 23:47:00    21
        2000-10-02 00:04:00    54
        2000-10-02 00:21:00    24
        Freq: 17T, dtype: int64

        >>> ts.resample('17min', offset='23h30min').sum()
        2000-10-01 23:30:00     9
        2000-10-01 23:47:00    21
        2000-10-02 00:04:00    54
        2000-10-02 00:21:00    24
        Freq: 17T, dtype: int64

        To replace the use of the deprecated `base` argument, you can now use `offset`,
        in this example it is equivalent to have `base=2`:

        >>> ts.resample('17min', offset='2min').sum()
        2000-10-01 23:16:00     0
        2000-10-01 23:33:00     9
        2000-10-01 23:50:00    36
        2000-10-02 00:07:00    39
        2000-10-02 00:24:00    24
        Freq: 17T, dtype: int64

        To replace the use of the deprecated `loffset` argument:

        >>> from pandas.tseries.frequencies import to_offset
        >>> loffset = '19min'
        >>> ts_out = ts.resample('17min').sum()
        >>> ts_out.index = ts_out.index + to_offset(loffset)
        >>> ts_out
        2000-10-01 23:33:00     0
        2000-10-01 23:50:00     9
        2000-10-02 00:07:00    21
        2000-10-02 00:24:00    54
        2000-10-02 00:41:00    24
        Freq: 17T, dtype: int64
        """
        from pandas.core.resample import get_resampler

        axis = self._get_axis_number(axis)
        return get_resampler(
            self,
            freq=rule,
            label=label,
            closed=closed,
            axis=axis,
            kind=kind,
            loffset=loffset,
            convention=convention,
            base=base,
            key=on,
            level=level,
            origin=origin,
            offset=offset,
        )

    def first(self: FrameOrSeries, offset) -> FrameOrSeries:
        """
        Select initial periods of time series data based on a date offset.

        When having a DataFrame with dates as index, this function can
        select the first few rows based on a date offset.

        Parameters
        ----------
        offset : str, DateOffset or dateutil.relativedelta
            The offset length of the data that will be selected. For instance,
            '1M' will display all the rows having their index within the first month.

        Returns
        -------
        Series or DataFrame
            A subset of the caller.

        Raises
        ------
        TypeError
            If the index is not  a :class:`DatetimeIndex`

        See Also
        --------
        last : Select final periods of time series based on a date offset.
        at_time : Select values at a particular time of the day.
        between_time : Select values between particular times of the day.

        Examples
        --------
        >>> i = pd.date_range('2018-04-09', periods=4, freq='2D')
        >>> ts = pd.DataFrame({'A': [1, 2, 3, 4]}, index=i)
        >>> ts
                    A
        2018-04-09  1
        2018-04-11  2
        2018-04-13  3
        2018-04-15  4

        Get the rows for the first 3 days:

        >>> ts.first('3D')
                    A
        2018-04-09  1
        2018-04-11  2

        Notice the data for 3 first calendar days were returned, not the first
        3 days observed in the dataset, and therefore data for 2018-04-13 was
        not returned.
        """
        if not isinstance(self.index, DatetimeIndex):
            raise TypeError("'first' only supports a DatetimeIndex index")

        if len(self.index) == 0:
            return self

        offset = to_offset(offset)
        end_date = end = self.index[0] + offset

        # Tick-like, e.g. 3 weeks
        if isinstance(offset, Tick):
            if end_date in self.index:
                end = self.index.searchsorted(end_date, side="left")
                return self.iloc[:end]

        return self.loc[:end]

    def last(self: FrameOrSeries, offset) -> FrameOrSeries:
        """
        Select final periods of time series data based on a date offset.

        When having a DataFrame with dates as index, this function can
        select the last few rows based on a date offset.

        Parameters
        ----------
        offset : str, DateOffset, dateutil.relativedelta
            The offset length of the data that will be selected. For instance,
            '3D' will display all the rows having their index within the last 3 days.

        Returns
        -------
        Series or DataFrame
            A subset of the caller.

        Raises
        ------
        TypeError
            If the index is not  a :class:`DatetimeIndex`

        See Also
        --------
        first : Select initial periods of time series based on a date offset.
        at_time : Select values at a particular time of the day.
        between_time : Select values between particular times of the day.

        Examples
        --------
        >>> i = pd.date_range('2018-04-09', periods=4, freq='2D')
        >>> ts = pd.DataFrame({'A': [1, 2, 3, 4]}, index=i)
        >>> ts
                    A
        2018-04-09  1
        2018-04-11  2
        2018-04-13  3
        2018-04-15  4

        Get the rows for the last 3 days:

        >>> ts.last('3D')
                    A
        2018-04-13  3
        2018-04-15  4

        Notice the data for 3 last calendar days were returned, not the last
        3 observed days in the dataset, and therefore data for 2018-04-11 was
        not returned.
        """
        if not isinstance(self.index, DatetimeIndex):
            raise TypeError("'last' only supports a DatetimeIndex index")

        if len(self.index) == 0:
            return self

        offset = to_offset(offset)

        start_date = self.index[-1] - offset
        start = self.index.searchsorted(start_date, side="right")
        return self.iloc[start:]

    def rank(
        self: FrameOrSeries,
        axis=0,
        method: str = "average",
        numeric_only: Optional[bool_t] = None,
        na_option: str = "keep",
        ascending: bool_t = True,
        pct: bool_t = False,
    ) -> FrameOrSeries:
        """
        Compute numerical data ranks (1 through n) along axis.

        By default, equal values are assigned a rank that is the average of the
        ranks of those values.

        Parameters
        ----------
        axis : {0 or 'index', 1 or 'columns'}, default 0
            Index to direct ranking.
        method : {'average', 'min', 'max', 'first', 'dense'}, default 'average'
            How to rank the group of records that have the same value (i.e. ties):

            * average: average rank of the group
            * min: lowest rank in the group
            * max: highest rank in the group
            * first: ranks assigned in order they appear in the array
            * dense: like 'min', but rank always increases by 1 between groups.

        numeric_only : bool, optional
            For DataFrame objects, rank only numeric columns if set to True.
        na_option : {'keep', 'top', 'bottom'}, default 'keep'
            How to rank NaN values:

            * keep: assign NaN rank to NaN values
            * top: assign smallest rank to NaN values if ascending
            * bottom: assign highest rank to NaN values if ascending.

        ascending : bool, default True
            Whether or not the elements should be ranked in ascending order.
        pct : bool, default False
            Whether or not to display the returned rankings in percentile
            form.

        Returns
        -------
        same type as caller
            Return a Series or DataFrame with data ranks as values.

        See Also
        --------
        core.groupby.GroupBy.rank : Rank of values within each group.

        Examples
        --------
        >>> df = pd.DataFrame(data={'Animal': ['cat', 'penguin', 'dog',
        ...                                    'spider', 'snake'],
        ...                         'Number_legs': [4, 2, 4, 8, np.nan]})
        >>> df
            Animal  Number_legs
        0      cat          4.0
        1  penguin          2.0
        2      dog          4.0
        3   spider          8.0
        4    snake          NaN

        The following example shows how the method behaves with the above
        parameters:

        * default_rank: this is the default behaviour obtained without using
          any parameter.
        * max_rank: setting ``method = 'max'`` the records that have the
          same values are ranked using the highest rank (e.g.: since 'cat'
          and 'dog' are both in the 2nd and 3rd position, rank 3 is assigned.)
        * NA_bottom: choosing ``na_option = 'bottom'``, if there are records
          with NaN values they are placed at the bottom of the ranking.
        * pct_rank: when setting ``pct = True``, the ranking is expressed as
          percentile rank.

        >>> df['default_rank'] = df['Number_legs'].rank()
        >>> df['max_rank'] = df['Number_legs'].rank(method='max')
        >>> df['NA_bottom'] = df['Number_legs'].rank(na_option='bottom')
        >>> df['pct_rank'] = df['Number_legs'].rank(pct=True)
        >>> df
            Animal  Number_legs  default_rank  max_rank  NA_bottom  pct_rank
        0      cat          4.0           2.5       3.0        2.5     0.625
        1  penguin          2.0           1.0       1.0        1.0     0.250
        2      dog          4.0           2.5       3.0        2.5     0.625
        3   spider          8.0           4.0       4.0        4.0     1.000
        4    snake          NaN           NaN       NaN        5.0       NaN
        """
        axis = self._get_axis_number(axis)

        if na_option not in {"keep", "top", "bottom"}:
            msg = "na_option must be one of 'keep', 'top', or 'bottom'"
            raise ValueError(msg)

        def ranker(data):
            ranks = algos.rank(
                data.values,
                axis=axis,
                method=method,
                ascending=ascending,
                na_option=na_option,
                pct=pct,
            )
            ranks = self._constructor(ranks, **data._construct_axes_dict())
            return ranks.__finalize__(self, method="rank")

        # if numeric_only is None, and we can't get anything, we try with
        # numeric_only=True
        if numeric_only is None:
            try:
                return ranker(self)
            except TypeError:
                numeric_only = True

        if numeric_only:
            data = self._get_numeric_data()
        else:
            data = self

        return ranker(data)

    @Appender(_shared_docs["compare"] % _shared_doc_kwargs)
    def compare(
        self,
        other,
        align_axis: Axis = 1,
        keep_shape: bool_t = False,
        keep_equal: bool_t = False,
    ):
        from pandas.core.reshape.concat import concat

        if type(self) is not type(other):
            cls_self, cls_other = type(self).__name__, type(other).__name__
            raise TypeError(
                f"can only compare '{cls_self}' (not '{cls_other}') with '{cls_self}'"
            )

        mask = ~((self == other) | (self.isna() & other.isna()))
        keys = ["self", "other"]

        if not keep_equal:
            self = self.where(mask)
            other = other.where(mask)

        if not keep_shape:
            if isinstance(self, ABCDataFrame):
                cmask = mask.any()
                rmask = mask.any(axis=1)
                self = self.loc[rmask, cmask]
                other = other.loc[rmask, cmask]
            else:
                self = self[mask]
                other = other[mask]

        if align_axis in (1, "columns"):  # This is needed for Series
            axis = 1
        else:
            axis = self._get_axis_number(align_axis)

        diff = concat([self, other], axis=axis, keys=keys)

        if axis >= self.ndim:
            # No need to reorganize data if stacking on new axis
            # This currently applies for stacking two Series on columns
            return diff

        ax = diff._get_axis(axis)
        ax_names = np.array(ax.names)

        # set index names to positions to avoid confusion
        ax.names = np.arange(len(ax_names))

        # bring self-other to inner level
        order = list(range(1, ax.nlevels)) + [0]
        if isinstance(diff, ABCDataFrame):
            diff = diff.reorder_levels(order, axis=axis)
        else:
            diff = diff.reorder_levels(order)

        # restore the index names in order
        diff._get_axis(axis=axis).names = ax_names[order]

        # reorder axis to keep things organized
        indices = (
            np.arange(diff.shape[axis]).reshape([2, diff.shape[axis] // 2]).T.flatten()
        )
        diff = diff.take(indices, axis=axis)

        return diff

    @doc(**_shared_doc_kwargs)
    def align(
        self,
        other,
        join="outer",
        axis=None,
        level=None,
        copy=True,
        fill_value=None,
        method=None,
        limit=None,
        fill_axis=0,
        broadcast_axis=None,
    ):
        """
        Align two objects on their axes with the specified join method.

        Join method is specified for each axis Index.

        Parameters
        ----------
        other : DataFrame or Series
        join : {{'outer', 'inner', 'left', 'right'}}, default 'outer'
        axis : allowed axis of the other object, default None
            Align on index (0), columns (1), or both (None).
        level : int or level name, default None
            Broadcast across a level, matching Index values on the
            passed MultiIndex level.
        copy : bool, default True
            Always returns new objects. If copy=False and no reindexing is
            required then original objects are returned.
        fill_value : scalar, default np.NaN
            Value to use for missing values. Defaults to NaN, but can be any
            "compatible" value.
        method : {{'backfill', 'bfill', 'pad', 'ffill', None}}, default None
            Method to use for filling holes in reindexed Series:

            - pad / ffill: propagate last valid observation forward to next valid.
            - backfill / bfill: use NEXT valid observation to fill gap.

        limit : int, default None
            If method is specified, this is the maximum number of consecutive
            NaN values to forward/backward fill. In other words, if there is
            a gap with more than this number of consecutive NaNs, it will only
            be partially filled. If method is not specified, this is the
            maximum number of entries along the entire axis where NaNs will be
            filled. Must be greater than 0 if not None.
        fill_axis : {axes_single_arg}, default 0
            Filling axis, method and limit.
        broadcast_axis : {axes_single_arg}, default None
            Broadcast values along this axis, if aligning two objects of
            different dimensions.

        Returns
        -------
        (left, right) : ({klass}, type of other)
            Aligned objects.
        """

        method = missing.clean_fill_method(method)

        if broadcast_axis == 1 and self.ndim != other.ndim:
            if isinstance(self, ABCSeries):
                # this means other is a DataFrame, and we need to broadcast
                # self
                cons = self._constructor_expanddim
                df = cons(
                    {c: self for c in other.columns}, **other._construct_axes_dict()
                )
                return df._align_frame(
                    other,
                    join=join,
                    axis=axis,
                    level=level,
                    copy=copy,
                    fill_value=fill_value,
                    method=method,
                    limit=limit,
                    fill_axis=fill_axis,
                )
            elif isinstance(other, ABCSeries):
                # this means self is a DataFrame, and we need to broadcast
                # other
                cons = other._constructor_expanddim
                df = cons(
                    {c: other for c in self.columns}, **self._construct_axes_dict()
                )
                return self._align_frame(
                    df,
                    join=join,
                    axis=axis,
                    level=level,
                    copy=copy,
                    fill_value=fill_value,
                    method=method,
                    limit=limit,
                    fill_axis=fill_axis,
                )

        if axis is not None:
            axis = self._get_axis_number(axis)
        if isinstance(other, ABCDataFrame):
            return self._align_frame(
                other,
                join=join,
                axis=axis,
                level=level,
                copy=copy,
                fill_value=fill_value,
                method=method,
                limit=limit,
                fill_axis=fill_axis,
            )
        elif isinstance(other, ABCSeries):
            return self._align_series(
                other,
                join=join,
                axis=axis,
                level=level,
                copy=copy,
                fill_value=fill_value,
                method=method,
                limit=limit,
                fill_axis=fill_axis,
            )
        else:  # pragma: no cover
            raise TypeError(f"unsupported type: {type(other)}")

    def _align_frame(
        self,
        other,
        join="outer",
        axis=None,
        level=None,
        copy: bool_t = True,
        fill_value=None,
        method=None,
        limit=None,
        fill_axis=0,
    ):
        # defaults
        join_index, join_columns = None, None
        ilidx, iridx = None, None
        clidx, cridx = None, None

        is_series = isinstance(self, ABCSeries)

        if axis is None or axis == 0:
            if not self.index.equals(other.index):
                join_index, ilidx, iridx = self.index.join(
                    other.index, how=join, level=level, return_indexers=True
                )

        if axis is None or axis == 1:
            if not is_series and not self.columns.equals(other.columns):
                join_columns, clidx, cridx = self.columns.join(
                    other.columns, how=join, level=level, return_indexers=True
                )

        if is_series:
            reindexers = {0: [join_index, ilidx]}
        else:
            reindexers = {0: [join_index, ilidx], 1: [join_columns, clidx]}

        left = self._reindex_with_indexers(
            reindexers, copy=copy, fill_value=fill_value, allow_dups=True
        )
        # other must be always DataFrame
        right = other._reindex_with_indexers(
            {0: [join_index, iridx], 1: [join_columns, cridx]},
            copy=copy,
            fill_value=fill_value,
            allow_dups=True,
        )

        if method is not None:
            _left = left.fillna(method=method, axis=fill_axis, limit=limit)
            assert _left is not None  # needed for mypy
            left = _left
            right = right.fillna(method=method, axis=fill_axis, limit=limit)

        # if DatetimeIndex have different tz, convert to UTC
        if is_datetime64tz_dtype(left.index.dtype):
            if left.index.tz != right.index.tz:
                if join_index is not None:
                    # GH#33671 ensure we don't change the index on
                    #  our original Series (NB: by default deep=False)
                    left = left.copy()
                    right = right.copy()
                    left.index = join_index
                    right.index = join_index

        return (
            left.__finalize__(self),
            right.__finalize__(other),
        )

    def _align_series(
        self,
        other,
        join="outer",
        axis=None,
        level=None,
        copy: bool_t = True,
        fill_value=None,
        method=None,
        limit=None,
        fill_axis=0,
    ):

        is_series = isinstance(self, ABCSeries)

        # series/series compat, other must always be a Series
        if is_series:
            if axis:
                raise ValueError("cannot align series to a series other than axis 0")

            # equal
            if self.index.equals(other.index):
                join_index, lidx, ridx = None, None, None
            else:
                join_index, lidx, ridx = self.index.join(
                    other.index, how=join, level=level, return_indexers=True
                )

            left = self._reindex_indexer(join_index, lidx, copy)
            right = other._reindex_indexer(join_index, ridx, copy)

        else:
            # one has > 1 ndim
            fdata = self._mgr
            if axis == 0:
                join_index = self.index
                lidx, ridx = None, None
                if not self.index.equals(other.index):
                    join_index, lidx, ridx = self.index.join(
                        other.index, how=join, level=level, return_indexers=True
                    )

                if lidx is not None:
                    fdata = fdata.reindex_indexer(join_index, lidx, axis=1)

            elif axis == 1:
                join_index = self.columns
                lidx, ridx = None, None
                if not self.columns.equals(other.index):
                    join_index, lidx, ridx = self.columns.join(
                        other.index, how=join, level=level, return_indexers=True
                    )

                if lidx is not None:
                    fdata = fdata.reindex_indexer(join_index, lidx, axis=0)
            else:
                raise ValueError("Must specify axis=0 or 1")

            if copy and fdata is self._mgr:
                fdata = fdata.copy()

            left = self._constructor(fdata)

            if ridx is None:
                right = other
            else:
                right = other.reindex(join_index, level=level)

        # fill
        fill_na = notna(fill_value) or (method is not None)
        if fill_na:
            left = left.fillna(fill_value, method=method, limit=limit, axis=fill_axis)
            right = right.fillna(fill_value, method=method, limit=limit)

        # if DatetimeIndex have different tz, convert to UTC
        if is_series or (not is_series and axis == 0):
            if is_datetime64tz_dtype(left.index.dtype):
                if left.index.tz != right.index.tz:
                    if join_index is not None:
                        # GH#33671 ensure we don't change the index on
                        #  our original Series (NB: by default deep=False)
                        left = left.copy()
                        right = right.copy()
                        left.index = join_index
                        right.index = join_index

        return (
            left.__finalize__(self),
            right.__finalize__(other),
        )

    def _where(
        self,
        cond,
        other=np.nan,
        inplace=False,
        axis=None,
        level=None,
        errors="raise",
        try_cast=False,
    ):
        """
        Equivalent to public method `where`, except that `other` is not
        applied as a function even if callable. Used in __setitem__.
        """
        inplace = validate_bool_kwarg(inplace, "inplace")

        # align the cond to same shape as myself
        cond = com.apply_if_callable(cond, self)
        if isinstance(cond, NDFrame):
            cond, _ = cond.align(self, join="right", broadcast_axis=1)
        else:
            if not hasattr(cond, "shape"):
                cond = np.asanyarray(cond)
            if cond.shape != self.shape:
                raise ValueError("Array conditional must be same shape as self")
            cond = self._constructor(cond, **self._construct_axes_dict())

        # make sure we are boolean
        fill_value = bool(inplace)
        cond = cond.fillna(fill_value)

        msg = "Boolean array expected for the condition, not {dtype}"

        if not cond.empty:
            if not isinstance(cond, ABCDataFrame):
                # This is a single-dimensional object.
                if not is_bool_dtype(cond):
                    raise ValueError(msg.format(dtype=cond.dtype))
            else:
                for dt in cond.dtypes:
                    if not is_bool_dtype(dt):
                        raise ValueError(msg.format(dtype=dt))
        else:
            # GH#21947 we have an empty DataFrame/Series, could be object-dtype
            cond = cond.astype(bool)

        cond = -cond if inplace else cond

        # try to align with other
        try_quick = True
        if isinstance(other, NDFrame):

            # align with me
            if other.ndim <= self.ndim:

                _, other = self.align(
                    other, join="left", axis=axis, level=level, fill_value=np.nan
                )

                # if we are NOT aligned, raise as we cannot where index
                if axis is None and not all(
                    other._get_axis(i).equals(ax) for i, ax in enumerate(self.axes)
                ):
                    raise InvalidIndexError

            # slice me out of the other
            else:
                raise NotImplementedError(
                    "cannot align with a higher dimensional NDFrame"
                )

        if isinstance(other, np.ndarray):

            if other.shape != self.shape:

                if self.ndim == 1:

                    icond = cond._values

                    # GH 2745 / GH 4192
                    # treat like a scalar
                    if len(other) == 1:
                        other = other[0]

                    # GH 3235
                    # match True cond to other
                    elif len(cond[icond]) == len(other):

                        # try to not change dtype at first (if try_quick)
                        if try_quick:
                            new_other = np.asarray(self)
                            new_other = new_other.copy()
                            new_other[icond] = other
                            other = new_other

                    else:
                        raise ValueError(
                            "Length of replacements must equal series length"
                        )

                else:
                    raise ValueError(
                        "other must be the same shape as self when an ndarray"
                    )

            # we are the same shape, so create an actual object for alignment
            else:
                other = self._constructor(other, **self._construct_axes_dict())

        if axis is None:
            axis = 0

        if self.ndim == getattr(other, "ndim", 0):
            align = True
        else:
            align = self._get_axis_number(axis) == 1

        if align and isinstance(other, NDFrame):
            other = other.reindex(self._info_axis, axis=self._info_axis_number)
        if isinstance(cond, NDFrame):
            cond = cond.reindex(self._info_axis, axis=self._info_axis_number)

        block_axis = self._get_block_manager_axis(axis)

        if inplace:
            # we may have different type blocks come out of putmask, so
            # reconstruct the block manager

            self._check_inplace_setting(other)
            new_data = self._mgr.putmask(
                mask=cond, new=other, align=align, axis=block_axis
            )
            result = self._constructor(new_data)
            return self._update_inplace(result)

        else:
            new_data = self._mgr.where(
                other=other,
                cond=cond,
                align=align,
                errors=errors,
                try_cast=try_cast,
                axis=block_axis,
            )
            result = self._constructor(new_data)
            return result.__finalize__(self)

    @doc(
        klass=_shared_doc_kwargs["klass"],
        cond="True",
        cond_rev="False",
        name="where",
        name_other="mask",
    )
    def where(
        self,
        cond,
        other=np.nan,
        inplace=False,
        axis=None,
        level=None,
        errors="raise",
        try_cast=False,
    ):
        """
        Replace values where the condition is {cond_rev}.

        Parameters
        ----------
        cond : bool {klass}, array-like, or callable
            Where `cond` is {cond}, keep the original value. Where
            {cond_rev}, replace with corresponding value from `other`.
            If `cond` is callable, it is computed on the {klass} and
            should return boolean {klass} or array. The callable must
            not change input {klass} (though pandas doesn't check it).
        other : scalar, {klass}, or callable
            Entries where `cond` is {cond_rev} are replaced with
            corresponding value from `other`.
            If other is callable, it is computed on the {klass} and
            should return scalar or {klass}. The callable must not
            change input {klass} (though pandas doesn't check it).
        inplace : bool, default False
            Whether to perform the operation in place on the data.
        axis : int, default None
            Alignment axis if needed.
        level : int, default None
            Alignment level if needed.
        errors : str, {{'raise', 'ignore'}}, default 'raise'
            Note that currently this parameter won't affect
            the results and will always coerce to a suitable dtype.

            - 'raise' : allow exceptions to be raised.
            - 'ignore' : suppress exceptions. On error return original object.

        try_cast : bool, default False
            Try to cast the result back to the input type (if possible).

        Returns
        -------
        Same type as caller or None if ``inplace=True``.

        See Also
        --------
        :func:`DataFrame.{name_other}` : Return an object of same shape as
            self.

        Notes
        -----
        The {name} method is an application of the if-then idiom. For each
        element in the calling DataFrame, if ``cond`` is ``{cond}`` the
        element is used; otherwise the corresponding element from the DataFrame
        ``other`` is used.

        The signature for :func:`DataFrame.where` differs from
        :func:`numpy.where`. Roughly ``df1.where(m, df2)`` is equivalent to
        ``np.where(m, df1, df2)``.

        For further details and examples see the ``{name}`` documentation in
        :ref:`indexing <indexing.where_mask>`.

        Examples
        --------
        >>> s = pd.Series(range(5))
        >>> s.where(s > 0)
        0    NaN
        1    1.0
        2    2.0
        3    3.0
        4    4.0
        dtype: float64
        >>> s.mask(s > 0)
        0    0.0
        1    NaN
        2    NaN
        3    NaN
        4    NaN
        dtype: float64

        >>> s.where(s > 1, 10)
        0    10
        1    10
        2    2
        3    3
        4    4
        dtype: int64
        >>> s.mask(s > 1, 10)
        0     0
        1     1
        2    10
        3    10
        4    10
        dtype: int64

        >>> df = pd.DataFrame(np.arange(10).reshape(-1, 2), columns=['A', 'B'])
        >>> df
           A  B
        0  0  1
        1  2  3
        2  4  5
        3  6  7
        4  8  9
        >>> m = df % 3 == 0
        >>> df.where(m, -df)
           A  B
        0  0 -1
        1 -2  3
        2 -4 -5
        3  6 -7
        4 -8  9
        >>> df.where(m, -df) == np.where(m, df, -df)
              A     B
        0  True  True
        1  True  True
        2  True  True
        3  True  True
        4  True  True
        >>> df.where(m, -df) == df.mask(~m, -df)
              A     B
        0  True  True
        1  True  True
        2  True  True
        3  True  True
        4  True  True
        """
        other = com.apply_if_callable(other, self)
        return self._where(
            cond, other, inplace, axis, level, errors=errors, try_cast=try_cast
        )

    @doc(
        where,
        klass=_shared_doc_kwargs["klass"],
        cond="False",
        cond_rev="True",
        name="mask",
        name_other="where",
    )
    def mask(
        self,
        cond,
        other=np.nan,
        inplace=False,
        axis=None,
        level=None,
        errors="raise",
        try_cast=False,
    ):

        inplace = validate_bool_kwarg(inplace, "inplace")
        cond = com.apply_if_callable(cond, self)

        # see gh-21891
        if not hasattr(cond, "__invert__"):
            cond = np.array(cond)

        return self.where(
            ~cond,
            other=other,
            inplace=inplace,
            axis=axis,
            level=level,
            try_cast=try_cast,
            errors=errors,
        )

    @doc(klass=_shared_doc_kwargs["klass"])
    def shift(
        self: FrameOrSeries, periods=1, freq=None, axis=0, fill_value=None
    ) -> FrameOrSeries:
        """
        Shift index by desired number of periods with an optional time `freq`.

        When `freq` is not passed, shift the index without realigning the data.
        If `freq` is passed (in this case, the index must be date or datetime,
        or it will raise a `NotImplementedError`), the index will be
        increased using the periods and the `freq`. `freq` can be inferred
        when specified as "infer" as long as either freq or inferred_freq
        attribute is set in the index.

        Parameters
        ----------
        periods : int
            Number of periods to shift. Can be positive or negative.
        freq : DateOffset, tseries.offsets, timedelta, or str, optional
            Offset to use from the tseries module or time rule (e.g. 'EOM').
            If `freq` is specified then the index values are shifted but the
            data is not realigned. That is, use `freq` if you would like to
            extend the index when shifting and preserve the original data.
            If `freq` is specified as "infer" then it will be inferred from
            the freq or inferred_freq attributes of the index. If neither of
            those attributes exist, a ValueError is thrown.
        axis : {{0 or 'index', 1 or 'columns', None}}, default None
            Shift direction.
        fill_value : object, optional
            The scalar value to use for newly introduced missing values.
            the default depends on the dtype of `self`.
            For numeric data, ``np.nan`` is used.
            For datetime, timedelta, or period data, etc. :attr:`NaT` is used.
            For extension dtypes, ``self.dtype.na_value`` is used.

            .. versionchanged:: 1.1.0

        Returns
        -------
        {klass}
            Copy of input object, shifted.

        See Also
        --------
        Index.shift : Shift values of Index.
        DatetimeIndex.shift : Shift values of DatetimeIndex.
        PeriodIndex.shift : Shift values of PeriodIndex.
        tshift : Shift the time index, using the index's frequency if
            available.

        Examples
        --------
        >>> df = pd.DataFrame({{"Col1": [10, 20, 15, 30, 45],
        ...                    "Col2": [13, 23, 18, 33, 48],
        ...                    "Col3": [17, 27, 22, 37, 52]}},
        ...                   index=pd.date_range("2020-01-01", "2020-01-05"))
        >>> df
                    Col1  Col2  Col3
        2020-01-01    10    13    17
        2020-01-02    20    23    27
        2020-01-03    15    18    22
        2020-01-04    30    33    37
        2020-01-05    45    48    52

        >>> df.shift(periods=3)
                    Col1  Col2  Col3
        2020-01-01   NaN   NaN   NaN
        2020-01-02   NaN   NaN   NaN
        2020-01-03   NaN   NaN   NaN
        2020-01-04  10.0  13.0  17.0
        2020-01-05  20.0  23.0  27.0

        >>> df.shift(periods=1, axis="columns")
                    Col1  Col2  Col3
        2020-01-01   NaN    10    13
        2020-01-02   NaN    20    23
        2020-01-03   NaN    15    18
        2020-01-04   NaN    30    33
        2020-01-05   NaN    45    48

        >>> df.shift(periods=3, fill_value=0)
                    Col1  Col2  Col3
        2020-01-01     0     0     0
        2020-01-02     0     0     0
        2020-01-03     0     0     0
        2020-01-04    10    13    17
        2020-01-05    20    23    27

        >>> df.shift(periods=3, freq="D")
                    Col1  Col2  Col3
        2020-01-04    10    13    17
        2020-01-05    20    23    27
        2020-01-06    15    18    22
        2020-01-07    30    33    37
        2020-01-08    45    48    52

        >>> df.shift(periods=3, freq="infer")
                    Col1  Col2  Col3
        2020-01-04    10    13    17
        2020-01-05    20    23    27
        2020-01-06    15    18    22
        2020-01-07    30    33    37
        2020-01-08    45    48    52
        """
        if periods == 0:
            return self.copy()

        if freq is None:
            # when freq is None, data is shifted, index is not
            block_axis = self._get_block_manager_axis(axis)
            new_data = self._mgr.shift(
                periods=periods, axis=block_axis, fill_value=fill_value
            )
            return self._constructor(new_data).__finalize__(self, method="shift")

        # when freq is given, index is shifted, data is not
        index = self._get_axis(axis)

        if freq == "infer":
            freq = getattr(index, "freq", None)

            if freq is None:
                freq = getattr(index, "inferred_freq", None)

            if freq is None:
                msg = "Freq was not set in the index hence cannot be inferred"
                raise ValueError(msg)

        elif isinstance(freq, str):
            freq = to_offset(freq)

        if isinstance(index, PeriodIndex):
            orig_freq = to_offset(index.freq)
            if freq != orig_freq:
                assert orig_freq is not None  # for mypy
                raise ValueError(
                    f"Given freq {freq.rule_code} does not match "
                    f"PeriodIndex freq {orig_freq.rule_code}"
                )
            new_ax = index.shift(periods)
        else:
            new_ax = index.shift(periods, freq)

        result = self.set_axis(new_ax, axis)
        return result.__finalize__(self, method="shift")

    def slice_shift(self: FrameOrSeries, periods: int = 1, axis=0) -> FrameOrSeries:
        """
        Equivalent to `shift` without copying data.

        The shifted data will not include the dropped periods and the
        shifted axis will be smaller than the original.

        Parameters
        ----------
        periods : int
            Number of periods to move, can be positive or negative.

        Returns
        -------
        shifted : same type as caller

        Notes
        -----
        While the `slice_shift` is faster than `shift`, you may pay for it
        later during alignment.
        """
        if periods == 0:
            return self

        if periods > 0:
            vslicer = slice(None, -periods)
            islicer = slice(periods, None)
        else:
            vslicer = slice(-periods, None)
            islicer = slice(None, periods)

        new_obj = self._slice(vslicer, axis=axis)
        shifted_axis = self._get_axis(axis)[islicer]
        new_obj.set_axis(shifted_axis, axis=axis, inplace=True)

        return new_obj.__finalize__(self, method="slice_shift")

    def tshift(
        self: FrameOrSeries, periods: int = 1, freq=None, axis: Axis = 0
    ) -> FrameOrSeries:
        """
        Shift the time index, using the index's frequency if available.

        .. deprecated:: 1.1.0
            Use `shift` instead.

        Parameters
        ----------
        periods : int
            Number of periods to move, can be positive or negative.
        freq : DateOffset, timedelta, or str, default None
            Increment to use from the tseries module
            or time rule expressed as a string (e.g. 'EOM').
        axis : {0 or ‘index’, 1 or ‘columns’, None}, default 0
            Corresponds to the axis that contains the Index.

        Returns
        -------
        shifted : Series/DataFrame

        Notes
        -----
        If freq is not specified then tries to use the freq or inferred_freq
        attributes of the index. If neither of those attributes exist, a
        ValueError is thrown
        """
        warnings.warn(
            (
                "tshift is deprecated and will be removed in a future version. "
                "Please use shift instead."
            ),
            FutureWarning,
            stacklevel=2,
        )

        if freq is None:
            freq = "infer"

        return self.shift(periods, freq, axis)

    def truncate(
        self: FrameOrSeries, before=None, after=None, axis=None, copy: bool_t = True
    ) -> FrameOrSeries:
        """
        Truncate a Series or DataFrame before and after some index value.

        This is a useful shorthand for boolean indexing based on index
        values above or below certain thresholds.

        Parameters
        ----------
        before : date, str, int
            Truncate all rows before this index value.
        after : date, str, int
            Truncate all rows after this index value.
        axis : {0 or 'index', 1 or 'columns'}, optional
            Axis to truncate. Truncates the index (rows) by default.
        copy : bool, default is True,
            Return a copy of the truncated section.

        Returns
        -------
        type of caller
            The truncated Series or DataFrame.

        See Also
        --------
        DataFrame.loc : Select a subset of a DataFrame by label.
        DataFrame.iloc : Select a subset of a DataFrame by position.

        Notes
        -----
        If the index being truncated contains only datetime values,
        `before` and `after` may be specified as strings instead of
        Timestamps.

        Examples
        --------
        >>> df = pd.DataFrame({'A': ['a', 'b', 'c', 'd', 'e'],
        ...                    'B': ['f', 'g', 'h', 'i', 'j'],
        ...                    'C': ['k', 'l', 'm', 'n', 'o']},
        ...                   index=[1, 2, 3, 4, 5])
        >>> df
           A  B  C
        1  a  f  k
        2  b  g  l
        3  c  h  m
        4  d  i  n
        5  e  j  o

        >>> df.truncate(before=2, after=4)
           A  B  C
        2  b  g  l
        3  c  h  m
        4  d  i  n

        The columns of a DataFrame can be truncated.

        >>> df.truncate(before="A", after="B", axis="columns")
           A  B
        1  a  f
        2  b  g
        3  c  h
        4  d  i
        5  e  j

        For Series, only rows can be truncated.

        >>> df['A'].truncate(before=2, after=4)
        2    b
        3    c
        4    d
        Name: A, dtype: object

        The index values in ``truncate`` can be datetimes or string
        dates.

        >>> dates = pd.date_range('2016-01-01', '2016-02-01', freq='s')
        >>> df = pd.DataFrame(index=dates, data={'A': 1})
        >>> df.tail()
                             A
        2016-01-31 23:59:56  1
        2016-01-31 23:59:57  1
        2016-01-31 23:59:58  1
        2016-01-31 23:59:59  1
        2016-02-01 00:00:00  1

        >>> df.truncate(before=pd.Timestamp('2016-01-05'),
        ...             after=pd.Timestamp('2016-01-10')).tail()
                             A
        2016-01-09 23:59:56  1
        2016-01-09 23:59:57  1
        2016-01-09 23:59:58  1
        2016-01-09 23:59:59  1
        2016-01-10 00:00:00  1

        Because the index is a DatetimeIndex containing only dates, we can
        specify `before` and `after` as strings. They will be coerced to
        Timestamps before truncation.

        >>> df.truncate('2016-01-05', '2016-01-10').tail()
                             A
        2016-01-09 23:59:56  1
        2016-01-09 23:59:57  1
        2016-01-09 23:59:58  1
        2016-01-09 23:59:59  1
        2016-01-10 00:00:00  1

        Note that ``truncate`` assumes a 0 value for any unspecified time
        component (midnight). This differs from partial string slicing, which
        returns any partially matching dates.

        >>> df.loc['2016-01-05':'2016-01-10', :].tail()
                             A
        2016-01-10 23:59:55  1
        2016-01-10 23:59:56  1
        2016-01-10 23:59:57  1
        2016-01-10 23:59:58  1
        2016-01-10 23:59:59  1
        """
        if axis is None:
            axis = self._stat_axis_number
        axis = self._get_axis_number(axis)
        ax = self._get_axis(axis)

        # GH 17935
        # Check that index is sorted
        if not ax.is_monotonic_increasing and not ax.is_monotonic_decreasing:
            raise ValueError("truncate requires a sorted index")

        # if we have a date index, convert to dates, otherwise
        # treat like a slice
        if ax._is_all_dates:
            if is_object_dtype(ax.dtype):
                warnings.warn(
                    "Treating object-dtype Index of date objects as DatetimeIndex "
                    "is deprecated, will be removed in a future version.",
                    FutureWarning,
                )
            from pandas.core.tools.datetimes import to_datetime

            before = to_datetime(before)
            after = to_datetime(after)

        if before is not None and after is not None:
            if before > after:
                raise ValueError(f"Truncate: {after} must be after {before}")

        if len(ax) > 1 and ax.is_monotonic_decreasing:
            before, after = after, before

        slicer = [slice(None, None)] * self._AXIS_LEN
        slicer[axis] = slice(before, after)
        result = self.loc[tuple(slicer)]

        if isinstance(ax, MultiIndex):
            setattr(result, self._get_axis_name(axis), ax.truncate(before, after))

        if copy:
            result = result.copy()

        return result

    def tz_convert(
        self: FrameOrSeries, tz, axis=0, level=None, copy: bool_t = True
    ) -> FrameOrSeries:
        """
        Convert tz-aware axis to target time zone.

        Parameters
        ----------
        tz : str or tzinfo object
        axis : the axis to convert
        level : int, str, default None
            If axis is a MultiIndex, convert a specific level. Otherwise
            must be None.
        copy : bool, default True
            Also make a copy of the underlying data.

        Returns
        -------
        {klass}
            Object with time zone converted axis.

        Raises
        ------
        TypeError
            If the axis is tz-naive.
        """
        axis = self._get_axis_number(axis)
        ax = self._get_axis(axis)

        def _tz_convert(ax, tz):
            if not hasattr(ax, "tz_convert"):
                if len(ax) > 0:
                    ax_name = self._get_axis_name(axis)
                    raise TypeError(
                        f"{ax_name} is not a valid DatetimeIndex or PeriodIndex"
                    )
                else:
                    ax = DatetimeIndex([], tz=tz)
            else:
                ax = ax.tz_convert(tz)
            return ax

        # if a level is given it must be a MultiIndex level or
        # equivalent to the axis name
        if isinstance(ax, MultiIndex):
            level = ax._get_level_number(level)
            new_level = _tz_convert(ax.levels[level], tz)
            ax = ax.set_levels(new_level, level=level)
        else:
            if level not in (None, 0, ax.name):
                raise ValueError(f"The level {level} is not valid")
            ax = _tz_convert(ax, tz)

        result = self.copy(deep=copy)
        result = result.set_axis(ax, axis=axis, inplace=False)
        return result.__finalize__(self, method="tz_convert")

    def tz_localize(
        self: FrameOrSeries,
        tz,
        axis=0,
        level=None,
        copy: bool_t = True,
        ambiguous="raise",
        nonexistent: str = "raise",
    ) -> FrameOrSeries:
        """
        Localize tz-naive index of a Series or DataFrame to target time zone.

        This operation localizes the Index. To localize the values in a
        timezone-naive Series, use :meth:`Series.dt.tz_localize`.

        Parameters
        ----------
        tz : str or tzinfo
        axis : the axis to localize
        level : int, str, default None
            If axis ia a MultiIndex, localize a specific level. Otherwise
            must be None.
        copy : bool, default True
            Also make a copy of the underlying data.
        ambiguous : 'infer', bool-ndarray, 'NaT', default 'raise'
            When clocks moved backward due to DST, ambiguous times may arise.
            For example in Central European Time (UTC+01), when going from
            03:00 DST to 02:00 non-DST, 02:30:00 local time occurs both at
            00:30:00 UTC and at 01:30:00 UTC. In such a situation, the
            `ambiguous` parameter dictates how ambiguous times should be
            handled.

            - 'infer' will attempt to infer fall dst-transition hours based on
              order
            - bool-ndarray where True signifies a DST time, False designates
              a non-DST time (note that this flag is only applicable for
              ambiguous times)
            - 'NaT' will return NaT where there are ambiguous times
            - 'raise' will raise an AmbiguousTimeError if there are ambiguous
              times.
        nonexistent : str, default 'raise'
            A nonexistent time does not exist in a particular timezone
            where clocks moved forward due to DST. Valid values are:

            - 'shift_forward' will shift the nonexistent time forward to the
              closest existing time
            - 'shift_backward' will shift the nonexistent time backward to the
              closest existing time
            - 'NaT' will return NaT where there are nonexistent times
            - timedelta objects will shift nonexistent times by the timedelta
            - 'raise' will raise an NonExistentTimeError if there are
              nonexistent times.

            .. versionadded:: 0.24.0

        Returns
        -------
        Series or DataFrame
            Same type as the input.

        Raises
        ------
        TypeError
            If the TimeSeries is tz-aware and tz is not None.

        Examples
        --------
        Localize local times:

        >>> s = pd.Series([1],
        ...               index=pd.DatetimeIndex(['2018-09-15 01:30:00']))
        >>> s.tz_localize('CET')
        2018-09-15 01:30:00+02:00    1
        dtype: int64

        Be careful with DST changes. When there is sequential data, pandas
        can infer the DST time:

        >>> s = pd.Series(range(7),
        ...               index=pd.DatetimeIndex(['2018-10-28 01:30:00',
        ...                                       '2018-10-28 02:00:00',
        ...                                       '2018-10-28 02:30:00',
        ...                                       '2018-10-28 02:00:00',
        ...                                       '2018-10-28 02:30:00',
        ...                                       '2018-10-28 03:00:00',
        ...                                       '2018-10-28 03:30:00']))
        >>> s.tz_localize('CET', ambiguous='infer')
        2018-10-28 01:30:00+02:00    0
        2018-10-28 02:00:00+02:00    1
        2018-10-28 02:30:00+02:00    2
        2018-10-28 02:00:00+01:00    3
        2018-10-28 02:30:00+01:00    4
        2018-10-28 03:00:00+01:00    5
        2018-10-28 03:30:00+01:00    6
        dtype: int64

        In some cases, inferring the DST is impossible. In such cases, you can
        pass an ndarray to the ambiguous parameter to set the DST explicitly

        >>> s = pd.Series(range(3),
        ...               index=pd.DatetimeIndex(['2018-10-28 01:20:00',
        ...                                       '2018-10-28 02:36:00',
        ...                                       '2018-10-28 03:46:00']))
        >>> s.tz_localize('CET', ambiguous=np.array([True, True, False]))
        2018-10-28 01:20:00+02:00    0
        2018-10-28 02:36:00+02:00    1
        2018-10-28 03:46:00+01:00    2
        dtype: int64

        If the DST transition causes nonexistent times, you can shift these
        dates forward or backward with a timedelta object or `'shift_forward'`
        or `'shift_backward'`.

        >>> s = pd.Series(range(2),
        ...               index=pd.DatetimeIndex(['2015-03-29 02:30:00',
        ...                                       '2015-03-29 03:30:00']))
        >>> s.tz_localize('Europe/Warsaw', nonexistent='shift_forward')
        2015-03-29 03:00:00+02:00    0
        2015-03-29 03:30:00+02:00    1
        dtype: int64
        >>> s.tz_localize('Europe/Warsaw', nonexistent='shift_backward')
        2015-03-29 01:59:59.999999999+01:00    0
        2015-03-29 03:30:00+02:00              1
        dtype: int64
        >>> s.tz_localize('Europe/Warsaw', nonexistent=pd.Timedelta('1H'))
        2015-03-29 03:30:00+02:00    0
        2015-03-29 03:30:00+02:00    1
        dtype: int64
        """
        nonexistent_options = ("raise", "NaT", "shift_forward", "shift_backward")
        if nonexistent not in nonexistent_options and not isinstance(
            nonexistent, timedelta
        ):
            raise ValueError(
                "The nonexistent argument must be one of 'raise', "
                "'NaT', 'shift_forward', 'shift_backward' or "
                "a timedelta object"
            )

        axis = self._get_axis_number(axis)
        ax = self._get_axis(axis)

        def _tz_localize(ax, tz, ambiguous, nonexistent):
            if not hasattr(ax, "tz_localize"):
                if len(ax) > 0:
                    ax_name = self._get_axis_name(axis)
                    raise TypeError(
                        f"{ax_name} is not a valid DatetimeIndex or PeriodIndex"
                    )
                else:
                    ax = DatetimeIndex([], tz=tz)
            else:
                ax = ax.tz_localize(tz, ambiguous=ambiguous, nonexistent=nonexistent)
            return ax

        # if a level is given it must be a MultiIndex level or
        # equivalent to the axis name
        if isinstance(ax, MultiIndex):
            level = ax._get_level_number(level)
            new_level = _tz_localize(ax.levels[level], tz, ambiguous, nonexistent)
            ax = ax.set_levels(new_level, level=level)
        else:
            if level not in (None, 0, ax.name):
                raise ValueError(f"The level {level} is not valid")
            ax = _tz_localize(ax, tz, ambiguous, nonexistent)

        result = self.copy(deep=copy)
        result = result.set_axis(ax, axis=axis, inplace=False)
        return result.__finalize__(self, method="tz_localize")

    # ----------------------------------------------------------------------
    # Numeric Methods

    def abs(self: FrameOrSeries) -> FrameOrSeries:
        """
        Return a Series/DataFrame with absolute numeric value of each element.

        This function only applies to elements that are all numeric.

        Returns
        -------
        abs
            Series/DataFrame containing the absolute value of each element.

        See Also
        --------
        numpy.absolute : Calculate the absolute value element-wise.

        Notes
        -----
        For ``complex`` inputs, ``1.2 + 1j``, the absolute value is
        :math:`\\sqrt{ a^2 + b^2 }`.

        Examples
        --------
        Absolute numeric values in a Series.

        >>> s = pd.Series([-1.10, 2, -3.33, 4])
        >>> s.abs()
        0    1.10
        1    2.00
        2    3.33
        3    4.00
        dtype: float64

        Absolute numeric values in a Series with complex numbers.

        >>> s = pd.Series([1.2 + 1j])
        >>> s.abs()
        0    1.56205
        dtype: float64

        Absolute numeric values in a Series with a Timedelta element.

        >>> s = pd.Series([pd.Timedelta('1 days')])
        >>> s.abs()
        0   1 days
        dtype: timedelta64[ns]

        Select rows with data closest to certain value using argsort (from
        `StackOverflow <https://stackoverflow.com/a/17758115>`__).

        >>> df = pd.DataFrame({
        ...     'a': [4, 5, 6, 7],
        ...     'b': [10, 20, 30, 40],
        ...     'c': [100, 50, -30, -50]
        ... })
        >>> df
             a    b    c
        0    4   10  100
        1    5   20   50
        2    6   30  -30
        3    7   40  -50
        >>> df.loc[(df.c - 43).abs().argsort()]
             a    b    c
        1    5   20   50
        0    4   10  100
        2    6   30  -30
        3    7   40  -50
        """
        return np.abs(self)

    def describe(
        self: FrameOrSeries,
        percentiles=None,
        include=None,
        exclude=None,
        datetime_is_numeric=False,
    ) -> FrameOrSeries:
        """
        Generate descriptive statistics.

        Descriptive statistics include those that summarize the central
        tendency, dispersion and shape of a
        dataset's distribution, excluding ``NaN`` values.

        Analyzes both numeric and object series, as well
        as ``DataFrame`` column sets of mixed data types. The output
        will vary depending on what is provided. Refer to the notes
        below for more detail.

        Parameters
        ----------
        percentiles : list-like of numbers, optional
            The percentiles to include in the output. All should
            fall between 0 and 1. The default is
            ``[.25, .5, .75]``, which returns the 25th, 50th, and
            75th percentiles.
        include : 'all', list-like of dtypes or None (default), optional
            A white list of data types to include in the result. Ignored
            for ``Series``. Here are the options:

            - 'all' : All columns of the input will be included in the output.
            - A list-like of dtypes : Limits the results to the
              provided data types.
              To limit the result to numeric types submit
              ``numpy.number``. To limit it instead to object columns submit
              the ``numpy.object`` data type. Strings
              can also be used in the style of
              ``select_dtypes`` (e.g. ``df.describe(include=['O'])``). To
              select pandas categorical columns, use ``'category'``
            - None (default) : The result will include all numeric columns.
        exclude : list-like of dtypes or None (default), optional,
            A black list of data types to omit from the result. Ignored
            for ``Series``. Here are the options:

            - A list-like of dtypes : Excludes the provided data types
              from the result. To exclude numeric types submit
              ``numpy.number``. To exclude object columns submit the data
              type ``numpy.object``. Strings can also be used in the style of
              ``select_dtypes`` (e.g. ``df.describe(include=['O'])``). To
              exclude pandas categorical columns, use ``'category'``
            - None (default) : The result will exclude nothing.
        datetime_is_numeric : bool, default False
            Whether to treat datetime dtypes as numeric. This affects statistics
            calculated for the column. For DataFrame input, this also
            controls whether datetime columns are included by default.

            .. versionadded:: 1.1.0

        Returns
        -------
        Series or DataFrame
            Summary statistics of the Series or Dataframe provided.

        See Also
        --------
        DataFrame.count: Count number of non-NA/null observations.
        DataFrame.max: Maximum of the values in the object.
        DataFrame.min: Minimum of the values in the object.
        DataFrame.mean: Mean of the values.
        DataFrame.std: Standard deviation of the observations.
        DataFrame.select_dtypes: Subset of a DataFrame including/excluding
            columns based on their dtype.

        Notes
        -----
        For numeric data, the result's index will include ``count``,
        ``mean``, ``std``, ``min``, ``max`` as well as lower, ``50`` and
        upper percentiles. By default the lower percentile is ``25`` and the
        upper percentile is ``75``. The ``50`` percentile is the
        same as the median.

        For object data (e.g. strings or timestamps), the result's index
        will include ``count``, ``unique``, ``top``, and ``freq``. The ``top``
        is the most common value. The ``freq`` is the most common value's
        frequency. Timestamps also include the ``first`` and ``last`` items.

        If multiple object values have the highest count, then the
        ``count`` and ``top`` results will be arbitrarily chosen from
        among those with the highest count.

        For mixed data types provided via a ``DataFrame``, the default is to
        return only an analysis of numeric columns. If the dataframe consists
        only of object and categorical data without any numeric columns, the
        default is to return an analysis of both the object and categorical
        columns. If ``include='all'`` is provided as an option, the result
        will include a union of attributes of each type.

        The `include` and `exclude` parameters can be used to limit
        which columns in a ``DataFrame`` are analyzed for the output.
        The parameters are ignored when analyzing a ``Series``.

        Examples
        --------
        Describing a numeric ``Series``.

        >>> s = pd.Series([1, 2, 3])
        >>> s.describe()
        count    3.0
        mean     2.0
        std      1.0
        min      1.0
        25%      1.5
        50%      2.0
        75%      2.5
        max      3.0
        dtype: float64

        Describing a categorical ``Series``.

        >>> s = pd.Series(['a', 'a', 'b', 'c'])
        >>> s.describe()
        count     4
        unique    3
        top       a
        freq      2
        dtype: object

        Describing a timestamp ``Series``.

        >>> s = pd.Series([
        ...   np.datetime64("2000-01-01"),
        ...   np.datetime64("2010-01-01"),
        ...   np.datetime64("2010-01-01")
        ... ])
        >>> s.describe(datetime_is_numeric=True)
        count                      3
        mean     2006-09-01 08:00:00
        min      2000-01-01 00:00:00
        25%      2004-12-31 12:00:00
        50%      2010-01-01 00:00:00
        75%      2010-01-01 00:00:00
        max      2010-01-01 00:00:00
        dtype: object

        Describing a ``DataFrame``. By default only numeric fields
        are returned.

        >>> df = pd.DataFrame({'categorical': pd.Categorical(['d','e','f']),
        ...                    'numeric': [1, 2, 3],
        ...                    'object': ['a', 'b', 'c']
        ...                   })
        >>> df.describe()
               numeric
        count      3.0
        mean       2.0
        std        1.0
        min        1.0
        25%        1.5
        50%        2.0
        75%        2.5
        max        3.0

        Describing all columns of a ``DataFrame`` regardless of data type.

        >>> df.describe(include='all')  # doctest: +SKIP
               categorical  numeric object
        count            3      3.0      3
        unique           3      NaN      3
        top              f      NaN      a
        freq             1      NaN      1
        mean           NaN      2.0    NaN
        std            NaN      1.0    NaN
        min            NaN      1.0    NaN
        25%            NaN      1.5    NaN
        50%            NaN      2.0    NaN
        75%            NaN      2.5    NaN
        max            NaN      3.0    NaN

        Describing a column from a ``DataFrame`` by accessing it as
        an attribute.

        >>> df.numeric.describe()
        count    3.0
        mean     2.0
        std      1.0
        min      1.0
        25%      1.5
        50%      2.0
        75%      2.5
        max      3.0
        Name: numeric, dtype: float64

        Including only numeric columns in a ``DataFrame`` description.

        >>> df.describe(include=[np.number])
               numeric
        count      3.0
        mean       2.0
        std        1.0
        min        1.0
        25%        1.5
        50%        2.0
        75%        2.5
        max        3.0

        Including only string columns in a ``DataFrame`` description.

        >>> df.describe(include=[object])  # doctest: +SKIP
               object
        count       3
        unique      3
        top         a
        freq        1

        Including only categorical columns from a ``DataFrame`` description.

        >>> df.describe(include=['category'])
               categorical
        count            3
        unique           3
        top              f
        freq             1

        Excluding numeric columns from a ``DataFrame`` description.

        >>> df.describe(exclude=[np.number])  # doctest: +SKIP
               categorical object
        count            3      3
        unique           3      3
        top              f      a
        freq             1      1

        Excluding object columns from a ``DataFrame`` description.

        >>> df.describe(exclude=[object])  # doctest: +SKIP
               categorical  numeric
        count            3      3.0
        unique           3      NaN
        top              f      NaN
        freq             1      NaN
        mean           NaN      2.0
        std            NaN      1.0
        min            NaN      1.0
        25%            NaN      1.5
        50%            NaN      2.0
        75%            NaN      2.5
        max            NaN      3.0
        """
        if self.ndim == 2 and self.columns.size == 0:
            raise ValueError("Cannot describe a DataFrame without columns")

        if percentiles is not None:
            # explicit conversion of `percentiles` to list
            percentiles = list(percentiles)

            # get them all to be in [0, 1]
            validate_percentile(percentiles)

            # median should always be included
            if 0.5 not in percentiles:
                percentiles.append(0.5)
            percentiles = np.asarray(percentiles)
        else:
            percentiles = np.array([0.25, 0.5, 0.75])

        # sort and check for duplicates
        unique_pcts = np.unique(percentiles)
        if len(unique_pcts) < len(percentiles):
            raise ValueError("percentiles cannot contain duplicates")
        percentiles = unique_pcts

        formatted_percentiles = format_percentiles(percentiles)

        def describe_numeric_1d(series):
            stat_index = (
                ["count", "mean", "std", "min"] + formatted_percentiles + ["max"]
            )
            d = (
                [series.count(), series.mean(), series.std(), series.min()]
                + series.quantile(percentiles).tolist()
                + [series.max()]
            )
            return pd.Series(d, index=stat_index, name=series.name)

        def describe_categorical_1d(data):
            names = ["count", "unique"]
            objcounts = data.value_counts()
            count_unique = len(objcounts[objcounts != 0])
            result = [data.count(), count_unique]
            dtype = None
            if result[1] > 0:
                top, freq = objcounts.index[0], objcounts.iloc[0]
                if is_datetime64_any_dtype(data.dtype):
                    if self.ndim == 1:
                        stacklevel = 4
                    else:
                        stacklevel = 5
                    warnings.warn(
                        "Treating datetime data as categorical rather than numeric in "
                        "`.describe` is deprecated and will be removed in a future "
                        "version of pandas. Specify `datetime_is_numeric=True` to "
                        "silence this warning and adopt the future behavior now.",
                        FutureWarning,
                        stacklevel=stacklevel,
                    )
                    tz = data.dt.tz
                    asint = data.dropna().values.view("i8")
                    top = Timestamp(top)
                    if top.tzinfo is not None and tz is not None:
                        # Don't tz_localize(None) if key is already tz-aware
                        top = top.tz_convert(tz)
                    else:
                        top = top.tz_localize(tz)
                    names += ["top", "freq", "first", "last"]
                    result += [
                        top,
                        freq,
                        Timestamp(asint.min(), tz=tz),
                        Timestamp(asint.max(), tz=tz),
                    ]
                else:
                    names += ["top", "freq"]
                    result += [top, freq]

            # If the DataFrame is empty, set 'top' and 'freq' to None
            # to maintain output shape consistency
            else:
                names += ["top", "freq"]
                result += [np.nan, np.nan]
                dtype = "object"

            return pd.Series(result, index=names, name=data.name, dtype=dtype)

        def describe_timestamp_1d(data):
            # GH-30164
            stat_index = ["count", "mean", "min"] + formatted_percentiles + ["max"]
            d = (
                [data.count(), data.mean(), data.min()]
                + data.quantile(percentiles).tolist()
                + [data.max()]
            )
            return pd.Series(d, index=stat_index, name=data.name)

        def describe_1d(data):
            if is_bool_dtype(data.dtype):
                return describe_categorical_1d(data)
            elif is_numeric_dtype(data):
                return describe_numeric_1d(data)
            elif is_datetime64_any_dtype(data.dtype) and datetime_is_numeric:
                return describe_timestamp_1d(data)
            elif is_timedelta64_dtype(data.dtype):
                return describe_numeric_1d(data)
            else:
                return describe_categorical_1d(data)

        if self.ndim == 1:
            return describe_1d(self)
        elif (include is None) and (exclude is None):
            # when some numerics are found, keep only numerics
            default_include = [np.number]
            if datetime_is_numeric:
                default_include.append("datetime")
            data = self.select_dtypes(include=default_include)
            if len(data.columns) == 0:
                data = self
        elif include == "all":
            if exclude is not None:
                msg = "exclude must be None when include is 'all'"
                raise ValueError(msg)
            data = self
        else:
            data = self.select_dtypes(include=include, exclude=exclude)

        ldesc = [describe_1d(s) for _, s in data.items()]
        # set a convenient order for rows
        names: List[Label] = []
        ldesc_indexes = sorted((x.index for x in ldesc), key=len)
        for idxnames in ldesc_indexes:
            for name in idxnames:
                if name not in names:
                    names.append(name)

        d = pd.concat([x.reindex(names, copy=False) for x in ldesc], axis=1, sort=False)
        d.columns = data.columns.copy()
        return d

    def pct_change(
        self: FrameOrSeries,
        periods=1,
        fill_method="pad",
        limit=None,
        freq=None,
        **kwargs,
    ) -> FrameOrSeries:
        """
        Percentage change between the current and a prior element.

        Computes the percentage change from the immediately previous row by
        default. This is useful in comparing the percentage of change in a time
        series of elements.

        Parameters
        ----------
        periods : int, default 1
            Periods to shift for forming percent change.
        fill_method : str, default 'pad'
            How to handle NAs before computing percent changes.
        limit : int, default None
            The number of consecutive NAs to fill before stopping.
        freq : DateOffset, timedelta, or str, optional
            Increment to use from time series API (e.g. 'M' or BDay()).
        **kwargs
            Additional keyword arguments are passed into
            `DataFrame.shift` or `Series.shift`.

        Returns
        -------
        chg : Series or DataFrame
            The same type as the calling object.

        See Also
        --------
        Series.diff : Compute the difference of two elements in a Series.
        DataFrame.diff : Compute the difference of two elements in a DataFrame.
        Series.shift : Shift the index by some number of periods.
        DataFrame.shift : Shift the index by some number of periods.

        Examples
        --------
        **Series**

        >>> s = pd.Series([90, 91, 85])
        >>> s
        0    90
        1    91
        2    85
        dtype: int64

        >>> s.pct_change()
        0         NaN
        1    0.011111
        2   -0.065934
        dtype: float64

        >>> s.pct_change(periods=2)
        0         NaN
        1         NaN
        2   -0.055556
        dtype: float64

        See the percentage change in a Series where filling NAs with last
        valid observation forward to next valid.

        >>> s = pd.Series([90, 91, None, 85])
        >>> s
        0    90.0
        1    91.0
        2     NaN
        3    85.0
        dtype: float64

        >>> s.pct_change(fill_method='ffill')
        0         NaN
        1    0.011111
        2    0.000000
        3   -0.065934
        dtype: float64

        **DataFrame**

        Percentage change in French franc, Deutsche Mark, and Italian lira from
        1980-01-01 to 1980-03-01.

        >>> df = pd.DataFrame(dict(
        ...     FR=[4.0405, 4.0963, 4.3149],
        ...     GR=[1.7246, 1.7482, 1.8519],
        ...     IT=[804.74, 810.01, 860.13]),
        ...     index=['1980-01-01', '1980-02-01', '1980-03-01'])
        >>> df
                        FR      GR      IT
        1980-01-01  4.0405  1.7246  804.74
        1980-02-01  4.0963  1.7482  810.01
        1980-03-01  4.3149  1.8519  860.13

        >>> df.pct_change()
                          FR        GR        IT
        1980-01-01       NaN       NaN       NaN
        1980-02-01  0.013810  0.013684  0.006549
        1980-03-01  0.053365  0.059318  0.061876

        Percentage of change in GOOG and APPL stock volume. Shows computing
        the percentage change between columns.

        >>> df = pd.DataFrame(dict([
        ...     ('2016', [1769950, 30586265]),
        ...     ('2015', [1500923, 40912316]),
        ...     ('2014', [1371819, 41403351])]),
        ...     index=['GOOG', 'APPL'])
        >>> df
                  2016      2015      2014
        GOOG   1769950   1500923   1371819
        APPL  30586265  40912316  41403351

        >>> df.pct_change(axis='columns')
              2016      2015      2014
        GOOG   NaN -0.151997 -0.086016
        APPL   NaN  0.337604  0.012002
        """
        axis = self._get_axis_number(kwargs.pop("axis", self._stat_axis_name))
        if fill_method is None:
            data = self
        else:
            _data = self.fillna(method=fill_method, axis=axis, limit=limit)
            assert _data is not None  # needed for mypy
            data = _data

        rs = data.div(data.shift(periods=periods, freq=freq, axis=axis, **kwargs)) - 1
        if freq is not None:
            # Shift method is implemented differently when freq is not None
            # We want to restore the original index
            rs = rs.loc[~rs.index.duplicated()]
            rs = rs.reindex_like(data)
        return rs

    def _agg_by_level(self, name, axis=0, level=0, skipna=True, **kwargs):
        if axis is None:
            raise ValueError("Must specify 'axis' when aggregating by level.")
        grouped = self.groupby(level=level, axis=axis, sort=False)
        if hasattr(grouped, name) and skipna:
            return getattr(grouped, name)(**kwargs)
        axis = self._get_axis_number(axis)
        method = getattr(type(self), name)
        applyf = lambda x: method(x, axis=axis, skipna=skipna, **kwargs)
        return grouped.aggregate(applyf)

    def _logical_func(
        self, name: str, func, axis=0, bool_only=None, skipna=True, level=None, **kwargs
    ):
        nv.validate_logical_func(tuple(), kwargs, fname=name)
        if level is not None:
            if bool_only is not None:
                raise NotImplementedError(
                    "Option bool_only is not implemented with option level."
                )
            return self._agg_by_level(name, axis=axis, level=level, skipna=skipna)

        if self.ndim > 1 and axis is None:
            # Reduce along one dimension then the other, to simplify DataFrame._reduce
            res = self._logical_func(
                name, func, axis=0, bool_only=bool_only, skipna=skipna, **kwargs
            )
            return res._logical_func(name, func, skipna=skipna, **kwargs)

        return self._reduce(
            func,
            name=name,
            axis=axis,
            skipna=skipna,
            numeric_only=bool_only,
            filter_type="bool",
        )

    def any(self, axis=0, bool_only=None, skipna=True, level=None, **kwargs):
        return self._logical_func(
            "any", nanops.nanany, axis, bool_only, skipna, level, **kwargs
        )

    def all(self, axis=0, bool_only=None, skipna=True, level=None, **kwargs):
        return self._logical_func(
            "all", nanops.nanall, axis, bool_only, skipna, level, **kwargs
        )

    def _accum_func(self, name: str, func, axis=None, skipna=True, *args, **kwargs):
        skipna = nv.validate_cum_func_with_skipna(skipna, args, kwargs, name)
        if axis is None:
            axis = self._stat_axis_number
        else:
            axis = self._get_axis_number(axis)

        if axis == 1:
            return self.T._accum_func(
                name, func, axis=0, skipna=skipna, *args, **kwargs
            ).T

        def block_accum_func(blk_values):
            values = blk_values.T if hasattr(blk_values, "T") else blk_values

            result = nanops.na_accum_func(values, func, skipna=skipna)

            result = result.T if hasattr(result, "T") else result
            return result

        result = self._mgr.apply(block_accum_func)

        return self._constructor(result).__finalize__(self, method=name)

    def cummax(self, axis=None, skipna=True, *args, **kwargs):
        return self._accum_func(
            "cummax", np.maximum.accumulate, axis, skipna, *args, **kwargs
        )

    def cummin(self, axis=None, skipna=True, *args, **kwargs):
        return self._accum_func(
            "cummin", np.minimum.accumulate, axis, skipna, *args, **kwargs
        )

    def cumsum(self, axis=None, skipna=True, *args, **kwargs):
        return self._accum_func("cumsum", np.cumsum, axis, skipna, *args, **kwargs)

    def cumprod(self, axis=None, skipna=True, *args, **kwargs):
        return self._accum_func("cumprod", np.cumprod, axis, skipna, *args, **kwargs)

    def _stat_function_ddof(
        self,
        name: str,
        func,
        axis=None,
        skipna=None,
        level=None,
        ddof=1,
        numeric_only=None,
        **kwargs,
    ):
        nv.validate_stat_ddof_func(tuple(), kwargs, fname=name)
        if skipna is None:
            skipna = True
        if axis is None:
            axis = self._stat_axis_number
        if level is not None:
            return self._agg_by_level(
                name, axis=axis, level=level, skipna=skipna, ddof=ddof
            )
        return self._reduce(
            func, name, axis=axis, numeric_only=numeric_only, skipna=skipna, ddof=ddof
        )

    def sem(
        self, axis=None, skipna=None, level=None, ddof=1, numeric_only=None, **kwargs
    ):
        return self._stat_function_ddof(
            "sem", nanops.nansem, axis, skipna, level, ddof, numeric_only, **kwargs
        )

    def var(
        self, axis=None, skipna=None, level=None, ddof=1, numeric_only=None, **kwargs
    ):
        return self._stat_function_ddof(
            "var", nanops.nanvar, axis, skipna, level, ddof, numeric_only, **kwargs
        )

    def std(
        self, axis=None, skipna=None, level=None, ddof=1, numeric_only=None, **kwargs
    ):
        return self._stat_function_ddof(
            "std", nanops.nanstd, axis, skipna, level, ddof, numeric_only, **kwargs
        )

    def _stat_function(
        self,
        name: str,
        func,
        axis=None,
        skipna=None,
        level=None,
        numeric_only=None,
        **kwargs,
    ):
        if name == "median":
            nv.validate_median(tuple(), kwargs)
        else:
            nv.validate_stat_func(tuple(), kwargs, fname=name)
        if skipna is None:
            skipna = True
        if axis is None:
            axis = self._stat_axis_number
        if level is not None:
            return self._agg_by_level(name, axis=axis, level=level, skipna=skipna)
        return self._reduce(
            func, name=name, axis=axis, skipna=skipna, numeric_only=numeric_only
        )

    def min(self, axis=None, skipna=None, level=None, numeric_only=None, **kwargs):
        return self._stat_function(
            "min", nanops.nanmin, axis, skipna, level, numeric_only, **kwargs
        )

    def max(self, axis=None, skipna=None, level=None, numeric_only=None, **kwargs):
        return self._stat_function(
            "max", nanops.nanmax, axis, skipna, level, numeric_only, **kwargs
        )

    def mean(self, axis=None, skipna=None, level=None, numeric_only=None, **kwargs):
        return self._stat_function(
            "mean", nanops.nanmean, axis, skipna, level, numeric_only, **kwargs
        )

    def median(self, axis=None, skipna=None, level=None, numeric_only=None, **kwargs):
        return self._stat_function(
            "median", nanops.nanmedian, axis, skipna, level, numeric_only, **kwargs
        )

    def skew(self, axis=None, skipna=None, level=None, numeric_only=None, **kwargs):
        return self._stat_function(
            "skew", nanops.nanskew, axis, skipna, level, numeric_only, **kwargs
        )

    def kurt(self, axis=None, skipna=None, level=None, numeric_only=None, **kwargs):
        return self._stat_function(
            "kurt", nanops.nankurt, axis, skipna, level, numeric_only, **kwargs
        )

    kurtosis = kurt

    def _min_count_stat_function(
        self,
        name: str,
        func,
        axis=None,
        skipna=None,
        level=None,
        numeric_only=None,
        min_count=0,
        **kwargs,
    ):
        if name == "sum":
            nv.validate_sum(tuple(), kwargs)
        elif name == "prod":
            nv.validate_prod(tuple(), kwargs)
        else:
            nv.validate_stat_func(tuple(), kwargs, fname=name)
        if skipna is None:
            skipna = True
        if axis is None:
            axis = self._stat_axis_number
        if level is not None:
            return self._agg_by_level(
                name, axis=axis, level=level, skipna=skipna, min_count=min_count
            )
        return self._reduce(
            func,
            name=name,
            axis=axis,
            skipna=skipna,
            numeric_only=numeric_only,
            min_count=min_count,
        )

    def sum(
        self,
        axis=None,
        skipna=None,
        level=None,
        numeric_only=None,
        min_count=0,
        **kwargs,
    ):
        return self._min_count_stat_function(
            "sum", nanops.nansum, axis, skipna, level, numeric_only, min_count, **kwargs
        )

    def prod(
        self,
        axis=None,
        skipna=None,
        level=None,
        numeric_only=None,
        min_count=0,
        **kwargs,
    ):
        return self._min_count_stat_function(
            "prod",
            nanops.nanprod,
            axis,
            skipna,
            level,
            numeric_only,
            min_count,
            **kwargs,
        )

    product = prod

    def mad(self, axis=None, skipna=None, level=None):
        """
        {desc}

        Parameters
        ----------
        axis : {axis_descr}
            Axis for the function to be applied on.
        skipna : bool, default None
            Exclude NA/null values when computing the result.
        level : int or level name, default None
            If the axis is a MultiIndex (hierarchical), count along a
            particular level, collapsing into a {name1}.

        Returns
        -------
        {name1} or {name2} (if level specified)\
        {see_also}\
        {examples}
        """
        if skipna is None:
            skipna = True
        if axis is None:
            axis = self._stat_axis_number
        if level is not None:
            return self._agg_by_level("mad", axis=axis, level=level, skipna=skipna)

        data = self._get_numeric_data()
        if axis == 0:
            demeaned = data - data.mean(axis=0)
        else:
            demeaned = data.sub(data.mean(axis=1), axis=0)
        return np.abs(demeaned).mean(axis=axis, skipna=skipna)

    @classmethod
    def _add_numeric_operations(cls):
        """
        Add the operations to the cls; evaluate the doc strings again
        """
        axis_descr, name1, name2 = _doc_parms(cls)

        @doc(
            _bool_doc,
            desc=_any_desc,
            name1=name1,
            name2=name2,
            axis_descr=axis_descr,
            see_also=_any_see_also,
            examples=_any_examples,
            empty_value=False,
        )
        def any(self, axis=0, bool_only=None, skipna=True, level=None, **kwargs):
            return NDFrame.any(self, axis, bool_only, skipna, level, **kwargs)

        cls.any = any

        @doc(
            _bool_doc,
            desc=_all_desc,
            name1=name1,
            name2=name2,
            axis_descr=axis_descr,
            see_also=_all_see_also,
            examples=_all_examples,
            empty_value=True,
        )
        def all(self, axis=0, bool_only=None, skipna=True, level=None, **kwargs):
            return NDFrame.all(self, axis, bool_only, skipna, level, **kwargs)

        cls.all = all

        @doc(
            desc="Return the mean absolute deviation of the values "
            "over the requested axis.",
            name1=name1,
            name2=name2,
            axis_descr=axis_descr,
            see_also="",
            examples="",
        )
        @Appender(NDFrame.mad.__doc__)
        def mad(self, axis=None, skipna=None, level=None):
            return NDFrame.mad(self, axis, skipna, level)

        cls.mad = mad

        @doc(
            _num_ddof_doc,
            desc="Return unbiased standard error of the mean over requested "
            "axis.\n\nNormalized by N-1 by default. This can be changed "
            "using the ddof argument",
            name1=name1,
            name2=name2,
            axis_descr=axis_descr,
        )
        def sem(
            self,
            axis=None,
            skipna=None,
            level=None,
            ddof=1,
            numeric_only=None,
            **kwargs,
        ):
            return NDFrame.sem(self, axis, skipna, level, ddof, numeric_only, **kwargs)

        cls.sem = sem

        @doc(
            _num_ddof_doc,
            desc="Return unbiased variance over requested axis.\n\nNormalized by "
            "N-1 by default. This can be changed using the ddof argument",
            name1=name1,
            name2=name2,
            axis_descr=axis_descr,
        )
        def var(
            self,
            axis=None,
            skipna=None,
            level=None,
            ddof=1,
            numeric_only=None,
            **kwargs,
        ):
            return NDFrame.var(self, axis, skipna, level, ddof, numeric_only, **kwargs)

        cls.var = var

        @doc(
            _num_ddof_doc,
            desc="Return sample standard deviation over requested axis."
            "\n\nNormalized by N-1 by default. This can be changed using the "
            "ddof argument",
            name1=name1,
            name2=name2,
            axis_descr=axis_descr,
        )
        def std(
            self,
            axis=None,
            skipna=None,
            level=None,
            ddof=1,
            numeric_only=None,
            **kwargs,
        ):
            return NDFrame.std(self, axis, skipna, level, ddof, numeric_only, **kwargs)

        cls.std = std

        @doc(
            _cnum_doc,
            desc="minimum",
            name1=name1,
            name2=name2,
            axis_descr=axis_descr,
            accum_func_name="min",
            examples=_cummin_examples,
        )
        def cummin(self, axis=None, skipna=True, *args, **kwargs):
            return NDFrame.cummin(self, axis, skipna, *args, **kwargs)

        cls.cummin = cummin

        @doc(
            _cnum_doc,
            desc="maximum",
            name1=name1,
            name2=name2,
            axis_descr=axis_descr,
            accum_func_name="max",
            examples=_cummax_examples,
        )
        def cummax(self, axis=None, skipna=True, *args, **kwargs):
            return NDFrame.cummax(self, axis, skipna, *args, **kwargs)

        cls.cummax = cummax

        @doc(
            _cnum_doc,
            desc="sum",
            name1=name1,
            name2=name2,
            axis_descr=axis_descr,
            accum_func_name="sum",
            examples=_cumsum_examples,
        )
        def cumsum(self, axis=None, skipna=True, *args, **kwargs):
            return NDFrame.cumsum(self, axis, skipna, *args, **kwargs)

        cls.cumsum = cumsum

        @doc(
            _cnum_doc,
            desc="product",
            name1=name1,
            name2=name2,
            axis_descr=axis_descr,
            accum_func_name="prod",
            examples=_cumprod_examples,
        )
        def cumprod(self, axis=None, skipna=True, *args, **kwargs):
            return NDFrame.cumprod(self, axis, skipna, *args, **kwargs)

        cls.cumprod = cumprod

        @doc(
            _num_doc,
            desc="Return the sum of the values over the requested axis.\n\n"
            "This is equivalent to the method ``numpy.sum``.",
            name1=name1,
            name2=name2,
            axis_descr=axis_descr,
            min_count=_min_count_stub,
            see_also=_stat_func_see_also,
            examples=_sum_examples,
        )
        def sum(
            self,
            axis=None,
            skipna=None,
            level=None,
            numeric_only=None,
            min_count=0,
            **kwargs,
        ):
            return NDFrame.sum(
                self, axis, skipna, level, numeric_only, min_count, **kwargs
            )

        cls.sum = sum

        @doc(
            _num_doc,
            desc="Return the product of the values over the requested axis.",
            name1=name1,
            name2=name2,
            axis_descr=axis_descr,
            min_count=_min_count_stub,
            see_also=_stat_func_see_also,
            examples=_prod_examples,
        )
        def prod(
            self,
            axis=None,
            skipna=None,
            level=None,
            numeric_only=None,
            min_count=0,
            **kwargs,
        ):
            return NDFrame.prod(
                self, axis, skipna, level, numeric_only, min_count, **kwargs
            )

        cls.prod = prod
        cls.product = prod

        @doc(
            _num_doc,
            desc="Return the mean of the values over the requested axis.",
            name1=name1,
            name2=name2,
            axis_descr=axis_descr,
            min_count="",
            see_also="",
            examples="",
        )
        def mean(self, axis=None, skipna=None, level=None, numeric_only=None, **kwargs):
            return NDFrame.mean(self, axis, skipna, level, numeric_only, **kwargs)

        cls.mean = mean

        @doc(
            _num_doc,
            desc="Return unbiased skew over requested axis.\n\nNormalized by N-1.",
            name1=name1,
            name2=name2,
            axis_descr=axis_descr,
            min_count="",
            see_also="",
            examples="",
        )
        def skew(self, axis=None, skipna=None, level=None, numeric_only=None, **kwargs):
            return NDFrame.skew(self, axis, skipna, level, numeric_only, **kwargs)

        cls.skew = skew

        @doc(
            _num_doc,
            desc="Return unbiased kurtosis over requested axis.\n\n"
            "Kurtosis obtained using Fisher's definition of\n"
            "kurtosis (kurtosis of normal == 0.0). Normalized "
            "by N-1.",
            name1=name1,
            name2=name2,
            axis_descr=axis_descr,
            min_count="",
            see_also="",
            examples="",
        )
        def kurt(self, axis=None, skipna=None, level=None, numeric_only=None, **kwargs):
            return NDFrame.kurt(self, axis, skipna, level, numeric_only, **kwargs)

        cls.kurt = kurt
        cls.kurtosis = kurt

        @doc(
            _num_doc,
            desc="Return the median of the values over the requested axis.",
            name1=name1,
            name2=name2,
            axis_descr=axis_descr,
            min_count="",
            see_also="",
            examples="",
        )
        def median(
            self, axis=None, skipna=None, level=None, numeric_only=None, **kwargs
        ):
            return NDFrame.median(self, axis, skipna, level, numeric_only, **kwargs)

        cls.median = median

        @doc(
            _num_doc,
            desc="Return the maximum of the values over the requested axis.\n\n"
            "If you want the *index* of the maximum, use ``idxmax``. This is"
            "the equivalent of the ``numpy.ndarray`` method ``argmax``.",
            name1=name1,
            name2=name2,
            axis_descr=axis_descr,
            min_count="",
            see_also=_stat_func_see_also,
            examples=_max_examples,
        )
        def max(self, axis=None, skipna=None, level=None, numeric_only=None, **kwargs):
            return NDFrame.max(self, axis, skipna, level, numeric_only, **kwargs)

        cls.max = max

        @doc(
            _num_doc,
            desc="Return the minimum of the values over the requested axis.\n\n"
            "If you want the *index* of the minimum, use ``idxmin``. This is"
            "the equivalent of the ``numpy.ndarray`` method ``argmin``.",
            name1=name1,
            name2=name2,
            axis_descr=axis_descr,
            min_count="",
            see_also=_stat_func_see_also,
            examples=_min_examples,
        )
        def min(self, axis=None, skipna=None, level=None, numeric_only=None, **kwargs):
            return NDFrame.min(self, axis, skipna, level, numeric_only, **kwargs)

        cls.min = min

    @doc(Rolling)
    def rolling(
        self,
        window: Union[int, timedelta, BaseOffset, BaseIndexer],
        min_periods: Optional[int] = None,
        center: bool_t = False,
        win_type: Optional[str] = None,
        on: Optional[str] = None,
        axis: Axis = 0,
        closed: Optional[str] = None,
    ):
        axis = self._get_axis_number(axis)

        if win_type is not None:
            return Window(
                self,
                window=window,
                min_periods=min_periods,
                center=center,
                win_type=win_type,
                on=on,
                axis=axis,
                closed=closed,
            )

        return Rolling(
            self,
            window=window,
            min_periods=min_periods,
            center=center,
            win_type=win_type,
            on=on,
            axis=axis,
            closed=closed,
        )

    @doc(Expanding)
    def expanding(
        self, min_periods: int = 1, center: Optional[bool_t] = None, axis: Axis = 0
    ) -> Expanding:
        axis = self._get_axis_number(axis)
        if center is not None:
            warnings.warn(
                "The `center` argument on `expanding` will be removed in the future",
                FutureWarning,
                stacklevel=2,
            )
        else:
            center = False

        return Expanding(self, min_periods=min_periods, center=center, axis=axis)

    @doc(ExponentialMovingWindow)
    def ewm(
        self,
        com: Optional[float] = None,
        span: Optional[float] = None,
        halflife: Optional[Union[float, TimedeltaConvertibleTypes]] = None,
        alpha: Optional[float] = None,
        min_periods: int = 0,
        adjust: bool_t = True,
        ignore_na: bool_t = False,
        axis: Axis = 0,
        times: Optional[Union[str, np.ndarray, FrameOrSeries]] = None,
    ) -> ExponentialMovingWindow:
        axis = self._get_axis_number(axis)
        return ExponentialMovingWindow(
            self,
            com=com,
            span=span,
            halflife=halflife,
            alpha=alpha,
            min_periods=min_periods,
            adjust=adjust,
            ignore_na=ignore_na,
            axis=axis,
            times=times,
        )

    # ----------------------------------------------------------------------
    # Arithmetic Methods

    def _inplace_method(self, other, op):
        """
        Wrap arithmetic method to operate inplace.
        """
        result = op(self, other)

        # Delete cacher
        self._reset_cacher()

        # this makes sure that we are aligned like the input
        # we are updating inplace so we want to ignore is_copy
        self._update_inplace(
            result.reindex_like(self, copy=False), verify_is_copy=False
        )
        return self

    def __iadd__(self, other):
        return self._inplace_method(other, type(self).__add__)

    def __isub__(self, other):
        return self._inplace_method(other, type(self).__sub__)

    def __imul__(self, other):
        return self._inplace_method(other, type(self).__mul__)

    def __itruediv__(self, other):
        return self._inplace_method(other, type(self).__truediv__)

    def __ifloordiv__(self, other):
        return self._inplace_method(other, type(self).__floordiv__)

    def __imod__(self, other):
        return self._inplace_method(other, type(self).__mod__)

    def __ipow__(self, other):
        return self._inplace_method(other, type(self).__pow__)

    def __iand__(self, other):
        return self._inplace_method(other, type(self).__and__)

    def __ior__(self, other):
        return self._inplace_method(other, type(self).__or__)

    def __ixor__(self, other):
        return self._inplace_method(other, type(self).__xor__)

    # ----------------------------------------------------------------------
    # Misc methods

    def _find_valid_index(self, how: str):
        """
        Retrieves the index of the first valid value.

        Parameters
        ----------
        how : {'first', 'last'}
            Use this parameter to change between the first or last valid index.

        Returns
        -------
        idx_first_valid : type of index
        """
        idxpos = find_valid_index(self._values, how)
        if idxpos is None:
            return None
        return self.index[idxpos]

    @doc(position="first", klass=_shared_doc_kwargs["klass"])
    def first_valid_index(self):
        """
        Return index for {position} non-NA/null value.

        Returns
        -------
        scalar : type of index

        Notes
        -----
        If all elements are non-NA/null, returns None.
        Also returns None for empty {klass}.
        """
        return self._find_valid_index("first")

    @doc(first_valid_index, position="last", klass=_shared_doc_kwargs["klass"])
    def last_valid_index(self):
        return self._find_valid_index("last")


def _doc_parms(cls):
    """Return a tuple of the doc parms."""
    axis_descr = (
        f"{{{', '.join(f'{a} ({i})' for i, a in enumerate(cls._AXIS_ORDERS))}}}"
    )
    name = cls._constructor_sliced.__name__ if cls._AXIS_LEN > 1 else "scalar"
    name2 = cls.__name__
    return axis_descr, name, name2


_num_doc = """
{desc}

Parameters
----------
axis : {axis_descr}
    Axis for the function to be applied on.
skipna : bool, default True
    Exclude NA/null values when computing the result.
level : int or level name, default None
    If the axis is a MultiIndex (hierarchical), count along a
    particular level, collapsing into a {name1}.
numeric_only : bool, default None
    Include only float, int, boolean columns. If None, will attempt to use
    everything, then use only numeric data. Not implemented for Series.
{min_count}\
**kwargs
    Additional keyword arguments to be passed to the function.

Returns
-------
{name1} or {name2} (if level specified)\
{see_also}\
{examples}
"""

_num_ddof_doc = """
{desc}

Parameters
----------
axis : {axis_descr}
skipna : bool, default True
    Exclude NA/null values. If an entire row/column is NA, the result
    will be NA.
level : int or level name, default None
    If the axis is a MultiIndex (hierarchical), count along a
    particular level, collapsing into a {name1}.
ddof : int, default 1
    Delta Degrees of Freedom. The divisor used in calculations is N - ddof,
    where N represents the number of elements.
numeric_only : bool, default None
    Include only float, int, boolean columns. If None, will attempt to use
    everything, then use only numeric data. Not implemented for Series.

Returns
-------
{name1} or {name2} (if level specified)

Notes
-----
To have the same behaviour as `numpy.std`, use `ddof=0` (instead of the
default `ddof=1`)\n"""

_bool_doc = """
{desc}

Parameters
----------
axis : {{0 or 'index', 1 or 'columns', None}}, default 0
    Indicate which axis or axes should be reduced.

    * 0 / 'index' : reduce the index, return a Series whose index is the
      original column labels.
    * 1 / 'columns' : reduce the columns, return a Series whose index is the
      original index.
    * None : reduce all axes, return a scalar.

bool_only : bool, default None
    Include only boolean columns. If None, will attempt to use everything,
    then use only boolean data. Not implemented for Series.
skipna : bool, default True
    Exclude NA/null values. If the entire row/column is NA and skipna is
    True, then the result will be {empty_value}, as for an empty row/column.
    If skipna is False, then NA are treated as True, because these are not
    equal to zero.
level : int or level name, default None
    If the axis is a MultiIndex (hierarchical), count along a
    particular level, collapsing into a {name1}.
**kwargs : any, default None
    Additional keywords have no effect but might be accepted for
    compatibility with NumPy.

Returns
-------
{name1} or {name2}
    If level is specified, then, {name2} is returned; otherwise, {name1}
    is returned.

{see_also}
{examples}"""

_all_desc = """\
Return whether all elements are True, potentially over an axis.

Returns True unless there at least one element within a series or
along a Dataframe axis that is False or equivalent (e.g. zero or
empty)."""

_all_examples = """\
Examples
--------
**Series**

>>> pd.Series([True, True]).all()
True
>>> pd.Series([True, False]).all()
False
>>> pd.Series([]).all()
True
>>> pd.Series([np.nan]).all()
True
>>> pd.Series([np.nan]).all(skipna=False)
True

**DataFrames**

Create a dataframe from a dictionary.

>>> df = pd.DataFrame({'col1': [True, True], 'col2': [True, False]})
>>> df
   col1   col2
0  True   True
1  True  False

Default behaviour checks if column-wise values all return True.

>>> df.all()
col1     True
col2    False
dtype: bool

Specify ``axis='columns'`` to check if row-wise values all return True.

>>> df.all(axis='columns')
0     True
1    False
dtype: bool

Or ``axis=None`` for whether every value is True.

>>> df.all(axis=None)
False
"""

_all_see_also = """\
See Also
--------
Series.all : Return True if all elements are True.
DataFrame.any : Return True if one (or more) elements are True.
"""

_cnum_doc = """
Return cumulative {desc} over a DataFrame or Series axis.

Returns a DataFrame or Series of the same size containing the cumulative
{desc}.

Parameters
----------
axis : {{0 or 'index', 1 or 'columns'}}, default 0
    The index or the name of the axis. 0 is equivalent to None or 'index'.
skipna : bool, default True
    Exclude NA/null values. If an entire row/column is NA, the result
    will be NA.
*args, **kwargs
    Additional keywords have no effect but might be accepted for
    compatibility with NumPy.

Returns
-------
{name1} or {name2}
    Return cumulative {desc} of {name1} or {name2}.

See Also
--------
core.window.Expanding.{accum_func_name} : Similar functionality
    but ignores ``NaN`` values.
{name2}.{accum_func_name} : Return the {desc} over
    {name2} axis.
{name2}.cummax : Return cumulative maximum over {name2} axis.
{name2}.cummin : Return cumulative minimum over {name2} axis.
{name2}.cumsum : Return cumulative sum over {name2} axis.
{name2}.cumprod : Return cumulative product over {name2} axis.

{examples}"""

_cummin_examples = """\
Examples
--------
**Series**

>>> s = pd.Series([2, np.nan, 5, -1, 0])
>>> s
0    2.0
1    NaN
2    5.0
3   -1.0
4    0.0
dtype: float64

By default, NA values are ignored.

>>> s.cummin()
0    2.0
1    NaN
2    2.0
3   -1.0
4   -1.0
dtype: float64

To include NA values in the operation, use ``skipna=False``

>>> s.cummin(skipna=False)
0    2.0
1    NaN
2    NaN
3    NaN
4    NaN
dtype: float64

**DataFrame**

>>> df = pd.DataFrame([[2.0, 1.0],
...                    [3.0, np.nan],
...                    [1.0, 0.0]],
...                    columns=list('AB'))
>>> df
     A    B
0  2.0  1.0
1  3.0  NaN
2  1.0  0.0

By default, iterates over rows and finds the minimum
in each column. This is equivalent to ``axis=None`` or ``axis='index'``.

>>> df.cummin()
     A    B
0  2.0  1.0
1  2.0  NaN
2  1.0  0.0

To iterate over columns and find the minimum in each row,
use ``axis=1``

>>> df.cummin(axis=1)
     A    B
0  2.0  1.0
1  3.0  NaN
2  1.0  0.0
"""

_cumsum_examples = """\
Examples
--------
**Series**

>>> s = pd.Series([2, np.nan, 5, -1, 0])
>>> s
0    2.0
1    NaN
2    5.0
3   -1.0
4    0.0
dtype: float64

By default, NA values are ignored.

>>> s.cumsum()
0    2.0
1    NaN
2    7.0
3    6.0
4    6.0
dtype: float64

To include NA values in the operation, use ``skipna=False``

>>> s.cumsum(skipna=False)
0    2.0
1    NaN
2    NaN
3    NaN
4    NaN
dtype: float64

**DataFrame**

>>> df = pd.DataFrame([[2.0, 1.0],
...                    [3.0, np.nan],
...                    [1.0, 0.0]],
...                    columns=list('AB'))
>>> df
     A    B
0  2.0  1.0
1  3.0  NaN
2  1.0  0.0

By default, iterates over rows and finds the sum
in each column. This is equivalent to ``axis=None`` or ``axis='index'``.

>>> df.cumsum()
     A    B
0  2.0  1.0
1  5.0  NaN
2  6.0  1.0

To iterate over columns and find the sum in each row,
use ``axis=1``

>>> df.cumsum(axis=1)
     A    B
0  2.0  3.0
1  3.0  NaN
2  1.0  1.0
"""

_cumprod_examples = """\
Examples
--------
**Series**

>>> s = pd.Series([2, np.nan, 5, -1, 0])
>>> s
0    2.0
1    NaN
2    5.0
3   -1.0
4    0.0
dtype: float64

By default, NA values are ignored.

>>> s.cumprod()
0     2.0
1     NaN
2    10.0
3   -10.0
4    -0.0
dtype: float64

To include NA values in the operation, use ``skipna=False``

>>> s.cumprod(skipna=False)
0    2.0
1    NaN
2    NaN
3    NaN
4    NaN
dtype: float64

**DataFrame**

>>> df = pd.DataFrame([[2.0, 1.0],
...                    [3.0, np.nan],
...                    [1.0, 0.0]],
...                    columns=list('AB'))
>>> df
     A    B
0  2.0  1.0
1  3.0  NaN
2  1.0  0.0

By default, iterates over rows and finds the product
in each column. This is equivalent to ``axis=None`` or ``axis='index'``.

>>> df.cumprod()
     A    B
0  2.0  1.0
1  6.0  NaN
2  6.0  0.0

To iterate over columns and find the product in each row,
use ``axis=1``

>>> df.cumprod(axis=1)
     A    B
0  2.0  2.0
1  3.0  NaN
2  1.0  0.0
"""

_cummax_examples = """\
Examples
--------
**Series**

>>> s = pd.Series([2, np.nan, 5, -1, 0])
>>> s
0    2.0
1    NaN
2    5.0
3   -1.0
4    0.0
dtype: float64

By default, NA values are ignored.

>>> s.cummax()
0    2.0
1    NaN
2    5.0
3    5.0
4    5.0
dtype: float64

To include NA values in the operation, use ``skipna=False``

>>> s.cummax(skipna=False)
0    2.0
1    NaN
2    NaN
3    NaN
4    NaN
dtype: float64

**DataFrame**

>>> df = pd.DataFrame([[2.0, 1.0],
...                    [3.0, np.nan],
...                    [1.0, 0.0]],
...                    columns=list('AB'))
>>> df
     A    B
0  2.0  1.0
1  3.0  NaN
2  1.0  0.0

By default, iterates over rows and finds the maximum
in each column. This is equivalent to ``axis=None`` or ``axis='index'``.

>>> df.cummax()
     A    B
0  2.0  1.0
1  3.0  NaN
2  3.0  1.0

To iterate over columns and find the maximum in each row,
use ``axis=1``

>>> df.cummax(axis=1)
     A    B
0  2.0  2.0
1  3.0  NaN
2  1.0  1.0
"""

_any_see_also = """\
See Also
--------
numpy.any : Numpy version of this method.
Series.any : Return whether any element is True.
Series.all : Return whether all elements are True.
DataFrame.any : Return whether any element is True over requested axis.
DataFrame.all : Return whether all elements are True over requested axis.
"""

_any_desc = """\
Return whether any element is True, potentially over an axis.

Returns False unless there at least one element within a series or
along a Dataframe axis that is True or equivalent (e.g. non-zero or
non-empty)."""

_any_examples = """\
Examples
--------
**Series**

For Series input, the output is a scalar indicating whether any element
is True.

>>> pd.Series([False, False]).any()
False
>>> pd.Series([True, False]).any()
True
>>> pd.Series([]).any()
False
>>> pd.Series([np.nan]).any()
False
>>> pd.Series([np.nan]).any(skipna=False)
True

**DataFrame**

Whether each column contains at least one True element (the default).

>>> df = pd.DataFrame({"A": [1, 2], "B": [0, 2], "C": [0, 0]})
>>> df
   A  B  C
0  1  0  0
1  2  2  0

>>> df.any()
A     True
B     True
C    False
dtype: bool

Aggregating over the columns.

>>> df = pd.DataFrame({"A": [True, False], "B": [1, 2]})
>>> df
       A  B
0   True  1
1  False  2

>>> df.any(axis='columns')
0    True
1    True
dtype: bool

>>> df = pd.DataFrame({"A": [True, False], "B": [1, 0]})
>>> df
       A  B
0   True  1
1  False  0

>>> df.any(axis='columns')
0    True
1    False
dtype: bool

Aggregating over the entire DataFrame with ``axis=None``.

>>> df.any(axis=None)
True

`any` for an empty DataFrame is an empty Series.

>>> pd.DataFrame([]).any()
Series([], dtype: bool)
"""

_shared_docs[
    "stat_func_example"
] = """

Examples
--------
>>> idx = pd.MultiIndex.from_arrays([
...     ['warm', 'warm', 'cold', 'cold'],
...     ['dog', 'falcon', 'fish', 'spider']],
...     names=['blooded', 'animal'])
>>> s = pd.Series([4, 2, 0, 8], name='legs', index=idx)
>>> s
blooded  animal
warm     dog       4
         falcon    2
cold     fish      0
         spider    8
Name: legs, dtype: int64

>>> s.{stat_func}()
{default_output}

{verb} using level names, as well as indices.

>>> s.{stat_func}(level='blooded')
blooded
warm    {level_output_0}
cold    {level_output_1}
Name: legs, dtype: int64

>>> s.{stat_func}(level=0)
blooded
warm    {level_output_0}
cold    {level_output_1}
Name: legs, dtype: int64"""

_sum_examples = _shared_docs["stat_func_example"].format(
    stat_func="sum", verb="Sum", default_output=14, level_output_0=6, level_output_1=8
)

_sum_examples += """

By default, the sum of an empty or all-NA Series is ``0``.

>>> pd.Series([]).sum()  # min_count=0 is the default
0.0

This can be controlled with the ``min_count`` parameter. For example, if
you'd like the sum of an empty series to be NaN, pass ``min_count=1``.

>>> pd.Series([]).sum(min_count=1)
nan

Thanks to the ``skipna`` parameter, ``min_count`` handles all-NA and
empty series identically.

>>> pd.Series([np.nan]).sum()
0.0

>>> pd.Series([np.nan]).sum(min_count=1)
nan"""

_max_examples = _shared_docs["stat_func_example"].format(
    stat_func="max", verb="Max", default_output=8, level_output_0=4, level_output_1=8
)

_min_examples = _shared_docs["stat_func_example"].format(
    stat_func="min", verb="Min", default_output=0, level_output_0=2, level_output_1=0
)

_stat_func_see_also = """

See Also
--------
Series.sum : Return the sum.
Series.min : Return the minimum.
Series.max : Return the maximum.
Series.idxmin : Return the index of the minimum.
Series.idxmax : Return the index of the maximum.
DataFrame.sum : Return the sum over the requested axis.
DataFrame.min : Return the minimum over the requested axis.
DataFrame.max : Return the maximum over the requested axis.
DataFrame.idxmin : Return the index of the minimum over the requested axis.
DataFrame.idxmax : Return the index of the maximum over the requested axis."""

_prod_examples = """

Examples
--------
By default, the product of an empty or all-NA Series is ``1``

>>> pd.Series([]).prod()
1.0

This can be controlled with the ``min_count`` parameter

>>> pd.Series([]).prod(min_count=1)
nan

Thanks to the ``skipna`` parameter, ``min_count`` handles all-NA and
empty series identically.

>>> pd.Series([np.nan]).prod()
1.0

>>> pd.Series([np.nan]).prod(min_count=1)
nan"""

_min_count_stub = """\
min_count : int, default 0
    The required number of valid values to perform the operation. If fewer than
    ``min_count`` non-NA values are present the result will be NA.
"""<|MERGE_RESOLUTION|>--- conflicted
+++ resolved
@@ -86,11 +86,7 @@
 from pandas.core.dtypes.missing import isna, notna
 
 import pandas as pd
-<<<<<<< HEAD
-from pandas.core import missing, nanops, ops
-=======
-from pandas.core import indexing, missing, nanops
->>>>>>> 54fa3da2
+from pandas.core import indexing, missing, nanops, ops
 import pandas.core.algorithms as algos
 from pandas.core.base import PandasObject, SelectionMixin
 import pandas.core.common as com
