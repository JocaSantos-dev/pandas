--- conflicted
+++ resolved
@@ -54,17 +54,8 @@
 from pandas.compat._optional import import_optional_dependency
 from pandas.compat.numpy import function as nv
 from pandas.errors import AbstractMethodError, InvalidIndexError
-<<<<<<< HEAD
-from pandas.util._decorators import Appender, doc, rewrite_axis_style_signature
+from pandas.util._decorators import doc, rewrite_axis_style_signature
 from pandas.util._validators import validate_bool_kwarg, validate_fillna_kwargs
-=======
-from pandas.util._decorators import doc, rewrite_axis_style_signature
-from pandas.util._validators import (
-    validate_bool_kwarg,
-    validate_fillna_kwargs,
-    validate_percentile,
-)
->>>>>>> 5a74e970
 
 from pandas.core.dtypes.common import (
     ensure_int64,
@@ -10239,7 +10230,6 @@
         75%            NaN      2.5
         max            NaN      3.0
         """
-<<<<<<< HEAD
         return describe_ndframe(
             data=self,
             include=include,
@@ -10247,147 +10237,6 @@
             datetime_is_numeric=datetime_is_numeric,
             percentiles=percentiles,
         )
-=======
-        if self.ndim == 2 and self.columns.size == 0:
-            raise ValueError("Cannot describe a DataFrame without columns")
-
-        if percentiles is not None:
-            # explicit conversion of `percentiles` to list
-            percentiles = list(percentiles)
-
-            # get them all to be in [0, 1]
-            validate_percentile(percentiles)
-
-            # median should always be included
-            if 0.5 not in percentiles:
-                percentiles.append(0.5)
-            percentiles = np.asarray(percentiles)
-        else:
-            percentiles = np.array([0.25, 0.5, 0.75])
-
-        # sort and check for duplicates
-        unique_pcts = np.unique(percentiles)
-        if len(unique_pcts) < len(percentiles):
-            raise ValueError("percentiles cannot contain duplicates")
-        percentiles = unique_pcts
-
-        formatted_percentiles = format_percentiles(percentiles)
-
-        def describe_numeric_1d(series) -> "Series":
-            stat_index = (
-                ["count", "mean", "std", "min"] + formatted_percentiles + ["max"]
-            )
-            d = (
-                [series.count(), series.mean(), series.std(), series.min()]
-                + series.quantile(percentiles).tolist()
-                + [series.max()]
-            )
-            return pd.Series(d, index=stat_index, name=series.name)
-
-        def describe_categorical_1d(data) -> "Series":
-            names = ["count", "unique"]
-            objcounts = data.value_counts()
-            count_unique = len(objcounts[objcounts != 0])
-            result = [data.count(), count_unique]
-            dtype = None
-            if result[1] > 0:
-                top, freq = objcounts.index[0], objcounts.iloc[0]
-                if is_datetime64_any_dtype(data.dtype):
-                    if self.ndim == 1:
-                        stacklevel = 4
-                    else:
-                        stacklevel = 5
-                    warnings.warn(
-                        "Treating datetime data as categorical rather than numeric in "
-                        "`.describe` is deprecated and will be removed in a future "
-                        "version of pandas. Specify `datetime_is_numeric=True` to "
-                        "silence this warning and adopt the future behavior now.",
-                        FutureWarning,
-                        stacklevel=stacklevel,
-                    )
-                    tz = data.dt.tz
-                    asint = data.dropna().values.view("i8")
-                    top = Timestamp(top)
-                    if top.tzinfo is not None and tz is not None:
-                        # Don't tz_localize(None) if key is already tz-aware
-                        top = top.tz_convert(tz)
-                    else:
-                        top = top.tz_localize(tz)
-                    names += ["top", "freq", "first", "last"]
-                    result += [
-                        top,
-                        freq,
-                        Timestamp(asint.min(), tz=tz),
-                        Timestamp(asint.max(), tz=tz),
-                    ]
-                else:
-                    names += ["top", "freq"]
-                    result += [top, freq]
-
-            # If the DataFrame is empty, set 'top' and 'freq' to None
-            # to maintain output shape consistency
-            else:
-                names += ["top", "freq"]
-                result += [np.nan, np.nan]
-                dtype = "object"
-
-            return pd.Series(result, index=names, name=data.name, dtype=dtype)
-
-        def describe_timestamp_1d(data) -> "Series":
-            # GH-30164
-            stat_index = ["count", "mean", "min"] + formatted_percentiles + ["max"]
-            d = (
-                [data.count(), data.mean(), data.min()]
-                + data.quantile(percentiles).tolist()
-                + [data.max()]
-            )
-            return pd.Series(d, index=stat_index, name=data.name)
-
-        def describe_1d(data) -> "Series":
-            if is_bool_dtype(data.dtype):
-                return describe_categorical_1d(data)
-            elif is_numeric_dtype(data):
-                return describe_numeric_1d(data)
-            elif is_datetime64_any_dtype(data.dtype) and datetime_is_numeric:
-                return describe_timestamp_1d(data)
-            elif is_timedelta64_dtype(data.dtype):
-                return describe_numeric_1d(data)
-            else:
-                return describe_categorical_1d(data)
-
-        if self.ndim == 1:
-            # Incompatible return value type
-            #  (got "Series", expected "FrameOrSeries")  [return-value]
-            return describe_1d(self)  # type:ignore[return-value]
-        elif (include is None) and (exclude is None):
-            # when some numerics are found, keep only numerics
-            default_include = [np.number]
-            if datetime_is_numeric:
-                default_include.append("datetime")
-            data = self.select_dtypes(include=default_include)
-            if len(data.columns) == 0:
-                data = self
-        elif include == "all":
-            if exclude is not None:
-                msg = "exclude must be None when include is 'all'"
-                raise ValueError(msg)
-            data = self
-        else:
-            data = self.select_dtypes(include=include, exclude=exclude)
-
-        ldesc = [describe_1d(s) for _, s in data.items()]
-        # set a convenient order for rows
-        names: List[Label] = []
-        ldesc_indexes = sorted((x.index for x in ldesc), key=len)
-        for idxnames in ldesc_indexes:
-            for name in idxnames:
-                if name not in names:
-                    names.append(name)
-
-        d = pd.concat([x.reindex(names, copy=False) for x in ldesc], axis=1, sort=False)
-        d.columns = data.columns.copy()
-        return d
->>>>>>> 5a74e970
 
     @final
     def pct_change(
