--- conflicted
+++ resolved
@@ -6,11 +6,7 @@
 import operator
 import pickle
 from textwrap import dedent
-<<<<<<< HEAD
 from typing import Callable, Dict, FrozenSet, List, Optional, Set, Union
-=======
-from typing import Callable, FrozenSet, List, Optional, Set
->>>>>>> cf74b027
 import warnings
 import weakref
 
