import collections
from datetime import timedelta
import functools
import gc
import json
import operator
import pickle
import re
from textwrap import dedent
from typing import (
    TYPE_CHECKING,
    Any,
    Callable,
    Dict,
    FrozenSet,
    List,
    Mapping,
    Optional,
    Sequence,
    Set,
    Tuple,
    Type,
    Union,
)
import warnings
import weakref

import numpy as np

from pandas._config import config

from pandas._libs import Timestamp, iNaT, lib
from pandas._typing import (
    Axis,
    FilePathOrBuffer,
    FrameOrSeries,
    JSONSerializable,
    Label,
    Level,
    Renamer,
)
from pandas.compat import set_function_name
from pandas.compat._optional import import_optional_dependency
from pandas.compat.numpy import function as nv
from pandas.errors import AbstractMethodError
from pandas.util._decorators import (
    Appender,
    Substitution,
    doc,
    rewrite_axis_style_signature,
)
from pandas.util._validators import (
    validate_bool_kwarg,
    validate_fillna_kwargs,
    validate_percentile,
)

from pandas.core.dtypes.common import (
    ensure_int64,
    ensure_object,
    ensure_str,
    is_bool,
    is_bool_dtype,
    is_datetime64_any_dtype,
    is_datetime64tz_dtype,
    is_dict_like,
    is_extension_array_dtype,
    is_float,
    is_integer,
    is_list_like,
    is_number,
    is_numeric_dtype,
    is_object_dtype,
    is_period_arraylike,
    is_re_compilable,
    is_scalar,
    is_timedelta64_dtype,
    pandas_dtype,
)
from pandas.core.dtypes.generic import ABCDataFrame, ABCSeries
from pandas.core.dtypes.inference import is_hashable
from pandas.core.dtypes.missing import isna, notna

import pandas as pd
from pandas.core import missing, nanops
import pandas.core.algorithms as algos
from pandas.core.base import PandasObject, SelectionMixin
import pandas.core.common as com
from pandas.core.construction import create_series_with_explicit_dtype
from pandas.core.indexes.api import (
    Index,
    InvalidIndexError,
    MultiIndex,
    RangeIndex,
    ensure_index,
)
from pandas.core.indexes.datetimes import DatetimeIndex
from pandas.core.indexes.period import Period, PeriodIndex
import pandas.core.indexing as indexing
from pandas.core.internals import BlockManager
from pandas.core.missing import find_valid_index
from pandas.core.ops import _align_method_FRAME

from pandas.io.formats import format as fmt
from pandas.io.formats.format import DataFrameFormatter, format_percentiles
from pandas.io.formats.printing import pprint_thing
from pandas.tseries.frequencies import to_offset

if TYPE_CHECKING:
    from pandas.core.resample import Resampler

# goal is to be able to define the docs close to function, while still being
# able to share
_shared_docs: Dict[str, str] = dict()
_shared_doc_kwargs = dict(
    axes="keywords for axes",
    klass="Series/DataFrame",
    axes_single_arg="int or labels for object",
    args_transpose="axes to permute (int or label for object)",
    optional_by="""
        by : str or list of str
            Name or list of names to sort by""",
)


def _single_replace(self, to_replace, method, inplace, limit):
    """
    Replaces values in a Series using the fill method specified when no
    replacement value is given in the replace method
    """
    if self.ndim != 1:
        raise TypeError(
            f"cannot replace {to_replace} with method {method} on a "
            f"{type(self).__name__}"
        )

    orig_dtype = self.dtype
    result = self if inplace else self.copy()
    fill_f = missing.get_fill_func(method)

    mask = missing.mask_missing(result.values, to_replace)
    values = fill_f(result.values, limit=limit, mask=mask)

    if values.dtype == orig_dtype and inplace:
        return

    result = pd.Series(values, index=self.index, dtype=self.dtype).__finalize__(self)

    if inplace:
        self._update_inplace(result._data)
        return

    return result


bool_t = bool  # Need alias because NDFrame has def bool:


class NDFrame(PandasObject, SelectionMixin, indexing.IndexingMixin):
    """
    N-dimensional analogue of DataFrame. Store multi-dimensional in a
    size-mutable, labeled data structure

    Parameters
    ----------
    data : BlockManager
    axes : list
    copy : bool, default False
    """

    _internal_names: List[str] = [
        "_data",
        "_cacher",
        "_item_cache",
        "_cache",
        "_is_copy",
        "_subtyp",
        "_name",
        "_index",
        "_default_kind",
        "_default_fill_value",
        "_metadata",
        "__array_struct__",
        "__array_interface__",
    ]
    _internal_names_set: Set[str] = set(_internal_names)
    _accessors: Set[str] = set()
    _deprecations: FrozenSet[str] = frozenset(["get_values"])
    _metadata: List[str] = []
    _is_copy = None
    _data: BlockManager
    _attrs: Dict[Label, Any]
    _typ: str

    # ----------------------------------------------------------------------
    # Constructors

    def __init__(
        self,
        data: BlockManager,
        copy: bool = False,
<<<<<<< HEAD
        dtype: Optional[Dtype] = None,
        attrs: Optional[Mapping[Label, Any]] = None,
        fastpath: bool = False,
=======
        attrs: Optional[Mapping[Optional[Hashable], Any]] = None,
>>>>>>> aeeca53d
    ):
        # copy kwarg is retained for mypy compat, is not used

        object.__setattr__(self, "_is_copy", None)
        object.__setattr__(self, "_data", data)
        object.__setattr__(self, "_item_cache", {})
        if attrs is None:
            attrs = {}
        else:
            attrs = dict(attrs)
        object.__setattr__(self, "_attrs", attrs)

    @classmethod
    def _init_mgr(cls, mgr, axes=None, dtype=None, copy=False):
        """ passed a manager and a axes dict """
        for a, axe in axes.items():
            if axe is not None:
                mgr = mgr.reindex_axis(
                    axe, axis=cls._get_block_manager_axis(a), copy=False
                )

        # make a copy if explicitly requested
        if copy:
            mgr = mgr.copy()
        if dtype is not None:
            # avoid further copies if we can
            if len(mgr.blocks) > 1 or mgr.blocks[0].values.dtype != dtype:
                mgr = mgr.astype(dtype=dtype)
        return mgr

    # ----------------------------------------------------------------------

    @property
    def attrs(self) -> Dict[Label, Any]:
        """
        Dictionary of global attributes on this object.

        .. warning::

           attrs is experimental and may change without warning.
        """
        if self._attrs is None:
            self._attrs = {}
        return self._attrs

    @attrs.setter
    def attrs(self, value: Mapping[Label, Any]) -> None:
        self._attrs = dict(value)

    @classmethod
    def _validate_dtype(cls, dtype):
        """ validate the passed dtype """
        if dtype is not None:
            dtype = pandas_dtype(dtype)

            # a compound dtype
            if dtype.kind == "V":
                raise NotImplementedError(
                    "compound dtypes are not implemented "
                    f"in the {cls.__name__} constructor"
                )

        return dtype

    # ----------------------------------------------------------------------
    # Construction

    @property
    def _constructor(self: FrameOrSeries) -> Type[FrameOrSeries]:
        """
        Used when a manipulation result has the same dimensions as the
        original.
        """
        raise AbstractMethodError(self)

    @property
    def _constructor_sliced(self):
        """
        Used when a manipulation result has one lower dimension(s) as the
        original, such as DataFrame single columns slicing.
        """
        raise AbstractMethodError(self)

    @property
    def _constructor_expanddim(self):
        """
        Used when a manipulation result has one higher dimension as the
        original, such as Series.to_frame()
        """
        raise NotImplementedError

    # ----------------------------------------------------------------------
    # Axis
    _AXIS_ALIASES = {"rows": 0}
    _AXIS_IALIASES = {0: "rows"}
    _stat_axis_number = 0
    _stat_axis_name = "index"
    _ix = None
    _AXIS_ORDERS: List[str]
    _AXIS_NUMBERS: Dict[str, int]
    _AXIS_NAMES: Dict[int, str]
    _AXIS_REVERSED: bool
    _info_axis_number: int
    _info_axis_name: str
    _AXIS_LEN: int

    def _construct_axes_dict(self, axes=None, **kwargs):
        """Return an axes dictionary for myself."""
        d = {a: self._get_axis(a) for a in (axes or self._AXIS_ORDERS)}
        d.update(kwargs)
        return d

    @classmethod
    def _construct_axes_from_arguments(
        cls, args, kwargs, require_all: bool = False, sentinel=None
    ):
        """
        Construct and returns axes if supplied in args/kwargs.

        If require_all, raise if all axis arguments are not supplied
        return a tuple of (axes, kwargs).

        sentinel specifies the default parameter when an axis is not
        supplied; useful to distinguish when a user explicitly passes None
        in scenarios where None has special meaning.
        """
        # construct the args
        args = list(args)
        for a in cls._AXIS_ORDERS:

            # look for a argument by position
            if a not in kwargs:
                try:
                    kwargs[a] = args.pop(0)
                except IndexError as err:
                    if require_all:
                        raise TypeError(
                            "not enough/duplicate arguments specified!"
                        ) from err

        axes = {a: kwargs.pop(a, sentinel) for a in cls._AXIS_ORDERS}
        return axes, kwargs

    @classmethod
    def _get_axis_number(cls, axis):
        axis = cls._AXIS_ALIASES.get(axis, axis)
        if is_integer(axis):
            if axis in cls._AXIS_NAMES:
                return axis
        else:
            try:
                return cls._AXIS_NUMBERS[axis]
            except KeyError:
                pass
        raise ValueError(f"No axis named {axis} for object type {cls}")

    @classmethod
    def _get_axis_name(cls, axis):
        axis = cls._AXIS_ALIASES.get(axis, axis)
        if isinstance(axis, str):
            if axis in cls._AXIS_NUMBERS:
                return axis
        else:
            try:
                return cls._AXIS_NAMES[axis]
            except KeyError:
                pass
        raise ValueError(f"No axis named {axis} for object type {cls}")

    def _get_axis(self, axis):
        name = self._get_axis_name(axis)
        return getattr(self, name)

    @classmethod
    def _get_block_manager_axis(cls, axis):
        """Map the axis to the block_manager axis."""
        axis = cls._get_axis_number(axis)
        if cls._AXIS_REVERSED:
            m = cls._AXIS_LEN - 1
            return m - axis
        return axis

    def _get_axis_resolvers(self, axis: str) -> Dict[str, ABCSeries]:
        # index or columns
        axis_index = getattr(self, axis)
        d = dict()
        prefix = axis[0]

        for i, name in enumerate(axis_index.names):
            if name is not None:
                key = level = name
            else:
                # prefix with 'i' or 'c' depending on the input axis
                # e.g., you must do ilevel_0 for the 0th level of an unnamed
                # multiiindex
                key = f"{prefix}level_{i}"
                level = i

            level_values = axis_index.get_level_values(level)
            s = level_values.to_series()
            s.index = axis_index
            d[key] = s

        # put the index/columns itself in the dict
        if isinstance(axis_index, MultiIndex):
            dindex = axis_index
        else:
            dindex = axis_index.to_series()

        d[axis] = dindex
        return d

    def _get_index_resolvers(self) -> Dict[str, ABCSeries]:
        from pandas.core.computation.parsing import clean_column_name

        d: Dict[str, ABCSeries] = {}
        for axis_name in self._AXIS_ORDERS:
            d.update(self._get_axis_resolvers(axis_name))

        return {clean_column_name(k): v for k, v in d.items() if not isinstance(k, int)}

    def _get_cleaned_column_resolvers(self) -> Dict[str, ABCSeries]:
        """
        Return the special character free column resolvers of a dataframe.

        Column names with special characters are 'cleaned up' so that they can
        be referred to by backtick quoting.
        Used in :meth:`DataFrame.eval`.
        """
        from pandas.core.computation.parsing import clean_column_name

        if isinstance(self, ABCSeries):
            return {clean_column_name(self.name): self}

        return {
            clean_column_name(k): v for k, v in self.items() if not isinstance(k, int)
        }

    @property
    def _info_axis(self):
        return getattr(self, self._info_axis_name)

    @property
    def _stat_axis(self):
        return getattr(self, self._stat_axis_name)

    @property
    def shape(self) -> Tuple[int, ...]:
        """
        Return a tuple of axis dimensions
        """
        return tuple(len(self._get_axis(a)) for a in self._AXIS_ORDERS)

    @property
    def axes(self) -> List[Index]:
        """
        Return index label(s) of the internal NDFrame
        """
        # we do it this way because if we have reversed axes, then
        # the block manager shows then reversed
        return [self._get_axis(a) for a in self._AXIS_ORDERS]

    @property
    def ndim(self) -> int:
        """
        Return an int representing the number of axes / array dimensions.

        Return 1 if Series. Otherwise return 2 if DataFrame.

        See Also
        --------
        ndarray.ndim : Number of array dimensions.

        Examples
        --------
        >>> s = pd.Series({'a': 1, 'b': 2, 'c': 3})
        >>> s.ndim
        1

        >>> df = pd.DataFrame({'col1': [1, 2], 'col2': [3, 4]})
        >>> df.ndim
        2
        """
        return self._data.ndim

    @property
    def size(self) -> int:
        """
        Return an int representing the number of elements in this object.

        Return the number of rows if Series. Otherwise return the number of
        rows times number of columns if DataFrame.

        See Also
        --------
        ndarray.size : Number of elements in the array.

        Examples
        --------
        >>> s = pd.Series({'a': 1, 'b': 2, 'c': 3})
        >>> s.size
        3

        >>> df = pd.DataFrame({'col1': [1, 2], 'col2': [3, 4]})
        >>> df.size
        4
        """
        return np.prod(self.shape)

    @property
    def _selected_obj(self: FrameOrSeries) -> FrameOrSeries:
        """ internal compat with SelectionMixin """
        return self

    @property
    def _obj_with_exclusions(self: FrameOrSeries) -> FrameOrSeries:
        """ internal compat with SelectionMixin """
        return self

    def set_axis(self, labels, axis=0, inplace=False):
        """
        Assign desired index to given axis.

        Indexes for%(extended_summary_sub)s row labels can be changed by assigning
        a list-like or Index.

        .. versionchanged:: 0.21.0

           The signature is now `labels` and `axis`, consistent with
           the rest of pandas API. Previously, the `axis` and `labels`
           arguments were respectively the first and second positional
           arguments.

        Parameters
        ----------
        labels : list-like, Index
            The values for the new index.

        axis : %(axes_single_arg)s, default 0
            The axis to update. The value 0 identifies the rows%(axis_description_sub)s.

        inplace : bool, default False
            Whether to return a new %(klass)s instance.

        Returns
        -------
        renamed : %(klass)s or None
            An object of type %(klass)s if inplace=False, None otherwise.

        See Also
        --------
        %(klass)s.rename_axis : Alter the name of the index%(see_also_sub)s.
        """
        if inplace:
            setattr(self, self._get_axis_name(axis), labels)
        else:
            obj = self.copy()
            obj.set_axis(labels, axis=axis, inplace=True)
            return obj

    def _set_axis(self, axis, labels) -> None:
        self._data.set_axis(axis, labels)
        self._clear_item_cache()

    def swapaxes(self: FrameOrSeries, axis1, axis2, copy=True) -> FrameOrSeries:
        """
        Interchange axes and swap values axes appropriately.

        Returns
        -------
        y : same as input
        """
        i = self._get_axis_number(axis1)
        j = self._get_axis_number(axis2)

        if i == j:
            if copy:
                return self.copy()
            return self

        mapping = {i: j, j: i}

        new_axes = (self._get_axis(mapping.get(k, k)) for k in range(self._AXIS_LEN))
        new_values = self.values.swapaxes(i, j)
        if copy:
            new_values = new_values.copy()

        return self._constructor(new_values, *new_axes).__finalize__(self)

    def droplevel(self: FrameOrSeries, level, axis=0) -> FrameOrSeries:
        """
        Return DataFrame with requested index / column level(s) removed.

        .. versionadded:: 0.24.0

        Parameters
        ----------
        level : int, str, or list-like
            If a string is given, must be the name of a level
            If list-like, elements must be names or positional indexes
            of levels.

        axis : {0 or 'index', 1 or 'columns'}, default 0
            Axis along which the level(s) is removed:

            * 0 or 'index': remove level(s) in column.
            * 1 or 'columns': remove level(s) in row.

        Returns
        -------
        DataFrame
            DataFrame with requested index / column level(s) removed.

        Examples
        --------
        >>> df = pd.DataFrame([
        ...     [1, 2, 3, 4],
        ...     [5, 6, 7, 8],
        ...     [9, 10, 11, 12]
        ... ]).set_index([0, 1]).rename_axis(['a', 'b'])

        >>> df.columns = pd.MultiIndex.from_tuples([
        ...     ('c', 'e'), ('d', 'f')
        ... ], names=['level_1', 'level_2'])

        >>> df
        level_1   c   d
        level_2   e   f
        a b
        1 2      3   4
        5 6      7   8
        9 10    11  12

        >>> df.droplevel('a')
        level_1   c   d
        level_2   e   f
        b
        2        3   4
        6        7   8
        10      11  12

        >>> df.droplevel('level_2', axis=1)
        level_1   c   d
        a b
        1 2      3   4
        5 6      7   8
        9 10    11  12
        """
        labels = self._get_axis(axis)
        new_labels = labels.droplevel(level)
        result = self.set_axis(new_labels, axis=axis, inplace=False)
        return result

    def pop(self: FrameOrSeries, item) -> FrameOrSeries:
        """
        Return item and drop from frame. Raise KeyError if not found.

        Parameters
        ----------
        item : str
            Label of column to be popped.

        Returns
        -------
        Series

        Examples
        --------
        >>> df = pd.DataFrame([('falcon', 'bird', 389.0),
        ...                    ('parrot', 'bird', 24.0),
        ...                    ('lion', 'mammal', 80.5),
        ...                    ('monkey', 'mammal', np.nan)],
        ...                   columns=('name', 'class', 'max_speed'))
        >>> df
             name   class  max_speed
        0  falcon    bird      389.0
        1  parrot    bird       24.0
        2    lion  mammal       80.5
        3  monkey  mammal        NaN

        >>> df.pop('class')
        0      bird
        1      bird
        2    mammal
        3    mammal
        Name: class, dtype: object

        >>> df
             name  max_speed
        0  falcon      389.0
        1  parrot       24.0
        2    lion       80.5
        3  monkey        NaN
        """
        result = self[item]
        del self[item]
        try:
            result._reset_cacher()
        except AttributeError:
            pass

        return result

    def squeeze(self, axis=None):
        """
        Squeeze 1 dimensional axis objects into scalars.

        Series or DataFrames with a single element are squeezed to a scalar.
        DataFrames with a single column or a single row are squeezed to a
        Series. Otherwise the object is unchanged.

        This method is most useful when you don't know if your
        object is a Series or DataFrame, but you do know it has just a single
        column. In that case you can safely call `squeeze` to ensure you have a
        Series.

        Parameters
        ----------
        axis : {0 or 'index', 1 or 'columns', None}, default None
            A specific axis to squeeze. By default, all length-1 axes are
            squeezed.

        Returns
        -------
        DataFrame, Series, or scalar
            The projection after squeezing `axis` or all the axes.

        See Also
        --------
        Series.iloc : Integer-location based indexing for selecting scalars.
        DataFrame.iloc : Integer-location based indexing for selecting Series.
        Series.to_frame : Inverse of DataFrame.squeeze for a
            single-column DataFrame.

        Examples
        --------
        >>> primes = pd.Series([2, 3, 5, 7])

        Slicing might produce a Series with a single value:

        >>> even_primes = primes[primes % 2 == 0]
        >>> even_primes
        0    2
        dtype: int64

        >>> even_primes.squeeze()
        2

        Squeezing objects with more than one value in every axis does nothing:

        >>> odd_primes = primes[primes % 2 == 1]
        >>> odd_primes
        1    3
        2    5
        3    7
        dtype: int64

        >>> odd_primes.squeeze()
        1    3
        2    5
        3    7
        dtype: int64

        Squeezing is even more effective when used with DataFrames.

        >>> df = pd.DataFrame([[1, 2], [3, 4]], columns=['a', 'b'])
        >>> df
           a  b
        0  1  2
        1  3  4

        Slicing a single column will produce a DataFrame with the columns
        having only one value:

        >>> df_a = df[['a']]
        >>> df_a
           a
        0  1
        1  3

        So the columns can be squeezed down, resulting in a Series:

        >>> df_a.squeeze('columns')
        0    1
        1    3
        Name: a, dtype: int64

        Slicing a single row from a single column will produce a single
        scalar DataFrame:

        >>> df_0a = df.loc[df.index < 1, ['a']]
        >>> df_0a
           a
        0  1

        Squeezing the rows produces a single scalar Series:

        >>> df_0a.squeeze('rows')
        a    1
        Name: 0, dtype: int64

        Squeezing all axes will project directly into a scalar:

        >>> df_0a.squeeze()
        1
        """
        axis = self._AXIS_NAMES if axis is None else (self._get_axis_number(axis),)
        return self.iloc[
            tuple(
                0 if i in axis and len(a) == 1 else slice(None)
                for i, a in enumerate(self.axes)
            )
        ]

    # ----------------------------------------------------------------------
    # Rename

    def rename(
        self: FrameOrSeries,
        mapper: Optional[Renamer] = None,
        *,
        index: Optional[Renamer] = None,
        columns: Optional[Renamer] = None,
        axis: Optional[Axis] = None,
        copy: bool = True,
        inplace: bool = False,
        level: Optional[Level] = None,
        errors: str = "ignore",
    ) -> Optional[FrameOrSeries]:
        """
        Alter axes input function or functions. Function / dict values must be
        unique (1-to-1). Labels not contained in a dict / Series will be left
        as-is. Extra labels listed don't throw an error. Alternatively, change
        ``Series.name`` with a scalar value (Series only).

        Parameters
        ----------
        %(axes)s : scalar, list-like, dict-like or function, optional
            Scalar or list-like will alter the ``Series.name`` attribute,
            and raise on DataFrame.
            dict-like or functions are transformations to apply to
            that axis' values
        copy : bool, default True
            Also copy underlying data.
        inplace : bool, default False
            Whether to return a new %(klass)s. If True then value of copy is
            ignored.
        level : int or level name, default None
            In case of a MultiIndex, only rename labels in the specified
            level.
        errors : {'ignore', 'raise'}, default 'ignore'
            If 'raise', raise a `KeyError` when a dict-like `mapper`, `index`,
            or `columns` contains labels that are not present in the Index
            being transformed.
            If 'ignore', existing keys will be renamed and extra keys will be
            ignored.

        Returns
        -------
        renamed : %(klass)s (new object)

        Raises
        ------
        KeyError
            If any of the labels is not found in the selected axis and
            "errors='raise'".

        See Also
        --------
        NDFrame.rename_axis

        Examples
        --------
        >>> s = pd.Series([1, 2, 3])
        >>> s
        0    1
        1    2
        2    3
        dtype: int64
        >>> s.rename("my_name") # scalar, changes Series.name
        0    1
        1    2
        2    3
        Name: my_name, dtype: int64
        >>> s.rename(lambda x: x ** 2)  # function, changes labels
        0    1
        1    2
        4    3
        dtype: int64
        >>> s.rename({1: 3, 2: 5})  # mapping, changes labels
        0    1
        3    2
        5    3
        dtype: int64

        Since ``DataFrame`` doesn't have a ``.name`` attribute,
        only mapping-type arguments are allowed.

        >>> df = pd.DataFrame({"A": [1, 2, 3], "B": [4, 5, 6]})
        >>> df.rename(2)
        Traceback (most recent call last):
        ...
        TypeError: 'int' object is not callable

        ``DataFrame.rename`` supports two calling conventions

        * ``(index=index_mapper, columns=columns_mapper, ...)``
        * ``(mapper, axis={'index', 'columns'}, ...)``

        We *highly* recommend using keyword arguments to clarify your
        intent.

        >>> df.rename(index=str, columns={"A": "a", "B": "c"})
           a  c
        0  1  4
        1  2  5
        2  3  6

        >>> df.rename(index=str, columns={"A": "a", "C": "c"})
           a  B
        0  1  4
        1  2  5
        2  3  6

        Using axis-style parameters

        >>> df.rename(str.lower, axis='columns')
           a  b
        0  1  4
        1  2  5
        2  3  6

        >>> df.rename({1: 2, 2: 4}, axis='index')
           A  B
        0  1  4
        2  2  5
        4  3  6

        See the :ref:`user guide <basics.rename>` for more.
        """
        if mapper is None and index is None and columns is None:
            raise TypeError("must pass an index to rename")

        if index is not None or columns is not None:
            if axis is not None:
                raise TypeError(
                    "Cannot specify both 'axis' and any of 'index' or 'columns'"
                )
            elif mapper is not None:
                raise TypeError(
                    "Cannot specify both 'mapper' and any of 'index' or 'columns'"
                )
        else:
            # use the mapper argument
            if axis and self._get_axis_number(axis) == 1:
                columns = mapper
            else:
                index = mapper

        result = self if inplace else self.copy(deep=copy)

        for axis_no, replacements in enumerate((index, columns)):
            if replacements is None:
                continue

            ax = self._get_axis(axis_no)
            baxis = self._get_block_manager_axis(axis_no)
            f = com.get_rename_function(replacements)

            if level is not None:
                level = ax._get_level_number(level)

            # GH 13473
            if not callable(replacements):
                indexer = ax.get_indexer_for(replacements)
                if errors == "raise" and len(indexer[indexer == -1]):
                    missing_labels = [
                        label
                        for index, label in enumerate(replacements)
                        if indexer[index] == -1
                    ]
                    raise KeyError(f"{missing_labels} not found in axis")

            result._data = result._data.rename_axis(
                f, axis=baxis, copy=copy, level=level
            )
            result._clear_item_cache()

        if inplace:
            self._update_inplace(result._data)
            return None
        else:
            return result.__finalize__(self)

    @rewrite_axis_style_signature("mapper", [("copy", True), ("inplace", False)])
    def rename_axis(self, mapper=lib.no_default, **kwargs):
        """
        Set the name of the axis for the index or columns.

        Parameters
        ----------
        mapper : scalar, list-like, optional
            Value to set the axis name attribute.
        index, columns : scalar, list-like, dict-like or function, optional
            A scalar, list-like, dict-like or functions transformations to
            apply to that axis' values.

            Use either ``mapper`` and ``axis`` to
            specify the axis to target with ``mapper``, or ``index``
            and/or ``columns``.

            .. versionchanged:: 0.24.0

        axis : {0 or 'index', 1 or 'columns'}, default 0
            The axis to rename.
        copy : bool, default True
            Also copy underlying data.
        inplace : bool, default False
            Modifies the object directly, instead of creating a new Series
            or DataFrame.

        Returns
        -------
        Series, DataFrame, or None
            The same type as the caller or None if `inplace` is True.

        See Also
        --------
        Series.rename : Alter Series index labels or name.
        DataFrame.rename : Alter DataFrame index labels or name.
        Index.rename : Set new names on index.

        Notes
        -----
        ``DataFrame.rename_axis`` supports two calling conventions

        * ``(index=index_mapper, columns=columns_mapper, ...)``
        * ``(mapper, axis={'index', 'columns'}, ...)``

        The first calling convention will only modify the names of
        the index and/or the names of the Index object that is the columns.
        In this case, the parameter ``copy`` is ignored.

        The second calling convention will modify the names of the
        the corresponding index if mapper is a list or a scalar.
        However, if mapper is dict-like or a function, it will use the
        deprecated behavior of modifying the axis *labels*.

        We *highly* recommend using keyword arguments to clarify your
        intent.

        Examples
        --------
        **Series**

        >>> s = pd.Series(["dog", "cat", "monkey"])
        >>> s
        0       dog
        1       cat
        2    monkey
        dtype: object
        >>> s.rename_axis("animal")
        animal
        0    dog
        1    cat
        2    monkey
        dtype: object

        **DataFrame**

        >>> df = pd.DataFrame({"num_legs": [4, 4, 2],
        ...                    "num_arms": [0, 0, 2]},
        ...                   ["dog", "cat", "monkey"])
        >>> df
                num_legs  num_arms
        dog            4         0
        cat            4         0
        monkey         2         2
        >>> df = df.rename_axis("animal")
        >>> df
                num_legs  num_arms
        animal
        dog            4         0
        cat            4         0
        monkey         2         2
        >>> df = df.rename_axis("limbs", axis="columns")
        >>> df
        limbs   num_legs  num_arms
        animal
        dog            4         0
        cat            4         0
        monkey         2         2

        **MultiIndex**

        >>> df.index = pd.MultiIndex.from_product([['mammal'],
        ...                                        ['dog', 'cat', 'monkey']],
        ...                                       names=['type', 'name'])
        >>> df
        limbs          num_legs  num_arms
        type   name
        mammal dog            4         0
               cat            4         0
               monkey         2         2

        >>> df.rename_axis(index={'type': 'class'})
        limbs          num_legs  num_arms
        class  name
        mammal dog            4         0
               cat            4         0
               monkey         2         2

        >>> df.rename_axis(columns=str.upper)
        LIMBS          num_legs  num_arms
        type   name
        mammal dog            4         0
               cat            4         0
               monkey         2         2
        """
        axes, kwargs = self._construct_axes_from_arguments(
            (), kwargs, sentinel=lib.no_default
        )
        copy = kwargs.pop("copy", True)
        inplace = kwargs.pop("inplace", False)
        axis = kwargs.pop("axis", 0)
        if axis is not None:
            axis = self._get_axis_number(axis)

        if kwargs:
            raise TypeError(
                "rename_axis() got an unexpected keyword "
                f'argument "{list(kwargs.keys())[0]}"'
            )

        inplace = validate_bool_kwarg(inplace, "inplace")

        if mapper is not lib.no_default:
            # Use v0.23 behavior if a scalar or list
            non_mapper = is_scalar(mapper) or (
                is_list_like(mapper) and not is_dict_like(mapper)
            )
            if non_mapper:
                return self._set_axis_name(mapper, axis=axis, inplace=inplace)
            else:
                raise ValueError("Use `.rename` to alter labels with a mapper.")
        else:
            # Use new behavior.  Means that index and/or columns
            # is specified
            result = self if inplace else self.copy(deep=copy)

            for axis in range(self._AXIS_LEN):
                v = axes.get(self._AXIS_NAMES[axis])
                if v is lib.no_default:
                    continue
                non_mapper = is_scalar(v) or (is_list_like(v) and not is_dict_like(v))
                if non_mapper:
                    newnames = v
                else:
                    f = com.get_rename_function(v)
                    curnames = self._get_axis(axis).names
                    newnames = [f(name) for name in curnames]
                result._set_axis_name(newnames, axis=axis, inplace=True)
            if not inplace:
                return result

    def _set_axis_name(self, name, axis=0, inplace=False):
        """
        Set the name(s) of the axis.

        Parameters
        ----------
        name : str or list of str
            Name(s) to set.
        axis : {0 or 'index', 1 or 'columns'}, default 0
            The axis to set the label. The value 0 or 'index' specifies index,
            and the value 1 or 'columns' specifies columns.
        inplace : bool, default False
            If `True`, do operation inplace and return None.

            .. versionadded:: 0.21.0

        Returns
        -------
        Series, DataFrame, or None
            The same type as the caller or `None` if `inplace` is `True`.

        See Also
        --------
        DataFrame.rename : Alter the axis labels of :class:`DataFrame`.
        Series.rename : Alter the index labels or set the index name
            of :class:`Series`.
        Index.rename : Set the name of :class:`Index` or :class:`MultiIndex`.

        Examples
        --------
        >>> df = pd.DataFrame({"num_legs": [4, 4, 2]},
        ...                   ["dog", "cat", "monkey"])
        >>> df
                num_legs
        dog            4
        cat            4
        monkey         2
        >>> df._set_axis_name("animal")
                num_legs
        animal
        dog            4
        cat            4
        monkey         2
        >>> df.index = pd.MultiIndex.from_product(
        ...                [["mammal"], ['dog', 'cat', 'monkey']])
        >>> df._set_axis_name(["type", "name"])
                       legs
        type   name
        mammal dog        4
               cat        4
               monkey     2
        """
        axis = self._get_axis_number(axis)
        idx = self._get_axis(axis).set_names(name)

        inplace = validate_bool_kwarg(inplace, "inplace")
        renamed = self if inplace else self.copy()
        renamed.set_axis(idx, axis=axis, inplace=True)
        if not inplace:
            return renamed

    # ----------------------------------------------------------------------
    # Comparison Methods

    def _indexed_same(self, other) -> bool:
        return all(
            self._get_axis(a).equals(other._get_axis(a)) for a in self._AXIS_ORDERS
        )

    def equals(self, other):
        """
        Test whether two objects contain the same elements.

        This function allows two Series or DataFrames to be compared against
        each other to see if they have the same shape and elements. NaNs in
        the same location are considered equal. The column headers do not
        need to have the same type, but the elements within the columns must
        be the same dtype.

        Parameters
        ----------
        other : Series or DataFrame
            The other Series or DataFrame to be compared with the first.

        Returns
        -------
        bool
            True if all elements are the same in both objects, False
            otherwise.

        See Also
        --------
        Series.eq : Compare two Series objects of the same length
            and return a Series where each element is True if the element
            in each Series is equal, False otherwise.
        DataFrame.eq : Compare two DataFrame objects of the same shape and
            return a DataFrame where each element is True if the respective
            element in each DataFrame is equal, False otherwise.
        testing.assert_series_equal : Raises an AssertionError if left and
            right are not equal. Provides an easy interface to ignore
            inequality in dtypes, indexes and precision among others.
        testing.assert_frame_equal : Like assert_series_equal, but targets
            DataFrames.
        numpy.array_equal : Return True if two arrays have the same shape
            and elements, False otherwise.

        Notes
        -----
        This function requires that the elements have the same dtype as their
        respective elements in the other Series or DataFrame. However, the
        column labels do not need to have the same type, as long as they are
        still considered equal.

        Examples
        --------
        >>> df = pd.DataFrame({1: [10], 2: [20]})
        >>> df
            1   2
        0  10  20

        DataFrames df and exactly_equal have the same types and values for
        their elements and column labels, which will return True.

        >>> exactly_equal = pd.DataFrame({1: [10], 2: [20]})
        >>> exactly_equal
            1   2
        0  10  20
        >>> df.equals(exactly_equal)
        True

        DataFrames df and different_column_type have the same element
        types and values, but have different types for the column labels,
        which will still return True.

        >>> different_column_type = pd.DataFrame({1.0: [10], 2.0: [20]})
        >>> different_column_type
           1.0  2.0
        0   10   20
        >>> df.equals(different_column_type)
        True

        DataFrames df and different_data_type have different types for the
        same values for their elements, and will return False even though
        their column labels are the same values and types.

        >>> different_data_type = pd.DataFrame({1: [10.0], 2: [20.0]})
        >>> different_data_type
              1     2
        0  10.0  20.0
        >>> df.equals(different_data_type)
        False
        """
        if not isinstance(other, self._constructor):
            return False
        return self._data.equals(other._data)

    # -------------------------------------------------------------------------
    # Unary Methods

    def __neg__(self):
        values = com.values_from_object(self)
        if is_bool_dtype(values):
            arr = operator.inv(values)
        elif (
            is_numeric_dtype(values)
            or is_timedelta64_dtype(values)
            or is_object_dtype(values)
        ):
            arr = operator.neg(values)
        else:
            raise TypeError(f"Unary negative expects numeric dtype, not {values.dtype}")
        return self.__array_wrap__(arr)

    def __pos__(self):
        values = com.values_from_object(self)
        if is_bool_dtype(values) or is_period_arraylike(values):
            arr = values
        elif (
            is_numeric_dtype(values)
            or is_timedelta64_dtype(values)
            or is_object_dtype(values)
        ):
            arr = operator.pos(values)
        else:
            raise TypeError(f"Unary plus expects numeric dtype, not {values.dtype}")
        return self.__array_wrap__(arr)

    def __invert__(self):
        if not self.size:
            # inv fails with 0 len
            return self

        new_data = self._data.apply(operator.invert)
        result = self._constructor(new_data).__finalize__(self)
        return result

    def __nonzero__(self):
        raise ValueError(
            f"The truth value of a {type(self).__name__} is ambiguous. "
            "Use a.empty, a.bool(), a.item(), a.any() or a.all()."
        )

    __bool__ = __nonzero__

    def bool(self):
        """
        Return the bool of a single element PandasObject.

        This must be a boolean scalar value, either True or False.  Raise a
        ValueError if the PandasObject does not have exactly 1 element, or that
        element is not boolean

        Returns
        -------
        bool
            Same single boolean value converted to bool type.
        """
        v = self.squeeze()
        if isinstance(v, (bool, np.bool_)):
            return bool(v)
        elif is_scalar(v):
            raise ValueError(
                "bool cannot act on a non-boolean single element "
                f"{type(self).__name__}"
            )

        self.__nonzero__()

    def __abs__(self: FrameOrSeries) -> FrameOrSeries:
        return self.abs()

    def __round__(self: FrameOrSeries, decimals: int = 0) -> FrameOrSeries:
        return self.round(decimals)

    # -------------------------------------------------------------------------
    # Label or Level Combination Helpers
    #
    # A collection of helper methods for DataFrame/Series operations that
    # accept a combination of column/index labels and levels.  All such
    # operations should utilize/extend these methods when possible so that we
    # have consistent precedence and validation logic throughout the library.

    def _is_level_reference(self, key, axis=0):
        """
        Test whether a key is a level reference for a given axis.

        To be considered a level reference, `key` must be a string that:
          - (axis=0): Matches the name of an index level and does NOT match
            a column label.
          - (axis=1): Matches the name of a column level and does NOT match
            an index label.

        Parameters
        ----------
        key : str
            Potential level name for the given axis
        axis : int, default 0
            Axis that levels are associated with (0 for index, 1 for columns)

        Returns
        -------
        is_level : bool
        """
        axis = self._get_axis_number(axis)

        return (
            key is not None
            and is_hashable(key)
            and key in self.axes[axis].names
            and not self._is_label_reference(key, axis=axis)
        )

    def _is_label_reference(self, key, axis=0) -> bool_t:
        """
        Test whether a key is a label reference for a given axis.

        To be considered a label reference, `key` must be a string that:
          - (axis=0): Matches a column label
          - (axis=1): Matches an index label

        Parameters
        ----------
        key: str
            Potential label name
        axis: int, default 0
            Axis perpendicular to the axis that labels are associated with
            (0 means search for column labels, 1 means search for index labels)

        Returns
        -------
        is_label: bool
        """
        axis = self._get_axis_number(axis)
        other_axes = (ax for ax in range(self._AXIS_LEN) if ax != axis)

        return (
            key is not None
            and is_hashable(key)
            and any(key in self.axes[ax] for ax in other_axes)
        )

    def _is_label_or_level_reference(self, key: str, axis: int = 0) -> bool_t:
        """
        Test whether a key is a label or level reference for a given axis.

        To be considered either a label or a level reference, `key` must be a
        string that:
          - (axis=0): Matches a column label or an index level
          - (axis=1): Matches an index label or a column level

        Parameters
        ----------
        key: str
            Potential label or level name
        axis: int, default 0
            Axis that levels are associated with (0 for index, 1 for columns)

        Returns
        -------
        is_label_or_level: bool
        """
        return self._is_level_reference(key, axis=axis) or self._is_label_reference(
            key, axis=axis
        )

    def _check_label_or_level_ambiguity(self, key, axis: int = 0) -> None:
        """
        Check whether `key` is ambiguous.

        By ambiguous, we mean that it matches both a level of the input
        `axis` and a label of the other axis.

        Parameters
        ----------
        key: str or object
            Label or level name.
        axis: int, default 0
            Axis that levels are associated with (0 for index, 1 for columns).

        Raises
        ------
        ValueError: `key` is ambiguous
        """
        axis = self._get_axis_number(axis)
        other_axes = (ax for ax in range(self._AXIS_LEN) if ax != axis)

        if (
            key is not None
            and is_hashable(key)
            and key in self.axes[axis].names
            and any(key in self.axes[ax] for ax in other_axes)
        ):

            # Build an informative and grammatical warning
            level_article, level_type = (
                ("an", "index") if axis == 0 else ("a", "column")
            )

            label_article, label_type = (
                ("a", "column") if axis == 0 else ("an", "index")
            )

            msg = (
                f"'{key}' is both {level_article} {level_type} level and "
                f"{label_article} {label_type} label, which is ambiguous."
            )
            raise ValueError(msg)

    def _get_label_or_level_values(self, key: str, axis: int = 0) -> np.ndarray:
        """
        Return a 1-D array of values associated with `key`, a label or level
        from the given `axis`.

        Retrieval logic:
          - (axis=0): Return column values if `key` matches a column label.
            Otherwise return index level values if `key` matches an index
            level.
          - (axis=1): Return row values if `key` matches an index label.
            Otherwise return column level values if 'key' matches a column
            level

        Parameters
        ----------
        key: str
            Label or level name.
        axis: int, default 0
            Axis that levels are associated with (0 for index, 1 for columns)

        Returns
        -------
        values: np.ndarray

        Raises
        ------
        KeyError
            if `key` matches neither a label nor a level
        ValueError
            if `key` matches multiple labels
        FutureWarning
            if `key` is ambiguous. This will become an ambiguity error in a
            future version
        """
        axis = self._get_axis_number(axis)
        other_axes = [ax for ax in range(self._AXIS_LEN) if ax != axis]

        if self._is_label_reference(key, axis=axis):
            self._check_label_or_level_ambiguity(key, axis=axis)
            values = self.xs(key, axis=other_axes[0])._values
        elif self._is_level_reference(key, axis=axis):
            values = self.axes[axis].get_level_values(key)._values
        else:
            raise KeyError(key)

        # Check for duplicates
        if values.ndim > 1:

            if other_axes and isinstance(self._get_axis(other_axes[0]), MultiIndex):
                multi_message = (
                    "\n"
                    "For a multi-index, the label must be a "
                    "tuple with elements corresponding to each level."
                )
            else:
                multi_message = ""

            label_axis_name = "column" if axis == 0 else "index"
            raise ValueError(
                (
                    f"The {label_axis_name} label '{key}' "
                    f"is not unique.{multi_message}"
                )
            )

        return values

    def _drop_labels_or_levels(self, keys, axis: int = 0):
        """
        Drop labels and/or levels for the given `axis`.

        For each key in `keys`:
          - (axis=0): If key matches a column label then drop the column.
            Otherwise if key matches an index level then drop the level.
          - (axis=1): If key matches an index label then drop the row.
            Otherwise if key matches a column level then drop the level.

        Parameters
        ----------
        keys: str or list of str
            labels or levels to drop
        axis: int, default 0
            Axis that levels are associated with (0 for index, 1 for columns)

        Returns
        -------
        dropped: DataFrame

        Raises
        ------
        ValueError
            if any `keys` match neither a label nor a level
        """
        axis = self._get_axis_number(axis)

        # Validate keys
        keys = com.maybe_make_list(keys)
        invalid_keys = [
            k for k in keys if not self._is_label_or_level_reference(k, axis=axis)
        ]

        if invalid_keys:
            raise ValueError(
                (
                    "The following keys are not valid labels or "
                    f"levels for axis {axis}: {invalid_keys}"
                )
            )

        # Compute levels and labels to drop
        levels_to_drop = [k for k in keys if self._is_level_reference(k, axis=axis)]

        labels_to_drop = [k for k in keys if not self._is_level_reference(k, axis=axis)]

        # Perform copy upfront and then use inplace operations below.
        # This ensures that we always perform exactly one copy.
        # ``copy`` and/or ``inplace`` options could be added in the future.
        dropped = self.copy()

        if axis == 0:
            # Handle dropping index levels
            if levels_to_drop:
                dropped.reset_index(levels_to_drop, drop=True, inplace=True)

            # Handle dropping columns labels
            if labels_to_drop:
                dropped.drop(labels_to_drop, axis=1, inplace=True)
        else:
            # Handle dropping column levels
            if levels_to_drop:
                if isinstance(dropped.columns, MultiIndex):
                    # Drop the specified levels from the MultiIndex
                    dropped.columns = dropped.columns.droplevel(levels_to_drop)
                else:
                    # Drop the last level of Index by replacing with
                    # a RangeIndex
                    dropped.columns = RangeIndex(dropped.columns.size)

            # Handle dropping index labels
            if labels_to_drop:
                dropped.drop(labels_to_drop, axis=0, inplace=True)

        return dropped

    # ----------------------------------------------------------------------
    # Iteration

    def __hash__(self):
        raise TypeError(
            f"{repr(type(self).__name__)} objects are mutable, "
            f"thus they cannot be hashed"
        )

    def __iter__(self):
        """
        Iterate over info axis.

        Returns
        -------
        iterator
            Info axis as iterator.
        """
        return iter(self._info_axis)

    # can we get a better explanation of this?
    def keys(self):
        """
        Get the 'info axis' (see Indexing for more).

        This is index for Series, columns for DataFrame.

        Returns
        -------
        Index
            Info axis.
        """
        return self._info_axis

    def items(self):
        """
        Iterate over (label, values) on info axis

        This is index for Series and columns for DataFrame.

        Returns
        -------
        Generator
        """
        for h in self._info_axis:
            yield h, self[h]

    @Appender(items.__doc__)
    def iteritems(self):
        return self.items()

    def __len__(self) -> int:
        """Returns length of info axis"""
        return len(self._info_axis)

    def __contains__(self, key) -> bool_t:
        """True if the key is in the info axis"""
        return key in self._info_axis

    @property
    def empty(self) -> bool_t:
        """
        Indicator whether DataFrame is empty.

        True if DataFrame is entirely empty (no items), meaning any of the
        axes are of length 0.

        Returns
        -------
        bool
            If DataFrame is empty, return True, if not return False.

        See Also
        --------
        Series.dropna
        DataFrame.dropna

        Notes
        -----
        If DataFrame contains only NaNs, it is still not considered empty. See
        the example below.

        Examples
        --------
        An example of an actual empty DataFrame. Notice the index is empty:

        >>> df_empty = pd.DataFrame({'A' : []})
        >>> df_empty
        Empty DataFrame
        Columns: [A]
        Index: []
        >>> df_empty.empty
        True

        If we only have NaNs in our DataFrame, it is not considered empty! We
        will need to drop the NaNs to make the DataFrame empty:

        >>> df = pd.DataFrame({'A' : [np.nan]})
        >>> df
            A
        0 NaN
        >>> df.empty
        False
        >>> df.dropna().empty
        True
        """
        return any(len(self._get_axis(a)) == 0 for a in self._AXIS_ORDERS)

    # ----------------------------------------------------------------------
    # Array Interface

    # This is also set in IndexOpsMixin
    # GH#23114 Ensure ndarray.__op__(DataFrame) returns NotImplemented
    __array_priority__ = 1000

    def __array__(self, dtype=None) -> np.ndarray:
        return com.values_from_object(self)

    def __array_wrap__(self, result, context=None):
        result = lib.item_from_zerodim(result)
        if is_scalar(result):
            # e.g. we get here with np.ptp(series)
            # ptp also requires the item_from_zerodim
            return result
        d = self._construct_axes_dict(self._AXIS_ORDERS, copy=False)
        return self._constructor(result, **d).__finalize__(self)

    # ideally we would define this to avoid the getattr checks, but
    # is slower
    # @property
    # def __array_interface__(self):
    #    """ provide numpy array interface method """
    #    values = self.values
    #    return dict(typestr=values.dtype.str,shape=values.shape,data=values)

    # ----------------------------------------------------------------------
    # Picklability

    def __getstate__(self) -> Dict[str, Any]:
        meta = {k: getattr(self, k, None) for k in self._metadata}
        return dict(
            _data=self._data,
            _typ=self._typ,
            _metadata=self._metadata,
            attrs=self.attrs,
            **meta,
        )

    def __setstate__(self, state):

        if isinstance(state, BlockManager):
            self._data = state
        elif isinstance(state, dict):
            typ = state.get("_typ")
            if typ is not None:
                attrs = state.get("_attrs", {})
                object.__setattr__(self, "_attrs", attrs)

                # set in the order of internal names
                # to avoid definitional recursion
                # e.g. say fill_value needing _data to be
                # defined
                meta = set(self._internal_names + self._metadata)
                for k in list(meta):
                    if k in state:
                        v = state[k]
                        object.__setattr__(self, k, v)

                for k, v in state.items():
                    if k not in meta:
                        object.__setattr__(self, k, v)

            else:
                raise NotImplementedError("Pre-0.12 pickles are no longer supported")
        elif len(state) == 2:
            raise NotImplementedError("Pre-0.12 pickles are no longer supported")

        self._item_cache = {}

    # ----------------------------------------------------------------------
    # Rendering Methods

    def __repr__(self) -> str:
        # string representation based upon iterating over self
        # (since, by definition, `PandasContainers` are iterable)
        prepr = f"[{','.join(map(pprint_thing, self))}]"
        return f"{type(self).__name__}({prepr})"

    def _repr_latex_(self):
        """
        Returns a LaTeX representation for a particular object.
        Mainly for use with nbconvert (jupyter notebook conversion to pdf).
        """
        if config.get_option("display.latex.repr"):
            return self.to_latex()
        else:
            return None

    def _repr_data_resource_(self):
        """
        Not a real Jupyter special repr method, but we use the same
        naming convention.
        """
        if config.get_option("display.html.table_schema"):
            data = self.head(config.get_option("display.max_rows"))
            payload = json.loads(
                data.to_json(orient="table"), object_pairs_hook=collections.OrderedDict
            )
            return payload

    # ----------------------------------------------------------------------
    # I/O Methods

    _shared_docs[
        "to_markdown"
    ] = """
    Print %(klass)s in Markdown-friendly format.

    .. versionadded:: 1.0.0

    Parameters
    ----------
    buf : str, Path or StringIO-like, optional, default None
        Buffer to write to. If None, the output is returned as a string.
    mode : str, optional
        Mode in which file is opened.
    **kwargs
        These parameters will be passed to `tabulate`.

    Returns
    -------
    str
        %(klass)s in Markdown-friendly format.
    """

    _shared_docs[
        "to_excel"
    ] = """
    Write %(klass)s to an Excel sheet.

    To write a single %(klass)s to an Excel .xlsx file it is only necessary to
    specify a target file name. To write to multiple sheets it is necessary to
    create an `ExcelWriter` object with a target file name, and specify a sheet
    in the file to write to.

    Multiple sheets may be written to by specifying unique `sheet_name`.
    With all data written to the file it is necessary to save the changes.
    Note that creating an `ExcelWriter` object with a file name that already
    exists will result in the contents of the existing file being erased.

    Parameters
    ----------
    excel_writer : str or ExcelWriter object
        File path or existing ExcelWriter.
    sheet_name : str, default 'Sheet1'
        Name of sheet which will contain DataFrame.
    na_rep : str, default ''
        Missing data representation.
    float_format : str, optional
        Format string for floating point numbers. For example
        ``float_format="%%.2f"`` will format 0.1234 to 0.12.
    columns : sequence or list of str, optional
        Columns to write.
    header : bool or list of str, default True
        Write out the column names. If a list of string is given it is
        assumed to be aliases for the column names.
    index : bool, default True
        Write row names (index).
    index_label : str or sequence, optional
        Column label for index column(s) if desired. If not specified, and
        `header` and `index` are True, then the index names are used. A
        sequence should be given if the DataFrame uses MultiIndex.
    startrow : int, default 0
        Upper left cell row to dump data frame.
    startcol : int, default 0
        Upper left cell column to dump data frame.
    engine : str, optional
        Write engine to use, 'openpyxl' or 'xlsxwriter'. You can also set this
        via the options ``io.excel.xlsx.writer``, ``io.excel.xls.writer``, and
        ``io.excel.xlsm.writer``.
    merge_cells : bool, default True
        Write MultiIndex and Hierarchical Rows as merged cells.
    encoding : str, optional
        Encoding of the resulting excel file. Only necessary for xlwt,
        other writers support unicode natively.
    inf_rep : str, default 'inf'
        Representation for infinity (there is no native representation for
        infinity in Excel).
    verbose : bool, default True
        Display more information in the error logs.
    freeze_panes : tuple of int (length 2), optional
        Specifies the one-based bottommost row and rightmost column that
        is to be frozen.

    See Also
    --------
    to_csv : Write DataFrame to a comma-separated values (csv) file.
    ExcelWriter : Class for writing DataFrame objects into excel sheets.
    read_excel : Read an Excel file into a pandas DataFrame.
    read_csv : Read a comma-separated values (csv) file into DataFrame.

    Notes
    -----
    For compatibility with :meth:`~DataFrame.to_csv`,
    to_excel serializes lists and dicts to strings before writing.

    Once a workbook has been saved it is not possible write further data
    without rewriting the whole workbook.

    Examples
    --------

    Create, write to and save a workbook:

    >>> df1 = pd.DataFrame([['a', 'b'], ['c', 'd']],
    ...                    index=['row 1', 'row 2'],
    ...                    columns=['col 1', 'col 2'])
    >>> df1.to_excel("output.xlsx")  # doctest: +SKIP

    To specify the sheet name:

    >>> df1.to_excel("output.xlsx",
    ...              sheet_name='Sheet_name_1')  # doctest: +SKIP

    If you wish to write to more than one sheet in the workbook, it is
    necessary to specify an ExcelWriter object:

    >>> df2 = df1.copy()
    >>> with pd.ExcelWriter('output.xlsx') as writer:  # doctest: +SKIP
    ...     df1.to_excel(writer, sheet_name='Sheet_name_1')
    ...     df2.to_excel(writer, sheet_name='Sheet_name_2')

    ExcelWriter can also be used to append to an existing Excel file:

    >>> with pd.ExcelWriter('output.xlsx',
    ...                     mode='a') as writer:  # doctest: +SKIP
    ...     df.to_excel(writer, sheet_name='Sheet_name_3')

    To set the library that is used to write the Excel file,
    you can pass the `engine` keyword (the default engine is
    automatically chosen depending on the file extension):

    >>> df1.to_excel('output1.xlsx', engine='xlsxwriter')  # doctest: +SKIP
    """

    @Appender(_shared_docs["to_excel"] % dict(klass="object"))
    def to_excel(
        self,
        excel_writer,
        sheet_name="Sheet1",
        na_rep="",
        float_format=None,
        columns=None,
        header=True,
        index=True,
        index_label=None,
        startrow=0,
        startcol=0,
        engine=None,
        merge_cells=True,
        encoding=None,
        inf_rep="inf",
        verbose=True,
        freeze_panes=None,
    ) -> None:
        df = self if isinstance(self, ABCDataFrame) else self.to_frame()

        from pandas.io.formats.excel import ExcelFormatter

        formatter = ExcelFormatter(
            df,
            na_rep=na_rep,
            cols=columns,
            header=header,
            float_format=float_format,
            index=index,
            index_label=index_label,
            merge_cells=merge_cells,
            inf_rep=inf_rep,
        )
        formatter.write(
            excel_writer,
            sheet_name=sheet_name,
            startrow=startrow,
            startcol=startcol,
            freeze_panes=freeze_panes,
            engine=engine,
        )

    def to_json(
        self,
        path_or_buf: Optional[FilePathOrBuffer] = None,
        orient: Optional[str] = None,
        date_format: Optional[str] = None,
        double_precision: int = 10,
        force_ascii: bool_t = True,
        date_unit: str = "ms",
        default_handler: Optional[Callable[[Any], JSONSerializable]] = None,
        lines: bool_t = False,
        compression: Optional[str] = "infer",
        index: bool_t = True,
        indent: Optional[int] = None,
    ) -> Optional[str]:
        """
        Convert the object to a JSON string.

        Note NaN's and None will be converted to null and datetime objects
        will be converted to UNIX timestamps.

        Parameters
        ----------
        path_or_buf : str or file handle, optional
            File path or object. If not specified, the result is returned as
            a string.
        orient : str
            Indication of expected JSON string format.

            * Series:

                - default is 'index'
                - allowed values are: {'split','records','index','table'}.

            * DataFrame:

                - default is 'columns'
                - allowed values are: {'split', 'records', 'index', 'columns',
                  'values', 'table'}.

            * The format of the JSON string:

                - 'split' : dict like {'index' -> [index], 'columns' -> [columns],
                  'data' -> [values]}
                - 'records' : list like [{column -> value}, ... , {column -> value}]
                - 'index' : dict like {index -> {column -> value}}
                - 'columns' : dict like {column -> {index -> value}}
                - 'values' : just the values array
                - 'table' : dict like {'schema': {schema}, 'data': {data}}

                Describing the data, where data component is like ``orient='records'``.

            .. versionchanged:: 0.20.0

        date_format : {None, 'epoch', 'iso'}
            Type of date conversion. 'epoch' = epoch milliseconds,
            'iso' = ISO8601. The default depends on the `orient`. For
            ``orient='table'``, the default is 'iso'. For all other orients,
            the default is 'epoch'.
        double_precision : int, default 10
            The number of decimal places to use when encoding
            floating point values.
        force_ascii : bool, default True
            Force encoded string to be ASCII.
        date_unit : str, default 'ms' (milliseconds)
            The time unit to encode to, governs timestamp and ISO8601
            precision.  One of 's', 'ms', 'us', 'ns' for second, millisecond,
            microsecond, and nanosecond respectively.
        default_handler : callable, default None
            Handler to call if object cannot otherwise be converted to a
            suitable format for JSON. Should receive a single argument which is
            the object to convert and return a serialisable object.
        lines : bool, default False
            If 'orient' is 'records' write out line delimited json format. Will
            throw ValueError if incorrect 'orient' since others are not list
            like.

        compression : {'infer', 'gzip', 'bz2', 'zip', 'xz', None}

            A string representing the compression to use in the output file,
            only used when the first argument is a filename. By default, the
            compression is inferred from the filename.

            .. versionadded:: 0.21.0
            .. versionchanged:: 0.24.0
               'infer' option added and set to default
        index : bool, default True
            Whether to include the index values in the JSON string. Not
            including the index (``index=False``) is only supported when
            orient is 'split' or 'table'.

            .. versionadded:: 0.23.0

        indent : int, optional
           Length of whitespace used to indent each record.

           .. versionadded:: 1.0.0

        Returns
        -------
        None or str
            If path_or_buf is None, returns the resulting json format as a
            string. Otherwise returns None.

        See Also
        --------
        read_json

        Notes
        -----
        The behavior of ``indent=0`` varies from the stdlib, which does not
        indent the output but does insert newlines. Currently, ``indent=0``
        and the default ``indent=None`` are equivalent in pandas, though this
        may change in a future release.

        Examples
        --------
        >>> df = pd.DataFrame([['a', 'b'], ['c', 'd']],
        ...                   index=['row 1', 'row 2'],
        ...                   columns=['col 1', 'col 2'])
        >>> df.to_json(orient='split')
        '{"columns":["col 1","col 2"],
          "index":["row 1","row 2"],
          "data":[["a","b"],["c","d"]]}'

        Encoding/decoding a Dataframe using ``'records'`` formatted JSON.
        Note that index labels are not preserved with this encoding.

        >>> df.to_json(orient='records')
        '[{"col 1":"a","col 2":"b"},{"col 1":"c","col 2":"d"}]'

        Encoding/decoding a Dataframe using ``'index'`` formatted JSON:

        >>> df.to_json(orient='index')
        '{"row 1":{"col 1":"a","col 2":"b"},"row 2":{"col 1":"c","col 2":"d"}}'

        Encoding/decoding a Dataframe using ``'columns'`` formatted JSON:

        >>> df.to_json(orient='columns')
        '{"col 1":{"row 1":"a","row 2":"c"},"col 2":{"row 1":"b","row 2":"d"}}'

        Encoding/decoding a Dataframe using ``'values'`` formatted JSON:

        >>> df.to_json(orient='values')
        '[["a","b"],["c","d"]]'

        Encoding with Table Schema

        >>> df.to_json(orient='table')
        '{"schema": {"fields": [{"name": "index", "type": "string"},
                                {"name": "col 1", "type": "string"},
                                {"name": "col 2", "type": "string"}],
                     "primaryKey": "index",
                     "pandas_version": "0.20.0"},
          "data": [{"index": "row 1", "col 1": "a", "col 2": "b"},
                   {"index": "row 2", "col 1": "c", "col 2": "d"}]}'
        """
        from pandas.io import json

        if date_format is None and orient == "table":
            date_format = "iso"
        elif date_format is None:
            date_format = "epoch"

        config.is_nonnegative_int(indent)
        indent = indent or 0

        return json.to_json(
            path_or_buf=path_or_buf,
            obj=self,
            orient=orient,
            date_format=date_format,
            double_precision=double_precision,
            force_ascii=force_ascii,
            date_unit=date_unit,
            default_handler=default_handler,
            lines=lines,
            compression=compression,
            index=index,
            indent=indent,
        )

    def to_hdf(
        self,
        path_or_buf,
        key: str,
        mode: str = "a",
        complevel: Optional[int] = None,
        complib: Optional[str] = None,
        append: bool_t = False,
        format: Optional[str] = None,
        index: bool_t = True,
        min_itemsize: Optional[Union[int, Dict[str, int]]] = None,
        nan_rep=None,
        dropna: Optional[bool_t] = None,
        data_columns: Optional[List[str]] = None,
        errors: str = "strict",
        encoding: str = "UTF-8",
    ) -> None:
        """
        Write the contained data to an HDF5 file using HDFStore.

        Hierarchical Data Format (HDF) is self-describing, allowing an
        application to interpret the structure and contents of a file with
        no outside information. One HDF file can hold a mix of related objects
        which can be accessed as a group or as individual objects.

        In order to add another DataFrame or Series to an existing HDF file
        please use append mode and a different a key.

        For more information see the :ref:`user guide <io.hdf5>`.

        Parameters
        ----------
        path_or_buf : str or pandas.HDFStore
            File path or HDFStore object.
        key : str
            Identifier for the group in the store.
        mode : {'a', 'w', 'r+'}, default 'a'
            Mode to open file:

            - 'w': write, a new file is created (an existing file with
              the same name would be deleted).
            - 'a': append, an existing file is opened for reading and
              writing, and if the file does not exist it is created.
            - 'r+': similar to 'a', but the file must already exist.
        complevel : {0-9}, optional
            Specifies a compression level for data.
            A value of 0 disables compression.
        complib : {'zlib', 'lzo', 'bzip2', 'blosc'}, default 'zlib'
            Specifies the compression library to be used.
            As of v0.20.2 these additional compressors for Blosc are supported
            (default if no compressor specified: 'blosc:blosclz'):
            {'blosc:blosclz', 'blosc:lz4', 'blosc:lz4hc', 'blosc:snappy',
            'blosc:zlib', 'blosc:zstd'}.
            Specifying a compression library which is not available issues
            a ValueError.
        append : bool, default False
            For Table formats, append the input data to the existing.
        format : {'fixed', 'table', None}, default 'fixed'
            Possible values:

            - 'fixed': Fixed format. Fast writing/reading. Not-appendable,
              nor searchable.
            - 'table': Table format. Write as a PyTables Table structure
              which may perform worse but allow more flexible operations
              like searching / selecting subsets of the data.
            - If None, pd.get_option('io.hdf.default_format') is checked,
              followed by fallback to "fixed"
        errors : str, default 'strict'
            Specifies how encoding and decoding errors are to be handled.
            See the errors argument for :func:`open` for a full list
            of options.
        encoding : str, default "UTF-8"
        min_itemsize : dict or int, optional
            Map column names to minimum string sizes for columns.
        nan_rep : Any, optional
            How to represent null values as str.
            Not allowed with append=True.
        data_columns : list of columns or True, optional
            List of columns to create as indexed data columns for on-disk
            queries, or True to use all columns. By default only the axes
            of the object are indexed. See :ref:`io.hdf5-query-data-columns`.
            Applicable only to format='table'.

        See Also
        --------
        DataFrame.read_hdf : Read from HDF file.
        DataFrame.to_parquet : Write a DataFrame to the binary parquet format.
        DataFrame.to_sql : Write to a sql table.
        DataFrame.to_feather : Write out feather-format for DataFrames.
        DataFrame.to_csv : Write out to a csv file.

        Examples
        --------
        >>> df = pd.DataFrame({'A': [1, 2, 3], 'B': [4, 5, 6]},
        ...                   index=['a', 'b', 'c'])
        >>> df.to_hdf('data.h5', key='df', mode='w')

        We can add another object to the same file:

        >>> s = pd.Series([1, 2, 3, 4])
        >>> s.to_hdf('data.h5', key='s')

        Reading from HDF file:

        >>> pd.read_hdf('data.h5', 'df')
        A  B
        a  1  4
        b  2  5
        c  3  6
        >>> pd.read_hdf('data.h5', 's')
        0    1
        1    2
        2    3
        3    4
        dtype: int64

        Deleting file with data:

        >>> import os
        >>> os.remove('data.h5')
        """
        from pandas.io import pytables

        pytables.to_hdf(
            path_or_buf,
            key,
            self,
            mode=mode,
            complevel=complevel,
            complib=complib,
            append=append,
            format=format,
            index=index,
            min_itemsize=min_itemsize,
            nan_rep=nan_rep,
            dropna=dropna,
            data_columns=data_columns,
            errors=errors,
            encoding=encoding,
        )

    def to_sql(
        self,
        name: str,
        con,
        schema=None,
        if_exists: str = "fail",
        index: bool_t = True,
        index_label=None,
        chunksize=None,
        dtype=None,
        method=None,
    ) -> None:
        """
        Write records stored in a DataFrame to a SQL database.

        Databases supported by SQLAlchemy [1]_ are supported. Tables can be
        newly created, appended to, or overwritten.

        Parameters
        ----------
        name : str
            Name of SQL table.
        con : sqlalchemy.engine.Engine or sqlite3.Connection
            Using SQLAlchemy makes it possible to use any DB supported by that
            library. Legacy support is provided for sqlite3.Connection objects. The user
            is responsible for engine disposal and connection closure for the SQLAlchemy
            connectable See `here \
                <https://docs.sqlalchemy.org/en/13/core/connections.html>`_.

        schema : str, optional
            Specify the schema (if database flavor supports this). If None, use
            default schema.
        if_exists : {'fail', 'replace', 'append'}, default 'fail'
            How to behave if the table already exists.

            * fail: Raise a ValueError.
            * replace: Drop the table before inserting new values.
            * append: Insert new values to the existing table.

        index : bool, default True
            Write DataFrame index as a column. Uses `index_label` as the column
            name in the table.
        index_label : str or sequence, default None
            Column label for index column(s). If None is given (default) and
            `index` is True, then the index names are used.
            A sequence should be given if the DataFrame uses MultiIndex.
        chunksize : int, optional
            Specify the number of rows in each batch to be written at a time.
            By default, all rows will be written at once.
        dtype : dict or scalar, optional
            Specifying the datatype for columns. If a dictionary is used, the
            keys should be the column names and the values should be the
            SQLAlchemy types or strings for the sqlite3 legacy mode. If a
            scalar is provided, it will be applied to all columns.
        method : {None, 'multi', callable}, optional
            Controls the SQL insertion clause used:

            * None : Uses standard SQL ``INSERT`` clause (one per row).
            * 'multi': Pass multiple values in a single ``INSERT`` clause.
            * callable with signature ``(pd_table, conn, keys, data_iter)``.

            Details and a sample callable implementation can be found in the
            section :ref:`insert method <io.sql.method>`.

            .. versionadded:: 0.24.0

        Raises
        ------
        ValueError
            When the table already exists and `if_exists` is 'fail' (the
            default).

        See Also
        --------
        read_sql : Read a DataFrame from a table.

        Notes
        -----
        Timezone aware datetime columns will be written as
        ``Timestamp with timezone`` type with SQLAlchemy if supported by the
        database. Otherwise, the datetimes will be stored as timezone unaware
        timestamps local to the original timezone.

        .. versionadded:: 0.24.0

        References
        ----------
        .. [1] https://docs.sqlalchemy.org
        .. [2] https://www.python.org/dev/peps/pep-0249/

        Examples
        --------
        Create an in-memory SQLite database.

        >>> from sqlalchemy import create_engine
        >>> engine = create_engine('sqlite://', echo=False)

        Create a table from scratch with 3 rows.

        >>> df = pd.DataFrame({'name' : ['User 1', 'User 2', 'User 3']})
        >>> df
             name
        0  User 1
        1  User 2
        2  User 3

        >>> df.to_sql('users', con=engine)
        >>> engine.execute("SELECT * FROM users").fetchall()
        [(0, 'User 1'), (1, 'User 2'), (2, 'User 3')]

        >>> df1 = pd.DataFrame({'name' : ['User 4', 'User 5']})
        >>> df1.to_sql('users', con=engine, if_exists='append')
        >>> engine.execute("SELECT * FROM users").fetchall()
        [(0, 'User 1'), (1, 'User 2'), (2, 'User 3'),
         (0, 'User 4'), (1, 'User 5')]

        Overwrite the table with just ``df1``.

        >>> df1.to_sql('users', con=engine, if_exists='replace',
        ...            index_label='id')
        >>> engine.execute("SELECT * FROM users").fetchall()
        [(0, 'User 4'), (1, 'User 5')]

        Specify the dtype (especially useful for integers with missing values).
        Notice that while pandas is forced to store the data as floating point,
        the database supports nullable integers. When fetching the data with
        Python, we get back integer scalars.

        >>> df = pd.DataFrame({"A": [1, None, 2]})
        >>> df
             A
        0  1.0
        1  NaN
        2  2.0

        >>> from sqlalchemy.types import Integer
        >>> df.to_sql('integers', con=engine, index=False,
        ...           dtype={"A": Integer()})

        >>> engine.execute("SELECT * FROM integers").fetchall()
        [(1,), (None,), (2,)]
        """
        from pandas.io import sql

        sql.to_sql(
            self,
            name,
            con,
            schema=schema,
            if_exists=if_exists,
            index=index,
            index_label=index_label,
            chunksize=chunksize,
            dtype=dtype,
            method=method,
        )

    def to_pickle(
        self,
        path,
        compression: Optional[str] = "infer",
        protocol: int = pickle.HIGHEST_PROTOCOL,
    ) -> None:
        """
        Pickle (serialize) object to file.

        Parameters
        ----------
        path : str
            File path where the pickled object will be stored.
        compression : {'infer', 'gzip', 'bz2', 'zip', 'xz', None}, \
        default 'infer'
            A string representing the compression to use in the output file. By
            default, infers from the file extension in specified path.
        protocol : int
            Int which indicates which protocol should be used by the pickler,
            default HIGHEST_PROTOCOL (see [1]_ paragraph 12.1.2). The possible
            values are 0, 1, 2, 3, 4. A negative value for the protocol
            parameter is equivalent to setting its value to HIGHEST_PROTOCOL.

            .. [1] https://docs.python.org/3/library/pickle.html.
            .. versionadded:: 0.21.0.

        See Also
        --------
        read_pickle : Load pickled pandas object (or any object) from file.
        DataFrame.to_hdf : Write DataFrame to an HDF5 file.
        DataFrame.to_sql : Write DataFrame to a SQL database.
        DataFrame.to_parquet : Write a DataFrame to the binary parquet format.

        Examples
        --------
        >>> original_df = pd.DataFrame({"foo": range(5), "bar": range(5, 10)})
        >>> original_df
           foo  bar
        0    0    5
        1    1    6
        2    2    7
        3    3    8
        4    4    9
        >>> original_df.to_pickle("./dummy.pkl")

        >>> unpickled_df = pd.read_pickle("./dummy.pkl")
        >>> unpickled_df
           foo  bar
        0    0    5
        1    1    6
        2    2    7
        3    3    8
        4    4    9

        >>> import os
        >>> os.remove("./dummy.pkl")
        """
        from pandas.io.pickle import to_pickle

        to_pickle(self, path, compression=compression, protocol=protocol)

    def to_clipboard(
        self, excel: bool_t = True, sep: Optional[str] = None, **kwargs
    ) -> None:
        r"""
        Copy object to the system clipboard.

        Write a text representation of object to the system clipboard.
        This can be pasted into Excel, for example.

        Parameters
        ----------
        excel : bool, default True
            Produce output in a csv format for easy pasting into excel.

            - True, use the provided separator for csv pasting.
            - False, write a string representation of the object to the clipboard.

        sep : str, default ``'\t'``
            Field delimiter.
        **kwargs
            These parameters will be passed to DataFrame.to_csv.

        See Also
        --------
        DataFrame.to_csv : Write a DataFrame to a comma-separated values
            (csv) file.
        read_clipboard : Read text from clipboard and pass to read_table.

        Notes
        -----
        Requirements for your platform.

          - Linux : `xclip`, or `xsel` (with `PyQt4` modules)
          - Windows : none
          - OS X : none

        Examples
        --------
        Copy the contents of a DataFrame to the clipboard.

        >>> df = pd.DataFrame([[1, 2, 3], [4, 5, 6]], columns=['A', 'B', 'C'])
        >>> df.to_clipboard(sep=',')
        ... # Wrote the following to the system clipboard:
        ... # ,A,B,C
        ... # 0,1,2,3
        ... # 1,4,5,6

        We can omit the index by passing the keyword `index` and setting
        it to false.

        >>> df.to_clipboard(sep=',', index=False)
        ... # Wrote the following to the system clipboard:
        ... # A,B,C
        ... # 1,2,3
        ... # 4,5,6
        """
        from pandas.io import clipboards

        clipboards.to_clipboard(self, excel=excel, sep=sep, **kwargs)

    def to_xarray(self):
        """
        Return an xarray object from the pandas object.

        Returns
        -------
        xarray.DataArray or xarray.Dataset
            Data in the pandas structure converted to Dataset if the object is
            a DataFrame, or a DataArray if the object is a Series.

        See Also
        --------
        DataFrame.to_hdf : Write DataFrame to an HDF5 file.
        DataFrame.to_parquet : Write a DataFrame to the binary parquet format.

        Notes
        -----
        See the `xarray docs <https://xarray.pydata.org/en/stable/>`__

        Examples
        --------
        >>> df = pd.DataFrame([('falcon', 'bird', 389.0, 2),
        ...                    ('parrot', 'bird', 24.0, 2),
        ...                    ('lion', 'mammal', 80.5, 4),
        ...                    ('monkey', 'mammal', np.nan, 4)],
        ...                   columns=['name', 'class', 'max_speed',
        ...                            'num_legs'])
        >>> df
             name   class  max_speed  num_legs
        0  falcon    bird      389.0         2
        1  parrot    bird       24.0         2
        2    lion  mammal       80.5         4
        3  monkey  mammal        NaN         4

        >>> df.to_xarray()
        <xarray.Dataset>
        Dimensions:    (index: 4)
        Coordinates:
          * index      (index) int64 0 1 2 3
        Data variables:
            name       (index) object 'falcon' 'parrot' 'lion' 'monkey'
            class      (index) object 'bird' 'bird' 'mammal' 'mammal'
            max_speed  (index) float64 389.0 24.0 80.5 nan
            num_legs   (index) int64 2 2 4 4

        >>> df['max_speed'].to_xarray()
        <xarray.DataArray 'max_speed' (index: 4)>
        array([389. ,  24. ,  80.5,   nan])
        Coordinates:
          * index    (index) int64 0 1 2 3

        >>> dates = pd.to_datetime(['2018-01-01', '2018-01-01',
        ...                         '2018-01-02', '2018-01-02'])
        >>> df_multiindex = pd.DataFrame({'date': dates,
        ...                               'animal': ['falcon', 'parrot',
        ...                                          'falcon', 'parrot'],
        ...                               'speed': [350, 18, 361, 15]})
        >>> df_multiindex = df_multiindex.set_index(['date', 'animal'])

        >>> df_multiindex
                           speed
        date       animal
        2018-01-01 falcon    350
                   parrot     18
        2018-01-02 falcon    361
                   parrot     15

        >>> df_multiindex.to_xarray()
        <xarray.Dataset>
        Dimensions:  (animal: 2, date: 2)
        Coordinates:
          * date     (date) datetime64[ns] 2018-01-01 2018-01-02
          * animal   (animal) object 'falcon' 'parrot'
        Data variables:
            speed    (date, animal) int64 350 18 361 15
        """
        xarray = import_optional_dependency("xarray")

        if self.ndim == 1:
            return xarray.DataArray.from_series(self)
        else:
            return xarray.Dataset.from_dataframe(self)

    @Substitution(returns=fmt.return_docstring)
    def to_latex(
        self,
        buf=None,
        columns=None,
        col_space=None,
        header=True,
        index=True,
        na_rep="NaN",
        formatters=None,
        float_format=None,
        sparsify=None,
        index_names=True,
        bold_rows=False,
        column_format=None,
        longtable=None,
        escape=None,
        encoding=None,
        decimal=".",
        multicolumn=None,
        multicolumn_format=None,
        multirow=None,
        caption=None,
        label=None,
    ):
        r"""
        Render object to a LaTeX tabular, longtable, or nested table/tabular.

        Requires ``\usepackage{booktabs}``.  The output can be copy/pasted
        into a main LaTeX document or read from an external file
        with ``\input{table.tex}``.

        .. versionchanged:: 0.20.2
           Added to Series.

        .. versionchanged:: 1.0.0
           Added caption and label arguments.

        Parameters
        ----------
        buf : str, Path or StringIO-like, optional, default None
            Buffer to write to. If None, the output is returned as a string.
        columns : list of label, optional
            The subset of columns to write. Writes all columns by default.
        col_space : int, optional
            The minimum width of each column.
        header : bool or list of str, default True
            Write out the column names. If a list of strings is given,
            it is assumed to be aliases for the column names.
        index : bool, default True
            Write row names (index).
        na_rep : str, default 'NaN'
            Missing data representation.
        formatters : list of functions or dict of {str: function}, optional
            Formatter functions to apply to columns' elements by position or
            name. The result of each function must be a unicode string.
            List must be of length equal to the number of columns.
        float_format : one-parameter function or str, optional, default None
            Formatter for floating point numbers. For example
            ``float_format="%%.2f"`` and ``float_format="{:0.2f}".format`` will
            both result in 0.1234 being formatted as 0.12.
        sparsify : bool, optional
            Set to False for a DataFrame with a hierarchical index to print
            every multiindex key at each row. By default, the value will be
            read from the config module.
        index_names : bool, default True
            Prints the names of the indexes.
        bold_rows : bool, default False
            Make the row labels bold in the output.
        column_format : str, optional
            The columns format as specified in `LaTeX table format
            <https://en.wikibooks.org/wiki/LaTeX/Tables>`__ e.g. 'rcl' for 3
            columns. By default, 'l' will be used for all columns except
            columns of numbers, which default to 'r'.
        longtable : bool, optional
            By default, the value will be read from the pandas config
            module. Use a longtable environment instead of tabular. Requires
            adding a \usepackage{longtable} to your LaTeX preamble.
        escape : bool, optional
            By default, the value will be read from the pandas config
            module. When set to False prevents from escaping latex special
            characters in column names.
        encoding : str, optional
            A string representing the encoding to use in the output file,
            defaults to 'utf-8'.
        decimal : str, default '.'
            Character recognized as decimal separator, e.g. ',' in Europe.
        multicolumn : bool, default True
            Use \multicolumn to enhance MultiIndex columns.
            The default will be read from the config module.
        multicolumn_format : str, default 'l'
            The alignment for multicolumns, similar to `column_format`
            The default will be read from the config module.
        multirow : bool, default False
            Use \multirow to enhance MultiIndex rows. Requires adding a
            \usepackage{multirow} to your LaTeX preamble. Will print
            centered labels (instead of top-aligned) across the contained
            rows, separating groups via clines. The default will be read
            from the pandas config module.
        caption : str, optional
            The LaTeX caption to be placed inside ``\caption{}`` in the output.

            .. versionadded:: 1.0.0

        label : str, optional
            The LaTeX label to be placed inside ``\label{}`` in the output.
            This is used with ``\ref{}`` in the main ``.tex`` file.

            .. versionadded:: 1.0.0
        %(returns)s
        See Also
        --------
        DataFrame.to_string : Render a DataFrame to a console-friendly
            tabular output.
        DataFrame.to_html : Render a DataFrame as an HTML table.

        Examples
        --------
        >>> df = pd.DataFrame({'name': ['Raphael', 'Donatello'],
        ...                    'mask': ['red', 'purple'],
        ...                    'weapon': ['sai', 'bo staff']})
        >>> print(df.to_latex(index=False))  # doctest: +NORMALIZE_WHITESPACE
        \begin{tabular}{lll}
         \toprule
               name &    mask &    weapon \\
         \midrule
            Raphael &     red &       sai \\
          Donatello &  purple &  bo staff \\
        \bottomrule
        \end{tabular}
        """
        # Get defaults from the pandas config
        if self.ndim == 1:
            self = self.to_frame()
        if longtable is None:
            longtable = config.get_option("display.latex.longtable")
        if escape is None:
            escape = config.get_option("display.latex.escape")
        if multicolumn is None:
            multicolumn = config.get_option("display.latex.multicolumn")
        if multicolumn_format is None:
            multicolumn_format = config.get_option("display.latex.multicolumn_format")
        if multirow is None:
            multirow = config.get_option("display.latex.multirow")

        formatter = DataFrameFormatter(
            self,
            columns=columns,
            col_space=col_space,
            na_rep=na_rep,
            header=header,
            index=index,
            formatters=formatters,
            float_format=float_format,
            bold_rows=bold_rows,
            sparsify=sparsify,
            index_names=index_names,
            escape=escape,
            decimal=decimal,
        )
        return formatter.to_latex(
            buf=buf,
            column_format=column_format,
            longtable=longtable,
            encoding=encoding,
            multicolumn=multicolumn,
            multicolumn_format=multicolumn_format,
            multirow=multirow,
            caption=caption,
            label=label,
        )

    def to_csv(
        self,
        path_or_buf: Optional[FilePathOrBuffer] = None,
        sep: str = ",",
        na_rep: str = "",
        float_format: Optional[str] = None,
        columns: Optional[Sequence[Label]] = None,
        header: Union[bool_t, List[str]] = True,
        index: bool_t = True,
        index_label: Optional[Union[bool_t, str, Sequence[Label]]] = None,
        mode: str = "w",
        encoding: Optional[str] = None,
        compression: Optional[Union[str, Mapping[str, str]]] = "infer",
        quoting: Optional[int] = None,
        quotechar: str = '"',
        line_terminator: Optional[str] = None,
        chunksize: Optional[int] = None,
        date_format: Optional[str] = None,
        doublequote: bool_t = True,
        escapechar: Optional[str] = None,
        decimal: Optional[str] = ".",
    ) -> Optional[str]:
        r"""
        Write object to a comma-separated values (csv) file.

        .. versionchanged:: 0.24.0
            The order of arguments for Series was changed.

        Parameters
        ----------
        path_or_buf : str or file handle, default None
            File path or object, if None is provided the result is returned as
            a string.  If a file object is passed it should be opened with
            `newline=''`, disabling universal newlines.

            .. versionchanged:: 0.24.0

               Was previously named "path" for Series.

        sep : str, default ','
            String of length 1. Field delimiter for the output file.
        na_rep : str, default ''
            Missing data representation.
        float_format : str, default None
            Format string for floating point numbers.
        columns : sequence, optional
            Columns to write.
        header : bool or list of str, default True
            Write out the column names. If a list of strings is given it is
            assumed to be aliases for the column names.

            .. versionchanged:: 0.24.0

               Previously defaulted to False for Series.

        index : bool, default True
            Write row names (index).
        index_label : str or sequence, or False, default None
            Column label for index column(s) if desired. If None is given, and
            `header` and `index` are True, then the index names are used. A
            sequence should be given if the object uses MultiIndex. If
            False do not print fields for index names. Use index_label=False
            for easier importing in R.
        mode : str
            Python write mode, default 'w'.
        encoding : str, optional
            A string representing the encoding to use in the output file,
            defaults to 'utf-8'.
        compression : str or dict, default 'infer'
            If str, represents compression mode. If dict, value at 'method' is
            the compression mode. Compression mode may be any of the following
            possible values: {'infer', 'gzip', 'bz2', 'zip', 'xz', None}. If
            compression mode is 'infer' and `path_or_buf` is path-like, then
            detect compression mode from the following extensions: '.gz',
            '.bz2', '.zip' or '.xz'. (otherwise no compression). If dict given
            and mode is 'zip' or inferred as 'zip', other entries passed as
            additional compression options.

            .. versionchanged:: 1.0.0

               May now be a dict with key 'method' as compression mode
               and other entries as additional compression options if
               compression mode is 'zip'.

        quoting : optional constant from csv module
            Defaults to csv.QUOTE_MINIMAL. If you have set a `float_format`
            then floats are converted to strings and thus csv.QUOTE_NONNUMERIC
            will treat them as non-numeric.
        quotechar : str, default '\"'
            String of length 1. Character used to quote fields.
        line_terminator : str, optional
            The newline character or character sequence to use in the output
            file. Defaults to `os.linesep`, which depends on the OS in which
            this method is called ('\n' for linux, '\r\n' for Windows, i.e.).

            .. versionchanged:: 0.24.0
        chunksize : int or None
            Rows to write at a time.
        date_format : str, default None
            Format string for datetime objects.
        doublequote : bool, default True
            Control quoting of `quotechar` inside a field.
        escapechar : str, default None
            String of length 1. Character used to escape `sep` and `quotechar`
            when appropriate.
        decimal : str, default '.'
            Character recognized as decimal separator. E.g. use ',' for
            European data.

        Returns
        -------
        None or str
            If path_or_buf is None, returns the resulting csv format as a
            string. Otherwise returns None.

        See Also
        --------
        read_csv : Load a CSV file into a DataFrame.
        to_excel : Write DataFrame to an Excel file.

        Examples
        --------
        >>> df = pd.DataFrame({'name': ['Raphael', 'Donatello'],
        ...                    'mask': ['red', 'purple'],
        ...                    'weapon': ['sai', 'bo staff']})
        >>> df.to_csv(index=False)
        'name,mask,weapon\nRaphael,red,sai\nDonatello,purple,bo staff\n'

        Create 'out.zip' containing 'out.csv'

        >>> compression_opts = dict(method='zip',
        ...                         archive_name='out.csv')  # doctest: +SKIP
        >>> df.to_csv('out.zip', index=False,
        ...           compression=compression_opts)  # doctest: +SKIP
        """
        df = self if isinstance(self, ABCDataFrame) else self.to_frame()

        from pandas.io.formats.csvs import CSVFormatter

        formatter = CSVFormatter(
            df,
            path_or_buf,
            line_terminator=line_terminator,
            sep=sep,
            encoding=encoding,
            compression=compression,
            quoting=quoting,
            na_rep=na_rep,
            float_format=float_format,
            cols=columns,
            header=header,
            index=index,
            index_label=index_label,
            mode=mode,
            chunksize=chunksize,
            quotechar=quotechar,
            date_format=date_format,
            doublequote=doublequote,
            escapechar=escapechar,
            decimal=decimal,
        )
        formatter.save()

        if path_or_buf is None:
            return formatter.path_or_buf.getvalue()

        return None

    # ----------------------------------------------------------------------
    # Lookup Caching

    def _set_as_cached(self, item, cacher) -> None:
        """
        Set the _cacher attribute on the calling object with a weakref to
        cacher.
        """
        self._cacher = (item, weakref.ref(cacher))

    def _reset_cacher(self) -> None:
        """
        Reset the cacher.
        """
        if hasattr(self, "_cacher"):
            del self._cacher

    def _maybe_cache_changed(self, item, value) -> None:
        """
        The object has called back to us saying maybe it has changed.
        """
        self._data.set(item, value)

    @property
    def _is_cached(self) -> bool_t:
        """Return boolean indicating if self is cached or not."""
        return getattr(self, "_cacher", None) is not None

    def _get_cacher(self):
        """return my cacher or None"""
        cacher = getattr(self, "_cacher", None)
        if cacher is not None:
            cacher = cacher[1]()
        return cacher

    def _maybe_update_cacher(
        self, clear: bool_t = False, verify_is_copy: bool_t = True
    ) -> None:
        """
        See if we need to update our parent cacher if clear, then clear our
        cache.

        Parameters
        ----------
        clear : bool, default False
            Clear the item cache.
        verify_is_copy : bool, default True
            Provide is_copy checks.
        """
        cacher = getattr(self, "_cacher", None)
        if cacher is not None:
            ref = cacher[1]()

            # we are trying to reference a dead referant, hence
            # a copy
            if ref is None:
                del self._cacher
            else:
                # Note: we need to call ref._maybe_cache_changed even in the
                #  case where it will raise.  (Uh, not clear why)
                try:
                    ref._maybe_cache_changed(cacher[0], self)
                except AssertionError:
                    # ref._data.setitem can raise
                    #  AssertionError because of shape mismatch
                    pass

        if verify_is_copy:
            self._check_setitem_copy(stacklevel=5, t="referant")

        if clear:
            self._clear_item_cache()

    def _clear_item_cache(self) -> None:
        self._item_cache.clear()

    # ----------------------------------------------------------------------
    # Indexing Methods

    def take(
        self: FrameOrSeries, indices, axis=0, is_copy: Optional[bool_t] = None, **kwargs
    ) -> FrameOrSeries:
        """
        Return the elements in the given *positional* indices along an axis.

        This means that we are not indexing according to actual values in
        the index attribute of the object. We are indexing according to the
        actual position of the element in the object.

        Parameters
        ----------
        indices : array-like
            An array of ints indicating which positions to take.
        axis : {0 or 'index', 1 or 'columns', None}, default 0
            The axis on which to select elements. ``0`` means that we are
            selecting rows, ``1`` means that we are selecting columns.
        is_copy : bool
            Before pandas 1.0, ``is_copy=False`` can be specified to ensure
            that the return value is an actual copy. Starting with pandas 1.0,
            ``take`` always returns a copy, and the keyword is therefore
            deprecated.

            .. deprecated:: 1.0.0
        **kwargs
            For compatibility with :meth:`numpy.take`. Has no effect on the
            output.

        Returns
        -------
        taken : same type as caller
            An array-like containing the elements taken from the object.

        See Also
        --------
        DataFrame.loc : Select a subset of a DataFrame by labels.
        DataFrame.iloc : Select a subset of a DataFrame by positions.
        numpy.take : Take elements from an array along an axis.

        Examples
        --------
        >>> df = pd.DataFrame([('falcon', 'bird', 389.0),
        ...                    ('parrot', 'bird', 24.0),
        ...                    ('lion', 'mammal', 80.5),
        ...                    ('monkey', 'mammal', np.nan)],
        ...                   columns=['name', 'class', 'max_speed'],
        ...                   index=[0, 2, 3, 1])
        >>> df
             name   class  max_speed
        0  falcon    bird      389.0
        2  parrot    bird       24.0
        3    lion  mammal       80.5
        1  monkey  mammal        NaN

        Take elements at positions 0 and 3 along the axis 0 (default).

        Note how the actual indices selected (0 and 1) do not correspond to
        our selected indices 0 and 3. That's because we are selecting the 0th
        and 3rd rows, not rows whose indices equal 0 and 3.

        >>> df.take([0, 3])
             name   class  max_speed
        0  falcon    bird      389.0
        1  monkey  mammal        NaN

        Take elements at indices 1 and 2 along the axis 1 (column selection).

        >>> df.take([1, 2], axis=1)
            class  max_speed
        0    bird      389.0
        2    bird       24.0
        3  mammal       80.5
        1  mammal        NaN

        We may take elements using negative integers for positive indices,
        starting from the end of the object, just like with Python lists.

        >>> df.take([-1, -2])
             name   class  max_speed
        1  monkey  mammal        NaN
        3    lion  mammal       80.5
        """
        if is_copy is not None:
            warnings.warn(
                "is_copy is deprecated and will be removed in a future version. "
                "'take' always returns a copy, so there is no need to specify this.",
                FutureWarning,
                stacklevel=2,
            )

        nv.validate_take(tuple(), kwargs)

        self._consolidate_inplace()

        new_data = self._data.take(
            indices, axis=self._get_block_manager_axis(axis), verify=True
        )
        return self._constructor(new_data).__finalize__(self)

    def _take_with_is_copy(self: FrameOrSeries, indices, axis=0) -> FrameOrSeries:
        """
        Internal version of the `take` method that sets the `_is_copy`
        attribute to keep track of the parent dataframe (using in indexing
        for the SettingWithCopyWarning).

        See the docstring of `take` for full explanation of the parameters.
        """
        result = self.take(indices=indices, axis=axis)
        # Maybe set copy if we didn't actually change the index.
        if not result._get_axis(axis).equals(self._get_axis(axis)):
            result._set_is_copy(self)
        return result

    def xs(self, key, axis=0, level=None, drop_level: bool_t = True):
        """
        Return cross-section from the Series/DataFrame.

        This method takes a `key` argument to select data at a particular
        level of a MultiIndex.

        Parameters
        ----------
        key : label or tuple of label
            Label contained in the index, or partially in a MultiIndex.
        axis : {0 or 'index', 1 or 'columns'}, default 0
            Axis to retrieve cross-section on.
        level : object, defaults to first n levels (n=1 or len(key))
            In case of a key partially contained in a MultiIndex, indicate
            which levels are used. Levels can be referred by label or position.
        drop_level : bool, default True
            If False, returns object with same levels as self.

        Returns
        -------
        Series or DataFrame
            Cross-section from the original Series or DataFrame
            corresponding to the selected index levels.

        See Also
        --------
        DataFrame.loc : Access a group of rows and columns
            by label(s) or a boolean array.
        DataFrame.iloc : Purely integer-location based indexing
            for selection by position.

        Notes
        -----
        `xs` can not be used to set values.

        MultiIndex Slicers is a generic way to get/set values on
        any level or levels.
        It is a superset of `xs` functionality, see
        :ref:`MultiIndex Slicers <advanced.mi_slicers>`.

        Examples
        --------
        >>> d = {'num_legs': [4, 4, 2, 2],
        ...      'num_wings': [0, 0, 2, 2],
        ...      'class': ['mammal', 'mammal', 'mammal', 'bird'],
        ...      'animal': ['cat', 'dog', 'bat', 'penguin'],
        ...      'locomotion': ['walks', 'walks', 'flies', 'walks']}
        >>> df = pd.DataFrame(data=d)
        >>> df = df.set_index(['class', 'animal', 'locomotion'])
        >>> df
                                   num_legs  num_wings
        class  animal  locomotion
        mammal cat     walks              4          0
               dog     walks              4          0
               bat     flies              2          2
        bird   penguin walks              2          2

        Get values at specified index

        >>> df.xs('mammal')
                           num_legs  num_wings
        animal locomotion
        cat    walks              4          0
        dog    walks              4          0
        bat    flies              2          2

        Get values at several indexes

        >>> df.xs(('mammal', 'dog'))
                    num_legs  num_wings
        locomotion
        walks              4          0

        Get values at specified index and level

        >>> df.xs('cat', level=1)
                           num_legs  num_wings
        class  locomotion
        mammal walks              4          0

        Get values at several indexes and levels

        >>> df.xs(('bird', 'walks'),
        ...       level=[0, 'locomotion'])
                 num_legs  num_wings
        animal
        penguin         2          2

        Get values at specified column and axis

        >>> df.xs('num_wings', axis=1)
        class   animal   locomotion
        mammal  cat      walks         0
                dog      walks         0
                bat      flies         2
        bird    penguin  walks         2
        Name: num_wings, dtype: int64
        """
        axis = self._get_axis_number(axis)
        labels = self._get_axis(axis)
        if level is not None:
            loc, new_ax = labels.get_loc_level(key, level=level, drop_level=drop_level)

            # create the tuple of the indexer
            _indexer = [slice(None)] * self.ndim
            _indexer[axis] = loc
            indexer = tuple(_indexer)

            result = self.iloc[indexer]
            setattr(result, result._get_axis_name(axis), new_ax)
            return result

        if axis == 1:
            return self[key]

        self._consolidate_inplace()

        index = self.index
        if isinstance(index, MultiIndex):
            loc, new_index = self.index.get_loc_level(key, drop_level=drop_level)
        else:
            loc = self.index.get_loc(key)

            if isinstance(loc, np.ndarray):
                if loc.dtype == np.bool_:
                    (inds,) = loc.nonzero()
                    return self._take_with_is_copy(inds, axis=axis)
                else:
                    return self._take_with_is_copy(loc, axis=axis)

            if not is_scalar(loc):
                new_index = self.index[loc]

        if is_scalar(loc):
            # In this case loc should be an integer
            if self.ndim == 1:
                # if we encounter an array-like and we only have 1 dim
                # that means that their are list/ndarrays inside the Series!
                # so just return them (GH 6394)
                return self._values[loc]

            new_values = self._data.fast_xs(loc)

            result = self._constructor_sliced(
                new_values,
                index=self.columns,
                name=self.index[loc],
                dtype=new_values.dtype,
            )

        else:
            result = self.iloc[loc]
            result.index = new_index

        # this could be a view
        # but only in a single-dtyped view sliceable case
        result._set_is_copy(self, copy=not result._is_view)
        return result

    _xs: Callable = xs

    def __getitem__(self, item):
        raise AbstractMethodError(self)

    def _get_item_cache(self, item):
        """Return the cached item, item represents a label indexer."""
        cache = self._item_cache
        res = cache.get(item)
        if res is None:
            values = self._data.get(item)
            res = self._box_item_values(item, values)
            cache[item] = res
            res._set_as_cached(item, self)

            # for a chain
            res._is_copy = self._is_copy
        return res

    def _iget_item_cache(self, item: int):
        """Return the cached item, item represents a positional indexer."""
        ax = self._info_axis
        if ax.is_unique:
            lower = self._get_item_cache(ax[item])
        else:
            return self._ixs(item, axis=1)
        return lower

    def _box_item_values(self, key, values):
        raise AbstractMethodError(self)

    def _slice(self: FrameOrSeries, slobj: slice, axis=0) -> FrameOrSeries:
        """
        Construct a slice of this container.

        Slicing with this method is *always* positional.
        """
        assert isinstance(slobj, slice), type(slobj)
        axis = self._get_block_manager_axis(axis)
        result = self._constructor(self._data.get_slice(slobj, axis=axis))
        result = result.__finalize__(self)

        # this could be a view
        # but only in a single-dtyped view sliceable case
        is_copy = axis != 0 or result._is_view
        result._set_is_copy(self, copy=is_copy)
        return result

    def _set_item(self, key, value) -> None:
        self._data.set(key, value)
        self._clear_item_cache()

    def _set_is_copy(self, ref, copy: bool_t = True) -> None:
        if not copy:
            self._is_copy = None
        else:
            assert ref is not None
            self._is_copy = weakref.ref(ref)

    def _check_is_chained_assignment_possible(self) -> bool_t:
        """
        Check if we are a view, have a cacher, and are of mixed type.
        If so, then force a setitem_copy check.

        Should be called just near setting a value

        Will return a boolean if it we are a view and are cached, but a
        single-dtype meaning that the cacher should be updated following
        setting.
        """
        if self._is_view and self._is_cached:
            ref = self._get_cacher()
            if ref is not None and ref._is_mixed_type:
                self._check_setitem_copy(stacklevel=4, t="referant", force=True)
            return True
        elif self._is_copy:
            self._check_setitem_copy(stacklevel=4, t="referant")
        return False

    def _check_setitem_copy(self, stacklevel=4, t="setting", force=False):
        """

        Parameters
        ----------
        stacklevel : int, default 4
           the level to show of the stack when the error is output
        t : str, the type of setting error
        force : bool, default False
           If True, then force showing an error.

        validate if we are doing a setitem on a chained copy.

        If you call this function, be sure to set the stacklevel such that the
        user will see the error *at the level of setting*

        It is technically possible to figure out that we are setting on
        a copy even WITH a multi-dtyped pandas object. In other words, some
        blocks may be views while other are not. Currently _is_view will ALWAYS
        return False for multi-blocks to avoid having to handle this case.

        df = DataFrame(np.arange(0,9), columns=['count'])
        df['group'] = 'b'

        # This technically need not raise SettingWithCopy if both are view
        # (which is not # generally guaranteed but is usually True.  However,
        # this is in general not a good practice and we recommend using .loc.
        df.iloc[0:5]['group'] = 'a'

        """
        # return early if the check is not needed
        if not (force or self._is_copy):
            return

        value = config.get_option("mode.chained_assignment")
        if value is None:
            return

        # see if the copy is not actually referred; if so, then dissolve
        # the copy weakref
        if self._is_copy is not None and not isinstance(self._is_copy, str):
            r = self._is_copy()
            if not gc.get_referents(r) or r.shape == self.shape:
                self._is_copy = None
                return

        # a custom message
        if isinstance(self._is_copy, str):
            t = self._is_copy

        elif t == "referant":
            t = (
                "\n"
                "A value is trying to be set on a copy of a slice from a "
                "DataFrame\n\n"
                "See the caveats in the documentation: "
                "https://pandas.pydata.org/pandas-docs/stable/user_guide/"
                "indexing.html#returning-a-view-versus-a-copy"
            )

        else:
            t = (
                "\n"
                "A value is trying to be set on a copy of a slice from a "
                "DataFrame.\n"
                "Try using .loc[row_indexer,col_indexer] = value "
                "instead\n\nSee the caveats in the documentation: "
                "https://pandas.pydata.org/pandas-docs/stable/user_guide/"
                "indexing.html#returning-a-view-versus-a-copy"
            )

        if value == "raise":
            raise com.SettingWithCopyError(t)
        elif value == "warn":
            warnings.warn(t, com.SettingWithCopyWarning, stacklevel=stacklevel)

    def __delitem__(self, key) -> None:
        """
        Delete item
        """
        deleted = False

        maybe_shortcut = False
        if self.ndim == 2 and isinstance(self.columns, MultiIndex):
            try:
                maybe_shortcut = key not in self.columns._engine
            except TypeError:
                pass

        if maybe_shortcut:
            # Allow shorthand to delete all columns whose first len(key)
            # elements match key:
            if not isinstance(key, tuple):
                key = (key,)
            for col in self.columns:
                if isinstance(col, tuple) and col[: len(key)] == key:
                    del self[col]
                    deleted = True
        if not deleted:
            # If the above loop ran and didn't delete anything because
            # there was no match, this call should raise the appropriate
            # exception:
            self._data.delete(key)

        # delete from the caches
        try:
            del self._item_cache[key]
        except KeyError:
            pass

    # ----------------------------------------------------------------------
    # Unsorted

    def get(self, key, default=None):
        """
        Get item from object for given key (ex: DataFrame column).

        Returns default value if not found.

        Parameters
        ----------
        key : object

        Returns
        -------
        value : same type as items contained in object
        """
        try:
            return self[key]
        except (KeyError, ValueError, IndexError):
            return default

    @property
    def _is_view(self) -> bool_t:
        """Return boolean indicating if self is view of another array """
        return self._data.is_view

    def reindex_like(
        self: FrameOrSeries,
        other,
        method: Optional[str] = None,
        copy: bool_t = True,
        limit=None,
        tolerance=None,
    ) -> FrameOrSeries:
        """
        Return an object with matching indices as other object.

        Conform the object to the same index on all axes. Optional
        filling logic, placing NaN in locations having no value
        in the previous index. A new object is produced unless the
        new index is equivalent to the current one and copy=False.

        Parameters
        ----------
        other : Object of the same data type
            Its row and column indices are used to define the new indices
            of this object.
        method : {None, 'backfill'/'bfill', 'pad'/'ffill', 'nearest'}
            Method to use for filling holes in reindexed DataFrame.
            Please note: this is only applicable to DataFrames/Series with a
            monotonically increasing/decreasing index.

            * None (default): don't fill gaps
            * pad / ffill: propagate last valid observation forward to next
              valid
            * backfill / bfill: use next valid observation to fill gap
            * nearest: use nearest valid observations to fill gap.

        copy : bool, default True
            Return a new object, even if the passed indexes are the same.
        limit : int, default None
            Maximum number of consecutive labels to fill for inexact matches.
        tolerance : optional
            Maximum distance between original and new labels for inexact
            matches. The values of the index at the matching locations most
            satisfy the equation ``abs(index[indexer] - target) <= tolerance``.

            Tolerance may be a scalar value, which applies the same tolerance
            to all values, or list-like, which applies variable tolerance per
            element. List-like includes list, tuple, array, Series, and must be
            the same size as the index and its dtype must exactly match the
            index's type.

            .. versionadded:: 0.21.0 (list-like tolerance)

        Returns
        -------
        Series or DataFrame
            Same type as caller, but with changed indices on each axis.

        See Also
        --------
        DataFrame.set_index : Set row labels.
        DataFrame.reset_index : Remove row labels or move them to new columns.
        DataFrame.reindex : Change to new indices or expand indices.

        Notes
        -----
        Same as calling
        ``.reindex(index=other.index, columns=other.columns,...)``.

        Examples
        --------
        >>> df1 = pd.DataFrame([[24.3, 75.7, 'high'],
        ...                     [31, 87.8, 'high'],
        ...                     [22, 71.6, 'medium'],
        ...                     [35, 95, 'medium']],
        ...                    columns=['temp_celsius', 'temp_fahrenheit',
        ...                             'windspeed'],
        ...                    index=pd.date_range(start='2014-02-12',
        ...                                        end='2014-02-15', freq='D'))

        >>> df1
                    temp_celsius  temp_fahrenheit windspeed
        2014-02-12          24.3             75.7      high
        2014-02-13          31.0             87.8      high
        2014-02-14          22.0             71.6    medium
        2014-02-15          35.0             95.0    medium

        >>> df2 = pd.DataFrame([[28, 'low'],
        ...                     [30, 'low'],
        ...                     [35.1, 'medium']],
        ...                    columns=['temp_celsius', 'windspeed'],
        ...                    index=pd.DatetimeIndex(['2014-02-12', '2014-02-13',
        ...                                            '2014-02-15']))

        >>> df2
                    temp_celsius windspeed
        2014-02-12          28.0       low
        2014-02-13          30.0       low
        2014-02-15          35.1    medium

        >>> df2.reindex_like(df1)
                    temp_celsius  temp_fahrenheit windspeed
        2014-02-12          28.0              NaN       low
        2014-02-13          30.0              NaN       low
        2014-02-14           NaN              NaN       NaN
        2014-02-15          35.1              NaN    medium
        """
        d = other._construct_axes_dict(
            axes=self._AXIS_ORDERS,
            method=method,
            copy=copy,
            limit=limit,
            tolerance=tolerance,
        )

        return self.reindex(**d)

    def drop(
        self,
        labels=None,
        axis=0,
        index=None,
        columns=None,
        level=None,
        inplace: bool_t = False,
        errors: str = "raise",
    ):

        inplace = validate_bool_kwarg(inplace, "inplace")

        if labels is not None:
            if index is not None or columns is not None:
                raise ValueError("Cannot specify both 'labels' and 'index'/'columns'")
            axis_name = self._get_axis_name(axis)
            axes = {axis_name: labels}
        elif index is not None or columns is not None:
            axes, _ = self._construct_axes_from_arguments((index, columns), {})
        else:
            raise ValueError(
                "Need to specify at least one of 'labels', 'index' or 'columns'"
            )

        obj = self

        for axis, labels in axes.items():
            if labels is not None:
                obj = obj._drop_axis(labels, axis, level=level, errors=errors)

        if inplace:
            self._update_inplace(obj)
        else:
            return obj

    def _drop_axis(
        self: FrameOrSeries, labels, axis, level=None, errors: str = "raise"
    ) -> FrameOrSeries:
        """
        Drop labels from specified axis. Used in the ``drop`` method
        internally.

        Parameters
        ----------
        labels : single label or list-like
        axis : int or axis name
        level : int or level name, default None
            For MultiIndex
        errors : {'ignore', 'raise'}, default 'raise'
            If 'ignore', suppress error and existing labels are dropped.

        """
        axis = self._get_axis_number(axis)
        axis_name = self._get_axis_name(axis)
        axis = self._get_axis(axis)

        if axis.is_unique:
            if level is not None:
                if not isinstance(axis, MultiIndex):
                    raise AssertionError("axis must be a MultiIndex")
                new_axis = axis.drop(labels, level=level, errors=errors)
            else:
                new_axis = axis.drop(labels, errors=errors)
            result = self.reindex(**{axis_name: new_axis})

        # Case for non-unique axis
        else:
            labels = ensure_object(com.index_labels_to_array(labels))
            if level is not None:
                if not isinstance(axis, MultiIndex):
                    raise AssertionError("axis must be a MultiIndex")
                indexer = ~axis.get_level_values(level).isin(labels)

                # GH 18561 MultiIndex.drop should raise if label is absent
                if errors == "raise" and indexer.all():
                    raise KeyError(f"{labels} not found in axis")
            else:
                indexer = ~axis.isin(labels)
                # Check if label doesn't exist along axis
                labels_missing = (axis.get_indexer_for(labels) == -1).any()
                if errors == "raise" and labels_missing:
                    raise KeyError(f"{labels} not found in axis")

            slicer = [slice(None)] * self.ndim
            slicer[self._get_axis_number(axis_name)] = indexer

            result = self.loc[tuple(slicer)]

        return result

    def _update_inplace(self, result, verify_is_copy: bool_t = True) -> None:
        """
        Replace self internals with result.

        Parameters
        ----------
        verify_is_copy : bool, default True
            Provide is_copy checks.
        """
        # NOTE: This does *not* call __finalize__ and that's an explicit
        # decision that we may revisit in the future.

        self._reset_cache()
        self._clear_item_cache()
        self._data = getattr(result, "_data", result)
        self._maybe_update_cacher(verify_is_copy=verify_is_copy)

    def add_prefix(self: FrameOrSeries, prefix: str) -> FrameOrSeries:
        """
        Prefix labels with string `prefix`.

        For Series, the row labels are prefixed.
        For DataFrame, the column labels are prefixed.

        Parameters
        ----------
        prefix : str
            The string to add before each label.

        Returns
        -------
        Series or DataFrame
            New Series or DataFrame with updated labels.

        See Also
        --------
        Series.add_suffix: Suffix row labels with string `suffix`.
        DataFrame.add_suffix: Suffix column labels with string `suffix`.

        Examples
        --------
        >>> s = pd.Series([1, 2, 3, 4])
        >>> s
        0    1
        1    2
        2    3
        3    4
        dtype: int64

        >>> s.add_prefix('item_')
        item_0    1
        item_1    2
        item_2    3
        item_3    4
        dtype: int64

        >>> df = pd.DataFrame({'A': [1, 2, 3, 4], 'B': [3, 4, 5, 6]})
        >>> df
           A  B
        0  1  3
        1  2  4
        2  3  5
        3  4  6

        >>> df.add_prefix('col_')
             col_A  col_B
        0       1       3
        1       2       4
        2       3       5
        3       4       6
        """
        f = functools.partial("{prefix}{}".format, prefix=prefix)

        mapper = {self._info_axis_name: f}
        return self.rename(**mapper)  # type: ignore

    def add_suffix(self: FrameOrSeries, suffix: str) -> FrameOrSeries:
        """
        Suffix labels with string `suffix`.

        For Series, the row labels are suffixed.
        For DataFrame, the column labels are suffixed.

        Parameters
        ----------
        suffix : str
            The string to add after each label.

        Returns
        -------
        Series or DataFrame
            New Series or DataFrame with updated labels.

        See Also
        --------
        Series.add_prefix: Prefix row labels with string `prefix`.
        DataFrame.add_prefix: Prefix column labels with string `prefix`.

        Examples
        --------
        >>> s = pd.Series([1, 2, 3, 4])
        >>> s
        0    1
        1    2
        2    3
        3    4
        dtype: int64

        >>> s.add_suffix('_item')
        0_item    1
        1_item    2
        2_item    3
        3_item    4
        dtype: int64

        >>> df = pd.DataFrame({'A': [1, 2, 3, 4], 'B': [3, 4, 5, 6]})
        >>> df
           A  B
        0  1  3
        1  2  4
        2  3  5
        3  4  6

        >>> df.add_suffix('_col')
             A_col  B_col
        0       1       3
        1       2       4
        2       3       5
        3       4       6
        """
        f = functools.partial("{}{suffix}".format, suffix=suffix)

        mapper = {self._info_axis_name: f}
        return self.rename(**mapper)  # type: ignore

    def sort_values(
        self,
        axis=0,
        ascending=True,
        inplace: bool_t = False,
        kind: str = "quicksort",
        na_position: str = "last",
        ignore_index: bool_t = False,
    ):
        """
        Sort by the values along either axis.

        Parameters
        ----------%(optional_by)s
        axis : %(axes_single_arg)s, default 0
             Axis to be sorted.
        ascending : bool or list of bool, default True
             Sort ascending vs. descending. Specify list for multiple sort
             orders.  If this is a list of bools, must match the length of
             the by.
        inplace : bool, default False
             If True, perform operation in-place.
        kind : {'quicksort', 'mergesort', 'heapsort'}, default 'quicksort'
             Choice of sorting algorithm. See also ndarray.np.sort for more
             information.  `mergesort` is the only stable algorithm. For
             DataFrames, this option is only applied when sorting on a single
             column or label.
        na_position : {'first', 'last'}, default 'last'
             Puts NaNs at the beginning if `first`; `last` puts NaNs at the
             end.
        ignore_index : bool, default False
             If True, the resulting axis will be labeled 0, 1, …, n - 1.

             .. versionadded:: 1.0.0

        Returns
        -------
        sorted_obj : DataFrame or None
            DataFrame with sorted values if inplace=False, None otherwise.

        Examples
        --------
        >>> df = pd.DataFrame({
        ...     'col1': ['A', 'A', 'B', np.nan, 'D', 'C'],
        ...     'col2': [2, 1, 9, 8, 7, 4],
        ...     'col3': [0, 1, 9, 4, 2, 3],
        ... })
        >>> df
            col1 col2 col3
        0   A    2    0
        1   A    1    1
        2   B    9    9
        3   NaN  8    4
        4   D    7    2
        5   C    4    3

        Sort by col1

        >>> df.sort_values(by=['col1'])
            col1 col2 col3
        0   A    2    0
        1   A    1    1
        2   B    9    9
        5   C    4    3
        4   D    7    2
        3   NaN  8    4

        Sort by multiple columns

        >>> df.sort_values(by=['col1', 'col2'])
            col1 col2 col3
        1   A    1    1
        0   A    2    0
        2   B    9    9
        5   C    4    3
        4   D    7    2
        3   NaN  8    4

        Sort Descending

        >>> df.sort_values(by='col1', ascending=False)
            col1 col2 col3
        4   D    7    2
        5   C    4    3
        2   B    9    9
        0   A    2    0
        1   A    1    1
        3   NaN  8    4

        Putting NAs first

        >>> df.sort_values(by='col1', ascending=False, na_position='first')
            col1 col2 col3
        3   NaN  8    4
        4   D    7    2
        5   C    4    3
        2   B    9    9
        0   A    2    0
        1   A    1    1
        """
        raise AbstractMethodError(self)

    def reindex(self: FrameOrSeries, *args, **kwargs) -> FrameOrSeries:
        """
        Conform %(klass)s to new index with optional filling logic.

        Places NA/NaN in locations having no value in the previous index. A new object
        is produced unless the new index is equivalent to the current one and
        ``copy=False``.

        Parameters
        ----------
        %(optional_labels)s
        %(axes)s : array-like, optional
            New labels / index to conform to, should be specified using
            keywords. Preferably an Index object to avoid duplicating data.
        %(optional_axis)s
        method : {None, 'backfill'/'bfill', 'pad'/'ffill', 'nearest'}
            Method to use for filling holes in reindexed DataFrame.
            Please note: this is only applicable to DataFrames/Series with a
            monotonically increasing/decreasing index.

            * None (default): don't fill gaps
            * pad / ffill: Propagate last valid observation forward to next
              valid.
            * backfill / bfill: Use next valid observation to fill gap.
            * nearest: Use nearest valid observations to fill gap.

        copy : bool, default True
            Return a new object, even if the passed indexes are the same.
        level : int or name
            Broadcast across a level, matching Index values on the
            passed MultiIndex level.
        fill_value : scalar, default np.NaN
            Value to use for missing values. Defaults to NaN, but can be any
            "compatible" value.
        limit : int, default None
            Maximum number of consecutive elements to forward or backward fill.
        tolerance : optional
            Maximum distance between original and new labels for inexact
            matches. The values of the index at the matching locations most
            satisfy the equation ``abs(index[indexer] - target) <= tolerance``.

            Tolerance may be a scalar value, which applies the same tolerance
            to all values, or list-like, which applies variable tolerance per
            element. List-like includes list, tuple, array, Series, and must be
            the same size as the index and its dtype must exactly match the
            index's type.

            .. versionadded:: 0.21.0 (list-like tolerance)

        Returns
        -------
        %(klass)s with changed index.

        See Also
        --------
        DataFrame.set_index : Set row labels.
        DataFrame.reset_index : Remove row labels or move them to new columns.
        DataFrame.reindex_like : Change to same indices as other DataFrame.

        Examples
        --------
        ``DataFrame.reindex`` supports two calling conventions

        * ``(index=index_labels, columns=column_labels, ...)``
        * ``(labels, axis={'index', 'columns'}, ...)``

        We *highly* recommend using keyword arguments to clarify your
        intent.

        Create a dataframe with some fictional data.

        >>> index = ['Firefox', 'Chrome', 'Safari', 'IE10', 'Konqueror']
        >>> df = pd.DataFrame({'http_status': [200, 200, 404, 404, 301],
        ...                   'response_time': [0.04, 0.02, 0.07, 0.08, 1.0]},
        ...                   index=index)
        >>> df
                   http_status  response_time
        Firefox            200           0.04
        Chrome             200           0.02
        Safari             404           0.07
        IE10               404           0.08
        Konqueror          301           1.00

        Create a new index and reindex the dataframe. By default
        values in the new index that do not have corresponding
        records in the dataframe are assigned ``NaN``.

        >>> new_index = ['Safari', 'Iceweasel', 'Comodo Dragon', 'IE10',
        ...              'Chrome']
        >>> df.reindex(new_index)
                       http_status  response_time
        Safari               404.0           0.07
        Iceweasel              NaN            NaN
        Comodo Dragon          NaN            NaN
        IE10                 404.0           0.08
        Chrome               200.0           0.02

        We can fill in the missing values by passing a value to
        the keyword ``fill_value``. Because the index is not monotonically
        increasing or decreasing, we cannot use arguments to the keyword
        ``method`` to fill the ``NaN`` values.

        >>> df.reindex(new_index, fill_value=0)
                       http_status  response_time
        Safari                 404           0.07
        Iceweasel                0           0.00
        Comodo Dragon            0           0.00
        IE10                   404           0.08
        Chrome                 200           0.02

        >>> df.reindex(new_index, fill_value='missing')
                      http_status response_time
        Safari                404          0.07
        Iceweasel         missing       missing
        Comodo Dragon     missing       missing
        IE10                  404          0.08
        Chrome                200          0.02

        We can also reindex the columns.

        >>> df.reindex(columns=['http_status', 'user_agent'])
                   http_status  user_agent
        Firefox            200         NaN
        Chrome             200         NaN
        Safari             404         NaN
        IE10               404         NaN
        Konqueror          301         NaN

        Or we can use "axis-style" keyword arguments

        >>> df.reindex(['http_status', 'user_agent'], axis="columns")
                   http_status  user_agent
        Firefox            200         NaN
        Chrome             200         NaN
        Safari             404         NaN
        IE10               404         NaN
        Konqueror          301         NaN

        To further illustrate the filling functionality in
        ``reindex``, we will create a dataframe with a
        monotonically increasing index (for example, a sequence
        of dates).

        >>> date_index = pd.date_range('1/1/2010', periods=6, freq='D')
        >>> df2 = pd.DataFrame({"prices": [100, 101, np.nan, 100, 89, 88]},
        ...                    index=date_index)
        >>> df2
                    prices
        2010-01-01   100.0
        2010-01-02   101.0
        2010-01-03     NaN
        2010-01-04   100.0
        2010-01-05    89.0
        2010-01-06    88.0

        Suppose we decide to expand the dataframe to cover a wider
        date range.

        >>> date_index2 = pd.date_range('12/29/2009', periods=10, freq='D')
        >>> df2.reindex(date_index2)
                    prices
        2009-12-29     NaN
        2009-12-30     NaN
        2009-12-31     NaN
        2010-01-01   100.0
        2010-01-02   101.0
        2010-01-03     NaN
        2010-01-04   100.0
        2010-01-05    89.0
        2010-01-06    88.0
        2010-01-07     NaN

        The index entries that did not have a value in the original data frame
        (for example, '2009-12-29') are by default filled with ``NaN``.
        If desired, we can fill in the missing values using one of several
        options.

        For example, to back-propagate the last valid value to fill the ``NaN``
        values, pass ``bfill`` as an argument to the ``method`` keyword.

        >>> df2.reindex(date_index2, method='bfill')
                    prices
        2009-12-29   100.0
        2009-12-30   100.0
        2009-12-31   100.0
        2010-01-01   100.0
        2010-01-02   101.0
        2010-01-03     NaN
        2010-01-04   100.0
        2010-01-05    89.0
        2010-01-06    88.0
        2010-01-07     NaN

        Please note that the ``NaN`` value present in the original dataframe
        (at index value 2010-01-03) will not be filled by any of the
        value propagation schemes. This is because filling while reindexing
        does not look at dataframe values, but only compares the original and
        desired indexes. If you do want to fill in the ``NaN`` values present
        in the original dataframe, use the ``fillna()`` method.

        See the :ref:`user guide <basics.reindexing>` for more.
        """
        # TODO: Decide if we care about having different examples for different
        # kinds

        # construct the args
        axes, kwargs = self._construct_axes_from_arguments(args, kwargs)
        method = missing.clean_reindex_fill_method(kwargs.pop("method", None))
        level = kwargs.pop("level", None)
        copy = kwargs.pop("copy", True)
        limit = kwargs.pop("limit", None)
        tolerance = kwargs.pop("tolerance", None)
        fill_value = kwargs.pop("fill_value", None)

        # Series.reindex doesn't use / need the axis kwarg
        # We pop and ignore it here, to make writing Series/Frame generic code
        # easier
        kwargs.pop("axis", None)

        if kwargs:
            raise TypeError(
                "reindex() got an unexpected keyword "
                f'argument "{list(kwargs.keys())[0]}"'
            )

        self._consolidate_inplace()

        # if all axes that are requested to reindex are equal, then only copy
        # if indicated must have index names equal here as well as values
        if all(
            self._get_axis(axis).identical(ax)
            for axis, ax in axes.items()
            if ax is not None
        ):
            if copy:
                return self.copy()
            return self

        # check if we are a multi reindex
        if self._needs_reindex_multi(axes, method, level):
            return self._reindex_multi(axes, copy, fill_value)

        # perform the reindex on the axes
        return self._reindex_axes(
            axes, level, limit, tolerance, method, fill_value, copy
        ).__finalize__(self)

    def _reindex_axes(
        self: FrameOrSeries, axes, level, limit, tolerance, method, fill_value, copy
    ) -> FrameOrSeries:
        """Perform the reindex for all the axes."""
        obj = self
        for a in self._AXIS_ORDERS:
            labels = axes[a]
            if labels is None:
                continue

            ax = self._get_axis(a)
            new_index, indexer = ax.reindex(
                labels, level=level, limit=limit, tolerance=tolerance, method=method
            )

            axis = self._get_axis_number(a)
            obj = obj._reindex_with_indexers(
                {axis: [new_index, indexer]},
                fill_value=fill_value,
                copy=copy,
                allow_dups=False,
            )

        return obj

    def _needs_reindex_multi(self, axes, method, level) -> bool_t:
        """Check if we do need a multi reindex."""
        return (
            (com.count_not_none(*axes.values()) == self._AXIS_LEN)
            and method is None
            and level is None
            and not self._is_mixed_type
        )

    def _reindex_multi(self, axes, copy, fill_value):
        raise AbstractMethodError(self)

    def _reindex_with_indexers(
        self: FrameOrSeries,
        reindexers,
        fill_value=None,
        copy: bool_t = False,
        allow_dups: bool_t = False,
    ) -> FrameOrSeries:
        """allow_dups indicates an internal call here """
        # reindex doing multiple operations on different axes if indicated
        new_data = self._data
        for axis in sorted(reindexers.keys()):
            index, indexer = reindexers[axis]
            baxis = self._get_block_manager_axis(axis)

            if index is None:
                continue

            index = ensure_index(index)
            if indexer is not None:
                indexer = ensure_int64(indexer)

            # TODO: speed up on homogeneous DataFrame objects
            new_data = new_data.reindex_indexer(
                index,
                indexer,
                axis=baxis,
                fill_value=fill_value,
                allow_dups=allow_dups,
                copy=copy,
            )

        if copy and new_data is self._data:
            new_data = new_data.copy()

        return self._constructor(new_data).__finalize__(self)

    def filter(
        self: FrameOrSeries,
        items=None,
        like: Optional[str] = None,
        regex: Optional[str] = None,
        axis=None,
    ) -> FrameOrSeries:
        """
        Subset the dataframe rows or columns according to the specified index labels.

        Note that this routine does not filter a dataframe on its
        contents. The filter is applied to the labels of the index.

        Parameters
        ----------
        items : list-like
            Keep labels from axis which are in items.
        like : str
            Keep labels from axis for which "like in label == True".
        regex : str (regular expression)
            Keep labels from axis for which re.search(regex, label) == True.
        axis : {0 or ‘index’, 1 or ‘columns’, None}, default None
            The axis to filter on, expressed either as an index (int)
            or axis name (str). By default this is the info axis,
            'index' for Series, 'columns' for DataFrame.

        Returns
        -------
        same type as input object

        See Also
        --------
        DataFrame.loc

        Notes
        -----
        The ``items``, ``like``, and ``regex`` parameters are
        enforced to be mutually exclusive.

        ``axis`` defaults to the info axis that is used when indexing
        with ``[]``.

        Examples
        --------
        >>> df = pd.DataFrame(np.array(([1, 2, 3], [4, 5, 6])),
        ...                   index=['mouse', 'rabbit'],
        ...                   columns=['one', 'two', 'three'])

        >>> # select columns by name
        >>> df.filter(items=['one', 'three'])
                 one  three
        mouse     1      3
        rabbit    4      6

        >>> # select columns by regular expression
        >>> df.filter(regex='e$', axis=1)
                 one  three
        mouse     1      3
        rabbit    4      6

        >>> # select rows containing 'bbi'
        >>> df.filter(like='bbi', axis=0)
                 one  two  three
        rabbit    4    5      6
        """
        nkw = com.count_not_none(items, like, regex)
        if nkw > 1:
            raise TypeError(
                "Keyword arguments `items`, `like`, or `regex` "
                "are mutually exclusive"
            )

        if axis is None:
            axis = self._info_axis_name
        labels = self._get_axis(axis)

        if items is not None:
            name = self._get_axis_name(axis)
            return self.reindex(**{name: [r for r in items if r in labels]})
        elif like:

            def f(x):
                return like in ensure_str(x)

            values = labels.map(f)
            return self.loc(axis=axis)[values]
        elif regex:

            def f(x):
                return matcher.search(ensure_str(x)) is not None

            matcher = re.compile(regex)
            values = labels.map(f)
            return self.loc(axis=axis)[values]
        else:
            raise TypeError("Must pass either `items`, `like`, or `regex`")

    def head(self: FrameOrSeries, n: int = 5) -> FrameOrSeries:
        """
        Return the first `n` rows.

        This function returns the first `n` rows for the object based
        on position. It is useful for quickly testing if your object
        has the right type of data in it.

        For negative values of `n`, this function returns all rows except
        the last `n` rows, equivalent to ``df[:-n]``.

        Parameters
        ----------
        n : int, default 5
            Number of rows to select.

        Returns
        -------
        same type as caller
            The first `n` rows of the caller object.

        See Also
        --------
        DataFrame.tail: Returns the last `n` rows.

        Examples
        --------
        >>> df = pd.DataFrame({'animal': ['alligator', 'bee', 'falcon', 'lion',
        ...                    'monkey', 'parrot', 'shark', 'whale', 'zebra']})
        >>> df
              animal
        0  alligator
        1        bee
        2     falcon
        3       lion
        4     monkey
        5     parrot
        6      shark
        7      whale
        8      zebra

        Viewing the first 5 lines

        >>> df.head()
              animal
        0  alligator
        1        bee
        2     falcon
        3       lion
        4     monkey

        Viewing the first `n` lines (three in this case)

        >>> df.head(3)
              animal
        0  alligator
        1        bee
        2     falcon

        For negative values of `n`

        >>> df.head(-3)
              animal
        0  alligator
        1        bee
        2     falcon
        3       lion
        4     monkey
        5     parrot
        """
        return self.iloc[:n]

    def tail(self: FrameOrSeries, n: int = 5) -> FrameOrSeries:
        """
        Return the last `n` rows.

        This function returns last `n` rows from the object based on
        position. It is useful for quickly verifying data, for example,
        after sorting or appending rows.

        For negative values of `n`, this function returns all rows except
        the first `n` rows, equivalent to ``df[n:]``.

        Parameters
        ----------
        n : int, default 5
            Number of rows to select.

        Returns
        -------
        type of caller
            The last `n` rows of the caller object.

        See Also
        --------
        DataFrame.head : The first `n` rows of the caller object.

        Examples
        --------
        >>> df = pd.DataFrame({'animal': ['alligator', 'bee', 'falcon', 'lion',
        ...                    'monkey', 'parrot', 'shark', 'whale', 'zebra']})
        >>> df
              animal
        0  alligator
        1        bee
        2     falcon
        3       lion
        4     monkey
        5     parrot
        6      shark
        7      whale
        8      zebra

        Viewing the last 5 lines

        >>> df.tail()
           animal
        4  monkey
        5  parrot
        6   shark
        7   whale
        8   zebra

        Viewing the last `n` lines (three in this case)

        >>> df.tail(3)
          animal
        6  shark
        7  whale
        8  zebra

        For negative values of `n`

        >>> df.tail(-3)
           animal
        3    lion
        4  monkey
        5  parrot
        6   shark
        7   whale
        8   zebra
        """
        if n == 0:
            return self.iloc[0:0]
        return self.iloc[-n:]

    def sample(
        self: FrameOrSeries,
        n=None,
        frac=None,
        replace=False,
        weights=None,
        random_state=None,
        axis=None,
    ) -> FrameOrSeries:
        """
        Return a random sample of items from an axis of object.

        You can use `random_state` for reproducibility.

        Parameters
        ----------
        n : int, optional
            Number of items from axis to return. Cannot be used with `frac`.
            Default = 1 if `frac` = None.
        frac : float, optional
            Fraction of axis items to return. Cannot be used with `n`.
        replace : bool, default False
            Allow or disallow sampling of the same row more than once.
        weights : str or ndarray-like, optional
            Default 'None' results in equal probability weighting.
            If passed a Series, will align with target object on index. Index
            values in weights not found in sampled object will be ignored and
            index values in sampled object not in weights will be assigned
            weights of zero.
            If called on a DataFrame, will accept the name of a column
            when axis = 0.
            Unless weights are a Series, weights must be same length as axis
            being sampled.
            If weights do not sum to 1, they will be normalized to sum to 1.
            Missing values in the weights column will be treated as zero.
            Infinite values not allowed.
        random_state : int or numpy.random.RandomState, optional
            Seed for the random number generator (if int), or numpy RandomState
            object.
        axis : {0 or ‘index’, 1 or ‘columns’, None}, default None
            Axis to sample. Accepts axis number or name. Default is stat axis
            for given data type (0 for Series and DataFrames).

        Returns
        -------
        Series or DataFrame
            A new object of same type as caller containing `n` items randomly
            sampled from the caller object.

        See Also
        --------
        numpy.random.choice: Generates a random sample from a given 1-D numpy
            array.

        Notes
        -----
        If `frac` > 1, `replacement` should be set to `True`.

        Examples
        --------
        >>> df = pd.DataFrame({'num_legs': [2, 4, 8, 0],
        ...                    'num_wings': [2, 0, 0, 0],
        ...                    'num_specimen_seen': [10, 2, 1, 8]},
        ...                   index=['falcon', 'dog', 'spider', 'fish'])
        >>> df
                num_legs  num_wings  num_specimen_seen
        falcon         2          2                 10
        dog            4          0                  2
        spider         8          0                  1
        fish           0          0                  8

        Extract 3 random elements from the ``Series`` ``df['num_legs']``:
        Note that we use `random_state` to ensure the reproducibility of
        the examples.

        >>> df['num_legs'].sample(n=3, random_state=1)
        fish      0
        spider    8
        falcon    2
        Name: num_legs, dtype: int64

        A random 50% sample of the ``DataFrame`` with replacement:

        >>> df.sample(frac=0.5, replace=True, random_state=1)
              num_legs  num_wings  num_specimen_seen
        dog          4          0                  2
        fish         0          0                  8

        An upsample sample of the ``DataFrame`` with replacement:
        Note that `replace` parameter has to be `True` for `frac` parameter > 1.

        >>> df.sample(frac=2, replace=True, random_state=1)
                num_legs  num_wings  num_specimen_seen
        dog            4          0                  2
        fish           0          0                  8
        falcon         2          2                 10
        falcon         2          2                 10
        fish           0          0                  8
        dog            4          0                  2
        fish           0          0                  8
        dog            4          0                  2

        Using a DataFrame column as weights. Rows with larger value in the
        `num_specimen_seen` column are more likely to be sampled.

        >>> df.sample(n=2, weights='num_specimen_seen', random_state=1)
                num_legs  num_wings  num_specimen_seen
        falcon         2          2                 10
        fish           0          0                  8
        """
        if axis is None:
            axis = self._stat_axis_number

        axis = self._get_axis_number(axis)
        axis_length = self.shape[axis]

        # Process random_state argument
        rs = com.random_state(random_state)

        # Check weights for compliance
        if weights is not None:

            # If a series, align with frame
            if isinstance(weights, ABCSeries):
                weights = weights.reindex(self.axes[axis])

            # Strings acceptable if a dataframe and axis = 0
            if isinstance(weights, str):
                if isinstance(self, ABCDataFrame):
                    if axis == 0:
                        try:
                            weights = self[weights]
                        except KeyError as err:
                            raise KeyError(
                                "String passed to weights not a valid column"
                            ) from err
                    else:
                        raise ValueError(
                            "Strings can only be passed to "
                            "weights when sampling from rows on "
                            "a DataFrame"
                        )
                else:
                    raise ValueError(
                        "Strings cannot be passed as weights "
                        "when sampling from a Series."
                    )

            weights = pd.Series(weights, dtype="float64")

            if len(weights) != axis_length:
                raise ValueError(
                    "Weights and axis to be sampled must be of same length"
                )

            if (weights == np.inf).any() or (weights == -np.inf).any():
                raise ValueError("weight vector may not include `inf` values")

            if (weights < 0).any():
                raise ValueError("weight vector many not include negative values")

            # If has nan, set to zero.
            weights = weights.fillna(0)

            # Renormalize if don't sum to 1
            if weights.sum() != 1:
                if weights.sum() != 0:
                    weights = weights / weights.sum()
                else:
                    raise ValueError("Invalid weights: weights sum to zero")

            weights = weights.values

        # If no frac or n, default to n=1.
        if n is None and frac is None:
            n = 1
        elif frac is not None and frac > 1 and not replace:
            raise ValueError(
                "Replace has to be set to `True` when "
                "upsampling the population `frac` > 1."
            )
        elif n is not None and frac is None and n % 1 != 0:
            raise ValueError("Only integers accepted as `n` values")
        elif n is None and frac is not None:
            n = int(round(frac * axis_length))
        elif n is not None and frac is not None:
            raise ValueError("Please enter a value for `frac` OR `n`, not both")

        # Check for negative sizes
        if n < 0:
            raise ValueError(
                "A negative number of rows requested. Please provide positive value."
            )

        locs = rs.choice(axis_length, size=n, replace=replace, p=weights)
        return self.take(locs, axis=axis)

    _shared_docs[
        "pipe"
    ] = r"""
        Apply func(self, \*args, \*\*kwargs).

        Parameters
        ----------
        func : function
            Function to apply to the %(klass)s.
            ``args``, and ``kwargs`` are passed into ``func``.
            Alternatively a ``(callable, data_keyword)`` tuple where
            ``data_keyword`` is a string indicating the keyword of
            ``callable`` that expects the %(klass)s.
        args : iterable, optional
            Positional arguments passed into ``func``.
        kwargs : mapping, optional
            A dictionary of keyword arguments passed into ``func``.

        Returns
        -------
        object : the return type of ``func``.

        See Also
        --------
        DataFrame.apply
        DataFrame.applymap
        Series.map

        Notes
        -----

        Use ``.pipe`` when chaining together functions that expect
        Series, DataFrames or GroupBy objects. Instead of writing

        >>> f(g(h(df), arg1=a), arg2=b, arg3=c)

        You can write

        >>> (df.pipe(h)
        ...    .pipe(g, arg1=a)
        ...    .pipe(f, arg2=b, arg3=c)
        ... )

        If you have a function that takes the data as (say) the second
        argument, pass a tuple indicating which keyword expects the
        data. For example, suppose ``f`` takes its data as ``arg2``:

        >>> (df.pipe(h)
        ...    .pipe(g, arg1=a)
        ...    .pipe((f, 'arg2'), arg1=a, arg3=c)
        ...  )
    """

    @Appender(_shared_docs["pipe"] % _shared_doc_kwargs)
    def pipe(self, func, *args, **kwargs):
        return com.pipe(self, func, *args, **kwargs)

    _shared_docs["aggregate"] = dedent(
        """
    Aggregate using one or more operations over the specified axis.
    %(versionadded)s
    Parameters
    ----------
    func : function, str, list or dict
        Function to use for aggregating the data. If a function, must either
        work when passed a %(klass)s or when passed to %(klass)s.apply.

        Accepted combinations are:

        - function
        - string function name
        - list of functions and/or function names, e.g. ``[np.sum, 'mean']``
        - dict of axis labels -> functions, function names or list of such.
    %(axis)s
    *args
        Positional arguments to pass to `func`.
    **kwargs
        Keyword arguments to pass to `func`.

    Returns
    -------
    scalar, Series or DataFrame

        The return can be:

        * scalar : when Series.agg is called with single function
        * Series : when DataFrame.agg is called with a single function
        * DataFrame : when DataFrame.agg is called with several functions

        Return scalar, Series or DataFrame.
    %(see_also)s
    Notes
    -----
    `agg` is an alias for `aggregate`. Use the alias.

    A passed user-defined-function will be passed a Series for evaluation.
    %(examples)s"""
    )

    _shared_docs[
        "transform"
    ] = """
    Call ``func`` on self producing a %(klass)s with transformed values.

    Produced %(klass)s will have same axis length as self.

    Parameters
    ----------
    func : function, str, list or dict
        Function to use for transforming the data. If a function, must either
        work when passed a %(klass)s or when passed to %(klass)s.apply.

        Accepted combinations are:

        - function
        - string function name
        - list of functions and/or function names, e.g. ``[np.exp. 'sqrt']``
        - dict of axis labels -> functions, function names or list of such.
    %(axis)s
    *args
        Positional arguments to pass to `func`.
    **kwargs
        Keyword arguments to pass to `func`.

    Returns
    -------
    %(klass)s
        A %(klass)s that must have the same length as self.

    Raises
    ------
    ValueError : If the returned %(klass)s has a different length than self.

    See Also
    --------
    %(klass)s.agg : Only perform aggregating type operations.
    %(klass)s.apply : Invoke function on a %(klass)s.

    Examples
    --------
    >>> df = pd.DataFrame({'A': range(3), 'B': range(1, 4)})
    >>> df
       A  B
    0  0  1
    1  1  2
    2  2  3
    >>> df.transform(lambda x: x + 1)
       A  B
    0  1  2
    1  2  3
    2  3  4

    Even though the resulting %(klass)s must have the same length as the
    input %(klass)s, it is possible to provide several input functions:

    >>> s = pd.Series(range(3))
    >>> s
    0    0
    1    1
    2    2
    dtype: int64
    >>> s.transform([np.sqrt, np.exp])
           sqrt        exp
    0  0.000000   1.000000
    1  1.000000   2.718282
    2  1.414214   7.389056
    """

    # ----------------------------------------------------------------------
    # Attribute access

    def __finalize__(
        self: FrameOrSeries, other, method=None, **kwargs
    ) -> FrameOrSeries:
        """
        Propagate metadata from other to self.

        Parameters
        ----------
        other : the object from which to get the attributes that we are going
            to propagate
        method : optional, a passed method name ; possibly to take different
            types of propagation actions based on this

        """
        if isinstance(other, NDFrame):
            for name in other.attrs:
                self.attrs[name] = other.attrs[name]
            # For subclasses using _metadata.
            for name in self._metadata:
                assert isinstance(name, str)
                object.__setattr__(self, name, getattr(other, name, None))
        return self

    def __getattr__(self, name: str):
        """
        After regular attribute access, try looking up the name
        This allows simpler access to columns for interactive use.
        """
        # Note: obj.x will always call obj.__getattribute__('x') prior to
        # calling obj.__getattr__('x').

        if (
            name in self._internal_names_set
            or name in self._metadata
            or name in self._accessors
        ):
            return object.__getattribute__(self, name)
        else:
            if self._info_axis._can_hold_identifiers_and_holds_name(name):
                return self[name]
            return object.__getattribute__(self, name)

    def __setattr__(self, name: str, value) -> None:
        """
        After regular attribute access, try setting the name
        This allows simpler access to columns for interactive use.
        """
        # first try regular attribute access via __getattribute__, so that
        # e.g. ``obj.x`` and ``obj.x = 4`` will always reference/modify
        # the same attribute.

        try:
            object.__getattribute__(self, name)
            return object.__setattr__(self, name, value)
        except AttributeError:
            pass

        # if this fails, go on to more involved attribute setting
        # (note that this matches __getattr__, above).
        if name in self._internal_names_set:
            object.__setattr__(self, name, value)
        elif name in self._metadata:
            object.__setattr__(self, name, value)
        else:
            try:
                existing = getattr(self, name)
                if isinstance(existing, Index):
                    object.__setattr__(self, name, value)
                elif name in self._info_axis:
                    self[name] = value
                else:
                    object.__setattr__(self, name, value)
            except (AttributeError, TypeError):
                if isinstance(self, ABCDataFrame) and (is_list_like(value)):
                    warnings.warn(
                        "Pandas doesn't allow columns to be "
                        "created via a new attribute name - see "
                        "https://pandas.pydata.org/pandas-docs/"
                        "stable/indexing.html#attribute-access",
                        stacklevel=2,
                    )
                object.__setattr__(self, name, value)

    def _dir_additions(self):
        """
        add the string-like attributes from the info_axis.
        If info_axis is a MultiIndex, it's first level values are used.
        """
        additions = {
            c
            for c in self._info_axis.unique(level=0)[:100]
            if isinstance(c, str) and c.isidentifier()
        }
        return super()._dir_additions().union(additions)

    # ----------------------------------------------------------------------
    # Consolidation of internals

    def _protect_consolidate(self, f):
        """
        Consolidate _data -- if the blocks have changed, then clear the
        cache
        """
        blocks_before = len(self._data.blocks)
        result = f()
        if len(self._data.blocks) != blocks_before:
            self._clear_item_cache()
        return result

    def _consolidate_inplace(self) -> None:
        """Consolidate data in place and return None"""

        def f():
            self._data = self._data.consolidate()

        self._protect_consolidate(f)

    def _consolidate(self, inplace: bool_t = False):
        """
        Compute NDFrame with "consolidated" internals (data of each dtype
        grouped together in a single ndarray).

        Parameters
        ----------
        inplace : bool, default False
            If False return new object, otherwise modify existing object.

        Returns
        -------
        consolidated : same type as caller
        """
        inplace = validate_bool_kwarg(inplace, "inplace")
        if inplace:
            self._consolidate_inplace()
        else:
            f = lambda: self._data.consolidate()
            cons_data = self._protect_consolidate(f)
            return self._constructor(cons_data).__finalize__(self)

    @property
    def _is_mixed_type(self) -> bool_t:
        f = lambda: self._data.is_mixed_type
        return self._protect_consolidate(f)

    @property
    def _is_numeric_mixed_type(self) -> bool_t:
        f = lambda: self._data.is_numeric_mixed_type
        return self._protect_consolidate(f)

    def _check_inplace_setting(self, value) -> bool_t:
        """ check whether we allow in-place setting with this type of value """
        if self._is_mixed_type:
            if not self._is_numeric_mixed_type:

                # allow an actual np.nan thru
                if is_float(value) and np.isnan(value):
                    return True

                raise TypeError(
                    "Cannot do inplace boolean setting on "
                    "mixed-types with a non np.nan value"
                )

        return True

    def _get_numeric_data(self):
        return self._constructor(self._data.get_numeric_data()).__finalize__(self)

    def _get_bool_data(self):
        return self._constructor(self._data.get_bool_data()).__finalize__(self)

    # ----------------------------------------------------------------------
    # Internal Interface Methods

    @property
    def values(self) -> np.ndarray:
        """
        Return a Numpy representation of the DataFrame.

        .. warning::

           We recommend using :meth:`DataFrame.to_numpy` instead.

        Only the values in the DataFrame will be returned, the axes labels
        will be removed.

        Returns
        -------
        numpy.ndarray
            The values of the DataFrame.

        See Also
        --------
        DataFrame.to_numpy : Recommended alternative to this method.
        DataFrame.index : Retrieve the index labels.
        DataFrame.columns : Retrieving the column names.

        Notes
        -----
        The dtype will be a lower-common-denominator dtype (implicit
        upcasting); that is to say if the dtypes (even of numeric types)
        are mixed, the one that accommodates all will be chosen. Use this
        with care if you are not dealing with the blocks.

        e.g. If the dtypes are float16 and float32, dtype will be upcast to
        float32.  If dtypes are int32 and uint8, dtype will be upcast to
        int32. By :func:`numpy.find_common_type` convention, mixing int64
        and uint64 will result in a float64 dtype.

        Examples
        --------
        A DataFrame where all columns are the same type (e.g., int64) results
        in an array of the same type.

        >>> df = pd.DataFrame({'age':    [ 3,  29],
        ...                    'height': [94, 170],
        ...                    'weight': [31, 115]})
        >>> df
           age  height  weight
        0    3      94      31
        1   29     170     115
        >>> df.dtypes
        age       int64
        height    int64
        weight    int64
        dtype: object
        >>> df.values
        array([[  3,  94,  31],
               [ 29, 170, 115]], dtype=int64)

        A DataFrame with mixed type columns(e.g., str/object, int64, float32)
        results in an ndarray of the broadest type that accommodates these
        mixed types (e.g., object).

        >>> df2 = pd.DataFrame([('parrot',   24.0, 'second'),
        ...                     ('lion',     80.5, 1),
        ...                     ('monkey', np.nan, None)],
        ...                   columns=('name', 'max_speed', 'rank'))
        >>> df2.dtypes
        name          object
        max_speed    float64
        rank          object
        dtype: object
        >>> df2.values
        array([['parrot', 24.0, 'second'],
               ['lion', 80.5, 1],
               ['monkey', nan, None]], dtype=object)
        """
        self._consolidate_inplace()
        return self._data.as_array(transpose=self._AXIS_REVERSED)

    @property
    def _values(self) -> np.ndarray:
        """internal implementation"""
        return self.values

    def _internal_get_values(self) -> np.ndarray:
        """
        Return an ndarray after converting sparse values to dense.

        This is the same as ``.values`` for non-sparse data. For sparse
        data contained in a `SparseArray`, the data are first
        converted to a dense representation.

        Returns
        -------
        numpy.ndarray
            Numpy representation of DataFrame.

        See Also
        --------
        values : Numpy representation of DataFrame.
        SparseArray : Container for sparse data.
        """
        return self.values

    @property
    def dtypes(self):
        """
        Return the dtypes in the DataFrame.

        This returns a Series with the data type of each column.
        The result's index is the original DataFrame's columns. Columns
        with mixed types are stored with the ``object`` dtype. See
        :ref:`the User Guide <basics.dtypes>` for more.

        Returns
        -------
        pandas.Series
            The data type of each column.

        Examples
        --------
        >>> df = pd.DataFrame({'float': [1.0],
        ...                    'int': [1],
        ...                    'datetime': [pd.Timestamp('20180310')],
        ...                    'string': ['foo']})
        >>> df.dtypes
        float              float64
        int                  int64
        datetime    datetime64[ns]
        string              object
        dtype: object
        """
        from pandas import Series

        return Series(self._data.get_dtypes(), index=self._info_axis, dtype=np.object_)

    def _to_dict_of_blocks(self, copy: bool_t = True):
        """
        Return a dict of dtype -> Constructor Types that
        each is a homogeneous dtype.

        Internal ONLY
        """
        return {
            k: self._constructor(v).__finalize__(self)
            for k, v, in self._data.to_dict(copy=copy).items()
        }

    def astype(
        self: FrameOrSeries, dtype, copy: bool_t = True, errors: str = "raise"
    ) -> FrameOrSeries:
        """
        Cast a pandas object to a specified dtype ``dtype``.

        Parameters
        ----------
        dtype : data type, or dict of column name -> data type
            Use a numpy.dtype or Python type to cast entire pandas object to
            the same type. Alternatively, use {col: dtype, ...}, where col is a
            column label and dtype is a numpy.dtype or Python type to cast one
            or more of the DataFrame's columns to column-specific types.
        copy : bool, default True
            Return a copy when ``copy=True`` (be very careful setting
            ``copy=False`` as changes to values then may propagate to other
            pandas objects).
        errors : {'raise', 'ignore'}, default 'raise'
            Control raising of exceptions on invalid data for provided dtype.

            - ``raise`` : allow exceptions to be raised
            - ``ignore`` : suppress exceptions. On error return original object.

        Returns
        -------
        casted : same type as caller

        See Also
        --------
        to_datetime : Convert argument to datetime.
        to_timedelta : Convert argument to timedelta.
        to_numeric : Convert argument to a numeric type.
        numpy.ndarray.astype : Cast a numpy array to a specified type.

        Examples
        --------
        Create a DataFrame:

        >>> d = {'col1': [1, 2], 'col2': [3, 4]}
        >>> df = pd.DataFrame(data=d)
        >>> df.dtypes
        col1    int64
        col2    int64
        dtype: object

        Cast all columns to int32:

        >>> df.astype('int32').dtypes
        col1    int32
        col2    int32
        dtype: object

        Cast col1 to int32 using a dictionary:

        >>> df.astype({'col1': 'int32'}).dtypes
        col1    int32
        col2    int64
        dtype: object

        Create a series:

        >>> ser = pd.Series([1, 2], dtype='int32')
        >>> ser
        0    1
        1    2
        dtype: int32
        >>> ser.astype('int64')
        0    1
        1    2
        dtype: int64

        Convert to categorical type:

        >>> ser.astype('category')
        0    1
        1    2
        dtype: category
        Categories (2, int64): [1, 2]

        Convert to ordered categorical type with custom ordering:

        >>> cat_dtype = pd.api.types.CategoricalDtype(
        ...     categories=[2, 1], ordered=True)
        >>> ser.astype(cat_dtype)
        0    1
        1    2
        dtype: category
        Categories (2, int64): [2 < 1]

        Note that using ``copy=False`` and changing data on a new
        pandas object may propagate changes:

        >>> s1 = pd.Series([1, 2])
        >>> s2 = s1.astype('int64', copy=False)
        >>> s2[0] = 10
        >>> s1  # note that s1[0] has changed too
        0    10
        1     2
        dtype: int64
        """
        if is_dict_like(dtype):
            if self.ndim == 1:  # i.e. Series
                if len(dtype) > 1 or self.name not in dtype:
                    raise KeyError(
                        "Only the Series name can be used for "
                        "the key in Series dtype mappings."
                    )
                new_type = dtype[self.name]
                return self.astype(new_type, copy, errors)

            for col_name in dtype.keys():
                if col_name not in self:
                    raise KeyError(
                        "Only a column name can be used for the "
                        "key in a dtype mappings argument."
                    )
            results = []
            for col_name, col in self.items():
                if col_name in dtype:
                    results.append(
                        col.astype(dtype=dtype[col_name], copy=copy, errors=errors)
                    )
                else:
                    results.append(col.copy() if copy else col)

        elif is_extension_array_dtype(dtype) and self.ndim > 1:
            # GH 18099/22869: columnwise conversion to extension dtype
            # GH 24704: use iloc to handle duplicate column names
            results = [
                self.iloc[:, i].astype(dtype, copy=copy)
                for i in range(len(self.columns))
            ]

        else:
            # else, only a single dtype is given
            new_data = self._data.astype(dtype=dtype, copy=copy, errors=errors)
            return self._constructor(new_data).__finalize__(self)

        # GH 19920: retain column metadata after concat
        result = pd.concat(results, axis=1, copy=False)
        result.columns = self.columns
        return result

    def copy(self: FrameOrSeries, deep: bool_t = True) -> FrameOrSeries:
        """
        Make a copy of this object's indices and data.

        When ``deep=True`` (default), a new object will be created with a
        copy of the calling object's data and indices. Modifications to
        the data or indices of the copy will not be reflected in the
        original object (see notes below).

        When ``deep=False``, a new object will be created without copying
        the calling object's data or index (only references to the data
        and index are copied). Any changes to the data of the original
        will be reflected in the shallow copy (and vice versa).

        Parameters
        ----------
        deep : bool, default True
            Make a deep copy, including a copy of the data and the indices.
            With ``deep=False`` neither the indices nor the data are copied.

        Returns
        -------
        copy : Series or DataFrame
            Object type matches caller.

        Notes
        -----
        When ``deep=True``, data is copied but actual Python objects
        will not be copied recursively, only the reference to the object.
        This is in contrast to `copy.deepcopy` in the Standard Library,
        which recursively copies object data (see examples below).

        While ``Index`` objects are copied when ``deep=True``, the underlying
        numpy array is not copied for performance reasons. Since ``Index`` is
        immutable, the underlying data can be safely shared and a copy
        is not needed.

        Examples
        --------
        >>> s = pd.Series([1, 2], index=["a", "b"])
        >>> s
        a    1
        b    2
        dtype: int64

        >>> s_copy = s.copy()
        >>> s_copy
        a    1
        b    2
        dtype: int64

        **Shallow copy versus default (deep) copy:**

        >>> s = pd.Series([1, 2], index=["a", "b"])
        >>> deep = s.copy()
        >>> shallow = s.copy(deep=False)

        Shallow copy shares data and index with original.

        >>> s is shallow
        False
        >>> s.values is shallow.values and s.index is shallow.index
        True

        Deep copy has own copy of data and index.

        >>> s is deep
        False
        >>> s.values is deep.values or s.index is deep.index
        False

        Updates to the data shared by shallow copy and original is reflected
        in both; deep copy remains unchanged.

        >>> s[0] = 3
        >>> shallow[1] = 4
        >>> s
        a    3
        b    4
        dtype: int64
        >>> shallow
        a    3
        b    4
        dtype: int64
        >>> deep
        a    1
        b    2
        dtype: int64

        Note that when copying an object containing Python objects, a deep copy
        will copy the data, but will not do so recursively. Updating a nested
        data object will be reflected in the deep copy.

        >>> s = pd.Series([[1, 2], [3, 4]])
        >>> deep = s.copy()
        >>> s[0][0] = 10
        >>> s
        0    [10, 2]
        1     [3, 4]
        dtype: object
        >>> deep
        0    [10, 2]
        1     [3, 4]
        dtype: object
        """
        data = self._data.copy(deep=deep)
        return self._constructor(data).__finalize__(self)

    def __copy__(self: FrameOrSeries, deep: bool_t = True) -> FrameOrSeries:
        return self.copy(deep=deep)

    def __deepcopy__(self: FrameOrSeries, memo=None) -> FrameOrSeries:
        """
        Parameters
        ----------
        memo, default None
            Standard signature. Unused
        """
        return self.copy(deep=True)

    def _convert(
        self: FrameOrSeries,
        datetime: bool_t = False,
        numeric: bool_t = False,
        timedelta: bool_t = False,
        coerce: bool_t = False,
        copy: bool_t = True,
    ) -> FrameOrSeries:
        """
        Attempt to infer better dtype for object columns

        Parameters
        ----------
        datetime : bool, default False
            If True, convert to date where possible.
        numeric : bool, default False
            If True, attempt to convert to numbers (including strings), with
            unconvertible values becoming NaN.
        timedelta : bool, default False
            If True, convert to timedelta where possible.
        coerce : bool, default False
            If True, force conversion with unconvertible values converted to
            nulls (NaN or NaT).
        copy : bool, default True
            If True, return a copy even if no copy is necessary (e.g. no
            conversion was done). Note: This is meant for internal use, and
            should not be confused with inplace.

        Returns
        -------
        converted : same as input object
        """
        validate_bool_kwarg(datetime, "datetime")
        validate_bool_kwarg(numeric, "numeric")
        validate_bool_kwarg(timedelta, "timedelta")
        validate_bool_kwarg(coerce, "coerce")
        validate_bool_kwarg(copy, "copy")
        return self._constructor(
            self._data.convert(
                datetime=datetime,
                numeric=numeric,
                timedelta=timedelta,
                coerce=coerce,
                copy=copy,
            )
        ).__finalize__(self)

    def infer_objects(self: FrameOrSeries) -> FrameOrSeries:
        """
        Attempt to infer better dtypes for object columns.

        Attempts soft conversion of object-dtyped
        columns, leaving non-object and unconvertible
        columns unchanged. The inference rules are the
        same as during normal Series/DataFrame construction.

        .. versionadded:: 0.21.0

        Returns
        -------
        converted : same type as input object

        See Also
        --------
        to_datetime : Convert argument to datetime.
        to_timedelta : Convert argument to timedelta.
        to_numeric : Convert argument to numeric type.
        convert_dtypes : Convert argument to best possible dtype.

        Examples
        --------
        >>> df = pd.DataFrame({"A": ["a", 1, 2, 3]})
        >>> df = df.iloc[1:]
        >>> df
           A
        1  1
        2  2
        3  3

        >>> df.dtypes
        A    object
        dtype: object

        >>> df.infer_objects().dtypes
        A    int64
        dtype: object
        """
        # numeric=False necessary to only soft convert;
        # python objects will still be converted to
        # native numpy numeric types
        return self._constructor(
            self._data.convert(
                datetime=True, numeric=False, timedelta=True, coerce=False, copy=True
            )
        ).__finalize__(self)

    def convert_dtypes(
        self: FrameOrSeries,
        infer_objects: bool_t = True,
        convert_string: bool_t = True,
        convert_integer: bool_t = True,
        convert_boolean: bool_t = True,
    ) -> FrameOrSeries:
        """
        Convert columns to best possible dtypes using dtypes supporting ``pd.NA``.

        .. versionadded:: 1.0.0

        Parameters
        ----------
        infer_objects : bool, default True
            Whether object dtypes should be converted to the best possible types.
        convert_string : bool, default True
            Whether object dtypes should be converted to ``StringDtype()``.
        convert_integer : bool, default True
            Whether, if possible, conversion can be done to integer extension types.
        convert_boolean : bool, defaults True
            Whether object dtypes should be converted to ``BooleanDtypes()``.

        Returns
        -------
        Series or DataFrame
            Copy of input object with new dtype.

        See Also
        --------
        infer_objects : Infer dtypes of objects.
        to_datetime : Convert argument to datetime.
        to_timedelta : Convert argument to timedelta.
        to_numeric : Convert argument to a numeric type.

        Notes
        -----
        By default, ``convert_dtypes`` will attempt to convert a Series (or each
        Series in a DataFrame) to dtypes that support ``pd.NA``. By using the options
        ``convert_string``, ``convert_integer``, and ``convert_boolean``, it is
        possible to turn off individual conversions to ``StringDtype``, the integer
        extension types or ``BooleanDtype``, respectively.

        For object-dtyped columns, if ``infer_objects`` is ``True``, use the inference
        rules as during normal Series/DataFrame construction.  Then, if possible,
        convert to ``StringDtype``, ``BooleanDtype`` or an appropriate integer extension
        type, otherwise leave as ``object``.

        If the dtype is integer, convert to an appropriate integer extension type.

        If the dtype is numeric, and consists of all integers, convert to an
        appropriate integer extension type.

        In the future, as new dtypes are added that support ``pd.NA``, the results
        of this method will change to support those new dtypes.

        Examples
        --------
        >>> df = pd.DataFrame(
        ...     {
        ...         "a": pd.Series([1, 2, 3], dtype=np.dtype("int32")),
        ...         "b": pd.Series(["x", "y", "z"], dtype=np.dtype("O")),
        ...         "c": pd.Series([True, False, np.nan], dtype=np.dtype("O")),
        ...         "d": pd.Series(["h", "i", np.nan], dtype=np.dtype("O")),
        ...         "e": pd.Series([10, np.nan, 20], dtype=np.dtype("float")),
        ...         "f": pd.Series([np.nan, 100.5, 200], dtype=np.dtype("float")),
        ...     }
        ... )

        Start with a DataFrame with default dtypes.

        >>> df
           a  b      c    d     e      f
        0  1  x   True    h  10.0    NaN
        1  2  y  False    i   NaN  100.5
        2  3  z    NaN  NaN  20.0  200.0

        >>> df.dtypes
        a      int32
        b     object
        c     object
        d     object
        e    float64
        f    float64
        dtype: object

        Convert the DataFrame to use best possible dtypes.

        >>> dfn = df.convert_dtypes()
        >>> dfn
           a  b      c     d     e      f
        0  1  x   True     h    10    NaN
        1  2  y  False     i  <NA>  100.5
        2  3  z   <NA>  <NA>    20  200.0

        >>> dfn.dtypes
        a      Int32
        b     string
        c    boolean
        d     string
        e      Int64
        f    float64
        dtype: object

        Start with a Series of strings and missing data represented by ``np.nan``.

        >>> s = pd.Series(["a", "b", np.nan])
        >>> s
        0      a
        1      b
        2    NaN
        dtype: object

        Obtain a Series with dtype ``StringDtype``.

        >>> s.convert_dtypes()
        0       a
        1       b
        2    <NA>
        dtype: string
        """
        if self.ndim == 1:
            return self._convert_dtypes(
                infer_objects, convert_string, convert_integer, convert_boolean
            )
        else:
            results = [
                col._convert_dtypes(
                    infer_objects, convert_string, convert_integer, convert_boolean
                )
                for col_name, col in self.items()
            ]
            result = pd.concat(results, axis=1, copy=False)
            return result

    # ----------------------------------------------------------------------
    # Filling NA's

    @doc(**_shared_doc_kwargs)
    def fillna(
        self: FrameOrSeries,
        value=None,
        method=None,
        axis=None,
        inplace: bool_t = False,
        limit=None,
        downcast=None,
    ) -> Optional[FrameOrSeries]:
        """
        Fill NA/NaN values using the specified method.

        Parameters
        ----------
        value : scalar, dict, Series, or DataFrame
            Value to use to fill holes (e.g. 0), alternately a
            dict/Series/DataFrame of values specifying which value to use for
            each index (for a Series) or column (for a DataFrame).  Values not
            in the dict/Series/DataFrame will not be filled. This value cannot
            be a list.
        method : {{'backfill', 'bfill', 'pad', 'ffill', None}}, default None
            Method to use for filling holes in reindexed Series
            pad / ffill: propagate last valid observation forward to next valid
            backfill / bfill: use next valid observation to fill gap.
        axis : {axes_single_arg}
            Axis along which to fill missing values.
        inplace : bool, default False
            If True, fill in-place. Note: this will modify any
            other views on this object (e.g., a no-copy slice for a column in a
            DataFrame).
        limit : int, default None
            If method is specified, this is the maximum number of consecutive
            NaN values to forward/backward fill. In other words, if there is
            a gap with more than this number of consecutive NaNs, it will only
            be partially filled. If method is not specified, this is the
            maximum number of entries along the entire axis where NaNs will be
            filled. Must be greater than 0 if not None.
        downcast : dict, default is None
            A dict of item->dtype of what to downcast if possible,
            or the string 'infer' which will try to downcast to an appropriate
            equal type (e.g. float64 to int64 if possible).

        Returns
        -------
        {klass} or None
            Object with missing values filled or None if ``inplace=True``.

        See Also
        --------
        interpolate : Fill NaN values using interpolation.
        reindex : Conform object to new index.
        asfreq : Convert TimeSeries to specified frequency.

        Examples
        --------
        >>> df = pd.DataFrame([[np.nan, 2, np.nan, 0],
        ...                    [3, 4, np.nan, 1],
        ...                    [np.nan, np.nan, np.nan, 5],
        ...                    [np.nan, 3, np.nan, 4]],
        ...                   columns=list('ABCD'))
        >>> df
             A    B   C  D
        0  NaN  2.0 NaN  0
        1  3.0  4.0 NaN  1
        2  NaN  NaN NaN  5
        3  NaN  3.0 NaN  4

        Replace all NaN elements with 0s.

        >>> df.fillna(0)
            A   B   C   D
        0   0.0 2.0 0.0 0
        1   3.0 4.0 0.0 1
        2   0.0 0.0 0.0 5
        3   0.0 3.0 0.0 4

        We can also propagate non-null values forward or backward.

        >>> df.fillna(method='ffill')
            A   B   C   D
        0   NaN 2.0 NaN 0
        1   3.0 4.0 NaN 1
        2   3.0 4.0 NaN 5
        3   3.0 3.0 NaN 4

        Replace all NaN elements in column 'A', 'B', 'C', and 'D', with 0, 1,
        2, and 3 respectively.

        >>> values = {{'A': 0, 'B': 1, 'C': 2, 'D': 3}}
        >>> df.fillna(value=values)
            A   B   C   D
        0   0.0 2.0 2.0 0
        1   3.0 4.0 2.0 1
        2   0.0 1.0 2.0 5
        3   0.0 3.0 2.0 4

        Only replace the first NaN element.

        >>> df.fillna(value=values, limit=1)
            A   B   C   D
        0   0.0 2.0 2.0 0
        1   3.0 4.0 NaN 1
        2   NaN 1.0 NaN 5
        3   NaN 3.0 NaN 4
        """
        inplace = validate_bool_kwarg(inplace, "inplace")
        value, method = validate_fillna_kwargs(value, method)

        self._consolidate_inplace()

        # set the default here, so functions examining the signaure
        # can detect if something was set (e.g. in groupby) (GH9221)
        if axis is None:
            axis = 0
        axis = self._get_axis_number(axis)

        if value is None:

            if self._is_mixed_type and axis == 1:
                if inplace:
                    raise NotImplementedError()
                result = self.T.fillna(method=method, limit=limit).T

                # need to downcast here because of all of the transposes
                result._data = result._data.downcast()

                return result

            new_data = self._data.interpolate(
                method=method,
                axis=axis,
                limit=limit,
                inplace=inplace,
                coerce=True,
                downcast=downcast,
            )
        else:
            if len(self._get_axis(axis)) == 0:
                return self

            if self.ndim == 1:
                if isinstance(value, (dict, ABCSeries)):
                    value = create_series_with_explicit_dtype(
                        value, dtype_if_empty=object
                    )
                elif not is_list_like(value):
                    pass
                else:
                    raise TypeError(
                        '"value" parameter must be a scalar, dict '
                        "or Series, but you passed a "
                        f'"{type(value).__name__}"'
                    )

                new_data = self._data.fillna(
                    value=value, limit=limit, inplace=inplace, downcast=downcast
                )

            elif isinstance(value, (dict, ABCSeries)):
                if axis == 1:
                    raise NotImplementedError(
                        "Currently only can fill "
                        "with dict/Series column "
                        "by column"
                    )

                result = self if inplace else self.copy()
                for k, v in value.items():
                    if k not in result:
                        continue
                    obj = result[k]
                    obj.fillna(v, limit=limit, inplace=True, downcast=downcast)
                return result if not inplace else None

            elif not is_list_like(value):
                new_data = self._data.fillna(
                    value=value, limit=limit, inplace=inplace, downcast=downcast
                )
            elif isinstance(value, ABCDataFrame) and self.ndim == 2:
                new_data = self.where(self.notna(), value)
            else:
                raise ValueError(f"invalid fill value with a {type(value)}")

        if inplace:
            self._update_inplace(new_data)
            return None
        else:
            return self._constructor(new_data).__finalize__(self)

    def ffill(
        self: FrameOrSeries,
        axis=None,
        inplace: bool_t = False,
        limit=None,
        downcast=None,
    ) -> Optional[FrameOrSeries]:
        """
        Synonym for :meth:`DataFrame.fillna` with ``method='ffill'``.

        Returns
        -------
        %(klass)s or None
            Object with missing values filled or None if ``inplace=True``.
        """
        return self.fillna(
            method="ffill", axis=axis, inplace=inplace, limit=limit, downcast=downcast
        )

    def bfill(
        self: FrameOrSeries,
        axis=None,
        inplace: bool_t = False,
        limit=None,
        downcast=None,
    ) -> Optional[FrameOrSeries]:
        """
        Synonym for :meth:`DataFrame.fillna` with ``method='bfill'``.

        Returns
        -------
        %(klass)s or None
            Object with missing values filled or None if ``inplace=True``.
        """
        return self.fillna(
            method="bfill", axis=axis, inplace=inplace, limit=limit, downcast=downcast
        )

    _shared_docs[
        "replace"
    ] = """
        Replace values given in `to_replace` with `value`.

        Values of the %(klass)s are replaced with other values dynamically.
        This differs from updating with ``.loc`` or ``.iloc``, which require
        you to specify a location to update with some value.

        Parameters
        ----------
        to_replace : str, regex, list, dict, Series, int, float, or None
            How to find the values that will be replaced.

            * numeric, str or regex:

                - numeric: numeric values equal to `to_replace` will be
                  replaced with `value`
                - str: string exactly matching `to_replace` will be replaced
                  with `value`
                - regex: regexs matching `to_replace` will be replaced with
                  `value`

            * list of str, regex, or numeric:

                - First, if `to_replace` and `value` are both lists, they
                  **must** be the same length.
                - Second, if ``regex=True`` then all of the strings in **both**
                  lists will be interpreted as regexs otherwise they will match
                  directly. This doesn't matter much for `value` since there
                  are only a few possible substitution regexes you can use.
                - str, regex and numeric rules apply as above.

            * dict:

                - Dicts can be used to specify different replacement values
                  for different existing values. For example,
                  ``{'a': 'b', 'y': 'z'}`` replaces the value 'a' with 'b' and
                  'y' with 'z'. To use a dict in this way the `value`
                  parameter should be `None`.
                - For a DataFrame a dict can specify that different values
                  should be replaced in different columns. For example,
                  ``{'a': 1, 'b': 'z'}`` looks for the value 1 in column 'a'
                  and the value 'z' in column 'b' and replaces these values
                  with whatever is specified in `value`. The `value` parameter
                  should not be ``None`` in this case. You can treat this as a
                  special case of passing two lists except that you are
                  specifying the column to search in.
                - For a DataFrame nested dictionaries, e.g.,
                  ``{'a': {'b': np.nan}}``, are read as follows: look in column
                  'a' for the value 'b' and replace it with NaN. The `value`
                  parameter should be ``None`` to use a nested dict in this
                  way. You can nest regular expressions as well. Note that
                  column names (the top-level dictionary keys in a nested
                  dictionary) **cannot** be regular expressions.

            * None:

                - This means that the `regex` argument must be a string,
                  compiled regular expression, or list, dict, ndarray or
                  Series of such elements. If `value` is also ``None`` then
                  this **must** be a nested dictionary or Series.

            See the examples section for examples of each of these.
        value : scalar, dict, list, str, regex, default None
            Value to replace any values matching `to_replace` with.
            For a DataFrame a dict of values can be used to specify which
            value to use for each column (columns not in the dict will not be
            filled). Regular expressions, strings and lists or dicts of such
            objects are also allowed.
        inplace : bool, default False
            If True, in place. Note: this will modify any
            other views on this object (e.g. a column from a DataFrame).
            Returns the caller if this is True.
        limit : int, default None
            Maximum size gap to forward or backward fill.
        regex : bool or same types as `to_replace`, default False
            Whether to interpret `to_replace` and/or `value` as regular
            expressions. If this is ``True`` then `to_replace` *must* be a
            string. Alternatively, this could be a regular expression or a
            list, dict, or array of regular expressions in which case
            `to_replace` must be ``None``.
        method : {'pad', 'ffill', 'bfill', `None`}
            The method to use when for replacement, when `to_replace` is a
            scalar, list or tuple and `value` is ``None``.

            .. versionchanged:: 0.23.0
                Added to DataFrame.

        Returns
        -------
        %(klass)s
            Object after replacement.

        Raises
        ------
        AssertionError
            * If `regex` is not a ``bool`` and `to_replace` is not
              ``None``.
        TypeError
            * If `to_replace` is a ``dict`` and `value` is not a ``list``,
              ``dict``, ``ndarray``, or ``Series``
            * If `to_replace` is ``None`` and `regex` is not compilable
              into a regular expression or is a list, dict, ndarray, or
              Series.
            * When replacing multiple ``bool`` or ``datetime64`` objects and
              the arguments to `to_replace` does not match the type of the
              value being replaced
        ValueError
            * If a ``list`` or an ``ndarray`` is passed to `to_replace` and
              `value` but they are not the same length.

        See Also
        --------
        %(klass)s.fillna : Fill NA values.
        %(klass)s.where : Replace values based on boolean condition.
        Series.str.replace : Simple string replacement.

        Notes
        -----
        * Regex substitution is performed under the hood with ``re.sub``. The
          rules for substitution for ``re.sub`` are the same.
        * Regular expressions will only substitute on strings, meaning you
          cannot provide, for example, a regular expression matching floating
          point numbers and expect the columns in your frame that have a
          numeric dtype to be matched. However, if those floating point
          numbers *are* strings, then you can do this.
        * This method has *a lot* of options. You are encouraged to experiment
          and play with this method to gain intuition about how it works.
        * When dict is used as the `to_replace` value, it is like
          key(s) in the dict are the to_replace part and
          value(s) in the dict are the value parameter.

        Examples
        --------

        **Scalar `to_replace` and `value`**

        >>> s = pd.Series([0, 1, 2, 3, 4])
        >>> s.replace(0, 5)
        0    5
        1    1
        2    2
        3    3
        4    4
        dtype: int64

        >>> df = pd.DataFrame({'A': [0, 1, 2, 3, 4],
        ...                    'B': [5, 6, 7, 8, 9],
        ...                    'C': ['a', 'b', 'c', 'd', 'e']})
        >>> df.replace(0, 5)
           A  B  C
        0  5  5  a
        1  1  6  b
        2  2  7  c
        3  3  8  d
        4  4  9  e

        **List-like `to_replace`**

        >>> df.replace([0, 1, 2, 3], 4)
           A  B  C
        0  4  5  a
        1  4  6  b
        2  4  7  c
        3  4  8  d
        4  4  9  e

        >>> df.replace([0, 1, 2, 3], [4, 3, 2, 1])
           A  B  C
        0  4  5  a
        1  3  6  b
        2  2  7  c
        3  1  8  d
        4  4  9  e

        >>> s.replace([1, 2], method='bfill')
        0    0
        1    3
        2    3
        3    3
        4    4
        dtype: int64

        **dict-like `to_replace`**

        >>> df.replace({0: 10, 1: 100})
             A  B  C
        0   10  5  a
        1  100  6  b
        2    2  7  c
        3    3  8  d
        4    4  9  e

        >>> df.replace({'A': 0, 'B': 5}, 100)
             A    B  C
        0  100  100  a
        1    1    6  b
        2    2    7  c
        3    3    8  d
        4    4    9  e

        >>> df.replace({'A': {0: 100, 4: 400}})
             A  B  C
        0  100  5  a
        1    1  6  b
        2    2  7  c
        3    3  8  d
        4  400  9  e

        **Regular expression `to_replace`**

        >>> df = pd.DataFrame({'A': ['bat', 'foo', 'bait'],
        ...                    'B': ['abc', 'bar', 'xyz']})
        >>> df.replace(to_replace=r'^ba.$', value='new', regex=True)
              A    B
        0   new  abc
        1   foo  new
        2  bait  xyz

        >>> df.replace({'A': r'^ba.$'}, {'A': 'new'}, regex=True)
              A    B
        0   new  abc
        1   foo  bar
        2  bait  xyz

        >>> df.replace(regex=r'^ba.$', value='new')
              A    B
        0   new  abc
        1   foo  new
        2  bait  xyz

        >>> df.replace(regex={r'^ba.$': 'new', 'foo': 'xyz'})
              A    B
        0   new  abc
        1   xyz  new
        2  bait  xyz

        >>> df.replace(regex=[r'^ba.$', 'foo'], value='new')
              A    B
        0   new  abc
        1   new  new
        2  bait  xyz

        Note that when replacing multiple ``bool`` or ``datetime64`` objects,
        the data types in the `to_replace` parameter must match the data
        type of the value being replaced:

        >>> df = pd.DataFrame({'A': [True, False, True],
        ...                    'B': [False, True, False]})
        >>> df.replace({'a string': 'new value', True: False})  # raises
        Traceback (most recent call last):
            ...
        TypeError: Cannot compare types 'ndarray(dtype=bool)' and 'str'

        This raises a ``TypeError`` because one of the ``dict`` keys is not of
        the correct type for replacement.

        Compare the behavior of ``s.replace({'a': None})`` and
        ``s.replace('a', None)`` to understand the peculiarities
        of the `to_replace` parameter:

        >>> s = pd.Series([10, 'a', 'a', 'b', 'a'])

        When one uses a dict as the `to_replace` value, it is like the
        value(s) in the dict are equal to the `value` parameter.
        ``s.replace({'a': None})`` is equivalent to
        ``s.replace(to_replace={'a': None}, value=None, method=None)``:

        >>> s.replace({'a': None})
        0      10
        1    None
        2    None
        3       b
        4    None
        dtype: object

        When ``value=None`` and `to_replace` is a scalar, list or
        tuple, `replace` uses the method parameter (default 'pad') to do the
        replacement. So this is why the 'a' values are being replaced by 10
        in rows 1 and 2 and 'b' in row 4 in this case.
        The command ``s.replace('a', None)`` is actually equivalent to
        ``s.replace(to_replace='a', value=None, method='pad')``:

        >>> s.replace('a', None)
        0    10
        1    10
        2    10
        3     b
        4     b
        dtype: object
    """

    @Appender(_shared_docs["replace"] % _shared_doc_kwargs)
    def replace(
        self,
        to_replace=None,
        value=None,
        inplace=False,
        limit=None,
        regex=False,
        method="pad",
    ):
        inplace = validate_bool_kwarg(inplace, "inplace")
        if not is_bool(regex) and to_replace is not None:
            raise AssertionError("'to_replace' must be 'None' if 'regex' is not a bool")

        self._consolidate_inplace()

        if value is None:
            # passing a single value that is scalar like
            # when value is None (GH5319), for compat
            if not is_dict_like(to_replace) and not is_dict_like(regex):
                to_replace = [to_replace]

            if isinstance(to_replace, (tuple, list)):
                if isinstance(self, ABCDataFrame):
                    return self.apply(
                        _single_replace, args=(to_replace, method, inplace, limit)
                    )
                return _single_replace(self, to_replace, method, inplace, limit)

            if not is_dict_like(to_replace):
                if not is_dict_like(regex):
                    raise TypeError(
                        'If "to_replace" and "value" are both None '
                        'and "to_replace" is not a list, then '
                        "regex must be a mapping"
                    )
                to_replace = regex
                regex = True

            items = list(to_replace.items())
            keys, values = zip(*items) if items else ([], [])

            are_mappings = [is_dict_like(v) for v in values]

            if any(are_mappings):
                if not all(are_mappings):
                    raise TypeError(
                        "If a nested mapping is passed, all values "
                        "of the top level mapping must be mappings"
                    )
                # passed a nested dict/Series
                to_rep_dict = {}
                value_dict = {}

                for k, v in items:
                    keys, values = list(zip(*v.items())) or ([], [])

                    to_rep_dict[k] = list(keys)
                    value_dict[k] = list(values)

                to_replace, value = to_rep_dict, value_dict
            else:
                to_replace, value = keys, values

            return self.replace(
                to_replace, value, inplace=inplace, limit=limit, regex=regex
            )
        else:

            # need a non-zero len on all axes
            if not self.size:
                return self

            new_data = self._data
            if is_dict_like(to_replace):
                if is_dict_like(value):  # {'A' : NA} -> {'A' : 0}
                    res = self if inplace else self.copy()
                    for c, src in to_replace.items():
                        if c in value and c in self:
                            # object conversion is handled in
                            # series.replace which is called recursively
                            res[c] = res[c].replace(
                                to_replace=src,
                                value=value[c],
                                inplace=False,
                                regex=regex,
                            )
                    return None if inplace else res

                # {'A': NA} -> 0
                elif not is_list_like(value):
                    keys = [(k, src) for k, src in to_replace.items() if k in self]
                    keys_len = len(keys) - 1
                    for i, (k, src) in enumerate(keys):
                        convert = i == keys_len
                        new_data = new_data.replace(
                            to_replace=src,
                            value=value,
                            filter=[k],
                            inplace=inplace,
                            regex=regex,
                            convert=convert,
                        )
                else:
                    raise TypeError("value argument must be scalar, dict, or Series")

            elif is_list_like(to_replace):  # [NA, ''] -> [0, 'missing']
                if is_list_like(value):
                    if len(to_replace) != len(value):
                        raise ValueError(
                            f"Replacement lists must match in length. "
                            f"Expecting {len(to_replace)} got {len(value)} "
                        )

                    new_data = self._data.replace_list(
                        src_list=to_replace,
                        dest_list=value,
                        inplace=inplace,
                        regex=regex,
                    )

                else:  # [NA, ''] -> 0
                    new_data = self._data.replace(
                        to_replace=to_replace, value=value, inplace=inplace, regex=regex
                    )
            elif to_replace is None:
                if not (
                    is_re_compilable(regex)
                    or is_list_like(regex)
                    or is_dict_like(regex)
                ):
                    raise TypeError(
                        f"'regex' must be a string or a compiled regular expression "
                        f"or a list or dict of strings or regular expressions, "
                        f"you passed a {repr(type(regex).__name__)}"
                    )
                return self.replace(
                    regex, value, inplace=inplace, limit=limit, regex=True
                )
            else:

                # dest iterable dict-like
                if is_dict_like(value):  # NA -> {'A' : 0, 'B' : -1}
                    new_data = self._data

                    for k, v in value.items():
                        if k in self:
                            new_data = new_data.replace(
                                to_replace=to_replace,
                                value=v,
                                filter=[k],
                                inplace=inplace,
                                regex=regex,
                            )

                elif not is_list_like(value):  # NA -> 0
                    new_data = self._data.replace(
                        to_replace=to_replace, value=value, inplace=inplace, regex=regex
                    )
                else:
                    raise TypeError(
                        f'Invalid "to_replace" type: {repr(type(to_replace).__name__)}'
                    )

        if inplace:
            self._update_inplace(new_data)
        else:
            return self._constructor(new_data).__finalize__(self)

    _shared_docs[
        "interpolate"
    ] = """
        Please note that only ``method='linear'`` is supported for
        DataFrame/Series with a MultiIndex.

        Parameters
        ----------
        method : str, default 'linear'
            Interpolation technique to use. One of:

            * 'linear': Ignore the index and treat the values as equally
              spaced. This is the only method supported on MultiIndexes.
            * 'time': Works on daily and higher resolution data to interpolate
              given length of interval.
            * 'index', 'values': use the actual numerical values of the index.
            * 'pad': Fill in NaNs using existing values.
            * 'nearest', 'zero', 'slinear', 'quadratic', 'cubic', 'spline',
              'barycentric', 'polynomial': Passed to
              `scipy.interpolate.interp1d`. These methods use the numerical
              values of the index.  Both 'polynomial' and 'spline' require that
              you also specify an `order` (int), e.g.
              ``df.interpolate(method='polynomial', order=5)``.
            * 'krogh', 'piecewise_polynomial', 'spline', 'pchip', 'akima':
              Wrappers around the SciPy interpolation methods of similar
              names. See `Notes`.
            * 'from_derivatives': Refers to
              `scipy.interpolate.BPoly.from_derivatives` which
              replaces 'piecewise_polynomial' interpolation method in
              scipy 0.18.
        axis : {0 or 'index', 1 or 'columns', None}, default None
            Axis to interpolate along.
        limit : int, optional
            Maximum number of consecutive NaNs to fill. Must be greater than
            0.
        inplace : bool, default False
            Update the data in place if possible.
        limit_direction : {'forward', 'backward', 'both'}, default 'forward'
            If limit is specified, consecutive NaNs will be filled in this
            direction.
        limit_area : {`None`, 'inside', 'outside'}, default None
            If limit is specified, consecutive NaNs will be filled with this
            restriction.

            * ``None``: No fill restriction.
            * 'inside': Only fill NaNs surrounded by valid values
              (interpolate).
            * 'outside': Only fill NaNs outside valid values (extrapolate).

            .. versionadded:: 0.23.0

        downcast : optional, 'infer' or None, defaults to None
            Downcast dtypes if possible.
        **kwargs
            Keyword arguments to pass on to the interpolating function.

        Returns
        -------
        Series or DataFrame
            Returns the same object type as the caller, interpolated at
            some or all ``NaN`` values.

        See Also
        --------
        fillna : Fill missing values using different methods.
        scipy.interpolate.Akima1DInterpolator : Piecewise cubic polynomials
            (Akima interpolator).
        scipy.interpolate.BPoly.from_derivatives : Piecewise polynomial in the
            Bernstein basis.
        scipy.interpolate.interp1d : Interpolate a 1-D function.
        scipy.interpolate.KroghInterpolator : Interpolate polynomial (Krogh
            interpolator).
        scipy.interpolate.PchipInterpolator : PCHIP 1-d monotonic cubic
            interpolation.
        scipy.interpolate.CubicSpline : Cubic spline data interpolator.

        Notes
        -----
        The 'krogh', 'piecewise_polynomial', 'spline', 'pchip' and 'akima'
        methods are wrappers around the respective SciPy implementations of
        similar names. These use the actual numerical values of the index.
        For more information on their behavior, see the
        `SciPy documentation
        <https://docs.scipy.org/doc/scipy/reference/interpolate.html#univariate-interpolation>`__
        and `SciPy tutorial
        <https://docs.scipy.org/doc/scipy/reference/tutorial/interpolate.html>`__.

        Examples
        --------
        Filling in ``NaN`` in a :class:`~pandas.Series` via linear
        interpolation.

        >>> s = pd.Series([0, 1, np.nan, 3])
        >>> s
        0    0.0
        1    1.0
        2    NaN
        3    3.0
        dtype: float64
        >>> s.interpolate()
        0    0.0
        1    1.0
        2    2.0
        3    3.0
        dtype: float64

        Filling in ``NaN`` in a Series by padding, but filling at most two
        consecutive ``NaN`` at a time.

        >>> s = pd.Series([np.nan, "single_one", np.nan,
        ...                "fill_two_more", np.nan, np.nan, np.nan,
        ...                4.71, np.nan])
        >>> s
        0              NaN
        1       single_one
        2              NaN
        3    fill_two_more
        4              NaN
        5              NaN
        6              NaN
        7             4.71
        8              NaN
        dtype: object
        >>> s.interpolate(method='pad', limit=2)
        0              NaN
        1       single_one
        2       single_one
        3    fill_two_more
        4    fill_two_more
        5    fill_two_more
        6              NaN
        7             4.71
        8             4.71
        dtype: object

        Filling in ``NaN`` in a Series via polynomial interpolation or splines:
        Both 'polynomial' and 'spline' methods require that you also specify
        an ``order`` (int).

        >>> s = pd.Series([0, 2, np.nan, 8])
        >>> s.interpolate(method='polynomial', order=2)
        0    0.000000
        1    2.000000
        2    4.666667
        3    8.000000
        dtype: float64

        Fill the DataFrame forward (that is, going down) along each column
        using linear interpolation.

        Note how the last entry in column 'a' is interpolated differently,
        because there is no entry after it to use for interpolation.
        Note how the first entry in column 'b' remains ``NaN``, because there
        is no entry before it to use for interpolation.

        >>> df = pd.DataFrame([(0.0, np.nan, -1.0, 1.0),
        ...                    (np.nan, 2.0, np.nan, np.nan),
        ...                    (2.0, 3.0, np.nan, 9.0),
        ...                    (np.nan, 4.0, -4.0, 16.0)],
        ...                   columns=list('abcd'))
        >>> df
             a    b    c     d
        0  0.0  NaN -1.0   1.0
        1  NaN  2.0  NaN   NaN
        2  2.0  3.0  NaN   9.0
        3  NaN  4.0 -4.0  16.0
        >>> df.interpolate(method='linear', limit_direction='forward', axis=0)
             a    b    c     d
        0  0.0  NaN -1.0   1.0
        1  1.0  2.0 -2.0   5.0
        2  2.0  3.0 -3.0   9.0
        3  2.0  4.0 -4.0  16.0

        Using polynomial interpolation.

        >>> df['d'].interpolate(method='polynomial', order=2)
        0     1.0
        1     4.0
        2     9.0
        3    16.0
        Name: d, dtype: float64
        """

    @Appender(_shared_docs["interpolate"] % _shared_doc_kwargs)
    def interpolate(
        self,
        method="linear",
        axis=0,
        limit=None,
        inplace=False,
        limit_direction="forward",
        limit_area=None,
        downcast=None,
        **kwargs,
    ):
        """
        Interpolate values according to different methods.
        """
        inplace = validate_bool_kwarg(inplace, "inplace")

        axis = self._get_axis_number(axis)

        if axis == 0:
            ax = self._info_axis_name
            _maybe_transposed_self = self
        elif axis == 1:
            _maybe_transposed_self = self.T
            ax = 1

        ax = _maybe_transposed_self._get_axis_number(ax)

        if _maybe_transposed_self.ndim == 2:
            alt_ax = 1 - ax
        else:
            alt_ax = ax

        if isinstance(_maybe_transposed_self.index, MultiIndex) and method != "linear":
            raise ValueError(
                "Only `method=linear` interpolation is supported on MultiIndexes."
            )

        if _maybe_transposed_self._data.get_dtype_counts().get("object") == len(
            _maybe_transposed_self.T
        ):
            raise TypeError(
                "Cannot interpolate with all object-dtype columns "
                "in the DataFrame. Try setting at least one "
                "column to a numeric dtype."
            )

        # create/use the index
        if method == "linear":
            # prior default
            index = np.arange(len(_maybe_transposed_self._get_axis(alt_ax)))
        else:
            index = _maybe_transposed_self._get_axis(alt_ax)
            methods = {"index", "values", "nearest", "time"}
            is_numeric_or_datetime = (
                is_numeric_dtype(index)
                or is_datetime64_any_dtype(index)
                or is_timedelta64_dtype(index)
            )
            if method not in methods and not is_numeric_or_datetime:
                raise ValueError(
                    "Index column must be numeric or datetime type when "
                    f"using {method} method other than linear. "
                    "Try setting a numeric or datetime index column before "
                    "interpolating."
                )

        if isna(index).any():
            raise NotImplementedError(
                "Interpolation with NaNs in the index "
                "has not been implemented. Try filling "
                "those NaNs before interpolating."
            )
        data = _maybe_transposed_self._data
        new_data = data.interpolate(
            method=method,
            axis=ax,
            index=index,
            values=_maybe_transposed_self,
            limit=limit,
            limit_direction=limit_direction,
            limit_area=limit_area,
            inplace=inplace,
            downcast=downcast,
            **kwargs,
        )

        if inplace:
            if axis == 1:
                new_data = self._constructor(new_data).T._data
            self._update_inplace(new_data)
        else:
            res = self._constructor(new_data).__finalize__(self)
            if axis == 1:
                res = res.T
            return res

    # ----------------------------------------------------------------------
    # Timeseries methods Methods

    def asof(self, where, subset=None):
        """
        Return the last row(s) without any NaNs before `where`.

        The last row (for each element in `where`, if list) without any
        NaN is taken.
        In case of a :class:`~pandas.DataFrame`, the last row without NaN
        considering only the subset of columns (if not `None`)

        If there is no good value, NaN is returned for a Series or
        a Series of NaN values for a DataFrame

        Parameters
        ----------
        where : date or array-like of dates
            Date(s) before which the last row(s) are returned.
        subset : str or array-like of str, default `None`
            For DataFrame, if not `None`, only use these columns to
            check for NaNs.

        Returns
        -------
        scalar, Series, or DataFrame

            The return can be:

            * scalar : when `self` is a Series and `where` is a scalar
            * Series: when `self` is a Series and `where` is an array-like,
              or when `self` is a DataFrame and `where` is a scalar
            * DataFrame : when `self` is a DataFrame and `where` is an
              array-like

            Return scalar, Series, or DataFrame.

        See Also
        --------
        merge_asof : Perform an asof merge. Similar to left join.

        Notes
        -----
        Dates are assumed to be sorted. Raises if this is not the case.

        Examples
        --------
        A Series and a scalar `where`.

        >>> s = pd.Series([1, 2, np.nan, 4], index=[10, 20, 30, 40])
        >>> s
        10    1.0
        20    2.0
        30    NaN
        40    4.0
        dtype: float64

        >>> s.asof(20)
        2.0

        For a sequence `where`, a Series is returned. The first value is
        NaN, because the first element of `where` is before the first
        index value.

        >>> s.asof([5, 20])
        5     NaN
        20    2.0
        dtype: float64

        Missing values are not considered. The following is ``2.0``, not
        NaN, even though NaN is at the index location for ``30``.

        >>> s.asof(30)
        2.0

        Take all columns into consideration

        >>> df = pd.DataFrame({'a': [10, 20, 30, 40, 50],
        ...                    'b': [None, None, None, None, 500]},
        ...                   index=pd.DatetimeIndex(['2018-02-27 09:01:00',
        ...                                           '2018-02-27 09:02:00',
        ...                                           '2018-02-27 09:03:00',
        ...                                           '2018-02-27 09:04:00',
        ...                                           '2018-02-27 09:05:00']))
        >>> df.asof(pd.DatetimeIndex(['2018-02-27 09:03:30',
        ...                           '2018-02-27 09:04:30']))
                              a   b
        2018-02-27 09:03:30 NaN NaN
        2018-02-27 09:04:30 NaN NaN

        Take a single column into consideration

        >>> df.asof(pd.DatetimeIndex(['2018-02-27 09:03:30',
        ...                           '2018-02-27 09:04:30']),
        ...         subset=['a'])
                                 a   b
        2018-02-27 09:03:30   30.0 NaN
        2018-02-27 09:04:30   40.0 NaN
        """
        if isinstance(where, str):
            where = Timestamp(where)

        if not self.index.is_monotonic:
            raise ValueError("asof requires a sorted index")

        is_series = isinstance(self, ABCSeries)
        if is_series:
            if subset is not None:
                raise ValueError("subset is not valid for Series")
        else:
            if subset is None:
                subset = self.columns
            if not is_list_like(subset):
                subset = [subset]

        is_list = is_list_like(where)
        if not is_list:
            start = self.index[0]
            if isinstance(self.index, PeriodIndex):
                where = Period(where, freq=self.index.freq)

            if where < start:
                if not is_series:
                    from pandas import Series

                    return Series(index=self.columns, name=where, dtype=np.float64)
                return np.nan

            # It's always much faster to use a *while* loop here for
            # Series than pre-computing all the NAs. However a
            # *while* loop is extremely expensive for DataFrame
            # so we later pre-compute all the NAs and use the same
            # code path whether *where* is a scalar or list.
            # See PR: https://github.com/pandas-dev/pandas/pull/14476
            if is_series:
                loc = self.index.searchsorted(where, side="right")
                if loc > 0:
                    loc -= 1

                values = self._values
                while loc > 0 and isna(values[loc]):
                    loc -= 1
                return values[loc]

        if not isinstance(where, Index):
            where = Index(where) if is_list else Index([where])

        nulls = self.isna() if is_series else self[subset].isna().any(1)
        if nulls.all():
            if is_series:
                return self._constructor(np.nan, index=where, name=self.name)
            elif is_list:
                from pandas import DataFrame

                return DataFrame(np.nan, index=where, columns=self.columns)
            else:
                from pandas import Series

                return Series(np.nan, index=self.columns, name=where[0])

        locs = self.index.asof_locs(where, ~(nulls.values))

        # mask the missing
        missing = locs == -1
        data = self.take(locs)
        data.index = where
        data.loc[missing] = np.nan
        return data if is_list else data.iloc[-1]

    # ----------------------------------------------------------------------
    # Action Methods

    _shared_docs[
        "isna"
    ] = """
        Detect missing values.

        Return a boolean same-sized object indicating if the values are NA.
        NA values, such as None or :attr:`numpy.NaN`, gets mapped to True
        values.
        Everything else gets mapped to False values. Characters such as empty
        strings ``''`` or :attr:`numpy.inf` are not considered NA values
        (unless you set ``pandas.options.mode.use_inf_as_na = True``).

        Returns
        -------
        %(klass)s
            Mask of bool values for each element in %(klass)s that
            indicates whether an element is not an NA value.

        See Also
        --------
        %(klass)s.isnull : Alias of isna.
        %(klass)s.notna : Boolean inverse of isna.
        %(klass)s.dropna : Omit axes labels with missing values.
        isna : Top-level isna.

        Examples
        --------
        Show which entries in a DataFrame are NA.

        >>> df = pd.DataFrame({'age': [5, 6, np.NaN],
        ...                    'born': [pd.NaT, pd.Timestamp('1939-05-27'),
        ...                             pd.Timestamp('1940-04-25')],
        ...                    'name': ['Alfred', 'Batman', ''],
        ...                    'toy': [None, 'Batmobile', 'Joker']})
        >>> df
           age       born    name        toy
        0  5.0        NaT  Alfred       None
        1  6.0 1939-05-27  Batman  Batmobile
        2  NaN 1940-04-25              Joker

        >>> df.isna()
             age   born   name    toy
        0  False   True  False   True
        1  False  False  False  False
        2   True  False  False  False

        Show which entries in a Series are NA.

        >>> ser = pd.Series([5, 6, np.NaN])
        >>> ser
        0    5.0
        1    6.0
        2    NaN
        dtype: float64

        >>> ser.isna()
        0    False
        1    False
        2     True
        dtype: bool
        """

    @Appender(_shared_docs["isna"] % _shared_doc_kwargs)
    def isna(self: FrameOrSeries) -> FrameOrSeries:
        return isna(self).__finalize__(self)

    @Appender(_shared_docs["isna"] % _shared_doc_kwargs)
    def isnull(self: FrameOrSeries) -> FrameOrSeries:
        return isna(self).__finalize__(self)

    _shared_docs[
        "notna"
    ] = """
        Detect existing (non-missing) values.

        Return a boolean same-sized object indicating if the values are not NA.
        Non-missing values get mapped to True. Characters such as empty
        strings ``''`` or :attr:`numpy.inf` are not considered NA values
        (unless you set ``pandas.options.mode.use_inf_as_na = True``).
        NA values, such as None or :attr:`numpy.NaN`, get mapped to False
        values.

        Returns
        -------
        %(klass)s
            Mask of bool values for each element in %(klass)s that
            indicates whether an element is not an NA value.

        See Also
        --------
        %(klass)s.notnull : Alias of notna.
        %(klass)s.isna : Boolean inverse of notna.
        %(klass)s.dropna : Omit axes labels with missing values.
        notna : Top-level notna.

        Examples
        --------
        Show which entries in a DataFrame are not NA.

        >>> df = pd.DataFrame({'age': [5, 6, np.NaN],
        ...                    'born': [pd.NaT, pd.Timestamp('1939-05-27'),
        ...                             pd.Timestamp('1940-04-25')],
        ...                    'name': ['Alfred', 'Batman', ''],
        ...                    'toy': [None, 'Batmobile', 'Joker']})
        >>> df
           age       born    name        toy
        0  5.0        NaT  Alfred       None
        1  6.0 1939-05-27  Batman  Batmobile
        2  NaN 1940-04-25              Joker

        >>> df.notna()
             age   born  name    toy
        0   True  False  True  False
        1   True   True  True   True
        2  False   True  True   True

        Show which entries in a Series are not NA.

        >>> ser = pd.Series([5, 6, np.NaN])
        >>> ser
        0    5.0
        1    6.0
        2    NaN
        dtype: float64

        >>> ser.notna()
        0     True
        1     True
        2    False
        dtype: bool
        """

    @Appender(_shared_docs["notna"] % _shared_doc_kwargs)
    def notna(self: FrameOrSeries) -> FrameOrSeries:
        return notna(self).__finalize__(self)

    @Appender(_shared_docs["notna"] % _shared_doc_kwargs)
    def notnull(self: FrameOrSeries) -> FrameOrSeries:
        return notna(self).__finalize__(self)

    def _clip_with_scalar(self, lower, upper, inplace: bool_t = False):
        if (lower is not None and np.any(isna(lower))) or (
            upper is not None and np.any(isna(upper))
        ):
            raise ValueError("Cannot use an NA value as a clip threshold")

        result = self
        mask = isna(self.values)

        with np.errstate(all="ignore"):
            if upper is not None:
                subset = self.to_numpy() <= upper
                result = result.where(subset, upper, axis=None, inplace=False)
            if lower is not None:
                subset = self.to_numpy() >= lower
                result = result.where(subset, lower, axis=None, inplace=False)

        if np.any(mask):
            result[mask] = np.nan

        if inplace:
            self._update_inplace(result)
        else:
            return result

    def _clip_with_one_bound(self, threshold, method, axis, inplace):

        if axis is not None:
            axis = self._get_axis_number(axis)

        # method is self.le for upper bound and self.ge for lower bound
        if is_scalar(threshold) and is_number(threshold):
            if method.__name__ == "le":
                return self._clip_with_scalar(None, threshold, inplace=inplace)
            return self._clip_with_scalar(threshold, None, inplace=inplace)

        subset = method(threshold, axis=axis) | isna(self)

        # GH #15390
        # In order for where method to work, the threshold must
        # be transformed to NDFrame from other array like structure.
        if (not isinstance(threshold, ABCSeries)) and is_list_like(threshold):
            if isinstance(self, ABCSeries):
                threshold = self._constructor(threshold, index=self.index)
            else:
                threshold = _align_method_FRAME(self, threshold, axis, flex=None)[1]
        return self.where(subset, threshold, axis=axis, inplace=inplace)

    def clip(
        self: FrameOrSeries,
        lower=None,
        upper=None,
        axis=None,
        inplace: bool_t = False,
        *args,
        **kwargs,
    ) -> FrameOrSeries:
        """
        Trim values at input threshold(s).

        Assigns values outside boundary to boundary values. Thresholds
        can be singular values or array like, and in the latter case
        the clipping is performed element-wise in the specified axis.

        Parameters
        ----------
        lower : float or array_like, default None
            Minimum threshold value. All values below this
            threshold will be set to it.
        upper : float or array_like, default None
            Maximum threshold value. All values above this
            threshold will be set to it.
        axis : int or str axis name, optional
            Align object with lower and upper along the given axis.
        inplace : bool, default False
            Whether to perform the operation in place on the data.

            .. versionadded:: 0.21.0
        *args, **kwargs
            Additional keywords have no effect but might be accepted
            for compatibility with numpy.

        Returns
        -------
        Series or DataFrame
            Same type as calling object with the values outside the
            clip boundaries replaced.

        Examples
        --------
        >>> data = {'col_0': [9, -3, 0, -1, 5], 'col_1': [-2, -7, 6, 8, -5]}
        >>> df = pd.DataFrame(data)
        >>> df
           col_0  col_1
        0      9     -2
        1     -3     -7
        2      0      6
        3     -1      8
        4      5     -5

        Clips per column using lower and upper thresholds:

        >>> df.clip(-4, 6)
           col_0  col_1
        0      6     -2
        1     -3     -4
        2      0      6
        3     -1      6
        4      5     -4

        Clips using specific lower and upper thresholds per column element:

        >>> t = pd.Series([2, -4, -1, 6, 3])
        >>> t
        0    2
        1   -4
        2   -1
        3    6
        4    3
        dtype: int64

        >>> df.clip(t, t + 4, axis=0)
           col_0  col_1
        0      6      2
        1     -3     -4
        2      0      3
        3      6      8
        4      5      3
        """
        inplace = validate_bool_kwarg(inplace, "inplace")

        axis = nv.validate_clip_with_axis(axis, args, kwargs)
        if axis is not None:
            axis = self._get_axis_number(axis)

        # GH 17276
        # numpy doesn't like NaN as a clip value
        # so ignore
        # GH 19992
        # numpy doesn't drop a list-like bound containing NaN
        if not is_list_like(lower) and np.any(isna(lower)):
            lower = None
        if not is_list_like(upper) and np.any(isna(upper)):
            upper = None

        # GH 2747 (arguments were reversed)
        if lower is not None and upper is not None:
            if is_scalar(lower) and is_scalar(upper):
                lower, upper = min(lower, upper), max(lower, upper)

        # fast-path for scalars
        if (lower is None or (is_scalar(lower) and is_number(lower))) and (
            upper is None or (is_scalar(upper) and is_number(upper))
        ):
            return self._clip_with_scalar(lower, upper, inplace=inplace)

        result = self
        if lower is not None:
            result = result._clip_with_one_bound(
                lower, method=self.ge, axis=axis, inplace=inplace
            )
        if upper is not None:
            if inplace:
                result = self
            result = result._clip_with_one_bound(
                upper, method=self.le, axis=axis, inplace=inplace
            )

        return result

    _shared_docs[
        "groupby"
    ] = """
        Group %(klass)s using a mapper or by a Series of columns.

        A groupby operation involves some combination of splitting the
        object, applying a function, and combining the results. This can be
        used to group large amounts of data and compute operations on these
        groups.

        Parameters
        ----------
        by : mapping, function, label, or list of labels
            Used to determine the groups for the groupby.
            If ``by`` is a function, it's called on each value of the object's
            index. If a dict or Series is passed, the Series or dict VALUES
            will be used to determine the groups (the Series' values are first
            aligned; see ``.align()`` method). If an ndarray is passed, the
            values are used as-is determine the groups. A label or list of
            labels may be passed to group by the columns in ``self``. Notice
            that a tuple is interpreted as a (single) key.
        axis : {0 or 'index', 1 or 'columns'}, default 0
            Split along rows (0) or columns (1).
        level : int, level name, or sequence of such, default None
            If the axis is a MultiIndex (hierarchical), group by a particular
            level or levels.
        as_index : bool, default True
            For aggregated output, return object with group labels as the
            index. Only relevant for DataFrame input. as_index=False is
            effectively "SQL-style" grouped output.
        sort : bool, default True
            Sort group keys. Get better performance by turning this off.
            Note this does not influence the order of observations within each
            group. Groupby preserves the order of rows within each group.
        group_keys : bool, default True
            When calling apply, add group keys to index to identify pieces.
        squeeze : bool, default False
            Reduce the dimensionality of the return type if possible,
            otherwise return a consistent type.
        observed : bool, default False
            This only applies if any of the groupers are Categoricals.
            If True: only show observed values for categorical groupers.
            If False: show all values for categorical groupers.

            .. versionadded:: 0.23.0

        Returns
        -------
        %(klass)sGroupBy
            Returns a groupby object that contains information about the groups.

        See Also
        --------
        resample : Convenience method for frequency conversion and resampling
            of time series.

        Notes
        -----
        See the `user guide
        <https://pandas.pydata.org/pandas-docs/stable/groupby.html>`_ for more.
        """

    def asfreq(
        self: FrameOrSeries,
        freq,
        method=None,
        how: Optional[str] = None,
        normalize: bool_t = False,
        fill_value=None,
    ) -> FrameOrSeries:
        """
        Convert TimeSeries to specified frequency.

        Optionally provide filling method to pad/backfill missing values.

        Returns the original data conformed to a new index with the specified
        frequency. ``resample`` is more appropriate if an operation, such as
        summarization, is necessary to represent the data at the new frequency.

        Parameters
        ----------
        freq : DateOffset or str
        method : {'backfill'/'bfill', 'pad'/'ffill'}, default None
            Method to use for filling holes in reindexed Series (note this
            does not fill NaNs that already were present):

            * 'pad' / 'ffill': propagate last valid observation forward to next
              valid
            * 'backfill' / 'bfill': use NEXT valid observation to fill.
        how : {'start', 'end'}, default end
            For PeriodIndex only (see PeriodIndex.asfreq).
        normalize : bool, default False
            Whether to reset output index to midnight.
        fill_value : scalar, optional
            Value to use for missing values, applied during upsampling (note
            this does not fill NaNs that already were present).

        Returns
        -------
        converted : same type as caller

        See Also
        --------
        reindex

        Notes
        -----
        To learn more about the frequency strings, please see `this link
        <https://pandas.pydata.org/pandas-docs/stable/user_guide/timeseries.html#offset-aliases>`__.

        Examples
        --------
        Start by creating a series with 4 one minute timestamps.

        >>> index = pd.date_range('1/1/2000', periods=4, freq='T')
        >>> series = pd.Series([0.0, None, 2.0, 3.0], index=index)
        >>> df = pd.DataFrame({'s':series})
        >>> df
                               s
        2000-01-01 00:00:00    0.0
        2000-01-01 00:01:00    NaN
        2000-01-01 00:02:00    2.0
        2000-01-01 00:03:00    3.0

        Upsample the series into 30 second bins.

        >>> df.asfreq(freq='30S')
                               s
        2000-01-01 00:00:00    0.0
        2000-01-01 00:00:30    NaN
        2000-01-01 00:01:00    NaN
        2000-01-01 00:01:30    NaN
        2000-01-01 00:02:00    2.0
        2000-01-01 00:02:30    NaN
        2000-01-01 00:03:00    3.0

        Upsample again, providing a ``fill value``.

        >>> df.asfreq(freq='30S', fill_value=9.0)
                               s
        2000-01-01 00:00:00    0.0
        2000-01-01 00:00:30    9.0
        2000-01-01 00:01:00    NaN
        2000-01-01 00:01:30    9.0
        2000-01-01 00:02:00    2.0
        2000-01-01 00:02:30    9.0
        2000-01-01 00:03:00    3.0

        Upsample again, providing a ``method``.

        >>> df.asfreq(freq='30S', method='bfill')
                               s
        2000-01-01 00:00:00    0.0
        2000-01-01 00:00:30    NaN
        2000-01-01 00:01:00    NaN
        2000-01-01 00:01:30    2.0
        2000-01-01 00:02:00    2.0
        2000-01-01 00:02:30    3.0
        2000-01-01 00:03:00    3.0
        """
        from pandas.core.resample import asfreq

        return asfreq(
            self,
            freq,
            method=method,
            how=how,
            normalize=normalize,
            fill_value=fill_value,
        )

    def at_time(
        self: FrameOrSeries, time, asof: bool_t = False, axis=None
    ) -> FrameOrSeries:
        """
        Select values at particular time of day (e.g., 9:30AM).

        Parameters
        ----------
        time : datetime.time or str
        axis : {0 or 'index', 1 or 'columns'}, default 0

            .. versionadded:: 0.24.0

        Returns
        -------
        Series or DataFrame

        Raises
        ------
        TypeError
            If the index is not  a :class:`DatetimeIndex`

        See Also
        --------
        between_time : Select values between particular times of the day.
        first : Select initial periods of time series based on a date offset.
        last : Select final periods of time series based on a date offset.
        DatetimeIndex.indexer_at_time : Get just the index locations for
            values at particular time of the day.

        Examples
        --------
        >>> i = pd.date_range('2018-04-09', periods=4, freq='12H')
        >>> ts = pd.DataFrame({'A': [1, 2, 3, 4]}, index=i)
        >>> ts
                             A
        2018-04-09 00:00:00  1
        2018-04-09 12:00:00  2
        2018-04-10 00:00:00  3
        2018-04-10 12:00:00  4

        >>> ts.at_time('12:00')
                             A
        2018-04-09 12:00:00  2
        2018-04-10 12:00:00  4
        """
        if axis is None:
            axis = self._stat_axis_number
        axis = self._get_axis_number(axis)

        index = self._get_axis(axis)
        try:
            indexer = index.indexer_at_time(time, asof=asof)
        except AttributeError as err:
            raise TypeError("Index must be DatetimeIndex") from err

        return self._take_with_is_copy(indexer, axis=axis)

    def between_time(
        self: FrameOrSeries,
        start_time,
        end_time,
        include_start: bool_t = True,
        include_end: bool_t = True,
        axis=None,
    ) -> FrameOrSeries:
        """
        Select values between particular times of the day (e.g., 9:00-9:30 AM).

        By setting ``start_time`` to be later than ``end_time``,
        you can get the times that are *not* between the two times.

        Parameters
        ----------
        start_time : datetime.time or str
            Initial time as a time filter limit.
        end_time : datetime.time or str
            End time as a time filter limit.
        include_start : bool, default True
            Whether the start time needs to be included in the result.
        include_end : bool, default True
            Whether the end time needs to be included in the result.
        axis : {0 or 'index', 1 or 'columns'}, default 0
            Determine range time on index or columns value.

            .. versionadded:: 0.24.0

        Returns
        -------
        Series or DataFrame
            Data from the original object filtered to the specified dates range.

        Raises
        ------
        TypeError
            If the index is not  a :class:`DatetimeIndex`

        See Also
        --------
        at_time : Select values at a particular time of the day.
        first : Select initial periods of time series based on a date offset.
        last : Select final periods of time series based on a date offset.
        DatetimeIndex.indexer_between_time : Get just the index locations for
            values between particular times of the day.

        Examples
        --------
        >>> i = pd.date_range('2018-04-09', periods=4, freq='1D20min')
        >>> ts = pd.DataFrame({'A': [1, 2, 3, 4]}, index=i)
        >>> ts
                             A
        2018-04-09 00:00:00  1
        2018-04-10 00:20:00  2
        2018-04-11 00:40:00  3
        2018-04-12 01:00:00  4

        >>> ts.between_time('0:15', '0:45')
                             A
        2018-04-10 00:20:00  2
        2018-04-11 00:40:00  3

        You get the times that are *not* between two times by setting
        ``start_time`` later than ``end_time``:

        >>> ts.between_time('0:45', '0:15')
                             A
        2018-04-09 00:00:00  1
        2018-04-12 01:00:00  4
        """
        if axis is None:
            axis = self._stat_axis_number
        axis = self._get_axis_number(axis)

        index = self._get_axis(axis)
        try:
            indexer = index.indexer_between_time(
                start_time,
                end_time,
                include_start=include_start,
                include_end=include_end,
            )
        except AttributeError as err:
            raise TypeError("Index must be DatetimeIndex") from err

        return self._take_with_is_copy(indexer, axis=axis)

    def resample(
        self,
        rule,
        axis=0,
        closed: Optional[str] = None,
        label: Optional[str] = None,
        convention: str = "start",
        kind: Optional[str] = None,
        loffset=None,
        base: int = 0,
        on=None,
        level=None,
    ) -> "Resampler":
        """
        Resample time-series data.

        Convenience method for frequency conversion and resampling of time
        series. Object must have a datetime-like index (`DatetimeIndex`,
        `PeriodIndex`, or `TimedeltaIndex`), or pass datetime-like values
        to the `on` or `level` keyword.

        Parameters
        ----------
        rule : DateOffset, Timedelta or str
            The offset string or object representing target conversion.
        axis : {0 or 'index', 1 or 'columns'}, default 0
            Which axis to use for up- or down-sampling. For `Series` this
            will default to 0, i.e. along the rows. Must be
            `DatetimeIndex`, `TimedeltaIndex` or `PeriodIndex`.
        closed : {'right', 'left'}, default None
            Which side of bin interval is closed. The default is 'left'
            for all frequency offsets except for 'M', 'A', 'Q', 'BM',
            'BA', 'BQ', and 'W' which all have a default of 'right'.
        label : {'right', 'left'}, default None
            Which bin edge label to label bucket with. The default is 'left'
            for all frequency offsets except for 'M', 'A', 'Q', 'BM',
            'BA', 'BQ', and 'W' which all have a default of 'right'.
        convention : {'start', 'end', 's', 'e'}, default 'start'
            For `PeriodIndex` only, controls whether to use the start or
            end of `rule`.
        kind : {'timestamp', 'period'}, optional, default None
            Pass 'timestamp' to convert the resulting index to a
            `DateTimeIndex` or 'period' to convert it to a `PeriodIndex`.
            By default the input representation is retained.
        loffset : timedelta, default None
            Adjust the resampled time labels.
        base : int, default 0
            For frequencies that evenly subdivide 1 day, the "origin" of the
            aggregated intervals. For example, for '5min' frequency, base could
            range from 0 through 4. Defaults to 0.
        on : str, optional
            For a DataFrame, column to use instead of index for resampling.
            Column must be datetime-like.

        level : str or int, optional
            For a MultiIndex, level (name or number) to use for
            resampling. `level` must be datetime-like.

        Returns
        -------
        Resampler object

        See Also
        --------
        groupby : Group by mapping, function, label, or list of labels.
        Series.resample : Resample a Series.
        DataFrame.resample: Resample a DataFrame.

        Notes
        -----
        See the `user guide
        <https://pandas.pydata.org/pandas-docs/stable/user_guide/timeseries.html#resampling>`_
        for more.

        To learn more about the offset strings, please see `this link
        <https://pandas.pydata.org/pandas-docs/stable/user_guide/timeseries.html#dateoffset-objects>`__.

        Examples
        --------
        Start by creating a series with 9 one minute timestamps.

        >>> index = pd.date_range('1/1/2000', periods=9, freq='T')
        >>> series = pd.Series(range(9), index=index)
        >>> series
        2000-01-01 00:00:00    0
        2000-01-01 00:01:00    1
        2000-01-01 00:02:00    2
        2000-01-01 00:03:00    3
        2000-01-01 00:04:00    4
        2000-01-01 00:05:00    5
        2000-01-01 00:06:00    6
        2000-01-01 00:07:00    7
        2000-01-01 00:08:00    8
        Freq: T, dtype: int64

        Downsample the series into 3 minute bins and sum the values
        of the timestamps falling into a bin.

        >>> series.resample('3T').sum()
        2000-01-01 00:00:00     3
        2000-01-01 00:03:00    12
        2000-01-01 00:06:00    21
        Freq: 3T, dtype: int64

        Downsample the series into 3 minute bins as above, but label each
        bin using the right edge instead of the left. Please note that the
        value in the bucket used as the label is not included in the bucket,
        which it labels. For example, in the original series the
        bucket ``2000-01-01 00:03:00`` contains the value 3, but the summed
        value in the resampled bucket with the label ``2000-01-01 00:03:00``
        does not include 3 (if it did, the summed value would be 6, not 3).
        To include this value close the right side of the bin interval as
        illustrated in the example below this one.

        >>> series.resample('3T', label='right').sum()
        2000-01-01 00:03:00     3
        2000-01-01 00:06:00    12
        2000-01-01 00:09:00    21
        Freq: 3T, dtype: int64

        Downsample the series into 3 minute bins as above, but close the right
        side of the bin interval.

        >>> series.resample('3T', label='right', closed='right').sum()
        2000-01-01 00:00:00     0
        2000-01-01 00:03:00     6
        2000-01-01 00:06:00    15
        2000-01-01 00:09:00    15
        Freq: 3T, dtype: int64

        Upsample the series into 30 second bins.

        >>> series.resample('30S').asfreq()[0:5]   # Select first 5 rows
        2000-01-01 00:00:00   0.0
        2000-01-01 00:00:30   NaN
        2000-01-01 00:01:00   1.0
        2000-01-01 00:01:30   NaN
        2000-01-01 00:02:00   2.0
        Freq: 30S, dtype: float64

        Upsample the series into 30 second bins and fill the ``NaN``
        values using the ``pad`` method.

        >>> series.resample('30S').pad()[0:5]
        2000-01-01 00:00:00    0
        2000-01-01 00:00:30    0
        2000-01-01 00:01:00    1
        2000-01-01 00:01:30    1
        2000-01-01 00:02:00    2
        Freq: 30S, dtype: int64

        Upsample the series into 30 second bins and fill the
        ``NaN`` values using the ``bfill`` method.

        >>> series.resample('30S').bfill()[0:5]
        2000-01-01 00:00:00    0
        2000-01-01 00:00:30    1
        2000-01-01 00:01:00    1
        2000-01-01 00:01:30    2
        2000-01-01 00:02:00    2
        Freq: 30S, dtype: int64

        Pass a custom function via ``apply``

        >>> def custom_resampler(array_like):
        ...     return np.sum(array_like) + 5
        ...
        >>> series.resample('3T').apply(custom_resampler)
        2000-01-01 00:00:00     8
        2000-01-01 00:03:00    17
        2000-01-01 00:06:00    26
        Freq: 3T, dtype: int64

        For a Series with a PeriodIndex, the keyword `convention` can be
        used to control whether to use the start or end of `rule`.

        Resample a year by quarter using 'start' `convention`. Values are
        assigned to the first quarter of the period.

        >>> s = pd.Series([1, 2], index=pd.period_range('2012-01-01',
        ...                                             freq='A',
        ...                                             periods=2))
        >>> s
        2012    1
        2013    2
        Freq: A-DEC, dtype: int64
        >>> s.resample('Q', convention='start').asfreq()
        2012Q1    1.0
        2012Q2    NaN
        2012Q3    NaN
        2012Q4    NaN
        2013Q1    2.0
        2013Q2    NaN
        2013Q3    NaN
        2013Q4    NaN
        Freq: Q-DEC, dtype: float64

        Resample quarters by month using 'end' `convention`. Values are
        assigned to the last month of the period.

        >>> q = pd.Series([1, 2, 3, 4], index=pd.period_range('2018-01-01',
        ...                                                   freq='Q',
        ...                                                   periods=4))
        >>> q
        2018Q1    1
        2018Q2    2
        2018Q3    3
        2018Q4    4
        Freq: Q-DEC, dtype: int64
        >>> q.resample('M', convention='end').asfreq()
        2018-03    1.0
        2018-04    NaN
        2018-05    NaN
        2018-06    2.0
        2018-07    NaN
        2018-08    NaN
        2018-09    3.0
        2018-10    NaN
        2018-11    NaN
        2018-12    4.0
        Freq: M, dtype: float64

        For DataFrame objects, the keyword `on` can be used to specify the
        column instead of the index for resampling.

        >>> d = dict({'price': [10, 11, 9, 13, 14, 18, 17, 19],
        ...           'volume': [50, 60, 40, 100, 50, 100, 40, 50]})
        >>> df = pd.DataFrame(d)
        >>> df['week_starting'] = pd.date_range('01/01/2018',
        ...                                     periods=8,
        ...                                     freq='W')
        >>> df
           price  volume week_starting
        0     10      50    2018-01-07
        1     11      60    2018-01-14
        2      9      40    2018-01-21
        3     13     100    2018-01-28
        4     14      50    2018-02-04
        5     18     100    2018-02-11
        6     17      40    2018-02-18
        7     19      50    2018-02-25
        >>> df.resample('M', on='week_starting').mean()
                       price  volume
        week_starting
        2018-01-31     10.75    62.5
        2018-02-28     17.00    60.0

        For a DataFrame with MultiIndex, the keyword `level` can be used to
        specify on which level the resampling needs to take place.

        >>> days = pd.date_range('1/1/2000', periods=4, freq='D')
        >>> d2 = dict({'price': [10, 11, 9, 13, 14, 18, 17, 19],
        ...            'volume': [50, 60, 40, 100, 50, 100, 40, 50]})
        >>> df2 = pd.DataFrame(d2,
        ...                    index=pd.MultiIndex.from_product([days,
        ...                                                     ['morning',
        ...                                                      'afternoon']]
        ...                                                     ))
        >>> df2
                              price  volume
        2000-01-01 morning       10      50
                   afternoon     11      60
        2000-01-02 morning        9      40
                   afternoon     13     100
        2000-01-03 morning       14      50
                   afternoon     18     100
        2000-01-04 morning       17      40
                   afternoon     19      50
        >>> df2.resample('D', level=0).sum()
                    price  volume
        2000-01-01     21     110
        2000-01-02     22     140
        2000-01-03     32     150
        2000-01-04     36      90
        """
        from pandas.core.resample import get_resampler

        axis = self._get_axis_number(axis)
        return get_resampler(
            self,
            freq=rule,
            label=label,
            closed=closed,
            axis=axis,
            kind=kind,
            loffset=loffset,
            convention=convention,
            base=base,
            key=on,
            level=level,
        )

    def first(self: FrameOrSeries, offset) -> FrameOrSeries:
        """
        Method to subset initial periods of time series data based on a date offset.

        Parameters
        ----------
        offset : str, DateOffset, dateutil.relativedelta

        Returns
        -------
        subset : same type as caller

        Raises
        ------
        TypeError
            If the index is not  a :class:`DatetimeIndex`

        See Also
        --------
        last : Select final periods of time series based on a date offset.
        at_time : Select values at a particular time of the day.
        between_time : Select values between particular times of the day.

        Examples
        --------
        >>> i = pd.date_range('2018-04-09', periods=4, freq='2D')
        >>> ts = pd.DataFrame({'A': [1,2,3,4]}, index=i)
        >>> ts
                    A
        2018-04-09  1
        2018-04-11  2
        2018-04-13  3
        2018-04-15  4

        Get the rows for the first 3 days:

        >>> ts.first('3D')
                    A
        2018-04-09  1
        2018-04-11  2

        Notice the data for 3 first calender days were returned, not the first
        3 days observed in the dataset, and therefore data for 2018-04-13 was
        not returned.
        """
        if not isinstance(self.index, DatetimeIndex):
            raise TypeError("'first' only supports a DatetimeIndex index")

        if len(self.index) == 0:
            return self

        offset = to_offset(offset)
        end_date = end = self.index[0] + offset

        # Tick-like, e.g. 3 weeks
        if not offset.is_anchored() and hasattr(offset, "_inc"):
            if end_date in self.index:
                end = self.index.searchsorted(end_date, side="left")
                return self.iloc[:end]

        return self.loc[:end]

    def last(self: FrameOrSeries, offset) -> FrameOrSeries:
        """
        Method to subset final periods of time series data based on a date offset.

        Parameters
        ----------
        offset : str, DateOffset, dateutil.relativedelta

        Returns
        -------
        subset : same type as caller

        Raises
        ------
        TypeError
            If the index is not  a :class:`DatetimeIndex`

        See Also
        --------
        first : Select initial periods of time series based on a date offset.
        at_time : Select values at a particular time of the day.
        between_time : Select values between particular times of the day.

        Examples
        --------
        >>> i = pd.date_range('2018-04-09', periods=4, freq='2D')
        >>> ts = pd.DataFrame({'A': [1, 2, 3, 4]}, index=i)
        >>> ts
                    A
        2018-04-09  1
        2018-04-11  2
        2018-04-13  3
        2018-04-15  4

        Get the rows for the last 3 days:

        >>> ts.last('3D')
                    A
        2018-04-13  3
        2018-04-15  4

        Notice the data for 3 last calender days were returned, not the last
        3 observed days in the dataset, and therefore data for 2018-04-11 was
        not returned.
        """
        if not isinstance(self.index, DatetimeIndex):
            raise TypeError("'last' only supports a DatetimeIndex index")

        if len(self.index) == 0:
            return self

        offset = to_offset(offset)

        start_date = self.index[-1] - offset
        start = self.index.searchsorted(start_date, side="right")
        return self.iloc[start:]

    def rank(
        self: FrameOrSeries,
        axis=0,
        method: str = "average",
        numeric_only: Optional[bool_t] = None,
        na_option: str = "keep",
        ascending: bool_t = True,
        pct: bool_t = False,
    ) -> FrameOrSeries:
        """
        Compute numerical data ranks (1 through n) along axis.

        By default, equal values are assigned a rank that is the average of the
        ranks of those values.

        Parameters
        ----------
        axis : {0 or 'index', 1 or 'columns'}, default 0
            Index to direct ranking.
        method : {'average', 'min', 'max', 'first', 'dense'}, default 'average'
            How to rank the group of records that have the same value (i.e. ties):

            * average: average rank of the group
            * min: lowest rank in the group
            * max: highest rank in the group
            * first: ranks assigned in order they appear in the array
            * dense: like 'min', but rank always increases by 1 between groups.

        numeric_only : bool, optional
            For DataFrame objects, rank only numeric columns if set to True.
        na_option : {'keep', 'top', 'bottom'}, default 'keep'
            How to rank NaN values:

            * keep: assign NaN rank to NaN values
            * top: assign smallest rank to NaN values if ascending
            * bottom: assign highest rank to NaN values if ascending.

        ascending : bool, default True
            Whether or not the elements should be ranked in ascending order.
        pct : bool, default False
            Whether or not to display the returned rankings in percentile
            form.

        Returns
        -------
        same type as caller
            Return a Series or DataFrame with data ranks as values.

        See Also
        --------
        core.groupby.GroupBy.rank : Rank of values within each group.

        Examples
        --------
        >>> df = pd.DataFrame(data={'Animal': ['cat', 'penguin', 'dog',
        ...                                    'spider', 'snake'],
        ...                         'Number_legs': [4, 2, 4, 8, np.nan]})
        >>> df
            Animal  Number_legs
        0      cat          4.0
        1  penguin          2.0
        2      dog          4.0
        3   spider          8.0
        4    snake          NaN

        The following example shows how the method behaves with the above
        parameters:

        * default_rank: this is the default behaviour obtained without using
          any parameter.
        * max_rank: setting ``method = 'max'`` the records that have the
          same values are ranked using the highest rank (e.g.: since 'cat'
          and 'dog' are both in the 2nd and 3rd position, rank 3 is assigned.)
        * NA_bottom: choosing ``na_option = 'bottom'``, if there are records
          with NaN values they are placed at the bottom of the ranking.
        * pct_rank: when setting ``pct = True``, the ranking is expressed as
          percentile rank.

        >>> df['default_rank'] = df['Number_legs'].rank()
        >>> df['max_rank'] = df['Number_legs'].rank(method='max')
        >>> df['NA_bottom'] = df['Number_legs'].rank(na_option='bottom')
        >>> df['pct_rank'] = df['Number_legs'].rank(pct=True)
        >>> df
            Animal  Number_legs  default_rank  max_rank  NA_bottom  pct_rank
        0      cat          4.0           2.5       3.0        2.5     0.625
        1  penguin          2.0           1.0       1.0        1.0     0.250
        2      dog          4.0           2.5       3.0        2.5     0.625
        3   spider          8.0           4.0       4.0        4.0     1.000
        4    snake          NaN           NaN       NaN        5.0       NaN
        """
        axis = self._get_axis_number(axis)

        if na_option not in {"keep", "top", "bottom"}:
            msg = "na_option must be one of 'keep', 'top', or 'bottom'"
            raise ValueError(msg)

        def ranker(data):
            ranks = algos.rank(
                data.values,
                axis=axis,
                method=method,
                ascending=ascending,
                na_option=na_option,
                pct=pct,
            )
            ranks = self._constructor(ranks, **data._construct_axes_dict())
            return ranks.__finalize__(self)

        # if numeric_only is None, and we can't get anything, we try with
        # numeric_only=True
        if numeric_only is None:
            try:
                return ranker(self)
            except TypeError:
                numeric_only = True

        if numeric_only:
            data = self._get_numeric_data()
        else:
            data = self

        return ranker(data)

    _shared_docs[
        "align"
    ] = """
        Align two objects on their axes with the specified join method.

        Join method is specified for each axis Index.

        Parameters
        ----------
        other : DataFrame or Series
        join : {'outer', 'inner', 'left', 'right'}, default 'outer'
        axis : allowed axis of the other object, default None
            Align on index (0), columns (1), or both (None).
        level : int or level name, default None
            Broadcast across a level, matching Index values on the
            passed MultiIndex level.
        copy : bool, default True
            Always returns new objects. If copy=False and no reindexing is
            required then original objects are returned.
        fill_value : scalar, default np.NaN
            Value to use for missing values. Defaults to NaN, but can be any
            "compatible" value.
        method : {'backfill', 'bfill', 'pad', 'ffill', None}, default None
            Method to use for filling holes in reindexed Series:

            - pad / ffill: propagate last valid observation forward to next valid.
            - backfill / bfill: use NEXT valid observation to fill gap.

        limit : int, default None
            If method is specified, this is the maximum number of consecutive
            NaN values to forward/backward fill. In other words, if there is
            a gap with more than this number of consecutive NaNs, it will only
            be partially filled. If method is not specified, this is the
            maximum number of entries along the entire axis where NaNs will be
            filled. Must be greater than 0 if not None.
        fill_axis : %(axes_single_arg)s, default 0
            Filling axis, method and limit.
        broadcast_axis : %(axes_single_arg)s, default None
            Broadcast values along this axis, if aligning two objects of
            different dimensions.

        Returns
        -------
        (left, right) : (%(klass)s, type of other)
            Aligned objects.
        """

    @Appender(_shared_docs["align"] % _shared_doc_kwargs)
    def align(
        self,
        other,
        join="outer",
        axis=None,
        level=None,
        copy=True,
        fill_value=None,
        method=None,
        limit=None,
        fill_axis=0,
        broadcast_axis=None,
    ):
        method = missing.clean_fill_method(method)

        if broadcast_axis == 1 and self.ndim != other.ndim:
            if isinstance(self, ABCSeries):
                # this means other is a DataFrame, and we need to broadcast
                # self
                cons = self._constructor_expanddim
                df = cons(
                    {c: self for c in other.columns}, **other._construct_axes_dict()
                )
                return df._align_frame(
                    other,
                    join=join,
                    axis=axis,
                    level=level,
                    copy=copy,
                    fill_value=fill_value,
                    method=method,
                    limit=limit,
                    fill_axis=fill_axis,
                )
            elif isinstance(other, ABCSeries):
                # this means self is a DataFrame, and we need to broadcast
                # other
                cons = other._constructor_expanddim
                df = cons(
                    {c: other for c in self.columns}, **self._construct_axes_dict()
                )
                return self._align_frame(
                    df,
                    join=join,
                    axis=axis,
                    level=level,
                    copy=copy,
                    fill_value=fill_value,
                    method=method,
                    limit=limit,
                    fill_axis=fill_axis,
                )

        if axis is not None:
            axis = self._get_axis_number(axis)
        if isinstance(other, ABCDataFrame):
            return self._align_frame(
                other,
                join=join,
                axis=axis,
                level=level,
                copy=copy,
                fill_value=fill_value,
                method=method,
                limit=limit,
                fill_axis=fill_axis,
            )
        elif isinstance(other, ABCSeries):
            return self._align_series(
                other,
                join=join,
                axis=axis,
                level=level,
                copy=copy,
                fill_value=fill_value,
                method=method,
                limit=limit,
                fill_axis=fill_axis,
            )
        else:  # pragma: no cover
            raise TypeError(f"unsupported type: {type(other)}")

    def _align_frame(
        self,
        other,
        join="outer",
        axis=None,
        level=None,
        copy: bool_t = True,
        fill_value=None,
        method=None,
        limit=None,
        fill_axis=0,
    ):
        # defaults
        join_index, join_columns = None, None
        ilidx, iridx = None, None
        clidx, cridx = None, None

        is_series = isinstance(self, ABCSeries)

        if axis is None or axis == 0:
            if not self.index.equals(other.index):
                join_index, ilidx, iridx = self.index.join(
                    other.index, how=join, level=level, return_indexers=True
                )

        if axis is None or axis == 1:
            if not is_series and not self.columns.equals(other.columns):
                join_columns, clidx, cridx = self.columns.join(
                    other.columns, how=join, level=level, return_indexers=True
                )

        if is_series:
            reindexers = {0: [join_index, ilidx]}
        else:
            reindexers = {0: [join_index, ilidx], 1: [join_columns, clidx]}

        left = self._reindex_with_indexers(
            reindexers, copy=copy, fill_value=fill_value, allow_dups=True
        )
        # other must be always DataFrame
        right = other._reindex_with_indexers(
            {0: [join_index, iridx], 1: [join_columns, cridx]},
            copy=copy,
            fill_value=fill_value,
            allow_dups=True,
        )

        if method is not None:
            left = self._ensure_type(
                left.fillna(method=method, axis=fill_axis, limit=limit)
            )
            right = right.fillna(method=method, axis=fill_axis, limit=limit)

        # if DatetimeIndex have different tz, convert to UTC
        if is_datetime64tz_dtype(left.index):
            if left.index.tz != right.index.tz:
                if join_index is not None:
                    left.index = join_index
                    right.index = join_index

        return left.__finalize__(self), right.__finalize__(other)

    def _align_series(
        self,
        other,
        join="outer",
        axis=None,
        level=None,
        copy: bool_t = True,
        fill_value=None,
        method=None,
        limit=None,
        fill_axis=0,
    ):

        is_series = isinstance(self, ABCSeries)

        # series/series compat, other must always be a Series
        if is_series:
            if axis:
                raise ValueError("cannot align series to a series other than axis 0")

            # equal
            if self.index.equals(other.index):
                join_index, lidx, ridx = None, None, None
            else:
                join_index, lidx, ridx = self.index.join(
                    other.index, how=join, level=level, return_indexers=True
                )

            left = self._reindex_indexer(join_index, lidx, copy)
            right = other._reindex_indexer(join_index, ridx, copy)

        else:
            # one has > 1 ndim
            fdata = self._data
            if axis == 0:
                join_index = self.index
                lidx, ridx = None, None
                if not self.index.equals(other.index):
                    join_index, lidx, ridx = self.index.join(
                        other.index, how=join, level=level, return_indexers=True
                    )

                if lidx is not None:
                    fdata = fdata.reindex_indexer(join_index, lidx, axis=1)

            elif axis == 1:
                join_index = self.columns
                lidx, ridx = None, None
                if not self.columns.equals(other.index):
                    join_index, lidx, ridx = self.columns.join(
                        other.index, how=join, level=level, return_indexers=True
                    )

                if lidx is not None:
                    fdata = fdata.reindex_indexer(join_index, lidx, axis=0)
            else:
                raise ValueError("Must specify axis=0 or 1")

            if copy and fdata is self._data:
                fdata = fdata.copy()

            left = self._constructor(fdata)

            if ridx is None:
                right = other
            else:
                right = other.reindex(join_index, level=level)

        # fill
        fill_na = notna(fill_value) or (method is not None)
        if fill_na:
            left = left.fillna(fill_value, method=method, limit=limit, axis=fill_axis)
            right = right.fillna(fill_value, method=method, limit=limit)

        # if DatetimeIndex have different tz, convert to UTC
        if is_series or (not is_series and axis == 0):
            if is_datetime64tz_dtype(left.index):
                if left.index.tz != right.index.tz:
                    if join_index is not None:
                        left.index = join_index
                        right.index = join_index

        return left.__finalize__(self), right.__finalize__(other)

    def _where(
        self,
        cond,
        other=np.nan,
        inplace=False,
        axis=None,
        level=None,
        errors="raise",
        try_cast=False,
    ):
        """
        Equivalent to public method `where`, except that `other` is not
        applied as a function even if callable. Used in __setitem__.
        """
        inplace = validate_bool_kwarg(inplace, "inplace")

        # align the cond to same shape as myself
        cond = com.apply_if_callable(cond, self)
        if isinstance(cond, NDFrame):
            cond, _ = cond.align(self, join="right", broadcast_axis=1)
        else:
            if not hasattr(cond, "shape"):
                cond = np.asanyarray(cond)
            if cond.shape != self.shape:
                raise ValueError("Array conditional must be same shape as self")
            cond = self._constructor(cond, **self._construct_axes_dict())

        # make sure we are boolean
        fill_value = bool(inplace)
        cond = cond.fillna(fill_value)

        msg = "Boolean array expected for the condition, not {dtype}"

        if not isinstance(cond, ABCDataFrame):
            # This is a single-dimensional object.
            if not is_bool_dtype(cond):
                raise ValueError(msg.format(dtype=cond.dtype))
        elif not cond.empty:
            for dt in cond.dtypes:
                if not is_bool_dtype(dt):
                    raise ValueError(msg.format(dtype=dt))

        cond = -cond if inplace else cond

        # try to align with other
        try_quick = True
        if hasattr(other, "align"):

            # align with me
            if other.ndim <= self.ndim:

                _, other = self.align(
                    other, join="left", axis=axis, level=level, fill_value=np.nan
                )

                # if we are NOT aligned, raise as we cannot where index
                if axis is None and not all(
                    other._get_axis(i).equals(ax) for i, ax in enumerate(self.axes)
                ):
                    raise InvalidIndexError

            # slice me out of the other
            else:
                raise NotImplementedError(
                    "cannot align with a higher dimensional NDFrame"
                )

        if isinstance(other, np.ndarray):

            if other.shape != self.shape:

                if self.ndim == 1:

                    icond = cond.values

                    # GH 2745 / GH 4192
                    # treat like a scalar
                    if len(other) == 1:
                        other = np.array(other[0])

                    # GH 3235
                    # match True cond to other
                    elif len(cond[icond]) == len(other):

                        # try to not change dtype at first (if try_quick)
                        if try_quick:
                            new_other = com.values_from_object(self)
                            new_other = new_other.copy()
                            new_other[icond] = other
                            other = new_other

                    else:
                        raise ValueError(
                            "Length of replacements must equal series length"
                        )

                else:
                    raise ValueError(
                        "other must be the same shape as self when an ndarray"
                    )

            # we are the same shape, so create an actual object for alignment
            else:
                other = self._constructor(other, **self._construct_axes_dict())

        if axis is None:
            axis = 0

        if self.ndim == getattr(other, "ndim", 0):
            align = True
        else:
            align = self._get_axis_number(axis) == 1

        block_axis = self._get_block_manager_axis(axis)

        if inplace:
            # we may have different type blocks come out of putmask, so
            # reconstruct the block manager

            self._check_inplace_setting(other)
            new_data = self._data.putmask(
                mask=cond,
                new=other,
                align=align,
                inplace=True,
                axis=block_axis,
                transpose=self._AXIS_REVERSED,
            )
            self._update_inplace(new_data)

        else:
            new_data = self._data.where(
                other=other,
                cond=cond,
                align=align,
                errors=errors,
                try_cast=try_cast,
                axis=block_axis,
            )

            return self._constructor(new_data).__finalize__(self)

    _shared_docs[
        "where"
    ] = """
        Replace values where the condition is %(cond_rev)s.

        Parameters
        ----------
        cond : bool %(klass)s, array-like, or callable
            Where `cond` is %(cond)s, keep the original value. Where
            %(cond_rev)s, replace with corresponding value from `other`.
            If `cond` is callable, it is computed on the %(klass)s and
            should return boolean %(klass)s or array. The callable must
            not change input %(klass)s (though pandas doesn't check it).
        other : scalar, %(klass)s, or callable
            Entries where `cond` is %(cond_rev)s are replaced with
            corresponding value from `other`.
            If other is callable, it is computed on the %(klass)s and
            should return scalar or %(klass)s. The callable must not
            change input %(klass)s (though pandas doesn't check it).
        inplace : bool, default False
            Whether to perform the operation in place on the data.
        axis : int, default None
            Alignment axis if needed.
        level : int, default None
            Alignment level if needed.
        errors : str, {'raise', 'ignore'}, default 'raise'
            Note that currently this parameter won't affect
            the results and will always coerce to a suitable dtype.

            - 'raise' : allow exceptions to be raised.
            - 'ignore' : suppress exceptions. On error return original object.

        try_cast : bool, default False
            Try to cast the result back to the input type (if possible).

        Returns
        -------
        Same type as caller

        See Also
        --------
        :func:`DataFrame.%(name_other)s` : Return an object of same shape as
            self.

        Notes
        -----
        The %(name)s method is an application of the if-then idiom. For each
        element in the calling DataFrame, if ``cond`` is ``%(cond)s`` the
        element is used; otherwise the corresponding element from the DataFrame
        ``other`` is used.

        The signature for :func:`DataFrame.where` differs from
        :func:`numpy.where`. Roughly ``df1.where(m, df2)`` is equivalent to
        ``np.where(m, df1, df2)``.

        For further details and examples see the ``%(name)s`` documentation in
        :ref:`indexing <indexing.where_mask>`.

        Examples
        --------
        >>> s = pd.Series(range(5))
        >>> s.where(s > 0)
        0    NaN
        1    1.0
        2    2.0
        3    3.0
        4    4.0
        dtype: float64

        >>> s.mask(s > 0)
        0    0.0
        1    NaN
        2    NaN
        3    NaN
        4    NaN
        dtype: float64

        >>> s.where(s > 1, 10)
        0    10
        1    10
        2    2
        3    3
        4    4
        dtype: int64

        >>> df = pd.DataFrame(np.arange(10).reshape(-1, 2), columns=['A', 'B'])
        >>> df
           A  B
        0  0  1
        1  2  3
        2  4  5
        3  6  7
        4  8  9
        >>> m = df %% 3 == 0
        >>> df.where(m, -df)
           A  B
        0  0 -1
        1 -2  3
        2 -4 -5
        3  6 -7
        4 -8  9
        >>> df.where(m, -df) == np.where(m, df, -df)
              A     B
        0  True  True
        1  True  True
        2  True  True
        3  True  True
        4  True  True
        >>> df.where(m, -df) == df.mask(~m, -df)
              A     B
        0  True  True
        1  True  True
        2  True  True
        3  True  True
        4  True  True
        """

    @Appender(
        _shared_docs["where"]
        % dict(
            _shared_doc_kwargs,
            cond="True",
            cond_rev="False",
            name="where",
            name_other="mask",
        )
    )
    def where(
        self,
        cond,
        other=np.nan,
        inplace=False,
        axis=None,
        level=None,
        errors="raise",
        try_cast=False,
    ):

        other = com.apply_if_callable(other, self)
        return self._where(
            cond, other, inplace, axis, level, errors=errors, try_cast=try_cast
        )

    @Appender(
        _shared_docs["where"]
        % dict(
            _shared_doc_kwargs,
            cond="False",
            cond_rev="True",
            name="mask",
            name_other="where",
        )
    )
    def mask(
        self,
        cond,
        other=np.nan,
        inplace=False,
        axis=None,
        level=None,
        errors="raise",
        try_cast=False,
    ):

        inplace = validate_bool_kwarg(inplace, "inplace")
        cond = com.apply_if_callable(cond, self)

        # see gh-21891
        if not hasattr(cond, "__invert__"):
            cond = np.array(cond)

        return self.where(
            ~cond,
            other=other,
            inplace=inplace,
            axis=axis,
            level=level,
            try_cast=try_cast,
            errors=errors,
        )

    _shared_docs[
        "shift"
    ] = """
        Shift index by desired number of periods with an optional time `freq`.

        When `freq` is not passed, shift the index without realigning the data.
        If `freq` is passed (in this case, the index must be date or datetime,
        or it will raise a `NotImplementedError`), the index will be
        increased using the periods and the `freq`.

        Parameters
        ----------
        periods : int
            Number of periods to shift. Can be positive or negative.
        freq : DateOffset, tseries.offsets, timedelta, or str, optional
            Offset to use from the tseries module or time rule (e.g. 'EOM').
            If `freq` is specified then the index values are shifted but the
            data is not realigned. That is, use `freq` if you would like to
            extend the index when shifting and preserve the original data.
        axis : {0 or 'index', 1 or 'columns', None}, default None
            Shift direction.
        fill_value : object, optional
            The scalar value to use for newly introduced missing values.
            the default depends on the dtype of `self`.
            For numeric data, ``np.nan`` is used.
            For datetime, timedelta, or period data, etc. :attr:`NaT` is used.
            For extension dtypes, ``self.dtype.na_value`` is used.

            .. versionchanged:: 0.24.0

        Returns
        -------
        %(klass)s
            Copy of input object, shifted.

        See Also
        --------
        Index.shift : Shift values of Index.
        DatetimeIndex.shift : Shift values of DatetimeIndex.
        PeriodIndex.shift : Shift values of PeriodIndex.
        tshift : Shift the time index, using the index's frequency if
            available.

        Examples
        --------
        >>> df = pd.DataFrame({'Col1': [10, 20, 15, 30, 45],
        ...                    'Col2': [13, 23, 18, 33, 48],
        ...                    'Col3': [17, 27, 22, 37, 52]})

        >>> df.shift(periods=3)
           Col1  Col2  Col3
        0   NaN   NaN   NaN
        1   NaN   NaN   NaN
        2   NaN   NaN   NaN
        3  10.0  13.0  17.0
        4  20.0  23.0  27.0

        >>> df.shift(periods=1, axis='columns')
           Col1  Col2  Col3
        0   NaN  10.0  13.0
        1   NaN  20.0  23.0
        2   NaN  15.0  18.0
        3   NaN  30.0  33.0
        4   NaN  45.0  48.0

        >>> df.shift(periods=3, fill_value=0)
           Col1  Col2  Col3
        0     0     0     0
        1     0     0     0
        2     0     0     0
        3    10    13    17
        4    20    23    27
    """

    @Appender(_shared_docs["shift"] % _shared_doc_kwargs)
    def shift(
        self: FrameOrSeries, periods=1, freq=None, axis=0, fill_value=None
    ) -> FrameOrSeries:
        if periods == 0:
            return self.copy()

        block_axis = self._get_block_manager_axis(axis)
        if freq is None:
            new_data = self._data.shift(
                periods=periods, axis=block_axis, fill_value=fill_value
            )
        else:
            return self.tshift(periods, freq)

        return self._constructor(new_data).__finalize__(self)

    def slice_shift(self: FrameOrSeries, periods: int = 1, axis=0) -> FrameOrSeries:
        """
        Equivalent to `shift` without copying data.

        The shifted data will not include the dropped periods and the
        shifted axis will be smaller than the original.

        Parameters
        ----------
        periods : int
            Number of periods to move, can be positive or negative.

        Returns
        -------
        shifted : same type as caller

        Notes
        -----
        While the `slice_shift` is faster than `shift`, you may pay for it
        later during alignment.
        """
        if periods == 0:
            return self

        if periods > 0:
            vslicer = slice(None, -periods)
            islicer = slice(periods, None)
        else:
            vslicer = slice(-periods, None)
            islicer = slice(None, periods)

        new_obj = self._slice(vslicer, axis=axis)
        shifted_axis = self._get_axis(axis)[islicer]
        new_obj.set_axis(shifted_axis, axis=axis, inplace=True)

        return new_obj.__finalize__(self)

    def tshift(
        self: FrameOrSeries, periods: int = 1, freq=None, axis=0
    ) -> FrameOrSeries:
        """
        Shift the time index, using the index's frequency if available.

        Parameters
        ----------
        periods : int
            Number of periods to move, can be positive or negative.
        freq : DateOffset, timedelta, or str, default None
            Increment to use from the tseries module
            or time rule expressed as a string (e.g. 'EOM').
        axis : {0 or ‘index’, 1 or ‘columns’, None}, default 0
            Corresponds to the axis that contains the Index.

        Returns
        -------
        shifted : Series/DataFrame

        Notes
        -----
        If freq is not specified then tries to use the freq or inferred_freq
        attributes of the index. If neither of those attributes exist, a
        ValueError is thrown
        """
        index = self._get_axis(axis)
        if freq is None:
            freq = getattr(index, "freq", None)

        if freq is None:
            freq = getattr(index, "inferred_freq", None)

        if freq is None:
            msg = "Freq was not given and was not set in the index"
            raise ValueError(msg)

        if periods == 0:
            return self

        if isinstance(freq, str):
            freq = to_offset(freq)

        block_axis = self._get_block_manager_axis(axis)
        if isinstance(index, PeriodIndex):
            orig_freq = to_offset(index.freq)
            if freq == orig_freq:
                new_data = self._data.copy()
                new_data.axes[block_axis] = index.shift(periods)
            elif orig_freq is not None:
                raise ValueError(
                    f"Given freq {freq.rule_code} does not match "
                    f"PeriodIndex freq {orig_freq.rule_code}"
                )
        else:
            new_data = self._data.copy()
            new_data.axes[block_axis] = index.shift(periods, freq)

        return self._constructor(new_data).__finalize__(self)

    def truncate(
        self: FrameOrSeries, before=None, after=None, axis=None, copy: bool_t = True
    ) -> FrameOrSeries:
        """
        Truncate a Series or DataFrame before and after some index value.

        This is a useful shorthand for boolean indexing based on index
        values above or below certain thresholds.

        Parameters
        ----------
        before : date, str, int
            Truncate all rows before this index value.
        after : date, str, int
            Truncate all rows after this index value.
        axis : {0 or 'index', 1 or 'columns'}, optional
            Axis to truncate. Truncates the index (rows) by default.
        copy : bool, default is True,
            Return a copy of the truncated section.

        Returns
        -------
        type of caller
            The truncated Series or DataFrame.

        See Also
        --------
        DataFrame.loc : Select a subset of a DataFrame by label.
        DataFrame.iloc : Select a subset of a DataFrame by position.

        Notes
        -----
        If the index being truncated contains only datetime values,
        `before` and `after` may be specified as strings instead of
        Timestamps.

        Examples
        --------
        >>> df = pd.DataFrame({'A': ['a', 'b', 'c', 'd', 'e'],
        ...                    'B': ['f', 'g', 'h', 'i', 'j'],
        ...                    'C': ['k', 'l', 'm', 'n', 'o']},
        ...                   index=[1, 2, 3, 4, 5])
        >>> df
           A  B  C
        1  a  f  k
        2  b  g  l
        3  c  h  m
        4  d  i  n
        5  e  j  o

        >>> df.truncate(before=2, after=4)
           A  B  C
        2  b  g  l
        3  c  h  m
        4  d  i  n

        The columns of a DataFrame can be truncated.

        >>> df.truncate(before="A", after="B", axis="columns")
           A  B
        1  a  f
        2  b  g
        3  c  h
        4  d  i
        5  e  j

        For Series, only rows can be truncated.

        >>> df['A'].truncate(before=2, after=4)
        2    b
        3    c
        4    d
        Name: A, dtype: object

        The index values in ``truncate`` can be datetimes or string
        dates.

        >>> dates = pd.date_range('2016-01-01', '2016-02-01', freq='s')
        >>> df = pd.DataFrame(index=dates, data={'A': 1})
        >>> df.tail()
                             A
        2016-01-31 23:59:56  1
        2016-01-31 23:59:57  1
        2016-01-31 23:59:58  1
        2016-01-31 23:59:59  1
        2016-02-01 00:00:00  1

        >>> df.truncate(before=pd.Timestamp('2016-01-05'),
        ...             after=pd.Timestamp('2016-01-10')).tail()
                             A
        2016-01-09 23:59:56  1
        2016-01-09 23:59:57  1
        2016-01-09 23:59:58  1
        2016-01-09 23:59:59  1
        2016-01-10 00:00:00  1

        Because the index is a DatetimeIndex containing only dates, we can
        specify `before` and `after` as strings. They will be coerced to
        Timestamps before truncation.

        >>> df.truncate('2016-01-05', '2016-01-10').tail()
                             A
        2016-01-09 23:59:56  1
        2016-01-09 23:59:57  1
        2016-01-09 23:59:58  1
        2016-01-09 23:59:59  1
        2016-01-10 00:00:00  1

        Note that ``truncate`` assumes a 0 value for any unspecified time
        component (midnight). This differs from partial string slicing, which
        returns any partially matching dates.

        >>> df.loc['2016-01-05':'2016-01-10', :].tail()
                             A
        2016-01-10 23:59:55  1
        2016-01-10 23:59:56  1
        2016-01-10 23:59:57  1
        2016-01-10 23:59:58  1
        2016-01-10 23:59:59  1
        """
        if axis is None:
            axis = self._stat_axis_number
        axis = self._get_axis_number(axis)
        ax = self._get_axis(axis)

        # GH 17935
        # Check that index is sorted
        if not ax.is_monotonic_increasing and not ax.is_monotonic_decreasing:
            raise ValueError("truncate requires a sorted index")

        # if we have a date index, convert to dates, otherwise
        # treat like a slice
        if ax.is_all_dates:
            from pandas.core.tools.datetimes import to_datetime

            before = to_datetime(before)
            after = to_datetime(after)

        if before is not None and after is not None:
            if before > after:
                raise ValueError(f"Truncate: {after} must be after {before}")

        slicer = [slice(None, None)] * self._AXIS_LEN
        slicer[axis] = slice(before, after)
        result = self.loc[tuple(slicer)]

        if isinstance(ax, MultiIndex):
            setattr(result, self._get_axis_name(axis), ax.truncate(before, after))

        if copy:
            result = result.copy()

        return result

    def tz_convert(
        self: FrameOrSeries, tz, axis=0, level=None, copy: bool_t = True
    ) -> FrameOrSeries:
        """
        Convert tz-aware axis to target time zone.

        Parameters
        ----------
        tz : str or tzinfo object
        axis : the axis to convert
        level : int, str, default None
            If axis is a MultiIndex, convert a specific level. Otherwise
            must be None.
        copy : bool, default True
            Also make a copy of the underlying data.

        Returns
        -------
        %(klass)s
            Object with time zone converted axis.

        Raises
        ------
        TypeError
            If the axis is tz-naive.
        """
        axis = self._get_axis_number(axis)
        ax = self._get_axis(axis)

        def _tz_convert(ax, tz):
            if not hasattr(ax, "tz_convert"):
                if len(ax) > 0:
                    ax_name = self._get_axis_name(axis)
                    raise TypeError(
                        f"{ax_name} is not a valid DatetimeIndex or PeriodIndex"
                    )
                else:
                    ax = DatetimeIndex([], tz=tz)
            else:
                ax = ax.tz_convert(tz)
            return ax

        # if a level is given it must be a MultiIndex level or
        # equivalent to the axis name
        if isinstance(ax, MultiIndex):
            level = ax._get_level_number(level)
            new_level = _tz_convert(ax.levels[level], tz)
            ax = ax.set_levels(new_level, level=level)
        else:
            if level not in (None, 0, ax.name):
                raise ValueError(f"The level {level} is not valid")
            ax = _tz_convert(ax, tz)

        result = self._constructor(self._data, copy=copy)
        result = result.set_axis(ax, axis=axis, inplace=False)
        return result.__finalize__(self)

    def tz_localize(
        self: FrameOrSeries,
        tz,
        axis=0,
        level=None,
        copy: bool_t = True,
        ambiguous="raise",
        nonexistent: str = "raise",
    ) -> FrameOrSeries:
        """
        Localize tz-naive index of a Series or DataFrame to target time zone.

        This operation localizes the Index. To localize the values in a
        timezone-naive Series, use :meth:`Series.dt.tz_localize`.

        Parameters
        ----------
        tz : str or tzinfo
        axis : the axis to localize
        level : int, str, default None
            If axis ia a MultiIndex, localize a specific level. Otherwise
            must be None.
        copy : bool, default True
            Also make a copy of the underlying data.
        ambiguous : 'infer', bool-ndarray, 'NaT', default 'raise'
            When clocks moved backward due to DST, ambiguous times may arise.
            For example in Central European Time (UTC+01), when going from
            03:00 DST to 02:00 non-DST, 02:30:00 local time occurs both at
            00:30:00 UTC and at 01:30:00 UTC. In such a situation, the
            `ambiguous` parameter dictates how ambiguous times should be
            handled.

            - 'infer' will attempt to infer fall dst-transition hours based on
              order
            - bool-ndarray where True signifies a DST time, False designates
              a non-DST time (note that this flag is only applicable for
              ambiguous times)
            - 'NaT' will return NaT where there are ambiguous times
            - 'raise' will raise an AmbiguousTimeError if there are ambiguous
              times.
        nonexistent : str, default 'raise'
            A nonexistent time does not exist in a particular timezone
            where clocks moved forward due to DST. Valid values are:

            - 'shift_forward' will shift the nonexistent time forward to the
              closest existing time
            - 'shift_backward' will shift the nonexistent time backward to the
              closest existing time
            - 'NaT' will return NaT where there are nonexistent times
            - timedelta objects will shift nonexistent times by the timedelta
            - 'raise' will raise an NonExistentTimeError if there are
              nonexistent times.

            .. versionadded:: 0.24.0

        Returns
        -------
        Series or DataFrame
            Same type as the input.

        Raises
        ------
        TypeError
            If the TimeSeries is tz-aware and tz is not None.

        Examples
        --------
        Localize local times:

        >>> s = pd.Series([1],
        ...               index=pd.DatetimeIndex(['2018-09-15 01:30:00']))
        >>> s.tz_localize('CET')
        2018-09-15 01:30:00+02:00    1
        dtype: int64

        Be careful with DST changes. When there is sequential data, pandas
        can infer the DST time:

        >>> s = pd.Series(range(7),
        ...               index=pd.DatetimeIndex(['2018-10-28 01:30:00',
        ...                                       '2018-10-28 02:00:00',
        ...                                       '2018-10-28 02:30:00',
        ...                                       '2018-10-28 02:00:00',
        ...                                       '2018-10-28 02:30:00',
        ...                                       '2018-10-28 03:00:00',
        ...                                       '2018-10-28 03:30:00']))
        >>> s.tz_localize('CET', ambiguous='infer')
        2018-10-28 01:30:00+02:00    0
        2018-10-28 02:00:00+02:00    1
        2018-10-28 02:30:00+02:00    2
        2018-10-28 02:00:00+01:00    3
        2018-10-28 02:30:00+01:00    4
        2018-10-28 03:00:00+01:00    5
        2018-10-28 03:30:00+01:00    6
        dtype: int64

        In some cases, inferring the DST is impossible. In such cases, you can
        pass an ndarray to the ambiguous parameter to set the DST explicitly

        >>> s = pd.Series(range(3),
        ...               index=pd.DatetimeIndex(['2018-10-28 01:20:00',
        ...                                       '2018-10-28 02:36:00',
        ...                                       '2018-10-28 03:46:00']))
        >>> s.tz_localize('CET', ambiguous=np.array([True, True, False]))
        2018-10-28 01:20:00+02:00    0
        2018-10-28 02:36:00+02:00    1
        2018-10-28 03:46:00+01:00    2
        dtype: int64

        If the DST transition causes nonexistent times, you can shift these
        dates forward or backwards with a timedelta object or `'shift_forward'`
        or `'shift_backwards'`.
        >>> s = pd.Series(range(2),
        ...               index=pd.DatetimeIndex(['2015-03-29 02:30:00',
        ...                                       '2015-03-29 03:30:00']))
        >>> s.tz_localize('Europe/Warsaw', nonexistent='shift_forward')
        2015-03-29 03:00:00+02:00    0
        2015-03-29 03:30:00+02:00    1
        dtype: int64
        >>> s.tz_localize('Europe/Warsaw', nonexistent='shift_backward')
        2015-03-29 01:59:59.999999999+01:00    0
        2015-03-29 03:30:00+02:00              1
        dtype: int64
        >>> s.tz_localize('Europe/Warsaw', nonexistent=pd.Timedelta('1H'))
        2015-03-29 03:30:00+02:00    0
        2015-03-29 03:30:00+02:00    1
        dtype: int64
        """
        nonexistent_options = ("raise", "NaT", "shift_forward", "shift_backward")
        if nonexistent not in nonexistent_options and not isinstance(
            nonexistent, timedelta
        ):
            raise ValueError(
                "The nonexistent argument must be one of 'raise', "
                "'NaT', 'shift_forward', 'shift_backward' or "
                "a timedelta object"
            )

        axis = self._get_axis_number(axis)
        ax = self._get_axis(axis)

        def _tz_localize(ax, tz, ambiguous, nonexistent):
            if not hasattr(ax, "tz_localize"):
                if len(ax) > 0:
                    ax_name = self._get_axis_name(axis)
                    raise TypeError(
                        f"{ax_name} is not a valid DatetimeIndex or PeriodIndex"
                    )
                else:
                    ax = DatetimeIndex([], tz=tz)
            else:
                ax = ax.tz_localize(tz, ambiguous=ambiguous, nonexistent=nonexistent)
            return ax

        # if a level is given it must be a MultiIndex level or
        # equivalent to the axis name
        if isinstance(ax, MultiIndex):
            level = ax._get_level_number(level)
            new_level = _tz_localize(ax.levels[level], tz, ambiguous, nonexistent)
            ax = ax.set_levels(new_level, level=level)
        else:
            if level not in (None, 0, ax.name):
                raise ValueError(f"The level {level} is not valid")
            ax = _tz_localize(ax, tz, ambiguous, nonexistent)

        result = self._constructor(self._data, copy=copy)
        result = result.set_axis(ax, axis=axis, inplace=False)
        return result.__finalize__(self)

    # ----------------------------------------------------------------------
    # Numeric Methods
    def abs(self: FrameOrSeries) -> FrameOrSeries:
        """
        Return a Series/DataFrame with absolute numeric value of each element.

        This function only applies to elements that are all numeric.

        Returns
        -------
        abs
            Series/DataFrame containing the absolute value of each element.

        See Also
        --------
        numpy.absolute : Calculate the absolute value element-wise.

        Notes
        -----
        For ``complex`` inputs, ``1.2 + 1j``, the absolute value is
        :math:`\\sqrt{ a^2 + b^2 }`.

        Examples
        --------
        Absolute numeric values in a Series.

        >>> s = pd.Series([-1.10, 2, -3.33, 4])
        >>> s.abs()
        0    1.10
        1    2.00
        2    3.33
        3    4.00
        dtype: float64

        Absolute numeric values in a Series with complex numbers.

        >>> s = pd.Series([1.2 + 1j])
        >>> s.abs()
        0    1.56205
        dtype: float64

        Absolute numeric values in a Series with a Timedelta element.

        >>> s = pd.Series([pd.Timedelta('1 days')])
        >>> s.abs()
        0   1 days
        dtype: timedelta64[ns]

        Select rows with data closest to certain value using argsort (from
        `StackOverflow <https://stackoverflow.com/a/17758115>`__).

        >>> df = pd.DataFrame({
        ...     'a': [4, 5, 6, 7],
        ...     'b': [10, 20, 30, 40],
        ...     'c': [100, 50, -30, -50]
        ... })
        >>> df
             a    b    c
        0    4   10  100
        1    5   20   50
        2    6   30  -30
        3    7   40  -50
        >>> df.loc[(df.c - 43).abs().argsort()]
             a    b    c
        1    5   20   50
        0    4   10  100
        2    6   30  -30
        3    7   40  -50
        """
        return np.abs(self)

    def describe(
        self: FrameOrSeries, percentiles=None, include=None, exclude=None
    ) -> FrameOrSeries:
        """
        Generate descriptive statistics.

        Descriptive statistics include those that summarize the central
        tendency, dispersion and shape of a
        dataset's distribution, excluding ``NaN`` values.

        Analyzes both numeric and object series, as well
        as ``DataFrame`` column sets of mixed data types. The output
        will vary depending on what is provided. Refer to the notes
        below for more detail.

        Parameters
        ----------
        percentiles : list-like of numbers, optional
            The percentiles to include in the output. All should
            fall between 0 and 1. The default is
            ``[.25, .5, .75]``, which returns the 25th, 50th, and
            75th percentiles.
        include : 'all', list-like of dtypes or None (default), optional
            A white list of data types to include in the result. Ignored
            for ``Series``. Here are the options:

            - 'all' : All columns of the input will be included in the output.
            - A list-like of dtypes : Limits the results to the
              provided data types.
              To limit the result to numeric types submit
              ``numpy.number``. To limit it instead to object columns submit
              the ``numpy.object`` data type. Strings
              can also be used in the style of
              ``select_dtypes`` (e.g. ``df.describe(include=['O'])``). To
              select pandas categorical columns, use ``'category'``
            - None (default) : The result will include all numeric columns.
        exclude : list-like of dtypes or None (default), optional,
            A black list of data types to omit from the result. Ignored
            for ``Series``. Here are the options:

            - A list-like of dtypes : Excludes the provided data types
              from the result. To exclude numeric types submit
              ``numpy.number``. To exclude object columns submit the data
              type ``numpy.object``. Strings can also be used in the style of
              ``select_dtypes`` (e.g. ``df.describe(include=['O'])``). To
              exclude pandas categorical columns, use ``'category'``
            - None (default) : The result will exclude nothing.

        Returns
        -------
        Series or DataFrame
            Summary statistics of the Series or Dataframe provided.

        See Also
        --------
        DataFrame.count: Count number of non-NA/null observations.
        DataFrame.max: Maximum of the values in the object.
        DataFrame.min: Minimum of the values in the object.
        DataFrame.mean: Mean of the values.
        DataFrame.std: Standard deviation of the observations.
        DataFrame.select_dtypes: Subset of a DataFrame including/excluding
            columns based on their dtype.

        Notes
        -----
        For numeric data, the result's index will include ``count``,
        ``mean``, ``std``, ``min``, ``max`` as well as lower, ``50`` and
        upper percentiles. By default the lower percentile is ``25`` and the
        upper percentile is ``75``. The ``50`` percentile is the
        same as the median.

        For object data (e.g. strings or timestamps), the result's index
        will include ``count``, ``unique``, ``top``, and ``freq``. The ``top``
        is the most common value. The ``freq`` is the most common value's
        frequency. Timestamps also include the ``first`` and ``last`` items.

        If multiple object values have the highest count, then the
        ``count`` and ``top`` results will be arbitrarily chosen from
        among those with the highest count.

        For mixed data types provided via a ``DataFrame``, the default is to
        return only an analysis of numeric columns. If the dataframe consists
        only of object and categorical data without any numeric columns, the
        default is to return an analysis of both the object and categorical
        columns. If ``include='all'`` is provided as an option, the result
        will include a union of attributes of each type.

        The `include` and `exclude` parameters can be used to limit
        which columns in a ``DataFrame`` are analyzed for the output.
        The parameters are ignored when analyzing a ``Series``.

        Examples
        --------
        Describing a numeric ``Series``.

        >>> s = pd.Series([1, 2, 3])
        >>> s.describe()
        count    3.0
        mean     2.0
        std      1.0
        min      1.0
        25%      1.5
        50%      2.0
        75%      2.5
        max      3.0
        dtype: float64

        Describing a categorical ``Series``.

        >>> s = pd.Series(['a', 'a', 'b', 'c'])
        >>> s.describe()
        count     4
        unique    3
        top       a
        freq      2
        dtype: object

        Describing a timestamp ``Series``.

        >>> s = pd.Series([
        ...   np.datetime64("2000-01-01"),
        ...   np.datetime64("2010-01-01"),
        ...   np.datetime64("2010-01-01")
        ... ])
        >>> s.describe()
        count                       3
        unique                      2
        top       2010-01-01 00:00:00
        freq                        2
        first     2000-01-01 00:00:00
        last      2010-01-01 00:00:00
        dtype: object

        Describing a ``DataFrame``. By default only numeric fields
        are returned.

        >>> df = pd.DataFrame({'categorical': pd.Categorical(['d','e','f']),
        ...                    'numeric': [1, 2, 3],
        ...                    'object': ['a', 'b', 'c']
        ...                   })
        >>> df.describe()
               numeric
        count      3.0
        mean       2.0
        std        1.0
        min        1.0
        25%        1.5
        50%        2.0
        75%        2.5
        max        3.0

        Describing all columns of a ``DataFrame`` regardless of data type.

        >>> df.describe(include='all')
                categorical  numeric object
        count            3      3.0      3
        unique           3      NaN      3
        top              f      NaN      c
        freq             1      NaN      1
        mean           NaN      2.0    NaN
        std            NaN      1.0    NaN
        min            NaN      1.0    NaN
        25%            NaN      1.5    NaN
        50%            NaN      2.0    NaN
        75%            NaN      2.5    NaN
        max            NaN      3.0    NaN

        Describing a column from a ``DataFrame`` by accessing it as
        an attribute.

        >>> df.numeric.describe()
        count    3.0
        mean     2.0
        std      1.0
        min      1.0
        25%      1.5
        50%      2.0
        75%      2.5
        max      3.0
        Name: numeric, dtype: float64

        Including only numeric columns in a ``DataFrame`` description.

        >>> df.describe(include=[np.number])
               numeric
        count      3.0
        mean       2.0
        std        1.0
        min        1.0
        25%        1.5
        50%        2.0
        75%        2.5
        max        3.0

        Including only string columns in a ``DataFrame`` description.

        >>> df.describe(include=[np.object])
               object
        count       3
        unique      3
        top         c
        freq        1

        Including only categorical columns from a ``DataFrame`` description.

        >>> df.describe(include=['category'])
               categorical
        count            3
        unique           3
        top              f
        freq             1

        Excluding numeric columns from a ``DataFrame`` description.

        >>> df.describe(exclude=[np.number])
               categorical object
        count            3      3
        unique           3      3
        top              f      c
        freq             1      1

        Excluding object columns from a ``DataFrame`` description.

        >>> df.describe(exclude=[np.object])
               categorical  numeric
        count            3      3.0
        unique           3      NaN
        top              f      NaN
        freq             1      NaN
        mean           NaN      2.0
        std            NaN      1.0
        min            NaN      1.0
        25%            NaN      1.5
        50%            NaN      2.0
        75%            NaN      2.5
        max            NaN      3.0
        """
        if self.ndim == 2 and self.columns.size == 0:
            raise ValueError("Cannot describe a DataFrame without columns")

        if percentiles is not None:
            # explicit conversion of `percentiles` to list
            percentiles = list(percentiles)

            # get them all to be in [0, 1]
            validate_percentile(percentiles)

            # median should always be included
            if 0.5 not in percentiles:
                percentiles.append(0.5)
            percentiles = np.asarray(percentiles)
        else:
            percentiles = np.array([0.25, 0.5, 0.75])

        # sort and check for duplicates
        unique_pcts = np.unique(percentiles)
        if len(unique_pcts) < len(percentiles):
            raise ValueError("percentiles cannot contain duplicates")
        percentiles = unique_pcts

        formatted_percentiles = format_percentiles(percentiles)

        def describe_numeric_1d(series):
            stat_index = (
                ["count", "mean", "std", "min"] + formatted_percentiles + ["max"]
            )
            d = (
                [series.count(), series.mean(), series.std(), series.min()]
                + series.quantile(percentiles).tolist()
                + [series.max()]
            )
            return pd.Series(d, index=stat_index, name=series.name)

        def describe_categorical_1d(data):
            names = ["count", "unique"]
            objcounts = data.value_counts()
            count_unique = len(objcounts[objcounts != 0])
            result = [data.count(), count_unique]
            dtype = None
            if result[1] > 0:
                top, freq = objcounts.index[0], objcounts.iloc[0]
                names += ["top", "freq"]
                result += [top, freq]

            # If the DataFrame is empty, set 'top' and 'freq' to None
            # to maintain output shape consistency
            else:
                names += ["top", "freq"]
                result += [np.nan, np.nan]
                dtype = "object"

            return pd.Series(result, index=names, name=data.name, dtype=dtype)

        def describe_timestamp_1d(data):
            # GH-30164
            stat_index = ["count", "mean", "min"] + formatted_percentiles + ["max"]
            d = (
                [data.count(), data.mean(), data.min()]
                + data.quantile(percentiles).tolist()
                + [data.max()]
            )
            return pd.Series(d, index=stat_index, name=data.name)

        def describe_1d(data):
            if is_bool_dtype(data):
                return describe_categorical_1d(data)
            elif is_numeric_dtype(data):
                return describe_numeric_1d(data)
            elif is_datetime64_any_dtype(data):
                return describe_timestamp_1d(data)
            elif is_timedelta64_dtype(data):
                return describe_numeric_1d(data)
            else:
                return describe_categorical_1d(data)

        if self.ndim == 1:
            return describe_1d(self)
        elif (include is None) and (exclude is None):
            # when some numerics are found, keep only numerics
            data = self.select_dtypes(include=[np.number])
            if len(data.columns) == 0:
                data = self
        elif include == "all":
            if exclude is not None:
                msg = "exclude must be None when include is 'all'"
                raise ValueError(msg)
            data = self
        else:
            data = self.select_dtypes(include=include, exclude=exclude)

        ldesc = [describe_1d(s) for _, s in data.items()]
        # set a convenient order for rows
        names: List[Label] = []
        ldesc_indexes = sorted((x.index for x in ldesc), key=len)
        for idxnames in ldesc_indexes:
            for name in idxnames:
                if name not in names:
                    names.append(name)

        d = pd.concat([x.reindex(names, copy=False) for x in ldesc], axis=1, sort=False)
        d.columns = data.columns.copy()
        return d

    _shared_docs[
        "pct_change"
    ] = """
        Percentage change between the current and a prior element.

        Computes the percentage change from the immediately previous row by
        default. This is useful in comparing the percentage of change in a time
        series of elements.

        Parameters
        ----------
        periods : int, default 1
            Periods to shift for forming percent change.
        fill_method : str, default 'pad'
            How to handle NAs before computing percent changes.
        limit : int, default None
            The number of consecutive NAs to fill before stopping.
        freq : DateOffset, timedelta, or str, optional
            Increment to use from time series API (e.g. 'M' or BDay()).
        **kwargs
            Additional keyword arguments are passed into
            `DataFrame.shift` or `Series.shift`.

        Returns
        -------
        chg : Series or DataFrame
            The same type as the calling object.

        See Also
        --------
        Series.diff : Compute the difference of two elements in a Series.
        DataFrame.diff : Compute the difference of two elements in a DataFrame.
        Series.shift : Shift the index by some number of periods.
        DataFrame.shift : Shift the index by some number of periods.

        Examples
        --------
        **Series**

        >>> s = pd.Series([90, 91, 85])
        >>> s
        0    90
        1    91
        2    85
        dtype: int64

        >>> s.pct_change()
        0         NaN
        1    0.011111
        2   -0.065934
        dtype: float64

        >>> s.pct_change(periods=2)
        0         NaN
        1         NaN
        2   -0.055556
        dtype: float64

        See the percentage change in a Series where filling NAs with last
        valid observation forward to next valid.

        >>> s = pd.Series([90, 91, None, 85])
        >>> s
        0    90.0
        1    91.0
        2     NaN
        3    85.0
        dtype: float64

        >>> s.pct_change(fill_method='ffill')
        0         NaN
        1    0.011111
        2    0.000000
        3   -0.065934
        dtype: float64

        **DataFrame**

        Percentage change in French franc, Deutsche Mark, and Italian lira from
        1980-01-01 to 1980-03-01.

        >>> df = pd.DataFrame({
        ...     'FR': [4.0405, 4.0963, 4.3149],
        ...     'GR': [1.7246, 1.7482, 1.8519],
        ...     'IT': [804.74, 810.01, 860.13]},
        ...     index=['1980-01-01', '1980-02-01', '1980-03-01'])
        >>> df
                        FR      GR      IT
        1980-01-01  4.0405  1.7246  804.74
        1980-02-01  4.0963  1.7482  810.01
        1980-03-01  4.3149  1.8519  860.13

        >>> df.pct_change()
                          FR        GR        IT
        1980-01-01       NaN       NaN       NaN
        1980-02-01  0.013810  0.013684  0.006549
        1980-03-01  0.053365  0.059318  0.061876

        Percentage of change in GOOG and APPL stock volume. Shows computing
        the percentage change between columns.

        >>> df = pd.DataFrame({
        ...     '2016': [1769950, 30586265],
        ...     '2015': [1500923, 40912316],
        ...     '2014': [1371819, 41403351]},
        ...     index=['GOOG', 'APPL'])
        >>> df
                  2016      2015      2014
        GOOG   1769950   1500923   1371819
        APPL  30586265  40912316  41403351

        >>> df.pct_change(axis='columns')
              2016      2015      2014
        GOOG   NaN -0.151997 -0.086016
        APPL   NaN  0.337604  0.012002
        """

    @Appender(_shared_docs["pct_change"] % _shared_doc_kwargs)
    def pct_change(
        self: FrameOrSeries,
        periods=1,
        fill_method="pad",
        limit=None,
        freq=None,
        **kwargs,
    ) -> FrameOrSeries:
        # TODO: Not sure if above is correct - need someone to confirm.
        axis = self._get_axis_number(kwargs.pop("axis", self._stat_axis_name))
        if fill_method is None:
            data = self
        else:
            data = self._ensure_type(
                self.fillna(method=fill_method, axis=axis, limit=limit)
            )

        rs = data.div(data.shift(periods=periods, freq=freq, axis=axis, **kwargs)) - 1
        if freq is not None:
            # Shift method is implemented differently when freq is not None
            # We want to restore the original index
            rs = rs.loc[~rs.index.duplicated()]
            rs = rs.reindex_like(data)
        return rs

    def _agg_by_level(self, name, axis=0, level=0, skipna=True, **kwargs):
        if axis is None:
            raise ValueError("Must specify 'axis' when aggregating by level.")
        grouped = self.groupby(level=level, axis=axis, sort=False)
        if hasattr(grouped, name) and skipna:
            return getattr(grouped, name)(**kwargs)
        axis = self._get_axis_number(axis)
        method = getattr(type(self), name)
        applyf = lambda x: method(x, axis=axis, skipna=skipna, **kwargs)
        return grouped.aggregate(applyf)

    @classmethod
    def _add_numeric_operations(cls):
        """
        Add the operations to the cls; evaluate the doc strings again
        """
        axis_descr, name, name2 = _doc_parms(cls)

        cls.any = _make_logical_function(
            cls,
            "any",
            name,
            name2,
            axis_descr,
            _any_desc,
            nanops.nanany,
            _any_see_also,
            _any_examples,
            empty_value=False,
        )
        cls.all = _make_logical_function(
            cls,
            "all",
            name,
            name2,
            axis_descr,
            _all_desc,
            nanops.nanall,
            _all_see_also,
            _all_examples,
            empty_value=True,
        )

        @Substitution(
            desc="Return the mean absolute deviation of the values "
            "for the requested axis.",
            name1=name,
            name2=name2,
            axis_descr=axis_descr,
            min_count="",
            see_also="",
            examples="",
        )
        @Appender(_num_doc_mad)
        def mad(self, axis=None, skipna=None, level=None):
            if skipna is None:
                skipna = True
            if axis is None:
                axis = self._stat_axis_number
            if level is not None:
                return self._agg_by_level("mad", axis=axis, level=level, skipna=skipna)

            data = self._get_numeric_data()
            if axis == 0:
                demeaned = data - data.mean(axis=0)
            else:
                demeaned = data.sub(data.mean(axis=1), axis=0)
            return np.abs(demeaned).mean(axis=axis, skipna=skipna)

        cls.mad = mad

        cls.sem = _make_stat_function_ddof(
            cls,
            "sem",
            name,
            name2,
            axis_descr,
            "Return unbiased standard error of the mean over requested "
            "axis.\n\nNormalized by N-1 by default. This can be changed "
            "using the ddof argument",
            nanops.nansem,
        )
        cls.var = _make_stat_function_ddof(
            cls,
            "var",
            name,
            name2,
            axis_descr,
            "Return unbiased variance over requested axis.\n\nNormalized by "
            "N-1 by default. This can be changed using the ddof argument",
            nanops.nanvar,
        )
        cls.std = _make_stat_function_ddof(
            cls,
            "std",
            name,
            name2,
            axis_descr,
            "Return sample standard deviation over requested axis."
            "\n\nNormalized by N-1 by default. This can be changed using the "
            "ddof argument",
            nanops.nanstd,
        )

        cls.cummin = _make_cum_function(
            cls,
            "cummin",
            name,
            name2,
            axis_descr,
            "minimum",
            np.minimum.accumulate,
            "min",
            np.inf,
            np.nan,
            _cummin_examples,
        )
        cls.cumsum = _make_cum_function(
            cls,
            "cumsum",
            name,
            name2,
            axis_descr,
            "sum",
            np.cumsum,
            "sum",
            0.0,
            np.nan,
            _cumsum_examples,
        )
        cls.cumprod = _make_cum_function(
            cls,
            "cumprod",
            name,
            name2,
            axis_descr,
            "product",
            np.cumprod,
            "prod",
            1.0,
            np.nan,
            _cumprod_examples,
        )
        cls.cummax = _make_cum_function(
            cls,
            "cummax",
            name,
            name2,
            axis_descr,
            "maximum",
            np.maximum.accumulate,
            "max",
            -np.inf,
            np.nan,
            _cummax_examples,
        )

        cls.sum = _make_min_count_stat_function(
            cls,
            "sum",
            name,
            name2,
            axis_descr,
            """Return the sum of the values for the requested axis.\n
            This is equivalent to the method ``numpy.sum``.""",
            nanops.nansum,
            _stat_func_see_also,
            _sum_examples,
        )
        cls.mean = _make_stat_function(
            cls,
            "mean",
            name,
            name2,
            axis_descr,
            "Return the mean of the values for the requested axis.",
            nanops.nanmean,
        )
        cls.skew = _make_stat_function(
            cls,
            "skew",
            name,
            name2,
            axis_descr,
            "Return unbiased skew over requested axis.\n\nNormalized by N-1.",
            nanops.nanskew,
        )
        cls.kurt = _make_stat_function(
            cls,
            "kurt",
            name,
            name2,
            axis_descr,
            "Return unbiased kurtosis over requested axis.\n\n"
            "Kurtosis obtained using Fisher's definition of\n"
            "kurtosis (kurtosis of normal == 0.0). Normalized "
            "by N-1.",
            nanops.nankurt,
        )
        cls.kurtosis = cls.kurt
        cls.prod = _make_min_count_stat_function(
            cls,
            "prod",
            name,
            name2,
            axis_descr,
            "Return the product of the values for the requested axis.",
            nanops.nanprod,
            examples=_prod_examples,
        )
        cls.product = cls.prod
        cls.median = _make_stat_function(
            cls,
            "median",
            name,
            name2,
            axis_descr,
            "Return the median of the values for the requested axis.",
            nanops.nanmedian,
        )
        cls.max = _make_stat_function(
            cls,
            "max",
            name,
            name2,
            axis_descr,
            """Return the maximum of the values for the requested axis.\n
            If you want the *index* of the maximum, use ``idxmax``. This is
            the equivalent of the ``numpy.ndarray`` method ``argmax``.""",
            nanops.nanmax,
            _stat_func_see_also,
            _max_examples,
        )
        cls.min = _make_stat_function(
            cls,
            "min",
            name,
            name2,
            axis_descr,
            """Return the minimum of the values for the requested axis.\n
            If you want the *index* of the minimum, use ``idxmin``. This is
            the equivalent of the ``numpy.ndarray`` method ``argmin``.""",
            nanops.nanmin,
            _stat_func_see_also,
            _min_examples,
        )

    @classmethod
    def _add_series_or_dataframe_operations(cls):
        """
        Add the series or dataframe only operations to the cls; evaluate
        the doc strings again.
        """
        from pandas.core.window import EWM, Expanding, Rolling, Window

        @Appender(Rolling.__doc__)
        def rolling(
            self,
            window,
            min_periods=None,
            center=False,
            win_type=None,
            on=None,
            axis=0,
            closed=None,
        ):
            axis = self._get_axis_number(axis)

            if win_type is not None:
                return Window(
                    self,
                    window=window,
                    min_periods=min_periods,
                    center=center,
                    win_type=win_type,
                    on=on,
                    axis=axis,
                    closed=closed,
                )

            return Rolling(
                self,
                window=window,
                min_periods=min_periods,
                center=center,
                win_type=win_type,
                on=on,
                axis=axis,
                closed=closed,
            )

        cls.rolling = rolling

        @Appender(Expanding.__doc__)
        def expanding(self, min_periods=1, center=False, axis=0):
            axis = self._get_axis_number(axis)
            return Expanding(self, min_periods=min_periods, center=center, axis=axis)

        cls.expanding = expanding

        @Appender(EWM.__doc__)
        def ewm(
            self,
            com=None,
            span=None,
            halflife=None,
            alpha=None,
            min_periods=0,
            adjust=True,
            ignore_na=False,
            axis=0,
        ):
            axis = self._get_axis_number(axis)
            return EWM(
                self,
                com=com,
                span=span,
                halflife=halflife,
                alpha=alpha,
                min_periods=min_periods,
                adjust=adjust,
                ignore_na=ignore_na,
                axis=axis,
            )

        cls.ewm = ewm

    @Appender(_shared_docs["transform"] % dict(axis="", **_shared_doc_kwargs))
    def transform(self, func, *args, **kwargs):
        result = self.agg(func, *args, **kwargs)
        if is_scalar(result) or len(result) != len(self):
            raise ValueError("transforms cannot produce aggregated results")

        return result

    # ----------------------------------------------------------------------
    # Misc methods

    _shared_docs[
        "valid_index"
    ] = """
        Return index for %(position)s non-NA/null value.

        Returns
        -------
        scalar : type of index

        Notes
        -----
        If all elements are non-NA/null, returns None.
        Also returns None for empty %(klass)s.
        """

    def _find_valid_index(self, how: str):
        """
        Retrieves the index of the first valid value.

        Parameters
        ----------
        how : {'first', 'last'}
            Use this parameter to change between the first or last valid index.

        Returns
        -------
        idx_first_valid : type of index
        """
        idxpos = find_valid_index(self._values, how)
        if idxpos is None:
            return None
        return self.index[idxpos]

    @Appender(
        _shared_docs["valid_index"] % {"position": "first", "klass": "Series/DataFrame"}
    )
    def first_valid_index(self):
        return self._find_valid_index("first")

    @Appender(
        _shared_docs["valid_index"] % {"position": "last", "klass": "Series/DataFrame"}
    )
    def last_valid_index(self):
        return self._find_valid_index("last")


def _doc_parms(cls):
    """Return a tuple of the doc parms."""
    axis_descr = (
        f"{{{', '.join(f'{a} ({i})' for i, a in enumerate(cls._AXIS_ORDERS))}}}"
    )
    name = cls._constructor_sliced.__name__ if cls._AXIS_LEN > 1 else "scalar"
    name2 = cls.__name__
    return axis_descr, name, name2


_num_doc = """
%(desc)s

Parameters
----------
axis : %(axis_descr)s
    Axis for the function to be applied on.
skipna : bool, default True
    Exclude NA/null values when computing the result.
level : int or level name, default None
    If the axis is a MultiIndex (hierarchical), count along a
    particular level, collapsing into a %(name1)s.
numeric_only : bool, default None
    Include only float, int, boolean columns. If None, will attempt to use
    everything, then use only numeric data. Not implemented for Series.
%(min_count)s\
**kwargs
    Additional keyword arguments to be passed to the function.

Returns
-------
%(name1)s or %(name2)s (if level specified)\
%(see_also)s\
%(examples)s
"""

_num_doc_mad = """
%(desc)s

Parameters
----------
axis : %(axis_descr)s
    Axis for the function to be applied on.
skipna : bool, default None
    Exclude NA/null values when computing the result.
level : int or level name, default None
    If the axis is a MultiIndex (hierarchical), count along a
    particular level, collapsing into a %(name1)s.

Returns
-------
%(name1)s or %(name2)s (if level specified)\
%(see_also)s\
%(examples)s
"""

_num_ddof_doc = """
%(desc)s

Parameters
----------
axis : %(axis_descr)s
skipna : bool, default True
    Exclude NA/null values. If an entire row/column is NA, the result
    will be NA.
level : int or level name, default None
    If the axis is a MultiIndex (hierarchical), count along a
    particular level, collapsing into a %(name1)s.
ddof : int, default 1
    Delta Degrees of Freedom. The divisor used in calculations is N - ddof,
    where N represents the number of elements.
numeric_only : bool, default None
    Include only float, int, boolean columns. If None, will attempt to use
    everything, then use only numeric data. Not implemented for Series.

Returns
-------
%(name1)s or %(name2)s (if level specified)\n"""

_bool_doc = """
%(desc)s

Parameters
----------
axis : {0 or 'index', 1 or 'columns', None}, default 0
    Indicate which axis or axes should be reduced.

    * 0 / 'index' : reduce the index, return a Series whose index is the
      original column labels.
    * 1 / 'columns' : reduce the columns, return a Series whose index is the
      original index.
    * None : reduce all axes, return a scalar.

bool_only : bool, default None
    Include only boolean columns. If None, will attempt to use everything,
    then use only boolean data. Not implemented for Series.
skipna : bool, default True
    Exclude NA/null values. If the entire row/column is NA and skipna is
    True, then the result will be %(empty_value)s, as for an empty row/column.
    If skipna is False, then NA are treated as True, because these are not
    equal to zero.
level : int or level name, default None
    If the axis is a MultiIndex (hierarchical), count along a
    particular level, collapsing into a %(name1)s.
**kwargs : any, default None
    Additional keywords have no effect but might be accepted for
    compatibility with NumPy.

Returns
-------
%(name1)s or %(name2)s
    If level is specified, then, %(name2)s is returned; otherwise, %(name1)s
    is returned.

%(see_also)s
%(examples)s"""

_all_desc = """\
Return whether all elements are True, potentially over an axis.

Returns True unless there at least one element within a series or
along a Dataframe axis that is False or equivalent (e.g. zero or
empty)."""

_all_examples = """\
Examples
--------
**Series**

>>> pd.Series([True, True]).all()
True
>>> pd.Series([True, False]).all()
False
>>> pd.Series([]).all()
True
>>> pd.Series([np.nan]).all()
True
>>> pd.Series([np.nan]).all(skipna=False)
True

**DataFrames**

Create a dataframe from a dictionary.

>>> df = pd.DataFrame({'col1': [True, True], 'col2': [True, False]})
>>> df
   col1   col2
0  True   True
1  True  False

Default behaviour checks if column-wise values all return True.

>>> df.all()
col1     True
col2    False
dtype: bool

Specify ``axis='columns'`` to check if row-wise values all return True.

>>> df.all(axis='columns')
0     True
1    False
dtype: bool

Or ``axis=None`` for whether every value is True.

>>> df.all(axis=None)
False
"""

_all_see_also = """\
See Also
--------
Series.all : Return True if all elements are True.
DataFrame.any : Return True if one (or more) elements are True.
"""

_cnum_doc = """
Return cumulative %(desc)s over a DataFrame or Series axis.

Returns a DataFrame or Series of the same size containing the cumulative
%(desc)s.

Parameters
----------
axis : {0 or 'index', 1 or 'columns'}, default 0
    The index or the name of the axis. 0 is equivalent to None or 'index'.
skipna : bool, default True
    Exclude NA/null values. If an entire row/column is NA, the result
    will be NA.
*args, **kwargs :
    Additional keywords have no effect but might be accepted for
    compatibility with NumPy.

Returns
-------
%(name1)s or %(name2)s

See Also
--------
core.window.Expanding.%(accum_func_name)s : Similar functionality
    but ignores ``NaN`` values.
%(name2)s.%(accum_func_name)s : Return the %(desc)s over
    %(name2)s axis.
%(name2)s.cummax : Return cumulative maximum over %(name2)s axis.
%(name2)s.cummin : Return cumulative minimum over %(name2)s axis.
%(name2)s.cumsum : Return cumulative sum over %(name2)s axis.
%(name2)s.cumprod : Return cumulative product over %(name2)s axis.

%(examples)s"""

_cummin_examples = """\
Examples
--------
**Series**

>>> s = pd.Series([2, np.nan, 5, -1, 0])
>>> s
0    2.0
1    NaN
2    5.0
3   -1.0
4    0.0
dtype: float64

By default, NA values are ignored.

>>> s.cummin()
0    2.0
1    NaN
2    2.0
3   -1.0
4   -1.0
dtype: float64

To include NA values in the operation, use ``skipna=False``

>>> s.cummin(skipna=False)
0    2.0
1    NaN
2    NaN
3    NaN
4    NaN
dtype: float64

**DataFrame**

>>> df = pd.DataFrame([[2.0, 1.0],
...                    [3.0, np.nan],
...                    [1.0, 0.0]],
...                    columns=list('AB'))
>>> df
     A    B
0  2.0  1.0
1  3.0  NaN
2  1.0  0.0

By default, iterates over rows and finds the minimum
in each column. This is equivalent to ``axis=None`` or ``axis='index'``.

>>> df.cummin()
     A    B
0  2.0  1.0
1  2.0  NaN
2  1.0  0.0

To iterate over columns and find the minimum in each row,
use ``axis=1``

>>> df.cummin(axis=1)
     A    B
0  2.0  1.0
1  3.0  NaN
2  1.0  0.0
"""

_cumsum_examples = """\
Examples
--------
**Series**

>>> s = pd.Series([2, np.nan, 5, -1, 0])
>>> s
0    2.0
1    NaN
2    5.0
3   -1.0
4    0.0
dtype: float64

By default, NA values are ignored.

>>> s.cumsum()
0    2.0
1    NaN
2    7.0
3    6.0
4    6.0
dtype: float64

To include NA values in the operation, use ``skipna=False``

>>> s.cumsum(skipna=False)
0    2.0
1    NaN
2    NaN
3    NaN
4    NaN
dtype: float64

**DataFrame**

>>> df = pd.DataFrame([[2.0, 1.0],
...                    [3.0, np.nan],
...                    [1.0, 0.0]],
...                    columns=list('AB'))
>>> df
     A    B
0  2.0  1.0
1  3.0  NaN
2  1.0  0.0

By default, iterates over rows and finds the sum
in each column. This is equivalent to ``axis=None`` or ``axis='index'``.

>>> df.cumsum()
     A    B
0  2.0  1.0
1  5.0  NaN
2  6.0  1.0

To iterate over columns and find the sum in each row,
use ``axis=1``

>>> df.cumsum(axis=1)
     A    B
0  2.0  3.0
1  3.0  NaN
2  1.0  1.0
"""

_cumprod_examples = """\
Examples
--------
**Series**

>>> s = pd.Series([2, np.nan, 5, -1, 0])
>>> s
0    2.0
1    NaN
2    5.0
3   -1.0
4    0.0
dtype: float64

By default, NA values are ignored.

>>> s.cumprod()
0     2.0
1     NaN
2    10.0
3   -10.0
4    -0.0
dtype: float64

To include NA values in the operation, use ``skipna=False``

>>> s.cumprod(skipna=False)
0    2.0
1    NaN
2    NaN
3    NaN
4    NaN
dtype: float64

**DataFrame**

>>> df = pd.DataFrame([[2.0, 1.0],
...                    [3.0, np.nan],
...                    [1.0, 0.0]],
...                    columns=list('AB'))
>>> df
     A    B
0  2.0  1.0
1  3.0  NaN
2  1.0  0.0

By default, iterates over rows and finds the product
in each column. This is equivalent to ``axis=None`` or ``axis='index'``.

>>> df.cumprod()
     A    B
0  2.0  1.0
1  6.0  NaN
2  6.0  0.0

To iterate over columns and find the product in each row,
use ``axis=1``

>>> df.cumprod(axis=1)
     A    B
0  2.0  2.0
1  3.0  NaN
2  1.0  0.0
"""

_cummax_examples = """\
Examples
--------
**Series**

>>> s = pd.Series([2, np.nan, 5, -1, 0])
>>> s
0    2.0
1    NaN
2    5.0
3   -1.0
4    0.0
dtype: float64

By default, NA values are ignored.

>>> s.cummax()
0    2.0
1    NaN
2    5.0
3    5.0
4    5.0
dtype: float64

To include NA values in the operation, use ``skipna=False``

>>> s.cummax(skipna=False)
0    2.0
1    NaN
2    NaN
3    NaN
4    NaN
dtype: float64

**DataFrame**

>>> df = pd.DataFrame([[2.0, 1.0],
...                    [3.0, np.nan],
...                    [1.0, 0.0]],
...                    columns=list('AB'))
>>> df
     A    B
0  2.0  1.0
1  3.0  NaN
2  1.0  0.0

By default, iterates over rows and finds the maximum
in each column. This is equivalent to ``axis=None`` or ``axis='index'``.

>>> df.cummax()
     A    B
0  2.0  1.0
1  3.0  NaN
2  3.0  1.0

To iterate over columns and find the maximum in each row,
use ``axis=1``

>>> df.cummax(axis=1)
     A    B
0  2.0  2.0
1  3.0  NaN
2  1.0  1.0
"""

_any_see_also = """\
See Also
--------
numpy.any : Numpy version of this method.
Series.any : Return whether any element is True.
Series.all : Return whether all elements are True.
DataFrame.any : Return whether any element is True over requested axis.
DataFrame.all : Return whether all elements are True over requested axis.
"""

_any_desc = """\
Return whether any element is True, potentially over an axis.

Returns False unless there at least one element within a series or
along a Dataframe axis that is True or equivalent (e.g. non-zero or
non-empty)."""

_any_examples = """\
Examples
--------
**Series**

For Series input, the output is a scalar indicating whether any element
is True.

>>> pd.Series([False, False]).any()
False
>>> pd.Series([True, False]).any()
True
>>> pd.Series([]).any()
False
>>> pd.Series([np.nan]).any()
False
>>> pd.Series([np.nan]).any(skipna=False)
True

**DataFrame**

Whether each column contains at least one True element (the default).

>>> df = pd.DataFrame({"A": [1, 2], "B": [0, 2], "C": [0, 0]})
>>> df
   A  B  C
0  1  0  0
1  2  2  0

>>> df.any()
A     True
B     True
C    False
dtype: bool

Aggregating over the columns.

>>> df = pd.DataFrame({"A": [True, False], "B": [1, 2]})
>>> df
       A  B
0   True  1
1  False  2

>>> df.any(axis='columns')
0    True
1    True
dtype: bool

>>> df = pd.DataFrame({"A": [True, False], "B": [1, 0]})
>>> df
       A  B
0   True  1
1  False  0

>>> df.any(axis='columns')
0    True
1    False
dtype: bool

Aggregating over the entire DataFrame with ``axis=None``.

>>> df.any(axis=None)
True

`any` for an empty DataFrame is an empty Series.

>>> pd.DataFrame([]).any()
Series([], dtype: bool)
"""

_shared_docs[
    "stat_func_example"
] = """

Examples
--------
>>> idx = pd.MultiIndex.from_arrays([
...     ['warm', 'warm', 'cold', 'cold'],
...     ['dog', 'falcon', 'fish', 'spider']],
...     names=['blooded', 'animal'])
>>> s = pd.Series([4, 2, 0, 8], name='legs', index=idx)
>>> s
blooded  animal
warm     dog       4
         falcon    2
cold     fish      0
         spider    8
Name: legs, dtype: int64

>>> s.{stat_func}()
{default_output}

{verb} using level names, as well as indices.

>>> s.{stat_func}(level='blooded')
blooded
warm    {level_output_0}
cold    {level_output_1}
Name: legs, dtype: int64

>>> s.{stat_func}(level=0)
blooded
warm    {level_output_0}
cold    {level_output_1}
Name: legs, dtype: int64"""

_sum_examples = _shared_docs["stat_func_example"].format(
    stat_func="sum", verb="Sum", default_output=14, level_output_0=6, level_output_1=8
)

_sum_examples += """

By default, the sum of an empty or all-NA Series is ``0``.

>>> pd.Series([]).sum()  # min_count=0 is the default
0.0

This can be controlled with the ``min_count`` parameter. For example, if
you'd like the sum of an empty series to be NaN, pass ``min_count=1``.

>>> pd.Series([]).sum(min_count=1)
nan

Thanks to the ``skipna`` parameter, ``min_count`` handles all-NA and
empty series identically.

>>> pd.Series([np.nan]).sum()
0.0

>>> pd.Series([np.nan]).sum(min_count=1)
nan"""

_max_examples = _shared_docs["stat_func_example"].format(
    stat_func="max", verb="Max", default_output=8, level_output_0=4, level_output_1=8
)

_min_examples = _shared_docs["stat_func_example"].format(
    stat_func="min", verb="Min", default_output=0, level_output_0=2, level_output_1=0
)

_stat_func_see_also = """

See Also
--------
Series.sum : Return the sum.
Series.min : Return the minimum.
Series.max : Return the maximum.
Series.idxmin : Return the index of the minimum.
Series.idxmax : Return the index of the maximum.
DataFrame.sum : Return the sum over the requested axis.
DataFrame.min : Return the minimum over the requested axis.
DataFrame.max : Return the maximum over the requested axis.
DataFrame.idxmin : Return the index of the minimum over the requested axis.
DataFrame.idxmax : Return the index of the maximum over the requested axis."""

_prod_examples = """

Examples
--------
By default, the product of an empty or all-NA Series is ``1``

>>> pd.Series([]).prod()
1.0

This can be controlled with the ``min_count`` parameter

>>> pd.Series([]).prod(min_count=1)
nan

Thanks to the ``skipna`` parameter, ``min_count`` handles all-NA and
empty series identically.

>>> pd.Series([np.nan]).prod()
1.0

>>> pd.Series([np.nan]).prod(min_count=1)
nan"""

_min_count_stub = """\
min_count : int, default 0
    The required number of valid values to perform the operation. If fewer than
    ``min_count`` non-NA values are present the result will be NA.

    .. versionadded:: 0.22.0

       Added with the default being 0. This means the sum of an all-NA
       or empty Series is 0, and the product of an all-NA or empty
       Series is 1.
"""


def _make_min_count_stat_function(
    cls, name, name1, name2, axis_descr, desc, f, see_also: str = "", examples: str = ""
):
    @Substitution(
        desc=desc,
        name1=name1,
        name2=name2,
        axis_descr=axis_descr,
        min_count=_min_count_stub,
        see_also=see_also,
        examples=examples,
    )
    @Appender(_num_doc)
    def stat_func(
        self,
        axis=None,
        skipna=None,
        level=None,
        numeric_only=None,
        min_count=0,
        **kwargs,
    ):
        if name == "sum":
            nv.validate_sum(tuple(), kwargs)
        elif name == "prod":
            nv.validate_prod(tuple(), kwargs)
        else:
            nv.validate_stat_func(tuple(), kwargs, fname=name)
        if skipna is None:
            skipna = True
        if axis is None:
            axis = self._stat_axis_number
        if level is not None:
            return self._agg_by_level(
                name, axis=axis, level=level, skipna=skipna, min_count=min_count
            )
        return self._reduce(
            f,
            name,
            axis=axis,
            skipna=skipna,
            numeric_only=numeric_only,
            min_count=min_count,
        )

    return set_function_name(stat_func, name, cls)


def _make_stat_function(
    cls, name, name1, name2, axis_descr, desc, f, see_also: str = "", examples: str = ""
):
    @Substitution(
        desc=desc,
        name1=name1,
        name2=name2,
        axis_descr=axis_descr,
        min_count="",
        see_also=see_also,
        examples=examples,
    )
    @Appender(_num_doc)
    def stat_func(
        self, axis=None, skipna=None, level=None, numeric_only=None, **kwargs
    ):
        if name == "median":
            nv.validate_median(tuple(), kwargs)
        else:
            nv.validate_stat_func(tuple(), kwargs, fname=name)
        if skipna is None:
            skipna = True
        if axis is None:
            axis = self._stat_axis_number
        if level is not None:
            return self._agg_by_level(name, axis=axis, level=level, skipna=skipna)
        return self._reduce(
            f, name, axis=axis, skipna=skipna, numeric_only=numeric_only
        )

    return set_function_name(stat_func, name, cls)


def _make_stat_function_ddof(cls, name, name1, name2, axis_descr, desc, f):
    @Substitution(desc=desc, name1=name1, name2=name2, axis_descr=axis_descr)
    @Appender(_num_ddof_doc)
    def stat_func(
        self, axis=None, skipna=None, level=None, ddof=1, numeric_only=None, **kwargs
    ):
        nv.validate_stat_ddof_func(tuple(), kwargs, fname=name)
        if skipna is None:
            skipna = True
        if axis is None:
            axis = self._stat_axis_number
        if level is not None:
            return self._agg_by_level(
                name, axis=axis, level=level, skipna=skipna, ddof=ddof
            )
        return self._reduce(
            f, name, axis=axis, numeric_only=numeric_only, skipna=skipna, ddof=ddof
        )

    return set_function_name(stat_func, name, cls)


def _make_cum_function(
    cls,
    name,
    name1,
    name2,
    axis_descr,
    desc,
    accum_func,
    accum_func_name,
    mask_a,
    mask_b,
    examples,
):
    @Substitution(
        desc=desc,
        name1=name1,
        name2=name2,
        axis_descr=axis_descr,
        accum_func_name=accum_func_name,
        examples=examples,
    )
    @Appender(_cnum_doc)
    def cum_func(self, axis=None, skipna=True, *args, **kwargs):
        skipna = nv.validate_cum_func_with_skipna(skipna, args, kwargs, name)
        if axis is None:
            axis = self._stat_axis_number
        else:
            axis = self._get_axis_number(axis)

        if axis == 1:
            return cum_func(self.T, axis=0, skipna=skipna, *args, **kwargs).T

        def na_accum_func(blk_values):
            # We will be applying this function to block values
            if blk_values.dtype.kind in ["m", "M"]:
                # GH#30460, GH#29058
                # numpy 1.18 started sorting NaTs at the end instead of beginning,
                #  so we need to work around to maintain backwards-consistency.
                orig_dtype = blk_values.dtype

                # We need to define mask before masking NaTs
                mask = isna(blk_values)

                if accum_func == np.minimum.accumulate:
                    # Note: the accum_func comparison fails as an "is" comparison
                    y = blk_values.view("i8")
                    y[mask] = np.iinfo(np.int64).max
                    changed = True
                else:
                    y = blk_values
                    changed = False

                result = accum_func(y.view("i8"), axis)
                if skipna:
                    np.putmask(result, mask, iNaT)
                elif accum_func == np.minimum.accumulate:
                    # Restore NaTs that we masked previously
                    nz = (~np.asarray(mask)).nonzero()[0]
                    if len(nz):
                        # everything up to the first non-na entry stays NaT
                        result[: nz[0]] = iNaT

                if changed:
                    # restore NaT elements
                    y[mask] = iNaT  # TODO: could try/finally for this?

                if isinstance(blk_values, np.ndarray):
                    result = result.view(orig_dtype)
                else:
                    # DatetimeArray
                    result = type(blk_values)._from_sequence(result, dtype=orig_dtype)

            elif skipna and not issubclass(
                blk_values.dtype.type, (np.integer, np.bool_)
            ):
                vals = blk_values.copy().T
                mask = isna(vals)
                np.putmask(vals, mask, mask_a)
                result = accum_func(vals, axis)
                np.putmask(result, mask, mask_b)
            else:
                result = accum_func(blk_values.T, axis)

            # transpose back for ndarray, not for EA
            return result.T if hasattr(result, "T") else result

        result = self._data.apply(na_accum_func)

        d = self._construct_axes_dict()
        d["copy"] = False
        return self._constructor(result, **d).__finalize__(self)

    return set_function_name(cum_func, name, cls)


def _make_logical_function(
    cls, name, name1, name2, axis_descr, desc, f, see_also, examples, empty_value
):
    @Substitution(
        desc=desc,
        name1=name1,
        name2=name2,
        axis_descr=axis_descr,
        see_also=see_also,
        examples=examples,
        empty_value=empty_value,
    )
    @Appender(_bool_doc)
    def logical_func(self, axis=0, bool_only=None, skipna=True, level=None, **kwargs):
        nv.validate_logical_func(tuple(), kwargs, fname=name)
        if level is not None:
            if bool_only is not None:
                raise NotImplementedError(
                    "Option bool_only is not implemented with option level."
                )
            return self._agg_by_level(name, axis=axis, level=level, skipna=skipna)
        return self._reduce(
            f,
            name,
            axis=axis,
            skipna=skipna,
            numeric_only=bool_only,
            filter_type="bool",
        )

    return set_function_name(logical_func, name, cls)<|MERGE_RESOLUTION|>--- conflicted
+++ resolved
@@ -199,13 +199,7 @@
         self,
         data: BlockManager,
         copy: bool = False,
-<<<<<<< HEAD
-        dtype: Optional[Dtype] = None,
         attrs: Optional[Mapping[Label, Any]] = None,
-        fastpath: bool = False,
-=======
-        attrs: Optional[Mapping[Optional[Hashable], Any]] = None,
->>>>>>> aeeca53d
     ):
         # copy kwarg is retained for mypy compat, is not used
 
