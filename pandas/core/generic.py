# pyright: reportPropertyTypeMismatch=false
from __future__ import annotations

import collections
from datetime import timedelta
import functools
import gc
import json
import operator
import pickle
import re
from typing import (
    TYPE_CHECKING,
    Any,
    Callable,
    Hashable,
    Literal,
    Mapping,
    Sequence,
    Type,
    cast,
    final,
    overload,
)
import warnings
import weakref

import numpy as np

from pandas._config import config

from pandas._libs import lib
from pandas._libs.tslibs import (
    Period,
    Tick,
    Timestamp,
    to_offset,
)
from pandas._typing import (
    ArrayLike,
    Axis,
    CompressionOptions,
    Dtype,
    DtypeArg,
    DtypeObj,
    FilePath,
    IgnoreRaise,
    IndexKeyFunc,
    IndexLabel,
    IntervalClosedType,
    JSONSerializable,
    Level,
    Manager,
    NaPosition,
    NDFrameT,
    RandomState,
    Renamer,
    SortKind,
    StorageOptions,
    T,
    TimedeltaConvertibleTypes,
    TimestampConvertibleTypes,
    ValueKeyFunc,
    WriteBuffer,
    npt,
)
from pandas.compat._optional import import_optional_dependency
from pandas.compat.numpy import function as nv
from pandas.errors import (
    AbstractMethodError,
    InvalidIndexError,
)
from pandas.util._decorators import (
    deprecate_kwarg,
    deprecate_nonkeyword_arguments,
    doc,
    rewrite_axis_style_signature,
)
from pandas.util._exceptions import find_stack_level
from pandas.util._validators import (
    validate_ascending,
    validate_bool_kwarg,
    validate_fillna_kwargs,
    validate_inclusive,
)

from pandas.core.dtypes.common import (
    ensure_object,
    ensure_platform_int,
    ensure_str,
    is_bool,
    is_bool_dtype,
    is_datetime64_any_dtype,
    is_datetime64tz_dtype,
    is_dict_like,
    is_dtype_equal,
    is_extension_array_dtype,
    is_float,
    is_list_like,
    is_number,
    is_numeric_dtype,
    is_re_compilable,
    is_scalar,
    is_timedelta64_dtype,
    pandas_dtype,
)
from pandas.core.dtypes.generic import (
    ABCDataFrame,
    ABCSeries,
)
from pandas.core.dtypes.inference import (
    is_hashable,
    is_nested_list_like,
)
from pandas.core.dtypes.missing import (
    isna,
    notna,
)

from pandas.core import (
    algorithms as algos,
    arraylike,
    common as com,
    indexing,
    missing,
    nanops,
    sample,
)
from pandas.core.array_algos.replace import should_use_regex
from pandas.core.arrays import ExtensionArray
from pandas.core.base import PandasObject
from pandas.core.construction import (
    create_series_with_explicit_dtype,
    extract_array,
)
from pandas.core.describe import describe_ndframe
from pandas.core.flags import Flags
from pandas.core.indexes.api import (
    DatetimeIndex,
    Index,
    MultiIndex,
    PeriodIndex,
    RangeIndex,
    default_index,
    ensure_index,
)
from pandas.core.internals import (
    ArrayManager,
    BlockManager,
    SingleArrayManager,
)
from pandas.core.internals.construction import mgr_to_mgr
from pandas.core.missing import find_valid_index
from pandas.core.ops import align_method_FRAME
from pandas.core.reshape.concat import concat
from pandas.core.shared_docs import _shared_docs
from pandas.core.sorting import get_indexer_indexer
from pandas.core.window import (
    Expanding,
    ExponentialMovingWindow,
    Rolling,
    Window,
)

from pandas.io.formats import format as fmt
from pandas.io.formats.format import (
    DataFrameFormatter,
    DataFrameRenderer,
)
from pandas.io.formats.printing import pprint_thing

if TYPE_CHECKING:

    from pandas._libs.tslibs import BaseOffset

    from pandas.core.frame import DataFrame
    from pandas.core.indexers.objects import BaseIndexer
    from pandas.core.resample import Resampler
    from pandas.core.series import Series

# goal is to be able to define the docs close to function, while still being
# able to share
_shared_docs = {**_shared_docs}
_shared_doc_kwargs = {
    "axes": "keywords for axes",
    "klass": "Series/DataFrame",
    "axes_single_arg": "int or labels for object",
    "args_transpose": "axes to permute (int or label for object)",
    "inplace": """
    inplace : bool, default False
        If True, performs operation inplace and returns None.""",
    "optional_by": """
        by : str or list of str
            Name or list of names to sort by""",
    "replace_iloc": """
    This differs from updating with ``.loc`` or ``.iloc``, which require
    you to specify a location to update with some value.""",
}


bool_t = bool  # Need alias because NDFrame has def bool:


class NDFrame(PandasObject, indexing.IndexingMixin):
    """
    N-dimensional analogue of DataFrame. Store multi-dimensional in a
    size-mutable, labeled data structure

    Parameters
    ----------
    data : BlockManager
    axes : list
    copy : bool, default False
    """

    _internal_names: list[str] = [
        "_mgr",
        "_cacher",
        "_item_cache",
        "_cache",
        "_is_copy",
        "_subtyp",
        "_name",
        "_default_kind",
        "_default_fill_value",
        "_metadata",
        "__array_struct__",
        "__array_interface__",
        "_flags",
    ]
    _internal_names_set: set[str] = set(_internal_names)
    _accessors: set[str] = set()
    _hidden_attrs: frozenset[str] = frozenset(
        ["_AXIS_NAMES", "_AXIS_NUMBERS", "get_values", "tshift"]
    )
    _metadata: list[str] = []
    _is_copy: weakref.ReferenceType[NDFrame] | None = None
    _mgr: Manager
    _attrs: dict[Hashable, Any]
    _typ: str

    # ----------------------------------------------------------------------
    # Constructors

    def __init__(
        self,
        data: Manager,
        copy: bool_t = False,
        attrs: Mapping[Hashable, Any] | None = None,
    ) -> None:
        # copy kwarg is retained for mypy compat, is not used

        object.__setattr__(self, "_is_copy", None)
        object.__setattr__(self, "_mgr", data)
        object.__setattr__(self, "_item_cache", {})
        if attrs is None:
            attrs = {}
        else:
            attrs = dict(attrs)
        object.__setattr__(self, "_attrs", attrs)
        object.__setattr__(self, "_flags", Flags(self, allows_duplicate_labels=True))

    @classmethod
    def _init_mgr(
        cls,
        mgr: Manager,
        axes,
        dtype: Dtype | None = None,
        copy: bool_t = False,
    ) -> Manager:
        """passed a manager and a axes dict"""
        for a, axe in axes.items():
            if axe is not None:
                axe = ensure_index(axe)
                bm_axis = cls._get_block_manager_axis(a)
                mgr = mgr.reindex_axis(axe, axis=bm_axis)

        # make a copy if explicitly requested
        if copy:
            mgr = mgr.copy()
        if dtype is not None:
            # avoid further copies if we can
            if (
                isinstance(mgr, BlockManager)
                and len(mgr.blocks) == 1
                and is_dtype_equal(mgr.blocks[0].values.dtype, dtype)
            ):
                pass
            else:
                mgr = mgr.astype(dtype=dtype)
        return mgr

    def _as_manager(self: NDFrameT, typ: str, copy: bool_t = True) -> NDFrameT:
        """
        Private helper function to create a DataFrame with specific manager.

        Parameters
        ----------
        typ : {"block", "array"}
        copy : bool, default True
            Only controls whether the conversion from Block->ArrayManager
            copies the 1D arrays (to ensure proper/contiguous memory layout).

        Returns
        -------
        DataFrame
            New DataFrame using specified manager type. Is not guaranteed
            to be a copy or not.
        """
        new_mgr: Manager
        new_mgr = mgr_to_mgr(self._mgr, typ=typ, copy=copy)
        # fastpath of passing a manager doesn't check the option/manager class
        return self._constructor(new_mgr).__finalize__(self)

    # ----------------------------------------------------------------------
    # attrs and flags

    @property
    def attrs(self) -> dict[Hashable, Any]:
        """
        Dictionary of global attributes of this dataset.

        .. warning::

           attrs is experimental and may change without warning.

        See Also
        --------
        DataFrame.flags : Global flags applying to this object.
        """
        if self._attrs is None:
            self._attrs = {}
        return self._attrs

    @attrs.setter
    def attrs(self, value: Mapping[Hashable, Any]) -> None:
        self._attrs = dict(value)

    @final
    @property
    def flags(self) -> Flags:
        """
        Get the properties associated with this pandas object.

        The available flags are

        * :attr:`Flags.allows_duplicate_labels`

        See Also
        --------
        Flags : Flags that apply to pandas objects.
        DataFrame.attrs : Global metadata applying to this dataset.

        Notes
        -----
        "Flags" differ from "metadata". Flags reflect properties of the
        pandas object (the Series or DataFrame). Metadata refer to properties
        of the dataset, and should be stored in :attr:`DataFrame.attrs`.

        Examples
        --------
        >>> df = pd.DataFrame({"A": [1, 2]})
        >>> df.flags
        <Flags(allows_duplicate_labels=True)>

        Flags can be get or set using ``.``

        >>> df.flags.allows_duplicate_labels
        True
        >>> df.flags.allows_duplicate_labels = False

        Or by slicing with a key

        >>> df.flags["allows_duplicate_labels"]
        False
        >>> df.flags["allows_duplicate_labels"] = True
        """
        return self._flags

    @final
    def set_flags(
        self: NDFrameT,
        *,
        copy: bool_t = False,
        allows_duplicate_labels: bool_t | None = None,
    ) -> NDFrameT:
        """
        Return a new object with updated flags.

        Parameters
        ----------
        allows_duplicate_labels : bool, optional
            Whether the returned object allows duplicate labels.

        Returns
        -------
        Series or DataFrame
            The same type as the caller.

        See Also
        --------
        DataFrame.attrs : Global metadata applying to this dataset.
        DataFrame.flags : Global flags applying to this object.

        Notes
        -----
        This method returns a new object that's a view on the same data
        as the input. Mutating the input or the output values will be reflected
        in the other.

        This method is intended to be used in method chains.

        "Flags" differ from "metadata". Flags reflect properties of the
        pandas object (the Series or DataFrame). Metadata refer to properties
        of the dataset, and should be stored in :attr:`DataFrame.attrs`.

        Examples
        --------
        >>> df = pd.DataFrame({"A": [1, 2]})
        >>> df.flags.allows_duplicate_labels
        True
        >>> df2 = df.set_flags(allows_duplicate_labels=False)
        >>> df2.flags.allows_duplicate_labels
        False
        """
        df = self.copy(deep=copy)
        if allows_duplicate_labels is not None:
            df.flags["allows_duplicate_labels"] = allows_duplicate_labels
        return df

    @final
    @classmethod
    def _validate_dtype(cls, dtype) -> DtypeObj | None:
        """validate the passed dtype"""
        if dtype is not None:
            dtype = pandas_dtype(dtype)

            # a compound dtype
            if dtype.kind == "V":
                raise NotImplementedError(
                    "compound dtypes are not implemented "
                    f"in the {cls.__name__} constructor"
                )

        return dtype

    # ----------------------------------------------------------------------
    # Construction

    @property
    def _constructor(self: NDFrameT) -> Callable[..., NDFrameT]:
        """
        Used when a manipulation result has the same dimensions as the
        original.
        """
        raise AbstractMethodError(self)

    # ----------------------------------------------------------------------
    # Internals

    @final
    @property
    def _data(self):
        # GH#33054 retained because some downstream packages uses this,
        #  e.g. fastparquet
        return self._mgr

    # ----------------------------------------------------------------------
    # Axis
    _stat_axis_number = 0
    _stat_axis_name = "index"
    _AXIS_ORDERS: list[str]
    _AXIS_TO_AXIS_NUMBER: dict[Axis, int] = {0: 0, "index": 0, "rows": 0}
    _info_axis_number: int
    _info_axis_name: str
    _AXIS_LEN: int

    @property
    def _AXIS_NUMBERS(self) -> dict[str, int]:
        """.. deprecated:: 1.1.0"""
        warnings.warn(
            "_AXIS_NUMBERS has been deprecated.",
            FutureWarning,
            stacklevel=find_stack_level(),
        )
        return {"index": 0}

    @property
    def _AXIS_NAMES(self) -> dict[int, str]:
        """.. deprecated:: 1.1.0"""
        level = self.ndim + 1
        warnings.warn(
            "_AXIS_NAMES has been deprecated.", FutureWarning, stacklevel=level
        )
        return {0: "index"}

    @final
    def _construct_axes_dict(self, axes=None, **kwargs):
        """Return an axes dictionary for myself."""
        d = {a: self._get_axis(a) for a in (axes or self._AXIS_ORDERS)}
        d.update(kwargs)
        return d

    @final
    @classmethod
    def _construct_axes_from_arguments(
        cls, args, kwargs, require_all: bool_t = False, sentinel=None
    ):
        """
        Construct and returns axes if supplied in args/kwargs.

        If require_all, raise if all axis arguments are not supplied
        return a tuple of (axes, kwargs).

        sentinel specifies the default parameter when an axis is not
        supplied; useful to distinguish when a user explicitly passes None
        in scenarios where None has special meaning.
        """
        # construct the args
        args = list(args)
        for a in cls._AXIS_ORDERS:

            # look for a argument by position
            if a not in kwargs:
                try:
                    kwargs[a] = args.pop(0)
                except IndexError as err:
                    if require_all:
                        raise TypeError(
                            "not enough/duplicate arguments specified!"
                        ) from err

        axes = {a: kwargs.pop(a, sentinel) for a in cls._AXIS_ORDERS}
        return axes, kwargs

    @final
    @classmethod
    def _get_axis_number(cls, axis: Axis) -> int:
        try:
            return cls._AXIS_TO_AXIS_NUMBER[axis]
        except KeyError:
            raise ValueError(f"No axis named {axis} for object type {cls.__name__}")

    @final
    @classmethod
    def _get_axis_name(cls, axis: Axis) -> str:
        axis_number = cls._get_axis_number(axis)
        return cls._AXIS_ORDERS[axis_number]

    @final
    def _get_axis(self, axis: Axis) -> Index:
        axis_number = self._get_axis_number(axis)
        assert axis_number in {0, 1}
        return self.index if axis_number == 0 else self.columns

    @final
    @classmethod
    def _get_block_manager_axis(cls, axis: Axis) -> int:
        """Map the axis to the block_manager axis."""
        axis = cls._get_axis_number(axis)
        ndim = cls._AXIS_LEN
        if ndim == 2:
            # i.e. DataFrame
            return 1 - axis
        return axis

    @final
    def _get_axis_resolvers(self, axis: str) -> dict[str, Series | MultiIndex]:
        # index or columns
        axis_index = getattr(self, axis)
        d = {}
        prefix = axis[0]

        for i, name in enumerate(axis_index.names):
            if name is not None:
                key = level = name
            else:
                # prefix with 'i' or 'c' depending on the input axis
                # e.g., you must do ilevel_0 for the 0th level of an unnamed
                # multiiindex
                key = f"{prefix}level_{i}"
                level = i

            level_values = axis_index.get_level_values(level)
            s = level_values.to_series()
            s.index = axis_index
            d[key] = s

        # put the index/columns itself in the dict
        if isinstance(axis_index, MultiIndex):
            dindex = axis_index
        else:
            dindex = axis_index.to_series()

        d[axis] = dindex
        return d

    @final
    def _get_index_resolvers(self) -> dict[Hashable, Series | MultiIndex]:
        from pandas.core.computation.parsing import clean_column_name

        d: dict[str, Series | MultiIndex] = {}
        for axis_name in self._AXIS_ORDERS:
            d.update(self._get_axis_resolvers(axis_name))

        return {clean_column_name(k): v for k, v in d.items() if not isinstance(k, int)}

    @final
    def _get_cleaned_column_resolvers(self) -> dict[Hashable, Series]:
        """
        Return the special character free column resolvers of a dataframe.

        Column names with special characters are 'cleaned up' so that they can
        be referred to by backtick quoting.
        Used in :meth:`DataFrame.eval`.
        """
        from pandas.core.computation.parsing import clean_column_name

        if isinstance(self, ABCSeries):
            return {clean_column_name(self.name): self}

        return {
            clean_column_name(k): v for k, v in self.items() if not isinstance(k, int)
        }

    @property
    def _info_axis(self) -> Index:
        return getattr(self, self._info_axis_name)

    @property
    def _stat_axis(self) -> Index:
        return getattr(self, self._stat_axis_name)

    @property
    def shape(self) -> tuple[int, ...]:
        """
        Return a tuple of axis dimensions
        """
        return tuple(len(self._get_axis(a)) for a in self._AXIS_ORDERS)

    @property
    def axes(self) -> list[Index]:
        """
        Return index label(s) of the internal NDFrame
        """
        # we do it this way because if we have reversed axes, then
        # the block manager shows then reversed
        return [self._get_axis(a) for a in self._AXIS_ORDERS]

    @property
    def ndim(self) -> int:
        """
        Return an int representing the number of axes / array dimensions.

        Return 1 if Series. Otherwise return 2 if DataFrame.

        See Also
        --------
        ndarray.ndim : Number of array dimensions.

        Examples
        --------
        >>> s = pd.Series({'a': 1, 'b': 2, 'c': 3})
        >>> s.ndim
        1

        >>> df = pd.DataFrame({'col1': [1, 2], 'col2': [3, 4]})
        >>> df.ndim
        2
        """
        return self._mgr.ndim

    @property
    def size(self) -> int:
        """
        Return an int representing the number of elements in this object.

        Return the number of rows if Series. Otherwise return the number of
        rows times number of columns if DataFrame.

        See Also
        --------
        ndarray.size : Number of elements in the array.

        Examples
        --------
        >>> s = pd.Series({'a': 1, 'b': 2, 'c': 3})
        >>> s.size
        3

        >>> df = pd.DataFrame({'col1': [1, 2], 'col2': [3, 4]})
        >>> df.size
        4
        """
        return np.prod(self.shape)

    @overload
    def set_axis(
        self: NDFrameT, labels, axis: Axis = ..., inplace: Literal[False] = ...
    ) -> NDFrameT:
        ...

    @overload
    def set_axis(self, labels, axis: Axis, inplace: Literal[True]) -> None:
        ...

    @overload
    def set_axis(self, labels, *, inplace: Literal[True]) -> None:
        ...

    @overload
    def set_axis(
        self: NDFrameT, labels, axis: Axis = ..., inplace: bool_t = ...
    ) -> NDFrameT | None:
        ...

    def set_axis(self, labels, axis: Axis = 0, inplace: bool_t = False):
        """
        Assign desired index to given axis.

        Indexes for%(extended_summary_sub)s row labels can be changed by assigning
        a list-like or Index.

        Parameters
        ----------
        labels : list-like, Index
            The values for the new index.

        axis : %(axes_single_arg)s, default 0
            The axis to update. The value 0 identifies the rows%(axis_description_sub)s.

        inplace : bool, default False
            Whether to return a new %(klass)s instance.

        Returns
        -------
        renamed : %(klass)s or None
            An object of type %(klass)s or None if ``inplace=True``.

        See Also
        --------
        %(klass)s.rename_axis : Alter the name of the index%(see_also_sub)s.
        """
        self._check_inplace_and_allows_duplicate_labels(inplace)
        return self._set_axis_nocheck(labels, axis, inplace)

    @final
    def _set_axis_nocheck(self, labels, axis: Axis, inplace: bool_t):
        # NDFrame.rename with inplace=False calls set_axis(inplace=True) on a copy.
        if inplace:
            setattr(self, self._get_axis_name(axis), labels)
        else:
            obj = self.copy()
            obj.set_axis(labels, axis=axis, inplace=True)
            return obj

    def _set_axis(self, axis: int, labels: Index) -> None:
        labels = ensure_index(labels)
        self._mgr.set_axis(axis, labels)
        self._clear_item_cache()

    @final
    def swapaxes(self: NDFrameT, axis1, axis2, copy=True) -> NDFrameT:
        """
        Interchange axes and swap values axes appropriately.

        Returns
        -------
        y : same as input
        """
        i = self._get_axis_number(axis1)
        j = self._get_axis_number(axis2)

        if i == j:
            if copy:
                return self.copy()
            return self

        mapping = {i: j, j: i}

        new_axes = (self._get_axis(mapping.get(k, k)) for k in range(self._AXIS_LEN))
        new_values = self.values.swapaxes(i, j)
        if copy:
            new_values = new_values.copy()

        return self._constructor(
            new_values,
            *new_axes,
        ).__finalize__(self, method="swapaxes")

    @final
    @doc(klass=_shared_doc_kwargs["klass"])
    def droplevel(self: NDFrameT, level, axis=0) -> NDFrameT:
        """
        Return {klass} with requested index / column level(s) removed.

        Parameters
        ----------
        level : int, str, or list-like
            If a string is given, must be the name of a level
            If list-like, elements must be names or positional indexes
            of levels.

        axis : {{0 or 'index', 1 or 'columns'}}, default 0
            Axis along which the level(s) is removed:

            * 0 or 'index': remove level(s) in column.
            * 1 or 'columns': remove level(s) in row.

        Returns
        -------
        {klass}
            {klass} with requested index / column level(s) removed.

        Examples
        --------
        >>> df = pd.DataFrame([
        ...     [1, 2, 3, 4],
        ...     [5, 6, 7, 8],
        ...     [9, 10, 11, 12]
        ... ]).set_index([0, 1]).rename_axis(['a', 'b'])

        >>> df.columns = pd.MultiIndex.from_tuples([
        ...     ('c', 'e'), ('d', 'f')
        ... ], names=['level_1', 'level_2'])

        >>> df
        level_1   c   d
        level_2   e   f
        a b
        1 2      3   4
        5 6      7   8
        9 10    11  12

        >>> df.droplevel('a')
        level_1   c   d
        level_2   e   f
        b
        2        3   4
        6        7   8
        10      11  12

        >>> df.droplevel('level_2', axis=1)
        level_1   c   d
        a b
        1 2      3   4
        5 6      7   8
        9 10    11  12
        """
        labels = self._get_axis(axis)
        new_labels = labels.droplevel(level)
        return self.set_axis(new_labels, axis=axis, inplace=False)

    def pop(self, item: Hashable) -> Series | Any:
        result = self[item]
        del self[item]

        return result

    @final
    def squeeze(self, axis=None):
        """
        Squeeze 1 dimensional axis objects into scalars.

        Series or DataFrames with a single element are squeezed to a scalar.
        DataFrames with a single column or a single row are squeezed to a
        Series. Otherwise the object is unchanged.

        This method is most useful when you don't know if your
        object is a Series or DataFrame, but you do know it has just a single
        column. In that case you can safely call `squeeze` to ensure you have a
        Series.

        Parameters
        ----------
        axis : {0 or 'index', 1 or 'columns', None}, default None
            A specific axis to squeeze. By default, all length-1 axes are
            squeezed.

        Returns
        -------
        DataFrame, Series, or scalar
            The projection after squeezing `axis` or all the axes.

        See Also
        --------
        Series.iloc : Integer-location based indexing for selecting scalars.
        DataFrame.iloc : Integer-location based indexing for selecting Series.
        Series.to_frame : Inverse of DataFrame.squeeze for a
            single-column DataFrame.

        Examples
        --------
        >>> primes = pd.Series([2, 3, 5, 7])

        Slicing might produce a Series with a single value:

        >>> even_primes = primes[primes % 2 == 0]
        >>> even_primes
        0    2
        dtype: int64

        >>> even_primes.squeeze()
        2

        Squeezing objects with more than one value in every axis does nothing:

        >>> odd_primes = primes[primes % 2 == 1]
        >>> odd_primes
        1    3
        2    5
        3    7
        dtype: int64

        >>> odd_primes.squeeze()
        1    3
        2    5
        3    7
        dtype: int64

        Squeezing is even more effective when used with DataFrames.

        >>> df = pd.DataFrame([[1, 2], [3, 4]], columns=['a', 'b'])
        >>> df
           a  b
        0  1  2
        1  3  4

        Slicing a single column will produce a DataFrame with the columns
        having only one value:

        >>> df_a = df[['a']]
        >>> df_a
           a
        0  1
        1  3

        So the columns can be squeezed down, resulting in a Series:

        >>> df_a.squeeze('columns')
        0    1
        1    3
        Name: a, dtype: int64

        Slicing a single row from a single column will produce a single
        scalar DataFrame:

        >>> df_0a = df.loc[df.index < 1, ['a']]
        >>> df_0a
           a
        0  1

        Squeezing the rows produces a single scalar Series:

        >>> df_0a.squeeze('rows')
        a    1
        Name: 0, dtype: int64

        Squeezing all axes will project directly into a scalar:

        >>> df_0a.squeeze()
        1
        """
        axis = range(self._AXIS_LEN) if axis is None else (self._get_axis_number(axis),)
        return self.iloc[
            tuple(
                0 if i in axis and len(a) == 1 else slice(None)
                for i, a in enumerate(self.axes)
            )
        ]

    # ----------------------------------------------------------------------
    # Rename

    def _rename(
        self: NDFrameT,
        mapper: Renamer | None = None,
        *,
        index: Renamer | None = None,
        columns: Renamer | None = None,
        axis: Axis | None = None,
        copy: bool_t = True,
        inplace: bool_t = False,
        level: Level | None = None,
        errors: str = "ignore",
    ) -> NDFrameT | None:
        # called by Series.rename and DataFrame.rename

        if mapper is None and index is None and columns is None:
            raise TypeError("must pass an index to rename")

        if index is not None or columns is not None:
            if axis is not None:
                raise TypeError(
                    "Cannot specify both 'axis' and any of 'index' or 'columns'"
                )
            elif mapper is not None:
                raise TypeError(
                    "Cannot specify both 'mapper' and any of 'index' or 'columns'"
                )
        else:
            # use the mapper argument
            if axis and self._get_axis_number(axis) == 1:
                columns = mapper
            else:
                index = mapper

        self._check_inplace_and_allows_duplicate_labels(inplace)
        result = self if inplace else self.copy(deep=copy)

        for axis_no, replacements in enumerate((index, columns)):
            if replacements is None:
                continue

            ax = self._get_axis(axis_no)
            f = com.get_rename_function(replacements)

            if level is not None:
                level = ax._get_level_number(level)

            # GH 13473
            if not callable(replacements):
                if ax._is_multi and level is not None:
                    indexer = ax.get_level_values(level).get_indexer_for(replacements)
                else:
                    indexer = ax.get_indexer_for(replacements)

                if errors == "raise" and len(indexer[indexer == -1]):
                    missing_labels = [
                        label
                        for index, label in enumerate(replacements)
                        if indexer[index] == -1
                    ]
                    raise KeyError(f"{missing_labels} not found in axis")

            new_index = ax._transform_index(f, level=level)
            result._set_axis_nocheck(new_index, axis=axis_no, inplace=True)
            result._clear_item_cache()

        if inplace:
            self._update_inplace(result)
            return None
        else:
            return result.__finalize__(self, method="rename")

    @rewrite_axis_style_signature("mapper", [("copy", True), ("inplace", False)])
    def rename_axis(self, mapper=lib.no_default, **kwargs):
        """
        Set the name of the axis for the index or columns.

        Parameters
        ----------
        mapper : scalar, list-like, optional
            Value to set the axis name attribute.
        index, columns : scalar, list-like, dict-like or function, optional
            A scalar, list-like, dict-like or functions transformations to
            apply to that axis' values.
            Note that the ``columns`` parameter is not allowed if the
            object is a Series. This parameter only apply for DataFrame
            type objects.

            Use either ``mapper`` and ``axis`` to
            specify the axis to target with ``mapper``, or ``index``
            and/or ``columns``.
        axis : {0 or 'index', 1 or 'columns'}, default 0
            The axis to rename.
        copy : bool, default True
            Also copy underlying data.
        inplace : bool, default False
            Modifies the object directly, instead of creating a new Series
            or DataFrame.

        Returns
        -------
        Series, DataFrame, or None
            The same type as the caller or None if ``inplace=True``.

        See Also
        --------
        Series.rename : Alter Series index labels or name.
        DataFrame.rename : Alter DataFrame index labels or name.
        Index.rename : Set new names on index.

        Notes
        -----
        ``DataFrame.rename_axis`` supports two calling conventions

        * ``(index=index_mapper, columns=columns_mapper, ...)``
        * ``(mapper, axis={'index', 'columns'}, ...)``

        The first calling convention will only modify the names of
        the index and/or the names of the Index object that is the columns.
        In this case, the parameter ``copy`` is ignored.

        The second calling convention will modify the names of the
        corresponding index if mapper is a list or a scalar.
        However, if mapper is dict-like or a function, it will use the
        deprecated behavior of modifying the axis *labels*.

        We *highly* recommend using keyword arguments to clarify your
        intent.

        Examples
        --------
        **Series**

        >>> s = pd.Series(["dog", "cat", "monkey"])
        >>> s
        0       dog
        1       cat
        2    monkey
        dtype: object
        >>> s.rename_axis("animal")
        animal
        0    dog
        1    cat
        2    monkey
        dtype: object

        **DataFrame**

        >>> df = pd.DataFrame({"num_legs": [4, 4, 2],
        ...                    "num_arms": [0, 0, 2]},
        ...                   ["dog", "cat", "monkey"])
        >>> df
                num_legs  num_arms
        dog            4         0
        cat            4         0
        monkey         2         2
        >>> df = df.rename_axis("animal")
        >>> df
                num_legs  num_arms
        animal
        dog            4         0
        cat            4         0
        monkey         2         2
        >>> df = df.rename_axis("limbs", axis="columns")
        >>> df
        limbs   num_legs  num_arms
        animal
        dog            4         0
        cat            4         0
        monkey         2         2

        **MultiIndex**

        >>> df.index = pd.MultiIndex.from_product([['mammal'],
        ...                                        ['dog', 'cat', 'monkey']],
        ...                                       names=['type', 'name'])
        >>> df
        limbs          num_legs  num_arms
        type   name
        mammal dog            4         0
               cat            4         0
               monkey         2         2

        >>> df.rename_axis(index={'type': 'class'})
        limbs          num_legs  num_arms
        class  name
        mammal dog            4         0
               cat            4         0
               monkey         2         2

        >>> df.rename_axis(columns=str.upper)
        LIMBS          num_legs  num_arms
        type   name
        mammal dog            4         0
               cat            4         0
               monkey         2         2
        """
        axes, kwargs = self._construct_axes_from_arguments(
            (), kwargs, sentinel=lib.no_default
        )
        copy = kwargs.pop("copy", True)
        inplace = kwargs.pop("inplace", False)
        axis = kwargs.pop("axis", 0)
        if axis is not None:
            axis = self._get_axis_number(axis)

        if kwargs:
            raise TypeError(
                "rename_axis() got an unexpected keyword "
                f'argument "{list(kwargs.keys())[0]}"'
            )

        inplace = validate_bool_kwarg(inplace, "inplace")

        if mapper is not lib.no_default:
            # Use v0.23 behavior if a scalar or list
            non_mapper = is_scalar(mapper) or (
                is_list_like(mapper) and not is_dict_like(mapper)
            )
            if non_mapper:
                return self._set_axis_name(mapper, axis=axis, inplace=inplace)
            else:
                raise ValueError("Use `.rename` to alter labels with a mapper.")
        else:
            # Use new behavior.  Means that index and/or columns
            # is specified
            result = self if inplace else self.copy(deep=copy)

            for axis in range(self._AXIS_LEN):
                v = axes.get(self._get_axis_name(axis))
                if v is lib.no_default:
                    continue
                non_mapper = is_scalar(v) or (is_list_like(v) and not is_dict_like(v))
                if non_mapper:
                    newnames = v
                else:
                    f = com.get_rename_function(v)
                    curnames = self._get_axis(axis).names
                    newnames = [f(name) for name in curnames]
                result._set_axis_name(newnames, axis=axis, inplace=True)
            if not inplace:
                return result

    @final
    def _set_axis_name(self, name, axis=0, inplace=False):
        """
        Set the name(s) of the axis.

        Parameters
        ----------
        name : str or list of str
            Name(s) to set.
        axis : {0 or 'index', 1 or 'columns'}, default 0
            The axis to set the label. The value 0 or 'index' specifies index,
            and the value 1 or 'columns' specifies columns.
        inplace : bool, default False
            If `True`, do operation inplace and return None.

        Returns
        -------
        Series, DataFrame, or None
            The same type as the caller or `None` if `inplace` is `True`.

        See Also
        --------
        DataFrame.rename : Alter the axis labels of :class:`DataFrame`.
        Series.rename : Alter the index labels or set the index name
            of :class:`Series`.
        Index.rename : Set the name of :class:`Index` or :class:`MultiIndex`.

        Examples
        --------
        >>> df = pd.DataFrame({"num_legs": [4, 4, 2]},
        ...                   ["dog", "cat", "monkey"])
        >>> df
                num_legs
        dog            4
        cat            4
        monkey         2
        >>> df._set_axis_name("animal")
                num_legs
        animal
        dog            4
        cat            4
        monkey         2
        >>> df.index = pd.MultiIndex.from_product(
        ...                [["mammal"], ['dog', 'cat', 'monkey']])
        >>> df._set_axis_name(["type", "name"])
                       num_legs
        type   name
        mammal dog        4
               cat        4
               monkey     2
        """
        axis = self._get_axis_number(axis)
        idx = self._get_axis(axis).set_names(name)

        inplace = validate_bool_kwarg(inplace, "inplace")
        renamed = self if inplace else self.copy()
        renamed.set_axis(idx, axis=axis, inplace=True)
        if not inplace:
            return renamed

    # ----------------------------------------------------------------------
    # Comparison Methods

    @final
    def _indexed_same(self, other) -> bool_t:
        return all(
            self._get_axis(a).equals(other._get_axis(a)) for a in self._AXIS_ORDERS
        )

    @final
    def equals(self, other: object) -> bool_t:
        """
        Test whether two objects contain the same elements.

        This function allows two Series or DataFrames to be compared against
        each other to see if they have the same shape and elements. NaNs in
        the same location are considered equal.

        The row/column index do not need to have the same type, as long
        as the values are considered equal. Corresponding columns must be of
        the same dtype.

        Parameters
        ----------
        other : Series or DataFrame
            The other Series or DataFrame to be compared with the first.

        Returns
        -------
        bool
            True if all elements are the same in both objects, False
            otherwise.

        See Also
        --------
        Series.eq : Compare two Series objects of the same length
            and return a Series where each element is True if the element
            in each Series is equal, False otherwise.
        DataFrame.eq : Compare two DataFrame objects of the same shape and
            return a DataFrame where each element is True if the respective
            element in each DataFrame is equal, False otherwise.
        testing.assert_series_equal : Raises an AssertionError if left and
            right are not equal. Provides an easy interface to ignore
            inequality in dtypes, indexes and precision among others.
        testing.assert_frame_equal : Like assert_series_equal, but targets
            DataFrames.
        numpy.array_equal : Return True if two arrays have the same shape
            and elements, False otherwise.

        Examples
        --------
        >>> df = pd.DataFrame({1: [10], 2: [20]})
        >>> df
            1   2
        0  10  20

        DataFrames df and exactly_equal have the same types and values for
        their elements and column labels, which will return True.

        >>> exactly_equal = pd.DataFrame({1: [10], 2: [20]})
        >>> exactly_equal
            1   2
        0  10  20
        >>> df.equals(exactly_equal)
        True

        DataFrames df and different_column_type have the same element
        types and values, but have different types for the column labels,
        which will still return True.

        >>> different_column_type = pd.DataFrame({1.0: [10], 2.0: [20]})
        >>> different_column_type
           1.0  2.0
        0   10   20
        >>> df.equals(different_column_type)
        True

        DataFrames df and different_data_type have different types for the
        same values for their elements, and will return False even though
        their column labels are the same values and types.

        >>> different_data_type = pd.DataFrame({1: [10.0], 2: [20.0]})
        >>> different_data_type
              1     2
        0  10.0  20.0
        >>> df.equals(different_data_type)
        False
        """
        if not (isinstance(other, type(self)) or isinstance(self, type(other))):
            return False
        other = cast(NDFrame, other)
        return self._mgr.equals(other._mgr)

    # -------------------------------------------------------------------------
    # Unary Methods

    @final
    def __neg__(self):
        def blk_func(values: ArrayLike):
            if is_bool_dtype(values.dtype):
                # error: Argument 1 to "inv" has incompatible type "Union
                # [ExtensionArray, ndarray[Any, Any]]"; expected
                # "_SupportsInversion[ndarray[Any, dtype[bool_]]]"
                return operator.inv(values)  # type: ignore[arg-type]
            else:
                # error: Argument 1 to "neg" has incompatible type "Union
                # [ExtensionArray, ndarray[Any, Any]]"; expected
                # "_SupportsNeg[ndarray[Any, dtype[Any]]]"
                return operator.neg(values)  # type: ignore[arg-type]

        new_data = self._mgr.apply(blk_func)
        res = self._constructor(new_data)
        return res.__finalize__(self, method="__neg__")

    @final
    def __pos__(self):
        def blk_func(values: ArrayLike):
            if is_bool_dtype(values.dtype):
                return values.copy()
            else:
                # error: Argument 1 to "pos" has incompatible type "Union
                # [ExtensionArray, ndarray[Any, Any]]"; expected
                # "_SupportsPos[ndarray[Any, dtype[Any]]]"
                return operator.pos(values)  # type: ignore[arg-type]

        new_data = self._mgr.apply(blk_func)
        res = self._constructor(new_data)
        return res.__finalize__(self, method="__pos__")

    @final
    def __invert__(self):
        if not self.size:
            # inv fails with 0 len
            return self

        new_data = self._mgr.apply(operator.invert)
        return self._constructor(new_data).__finalize__(self, method="__invert__")

    @final
    def __nonzero__(self):
        raise ValueError(
            f"The truth value of a {type(self).__name__} is ambiguous. "
            "Use a.empty, a.bool(), a.item(), a.any() or a.all()."
        )

    __bool__ = __nonzero__

    @final
    def bool(self):
        """
        Return the bool of a single element Series or DataFrame.

        This must be a boolean scalar value, either True or False. It will raise a
        ValueError if the Series or DataFrame does not have exactly 1 element, or that
        element is not boolean (integer values 0 and 1 will also raise an exception).

        Returns
        -------
        bool
            The value in the Series or DataFrame.

        See Also
        --------
        Series.astype : Change the data type of a Series, including to boolean.
        DataFrame.astype : Change the data type of a DataFrame, including to boolean.
        numpy.bool_ : NumPy boolean data type, used by pandas for boolean values.

        Examples
        --------
        The method will only work for single element objects with a boolean value:

        >>> pd.Series([True]).bool()
        True
        >>> pd.Series([False]).bool()
        False

        >>> pd.DataFrame({'col': [True]}).bool()
        True
        >>> pd.DataFrame({'col': [False]}).bool()
        False
        """
        v = self.squeeze()
        if isinstance(v, (bool, np.bool_)):
            return bool(v)
        elif is_scalar(v):
            raise ValueError(
                "bool cannot act on a non-boolean single element "
                f"{type(self).__name__}"
            )

        self.__nonzero__()

    @final
    def abs(self: NDFrameT) -> NDFrameT:
        """
        Return a Series/DataFrame with absolute numeric value of each element.

        This function only applies to elements that are all numeric.

        Returns
        -------
        abs
            Series/DataFrame containing the absolute value of each element.

        See Also
        --------
        numpy.absolute : Calculate the absolute value element-wise.

        Notes
        -----
        For ``complex`` inputs, ``1.2 + 1j``, the absolute value is
        :math:`\\sqrt{ a^2 + b^2 }`.

        Examples
        --------
        Absolute numeric values in a Series.

        >>> s = pd.Series([-1.10, 2, -3.33, 4])
        >>> s.abs()
        0    1.10
        1    2.00
        2    3.33
        3    4.00
        dtype: float64

        Absolute numeric values in a Series with complex numbers.

        >>> s = pd.Series([1.2 + 1j])
        >>> s.abs()
        0    1.56205
        dtype: float64

        Absolute numeric values in a Series with a Timedelta element.

        >>> s = pd.Series([pd.Timedelta('1 days')])
        >>> s.abs()
        0   1 days
        dtype: timedelta64[ns]

        Select rows with data closest to certain value using argsort (from
        `StackOverflow <https://stackoverflow.com/a/17758115>`__).

        >>> df = pd.DataFrame({
        ...     'a': [4, 5, 6, 7],
        ...     'b': [10, 20, 30, 40],
        ...     'c': [100, 50, -30, -50]
        ... })
        >>> df
             a    b    c
        0    4   10  100
        1    5   20   50
        2    6   30  -30
        3    7   40  -50
        >>> df.loc[(df.c - 43).abs().argsort()]
             a    b    c
        1    5   20   50
        0    4   10  100
        2    6   30  -30
        3    7   40  -50
        """
        res_mgr = self._mgr.apply(np.abs)
        return self._constructor(res_mgr).__finalize__(self, name="abs")

    @final
    def __abs__(self: NDFrameT) -> NDFrameT:
        return self.abs()

    @final
    def __round__(self: NDFrameT, decimals: int = 0) -> NDFrameT:
        return self.round(decimals).__finalize__(self, method="__round__")

    # -------------------------------------------------------------------------
    # Label or Level Combination Helpers
    #
    # A collection of helper methods for DataFrame/Series operations that
    # accept a combination of column/index labels and levels.  All such
    # operations should utilize/extend these methods when possible so that we
    # have consistent precedence and validation logic throughout the library.

    @final
    def _is_level_reference(self, key, axis=0):
        """
        Test whether a key is a level reference for a given axis.

        To be considered a level reference, `key` must be a string that:
          - (axis=0): Matches the name of an index level and does NOT match
            a column label.
          - (axis=1): Matches the name of a column level and does NOT match
            an index label.

        Parameters
        ----------
        key : str
            Potential level name for the given axis
        axis : int, default 0
            Axis that levels are associated with (0 for index, 1 for columns)

        Returns
        -------
        is_level : bool
        """
        axis = self._get_axis_number(axis)

        return (
            key is not None
            and is_hashable(key)
            and key in self.axes[axis].names
            and not self._is_label_reference(key, axis=axis)
        )

    @final
    def _is_label_reference(self, key, axis=0) -> bool_t:
        """
        Test whether a key is a label reference for a given axis.

        To be considered a label reference, `key` must be a string that:
          - (axis=0): Matches a column label
          - (axis=1): Matches an index label

        Parameters
        ----------
        key : str
            Potential label name
        axis : int, default 0
            Axis perpendicular to the axis that labels are associated with
            (0 means search for column labels, 1 means search for index labels)

        Returns
        -------
        is_label: bool
        """
        axis = self._get_axis_number(axis)
        other_axes = (ax for ax in range(self._AXIS_LEN) if ax != axis)

        return (
            key is not None
            and is_hashable(key)
            and any(key in self.axes[ax] for ax in other_axes)
        )

    @final
    def _is_label_or_level_reference(self, key: str, axis: int = 0) -> bool_t:
        """
        Test whether a key is a label or level reference for a given axis.

        To be considered either a label or a level reference, `key` must be a
        string that:
          - (axis=0): Matches a column label or an index level
          - (axis=1): Matches an index label or a column level

        Parameters
        ----------
        key : str
            Potential label or level name
        axis : int, default 0
            Axis that levels are associated with (0 for index, 1 for columns)

        Returns
        -------
        bool
        """
        return self._is_level_reference(key, axis=axis) or self._is_label_reference(
            key, axis=axis
        )

    @final
    def _check_label_or_level_ambiguity(self, key, axis: int = 0) -> None:
        """
        Check whether `key` is ambiguous.

        By ambiguous, we mean that it matches both a level of the input
        `axis` and a label of the other axis.

        Parameters
        ----------
        key : str or object
            Label or level name.
        axis : int, default 0
            Axis that levels are associated with (0 for index, 1 for columns).

        Raises
        ------
        ValueError: `key` is ambiguous
        """
        axis = self._get_axis_number(axis)
        other_axes = (ax for ax in range(self._AXIS_LEN) if ax != axis)

        if (
            key is not None
            and is_hashable(key)
            and key in self.axes[axis].names
            and any(key in self.axes[ax] for ax in other_axes)
        ):

            # Build an informative and grammatical warning
            level_article, level_type = (
                ("an", "index") if axis == 0 else ("a", "column")
            )

            label_article, label_type = (
                ("a", "column") if axis == 0 else ("an", "index")
            )

            msg = (
                f"'{key}' is both {level_article} {level_type} level and "
                f"{label_article} {label_type} label, which is ambiguous."
            )
            raise ValueError(msg)

    @final
    def _get_label_or_level_values(self, key: str, axis: int = 0) -> np.ndarray:
        """
        Return a 1-D array of values associated with `key`, a label or level
        from the given `axis`.

        Retrieval logic:
          - (axis=0): Return column values if `key` matches a column label.
            Otherwise return index level values if `key` matches an index
            level.
          - (axis=1): Return row values if `key` matches an index label.
            Otherwise return column level values if 'key' matches a column
            level

        Parameters
        ----------
        key : str
            Label or level name.
        axis : int, default 0
            Axis that levels are associated with (0 for index, 1 for columns)

        Returns
        -------
        values : np.ndarray

        Raises
        ------
        KeyError
            if `key` matches neither a label nor a level
        ValueError
            if `key` matches multiple labels
        FutureWarning
            if `key` is ambiguous. This will become an ambiguity error in a
            future version
        """
        axis = self._get_axis_number(axis)
        other_axes = [ax for ax in range(self._AXIS_LEN) if ax != axis]

        if self._is_label_reference(key, axis=axis):
            self._check_label_or_level_ambiguity(key, axis=axis)
            values = self.xs(key, axis=other_axes[0])._values
        elif self._is_level_reference(key, axis=axis):
            values = self.axes[axis].get_level_values(key)._values
        else:
            raise KeyError(key)

        # Check for duplicates
        if values.ndim > 1:

            if other_axes and isinstance(self._get_axis(other_axes[0]), MultiIndex):
                multi_message = (
                    "\n"
                    "For a multi-index, the label must be a "
                    "tuple with elements corresponding to each level."
                )
            else:
                multi_message = ""

            label_axis_name = "column" if axis == 0 else "index"
            raise ValueError(
                f"The {label_axis_name} label '{key}' is not unique.{multi_message}"
            )

        return values

    @final
    def _drop_labels_or_levels(self, keys, axis: int = 0):
        """
        Drop labels and/or levels for the given `axis`.

        For each key in `keys`:
          - (axis=0): If key matches a column label then drop the column.
            Otherwise if key matches an index level then drop the level.
          - (axis=1): If key matches an index label then drop the row.
            Otherwise if key matches a column level then drop the level.

        Parameters
        ----------
        keys : str or list of str
            labels or levels to drop
        axis : int, default 0
            Axis that levels are associated with (0 for index, 1 for columns)

        Returns
        -------
        dropped: DataFrame

        Raises
        ------
        ValueError
            if any `keys` match neither a label nor a level
        """
        axis = self._get_axis_number(axis)

        # Validate keys
        keys = com.maybe_make_list(keys)
        invalid_keys = [
            k for k in keys if not self._is_label_or_level_reference(k, axis=axis)
        ]

        if invalid_keys:
            raise ValueError(
                "The following keys are not valid labels or "
                f"levels for axis {axis}: {invalid_keys}"
            )

        # Compute levels and labels to drop
        levels_to_drop = [k for k in keys if self._is_level_reference(k, axis=axis)]

        labels_to_drop = [k for k in keys if not self._is_level_reference(k, axis=axis)]

        # Perform copy upfront and then use inplace operations below.
        # This ensures that we always perform exactly one copy.
        # ``copy`` and/or ``inplace`` options could be added in the future.
        dropped = self.copy()

        if axis == 0:
            # Handle dropping index levels
            if levels_to_drop:
                dropped.reset_index(levels_to_drop, drop=True, inplace=True)

            # Handle dropping columns labels
            if labels_to_drop:
                dropped.drop(labels_to_drop, axis=1, inplace=True)
        else:
            # Handle dropping column levels
            if levels_to_drop:
                if isinstance(dropped.columns, MultiIndex):
                    # Drop the specified levels from the MultiIndex
                    dropped.columns = dropped.columns.droplevel(levels_to_drop)
                else:
                    # Drop the last level of Index by replacing with
                    # a RangeIndex
                    dropped.columns = RangeIndex(dropped.columns.size)

            # Handle dropping index labels
            if labels_to_drop:
                dropped.drop(labels_to_drop, axis=0, inplace=True)

        return dropped

    # ----------------------------------------------------------------------
    # Iteration

    # https://github.com/python/typeshed/issues/2148#issuecomment-520783318
    # Incompatible types in assignment (expression has type "None", base class
    # "object" defined the type as "Callable[[object], int]")
    __hash__: None  # type: ignore[assignment]

    def __iter__(self):
        """
        Iterate over info axis.

        Returns
        -------
        iterator
            Info axis as iterator.
        """
        return iter(self._info_axis)

    # can we get a better explanation of this?
    def keys(self):
        """
        Get the 'info axis' (see Indexing for more).

        This is index for Series, columns for DataFrame.

        Returns
        -------
        Index
            Info axis.
        """
        return self._info_axis

    def items(self):
        """
        Iterate over (label, values) on info axis

        This is index for Series and columns for DataFrame.

        Returns
        -------
        Generator
        """
        for h in self._info_axis:
            yield h, self[h]

    def __len__(self) -> int:
        """Returns length of info axis"""
        return len(self._info_axis)

    @final
    def __contains__(self, key) -> bool_t:
        """True if the key is in the info axis"""
        return key in self._info_axis

    @property
    def empty(self) -> bool_t:
        """
        Indicator whether Series/DataFrame is empty.

        True if Series/DataFrame is entirely empty (no items), meaning any of the
        axes are of length 0.

        Returns
        -------
        bool
            If Series/DataFrame is empty, return True, if not return False.

        See Also
        --------
        Series.dropna : Return series without null values.
        DataFrame.dropna : Return DataFrame with labels on given axis omitted
            where (all or any) data are missing.

        Notes
        -----
        If Series/DataFrame contains only NaNs, it is still not considered empty. See
        the example below.

        Examples
        --------
        An example of an actual empty DataFrame. Notice the index is empty:

        >>> df_empty = pd.DataFrame({'A' : []})
        >>> df_empty
        Empty DataFrame
        Columns: [A]
        Index: []
        >>> df_empty.empty
        True

        If we only have NaNs in our DataFrame, it is not considered empty! We
        will need to drop the NaNs to make the DataFrame empty:

        >>> df = pd.DataFrame({'A' : [np.nan]})
        >>> df
            A
        0 NaN
        >>> df.empty
        False
        >>> df.dropna().empty
        True

        >>> ser_empty = pd.Series({'A' : []})
        >>> ser_empty
        A    []
        dtype: object
        >>> ser_empty.empty
        False
        >>> ser_empty = pd.Series()
        >>> ser_empty.empty
        True
        """
        return any(len(self._get_axis(a)) == 0 for a in self._AXIS_ORDERS)

    # ----------------------------------------------------------------------
    # Array Interface

    # This is also set in IndexOpsMixin
    # GH#23114 Ensure ndarray.__op__(DataFrame) returns NotImplemented
    __array_priority__ = 1000

    def __array__(self, dtype: npt.DTypeLike | None = None) -> np.ndarray:
        return np.asarray(self._values, dtype=dtype)

    def __array_wrap__(
        self,
        result: np.ndarray,
        context: tuple[Callable, tuple[Any, ...], int] | None = None,
    ):
        """
        Gets called after a ufunc and other functions.

        Parameters
        ----------
        result: np.ndarray
            The result of the ufunc or other function called on the NumPy array
            returned by __array__
        context: tuple of (func, tuple, int)
            This parameter is returned by ufuncs as a 3-element tuple: (name of the
            ufunc, arguments of the ufunc, domain of the ufunc), but is not set by
            other numpy functions.q

        Notes
        -----
        Series implements __array_ufunc_ so this not called for ufunc on Series.
        """
        # Note: at time of dask 2022.01.0, this is still used by dask
        warnings.warn(
            "The __array_wrap__ method of DataFrame and Series will be removed in "
            "a future version",
            DeprecationWarning,
            stacklevel=2,
        )
        res = lib.item_from_zerodim(result)
        if is_scalar(res):
            # e.g. we get here with np.ptp(series)
            # ptp also requires the item_from_zerodim
            return res
        d = self._construct_axes_dict(self._AXIS_ORDERS, copy=False)
        return self._constructor(res, **d).__finalize__(self, method="__array_wrap__")

    @final
    def __array_ufunc__(
        self, ufunc: np.ufunc, method: str, *inputs: Any, **kwargs: Any
    ):
        return arraylike.array_ufunc(self, ufunc, method, *inputs, **kwargs)

    # ----------------------------------------------------------------------
    # Picklability

    @final
    def __getstate__(self) -> dict[str, Any]:
        meta = {k: getattr(self, k, None) for k in self._metadata}
        return {
            "_mgr": self._mgr,
            "_typ": self._typ,
            "_metadata": self._metadata,
            "attrs": self.attrs,
            "_flags": {k: self.flags[k] for k in self.flags._keys},
            **meta,
        }

    @final
    def __setstate__(self, state):
        if isinstance(state, BlockManager):
            self._mgr = state
        elif isinstance(state, dict):
            if "_data" in state and "_mgr" not in state:
                # compat for older pickles
                state["_mgr"] = state.pop("_data")
            typ = state.get("_typ")
            if typ is not None:
                attrs = state.get("_attrs", {})
                object.__setattr__(self, "_attrs", attrs)
                flags = state.get("_flags", {"allows_duplicate_labels": True})
                object.__setattr__(self, "_flags", Flags(self, **flags))

                # set in the order of internal names
                # to avoid definitional recursion
                # e.g. say fill_value needing _mgr to be
                # defined
                meta = set(self._internal_names + self._metadata)
                for k in list(meta):
                    if k in state and k != "_flags":
                        v = state[k]
                        object.__setattr__(self, k, v)

                for k, v in state.items():
                    if k not in meta:
                        object.__setattr__(self, k, v)

            else:
                raise NotImplementedError("Pre-0.12 pickles are no longer supported")
        elif len(state) == 2:
            raise NotImplementedError("Pre-0.12 pickles are no longer supported")

        self._item_cache = {}

    # ----------------------------------------------------------------------
    # Rendering Methods

    def __repr__(self) -> str:
        # string representation based upon iterating over self
        # (since, by definition, `PandasContainers` are iterable)
        prepr = f"[{','.join(map(pprint_thing, self))}]"
        return f"{type(self).__name__}({prepr})"

    @final
    def _repr_latex_(self):
        """
        Returns a LaTeX representation for a particular object.
        Mainly for use with nbconvert (jupyter notebook conversion to pdf).
        """
        if config.get_option("display.latex.repr"):
            return self.to_latex()
        else:
            return None

    @final
    def _repr_data_resource_(self):
        """
        Not a real Jupyter special repr method, but we use the same
        naming convention.
        """
        if config.get_option("display.html.table_schema"):
            data = self.head(config.get_option("display.max_rows"))

            as_json = data.to_json(orient="table")
            as_json = cast(str, as_json)
            return json.loads(as_json, object_pairs_hook=collections.OrderedDict)

    # ----------------------------------------------------------------------
    # I/O Methods

    @final
    @doc(klass="object", storage_options=_shared_docs["storage_options"])
    def to_excel(
        self,
        excel_writer,
        sheet_name: str = "Sheet1",
        na_rep: str = "",
        float_format: str | None = None,
        columns=None,
        header=True,
        index=True,
        index_label=None,
        startrow=0,
        startcol=0,
        engine=None,
        merge_cells=True,
        encoding=None,
        inf_rep="inf",
        verbose=True,
        freeze_panes=None,
        storage_options: StorageOptions = None,
    ) -> None:
        """
        Write {klass} to an Excel sheet.

        To write a single {klass} to an Excel .xlsx file it is only necessary to
        specify a target file name. To write to multiple sheets it is necessary to
        create an `ExcelWriter` object with a target file name, and specify a sheet
        in the file to write to.

        Multiple sheets may be written to by specifying unique `sheet_name`.
        With all data written to the file it is necessary to save the changes.
        Note that creating an `ExcelWriter` object with a file name that already
        exists will result in the contents of the existing file being erased.

        Parameters
        ----------
        excel_writer : path-like, file-like, or ExcelWriter object
            File path or existing ExcelWriter.
        sheet_name : str, default 'Sheet1'
            Name of sheet which will contain DataFrame.
        na_rep : str, default ''
            Missing data representation.
        float_format : str, optional
            Format string for floating point numbers. For example
            ``float_format="%.2f"`` will format 0.1234 to 0.12.
        columns : sequence or list of str, optional
            Columns to write.
        header : bool or list of str, default True
            Write out the column names. If a list of string is given it is
            assumed to be aliases for the column names.
        index : bool, default True
            Write row names (index).
        index_label : str or sequence, optional
            Column label for index column(s) if desired. If not specified, and
            `header` and `index` are True, then the index names are used. A
            sequence should be given if the DataFrame uses MultiIndex.
        startrow : int, default 0
            Upper left cell row to dump data frame.
        startcol : int, default 0
            Upper left cell column to dump data frame.
        engine : str, optional
            Write engine to use, 'openpyxl' or 'xlsxwriter'. You can also set this
            via the options ``io.excel.xlsx.writer``, ``io.excel.xls.writer``, and
            ``io.excel.xlsm.writer``.

            .. deprecated:: 1.2.0

                As the `xlwt <https://pypi.org/project/xlwt/>`__ package is no longer
                maintained, the ``xlwt`` engine will be removed in a future version
                of pandas.

        merge_cells : bool, default True
            Write MultiIndex and Hierarchical Rows as merged cells.
        encoding : str, optional
            Encoding of the resulting excel file. Only necessary for xlwt,
            other writers support unicode natively.
        inf_rep : str, default 'inf'
            Representation for infinity (there is no native representation for
            infinity in Excel).
        verbose : bool, default True
            Display more information in the error logs.
        freeze_panes : tuple of int (length 2), optional
            Specifies the one-based bottommost row and rightmost column that
            is to be frozen.
        {storage_options}

            .. versionadded:: 1.2.0

        See Also
        --------
        to_csv : Write DataFrame to a comma-separated values (csv) file.
        ExcelWriter : Class for writing DataFrame objects into excel sheets.
        read_excel : Read an Excel file into a pandas DataFrame.
        read_csv : Read a comma-separated values (csv) file into DataFrame.

        Notes
        -----
        For compatibility with :meth:`~DataFrame.to_csv`,
        to_excel serializes lists and dicts to strings before writing.

        Once a workbook has been saved it is not possible to write further
        data without rewriting the whole workbook.

        Examples
        --------

        Create, write to and save a workbook:

        >>> df1 = pd.DataFrame([['a', 'b'], ['c', 'd']],
        ...                    index=['row 1', 'row 2'],
        ...                    columns=['col 1', 'col 2'])
        >>> df1.to_excel("output.xlsx")  # doctest: +SKIP

        To specify the sheet name:

        >>> df1.to_excel("output.xlsx",
        ...              sheet_name='Sheet_name_1')  # doctest: +SKIP

        If you wish to write to more than one sheet in the workbook, it is
        necessary to specify an ExcelWriter object:

        >>> df2 = df1.copy()
        >>> with pd.ExcelWriter('output.xlsx') as writer:  # doctest: +SKIP
        ...     df1.to_excel(writer, sheet_name='Sheet_name_1')
        ...     df2.to_excel(writer, sheet_name='Sheet_name_2')

        ExcelWriter can also be used to append to an existing Excel file:

        >>> with pd.ExcelWriter('output.xlsx',
        ...                     mode='a') as writer:  # doctest: +SKIP
        ...     df.to_excel(writer, sheet_name='Sheet_name_3')

        To set the library that is used to write the Excel file,
        you can pass the `engine` keyword (the default engine is
        automatically chosen depending on the file extension):

        >>> df1.to_excel('output1.xlsx', engine='xlsxwriter')  # doctest: +SKIP
        """

        df = self if isinstance(self, ABCDataFrame) else self.to_frame()

        from pandas.io.formats.excel import ExcelFormatter

        formatter = ExcelFormatter(
            df,
            na_rep=na_rep,
            cols=columns,
            header=header,
            float_format=float_format,
            index=index,
            index_label=index_label,
            merge_cells=merge_cells,
            inf_rep=inf_rep,
        )
        formatter.write(
            excel_writer,
            sheet_name=sheet_name,
            startrow=startrow,
            startcol=startcol,
            freeze_panes=freeze_panes,
            engine=engine,
            storage_options=storage_options,
        )

    @final
    @doc(
        storage_options=_shared_docs["storage_options"],
        compression_options=_shared_docs["compression_options"] % "path_or_buf",
    )
    def to_json(
        self,
        path_or_buf: FilePath | WriteBuffer[bytes] | WriteBuffer[str] | None = None,
        orient: str | None = None,
        date_format: str | None = None,
        double_precision: int = 10,
        force_ascii: bool_t = True,
        date_unit: str = "ms",
        default_handler: Callable[[Any], JSONSerializable] | None = None,
        lines: bool_t = False,
        compression: CompressionOptions = "infer",
        index: bool_t = True,
        indent: int | None = None,
        storage_options: StorageOptions = None,
    ) -> str | None:
        """
        Convert the object to a JSON string.

        Note NaN's and None will be converted to null and datetime objects
        will be converted to UNIX timestamps.

        Parameters
        ----------
        path_or_buf : str, path object, file-like object, or None, default None
            String, path object (implementing os.PathLike[str]), or file-like
            object implementing a write() function. If None, the result is
            returned as a string.
        orient : str
            Indication of expected JSON string format.

            * Series:

                - default is 'index'
                - allowed values are: {{'split', 'records', 'index', 'table'}}.

            * DataFrame:

                - default is 'columns'
                - allowed values are: {{'split', 'records', 'index', 'columns',
                  'values', 'table'}}.

            * The format of the JSON string:

                - 'split' : dict like {{'index' -> [index], 'columns' -> [columns],
                  'data' -> [values]}}
                - 'records' : list like [{{column -> value}}, ... , {{column -> value}}]
                - 'index' : dict like {{index -> {{column -> value}}}}
                - 'columns' : dict like {{column -> {{index -> value}}}}
                - 'values' : just the values array
                - 'table' : dict like {{'schema': {{schema}}, 'data': {{data}}}}

                Describing the data, where data component is like ``orient='records'``.

        date_format : {{None, 'epoch', 'iso'}}
            Type of date conversion. 'epoch' = epoch milliseconds,
            'iso' = ISO8601. The default depends on the `orient`. For
            ``orient='table'``, the default is 'iso'. For all other orients,
            the default is 'epoch'.
        double_precision : int, default 10
            The number of decimal places to use when encoding
            floating point values.
        force_ascii : bool, default True
            Force encoded string to be ASCII.
        date_unit : str, default 'ms' (milliseconds)
            The time unit to encode to, governs timestamp and ISO8601
            precision.  One of 's', 'ms', 'us', 'ns' for second, millisecond,
            microsecond, and nanosecond respectively.
        default_handler : callable, default None
            Handler to call if object cannot otherwise be converted to a
            suitable format for JSON. Should receive a single argument which is
            the object to convert and return a serialisable object.
        lines : bool, default False
            If 'orient' is 'records' write out line-delimited json format. Will
            throw ValueError if incorrect 'orient' since others are not
            list-like.
        {compression_options}

            .. versionchanged:: 1.4.0 Zstandard support.

        index : bool, default True
            Whether to include the index values in the JSON string. Not
            including the index (``index=False``) is only supported when
            orient is 'split' or 'table'.
        indent : int, optional
           Length of whitespace used to indent each record.

           .. versionadded:: 1.0.0

        {storage_options}

            .. versionadded:: 1.2.0

        Returns
        -------
        None or str
            If path_or_buf is None, returns the resulting json format as a
            string. Otherwise returns None.

        See Also
        --------
        read_json : Convert a JSON string to pandas object.

        Notes
        -----
        The behavior of ``indent=0`` varies from the stdlib, which does not
        indent the output but does insert newlines. Currently, ``indent=0``
        and the default ``indent=None`` are equivalent in pandas, though this
        may change in a future release.

        ``orient='table'`` contains a 'pandas_version' field under 'schema'.
        This stores the version of `pandas` used in the latest revision of the
        schema.

        Examples
        --------
        >>> import json
        >>> df = pd.DataFrame(
        ...     [["a", "b"], ["c", "d"]],
        ...     index=["row 1", "row 2"],
        ...     columns=["col 1", "col 2"],
        ... )

        >>> result = df.to_json(orient="split")
        >>> parsed = json.loads(result)
        >>> json.dumps(parsed, indent=4)  # doctest: +SKIP
        {{
            "columns": [
                "col 1",
                "col 2"
            ],
            "index": [
                "row 1",
                "row 2"
            ],
            "data": [
                [
                    "a",
                    "b"
                ],
                [
                    "c",
                    "d"
                ]
            ]
        }}

        Encoding/decoding a Dataframe using ``'records'`` formatted JSON.
        Note that index labels are not preserved with this encoding.

        >>> result = df.to_json(orient="records")
        >>> parsed = json.loads(result)
        >>> json.dumps(parsed, indent=4)  # doctest: +SKIP
        [
            {{
                "col 1": "a",
                "col 2": "b"
            }},
            {{
                "col 1": "c",
                "col 2": "d"
            }}
        ]

        Encoding/decoding a Dataframe using ``'index'`` formatted JSON:

        >>> result = df.to_json(orient="index")
        >>> parsed = json.loads(result)
        >>> json.dumps(parsed, indent=4)  # doctest: +SKIP
        {{
            "row 1": {{
                "col 1": "a",
                "col 2": "b"
            }},
            "row 2": {{
                "col 1": "c",
                "col 2": "d"
            }}
        }}

        Encoding/decoding a Dataframe using ``'columns'`` formatted JSON:

        >>> result = df.to_json(orient="columns")
        >>> parsed = json.loads(result)
        >>> json.dumps(parsed, indent=4)  # doctest: +SKIP
        {{
            "col 1": {{
                "row 1": "a",
                "row 2": "c"
            }},
            "col 2": {{
                "row 1": "b",
                "row 2": "d"
            }}
        }}

        Encoding/decoding a Dataframe using ``'values'`` formatted JSON:

        >>> result = df.to_json(orient="values")
        >>> parsed = json.loads(result)
        >>> json.dumps(parsed, indent=4)  # doctest: +SKIP
        [
            [
                "a",
                "b"
            ],
            [
                "c",
                "d"
            ]
        ]

        Encoding with Table Schema:

        >>> result = df.to_json(orient="table")
        >>> parsed = json.loads(result)
        >>> json.dumps(parsed, indent=4)  # doctest: +SKIP
        {{
            "schema": {{
                "fields": [
                    {{
                        "name": "index",
                        "type": "string"
                    }},
                    {{
                        "name": "col 1",
                        "type": "string"
                    }},
                    {{
                        "name": "col 2",
                        "type": "string"
                    }}
                ],
                "primaryKey": [
                    "index"
                ],
                "pandas_version": "1.4.0"
            }},
            "data": [
                {{
                    "index": "row 1",
                    "col 1": "a",
                    "col 2": "b"
                }},
                {{
                    "index": "row 2",
                    "col 1": "c",
                    "col 2": "d"
                }}
            ]
        }}
        """
        from pandas.io import json

        if date_format is None and orient == "table":
            date_format = "iso"
        elif date_format is None:
            date_format = "epoch"

        config.is_nonnegative_int(indent)
        indent = indent or 0

        return json.to_json(
            path_or_buf=path_or_buf,
            obj=self,
            orient=orient,
            date_format=date_format,
            double_precision=double_precision,
            force_ascii=force_ascii,
            date_unit=date_unit,
            default_handler=default_handler,
            lines=lines,
            compression=compression,
            index=index,
            indent=indent,
            storage_options=storage_options,
        )

    @final
    def to_hdf(
        self,
        path_or_buf,
        key: str,
        mode: str = "a",
        complevel: int | None = None,
        complib: str | None = None,
        append: bool_t = False,
        format: str | None = None,
        index: bool_t = True,
        min_itemsize: int | dict[str, int] | None = None,
        nan_rep=None,
        dropna: bool_t | None = None,
        data_columns: Literal[True] | list[str] | None = None,
        errors: str = "strict",
        encoding: str = "UTF-8",
    ) -> None:
        """
        Write the contained data to an HDF5 file using HDFStore.

        Hierarchical Data Format (HDF) is self-describing, allowing an
        application to interpret the structure and contents of a file with
        no outside information. One HDF file can hold a mix of related objects
        which can be accessed as a group or as individual objects.

        In order to add another DataFrame or Series to an existing HDF file
        please use append mode and a different a key.

        .. warning::

           One can store a subclass of ``DataFrame`` or ``Series`` to HDF5,
           but the type of the subclass is lost upon storing.

        For more information see the :ref:`user guide <io.hdf5>`.

        Parameters
        ----------
        path_or_buf : str or pandas.HDFStore
            File path or HDFStore object.
        key : str
            Identifier for the group in the store.
        mode : {'a', 'w', 'r+'}, default 'a'
            Mode to open file:

            - 'w': write, a new file is created (an existing file with
              the same name would be deleted).
            - 'a': append, an existing file is opened for reading and
              writing, and if the file does not exist it is created.
            - 'r+': similar to 'a', but the file must already exist.
        complevel : {0-9}, default None
            Specifies a compression level for data.
            A value of 0 or None disables compression.
        complib : {'zlib', 'lzo', 'bzip2', 'blosc'}, default 'zlib'
            Specifies the compression library to be used.
            As of v0.20.2 these additional compressors for Blosc are supported
            (default if no compressor specified: 'blosc:blosclz'):
            {'blosc:blosclz', 'blosc:lz4', 'blosc:lz4hc', 'blosc:snappy',
            'blosc:zlib', 'blosc:zstd'}.
            Specifying a compression library which is not available issues
            a ValueError.
        append : bool, default False
            For Table formats, append the input data to the existing.
        format : {'fixed', 'table', None}, default 'fixed'
            Possible values:

            - 'fixed': Fixed format. Fast writing/reading. Not-appendable,
              nor searchable.
            - 'table': Table format. Write as a PyTables Table structure
              which may perform worse but allow more flexible operations
              like searching / selecting subsets of the data.
            - If None, pd.get_option('io.hdf.default_format') is checked,
              followed by fallback to "fixed".
        errors : str, default 'strict'
            Specifies how encoding and decoding errors are to be handled.
            See the errors argument for :func:`open` for a full list
            of options.
        encoding : str, default "UTF-8"
        min_itemsize : dict or int, optional
            Map column names to minimum string sizes for columns.
        nan_rep : Any, optional
            How to represent null values as str.
            Not allowed with append=True.
        data_columns : list of columns or True, optional
            List of columns to create as indexed data columns for on-disk
            queries, or True to use all columns. By default only the axes
            of the object are indexed. See :ref:`io.hdf5-query-data-columns`.
            Applicable only to format='table'.

        See Also
        --------
        read_hdf : Read from HDF file.
        DataFrame.to_parquet : Write a DataFrame to the binary parquet format.
        DataFrame.to_sql : Write to a SQL table.
        DataFrame.to_feather : Write out feather-format for DataFrames.
        DataFrame.to_csv : Write out to a csv file.

        Examples
        --------
        >>> df = pd.DataFrame({'A': [1, 2, 3], 'B': [4, 5, 6]},
        ...                   index=['a', 'b', 'c'])  # doctest: +SKIP
        >>> df.to_hdf('data.h5', key='df', mode='w')  # doctest: +SKIP

        We can add another object to the same file:

        >>> s = pd.Series([1, 2, 3, 4])  # doctest: +SKIP
        >>> s.to_hdf('data.h5', key='s')  # doctest: +SKIP

        Reading from HDF file:

        >>> pd.read_hdf('data.h5', 'df')  # doctest: +SKIP
        A  B
        a  1  4
        b  2  5
        c  3  6
        >>> pd.read_hdf('data.h5', 's')  # doctest: +SKIP
        0    1
        1    2
        2    3
        3    4
        dtype: int64
        """
        from pandas.io import pytables

        # Argument 3 to "to_hdf" has incompatible type "NDFrame"; expected
        # "Union[DataFrame, Series]" [arg-type]
        pytables.to_hdf(
            path_or_buf,
            key,
            self,  # type: ignore[arg-type]
            mode=mode,
            complevel=complevel,
            complib=complib,
            append=append,
            format=format,
            index=index,
            min_itemsize=min_itemsize,
            nan_rep=nan_rep,
            dropna=dropna,
            data_columns=data_columns,
            errors=errors,
            encoding=encoding,
        )

    @final
    def to_sql(
        self,
        name: str,
        con,
        schema=None,
        if_exists: str = "fail",
        index: bool_t = True,
        index_label=None,
        chunksize=None,
        dtype: DtypeArg | None = None,
        method=None,
    ) -> int | None:
        """
        Write records stored in a DataFrame to a SQL database.

        Databases supported by SQLAlchemy [1]_ are supported. Tables can be
        newly created, appended to, or overwritten.

        Parameters
        ----------
        name : str
            Name of SQL table.
        con : sqlalchemy.engine.(Engine or Connection) or sqlite3.Connection
            Using SQLAlchemy makes it possible to use any DB supported by that
            library. Legacy support is provided for sqlite3.Connection objects. The user
            is responsible for engine disposal and connection closure for the SQLAlchemy
            connectable See `here \
                <https://docs.sqlalchemy.org/en/13/core/connections.html>`_.

        schema : str, optional
            Specify the schema (if database flavor supports this). If None, use
            default schema.
        if_exists : {'fail', 'replace', 'append'}, default 'fail'
            How to behave if the table already exists.

            * fail: Raise a ValueError.
            * replace: Drop the table before inserting new values.
            * append: Insert new values to the existing table.

        index : bool, default True
            Write DataFrame index as a column. Uses `index_label` as the column
            name in the table.
        index_label : str or sequence, default None
            Column label for index column(s). If None is given (default) and
            `index` is True, then the index names are used.
            A sequence should be given if the DataFrame uses MultiIndex.
        chunksize : int, optional
            Specify the number of rows in each batch to be written at a time.
            By default, all rows will be written at once.
        dtype : dict or scalar, optional
            Specifying the datatype for columns. If a dictionary is used, the
            keys should be the column names and the values should be the
            SQLAlchemy types or strings for the sqlite3 legacy mode. If a
            scalar is provided, it will be applied to all columns.
        method : {None, 'multi', callable}, optional
            Controls the SQL insertion clause used:

            * None : Uses standard SQL ``INSERT`` clause (one per row).
            * 'multi': Pass multiple values in a single ``INSERT`` clause.
            * callable with signature ``(pd_table, conn, keys, data_iter)``.

            Details and a sample callable implementation can be found in the
            section :ref:`insert method <io.sql.method>`.

        Returns
        -------
        None or int
            Number of rows affected by to_sql. None is returned if the callable
            passed into ``method`` does not return the number of rows.

            The number of returned rows affected is the sum of the ``rowcount``
            attribute of ``sqlite3.Cursor`` or SQLAlchemy connectable which may not
            reflect the exact number of written rows as stipulated in the
            `sqlite3 <https://docs.python.org/3/library/sqlite3.html#sqlite3.Cursor.rowcount>`__ or
            `SQLAlchemy <https://docs.sqlalchemy.org/en/14/core/connections.html#sqlalchemy.engine.BaseCursorResult.rowcount>`__.

            .. versionadded:: 1.4.0

        Raises
        ------
        ValueError
            When the table already exists and `if_exists` is 'fail' (the
            default).

        See Also
        --------
        read_sql : Read a DataFrame from a table.

        Notes
        -----
        Timezone aware datetime columns will be written as
        ``Timestamp with timezone`` type with SQLAlchemy if supported by the
        database. Otherwise, the datetimes will be stored as timezone unaware
        timestamps local to the original timezone.

        References
        ----------
        .. [1] https://docs.sqlalchemy.org
        .. [2] https://www.python.org/dev/peps/pep-0249/

        Examples
        --------
        Create an in-memory SQLite database.

        >>> from sqlalchemy import create_engine
        >>> engine = create_engine('sqlite://', echo=False)

        Create a table from scratch with 3 rows.

        >>> df = pd.DataFrame({'name' : ['User 1', 'User 2', 'User 3']})
        >>> df
             name
        0  User 1
        1  User 2
        2  User 3

        >>> df.to_sql('users', con=engine)
        3
        >>> engine.execute("SELECT * FROM users").fetchall()
        [(0, 'User 1'), (1, 'User 2'), (2, 'User 3')]

        An `sqlalchemy.engine.Connection` can also be passed to `con`:

        >>> with engine.begin() as connection:
        ...     df1 = pd.DataFrame({'name' : ['User 4', 'User 5']})
        ...     df1.to_sql('users', con=connection, if_exists='append')
        2

        This is allowed to support operations that require that the same
        DBAPI connection is used for the entire operation.

        >>> df2 = pd.DataFrame({'name' : ['User 6', 'User 7']})
        >>> df2.to_sql('users', con=engine, if_exists='append')
        2
        >>> engine.execute("SELECT * FROM users").fetchall()
        [(0, 'User 1'), (1, 'User 2'), (2, 'User 3'),
         (0, 'User 4'), (1, 'User 5'), (0, 'User 6'),
         (1, 'User 7')]

        Overwrite the table with just ``df2``.

        >>> df2.to_sql('users', con=engine, if_exists='replace',
        ...            index_label='id')
        2
        >>> engine.execute("SELECT * FROM users").fetchall()
        [(0, 'User 6'), (1, 'User 7')]

        Specify the dtype (especially useful for integers with missing values).
        Notice that while pandas is forced to store the data as floating point,
        the database supports nullable integers. When fetching the data with
        Python, we get back integer scalars.

        >>> df = pd.DataFrame({"A": [1, None, 2]})
        >>> df
             A
        0  1.0
        1  NaN
        2  2.0

        >>> from sqlalchemy.types import Integer
        >>> df.to_sql('integers', con=engine, index=False,
        ...           dtype={"A": Integer()})
        3

        >>> engine.execute("SELECT * FROM integers").fetchall()
        [(1,), (None,), (2,)]
        """  # noqa:E501
        from pandas.io import sql

        return sql.to_sql(
            self,
            name,
            con,
            schema=schema,
            if_exists=if_exists,
            index=index,
            index_label=index_label,
            chunksize=chunksize,
            dtype=dtype,
            method=method,
        )

    @final
    @doc(
        storage_options=_shared_docs["storage_options"],
        compression_options=_shared_docs["compression_options"] % "path",
    )
    def to_pickle(
        self,
        path: FilePath | WriteBuffer[bytes],
        compression: CompressionOptions = "infer",
        protocol: int = pickle.HIGHEST_PROTOCOL,
        storage_options: StorageOptions = None,
    ) -> None:
        """
        Pickle (serialize) object to file.

        Parameters
        ----------
        path : str, path object, or file-like object
            String, path object (implementing ``os.PathLike[str]``), or file-like
            object implementing a binary ``write()`` function. File path where
            the pickled object will be stored.
        {compression_options}
        protocol : int
            Int which indicates which protocol should be used by the pickler,
            default HIGHEST_PROTOCOL (see [1]_ paragraph 12.1.2). The possible
            values are 0, 1, 2, 3, 4, 5. A negative value for the protocol
            parameter is equivalent to setting its value to HIGHEST_PROTOCOL.

            .. [1] https://docs.python.org/3/library/pickle.html.

        {storage_options}

            .. versionadded:: 1.2.0

        See Also
        --------
        read_pickle : Load pickled pandas object (or any object) from file.
        DataFrame.to_hdf : Write DataFrame to an HDF5 file.
        DataFrame.to_sql : Write DataFrame to a SQL database.
        DataFrame.to_parquet : Write a DataFrame to the binary parquet format.

        Examples
        --------
        >>> original_df = pd.DataFrame({{"foo": range(5), "bar": range(5, 10)}})  # doctest: +SKIP
        >>> original_df  # doctest: +SKIP
           foo  bar
        0    0    5
        1    1    6
        2    2    7
        3    3    8
        4    4    9
        >>> original_df.to_pickle("./dummy.pkl")  # doctest: +SKIP

        >>> unpickled_df = pd.read_pickle("./dummy.pkl")  # doctest: +SKIP
        >>> unpickled_df  # doctest: +SKIP
           foo  bar
        0    0    5
        1    1    6
        2    2    7
        3    3    8
        4    4    9
        """  # noqa: E501
        from pandas.io.pickle import to_pickle

        to_pickle(
            self,
            path,
            compression=compression,
            protocol=protocol,
            storage_options=storage_options,
        )

    @final
    def to_clipboard(
        self, excel: bool_t = True, sep: str | None = None, **kwargs
    ) -> None:
        r"""
        Copy object to the system clipboard.

        Write a text representation of object to the system clipboard.
        This can be pasted into Excel, for example.

        Parameters
        ----------
        excel : bool, default True
            Produce output in a csv format for easy pasting into excel.

            - True, use the provided separator for csv pasting.
            - False, write a string representation of the object to the clipboard.

        sep : str, default ``'\t'``
            Field delimiter.
        **kwargs
            These parameters will be passed to DataFrame.to_csv.

        See Also
        --------
        DataFrame.to_csv : Write a DataFrame to a comma-separated values
            (csv) file.
        read_clipboard : Read text from clipboard and pass to read_csv.

        Notes
        -----
        Requirements for your platform.

          - Linux : `xclip`, or `xsel` (with `PyQt4` modules)
          - Windows : none
          - macOS : none

        This method uses the processes developed for the package `pyperclip`. A
        solution to render any output string format is given in the examples.

        Examples
        --------
        Copy the contents of a DataFrame to the clipboard.

        >>> df = pd.DataFrame([[1, 2, 3], [4, 5, 6]], columns=['A', 'B', 'C'])

        >>> df.to_clipboard(sep=',')  # doctest: +SKIP
        ... # Wrote the following to the system clipboard:
        ... # ,A,B,C
        ... # 0,1,2,3
        ... # 1,4,5,6

        We can omit the index by passing the keyword `index` and setting
        it to false.

        >>> df.to_clipboard(sep=',', index=False)  # doctest: +SKIP
        ... # Wrote the following to the system clipboard:
        ... # A,B,C
        ... # 1,2,3
        ... # 4,5,6

        Using the original `pyperclip` package for any string output format.

        .. code-block:: python

           import pyperclip
           html = df.style.to_html()
           pyperclip.copy(html)
        """
        from pandas.io import clipboards

        clipboards.to_clipboard(self, excel=excel, sep=sep, **kwargs)

    @final
    def to_xarray(self):
        """
        Return an xarray object from the pandas object.

        Returns
        -------
        xarray.DataArray or xarray.Dataset
            Data in the pandas structure converted to Dataset if the object is
            a DataFrame, or a DataArray if the object is a Series.

        See Also
        --------
        DataFrame.to_hdf : Write DataFrame to an HDF5 file.
        DataFrame.to_parquet : Write a DataFrame to the binary parquet format.

        Notes
        -----
        See the `xarray docs <https://xarray.pydata.org/en/stable/>`__

        Examples
        --------
        >>> df = pd.DataFrame([('falcon', 'bird', 389.0, 2),
        ...                    ('parrot', 'bird', 24.0, 2),
        ...                    ('lion', 'mammal', 80.5, 4),
        ...                    ('monkey', 'mammal', np.nan, 4)],
        ...                   columns=['name', 'class', 'max_speed',
        ...                            'num_legs'])
        >>> df
             name   class  max_speed  num_legs
        0  falcon    bird      389.0         2
        1  parrot    bird       24.0         2
        2    lion  mammal       80.5         4
        3  monkey  mammal        NaN         4

        >>> df.to_xarray()
        <xarray.Dataset>
        Dimensions:    (index: 4)
        Coordinates:
          * index      (index) int64 0 1 2 3
        Data variables:
            name       (index) object 'falcon' 'parrot' 'lion' 'monkey'
            class      (index) object 'bird' 'bird' 'mammal' 'mammal'
            max_speed  (index) float64 389.0 24.0 80.5 nan
            num_legs   (index) int64 2 2 4 4

        >>> df['max_speed'].to_xarray()
        <xarray.DataArray 'max_speed' (index: 4)>
        array([389. ,  24. ,  80.5,   nan])
        Coordinates:
          * index    (index) int64 0 1 2 3

        >>> dates = pd.to_datetime(['2018-01-01', '2018-01-01',
        ...                         '2018-01-02', '2018-01-02'])
        >>> df_multiindex = pd.DataFrame({'date': dates,
        ...                               'animal': ['falcon', 'parrot',
        ...                                          'falcon', 'parrot'],
        ...                               'speed': [350, 18, 361, 15]})
        >>> df_multiindex = df_multiindex.set_index(['date', 'animal'])

        >>> df_multiindex
                           speed
        date       animal
        2018-01-01 falcon    350
                   parrot     18
        2018-01-02 falcon    361
                   parrot     15

        >>> df_multiindex.to_xarray()
        <xarray.Dataset>
        Dimensions:  (animal: 2, date: 2)
        Coordinates:
          * date     (date) datetime64[ns] 2018-01-01 2018-01-02
          * animal   (animal) object 'falcon' 'parrot'
        Data variables:
            speed    (date, animal) int64 350 18 361 15
        """
        xarray = import_optional_dependency("xarray")

        if self.ndim == 1:
            return xarray.DataArray.from_series(self)
        else:
            return xarray.Dataset.from_dataframe(self)

    @final
    @doc(returns=fmt.return_docstring)
    def to_latex(
        self,
        buf=None,
        columns=None,
        col_space=None,
        header=True,
        index=True,
        na_rep="NaN",
        formatters=None,
        float_format=None,
        sparsify=None,
        index_names=True,
        bold_rows=False,
        column_format=None,
        longtable=None,
        escape=None,
        encoding=None,
        decimal=".",
        multicolumn=None,
        multicolumn_format=None,
        multirow=None,
        caption=None,
        label=None,
        position=None,
    ):
        r"""
        Render object to a LaTeX tabular, longtable, or nested table.

        Requires ``\usepackage{{booktabs}}``.  The output can be copy/pasted
        into a main LaTeX document or read from an external file
        with ``\input{{table.tex}}``.

        .. versionchanged:: 1.0.0
           Added caption and label arguments.

        .. versionchanged:: 1.2.0
           Added position argument, changed meaning of caption argument.

        Parameters
        ----------
        buf : str, Path or StringIO-like, optional, default None
            Buffer to write to. If None, the output is returned as a string.
        columns : list of label, optional
            The subset of columns to write. Writes all columns by default.
        col_space : int, optional
            The minimum width of each column.
        header : bool or list of str, default True
            Write out the column names. If a list of strings is given,
            it is assumed to be aliases for the column names.
        index : bool, default True
            Write row names (index).
        na_rep : str, default 'NaN'
            Missing data representation.
        formatters : list of functions or dict of {{str: function}}, optional
            Formatter functions to apply to columns' elements by position or
            name. The result of each function must be a unicode string.
            List must be of length equal to the number of columns.
        float_format : one-parameter function or str, optional, default None
            Formatter for floating point numbers. For example
            ``float_format="%.2f"`` and ``float_format="{{:0.2f}}".format`` will
            both result in 0.1234 being formatted as 0.12.
        sparsify : bool, optional
            Set to False for a DataFrame with a hierarchical index to print
            every multiindex key at each row. By default, the value will be
            read from the config module.
        index_names : bool, default True
            Prints the names of the indexes.
        bold_rows : bool, default False
            Make the row labels bold in the output.
        column_format : str, optional
            The columns format as specified in `LaTeX table format
            <https://en.wikibooks.org/wiki/LaTeX/Tables>`__ e.g. 'rcl' for 3
            columns. By default, 'l' will be used for all columns except
            columns of numbers, which default to 'r'.
        longtable : bool, optional
            By default, the value will be read from the pandas config
            module. Use a longtable environment instead of tabular. Requires
            adding a \usepackage{{longtable}} to your LaTeX preamble.
        escape : bool, optional
            By default, the value will be read from the pandas config
            module. When set to False prevents from escaping latex special
            characters in column names.
        encoding : str, optional
            A string representing the encoding to use in the output file,
            defaults to 'utf-8'.
        decimal : str, default '.'
            Character recognized as decimal separator, e.g. ',' in Europe.
        multicolumn : bool, default True
            Use \multicolumn to enhance MultiIndex columns.
            The default will be read from the config module.
        multicolumn_format : str, default 'l'
            The alignment for multicolumns, similar to `column_format`
            The default will be read from the config module.
        multirow : bool, default False
            Use \multirow to enhance MultiIndex rows. Requires adding a
            \usepackage{{multirow}} to your LaTeX preamble. Will print
            centered labels (instead of top-aligned) across the contained
            rows, separating groups via clines. The default will be read
            from the pandas config module.
        caption : str or tuple, optional
            Tuple (full_caption, short_caption),
            which results in ``\caption[short_caption]{{full_caption}}``;
            if a single string is passed, no short caption will be set.

            .. versionadded:: 1.0.0

            .. versionchanged:: 1.2.0
               Optionally allow caption to be a tuple ``(full_caption, short_caption)``.

        label : str, optional
            The LaTeX label to be placed inside ``\label{{}}`` in the output.
            This is used with ``\ref{{}}`` in the main ``.tex`` file.

            .. versionadded:: 1.0.0
        position : str, optional
            The LaTeX positional argument for tables, to be placed after
            ``\begin{{}}`` in the output.

            .. versionadded:: 1.2.0
        {returns}
        See Also
        --------
        Styler.to_latex : Render a DataFrame to LaTeX with conditional formatting.
        DataFrame.to_string : Render a DataFrame to a console-friendly
            tabular output.
        DataFrame.to_html : Render a DataFrame as an HTML table.

        Examples
        --------
        >>> df = pd.DataFrame(dict(name=['Raphael', 'Donatello'],
        ...                   mask=['red', 'purple'],
        ...                   weapon=['sai', 'bo staff']))
        >>> print(df.to_latex(index=False))  # doctest: +SKIP
        \begin{{tabular}}{{lll}}
         \toprule
               name &    mask &    weapon \\
         \midrule
            Raphael &     red &       sai \\
          Donatello &  purple &  bo staff \\
        \bottomrule
        \end{{tabular}}
        """
        msg = (
            "In future versions `DataFrame.to_latex` is expected to utilise the base "
            "implementation of `Styler.to_latex` for formatting and rendering. "
            "The arguments signature may therefore change. It is recommended instead "
            "to use `DataFrame.style.to_latex` which also contains additional "
            "functionality."
        )
        warnings.warn(msg, FutureWarning, stacklevel=find_stack_level())

        # Get defaults from the pandas config
        if self.ndim == 1:
            self = self.to_frame()
        if longtable is None:
            longtable = config.get_option("display.latex.longtable")
        if escape is None:
            escape = config.get_option("display.latex.escape")
        if multicolumn is None:
            multicolumn = config.get_option("display.latex.multicolumn")
        if multicolumn_format is None:
            multicolumn_format = config.get_option("display.latex.multicolumn_format")
        if multirow is None:
            multirow = config.get_option("display.latex.multirow")

        self = cast("DataFrame", self)
        formatter = DataFrameFormatter(
            self,
            columns=columns,
            col_space=col_space,
            na_rep=na_rep,
            header=header,
            index=index,
            formatters=formatters,
            float_format=float_format,
            bold_rows=bold_rows,
            sparsify=sparsify,
            index_names=index_names,
            escape=escape,
            decimal=decimal,
        )
        return DataFrameRenderer(formatter).to_latex(
            buf=buf,
            column_format=column_format,
            longtable=longtable,
            encoding=encoding,
            multicolumn=multicolumn,
            multicolumn_format=multicolumn_format,
            multirow=multirow,
            caption=caption,
            label=label,
            position=position,
        )

    @final
    @doc(
        storage_options=_shared_docs["storage_options"],
        compression_options=_shared_docs["compression_options"],
    )
    @deprecate_kwarg(old_arg_name="line_terminator", new_arg_name="lineterminator")
    def to_csv(
        self,
        path_or_buf: FilePath | WriteBuffer[bytes] | WriteBuffer[str] | None = None,
        sep: str = ",",
        na_rep: str = "",
        float_format: str | None = None,
        columns: Sequence[Hashable] | None = None,
        header: bool_t | list[str] = True,
        index: bool_t = True,
        index_label: IndexLabel | None = None,
        mode: str = "w",
        encoding: str | None = None,
        compression: CompressionOptions = "infer",
        quoting: int | None = None,
        quotechar: str = '"',
        lineterminator: str | None = None,
        chunksize: int | None = None,
        date_format: str | None = None,
        doublequote: bool_t = True,
        escapechar: str | None = None,
        decimal: str = ".",
        errors: str = "strict",
        storage_options: StorageOptions = None,
    ) -> str | None:
        r"""
        Write object to a comma-separated values (csv) file.

        Parameters
        ----------
        path_or_buf : str, path object, file-like object, or None, default None
            String, path object (implementing os.PathLike[str]), or file-like
            object implementing a write() function. If None, the result is
            returned as a string. If a non-binary file object is passed, it should
            be opened with `newline=''`, disabling universal newlines. If a binary
            file object is passed, `mode` might need to contain a `'b'`.

            .. versionchanged:: 1.2.0

               Support for binary file objects was introduced.

        sep : str, default ','
            String of length 1. Field delimiter for the output file.
        na_rep : str, default ''
            Missing data representation.
        float_format : str, default None
            Format string for floating point numbers.
        columns : sequence, optional
            Columns to write.
        header : bool or list of str, default True
            Write out the column names. If a list of strings is given it is
            assumed to be aliases for the column names.
        index : bool, default True
            Write row names (index).
        index_label : str or sequence, or False, default None
            Column label for index column(s) if desired. If None is given, and
            `header` and `index` are True, then the index names are used. A
            sequence should be given if the object uses MultiIndex. If
            False do not print fields for index names. Use index_label=False
            for easier importing in R.
        mode : str
            Python write mode, default 'w'.
        encoding : str, optional
            A string representing the encoding to use in the output file,
            defaults to 'utf-8'. `encoding` is not supported if `path_or_buf`
            is a non-binary file object.
        {compression_options}

            .. versionchanged:: 1.0.0

               May now be a dict with key 'method' as compression mode
               and other entries as additional compression options if
               compression mode is 'zip'.

            .. versionchanged:: 1.1.0

               Passing compression options as keys in dict is
               supported for compression modes 'gzip', 'bz2', 'zstd', and 'zip'.

            .. versionchanged:: 1.2.0

                Compression is supported for binary file objects.

            .. versionchanged:: 1.2.0

                Previous versions forwarded dict entries for 'gzip' to
                `gzip.open` instead of `gzip.GzipFile` which prevented
                setting `mtime`.

        quoting : optional constant from csv module
            Defaults to csv.QUOTE_MINIMAL. If you have set a `float_format`
            then floats are converted to strings and thus csv.QUOTE_NONNUMERIC
            will treat them as non-numeric.
        quotechar : str, default '\"'
            String of length 1. Character used to quote fields.
        lineterminator : str, optional
            The newline character or character sequence to use in the output
            file. Defaults to `os.linesep`, which depends on the OS in which
            this method is called ('\\n' for linux, '\\r\\n' for Windows, i.e.).

            .. versionchanged:: 1.5.0

                Previously was line_terminator, changed for consistency with
                read_csv and the standard library 'csv' module.

        chunksize : int or None
            Rows to write at a time.
        date_format : str, default None
            Format string for datetime objects.
        doublequote : bool, default True
            Control quoting of `quotechar` inside a field.
        escapechar : str, default None
            String of length 1. Character used to escape `sep` and `quotechar`
            when appropriate.
        decimal : str, default '.'
            Character recognized as decimal separator. E.g. use ',' for
            European data.
        errors : str, default 'strict'
            Specifies how encoding and decoding errors are to be handled.
            See the errors argument for :func:`open` for a full list
            of options.

            .. versionadded:: 1.1.0

        {storage_options}

            .. versionadded:: 1.2.0

        Returns
        -------
        None or str
            If path_or_buf is None, returns the resulting csv format as a
            string. Otherwise returns None.

        See Also
        --------
        read_csv : Load a CSV file into a DataFrame.
        to_excel : Write DataFrame to an Excel file.

        Examples
        --------
        >>> df = pd.DataFrame({{'name': ['Raphael', 'Donatello'],
        ...                    'mask': ['red', 'purple'],
        ...                    'weapon': ['sai', 'bo staff']}})
        >>> df.to_csv(index=False)
        'name,mask,weapon\nRaphael,red,sai\nDonatello,purple,bo staff\n'

        Create 'out.zip' containing 'out.csv'

        >>> compression_opts = dict(method='zip',
        ...                         archive_name='out.csv')  # doctest: +SKIP
        >>> df.to_csv('out.zip', index=False,
        ...           compression=compression_opts)  # doctest: +SKIP

        To write a csv file to a new folder or nested folder you will first
        need to create it using either Pathlib or os:

        >>> from pathlib import Path  # doctest: +SKIP
        >>> filepath = Path('folder/subfolder/out.csv')  # doctest: +SKIP
        >>> filepath.parent.mkdir(parents=True, exist_ok=True)  # doctest: +SKIP
        >>> df.to_csv(filepath)  # doctest: +SKIP

        >>> import os  # doctest: +SKIP
        >>> os.makedirs('folder/subfolder', exist_ok=True)  # doctest: +SKIP
        >>> df.to_csv('folder/subfolder/out.csv')  # doctest: +SKIP
        """
        df = self if isinstance(self, ABCDataFrame) else self.to_frame()

        formatter = DataFrameFormatter(
            frame=df,
            header=header,
            index=index,
            na_rep=na_rep,
            float_format=float_format,
            decimal=decimal,
        )

        return DataFrameRenderer(formatter).to_csv(
            path_or_buf,
            lineterminator=lineterminator,
            sep=sep,
            encoding=encoding,
            errors=errors,
            compression=compression,
            quoting=quoting,
            columns=columns,
            index_label=index_label,
            mode=mode,
            chunksize=chunksize,
            quotechar=quotechar,
            date_format=date_format,
            doublequote=doublequote,
            escapechar=escapechar,
            storage_options=storage_options,
        )

    # ----------------------------------------------------------------------
    # Lookup Caching

    def _reset_cacher(self) -> None:
        """
        Reset the cacher.
        """
        raise AbstractMethodError(self)

    def _maybe_update_cacher(
        self,
        clear: bool_t = False,
        verify_is_copy: bool_t = True,
        inplace: bool_t = False,
    ) -> None:
        """
        See if we need to update our parent cacher if clear, then clear our
        cache.

        Parameters
        ----------
        clear : bool, default False
            Clear the item cache.
        verify_is_copy : bool, default True
            Provide is_copy checks.
        """

        if verify_is_copy:
            self._check_setitem_copy(t="referent")

        if clear:
            self._clear_item_cache()

    def _clear_item_cache(self) -> None:
        raise AbstractMethodError(self)

    # ----------------------------------------------------------------------
    # Indexing Methods

    def take(
        self: NDFrameT, indices, axis=0, is_copy: bool_t | None = None, **kwargs
    ) -> NDFrameT:
        """
        Return the elements in the given *positional* indices along an axis.

        This means that we are not indexing according to actual values in
        the index attribute of the object. We are indexing according to the
        actual position of the element in the object.

        Parameters
        ----------
        indices : array-like
            An array of ints indicating which positions to take.
        axis : {0 or 'index', 1 or 'columns', None}, default 0
            The axis on which to select elements. ``0`` means that we are
            selecting rows, ``1`` means that we are selecting columns.
        is_copy : bool
            Before pandas 1.0, ``is_copy=False`` can be specified to ensure
            that the return value is an actual copy. Starting with pandas 1.0,
            ``take`` always returns a copy, and the keyword is therefore
            deprecated.

            .. deprecated:: 1.0.0
        **kwargs
            For compatibility with :meth:`numpy.take`. Has no effect on the
            output.

        Returns
        -------
        taken : same type as caller
            An array-like containing the elements taken from the object.

        See Also
        --------
        DataFrame.loc : Select a subset of a DataFrame by labels.
        DataFrame.iloc : Select a subset of a DataFrame by positions.
        numpy.take : Take elements from an array along an axis.

        Examples
        --------
        >>> df = pd.DataFrame([('falcon', 'bird', 389.0),
        ...                    ('parrot', 'bird', 24.0),
        ...                    ('lion', 'mammal', 80.5),
        ...                    ('monkey', 'mammal', np.nan)],
        ...                   columns=['name', 'class', 'max_speed'],
        ...                   index=[0, 2, 3, 1])
        >>> df
             name   class  max_speed
        0  falcon    bird      389.0
        2  parrot    bird       24.0
        3    lion  mammal       80.5
        1  monkey  mammal        NaN

        Take elements at positions 0 and 3 along the axis 0 (default).

        Note how the actual indices selected (0 and 1) do not correspond to
        our selected indices 0 and 3. That's because we are selecting the 0th
        and 3rd rows, not rows whose indices equal 0 and 3.

        >>> df.take([0, 3])
             name   class  max_speed
        0  falcon    bird      389.0
        1  monkey  mammal        NaN

        Take elements at indices 1 and 2 along the axis 1 (column selection).

        >>> df.take([1, 2], axis=1)
            class  max_speed
        0    bird      389.0
        2    bird       24.0
        3  mammal       80.5
        1  mammal        NaN

        We may take elements using negative integers for positive indices,
        starting from the end of the object, just like with Python lists.

        >>> df.take([-1, -2])
             name   class  max_speed
        1  monkey  mammal        NaN
        3    lion  mammal       80.5
        """
        if is_copy is not None:
            warnings.warn(
                "is_copy is deprecated and will be removed in a future version. "
                "'take' always returns a copy, so there is no need to specify this.",
                FutureWarning,
                stacklevel=find_stack_level(),
            )

        nv.validate_take((), kwargs)

        return self._take(indices, axis)

    def _take(
        self: NDFrameT,
        indices,
        axis=0,
        convert_indices: bool_t = True,
    ) -> NDFrameT:
        """
        Internal version of the `take` allowing specification of additional args.

        See the docstring of `take` for full explanation of the parameters.
        """
        self._consolidate_inplace()

        new_data = self._mgr.take(
            indices,
            axis=self._get_block_manager_axis(axis),
            verify=True,
            convert_indices=convert_indices,
        )
        return self._constructor(new_data).__finalize__(self, method="take")

    def _take_with_is_copy(self: NDFrameT, indices, axis=0) -> NDFrameT:
        """
        Internal version of the `take` method that sets the `_is_copy`
        attribute to keep track of the parent dataframe (using in indexing
        for the SettingWithCopyWarning).

        See the docstring of `take` for full explanation of the parameters.
        """
        result = self._take(indices=indices, axis=axis)
        # Maybe set copy if we didn't actually change the index.
        if not result._get_axis(axis).equals(self._get_axis(axis)):
            result._set_is_copy(self)
        return result

    @final
    def xs(self, key, axis=0, level=None, drop_level: bool_t = True):
        """
        Return cross-section from the Series/DataFrame.

        This method takes a `key` argument to select data at a particular
        level of a MultiIndex.

        Parameters
        ----------
        key : label or tuple of label
            Label contained in the index, or partially in a MultiIndex.
        axis : {0 or 'index', 1 or 'columns'}, default 0
            Axis to retrieve cross-section on.
        level : object, defaults to first n levels (n=1 or len(key))
            In case of a key partially contained in a MultiIndex, indicate
            which levels are used. Levels can be referred by label or position.
        drop_level : bool, default True
            If False, returns object with same levels as self.

        Returns
        -------
        Series or DataFrame
            Cross-section from the original Series or DataFrame
            corresponding to the selected index levels.

        See Also
        --------
        DataFrame.loc : Access a group of rows and columns
            by label(s) or a boolean array.
        DataFrame.iloc : Purely integer-location based indexing
            for selection by position.

        Notes
        -----
        `xs` can not be used to set values.

        MultiIndex Slicers is a generic way to get/set values on
        any level or levels.
        It is a superset of `xs` functionality, see
        :ref:`MultiIndex Slicers <advanced.mi_slicers>`.

        Examples
        --------
        >>> d = {'num_legs': [4, 4, 2, 2],
        ...      'num_wings': [0, 0, 2, 2],
        ...      'class': ['mammal', 'mammal', 'mammal', 'bird'],
        ...      'animal': ['cat', 'dog', 'bat', 'penguin'],
        ...      'locomotion': ['walks', 'walks', 'flies', 'walks']}
        >>> df = pd.DataFrame(data=d)
        >>> df = df.set_index(['class', 'animal', 'locomotion'])
        >>> df
                                   num_legs  num_wings
        class  animal  locomotion
        mammal cat     walks              4          0
               dog     walks              4          0
               bat     flies              2          2
        bird   penguin walks              2          2

        Get values at specified index

        >>> df.xs('mammal')
                           num_legs  num_wings
        animal locomotion
        cat    walks              4          0
        dog    walks              4          0
        bat    flies              2          2

        Get values at several indexes

        >>> df.xs(('mammal', 'dog'))
                    num_legs  num_wings
        locomotion
        walks              4          0

        Get values at specified index and level

        >>> df.xs('cat', level=1)
                           num_legs  num_wings
        class  locomotion
        mammal walks              4          0

        Get values at several indexes and levels

        >>> df.xs(('bird', 'walks'),
        ...       level=[0, 'locomotion'])
                 num_legs  num_wings
        animal
        penguin         2          2

        Get values at specified column and axis

        >>> df.xs('num_wings', axis=1)
        class   animal   locomotion
        mammal  cat      walks         0
                dog      walks         0
                bat      flies         2
        bird    penguin  walks         2
        Name: num_wings, dtype: int64
        """
        axis = self._get_axis_number(axis)
        labels = self._get_axis(axis)

        if isinstance(key, list):
            warnings.warn(
                "Passing lists as key for xs is deprecated and will be removed in a "
                "future version. Pass key as a tuple instead.",
                FutureWarning,
                stacklevel=find_stack_level(),
            )

        if level is not None:
            if not isinstance(labels, MultiIndex):
                raise TypeError("Index must be a MultiIndex")
            loc, new_ax = labels.get_loc_level(key, level=level, drop_level=drop_level)

            # create the tuple of the indexer
            _indexer = [slice(None)] * self.ndim
            _indexer[axis] = loc
            indexer = tuple(_indexer)

            result = self.iloc[indexer]
            setattr(result, result._get_axis_name(axis), new_ax)
            return result

        if axis == 1:
            if drop_level:
                return self[key]
            index = self.columns
        else:
            index = self.index

        self._consolidate_inplace()

        if isinstance(index, MultiIndex):
            loc, new_index = index._get_loc_level(key, level=0)
            if not drop_level:
                if lib.is_integer(loc):
                    new_index = index[loc : loc + 1]
                else:
                    new_index = index[loc]
        else:
            loc = index.get_loc(key)

            if isinstance(loc, np.ndarray):
                if loc.dtype == np.bool_:
                    (inds,) = loc.nonzero()
                    return self._take_with_is_copy(inds, axis=axis)
                else:
                    return self._take_with_is_copy(loc, axis=axis)

            if not is_scalar(loc):
                new_index = index[loc]

        if is_scalar(loc) and axis == 0:
            # In this case loc should be an integer
            if self.ndim == 1:
                # if we encounter an array-like and we only have 1 dim
                # that means that their are list/ndarrays inside the Series!
                # so just return them (GH 6394)
                return self._values[loc]

            new_values = self._mgr.fast_xs(loc)

            result = self._constructor_sliced(
                new_values,
                index=self.columns,
                name=self.index[loc],
                dtype=new_values.dtype,
            )
        elif is_scalar(loc):
            result = self.iloc[:, slice(loc, loc + 1)]
        elif axis == 1:
            result = self.iloc[:, loc]
        else:
            result = self.iloc[loc]
            result.index = new_index

        # this could be a view
        # but only in a single-dtyped view sliceable case
        result._set_is_copy(self, copy=not result._is_view)
        return result

    def __getitem__(self, item):
        raise AbstractMethodError(self)

    def _slice(self: NDFrameT, slobj: slice, axis=0) -> NDFrameT:
        """
        Construct a slice of this container.

        Slicing with this method is *always* positional.
        """
        assert isinstance(slobj, slice), type(slobj)
        axis = self._get_block_manager_axis(axis)
        result = self._constructor(self._mgr.get_slice(slobj, axis=axis))
        result = result.__finalize__(self)

        # this could be a view
        # but only in a single-dtyped view sliceable case
        is_copy = axis != 0 or result._is_view
        result._set_is_copy(self, copy=is_copy)
        return result

    @final
    def _set_is_copy(self, ref: NDFrame, copy: bool_t = True) -> None:
        if not copy:
            self._is_copy = None
        else:
            assert ref is not None
            self._is_copy = weakref.ref(ref)

    def _check_is_chained_assignment_possible(self) -> bool_t:
        """
        Check if we are a view, have a cacher, and are of mixed type.
        If so, then force a setitem_copy check.

        Should be called just near setting a value

        Will return a boolean if it we are a view and are cached, but a
        single-dtype meaning that the cacher should be updated following
        setting.
        """
        if self._is_copy:
            self._check_setitem_copy(t="referent")
        return False

    @final
    def _check_setitem_copy(self, t="setting", force=False):
        """

        Parameters
        ----------
        t : str, the type of setting error
        force : bool, default False
           If True, then force showing an error.

        validate if we are doing a setitem on a chained copy.

        It is technically possible to figure out that we are setting on
        a copy even WITH a multi-dtyped pandas object. In other words, some
        blocks may be views while other are not. Currently _is_view will ALWAYS
        return False for multi-blocks to avoid having to handle this case.

        df = DataFrame(np.arange(0,9), columns=['count'])
        df['group'] = 'b'

        # This technically need not raise SettingWithCopy if both are view
        # (which is not generally guaranteed but is usually True.  However,
        # this is in general not a good practice and we recommend using .loc.
        df.iloc[0:5]['group'] = 'a'

        """
        # return early if the check is not needed
        if not (force or self._is_copy):
            return

        value = config.get_option("mode.chained_assignment")
        if value is None:
            return

        # see if the copy is not actually referred; if so, then dissolve
        # the copy weakref
        if self._is_copy is not None and not isinstance(self._is_copy, str):
            r = self._is_copy()
            if not gc.get_referents(r) or (r is not None and r.shape == self.shape):
                self._is_copy = None
                return

        # a custom message
        if isinstance(self._is_copy, str):
            t = self._is_copy

        elif t == "referent":
            t = (
                "\n"
                "A value is trying to be set on a copy of a slice from a "
                "DataFrame\n\n"
                "See the caveats in the documentation: "
                "https://pandas.pydata.org/pandas-docs/stable/user_guide/"
                "indexing.html#returning-a-view-versus-a-copy"
            )

        else:
            t = (
                "\n"
                "A value is trying to be set on a copy of a slice from a "
                "DataFrame.\n"
                "Try using .loc[row_indexer,col_indexer] = value "
                "instead\n\nSee the caveats in the documentation: "
                "https://pandas.pydata.org/pandas-docs/stable/user_guide/"
                "indexing.html#returning-a-view-versus-a-copy"
            )

        if value == "raise":
            raise com.SettingWithCopyError(t)
        elif value == "warn":
            warnings.warn(t, com.SettingWithCopyWarning, stacklevel=find_stack_level())

    def __delitem__(self, key) -> None:
        """
        Delete item
        """
        deleted = False

        maybe_shortcut = False
        if self.ndim == 2 and isinstance(self.columns, MultiIndex):
            try:
                # By using engine's __contains__ we effectively
                # restrict to same-length tuples
                maybe_shortcut = key not in self.columns._engine
            except TypeError:
                pass

        if maybe_shortcut:
            # Allow shorthand to delete all columns whose first len(key)
            # elements match key:
            if not isinstance(key, tuple):
                key = (key,)
            for col in self.columns:
                if isinstance(col, tuple) and col[: len(key)] == key:
                    del self[col]
                    deleted = True
        if not deleted:
            # If the above loop ran and didn't delete anything because
            # there was no match, this call should raise the appropriate
            # exception:
            loc = self.axes[-1].get_loc(key)
            self._mgr = self._mgr.idelete(loc)

        # delete from the caches
        try:
            del self._item_cache[key]
        except KeyError:
            pass

    # ----------------------------------------------------------------------
    # Unsorted

    @final
    def _check_inplace_and_allows_duplicate_labels(self, inplace):
        if inplace and not self.flags.allows_duplicate_labels:
            raise ValueError(
                "Cannot specify 'inplace=True' when "
                "'self.flags.allows_duplicate_labels' is False."
            )

    @final
    def get(self, key, default=None):
        """
        Get item from object for given key (ex: DataFrame column).

        Returns default value if not found.

        Parameters
        ----------
        key : object

        Returns
        -------
        value : same type as items contained in object

        Examples
        --------
        >>> df = pd.DataFrame(
        ...     [
        ...         [24.3, 75.7, "high"],
        ...         [31, 87.8, "high"],
        ...         [22, 71.6, "medium"],
        ...         [35, 95, "medium"],
        ...     ],
        ...     columns=["temp_celsius", "temp_fahrenheit", "windspeed"],
        ...     index=pd.date_range(start="2014-02-12", end="2014-02-15", freq="D"),
        ... )

        >>> df
                    temp_celsius  temp_fahrenheit windspeed
        2014-02-12          24.3             75.7      high
        2014-02-13          31.0             87.8      high
        2014-02-14          22.0             71.6    medium
        2014-02-15          35.0             95.0    medium

        >>> df.get(["temp_celsius", "windspeed"])
                    temp_celsius windspeed
        2014-02-12          24.3      high
        2014-02-13          31.0      high
        2014-02-14          22.0    medium
        2014-02-15          35.0    medium

        If the key isn't found, the default value will be used.

        >>> df.get(["temp_celsius", "temp_kelvin"], default="default_value")
        'default_value'
        """
        try:
            return self[key]
        except (KeyError, ValueError, IndexError):
            return default

    @final
    @property
    def _is_view(self) -> bool_t:
        """Return boolean indicating if self is view of another array"""
        return self._mgr.is_view

    @final
    def reindex_like(
        self: NDFrameT,
        other,
        method: str | None = None,
        copy: bool_t = True,
        limit=None,
        tolerance=None,
    ) -> NDFrameT:
        """
        Return an object with matching indices as other object.

        Conform the object to the same index on all axes. Optional
        filling logic, placing NaN in locations having no value
        in the previous index. A new object is produced unless the
        new index is equivalent to the current one and copy=False.

        Parameters
        ----------
        other : Object of the same data type
            Its row and column indices are used to define the new indices
            of this object.
        method : {None, 'backfill'/'bfill', 'pad'/'ffill', 'nearest'}
            Method to use for filling holes in reindexed DataFrame.
            Please note: this is only applicable to DataFrames/Series with a
            monotonically increasing/decreasing index.

            * None (default): don't fill gaps
            * pad / ffill: propagate last valid observation forward to next
              valid
            * backfill / bfill: use next valid observation to fill gap
            * nearest: use nearest valid observations to fill gap.

        copy : bool, default True
            Return a new object, even if the passed indexes are the same.
        limit : int, default None
            Maximum number of consecutive labels to fill for inexact matches.
        tolerance : optional
            Maximum distance between original and new labels for inexact
            matches. The values of the index at the matching locations must
            satisfy the equation ``abs(index[indexer] - target) <= tolerance``.

            Tolerance may be a scalar value, which applies the same tolerance
            to all values, or list-like, which applies variable tolerance per
            element. List-like includes list, tuple, array, Series, and must be
            the same size as the index and its dtype must exactly match the
            index's type.

        Returns
        -------
        Series or DataFrame
            Same type as caller, but with changed indices on each axis.

        See Also
        --------
        DataFrame.set_index : Set row labels.
        DataFrame.reset_index : Remove row labels or move them to new columns.
        DataFrame.reindex : Change to new indices or expand indices.

        Notes
        -----
        Same as calling
        ``.reindex(index=other.index, columns=other.columns,...)``.

        Examples
        --------
        >>> df1 = pd.DataFrame([[24.3, 75.7, 'high'],
        ...                     [31, 87.8, 'high'],
        ...                     [22, 71.6, 'medium'],
        ...                     [35, 95, 'medium']],
        ...                    columns=['temp_celsius', 'temp_fahrenheit',
        ...                             'windspeed'],
        ...                    index=pd.date_range(start='2014-02-12',
        ...                                        end='2014-02-15', freq='D'))

        >>> df1
                    temp_celsius  temp_fahrenheit windspeed
        2014-02-12          24.3             75.7      high
        2014-02-13          31.0             87.8      high
        2014-02-14          22.0             71.6    medium
        2014-02-15          35.0             95.0    medium

        >>> df2 = pd.DataFrame([[28, 'low'],
        ...                     [30, 'low'],
        ...                     [35.1, 'medium']],
        ...                    columns=['temp_celsius', 'windspeed'],
        ...                    index=pd.DatetimeIndex(['2014-02-12', '2014-02-13',
        ...                                            '2014-02-15']))

        >>> df2
                    temp_celsius windspeed
        2014-02-12          28.0       low
        2014-02-13          30.0       low
        2014-02-15          35.1    medium

        >>> df2.reindex_like(df1)
                    temp_celsius  temp_fahrenheit windspeed
        2014-02-12          28.0              NaN       low
        2014-02-13          30.0              NaN       low
        2014-02-14           NaN              NaN       NaN
        2014-02-15          35.1              NaN    medium
        """
        d = other._construct_axes_dict(
            axes=self._AXIS_ORDERS,
            method=method,
            copy=copy,
            limit=limit,
            tolerance=tolerance,
        )

        return self.reindex(**d)

    @overload
    def drop(
        self,
        labels: Hashable | list[Hashable] = ...,
        *,
        axis: Axis = ...,
        index: Hashable | list[Hashable] = ...,
        columns: Hashable | list[Hashable] = ...,
        level: Level | None = ...,
        inplace: Literal[True],
        errors: IgnoreRaise = ...,
    ) -> None:
        ...

    @overload
    def drop(
        self: NDFrameT,
        labels: Hashable | list[Hashable] = ...,
        *,
        axis: Axis = ...,
        index: Hashable | list[Hashable] = ...,
        columns: Hashable | list[Hashable] = ...,
        level: Level | None = ...,
        inplace: Literal[False] = ...,
        errors: IgnoreRaise = ...,
    ) -> NDFrameT:
        ...

    @overload
    def drop(
        self: NDFrameT,
        labels: Hashable | list[Hashable] = ...,
        *,
        axis: Axis = ...,
        index: Hashable | list[Hashable] = ...,
        columns: Hashable | list[Hashable] = ...,
        level: Level | None = ...,
        inplace: bool_t = ...,
        errors: IgnoreRaise = ...,
    ) -> NDFrameT | None:
        ...

    @deprecate_nonkeyword_arguments(version=None, allowed_args=["self", "labels"])
    def drop(
        self: NDFrameT,
        labels: Hashable | list[Hashable] = None,
        axis: Axis = 0,
        index: Hashable | list[Hashable] = None,
        columns: Hashable | list[Hashable] = None,
        level: Level | None = None,
        inplace: bool_t = False,
        errors: IgnoreRaise = "raise",
    ) -> NDFrameT | None:

        inplace = validate_bool_kwarg(inplace, "inplace")

        if labels is not None:
            if index is not None or columns is not None:
                raise ValueError("Cannot specify both 'labels' and 'index'/'columns'")
            axis_name = self._get_axis_name(axis)
            axes = {axis_name: labels}
        elif index is not None or columns is not None:
            axes, _ = self._construct_axes_from_arguments((index, columns), {})
        else:
            raise ValueError(
                "Need to specify at least one of 'labels', 'index' or 'columns'"
            )

        obj = self

        for axis, labels in axes.items():
            if labels is not None:
                obj = obj._drop_axis(labels, axis, level=level, errors=errors)

        if inplace:
            self._update_inplace(obj)
        else:
            return obj

    @final
    def _drop_axis(
        self: NDFrameT,
        labels,
        axis,
        level=None,
        errors: IgnoreRaise = "raise",
        only_slice: bool_t = False,
    ) -> NDFrameT:
        """
        Drop labels from specified axis. Used in the ``drop`` method
        internally.

        Parameters
        ----------
        labels : single label or list-like
        axis : int or axis name
        level : int or level name, default None
            For MultiIndex
        errors : {'ignore', 'raise'}, default 'raise'
            If 'ignore', suppress error and existing labels are dropped.
        only_slice : bool, default False
            Whether indexing along columns should be view-only.

        """
        axis_num = self._get_axis_number(axis)
        axis = self._get_axis(axis)

        if axis.is_unique:
            if level is not None:
                if not isinstance(axis, MultiIndex):
                    raise AssertionError("axis must be a MultiIndex")
                new_axis = axis.drop(labels, level=level, errors=errors)
            else:
                new_axis = axis.drop(labels, errors=errors)
            indexer = axis.get_indexer(new_axis)

        # Case for non-unique axis
        else:
            is_tuple_labels = is_nested_list_like(labels) or isinstance(labels, tuple)
            labels = ensure_object(com.index_labels_to_array(labels))
            if level is not None:
                if not isinstance(axis, MultiIndex):
                    raise AssertionError("axis must be a MultiIndex")
                mask = ~axis.get_level_values(level).isin(labels)

                # GH 18561 MultiIndex.drop should raise if label is absent
                if errors == "raise" and mask.all():
                    raise KeyError(f"{labels} not found in axis")
            elif (
                isinstance(axis, MultiIndex)
                and labels.dtype == "object"
                and not is_tuple_labels
            ):
                # Set level to zero in case of MultiIndex and label is string,
                #  because isin can't handle strings for MultiIndexes GH#36293
                # In case of tuples we get dtype object but have to use isin GH#42771
                mask = ~axis.get_level_values(0).isin(labels)
            else:
                mask = ~axis.isin(labels)
                # Check if label doesn't exist along axis
                labels_missing = (axis.get_indexer_for(labels) == -1).any()
                if errors == "raise" and labels_missing:
                    raise KeyError(f"{labels} not found in axis")

            if is_extension_array_dtype(mask.dtype):
                # GH#45860
                mask = mask.to_numpy(dtype=bool)

            indexer = mask.nonzero()[0]
            new_axis = axis.take(indexer)

        bm_axis = self.ndim - axis_num - 1
        new_mgr = self._mgr.reindex_indexer(
            new_axis,
            indexer,
            axis=bm_axis,
            allow_dups=True,
            only_slice=only_slice,
        )
        result = self._constructor(new_mgr)
        if self.ndim == 1:
            result.name = self.name

        return result.__finalize__(self)

    @final
    def _update_inplace(self, result, verify_is_copy: bool_t = True) -> None:
        """
        Replace self internals with result.

        Parameters
        ----------
        result : same type as self
        verify_is_copy : bool, default True
            Provide is_copy checks.
        """
        # NOTE: This does *not* call __finalize__ and that's an explicit
        # decision that we may revisit in the future.
        self._reset_cache()
        self._clear_item_cache()
        self._mgr = result._mgr
        self._maybe_update_cacher(verify_is_copy=verify_is_copy, inplace=True)

    @final
    def add_prefix(self: NDFrameT, prefix: str) -> NDFrameT:
        """
        Prefix labels with string `prefix`.

        For Series, the row labels are prefixed.
        For DataFrame, the column labels are prefixed.

        Parameters
        ----------
        prefix : str
            The string to add before each label.

        Returns
        -------
        Series or DataFrame
            New Series or DataFrame with updated labels.

        See Also
        --------
        Series.add_suffix: Suffix row labels with string `suffix`.
        DataFrame.add_suffix: Suffix column labels with string `suffix`.

        Examples
        --------
        >>> s = pd.Series([1, 2, 3, 4])
        >>> s
        0    1
        1    2
        2    3
        3    4
        dtype: int64

        >>> s.add_prefix('item_')
        item_0    1
        item_1    2
        item_2    3
        item_3    4
        dtype: int64

        >>> df = pd.DataFrame({'A': [1, 2, 3, 4], 'B': [3, 4, 5, 6]})
        >>> df
           A  B
        0  1  3
        1  2  4
        2  3  5
        3  4  6

        >>> df.add_prefix('col_')
             col_A  col_B
        0       1       3
        1       2       4
        2       3       5
        3       4       6
        """
        f = functools.partial("{prefix}{}".format, prefix=prefix)

        mapper = {self._info_axis_name: f}
        # error: Incompatible return value type (got "Optional[NDFrameT]",
        # expected "NDFrameT")
        # error: Argument 1 to "rename" of "NDFrame" has incompatible type
        # "**Dict[str, partial[str]]"; expected "Union[str, int, None]"
        return self._rename(**mapper)  # type: ignore[return-value, arg-type]

    @final
    def add_suffix(self: NDFrameT, suffix: str) -> NDFrameT:
        """
        Suffix labels with string `suffix`.

        For Series, the row labels are suffixed.
        For DataFrame, the column labels are suffixed.

        Parameters
        ----------
        suffix : str
            The string to add after each label.

        Returns
        -------
        Series or DataFrame
            New Series or DataFrame with updated labels.

        See Also
        --------
        Series.add_prefix: Prefix row labels with string `prefix`.
        DataFrame.add_prefix: Prefix column labels with string `prefix`.

        Examples
        --------
        >>> s = pd.Series([1, 2, 3, 4])
        >>> s
        0    1
        1    2
        2    3
        3    4
        dtype: int64

        >>> s.add_suffix('_item')
        0_item    1
        1_item    2
        2_item    3
        3_item    4
        dtype: int64

        >>> df = pd.DataFrame({'A': [1, 2, 3, 4], 'B': [3, 4, 5, 6]})
        >>> df
           A  B
        0  1  3
        1  2  4
        2  3  5
        3  4  6

        >>> df.add_suffix('_col')
             A_col  B_col
        0       1       3
        1       2       4
        2       3       5
        3       4       6
        """
        f = functools.partial("{}{suffix}".format, suffix=suffix)

        mapper = {self._info_axis_name: f}
        # error: Incompatible return value type (got "Optional[NDFrameT]",
        # expected "NDFrameT")
        # error: Argument 1 to "rename" of "NDFrame" has incompatible type
        # "**Dict[str, partial[str]]"; expected "Union[str, int, None]"
        return self._rename(**mapper)  # type: ignore[return-value, arg-type]

    def sort_values(
        self,
        axis=0,
        ascending=True,
        inplace: bool_t = False,
        kind: str = "quicksort",
        na_position: str = "last",
        ignore_index: bool_t = False,
        key: ValueKeyFunc = None,
    ):
        """
        Sort by the values along either axis.

        Parameters
        ----------%(optional_by)s
        axis : %(axes_single_arg)s, default 0
             Axis to be sorted.
        ascending : bool or list of bool, default True
             Sort ascending vs. descending. Specify list for multiple sort
             orders.  If this is a list of bools, must match the length of
             the by.
        inplace : bool, default False
             If True, perform operation in-place.
        kind : {'quicksort', 'mergesort', 'heapsort', 'stable'}, default 'quicksort'
             Choice of sorting algorithm. See also :func:`numpy.sort` for more
             information. `mergesort` and `stable` are the only stable algorithms. For
             DataFrames, this option is only applied when sorting on a single
             column or label.
        na_position : {'first', 'last'}, default 'last'
             Puts NaNs at the beginning if `first`; `last` puts NaNs at the
             end.
        ignore_index : bool, default False
             If True, the resulting axis will be labeled 0, 1, …, n - 1.

             .. versionadded:: 1.0.0

        key : callable, optional
            Apply the key function to the values
            before sorting. This is similar to the `key` argument in the
            builtin :meth:`sorted` function, with the notable difference that
            this `key` function should be *vectorized*. It should expect a
            ``Series`` and return a Series with the same shape as the input.
            It will be applied to each column in `by` independently.

            .. versionadded:: 1.1.0

        Returns
        -------
        DataFrame or None
            DataFrame with sorted values or None if ``inplace=True``.

        See Also
        --------
        DataFrame.sort_index : Sort a DataFrame by the index.
        Series.sort_values : Similar method for a Series.

        Examples
        --------
        >>> df = pd.DataFrame({
        ...     'col1': ['A', 'A', 'B', np.nan, 'D', 'C'],
        ...     'col2': [2, 1, 9, 8, 7, 4],
        ...     'col3': [0, 1, 9, 4, 2, 3],
        ...     'col4': ['a', 'B', 'c', 'D', 'e', 'F']
        ... })
        >>> df
          col1  col2  col3 col4
        0    A     2     0    a
        1    A     1     1    B
        2    B     9     9    c
        3  NaN     8     4    D
        4    D     7     2    e
        5    C     4     3    F

        Sort by col1

        >>> df.sort_values(by=['col1'])
          col1  col2  col3 col4
        0    A     2     0    a
        1    A     1     1    B
        2    B     9     9    c
        5    C     4     3    F
        4    D     7     2    e
        3  NaN     8     4    D

        Sort by multiple columns

        >>> df.sort_values(by=['col1', 'col2'])
          col1  col2  col3 col4
        1    A     1     1    B
        0    A     2     0    a
        2    B     9     9    c
        5    C     4     3    F
        4    D     7     2    e
        3  NaN     8     4    D

        Sort Descending

        >>> df.sort_values(by='col1', ascending=False)
          col1  col2  col3 col4
        4    D     7     2    e
        5    C     4     3    F
        2    B     9     9    c
        0    A     2     0    a
        1    A     1     1    B
        3  NaN     8     4    D

        Putting NAs first

        >>> df.sort_values(by='col1', ascending=False, na_position='first')
          col1  col2  col3 col4
        3  NaN     8     4    D
        4    D     7     2    e
        5    C     4     3    F
        2    B     9     9    c
        0    A     2     0    a
        1    A     1     1    B

        Sorting with a key function

        >>> df.sort_values(by='col4', key=lambda col: col.str.lower())
           col1  col2  col3 col4
        0    A     2     0    a
        1    A     1     1    B
        2    B     9     9    c
        3  NaN     8     4    D
        4    D     7     2    e
        5    C     4     3    F

        Natural sort with the key argument,
        using the `natsort <https://github.com/SethMMorton/natsort>` package.

        >>> df = pd.DataFrame({
        ...    "time": ['0hr', '128hr', '72hr', '48hr', '96hr'],
        ...    "value": [10, 20, 30, 40, 50]
        ... })
        >>> df
            time  value
        0    0hr     10
        1  128hr     20
        2   72hr     30
        3   48hr     40
        4   96hr     50
        >>> from natsort import index_natsorted
        >>> df.sort_values(
        ...    by="time",
        ...    key=lambda x: np.argsort(index_natsorted(df["time"]))
        ... )
            time  value
        0    0hr     10
        3   48hr     40
        2   72hr     30
        4   96hr     50
        1  128hr     20
        """
        raise AbstractMethodError(self)

    @overload
    def sort_index(
        self,
        *,
        axis: Axis = ...,
        level: Level | None = ...,
        ascending: bool_t | Sequence[bool_t] = ...,
        inplace: Literal[True],
        kind: SortKind = ...,
        na_position: NaPosition = ...,
        sort_remaining: bool_t = ...,
        ignore_index: bool_t = ...,
        key: IndexKeyFunc = ...,
    ) -> None:
        ...

    @overload
    def sort_index(
        self: NDFrameT,
        *,
        axis: Axis = ...,
        level: Level | None = ...,
        ascending: bool_t | Sequence[bool_t] = ...,
        inplace: Literal[False] = ...,
        kind: SortKind = ...,
        na_position: NaPosition = ...,
        sort_remaining: bool_t = ...,
        ignore_index: bool_t = ...,
        key: IndexKeyFunc = ...,
    ) -> NDFrameT:
        ...

    @overload
    def sort_index(
        self: NDFrameT,
        *,
        axis: Axis = ...,
        level: Level | None = ...,
        ascending: bool_t | Sequence[bool_t] = ...,
        inplace: bool_t = ...,
        kind: SortKind = ...,
        na_position: NaPosition = ...,
        sort_remaining: bool_t = ...,
        ignore_index: bool_t = ...,
        key: IndexKeyFunc = ...,
    ) -> NDFrameT | None:
        ...

    def sort_index(
        self: NDFrameT,
        axis: Axis = 0,
        level: Level | None = None,
        ascending: bool_t | Sequence[bool_t] = True,
        inplace: bool_t = False,
        kind: SortKind = "quicksort",
        na_position: NaPosition = "last",
        sort_remaining: bool_t = True,
        ignore_index: bool_t = False,
        key: IndexKeyFunc = None,
    ) -> NDFrameT | None:

        inplace = validate_bool_kwarg(inplace, "inplace")
        axis = self._get_axis_number(axis)
        ascending = validate_ascending(ascending)

        target = self._get_axis(axis)

        indexer = get_indexer_indexer(
            target, level, ascending, kind, na_position, sort_remaining, key
        )

        if indexer is None:
            if inplace:
                result = self
            else:
                result = self.copy()

            if ignore_index:
                result.index = default_index(len(self))
            if inplace:
                return None
            else:
                return result

        baxis = self._get_block_manager_axis(axis)
        new_data = self._mgr.take(indexer, axis=baxis, verify=False)

        # reconstruct axis if needed
        new_data.set_axis(baxis, new_data.axes[baxis]._sort_levels_monotonic())

        if ignore_index:
            axis = 1 if isinstance(self, ABCDataFrame) else 0
            new_data.set_axis(axis, default_index(len(indexer)))

        result = self._constructor(new_data)

        if inplace:
            return self._update_inplace(result)
        else:
            return result.__finalize__(self, method="sort_index")

    @doc(
        klass=_shared_doc_kwargs["klass"],
        axes=_shared_doc_kwargs["axes"],
        optional_labels="",
        optional_axis="",
    )
    def reindex(self: NDFrameT, *args, **kwargs) -> NDFrameT:
        """
        Conform {klass} to new index with optional filling logic.

        Places NA/NaN in locations having no value in the previous index. A new object
        is produced unless the new index is equivalent to the current one and
        ``copy=False``.

        Parameters
        ----------
        {optional_labels}
        {axes} : array-like, optional
            New labels / index to conform to, should be specified using
            keywords. Preferably an Index object to avoid duplicating data.
        {optional_axis}
        method : {{None, 'backfill'/'bfill', 'pad'/'ffill', 'nearest'}}
            Method to use for filling holes in reindexed DataFrame.
            Please note: this is only applicable to DataFrames/Series with a
            monotonically increasing/decreasing index.

            * None (default): don't fill gaps
            * pad / ffill: Propagate last valid observation forward to next
              valid.
            * backfill / bfill: Use next valid observation to fill gap.
            * nearest: Use nearest valid observations to fill gap.

        copy : bool, default True
            Return a new object, even if the passed indexes are the same.
        level : int or name
            Broadcast across a level, matching Index values on the
            passed MultiIndex level.
        fill_value : scalar, default np.NaN
            Value to use for missing values. Defaults to NaN, but can be any
            "compatible" value.
        limit : int, default None
            Maximum number of consecutive elements to forward or backward fill.
        tolerance : optional
            Maximum distance between original and new labels for inexact
            matches. The values of the index at the matching locations most
            satisfy the equation ``abs(index[indexer] - target) <= tolerance``.

            Tolerance may be a scalar value, which applies the same tolerance
            to all values, or list-like, which applies variable tolerance per
            element. List-like includes list, tuple, array, Series, and must be
            the same size as the index and its dtype must exactly match the
            index's type.

        Returns
        -------
        {klass} with changed index.

        See Also
        --------
        DataFrame.set_index : Set row labels.
        DataFrame.reset_index : Remove row labels or move them to new columns.
        DataFrame.reindex_like : Change to same indices as other DataFrame.

        Examples
        --------
        ``DataFrame.reindex`` supports two calling conventions

        * ``(index=index_labels, columns=column_labels, ...)``
        * ``(labels, axis={{'index', 'columns'}}, ...)``

        We *highly* recommend using keyword arguments to clarify your
        intent.

        Create a dataframe with some fictional data.

        >>> index = ['Firefox', 'Chrome', 'Safari', 'IE10', 'Konqueror']
        >>> df = pd.DataFrame({{'http_status': [200, 200, 404, 404, 301],
        ...                   'response_time': [0.04, 0.02, 0.07, 0.08, 1.0]}},
        ...                   index=index)
        >>> df
                   http_status  response_time
        Firefox            200           0.04
        Chrome             200           0.02
        Safari             404           0.07
        IE10               404           0.08
        Konqueror          301           1.00

        Create a new index and reindex the dataframe. By default
        values in the new index that do not have corresponding
        records in the dataframe are assigned ``NaN``.

        >>> new_index = ['Safari', 'Iceweasel', 'Comodo Dragon', 'IE10',
        ...              'Chrome']
        >>> df.reindex(new_index)
                       http_status  response_time
        Safari               404.0           0.07
        Iceweasel              NaN            NaN
        Comodo Dragon          NaN            NaN
        IE10                 404.0           0.08
        Chrome               200.0           0.02

        We can fill in the missing values by passing a value to
        the keyword ``fill_value``. Because the index is not monotonically
        increasing or decreasing, we cannot use arguments to the keyword
        ``method`` to fill the ``NaN`` values.

        >>> df.reindex(new_index, fill_value=0)
                       http_status  response_time
        Safari                 404           0.07
        Iceweasel                0           0.00
        Comodo Dragon            0           0.00
        IE10                   404           0.08
        Chrome                 200           0.02

        >>> df.reindex(new_index, fill_value='missing')
                      http_status response_time
        Safari                404          0.07
        Iceweasel         missing       missing
        Comodo Dragon     missing       missing
        IE10                  404          0.08
        Chrome                200          0.02

        We can also reindex the columns.

        >>> df.reindex(columns=['http_status', 'user_agent'])
                   http_status  user_agent
        Firefox            200         NaN
        Chrome             200         NaN
        Safari             404         NaN
        IE10               404         NaN
        Konqueror          301         NaN

        Or we can use "axis-style" keyword arguments

        >>> df.reindex(['http_status', 'user_agent'], axis="columns")
                   http_status  user_agent
        Firefox            200         NaN
        Chrome             200         NaN
        Safari             404         NaN
        IE10               404         NaN
        Konqueror          301         NaN

        To further illustrate the filling functionality in
        ``reindex``, we will create a dataframe with a
        monotonically increasing index (for example, a sequence
        of dates).

        >>> date_index = pd.date_range('1/1/2010', periods=6, freq='D')
        >>> df2 = pd.DataFrame({{"prices": [100, 101, np.nan, 100, 89, 88]}},
        ...                    index=date_index)
        >>> df2
                    prices
        2010-01-01   100.0
        2010-01-02   101.0
        2010-01-03     NaN
        2010-01-04   100.0
        2010-01-05    89.0
        2010-01-06    88.0

        Suppose we decide to expand the dataframe to cover a wider
        date range.

        >>> date_index2 = pd.date_range('12/29/2009', periods=10, freq='D')
        >>> df2.reindex(date_index2)
                    prices
        2009-12-29     NaN
        2009-12-30     NaN
        2009-12-31     NaN
        2010-01-01   100.0
        2010-01-02   101.0
        2010-01-03     NaN
        2010-01-04   100.0
        2010-01-05    89.0
        2010-01-06    88.0
        2010-01-07     NaN

        The index entries that did not have a value in the original data frame
        (for example, '2009-12-29') are by default filled with ``NaN``.
        If desired, we can fill in the missing values using one of several
        options.

        For example, to back-propagate the last valid value to fill the ``NaN``
        values, pass ``bfill`` as an argument to the ``method`` keyword.

        >>> df2.reindex(date_index2, method='bfill')
                    prices
        2009-12-29   100.0
        2009-12-30   100.0
        2009-12-31   100.0
        2010-01-01   100.0
        2010-01-02   101.0
        2010-01-03     NaN
        2010-01-04   100.0
        2010-01-05    89.0
        2010-01-06    88.0
        2010-01-07     NaN

        Please note that the ``NaN`` value present in the original dataframe
        (at index value 2010-01-03) will not be filled by any of the
        value propagation schemes. This is because filling while reindexing
        does not look at dataframe values, but only compares the original and
        desired indexes. If you do want to fill in the ``NaN`` values present
        in the original dataframe, use the ``fillna()`` method.

        See the :ref:`user guide <basics.reindexing>` for more.
        """
        # TODO: Decide if we care about having different examples for different
        # kinds

        # construct the args
        axes, kwargs = self._construct_axes_from_arguments(args, kwargs)
        method = missing.clean_reindex_fill_method(kwargs.pop("method", None))
        level = kwargs.pop("level", None)
        copy = kwargs.pop("copy", True)
        limit = kwargs.pop("limit", None)
        tolerance = kwargs.pop("tolerance", None)
        fill_value = kwargs.pop("fill_value", None)

        # Series.reindex doesn't use / need the axis kwarg
        # We pop and ignore it here, to make writing Series/Frame generic code
        # easier
        kwargs.pop("axis", None)

        if kwargs:
            raise TypeError(
                "reindex() got an unexpected keyword "
                f'argument "{list(kwargs.keys())[0]}"'
            )

        self._consolidate_inplace()

        # if all axes that are requested to reindex are equal, then only copy
        # if indicated must have index names equal here as well as values
        if all(
            self._get_axis(axis).identical(ax)
            for axis, ax in axes.items()
            if ax is not None
        ):
            if copy:
                return self.copy()
            return self

        # check if we are a multi reindex
        if self._needs_reindex_multi(axes, method, level):
            return self._reindex_multi(axes, copy, fill_value)

        # perform the reindex on the axes
        return self._reindex_axes(
            axes, level, limit, tolerance, method, fill_value, copy
        ).__finalize__(self, method="reindex")

    def _reindex_axes(
        self: NDFrameT, axes, level, limit, tolerance, method, fill_value, copy
    ) -> NDFrameT:
        """Perform the reindex for all the axes."""
        obj = self
        for a in self._AXIS_ORDERS:
            labels = axes[a]
            if labels is None:
                continue

            ax = self._get_axis(a)
            new_index, indexer = ax.reindex(
                labels, level=level, limit=limit, tolerance=tolerance, method=method
            )

            axis = self._get_axis_number(a)
            obj = obj._reindex_with_indexers(
                {axis: [new_index, indexer]},
                fill_value=fill_value,
                copy=copy,
                allow_dups=False,
            )
            # If we've made a copy once, no need to make another one
            copy = False

        return obj

    def _needs_reindex_multi(self, axes, method, level) -> bool_t:
        """Check if we do need a multi reindex."""
        return (
            (com.count_not_none(*axes.values()) == self._AXIS_LEN)
            and method is None
            and level is None
            and not self._is_mixed_type
        )

    def _reindex_multi(self, axes, copy, fill_value):
        raise AbstractMethodError(self)

    @final
    def _reindex_with_indexers(
        self: NDFrameT,
        reindexers,
        fill_value=None,
        copy: bool_t = False,
        allow_dups: bool_t = False,
    ) -> NDFrameT:
        """allow_dups indicates an internal call here"""
        # reindex doing multiple operations on different axes if indicated
        new_data = self._mgr
        for axis in sorted(reindexers.keys()):
            index, indexer = reindexers[axis]
            baxis = self._get_block_manager_axis(axis)

            if index is None:
                continue

            index = ensure_index(index)
            if indexer is not None:
                indexer = ensure_platform_int(indexer)

            # TODO: speed up on homogeneous DataFrame objects (see _reindex_multi)
            new_data = new_data.reindex_indexer(
                index,
                indexer,
                axis=baxis,
                fill_value=fill_value,
                allow_dups=allow_dups,
                copy=copy,
            )
            # If we've made a copy once, no need to make another one
            copy = False

        if copy and new_data is self._mgr:
            new_data = new_data.copy()

        return self._constructor(new_data).__finalize__(self)

    def filter(
        self: NDFrameT,
        items=None,
        like: str | None = None,
        regex: str | None = None,
        axis=None,
    ) -> NDFrameT:
        """
        Subset the dataframe rows or columns according to the specified index labels.

        Note that this routine does not filter a dataframe on its
        contents. The filter is applied to the labels of the index.

        Parameters
        ----------
        items : list-like
            Keep labels from axis which are in items.
        like : str
            Keep labels from axis for which "like in label == True".
        regex : str (regular expression)
            Keep labels from axis for which re.search(regex, label) == True.
        axis : {0 or ‘index’, 1 or ‘columns’, None}, default None
            The axis to filter on, expressed either as an index (int)
            or axis name (str). By default this is the info axis,
            'index' for Series, 'columns' for DataFrame.

        Returns
        -------
        same type as input object

        See Also
        --------
        DataFrame.loc : Access a group of rows and columns
            by label(s) or a boolean array.

        Notes
        -----
        The ``items``, ``like``, and ``regex`` parameters are
        enforced to be mutually exclusive.

        ``axis`` defaults to the info axis that is used when indexing
        with ``[]``.

        Examples
        --------
        >>> df = pd.DataFrame(np.array(([1, 2, 3], [4, 5, 6])),
        ...                   index=['mouse', 'rabbit'],
        ...                   columns=['one', 'two', 'three'])
        >>> df
                one  two  three
        mouse     1    2      3
        rabbit    4    5      6

        >>> # select columns by name
        >>> df.filter(items=['one', 'three'])
                 one  three
        mouse     1      3
        rabbit    4      6

        >>> # select columns by regular expression
        >>> df.filter(regex='e$', axis=1)
                 one  three
        mouse     1      3
        rabbit    4      6

        >>> # select rows containing 'bbi'
        >>> df.filter(like='bbi', axis=0)
                 one  two  three
        rabbit    4    5      6
        """
        nkw = com.count_not_none(items, like, regex)
        if nkw > 1:
            raise TypeError(
                "Keyword arguments `items`, `like`, or `regex` "
                "are mutually exclusive"
            )

        if axis is None:
            axis = self._info_axis_name
        labels = self._get_axis(axis)

        if items is not None:
            name = self._get_axis_name(axis)
            return self.reindex(**{name: [r for r in items if r in labels]})
        elif like:

            def f(x) -> bool_t:
                assert like is not None  # needed for mypy
                return like in ensure_str(x)

            values = labels.map(f)
            return self.loc(axis=axis)[values]
        elif regex:

            def f(x) -> bool_t:
                return matcher.search(ensure_str(x)) is not None

            matcher = re.compile(regex)
            values = labels.map(f)
            return self.loc(axis=axis)[values]
        else:
            raise TypeError("Must pass either `items`, `like`, or `regex`")

    @final
    def head(self: NDFrameT, n: int = 5) -> NDFrameT:
        """
        Return the first `n` rows.

        This function returns the first `n` rows for the object based
        on position. It is useful for quickly testing if your object
        has the right type of data in it.

        For negative values of `n`, this function returns all rows except
        the last `n` rows, equivalent to ``df[:-n]``.

        If n is larger than the number of rows, this function returns all rows.

        Parameters
        ----------
        n : int, default 5
            Number of rows to select.

        Returns
        -------
        same type as caller
            The first `n` rows of the caller object.

        See Also
        --------
        DataFrame.tail: Returns the last `n` rows.

        Examples
        --------
        >>> df = pd.DataFrame({'animal': ['alligator', 'bee', 'falcon', 'lion',
        ...                    'monkey', 'parrot', 'shark', 'whale', 'zebra']})
        >>> df
              animal
        0  alligator
        1        bee
        2     falcon
        3       lion
        4     monkey
        5     parrot
        6      shark
        7      whale
        8      zebra

        Viewing the first 5 lines

        >>> df.head()
              animal
        0  alligator
        1        bee
        2     falcon
        3       lion
        4     monkey

        Viewing the first `n` lines (three in this case)

        >>> df.head(3)
              animal
        0  alligator
        1        bee
        2     falcon

        For negative values of `n`

        >>> df.head(-3)
              animal
        0  alligator
        1        bee
        2     falcon
        3       lion
        4     monkey
        5     parrot
        """
        return self.iloc[:n]

    @final
    def tail(self: NDFrameT, n: int = 5) -> NDFrameT:
        """
        Return the last `n` rows.

        This function returns last `n` rows from the object based on
        position. It is useful for quickly verifying data, for example,
        after sorting or appending rows.

        For negative values of `n`, this function returns all rows except
        the first `n` rows, equivalent to ``df[n:]``.

        If n is larger than the number of rows, this function returns all rows.

        Parameters
        ----------
        n : int, default 5
            Number of rows to select.

        Returns
        -------
        type of caller
            The last `n` rows of the caller object.

        See Also
        --------
        DataFrame.head : The first `n` rows of the caller object.

        Examples
        --------
        >>> df = pd.DataFrame({'animal': ['alligator', 'bee', 'falcon', 'lion',
        ...                    'monkey', 'parrot', 'shark', 'whale', 'zebra']})
        >>> df
              animal
        0  alligator
        1        bee
        2     falcon
        3       lion
        4     monkey
        5     parrot
        6      shark
        7      whale
        8      zebra

        Viewing the last 5 lines

        >>> df.tail()
           animal
        4  monkey
        5  parrot
        6   shark
        7   whale
        8   zebra

        Viewing the last `n` lines (three in this case)

        >>> df.tail(3)
          animal
        6  shark
        7  whale
        8  zebra

        For negative values of `n`

        >>> df.tail(-3)
           animal
        3    lion
        4  monkey
        5  parrot
        6   shark
        7   whale
        8   zebra
        """
        if n == 0:
            return self.iloc[0:0]
        return self.iloc[-n:]

    @final
    def sample(
        self: NDFrameT,
        n: int | None = None,
        frac: float | None = None,
        replace: bool_t = False,
        weights=None,
        random_state: RandomState | None = None,
        axis: Axis | None = None,
        ignore_index: bool_t = False,
    ) -> NDFrameT:
        """
        Return a random sample of items from an axis of object.

        You can use `random_state` for reproducibility.

        Parameters
        ----------
        n : int, optional
            Number of items from axis to return. Cannot be used with `frac`.
            Default = 1 if `frac` = None.
        frac : float, optional
            Fraction of axis items to return. Cannot be used with `n`.
        replace : bool, default False
            Allow or disallow sampling of the same row more than once.
        weights : str or ndarray-like, optional
            Default 'None' results in equal probability weighting.
            If passed a Series, will align with target object on index. Index
            values in weights not found in sampled object will be ignored and
            index values in sampled object not in weights will be assigned
            weights of zero.
            If called on a DataFrame, will accept the name of a column
            when axis = 0.
            Unless weights are a Series, weights must be same length as axis
            being sampled.
            If weights do not sum to 1, they will be normalized to sum to 1.
            Missing values in the weights column will be treated as zero.
            Infinite values not allowed.
        random_state : int, array-like, BitGenerator, np.random.RandomState, np.random.Generator, optional
            If int, array-like, or BitGenerator, seed for random number generator.
            If np.random.RandomState or np.random.Generator, use as given.

            .. versionchanged:: 1.1.0

                array-like and BitGenerator object now passed to np.random.RandomState()
                as seed

            .. versionchanged:: 1.4.0

                np.random.Generator objects now accepted

        axis : {0 or ‘index’, 1 or ‘columns’, None}, default None
            Axis to sample. Accepts axis number or name. Default is stat axis
            for given data type (0 for Series and DataFrames).
        ignore_index : bool, default False
            If True, the resulting index will be labeled 0, 1, …, n - 1.

            .. versionadded:: 1.3.0

        Returns
        -------
        Series or DataFrame
            A new object of same type as caller containing `n` items randomly
            sampled from the caller object.

        See Also
        --------
        DataFrameGroupBy.sample: Generates random samples from each group of a
            DataFrame object.
        SeriesGroupBy.sample: Generates random samples from each group of a
            Series object.
        numpy.random.choice: Generates a random sample from a given 1-D numpy
            array.

        Notes
        -----
        If `frac` > 1, `replacement` should be set to `True`.

        Examples
        --------
        >>> df = pd.DataFrame({'num_legs': [2, 4, 8, 0],
        ...                    'num_wings': [2, 0, 0, 0],
        ...                    'num_specimen_seen': [10, 2, 1, 8]},
        ...                   index=['falcon', 'dog', 'spider', 'fish'])
        >>> df
                num_legs  num_wings  num_specimen_seen
        falcon         2          2                 10
        dog            4          0                  2
        spider         8          0                  1
        fish           0          0                  8

        Extract 3 random elements from the ``Series`` ``df['num_legs']``:
        Note that we use `random_state` to ensure the reproducibility of
        the examples.

        >>> df['num_legs'].sample(n=3, random_state=1)
        fish      0
        spider    8
        falcon    2
        Name: num_legs, dtype: int64

        A random 50% sample of the ``DataFrame`` with replacement:

        >>> df.sample(frac=0.5, replace=True, random_state=1)
              num_legs  num_wings  num_specimen_seen
        dog          4          0                  2
        fish         0          0                  8

        An upsample sample of the ``DataFrame`` with replacement:
        Note that `replace` parameter has to be `True` for `frac` parameter > 1.

        >>> df.sample(frac=2, replace=True, random_state=1)
                num_legs  num_wings  num_specimen_seen
        dog            4          0                  2
        fish           0          0                  8
        falcon         2          2                 10
        falcon         2          2                 10
        fish           0          0                  8
        dog            4          0                  2
        fish           0          0                  8
        dog            4          0                  2

        Using a DataFrame column as weights. Rows with larger value in the
        `num_specimen_seen` column are more likely to be sampled.

        >>> df.sample(n=2, weights='num_specimen_seen', random_state=1)
                num_legs  num_wings  num_specimen_seen
        falcon         2          2                 10
        fish           0          0                  8
        """  # noqa:E501
        if axis is None:
            axis = self._stat_axis_number

        axis = self._get_axis_number(axis)
        obj_len = self.shape[axis]

        # Process random_state argument
        rs = com.random_state(random_state)

        size = sample.process_sampling_size(n, frac, replace)
        if size is None:
            assert frac is not None
            size = round(frac * obj_len)

        if weights is not None:
            weights = sample.preprocess_weights(self, weights, axis)

        sampled_indices = sample.sample(obj_len, size, replace, weights, rs)
        result = self.take(sampled_indices, axis=axis)

        if ignore_index:
            result.index = default_index(len(result))

        return result

    @final
    @doc(klass=_shared_doc_kwargs["klass"])
    def pipe(
        self,
        func: Callable[..., T] | tuple[Callable[..., T], str],
        *args,
        **kwargs,
    ) -> T:
        r"""
        Apply chainable functions that expect Series or DataFrames.

        Parameters
        ----------
        func : function
            Function to apply to the {klass}.
            ``args``, and ``kwargs`` are passed into ``func``.
            Alternatively a ``(callable, data_keyword)`` tuple where
            ``data_keyword`` is a string indicating the keyword of
            ``callable`` that expects the {klass}.
        args : iterable, optional
            Positional arguments passed into ``func``.
        kwargs : mapping, optional
            A dictionary of keyword arguments passed into ``func``.

        Returns
        -------
        object : the return type of ``func``.

        See Also
        --------
        DataFrame.apply : Apply a function along input axis of DataFrame.
        DataFrame.applymap : Apply a function elementwise on a whole DataFrame.
        Series.map : Apply a mapping correspondence on a
            :class:`~pandas.Series`.

        Notes
        -----
        Use ``.pipe`` when chaining together functions that expect
        Series, DataFrames or GroupBy objects. Instead of writing

        >>> func(g(h(df), arg1=a), arg2=b, arg3=c)  # doctest: +SKIP

        You can write

        >>> (df.pipe(h)
        ...    .pipe(g, arg1=a)
        ...    .pipe(func, arg2=b, arg3=c)
        ... )  # doctest: +SKIP

        If you have a function that takes the data as (say) the second
        argument, pass a tuple indicating which keyword expects the
        data. For example, suppose ``f`` takes its data as ``arg2``:

        >>> (df.pipe(h)
        ...    .pipe(g, arg1=a)
        ...    .pipe((func, 'arg2'), arg1=a, arg3=c)
        ...  )  # doctest: +SKIP
        """
        return com.pipe(self, func, *args, **kwargs)

    # ----------------------------------------------------------------------
    # Attribute access

    @final
    def __finalize__(
        self: NDFrameT, other, method: str | None = None, **kwargs
    ) -> NDFrameT:
        """
        Propagate metadata from other to self.

        Parameters
        ----------
        other : the object from which to get the attributes that we are going
            to propagate
        method : str, optional
            A passed method name providing context on where ``__finalize__``
            was called.

            .. warning::

               The value passed as `method` are not currently considered
               stable across pandas releases.
        """
        if isinstance(other, NDFrame):
            for name in other.attrs:
                self.attrs[name] = other.attrs[name]

            self.flags.allows_duplicate_labels = other.flags.allows_duplicate_labels
            # For subclasses using _metadata.
            for name in set(self._metadata) & set(other._metadata):
                assert isinstance(name, str)
                object.__setattr__(self, name, getattr(other, name, None))

        if method == "concat":
            attrs = other.objs[0].attrs
            check_attrs = all(objs.attrs == attrs for objs in other.objs[1:])
            if check_attrs:
                for name in attrs:
                    self.attrs[name] = attrs[name]

            allows_duplicate_labels = all(
                x.flags.allows_duplicate_labels for x in other.objs
            )
            self.flags.allows_duplicate_labels = allows_duplicate_labels

        return self

    def __getattr__(self, name: str):
        """
        After regular attribute access, try looking up the name
        This allows simpler access to columns for interactive use.
        """
        # Note: obj.x will always call obj.__getattribute__('x') prior to
        # calling obj.__getattr__('x').
        if (
            name not in self._internal_names_set
            and name not in self._metadata
            and name not in self._accessors
            and self._info_axis._can_hold_identifiers_and_holds_name(name)
        ):
            return self[name]
        return object.__getattribute__(self, name)

    def __setattr__(self, name: str, value) -> None:
        """
        After regular attribute access, try setting the name
        This allows simpler access to columns for interactive use.
        """
        # first try regular attribute access via __getattribute__, so that
        # e.g. ``obj.x`` and ``obj.x = 4`` will always reference/modify
        # the same attribute.

        try:
            object.__getattribute__(self, name)
            return object.__setattr__(self, name, value)
        except AttributeError:
            pass

        # if this fails, go on to more involved attribute setting
        # (note that this matches __getattr__, above).
        if name in self._internal_names_set:
            object.__setattr__(self, name, value)
        elif name in self._metadata:
            object.__setattr__(self, name, value)
        else:
            try:
                existing = getattr(self, name)
                if isinstance(existing, Index):
                    object.__setattr__(self, name, value)
                elif name in self._info_axis:
                    self[name] = value
                else:
                    object.__setattr__(self, name, value)
            except (AttributeError, TypeError):
                if isinstance(self, ABCDataFrame) and (is_list_like(value)):
                    warnings.warn(
                        "Pandas doesn't allow columns to be "
                        "created via a new attribute name - see "
                        "https://pandas.pydata.org/pandas-docs/"
                        "stable/indexing.html#attribute-access",
                        stacklevel=find_stack_level(),
                    )
                object.__setattr__(self, name, value)

    @final
    def _dir_additions(self) -> set[str]:
        """
        add the string-like attributes from the info_axis.
        If info_axis is a MultiIndex, its first level values are used.
        """
        additions = super()._dir_additions()
        if self._info_axis._can_hold_strings:
            additions.update(self._info_axis._dir_additions_for_owner)
        return additions

    # ----------------------------------------------------------------------
    # Consolidation of internals

    @final
    def _protect_consolidate(self, f):
        """
        Consolidate _mgr -- if the blocks have changed, then clear the
        cache
        """
        if isinstance(self._mgr, (ArrayManager, SingleArrayManager)):
            return f()
        blocks_before = len(self._mgr.blocks)
        result = f()
        if len(self._mgr.blocks) != blocks_before:
            self._clear_item_cache()
        return result

    @final
    def _consolidate_inplace(self) -> None:
        """Consolidate data in place and return None"""

        def f():
            self._mgr = self._mgr.consolidate()

        self._protect_consolidate(f)

    @final
    def _consolidate(self):
        """
        Compute NDFrame with "consolidated" internals (data of each dtype
        grouped together in a single ndarray).

        Returns
        -------
        consolidated : same type as caller
        """
        f = lambda: self._mgr.consolidate()
        cons_data = self._protect_consolidate(f)
        return self._constructor(cons_data).__finalize__(self)

    @final
    @property
    def _is_mixed_type(self) -> bool_t:
        if self._mgr.is_single_block:
            return False

        if self._mgr.any_extension_types:
            # Even if they have the same dtype, we can't consolidate them,
            #  so we pretend this is "mixed'"
            return True

        return self.dtypes.nunique() > 1

    @final
    def _check_inplace_setting(self, value) -> bool_t:
        """check whether we allow in-place setting with this type of value"""
        if self._is_mixed_type and not self._mgr.is_numeric_mixed_type:

            # allow an actual np.nan thru
            if is_float(value) and np.isnan(value):
                return True

            raise TypeError(
                "Cannot do inplace boolean setting on "
                "mixed-types with a non np.nan value"
            )

        return True

    @final
    def _get_numeric_data(self):
        return self._constructor(self._mgr.get_numeric_data()).__finalize__(self)

    @final
    def _get_bool_data(self):
        return self._constructor(self._mgr.get_bool_data()).__finalize__(self)

    # ----------------------------------------------------------------------
    # Internal Interface Methods

    @property
    def values(self) -> np.ndarray:
        raise AbstractMethodError(self)

    @property
    def _values(self) -> np.ndarray:
        """internal implementation"""
        raise AbstractMethodError(self)

    @property
    def dtypes(self):
        """
        Return the dtypes in the DataFrame.

        This returns a Series with the data type of each column.
        The result's index is the original DataFrame's columns. Columns
        with mixed types are stored with the ``object`` dtype. See
        :ref:`the User Guide <basics.dtypes>` for more.

        Returns
        -------
        pandas.Series
            The data type of each column.

        Examples
        --------
        >>> df = pd.DataFrame({'float': [1.0],
        ...                    'int': [1],
        ...                    'datetime': [pd.Timestamp('20180310')],
        ...                    'string': ['foo']})
        >>> df.dtypes
        float              float64
        int                  int64
        datetime    datetime64[ns]
        string              object
        dtype: object
        """
        data = self._mgr.get_dtypes()
        return self._constructor_sliced(data, index=self._info_axis, dtype=np.object_)

    def astype(
        self: NDFrameT, dtype, copy: bool_t = True, errors: IgnoreRaise = "raise"
    ) -> NDFrameT:
        """
        Cast a pandas object to a specified dtype ``dtype``.

        Parameters
        ----------
        dtype : data type, or dict of column name -> data type
            Use a numpy.dtype or Python type to cast entire pandas object to
            the same type. Alternatively, use {col: dtype, ...}, where col is a
            column label and dtype is a numpy.dtype or Python type to cast one
            or more of the DataFrame's columns to column-specific types.
        copy : bool, default True
            Return a copy when ``copy=True`` (be very careful setting
            ``copy=False`` as changes to values then may propagate to other
            pandas objects).
        errors : {'raise', 'ignore'}, default 'raise'
            Control raising of exceptions on invalid data for provided dtype.

            - ``raise`` : allow exceptions to be raised
            - ``ignore`` : suppress exceptions. On error return original object.

        Returns
        -------
        casted : same type as caller

        See Also
        --------
        to_datetime : Convert argument to datetime.
        to_timedelta : Convert argument to timedelta.
        to_numeric : Convert argument to a numeric type.
        numpy.ndarray.astype : Cast a numpy array to a specified type.

        Notes
        -----
        .. deprecated:: 1.3.0

            Using ``astype`` to convert from timezone-naive dtype to
            timezone-aware dtype is deprecated and will raise in a
            future version.  Use :meth:`Series.dt.tz_localize` instead.

        Examples
        --------
        Create a DataFrame:

        >>> d = {'col1': [1, 2], 'col2': [3, 4]}
        >>> df = pd.DataFrame(data=d)
        >>> df.dtypes
        col1    int64
        col2    int64
        dtype: object

        Cast all columns to int32:

        >>> df.astype('int32').dtypes
        col1    int32
        col2    int32
        dtype: object

        Cast col1 to int32 using a dictionary:

        >>> df.astype({'col1': 'int32'}).dtypes
        col1    int32
        col2    int64
        dtype: object

        Create a series:

        >>> ser = pd.Series([1, 2], dtype='int32')
        >>> ser
        0    1
        1    2
        dtype: int32
        >>> ser.astype('int64')
        0    1
        1    2
        dtype: int64

        Convert to categorical type:

        >>> ser.astype('category')
        0    1
        1    2
        dtype: category
        Categories (2, int64): [1, 2]

        Convert to ordered categorical type with custom ordering:

        >>> from pandas.api.types import CategoricalDtype
        >>> cat_dtype = CategoricalDtype(
        ...     categories=[2, 1], ordered=True)
        >>> ser.astype(cat_dtype)
        0    1
        1    2
        dtype: category
        Categories (2, int64): [2 < 1]

        Note that using ``copy=False`` and changing data on a new
        pandas object may propagate changes:

        >>> s1 = pd.Series([1, 2])
        >>> s2 = s1.astype('int64', copy=False)
        >>> s2[0] = 10
        >>> s1  # note that s1[0] has changed too
        0    10
        1     2
        dtype: int64

        Create a series of dates:

        >>> ser_date = pd.Series(pd.date_range('20200101', periods=3))
        >>> ser_date
        0   2020-01-01
        1   2020-01-02
        2   2020-01-03
        dtype: datetime64[ns]
        """
        if is_dict_like(dtype):
            if self.ndim == 1:  # i.e. Series
                if len(dtype) > 1 or self.name not in dtype:
                    raise KeyError(
                        "Only the Series name can be used for "
                        "the key in Series dtype mappings."
                    )
                new_type = dtype[self.name]
                return self.astype(new_type, copy, errors)

            # GH#44417 cast to Series so we can use .iat below, which will be
            #  robust in case we
            from pandas import Series

            dtype_ser = Series(dtype, dtype=object)

            for col_name in dtype_ser.index:
                if col_name not in self:
                    raise KeyError(
                        "Only a column name can be used for the "
                        "key in a dtype mappings argument. "
                        f"'{col_name}' not found in columns."
                    )

            dtype_ser = dtype_ser.reindex(self.columns, fill_value=None, copy=False)

            results = []
            for i, (col_name, col) in enumerate(self.items()):
                cdt = dtype_ser.iat[i]
                if isna(cdt):
                    res_col = col.copy() if copy else col
                else:
                    res_col = col.astype(dtype=cdt, copy=copy, errors=errors)
                results.append(res_col)

        elif is_extension_array_dtype(dtype) and self.ndim > 1:
            # GH 18099/22869: columnwise conversion to extension dtype
            # GH 24704: use iloc to handle duplicate column names
            # TODO(EA2D): special case not needed with 2D EAs
            results = [
                self.iloc[:, i].astype(dtype, copy=copy)
                for i in range(len(self.columns))
            ]

        else:
            # else, only a single dtype is given
            new_data = self._mgr.astype(dtype=dtype, copy=copy, errors=errors)
            return self._constructor(new_data).__finalize__(self, method="astype")

        # GH 33113: handle empty frame or series
        if not results:
            return self.copy()

        # GH 19920: retain column metadata after concat
        result = concat(results, axis=1, copy=False)
        # GH#40810 retain subclass
        # error: Incompatible types in assignment
        # (expression has type "NDFrameT", variable has type "DataFrame")
        result = self._constructor(result)  # type: ignore[assignment]
        result.columns = self.columns
        result = result.__finalize__(self, method="astype")
        # https://github.com/python/mypy/issues/8354
        return cast(NDFrameT, result)

    @final
    def copy(self: NDFrameT, deep: bool_t = True) -> NDFrameT:
        """
        Make a copy of this object's indices and data.

        When ``deep=True`` (default), a new object will be created with a
        copy of the calling object's data and indices. Modifications to
        the data or indices of the copy will not be reflected in the
        original object (see notes below).

        When ``deep=False``, a new object will be created without copying
        the calling object's data or index (only references to the data
        and index are copied). Any changes to the data of the original
        will be reflected in the shallow copy (and vice versa).

        Parameters
        ----------
        deep : bool, default True
            Make a deep copy, including a copy of the data and the indices.
            With ``deep=False`` neither the indices nor the data are copied.

        Returns
        -------
        copy : Series or DataFrame
            Object type matches caller.

        Notes
        -----
        When ``deep=True``, data is copied but actual Python objects
        will not be copied recursively, only the reference to the object.
        This is in contrast to `copy.deepcopy` in the Standard Library,
        which recursively copies object data (see examples below).

        While ``Index`` objects are copied when ``deep=True``, the underlying
        numpy array is not copied for performance reasons. Since ``Index`` is
        immutable, the underlying data can be safely shared and a copy
        is not needed.

        Since pandas is not thread safe, see the
        :ref:`gotchas <gotchas.thread-safety>` when copying in a threading
        environment.

        Examples
        --------
        >>> s = pd.Series([1, 2], index=["a", "b"])
        >>> s
        a    1
        b    2
        dtype: int64

        >>> s_copy = s.copy()
        >>> s_copy
        a    1
        b    2
        dtype: int64

        **Shallow copy versus default (deep) copy:**

        >>> s = pd.Series([1, 2], index=["a", "b"])
        >>> deep = s.copy()
        >>> shallow = s.copy(deep=False)

        Shallow copy shares data and index with original.

        >>> s is shallow
        False
        >>> s.values is shallow.values and s.index is shallow.index
        True

        Deep copy has own copy of data and index.

        >>> s is deep
        False
        >>> s.values is deep.values or s.index is deep.index
        False

        Updates to the data shared by shallow copy and original is reflected
        in both; deep copy remains unchanged.

        >>> s[0] = 3
        >>> shallow[1] = 4
        >>> s
        a    3
        b    4
        dtype: int64
        >>> shallow
        a    3
        b    4
        dtype: int64
        >>> deep
        a    1
        b    2
        dtype: int64

        Note that when copying an object containing Python objects, a deep copy
        will copy the data, but will not do so recursively. Updating a nested
        data object will be reflected in the deep copy.

        >>> s = pd.Series([[1, 2], [3, 4]])
        >>> deep = s.copy()
        >>> s[0][0] = 10
        >>> s
        0    [10, 2]
        1     [3, 4]
        dtype: object
        >>> deep
        0    [10, 2]
        1     [3, 4]
        dtype: object
        """
        data = self._mgr.copy(deep=deep)
        self._clear_item_cache()
        return self._constructor(data).__finalize__(self, method="copy")

    @final
    def __copy__(self: NDFrameT, deep: bool_t = True) -> NDFrameT:
        return self.copy(deep=deep)

    @final
    def __deepcopy__(self: NDFrameT, memo=None) -> NDFrameT:
        """
        Parameters
        ----------
        memo, default None
            Standard signature. Unused
        """
        return self.copy(deep=True)

    @final
    def _convert(
        self: NDFrameT,
        datetime: bool_t = False,
        numeric: bool_t = False,
        timedelta: bool_t = False,
    ) -> NDFrameT:
        """
        Attempt to infer better dtype for object columns.

        Parameters
        ----------
        datetime : bool, default False
            If True, convert to date where possible.
        numeric : bool, default False
            If True, attempt to convert to numbers (including strings), with
            unconvertible values becoming NaN.
        timedelta : bool, default False
            If True, convert to timedelta where possible.

        Returns
        -------
        converted : same as input object
        """
        validate_bool_kwarg(datetime, "datetime")
        validate_bool_kwarg(numeric, "numeric")
        validate_bool_kwarg(timedelta, "timedelta")
        return self._constructor(
            self._mgr.convert(
                datetime=datetime,
                numeric=numeric,
                timedelta=timedelta,
                copy=True,
            )
        ).__finalize__(self)

    @final
    def infer_objects(self: NDFrameT) -> NDFrameT:
        """
        Attempt to infer better dtypes for object columns.

        Attempts soft conversion of object-dtyped
        columns, leaving non-object and unconvertible
        columns unchanged. The inference rules are the
        same as during normal Series/DataFrame construction.

        Returns
        -------
        converted : same type as input object

        See Also
        --------
        to_datetime : Convert argument to datetime.
        to_timedelta : Convert argument to timedelta.
        to_numeric : Convert argument to numeric type.
        convert_dtypes : Convert argument to best possible dtype.

        Examples
        --------
        >>> df = pd.DataFrame({"A": ["a", 1, 2, 3]})
        >>> df = df.iloc[1:]
        >>> df
           A
        1  1
        2  2
        3  3

        >>> df.dtypes
        A    object
        dtype: object

        >>> df.infer_objects().dtypes
        A    int64
        dtype: object
        """
        # numeric=False necessary to only soft convert;
        # python objects will still be converted to
        # native numpy numeric types
        return self._constructor(
            self._mgr.convert(datetime=True, numeric=False, timedelta=True, copy=True)
        ).__finalize__(self, method="infer_objects")

    @final
    def convert_dtypes(
        self: NDFrameT,
        infer_objects: bool_t = True,
        convert_string: bool_t = True,
        convert_integer: bool_t = True,
        convert_boolean: bool_t = True,
        convert_floating: bool_t = True,
    ) -> NDFrameT:
        """
        Convert columns to best possible dtypes using dtypes supporting ``pd.NA``.

        .. versionadded:: 1.0.0

        Parameters
        ----------
        infer_objects : bool, default True
            Whether object dtypes should be converted to the best possible types.
        convert_string : bool, default True
            Whether object dtypes should be converted to ``StringDtype()``.
        convert_integer : bool, default True
            Whether, if possible, conversion can be done to integer extension types.
        convert_boolean : bool, defaults True
            Whether object dtypes should be converted to ``BooleanDtypes()``.
        convert_floating : bool, defaults True
            Whether, if possible, conversion can be done to floating extension types.
            If `convert_integer` is also True, preference will be give to integer
            dtypes if the floats can be faithfully casted to integers.

            .. versionadded:: 1.2.0

        Returns
        -------
        Series or DataFrame
            Copy of input object with new dtype.

        See Also
        --------
        infer_objects : Infer dtypes of objects.
        to_datetime : Convert argument to datetime.
        to_timedelta : Convert argument to timedelta.
        to_numeric : Convert argument to a numeric type.

        Notes
        -----
        By default, ``convert_dtypes`` will attempt to convert a Series (or each
        Series in a DataFrame) to dtypes that support ``pd.NA``. By using the options
        ``convert_string``, ``convert_integer``, ``convert_boolean`` and
        ``convert_boolean``, it is possible to turn off individual conversions
        to ``StringDtype``, the integer extension types, ``BooleanDtype``
        or floating extension types, respectively.

        For object-dtyped columns, if ``infer_objects`` is ``True``, use the inference
        rules as during normal Series/DataFrame construction.  Then, if possible,
        convert to ``StringDtype``, ``BooleanDtype`` or an appropriate integer
        or floating extension type, otherwise leave as ``object``.

        If the dtype is integer, convert to an appropriate integer extension type.

        If the dtype is numeric, and consists of all integers, convert to an
        appropriate integer extension type. Otherwise, convert to an
        appropriate floating extension type.

        .. versionchanged:: 1.2
            Starting with pandas 1.2, this method also converts float columns
            to the nullable floating extension type.

        In the future, as new dtypes are added that support ``pd.NA``, the results
        of this method will change to support those new dtypes.

        Examples
        --------
        >>> df = pd.DataFrame(
        ...     {
        ...         "a": pd.Series([1, 2, 3], dtype=np.dtype("int32")),
        ...         "b": pd.Series(["x", "y", "z"], dtype=np.dtype("O")),
        ...         "c": pd.Series([True, False, np.nan], dtype=np.dtype("O")),
        ...         "d": pd.Series(["h", "i", np.nan], dtype=np.dtype("O")),
        ...         "e": pd.Series([10, np.nan, 20], dtype=np.dtype("float")),
        ...         "f": pd.Series([np.nan, 100.5, 200], dtype=np.dtype("float")),
        ...     }
        ... )

        Start with a DataFrame with default dtypes.

        >>> df
           a  b      c    d     e      f
        0  1  x   True    h  10.0    NaN
        1  2  y  False    i   NaN  100.5
        2  3  z    NaN  NaN  20.0  200.0

        >>> df.dtypes
        a      int32
        b     object
        c     object
        d     object
        e    float64
        f    float64
        dtype: object

        Convert the DataFrame to use best possible dtypes.

        >>> dfn = df.convert_dtypes()
        >>> dfn
           a  b      c     d     e      f
        0  1  x   True     h    10   <NA>
        1  2  y  False     i  <NA>  100.5
        2  3  z   <NA>  <NA>    20  200.0

        >>> dfn.dtypes
        a      Int32
        b     string
        c    boolean
        d     string
        e      Int64
        f    Float64
        dtype: object

        Start with a Series of strings and missing data represented by ``np.nan``.

        >>> s = pd.Series(["a", "b", np.nan])
        >>> s
        0      a
        1      b
        2    NaN
        dtype: object

        Obtain a Series with dtype ``StringDtype``.

        >>> s.convert_dtypes()
        0       a
        1       b
        2    <NA>
        dtype: string
        """
        if self.ndim == 1:
            return self._convert_dtypes(
                infer_objects,
                convert_string,
                convert_integer,
                convert_boolean,
                convert_floating,
            )
        else:
            results = [
                col._convert_dtypes(
                    infer_objects,
                    convert_string,
                    convert_integer,
                    convert_boolean,
                    convert_floating,
                )
                for col_name, col in self.items()
            ]
            if len(results) > 0:
                result = concat(results, axis=1, copy=False, keys=self.columns)
                cons = cast(Type["DataFrame"], self._constructor)
                result = cons(result)
                result = result.__finalize__(self, method="convert_dtypes")
                # https://github.com/python/mypy/issues/8354
                return cast(NDFrameT, result)
            else:
                return self.copy()

    # ----------------------------------------------------------------------
    # Filling NA's

    @doc(**_shared_doc_kwargs)
    def fillna(
        self: NDFrameT,
        value=None,
        method=None,
        axis=None,
        inplace: bool_t = False,
        limit=None,
        downcast=None,
    ) -> NDFrameT | None:
        """
        Fill NA/NaN values using the specified method.

        Parameters
        ----------
        value : scalar, dict, Series, or DataFrame
            Value to use to fill holes (e.g. 0), alternately a
            dict/Series/DataFrame of values specifying which value to use for
            each index (for a Series) or column (for a DataFrame).  Values not
            in the dict/Series/DataFrame will not be filled. This value cannot
            be a list.
        method : {{'backfill', 'bfill', 'pad', 'ffill', None}}, default None
            Method to use for filling holes in reindexed Series
            pad / ffill: propagate last valid observation forward to next valid
            backfill / bfill: use next valid observation to fill gap.
        axis : {axes_single_arg}
            Axis along which to fill missing values.
        inplace : bool, default False
            If True, fill in-place. Note: this will modify any
            other views on this object (e.g., a no-copy slice for a column in a
            DataFrame).
        limit : int, default None
            If method is specified, this is the maximum number of consecutive
            NaN values to forward/backward fill. In other words, if there is
            a gap with more than this number of consecutive NaNs, it will only
            be partially filled. If method is not specified, this is the
            maximum number of entries along the entire axis where NaNs will be
            filled. Must be greater than 0 if not None.
        downcast : dict, default is None
            A dict of item->dtype of what to downcast if possible,
            or the string 'infer' which will try to downcast to an appropriate
            equal type (e.g. float64 to int64 if possible).

        Returns
        -------
        {klass} or None
            Object with missing values filled or None if ``inplace=True``.

        See Also
        --------
        interpolate : Fill NaN values using interpolation.
        reindex : Conform object to new index.
        asfreq : Convert TimeSeries to specified frequency.

        Examples
        --------
        >>> df = pd.DataFrame([[np.nan, 2, np.nan, 0],
        ...                    [3, 4, np.nan, 1],
        ...                    [np.nan, np.nan, np.nan, np.nan],
        ...                    [np.nan, 3, np.nan, 4]],
        ...                   columns=list("ABCD"))
        >>> df
             A    B   C    D
        0  NaN  2.0 NaN  0.0
        1  3.0  4.0 NaN  1.0
        2  NaN  NaN NaN  NaN
        3  NaN  3.0 NaN  4.0

        Replace all NaN elements with 0s.

        >>> df.fillna(0)
             A    B    C    D
        0  0.0  2.0  0.0  0.0
        1  3.0  4.0  0.0  1.0
        2  0.0  0.0  0.0  0.0
        3  0.0  3.0  0.0  4.0

        We can also propagate non-null values forward or backward.

        >>> df.fillna(method="ffill")
             A    B   C    D
        0  NaN  2.0 NaN  0.0
        1  3.0  4.0 NaN  1.0
        2  3.0  4.0 NaN  1.0
        3  3.0  3.0 NaN  4.0

        Replace all NaN elements in column 'A', 'B', 'C', and 'D', with 0, 1,
        2, and 3 respectively.

        >>> values = {{"A": 0, "B": 1, "C": 2, "D": 3}}
        >>> df.fillna(value=values)
             A    B    C    D
        0  0.0  2.0  2.0  0.0
        1  3.0  4.0  2.0  1.0
        2  0.0  1.0  2.0  3.0
        3  0.0  3.0  2.0  4.0

        Only replace the first NaN element.

        >>> df.fillna(value=values, limit=1)
             A    B    C    D
        0  0.0  2.0  2.0  0.0
        1  3.0  4.0  NaN  1.0
        2  NaN  1.0  NaN  3.0
        3  NaN  3.0  NaN  4.0

        When filling using a DataFrame, replacement happens along
        the same column names and same indices

        >>> df2 = pd.DataFrame(np.zeros((4, 4)), columns=list("ABCE"))
        >>> df.fillna(df2)
             A    B    C    D
        0  0.0  2.0  0.0  0.0
        1  3.0  4.0  0.0  1.0
        2  0.0  0.0  0.0  NaN
        3  0.0  3.0  0.0  4.0

        Note that column D is not affected since it is not present in df2.
        """
        inplace = validate_bool_kwarg(inplace, "inplace")
        value, method = validate_fillna_kwargs(value, method)

        self._consolidate_inplace()

        # set the default here, so functions examining the signaure
        # can detect if something was set (e.g. in groupby) (GH9221)
        if axis is None:
            axis = 0
        axis = self._get_axis_number(axis)

        if value is None:
            if not self._mgr.is_single_block and axis == 1:
                if inplace:
                    raise NotImplementedError()
                result = self.T.fillna(method=method, limit=limit).T

                return result

            new_data = self._mgr.interpolate(
                method=method,
                axis=axis,
                limit=limit,
                inplace=inplace,
                downcast=downcast,
            )
        else:
            if self.ndim == 1:
                if isinstance(value, (dict, ABCSeries)):
                    if not len(value):
                        # test_fillna_nonscalar
                        if inplace:
                            return None
                        return self.copy()
                    value = create_series_with_explicit_dtype(
                        value, dtype_if_empty=object
                    )
                    value = value.reindex(self.index, copy=False)
                    value = value._values
                elif not is_list_like(value):
                    pass
                else:
                    raise TypeError(
                        '"value" parameter must be a scalar, dict '
                        "or Series, but you passed a "
                        f'"{type(value).__name__}"'
                    )

                new_data = self._mgr.fillna(
                    value=value, limit=limit, inplace=inplace, downcast=downcast
                )

            elif isinstance(value, (dict, ABCSeries)):
                if axis == 1:
                    raise NotImplementedError(
                        "Currently only can fill "
                        "with dict/Series column "
                        "by column"
                    )

                result = self if inplace else self.copy()
                is_dict = isinstance(downcast, dict)
                for k, v in value.items():
                    if k not in result:
                        continue
                    downcast_k = downcast if not is_dict else downcast.get(k)
                    result[k] = result[k].fillna(v, limit=limit, downcast=downcast_k)
                return result if not inplace else None

            elif not is_list_like(value):
                if not self._mgr.is_single_block and axis == 1:

                    result = self.T.fillna(value=value, limit=limit).T

                    new_data = result
                else:

                    new_data = self._mgr.fillna(
                        value=value, limit=limit, inplace=inplace, downcast=downcast
                    )
            elif isinstance(value, ABCDataFrame) and self.ndim == 2:

                new_data = self.where(self.notna(), value)._mgr
            else:
                raise ValueError(f"invalid fill value with a {type(value)}")

        result = self._constructor(new_data)
        if inplace:
            return self._update_inplace(result)
        else:
            return result.__finalize__(self, method="fillna")

    @doc(klass=_shared_doc_kwargs["klass"])
    def ffill(
        self: NDFrameT,
        axis: None | Axis = None,
        inplace: bool_t = False,
        limit: None | int = None,
        downcast=None,
    ) -> NDFrameT | None:
        """
        Synonym for :meth:`DataFrame.fillna` with ``method='ffill'``.

        Returns
        -------
        {klass} or None
            Object with missing values filled or None if ``inplace=True``.
        """
        return self.fillna(
            method="ffill", axis=axis, inplace=inplace, limit=limit, downcast=downcast
        )

    pad = ffill

    @doc(klass=_shared_doc_kwargs["klass"])
    def bfill(
        self: NDFrameT,
        axis: None | Axis = None,
        inplace: bool_t = False,
        limit: None | int = None,
        downcast=None,
    ) -> NDFrameT | None:
        """
        Synonym for :meth:`DataFrame.fillna` with ``method='bfill'``.

        Returns
        -------
        {klass} or None
            Object with missing values filled or None if ``inplace=True``.
        """
        return self.fillna(
            method="bfill", axis=axis, inplace=inplace, limit=limit, downcast=downcast
        )

    backfill = bfill

    @doc(
        _shared_docs["replace"],
        klass=_shared_doc_kwargs["klass"],
        inplace=_shared_doc_kwargs["inplace"],
        replace_iloc=_shared_doc_kwargs["replace_iloc"],
    )
    def replace(
        self,
        to_replace=None,
        value=lib.no_default,
        inplace: bool_t = False,
        limit: int | None = None,
        regex=False,
        method=lib.no_default,
    ):
        if not (
            is_scalar(to_replace)
            or is_re_compilable(to_replace)
            or is_list_like(to_replace)
        ):
            raise TypeError(
                "Expecting 'to_replace' to be either a scalar, array-like, "
                "dict or None, got invalid type "
                f"{repr(type(to_replace).__name__)}"
            )

        inplace = validate_bool_kwarg(inplace, "inplace")
        if not is_bool(regex) and to_replace is not None:
            raise ValueError("'to_replace' must be 'None' if 'regex' is not a bool")

        self._consolidate_inplace()

        if value is lib.no_default or method is not lib.no_default:
            # GH#36984 if the user explicitly passes value=None we want to
            #  respect that. We have the corner case where the user explicitly
            #  passes value=None *and* a method, which we interpret as meaning
            #  they want the (documented) default behavior.
            if method is lib.no_default:
                # TODO: get this to show up as the default in the docs?
                method = "pad"

            # passing a single value that is scalar like
            # when value is None (GH5319), for compat
            if not is_dict_like(to_replace) and not is_dict_like(regex):
                to_replace = [to_replace]

            if isinstance(to_replace, (tuple, list)):
                if isinstance(self, ABCDataFrame):
                    from pandas import Series

                    result = self.apply(
                        Series._replace_single,
                        args=(to_replace, method, inplace, limit),
                    )
                    if inplace:
                        return
                    return result
                self = cast("Series", self)
                return self._replace_single(to_replace, method, inplace, limit)

            if not is_dict_like(to_replace):
                if not is_dict_like(regex):
                    raise TypeError(
                        'If "to_replace" and "value" are both None '
                        'and "to_replace" is not a list, then '
                        "regex must be a mapping"
                    )
                to_replace = regex
                regex = True

            items = list(to_replace.items())
            if items:
                keys, values = zip(*items)
            else:
                keys, values = ([], [])

            are_mappings = [is_dict_like(v) for v in values]

            if any(are_mappings):
                if not all(are_mappings):
                    raise TypeError(
                        "If a nested mapping is passed, all values "
                        "of the top level mapping must be mappings"
                    )
                # passed a nested dict/Series
                to_rep_dict = {}
                value_dict = {}

                for k, v in items:
                    keys, values = list(zip(*v.items())) or ([], [])

                    to_rep_dict[k] = list(keys)
                    value_dict[k] = list(values)

                to_replace, value = to_rep_dict, value_dict
            else:
                to_replace, value = keys, values

            return self.replace(
                to_replace, value, inplace=inplace, limit=limit, regex=regex
            )
        else:

            # need a non-zero len on all axes
            if not self.size:
                if inplace:
                    return
                return self.copy()

            if is_dict_like(to_replace):
                if is_dict_like(value):  # {'A' : NA} -> {'A' : 0}
                    # Note: Checking below for `in foo.keys()` instead of
                    #  `in foo` is needed for when we have a Series and not dict
                    mapping = {
                        col: (to_replace[col], value[col])
                        for col in to_replace.keys()
                        if col in value.keys() and col in self
                    }
                    return self._replace_columnwise(mapping, inplace, regex)

                # {'A': NA} -> 0
                elif not is_list_like(value):
                    # Operate column-wise
                    if self.ndim == 1:
                        raise ValueError(
                            "Series.replace cannot use dict-like to_replace "
                            "and non-None value"
                        )
                    mapping = {
                        col: (to_rep, value) for col, to_rep in to_replace.items()
                    }
                    return self._replace_columnwise(mapping, inplace, regex)
                else:
                    raise TypeError("value argument must be scalar, dict, or Series")

            elif is_list_like(to_replace):
                if not is_list_like(value):
                    # e.g. to_replace = [NA, ''] and value is 0,
                    #  so we replace NA with 0 and then replace '' with 0
                    value = [value] * len(to_replace)

                # e.g. we have to_replace = [NA, ''] and value = [0, 'missing']
                if len(to_replace) != len(value):
                    raise ValueError(
                        f"Replacement lists must match in length. "
                        f"Expecting {len(to_replace)} got {len(value)} "
                    )
                new_data = self._mgr.replace_list(
                    src_list=to_replace,
                    dest_list=value,
                    inplace=inplace,
                    regex=regex,
                )

            elif to_replace is None:
                if not (
                    is_re_compilable(regex)
                    or is_list_like(regex)
                    or is_dict_like(regex)
                ):
                    raise TypeError(
                        f"'regex' must be a string or a compiled regular expression "
                        f"or a list or dict of strings or regular expressions, "
                        f"you passed a {repr(type(regex).__name__)}"
                    )
                return self.replace(
                    regex, value, inplace=inplace, limit=limit, regex=True
                )
            else:

                # dest iterable dict-like
                if is_dict_like(value):  # NA -> {'A' : 0, 'B' : -1}
                    # Operate column-wise
                    if self.ndim == 1:
                        raise ValueError(
                            "Series.replace cannot use dict-value and "
                            "non-None to_replace"
                        )
                    mapping = {col: (to_replace, val) for col, val in value.items()}
                    return self._replace_columnwise(mapping, inplace, regex)

                elif not is_list_like(value):  # NA -> 0
                    regex = should_use_regex(regex, to_replace)
                    if regex:
                        new_data = self._mgr.replace_regex(
                            to_replace=to_replace,
                            value=value,
                            inplace=inplace,
                        )
                    else:
                        new_data = self._mgr.replace(
                            to_replace=to_replace, value=value, inplace=inplace
                        )
                else:
                    raise TypeError(
                        f'Invalid "to_replace" type: {repr(type(to_replace).__name__)}'
                    )

        result = self._constructor(new_data)
        if inplace:
            return self._update_inplace(result)
        else:
            return result.__finalize__(self, method="replace")

    def interpolate(
        self: NDFrameT,
        method: str = "linear",
        axis: Axis = 0,
        limit: int | None = None,
        inplace: bool_t = False,
        limit_direction: str | None = None,
        limit_area: str | None = None,
        downcast: str | None = None,
        **kwargs,
    ) -> NDFrameT | None:
        """
        Fill NaN values using an interpolation method.

        Please note that only ``method='linear'`` is supported for
        DataFrame/Series with a MultiIndex.

        Parameters
        ----------
        method : str, default 'linear'
            Interpolation technique to use. One of:

            * 'linear': Ignore the index and treat the values as equally
              spaced. This is the only method supported on MultiIndexes.
            * 'time': Works on daily and higher resolution data to interpolate
              given length of interval.
            * 'index', 'values': use the actual numerical values of the index.
            * 'pad': Fill in NaNs using existing values.
            * 'nearest', 'zero', 'slinear', 'quadratic', 'cubic', 'spline',
              'barycentric', 'polynomial': Passed to
              `scipy.interpolate.interp1d`. These methods use the numerical
              values of the index.  Both 'polynomial' and 'spline' require that
              you also specify an `order` (int), e.g.
              ``df.interpolate(method='polynomial', order=5)``.
            * 'krogh', 'piecewise_polynomial', 'spline', 'pchip', 'akima',
              'cubicspline': Wrappers around the SciPy interpolation methods of
              similar names. See `Notes`.
            * 'from_derivatives': Refers to
              `scipy.interpolate.BPoly.from_derivatives` which
              replaces 'piecewise_polynomial' interpolation method in
              scipy 0.18.

        axis : {{0 or 'index', 1 or 'columns', None}}, default None
            Axis to interpolate along.
        limit : int, optional
            Maximum number of consecutive NaNs to fill. Must be greater than
            0.
        inplace : bool, default False
            Update the data in place if possible.
        limit_direction : {{'forward', 'backward', 'both'}}, Optional
            Consecutive NaNs will be filled in this direction.

            If limit is specified:
                * If 'method' is 'pad' or 'ffill', 'limit_direction' must be 'forward'.
                * If 'method' is 'backfill' or 'bfill', 'limit_direction' must be
                  'backwards'.

            If 'limit' is not specified:
                * If 'method' is 'backfill' or 'bfill', the default is 'backward'
                * else the default is 'forward'

            .. versionchanged:: 1.1.0
                raises ValueError if `limit_direction` is 'forward' or 'both' and
                    method is 'backfill' or 'bfill'.
                raises ValueError if `limit_direction` is 'backward' or 'both' and
                    method is 'pad' or 'ffill'.

        limit_area : {{`None`, 'inside', 'outside'}}, default None
            If limit is specified, consecutive NaNs will be filled with this
            restriction.

            * ``None``: No fill restriction.
            * 'inside': Only fill NaNs surrounded by valid values
              (interpolate).
            * 'outside': Only fill NaNs outside valid values (extrapolate).

        downcast : optional, 'infer' or None, defaults to None
            Downcast dtypes if possible.
        ``**kwargs`` : optional
            Keyword arguments to pass on to the interpolating function.

        Returns
        -------
        Series or DataFrame or None
            Returns the same object type as the caller, interpolated at
            some or all ``NaN`` values or None if ``inplace=True``.

        See Also
        --------
        fillna : Fill missing values using different methods.
        scipy.interpolate.Akima1DInterpolator : Piecewise cubic polynomials
            (Akima interpolator).
        scipy.interpolate.BPoly.from_derivatives : Piecewise polynomial in the
            Bernstein basis.
        scipy.interpolate.interp1d : Interpolate a 1-D function.
        scipy.interpolate.KroghInterpolator : Interpolate polynomial (Krogh
            interpolator).
        scipy.interpolate.PchipInterpolator : PCHIP 1-d monotonic cubic
            interpolation.
        scipy.interpolate.CubicSpline : Cubic spline data interpolator.

        Notes
        -----
        The 'krogh', 'piecewise_polynomial', 'spline', 'pchip' and 'akima'
        methods are wrappers around the respective SciPy implementations of
        similar names. These use the actual numerical values of the index.
        For more information on their behavior, see the
        `SciPy documentation
        <https://docs.scipy.org/doc/scipy/reference/interpolate.html#univariate-interpolation>`__.

        Examples
        --------
        Filling in ``NaN`` in a :class:`~pandas.Series` via linear
        interpolation.

        >>> s = pd.Series([0, 1, np.nan, 3])
        >>> s
        0    0.0
        1    1.0
        2    NaN
        3    3.0
        dtype: float64
        >>> s.interpolate()
        0    0.0
        1    1.0
        2    2.0
        3    3.0
        dtype: float64

        Filling in ``NaN`` in a Series by padding, but filling at most two
        consecutive ``NaN`` at a time.

        >>> s = pd.Series([np.nan, "single_one", np.nan,
        ...                "fill_two_more", np.nan, np.nan, np.nan,
        ...                4.71, np.nan])
        >>> s
        0              NaN
        1       single_one
        2              NaN
        3    fill_two_more
        4              NaN
        5              NaN
        6              NaN
        7             4.71
        8              NaN
        dtype: object
        >>> s.interpolate(method='pad', limit=2)
        0              NaN
        1       single_one
        2       single_one
        3    fill_two_more
        4    fill_two_more
        5    fill_two_more
        6              NaN
        7             4.71
        8             4.71
        dtype: object

        Filling in ``NaN`` in a Series via polynomial interpolation or splines:
        Both 'polynomial' and 'spline' methods require that you also specify
        an ``order`` (int).

        >>> s = pd.Series([0, 2, np.nan, 8])
        >>> s.interpolate(method='polynomial', order=2)
        0    0.000000
        1    2.000000
        2    4.666667
        3    8.000000
        dtype: float64

        Fill the DataFrame forward (that is, going down) along each column
        using linear interpolation.

        Note how the last entry in column 'a' is interpolated differently,
        because there is no entry after it to use for interpolation.
        Note how the first entry in column 'b' remains ``NaN``, because there
        is no entry before it to use for interpolation.

        >>> df = pd.DataFrame([(0.0, np.nan, -1.0, 1.0),
        ...                    (np.nan, 2.0, np.nan, np.nan),
        ...                    (2.0, 3.0, np.nan, 9.0),
        ...                    (np.nan, 4.0, -4.0, 16.0)],
        ...                   columns=list('abcd'))
        >>> df
             a    b    c     d
        0  0.0  NaN -1.0   1.0
        1  NaN  2.0  NaN   NaN
        2  2.0  3.0  NaN   9.0
        3  NaN  4.0 -4.0  16.0
        >>> df.interpolate(method='linear', limit_direction='forward', axis=0)
             a    b    c     d
        0  0.0  NaN -1.0   1.0
        1  1.0  2.0 -2.0   5.0
        2  2.0  3.0 -3.0   9.0
        3  2.0  4.0 -4.0  16.0

        Using polynomial interpolation.

        >>> df['d'].interpolate(method='polynomial', order=2)
        0     1.0
        1     4.0
        2     9.0
        3    16.0
        Name: d, dtype: float64
        """
        inplace = validate_bool_kwarg(inplace, "inplace")

        axis = self._get_axis_number(axis)

        fillna_methods = ["ffill", "bfill", "pad", "backfill"]
        should_transpose = axis == 1 and method not in fillna_methods

        obj = self.T if should_transpose else self

        if obj.empty:
            return self.copy()

        if method not in fillna_methods:
            axis = self._info_axis_number

        if isinstance(obj.index, MultiIndex) and method != "linear":
            raise ValueError(
                "Only `method=linear` interpolation is supported on MultiIndexes."
            )

        # Set `limit_direction` depending on `method`
        if limit_direction is None:
            limit_direction = (
                "backward" if method in ("backfill", "bfill") else "forward"
            )
        else:
            if method in ("pad", "ffill") and limit_direction != "forward":
                raise ValueError(
                    f"`limit_direction` must be 'forward' for method `{method}`"
                )
            if method in ("backfill", "bfill") and limit_direction != "backward":
                raise ValueError(
                    f"`limit_direction` must be 'backward' for method `{method}`"
                )

        if obj.ndim == 2 and np.all(obj.dtypes == np.dtype("object")):
            raise TypeError(
                "Cannot interpolate with all object-dtype columns "
                "in the DataFrame. Try setting at least one "
                "column to a numeric dtype."
            )

        # create/use the index
        if method == "linear":
            # prior default
            index = Index(np.arange(len(obj.index)))
        else:
            index = obj.index
            methods = {"index", "values", "nearest", "time"}
            is_numeric_or_datetime = (
                is_numeric_dtype(index.dtype)
                or is_datetime64_any_dtype(index.dtype)
                or is_timedelta64_dtype(index.dtype)
            )
            if method not in methods and not is_numeric_or_datetime:
                raise ValueError(
                    "Index column must be numeric or datetime type when "
                    f"using {method} method other than linear. "
                    "Try setting a numeric or datetime index column before "
                    "interpolating."
                )

        if isna(index).any():
            raise NotImplementedError(
                "Interpolation with NaNs in the index "
                "has not been implemented. Try filling "
                "those NaNs before interpolating."
            )
        new_data = obj._mgr.interpolate(
            method=method,
            axis=axis,
            index=index,
            limit=limit,
            limit_direction=limit_direction,
            limit_area=limit_area,
            inplace=inplace,
            downcast=downcast,
            **kwargs,
        )

        result = self._constructor(new_data)
        if should_transpose:
            result = result.T
        if inplace:
            return self._update_inplace(result)
        else:
            return result.__finalize__(self, method="interpolate")

    # ----------------------------------------------------------------------
    # Timeseries methods Methods

    @final
    def asof(self, where, subset=None):
        """
        Return the last row(s) without any NaNs before `where`.

        The last row (for each element in `where`, if list) without any
        NaN is taken.
        In case of a :class:`~pandas.DataFrame`, the last row without NaN
        considering only the subset of columns (if not `None`)

        If there is no good value, NaN is returned for a Series or
        a Series of NaN values for a DataFrame

        Parameters
        ----------
        where : date or array-like of dates
            Date(s) before which the last row(s) are returned.
        subset : str or array-like of str, default `None`
            For DataFrame, if not `None`, only use these columns to
            check for NaNs.

        Returns
        -------
        scalar, Series, or DataFrame

            The return can be:

            * scalar : when `self` is a Series and `where` is a scalar
            * Series: when `self` is a Series and `where` is an array-like,
              or when `self` is a DataFrame and `where` is a scalar
            * DataFrame : when `self` is a DataFrame and `where` is an
              array-like

            Return scalar, Series, or DataFrame.

        See Also
        --------
        merge_asof : Perform an asof merge. Similar to left join.

        Notes
        -----
        Dates are assumed to be sorted. Raises if this is not the case.

        Examples
        --------
        A Series and a scalar `where`.

        >>> s = pd.Series([1, 2, np.nan, 4], index=[10, 20, 30, 40])
        >>> s
        10    1.0
        20    2.0
        30    NaN
        40    4.0
        dtype: float64

        >>> s.asof(20)
        2.0

        For a sequence `where`, a Series is returned. The first value is
        NaN, because the first element of `where` is before the first
        index value.

        >>> s.asof([5, 20])
        5     NaN
        20    2.0
        dtype: float64

        Missing values are not considered. The following is ``2.0``, not
        NaN, even though NaN is at the index location for ``30``.

        >>> s.asof(30)
        2.0

        Take all columns into consideration

        >>> df = pd.DataFrame({'a': [10, 20, 30, 40, 50],
        ...                    'b': [None, None, None, None, 500]},
        ...                   index=pd.DatetimeIndex(['2018-02-27 09:01:00',
        ...                                           '2018-02-27 09:02:00',
        ...                                           '2018-02-27 09:03:00',
        ...                                           '2018-02-27 09:04:00',
        ...                                           '2018-02-27 09:05:00']))
        >>> df.asof(pd.DatetimeIndex(['2018-02-27 09:03:30',
        ...                           '2018-02-27 09:04:30']))
                              a   b
        2018-02-27 09:03:30 NaN NaN
        2018-02-27 09:04:30 NaN NaN

        Take a single column into consideration

        >>> df.asof(pd.DatetimeIndex(['2018-02-27 09:03:30',
        ...                           '2018-02-27 09:04:30']),
        ...         subset=['a'])
                              a   b
        2018-02-27 09:03:30  30 NaN
        2018-02-27 09:04:30  40 NaN
        """
        if isinstance(where, str):
            where = Timestamp(where)

        if not self.index.is_monotonic_increasing:
            raise ValueError("asof requires a sorted index")

        is_series = isinstance(self, ABCSeries)
        if is_series:
            if subset is not None:
                raise ValueError("subset is not valid for Series")
        else:
            if subset is None:
                subset = self.columns
            if not is_list_like(subset):
                subset = [subset]

        is_list = is_list_like(where)
        if not is_list:
            start = self.index[0]
            if isinstance(self.index, PeriodIndex):
                where = Period(where, freq=self.index.freq)

            if where < start:
                if not is_series:
                    return self._constructor_sliced(
                        index=self.columns, name=where, dtype=np.float64
                    )
                return np.nan

            # It's always much faster to use a *while* loop here for
            # Series than pre-computing all the NAs. However a
            # *while* loop is extremely expensive for DataFrame
            # so we later pre-compute all the NAs and use the same
            # code path whether *where* is a scalar or list.
            # See PR: https://github.com/pandas-dev/pandas/pull/14476
            if is_series:
                loc = self.index.searchsorted(where, side="right")
                if loc > 0:
                    loc -= 1

                values = self._values
                while loc > 0 and isna(values[loc]):
                    loc -= 1
                return values[loc]

        if not isinstance(where, Index):
            where = Index(where) if is_list else Index([where])

        nulls = self.isna() if is_series else self[subset].isna().any(1)
        if nulls.all():
            if is_series:
                self = cast("Series", self)
                return self._constructor(np.nan, index=where, name=self.name)
            elif is_list:
                self = cast("DataFrame", self)
                return self._constructor(np.nan, index=where, columns=self.columns)
            else:
                self = cast("DataFrame", self)
                return self._constructor_sliced(
                    np.nan, index=self.columns, name=where[0]
                )

        locs = self.index.asof_locs(where, ~(nulls._values))

        # mask the missing
        missing = locs == -1
        data = self.take(locs)
        data.index = where
        if missing.any():
            # GH#16063 only do this setting when necessary, otherwise
            #  we'd cast e.g. bools to floats
            data.loc[missing] = np.nan
        return data if is_list else data.iloc[-1]

    # ----------------------------------------------------------------------
    # Action Methods

    @doc(klass=_shared_doc_kwargs["klass"])
    def isna(self: NDFrameT) -> NDFrameT:
        """
        Detect missing values.

        Return a boolean same-sized object indicating if the values are NA.
        NA values, such as None or :attr:`numpy.NaN`, gets mapped to True
        values.
        Everything else gets mapped to False values. Characters such as empty
        strings ``''`` or :attr:`numpy.inf` are not considered NA values
        (unless you set ``pandas.options.mode.use_inf_as_na = True``).

        Returns
        -------
        {klass}
            Mask of bool values for each element in {klass} that
            indicates whether an element is an NA value.

        See Also
        --------
        {klass}.isnull : Alias of isna.
        {klass}.notna : Boolean inverse of isna.
        {klass}.dropna : Omit axes labels with missing values.
        isna : Top-level isna.

        Examples
        --------
        Show which entries in a DataFrame are NA.

        >>> df = pd.DataFrame(dict(age=[5, 6, np.NaN],
        ...                    born=[pd.NaT, pd.Timestamp('1939-05-27'),
        ...                          pd.Timestamp('1940-04-25')],
        ...                    name=['Alfred', 'Batman', ''],
        ...                    toy=[None, 'Batmobile', 'Joker']))
        >>> df
           age       born    name        toy
        0  5.0        NaT  Alfred       None
        1  6.0 1939-05-27  Batman  Batmobile
        2  NaN 1940-04-25              Joker

        >>> df.isna()
             age   born   name    toy
        0  False   True  False   True
        1  False  False  False  False
        2   True  False  False  False

        Show which entries in a Series are NA.

        >>> ser = pd.Series([5, 6, np.NaN])
        >>> ser
        0    5.0
        1    6.0
        2    NaN
        dtype: float64

        >>> ser.isna()
        0    False
        1    False
        2     True
        dtype: bool
        """
        return isna(self).__finalize__(self, method="isna")

    @doc(isna, klass=_shared_doc_kwargs["klass"])
    def isnull(self: NDFrameT) -> NDFrameT:
        return isna(self).__finalize__(self, method="isnull")

    @doc(klass=_shared_doc_kwargs["klass"])
    def notna(self: NDFrameT) -> NDFrameT:
        """
        Detect existing (non-missing) values.

        Return a boolean same-sized object indicating if the values are not NA.
        Non-missing values get mapped to True. Characters such as empty
        strings ``''`` or :attr:`numpy.inf` are not considered NA values
        (unless you set ``pandas.options.mode.use_inf_as_na = True``).
        NA values, such as None or :attr:`numpy.NaN`, get mapped to False
        values.

        Returns
        -------
        {klass}
            Mask of bool values for each element in {klass} that
            indicates whether an element is not an NA value.

        See Also
        --------
        {klass}.notnull : Alias of notna.
        {klass}.isna : Boolean inverse of notna.
        {klass}.dropna : Omit axes labels with missing values.
        notna : Top-level notna.

        Examples
        --------
        Show which entries in a DataFrame are not NA.

        >>> df = pd.DataFrame(dict(age=[5, 6, np.NaN],
        ...                    born=[pd.NaT, pd.Timestamp('1939-05-27'),
        ...                          pd.Timestamp('1940-04-25')],
        ...                    name=['Alfred', 'Batman', ''],
        ...                    toy=[None, 'Batmobile', 'Joker']))
        >>> df
           age       born    name        toy
        0  5.0        NaT  Alfred       None
        1  6.0 1939-05-27  Batman  Batmobile
        2  NaN 1940-04-25              Joker

        >>> df.notna()
             age   born  name    toy
        0   True  False  True  False
        1   True   True  True   True
        2  False   True  True   True

        Show which entries in a Series are not NA.

        >>> ser = pd.Series([5, 6, np.NaN])
        >>> ser
        0    5.0
        1    6.0
        2    NaN
        dtype: float64

        >>> ser.notna()
        0     True
        1     True
        2    False
        dtype: bool
        """
        return notna(self).__finalize__(self, method="notna")

    @doc(notna, klass=_shared_doc_kwargs["klass"])
    def notnull(self: NDFrameT) -> NDFrameT:
        return notna(self).__finalize__(self, method="notnull")

    @final
    def _clip_with_scalar(self, lower, upper, inplace: bool_t = False):
        if (lower is not None and np.any(isna(lower))) or (
            upper is not None and np.any(isna(upper))
        ):
            raise ValueError("Cannot use an NA value as a clip threshold")

        result = self
        mask = isna(self._values)

        with np.errstate(all="ignore"):
            if upper is not None:
                subset = self <= upper
                result = result.where(subset, upper, axis=None, inplace=False)
            if lower is not None:
                subset = self >= lower
                result = result.where(subset, lower, axis=None, inplace=False)

        if np.any(mask):
            result[mask] = np.nan

        if inplace:
            return self._update_inplace(result)
        else:
            return result

    @final
    def _clip_with_one_bound(self, threshold, method, axis, inplace):

        if axis is not None:
            axis = self._get_axis_number(axis)

        # method is self.le for upper bound and self.ge for lower bound
        if is_scalar(threshold) and is_number(threshold):
            if method.__name__ == "le":
                return self._clip_with_scalar(None, threshold, inplace=inplace)
            return self._clip_with_scalar(threshold, None, inplace=inplace)

        # GH #15390
        # In order for where method to work, the threshold must
        # be transformed to NDFrame from other array like structure.
        if (not isinstance(threshold, ABCSeries)) and is_list_like(threshold):
            if isinstance(self, ABCSeries):
                threshold = self._constructor(threshold, index=self.index)
            else:
                threshold = align_method_FRAME(self, threshold, axis, flex=None)[1]

        # GH 40420
        # Treat missing thresholds as no bounds, not clipping the values
        if is_list_like(threshold):
            fill_value = np.inf if method.__name__ == "le" else -np.inf
            threshold_inf = threshold.fillna(fill_value)
        else:
            threshold_inf = threshold

        subset = method(threshold_inf, axis=axis) | isna(self)

        # GH 40420
        return self.where(subset, threshold, axis=axis, inplace=inplace)

    def clip(
        self: NDFrameT,
        lower=None,
        upper=None,
        axis: Axis | None = None,
        inplace: bool_t = False,
        *args,
        **kwargs,
    ) -> NDFrameT | None:
        """
        Trim values at input threshold(s).

        Assigns values outside boundary to boundary values. Thresholds
        can be singular values or array like, and in the latter case
        the clipping is performed element-wise in the specified axis.

        Parameters
        ----------
        lower : float or array-like, default None
            Minimum threshold value. All values below this
            threshold will be set to it. A missing
            threshold (e.g `NA`) will not clip the value.
        upper : float or array-like, default None
            Maximum threshold value. All values above this
            threshold will be set to it. A missing
            threshold (e.g `NA`) will not clip the value.
        axis : int or str axis name, optional
            Align object with lower and upper along the given axis.
        inplace : bool, default False
            Whether to perform the operation in place on the data.
        *args, **kwargs
            Additional keywords have no effect but might be accepted
            for compatibility with numpy.

        Returns
        -------
        Series or DataFrame or None
            Same type as calling object with the values outside the
            clip boundaries replaced or None if ``inplace=True``.

        See Also
        --------
        Series.clip : Trim values at input threshold in series.
        DataFrame.clip : Trim values at input threshold in dataframe.
        numpy.clip : Clip (limit) the values in an array.

        Examples
        --------
        >>> data = {'col_0': [9, -3, 0, -1, 5], 'col_1': [-2, -7, 6, 8, -5]}
        >>> df = pd.DataFrame(data)
        >>> df
           col_0  col_1
        0      9     -2
        1     -3     -7
        2      0      6
        3     -1      8
        4      5     -5

        Clips per column using lower and upper thresholds:

        >>> df.clip(-4, 6)
           col_0  col_1
        0      6     -2
        1     -3     -4
        2      0      6
        3     -1      6
        4      5     -4

        Clips using specific lower and upper thresholds per column element:

        >>> t = pd.Series([2, -4, -1, 6, 3])
        >>> t
        0    2
        1   -4
        2   -1
        3    6
        4    3
        dtype: int64

        >>> df.clip(t, t + 4, axis=0)
           col_0  col_1
        0      6      2
        1     -3     -4
        2      0      3
        3      6      8
        4      5      3

        Clips using specific lower threshold per column element, with missing values:

        >>> t = pd.Series([2, -4, np.NaN, 6, 3])
        >>> t
        0    2.0
        1   -4.0
        2    NaN
        3    6.0
        4    3.0
        dtype: float64

        >>> df.clip(t, axis=0)
        col_0  col_1
        0      9      2
        1     -3     -4
        2      0      6
        3      6      8
        4      5      3
        """
        inplace = validate_bool_kwarg(inplace, "inplace")

        axis = nv.validate_clip_with_axis(axis, args, kwargs)
        if axis is not None:
            axis = self._get_axis_number(axis)

        # GH 17276
        # numpy doesn't like NaN as a clip value
        # so ignore
        # GH 19992
        # numpy doesn't drop a list-like bound containing NaN
        isna_lower = isna(lower)
        if not is_list_like(lower):
            if np.any(isna_lower):
                lower = None
        elif np.all(isna_lower):
            lower = None
        isna_upper = isna(upper)
        if not is_list_like(upper):
            if np.any(isna_upper):
                upper = None
        elif np.all(isna_upper):
            upper = None

        # GH 2747 (arguments were reversed)
        if (
            lower is not None
            and upper is not None
            and is_scalar(lower)
            and is_scalar(upper)
        ):
            lower, upper = min(lower, upper), max(lower, upper)

        # fast-path for scalars
        if (lower is None or (is_scalar(lower) and is_number(lower))) and (
            upper is None or (is_scalar(upper) and is_number(upper))
        ):
            return self._clip_with_scalar(lower, upper, inplace=inplace)

        result = self
        if lower is not None:
            result = result._clip_with_one_bound(
                lower, method=self.ge, axis=axis, inplace=inplace
            )
        if upper is not None:
            if inplace:
                result = self
            result = result._clip_with_one_bound(
                upper, method=self.le, axis=axis, inplace=inplace
            )

        return result

    @doc(**_shared_doc_kwargs)
    def asfreq(
        self: NDFrameT,
        freq,
        method=None,
        how: str | None = None,
        normalize: bool_t = False,
        fill_value=None,
    ) -> NDFrameT:
        """
        Convert time series to specified frequency.

        Returns the original data conformed to a new index with the specified
        frequency.

        If the index of this {klass} is a :class:`~pandas.PeriodIndex`, the new index
        is the result of transforming the original index with
        :meth:`PeriodIndex.asfreq <pandas.PeriodIndex.asfreq>` (so the original index
        will map one-to-one to the new index).

        Otherwise, the new index will be equivalent to ``pd.date_range(start, end,
        freq=freq)`` where ``start`` and ``end`` are, respectively, the first and
        last entries in the original index (see :func:`pandas.date_range`). The
        values corresponding to any timesteps in the new index which were not present
        in the original index will be null (``NaN``), unless a method for filling
        such unknowns is provided (see the ``method`` parameter below).

        The :meth:`resample` method is more appropriate if an operation on each group of
        timesteps (such as an aggregate) is necessary to represent the data at the new
        frequency.

        Parameters
        ----------
        freq : DateOffset or str
            Frequency DateOffset or string.
        method : {{'backfill'/'bfill', 'pad'/'ffill'}}, default None
            Method to use for filling holes in reindexed Series (note this
            does not fill NaNs that already were present):

            * 'pad' / 'ffill': propagate last valid observation forward to next
              valid
            * 'backfill' / 'bfill': use NEXT valid observation to fill.
        how : {{'start', 'end'}}, default end
            For PeriodIndex only (see PeriodIndex.asfreq).
        normalize : bool, default False
            Whether to reset output index to midnight.
        fill_value : scalar, optional
            Value to use for missing values, applied during upsampling (note
            this does not fill NaNs that already were present).

        Returns
        -------
        {klass}
            {klass} object reindexed to the specified frequency.

        See Also
        --------
        reindex : Conform DataFrame to new index with optional filling logic.

        Notes
        -----
        To learn more about the frequency strings, please see `this link
        <https://pandas.pydata.org/pandas-docs/stable/user_guide/timeseries.html#offset-aliases>`__.

        Examples
        --------
        Start by creating a series with 4 one minute timestamps.

        >>> index = pd.date_range('1/1/2000', periods=4, freq='T')
        >>> series = pd.Series([0.0, None, 2.0, 3.0], index=index)
        >>> df = pd.DataFrame({{'s': series}})
        >>> df
                               s
        2000-01-01 00:00:00    0.0
        2000-01-01 00:01:00    NaN
        2000-01-01 00:02:00    2.0
        2000-01-01 00:03:00    3.0

        Upsample the series into 30 second bins.

        >>> df.asfreq(freq='30S')
                               s
        2000-01-01 00:00:00    0.0
        2000-01-01 00:00:30    NaN
        2000-01-01 00:01:00    NaN
        2000-01-01 00:01:30    NaN
        2000-01-01 00:02:00    2.0
        2000-01-01 00:02:30    NaN
        2000-01-01 00:03:00    3.0

        Upsample again, providing a ``fill value``.

        >>> df.asfreq(freq='30S', fill_value=9.0)
                               s
        2000-01-01 00:00:00    0.0
        2000-01-01 00:00:30    9.0
        2000-01-01 00:01:00    NaN
        2000-01-01 00:01:30    9.0
        2000-01-01 00:02:00    2.0
        2000-01-01 00:02:30    9.0
        2000-01-01 00:03:00    3.0

        Upsample again, providing a ``method``.

        >>> df.asfreq(freq='30S', method='bfill')
                               s
        2000-01-01 00:00:00    0.0
        2000-01-01 00:00:30    NaN
        2000-01-01 00:01:00    NaN
        2000-01-01 00:01:30    2.0
        2000-01-01 00:02:00    2.0
        2000-01-01 00:02:30    3.0
        2000-01-01 00:03:00    3.0
        """
        from pandas.core.resample import asfreq

        return asfreq(
            self,
            freq,
            method=method,
            how=how,
            normalize=normalize,
            fill_value=fill_value,
        )

    @final
    def at_time(self: NDFrameT, time, asof: bool_t = False, axis=None) -> NDFrameT:
        """
        Select values at particular time of day (e.g., 9:30AM).

        Parameters
        ----------
        time : datetime.time or str
        axis : {0 or 'index', 1 or 'columns'}, default 0

        Returns
        -------
        Series or DataFrame

        Raises
        ------
        TypeError
            If the index is not  a :class:`DatetimeIndex`

        See Also
        --------
        between_time : Select values between particular times of the day.
        first : Select initial periods of time series based on a date offset.
        last : Select final periods of time series based on a date offset.
        DatetimeIndex.indexer_at_time : Get just the index locations for
            values at particular time of the day.

        Examples
        --------
        >>> i = pd.date_range('2018-04-09', periods=4, freq='12H')
        >>> ts = pd.DataFrame({'A': [1, 2, 3, 4]}, index=i)
        >>> ts
                             A
        2018-04-09 00:00:00  1
        2018-04-09 12:00:00  2
        2018-04-10 00:00:00  3
        2018-04-10 12:00:00  4

        >>> ts.at_time('12:00')
                             A
        2018-04-09 12:00:00  2
        2018-04-10 12:00:00  4
        """
        if axis is None:
            axis = self._stat_axis_number
        axis = self._get_axis_number(axis)

        index = self._get_axis(axis)

        if not isinstance(index, DatetimeIndex):
            raise TypeError("Index must be DatetimeIndex")

        indexer = index.indexer_at_time(time, asof=asof)
        return self._take_with_is_copy(indexer, axis=axis)

    @final
    def between_time(
        self: NDFrameT,
        start_time,
        end_time,
        include_start: bool_t | lib.NoDefault = lib.no_default,
        include_end: bool_t | lib.NoDefault = lib.no_default,
        inclusive: IntervalClosedType | None = None,
        axis=None,
    ) -> NDFrameT:
        """
        Select values between particular times of the day (e.g., 9:00-9:30 AM).

        By setting ``start_time`` to be later than ``end_time``,
        you can get the times that are *not* between the two times.

        Parameters
        ----------
        start_time : datetime.time or str
            Initial time as a time filter limit.
        end_time : datetime.time or str
            End time as a time filter limit.
        include_start : bool, default True
            Whether the start time needs to be included in the result.

            .. deprecated:: 1.4.0
               Arguments `include_start` and `include_end` have been deprecated
               to standardize boundary inputs. Use `inclusive` instead, to set
               each bound as closed or open.
        include_end : bool, default True
            Whether the end time needs to be included in the result.

            .. deprecated:: 1.4.0
               Arguments `include_start` and `include_end` have been deprecated
               to standardize boundary inputs. Use `inclusive` instead, to set
               each bound as closed or open.
        inclusive : {"both", "neither", "left", "right"}, default "both"
            Include boundaries; whether to set each bound as closed or open.
        axis : {0 or 'index', 1 or 'columns'}, default 0
            Determine range time on index or columns value.

        Returns
        -------
        Series or DataFrame
            Data from the original object filtered to the specified dates range.

        Raises
        ------
        TypeError
            If the index is not  a :class:`DatetimeIndex`

        See Also
        --------
        at_time : Select values at a particular time of the day.
        first : Select initial periods of time series based on a date offset.
        last : Select final periods of time series based on a date offset.
        DatetimeIndex.indexer_between_time : Get just the index locations for
            values between particular times of the day.

        Examples
        --------
        >>> i = pd.date_range('2018-04-09', periods=4, freq='1D20min')
        >>> ts = pd.DataFrame({'A': [1, 2, 3, 4]}, index=i)
        >>> ts
                             A
        2018-04-09 00:00:00  1
        2018-04-10 00:20:00  2
        2018-04-11 00:40:00  3
        2018-04-12 01:00:00  4

        >>> ts.between_time('0:15', '0:45')
                             A
        2018-04-10 00:20:00  2
        2018-04-11 00:40:00  3

        You get the times that are *not* between two times by setting
        ``start_time`` later than ``end_time``:

        >>> ts.between_time('0:45', '0:15')
                             A
        2018-04-09 00:00:00  1
        2018-04-12 01:00:00  4
        """
        if axis is None:
            axis = self._stat_axis_number
        axis = self._get_axis_number(axis)

        index = self._get_axis(axis)
        if not isinstance(index, DatetimeIndex):
            raise TypeError("Index must be DatetimeIndex")

        old_include_arg_used = (include_start != lib.no_default) or (
            include_end != lib.no_default
        )

        if old_include_arg_used and inclusive is not None:
            raise ValueError(
                "Deprecated arguments `include_start` and `include_end` "
                "cannot be passed if `inclusive` has been given."
            )
        # If any of the deprecated arguments ('include_start', 'include_end')
        # have been passed
        elif old_include_arg_used:
            warnings.warn(
                "`include_start` and `include_end` are deprecated in "
                "favour of `inclusive`.",
                FutureWarning,
                stacklevel=find_stack_level(),
            )
            left = True if isinstance(include_start, lib.NoDefault) else include_start
            right = True if isinstance(include_end, lib.NoDefault) else include_end

            inc_dict: dict[tuple[bool_t, bool_t], IntervalClosedType] = {
                (True, True): "both",
                (True, False): "left",
                (False, True): "right",
                (False, False): "neither",
            }
            inclusive = inc_dict[(left, right)]
        elif inclusive is None:
            # On arg removal inclusive can default to "both"
            inclusive = "both"
        left_inclusive, right_inclusive = validate_inclusive(inclusive)
        indexer = index.indexer_between_time(
            start_time,
            end_time,
            include_start=left_inclusive,
            include_end=right_inclusive,
        )
        return self._take_with_is_copy(indexer, axis=axis)

    @doc(**_shared_doc_kwargs)
    def resample(
        self,
        rule,
        axis=0,
        closed: str | None = None,
        label: str | None = None,
        convention: str = "start",
        kind: str | None = None,
        loffset=None,
        base: int | None = None,
        on=None,
        level=None,
        origin: str | TimestampConvertibleTypes = "start_day",
        offset: TimedeltaConvertibleTypes | None = None,
        group_keys: bool_t | lib.NoDefault = lib.no_default,
    ) -> Resampler:
        """
        Resample time-series data.

        Convenience method for frequency conversion and resampling of time series.
        The object must have a datetime-like index (`DatetimeIndex`, `PeriodIndex`,
        or `TimedeltaIndex`), or the caller must pass the label of a datetime-like
        series/index to the ``on``/``level`` keyword parameter.

        Parameters
        ----------
        rule : DateOffset, Timedelta or str
            The offset string or object representing target conversion.
        axis : {{0 or 'index', 1 or 'columns'}}, default 0
            Which axis to use for up- or down-sampling. For `Series` this
            will default to 0, i.e. along the rows. Must be
            `DatetimeIndex`, `TimedeltaIndex` or `PeriodIndex`.
        closed : {{'right', 'left'}}, default None
            Which side of bin interval is closed. The default is 'left'
            for all frequency offsets except for 'M', 'A', 'Q', 'BM',
            'BA', 'BQ', and 'W' which all have a default of 'right'.
        label : {{'right', 'left'}}, default None
            Which bin edge label to label bucket with. The default is 'left'
            for all frequency offsets except for 'M', 'A', 'Q', 'BM',
            'BA', 'BQ', and 'W' which all have a default of 'right'.
        convention : {{'start', 'end', 's', 'e'}}, default 'start'
            For `PeriodIndex` only, controls whether to use the start or
            end of `rule`.
        kind : {{'timestamp', 'period'}}, optional, default None
            Pass 'timestamp' to convert the resulting index to a
            `DateTimeIndex` or 'period' to convert it to a `PeriodIndex`.
            By default the input representation is retained.
        loffset : timedelta, default None
            Adjust the resampled time labels.

            .. deprecated:: 1.1.0
                You should add the loffset to the `df.index` after the resample.
                See below.

        base : int, default 0
            For frequencies that evenly subdivide 1 day, the "origin" of the
            aggregated intervals. For example, for '5min' frequency, base could
            range from 0 through 4. Defaults to 0.

            .. deprecated:: 1.1.0
                The new arguments that you should use are 'offset' or 'origin'.

        on : str, optional
            For a DataFrame, column to use instead of index for resampling.
            Column must be datetime-like.
        level : str or int, optional
            For a MultiIndex, level (name or number) to use for
            resampling. `level` must be datetime-like.
        origin : Timestamp or str, default 'start_day'
            The timestamp on which to adjust the grouping. The timezone of origin
            must match the timezone of the index.
            If string, must be one of the following:

            - 'epoch': `origin` is 1970-01-01
            - 'start': `origin` is the first value of the timeseries
            - 'start_day': `origin` is the first day at midnight of the timeseries

            .. versionadded:: 1.1.0

            - 'end': `origin` is the last value of the timeseries
            - 'end_day': `origin` is the ceiling midnight of the last day

            .. versionadded:: 1.3.0

        offset : Timedelta or str, default is None
            An offset timedelta added to the origin.

            .. versionadded:: 1.1.0

        group_keys : bool, optional
            Whether to include the group keys in the result index when using
            ``.apply()`` on the resampled object. Not specifying ``group_keys``
            will retain values-dependent behavior from pandas 1.4
            and earlier (see :ref:`pandas 1.5.0 Release notes
            <whatsnew_150.enhancements.resample_group_keys>`
            for examples). In a future version of pandas, the behavior will
            default to the same as specifying ``group_keys=False``.

            .. versionadded:: 1.5.0

        Returns
        -------
        pandas.core.Resampler
            :class:`~pandas.core.Resampler` object.

        See Also
        --------
        Series.resample : Resample a Series.
        DataFrame.resample : Resample a DataFrame.
        groupby : Group {klass} by mapping, function, label, or list of labels.
        asfreq : Reindex a {klass} with the given frequency without grouping.

        Notes
        -----
        See the `user guide
        <https://pandas.pydata.org/pandas-docs/stable/user_guide/timeseries.html#resampling>`__
        for more.

        To learn more about the offset strings, please see `this link
        <https://pandas.pydata.org/pandas-docs/stable/user_guide/timeseries.html#dateoffset-objects>`__.

        Examples
        --------
        Start by creating a series with 9 one minute timestamps.

        >>> index = pd.date_range('1/1/2000', periods=9, freq='T')
        >>> series = pd.Series(range(9), index=index)
        >>> series
        2000-01-01 00:00:00    0
        2000-01-01 00:01:00    1
        2000-01-01 00:02:00    2
        2000-01-01 00:03:00    3
        2000-01-01 00:04:00    4
        2000-01-01 00:05:00    5
        2000-01-01 00:06:00    6
        2000-01-01 00:07:00    7
        2000-01-01 00:08:00    8
        Freq: T, dtype: int64

        Downsample the series into 3 minute bins and sum the values
        of the timestamps falling into a bin.

        >>> series.resample('3T').sum()
        2000-01-01 00:00:00     3
        2000-01-01 00:03:00    12
        2000-01-01 00:06:00    21
        Freq: 3T, dtype: int64

        Downsample the series into 3 minute bins as above, but label each
        bin using the right edge instead of the left. Please note that the
        value in the bucket used as the label is not included in the bucket,
        which it labels. For example, in the original series the
        bucket ``2000-01-01 00:03:00`` contains the value 3, but the summed
        value in the resampled bucket with the label ``2000-01-01 00:03:00``
        does not include 3 (if it did, the summed value would be 6, not 3).
        To include this value close the right side of the bin interval as
        illustrated in the example below this one.

        >>> series.resample('3T', label='right').sum()
        2000-01-01 00:03:00     3
        2000-01-01 00:06:00    12
        2000-01-01 00:09:00    21
        Freq: 3T, dtype: int64

        Downsample the series into 3 minute bins as above, but close the right
        side of the bin interval.

        >>> series.resample('3T', label='right', closed='right').sum()
        2000-01-01 00:00:00     0
        2000-01-01 00:03:00     6
        2000-01-01 00:06:00    15
        2000-01-01 00:09:00    15
        Freq: 3T, dtype: int64

        Upsample the series into 30 second bins.

        >>> series.resample('30S').asfreq()[0:5]   # Select first 5 rows
        2000-01-01 00:00:00   0.0
        2000-01-01 00:00:30   NaN
        2000-01-01 00:01:00   1.0
        2000-01-01 00:01:30   NaN
        2000-01-01 00:02:00   2.0
        Freq: 30S, dtype: float64

        Upsample the series into 30 second bins and fill the ``NaN``
        values using the ``pad`` method.

        >>> series.resample('30S').pad()[0:5]
        2000-01-01 00:00:00    0
        2000-01-01 00:00:30    0
        2000-01-01 00:01:00    1
        2000-01-01 00:01:30    1
        2000-01-01 00:02:00    2
        Freq: 30S, dtype: int64

        Upsample the series into 30 second bins and fill the
        ``NaN`` values using the ``bfill`` method.

        >>> series.resample('30S').bfill()[0:5]
        2000-01-01 00:00:00    0
        2000-01-01 00:00:30    1
        2000-01-01 00:01:00    1
        2000-01-01 00:01:30    2
        2000-01-01 00:02:00    2
        Freq: 30S, dtype: int64

        Pass a custom function via ``apply``

        >>> def custom_resampler(arraylike):
        ...     return np.sum(arraylike) + 5
        ...
        >>> series.resample('3T').apply(custom_resampler)
        2000-01-01 00:00:00     8
        2000-01-01 00:03:00    17
        2000-01-01 00:06:00    26
        Freq: 3T, dtype: int64

        For a Series with a PeriodIndex, the keyword `convention` can be
        used to control whether to use the start or end of `rule`.

        Resample a year by quarter using 'start' `convention`. Values are
        assigned to the first quarter of the period.

        >>> s = pd.Series([1, 2], index=pd.period_range('2012-01-01',
        ...                                             freq='A',
        ...                                             periods=2))
        >>> s
        2012    1
        2013    2
        Freq: A-DEC, dtype: int64
        >>> s.resample('Q', convention='start').asfreq()
        2012Q1    1.0
        2012Q2    NaN
        2012Q3    NaN
        2012Q4    NaN
        2013Q1    2.0
        2013Q2    NaN
        2013Q3    NaN
        2013Q4    NaN
        Freq: Q-DEC, dtype: float64

        Resample quarters by month using 'end' `convention`. Values are
        assigned to the last month of the period.

        >>> q = pd.Series([1, 2, 3, 4], index=pd.period_range('2018-01-01',
        ...                                                   freq='Q',
        ...                                                   periods=4))
        >>> q
        2018Q1    1
        2018Q2    2
        2018Q3    3
        2018Q4    4
        Freq: Q-DEC, dtype: int64
        >>> q.resample('M', convention='end').asfreq()
        2018-03    1.0
        2018-04    NaN
        2018-05    NaN
        2018-06    2.0
        2018-07    NaN
        2018-08    NaN
        2018-09    3.0
        2018-10    NaN
        2018-11    NaN
        2018-12    4.0
        Freq: M, dtype: float64

        For DataFrame objects, the keyword `on` can be used to specify the
        column instead of the index for resampling.

        >>> d = {{'price': [10, 11, 9, 13, 14, 18, 17, 19],
        ...      'volume': [50, 60, 40, 100, 50, 100, 40, 50]}}
        >>> df = pd.DataFrame(d)
        >>> df['week_starting'] = pd.date_range('01/01/2018',
        ...                                     periods=8,
        ...                                     freq='W')
        >>> df
           price  volume week_starting
        0     10      50    2018-01-07
        1     11      60    2018-01-14
        2      9      40    2018-01-21
        3     13     100    2018-01-28
        4     14      50    2018-02-04
        5     18     100    2018-02-11
        6     17      40    2018-02-18
        7     19      50    2018-02-25
        >>> df.resample('M', on='week_starting').mean()
                       price  volume
        week_starting
        2018-01-31     10.75    62.5
        2018-02-28     17.00    60.0

        For a DataFrame with MultiIndex, the keyword `level` can be used to
        specify on which level the resampling needs to take place.

        >>> days = pd.date_range('1/1/2000', periods=4, freq='D')
        >>> d2 = {{'price': [10, 11, 9, 13, 14, 18, 17, 19],
        ...       'volume': [50, 60, 40, 100, 50, 100, 40, 50]}}
        >>> df2 = pd.DataFrame(
        ...     d2,
        ...     index=pd.MultiIndex.from_product(
        ...         [days, ['morning', 'afternoon']]
        ...     )
        ... )
        >>> df2
                              price  volume
        2000-01-01 morning       10      50
                   afternoon     11      60
        2000-01-02 morning        9      40
                   afternoon     13     100
        2000-01-03 morning       14      50
                   afternoon     18     100
        2000-01-04 morning       17      40
                   afternoon     19      50
        >>> df2.resample('D', level=0).sum()
                    price  volume
        2000-01-01     21     110
        2000-01-02     22     140
        2000-01-03     32     150
        2000-01-04     36      90

        If you want to adjust the start of the bins based on a fixed timestamp:

        >>> start, end = '2000-10-01 23:30:00', '2000-10-02 00:30:00'
        >>> rng = pd.date_range(start, end, freq='7min')
        >>> ts = pd.Series(np.arange(len(rng)) * 3, index=rng)
        >>> ts
        2000-10-01 23:30:00     0
        2000-10-01 23:37:00     3
        2000-10-01 23:44:00     6
        2000-10-01 23:51:00     9
        2000-10-01 23:58:00    12
        2000-10-02 00:05:00    15
        2000-10-02 00:12:00    18
        2000-10-02 00:19:00    21
        2000-10-02 00:26:00    24
        Freq: 7T, dtype: int64

        >>> ts.resample('17min').sum()
        2000-10-01 23:14:00     0
        2000-10-01 23:31:00     9
        2000-10-01 23:48:00    21
        2000-10-02 00:05:00    54
        2000-10-02 00:22:00    24
        Freq: 17T, dtype: int64

        >>> ts.resample('17min', origin='epoch').sum()
        2000-10-01 23:18:00     0
        2000-10-01 23:35:00    18
        2000-10-01 23:52:00    27
        2000-10-02 00:09:00    39
        2000-10-02 00:26:00    24
        Freq: 17T, dtype: int64

        >>> ts.resample('17min', origin='2000-01-01').sum()
        2000-10-01 23:24:00     3
        2000-10-01 23:41:00    15
        2000-10-01 23:58:00    45
        2000-10-02 00:15:00    45
        Freq: 17T, dtype: int64

        If you want to adjust the start of the bins with an `offset` Timedelta, the two
        following lines are equivalent:

        >>> ts.resample('17min', origin='start').sum()
        2000-10-01 23:30:00     9
        2000-10-01 23:47:00    21
        2000-10-02 00:04:00    54
        2000-10-02 00:21:00    24
        Freq: 17T, dtype: int64

        >>> ts.resample('17min', offset='23h30min').sum()
        2000-10-01 23:30:00     9
        2000-10-01 23:47:00    21
        2000-10-02 00:04:00    54
        2000-10-02 00:21:00    24
        Freq: 17T, dtype: int64

        If you want to take the largest Timestamp as the end of the bins:

        >>> ts.resample('17min', origin='end').sum()
        2000-10-01 23:35:00     0
        2000-10-01 23:52:00    18
        2000-10-02 00:09:00    27
        2000-10-02 00:26:00    63
        Freq: 17T, dtype: int64

        In contrast with the `start_day`, you can use `end_day` to take the ceiling
        midnight of the largest Timestamp as the end of the bins and drop the bins
        not containing data:

        >>> ts.resample('17min', origin='end_day').sum()
        2000-10-01 23:38:00     3
        2000-10-01 23:55:00    15
        2000-10-02 00:12:00    45
        2000-10-02 00:29:00    45
        Freq: 17T, dtype: int64

        To replace the use of the deprecated `base` argument, you can now use `offset`,
        in this example it is equivalent to have `base=2`:

        >>> ts.resample('17min', offset='2min').sum()
        2000-10-01 23:16:00     0
        2000-10-01 23:33:00     9
        2000-10-01 23:50:00    36
        2000-10-02 00:07:00    39
        2000-10-02 00:24:00    24
        Freq: 17T, dtype: int64

        To replace the use of the deprecated `loffset` argument:

        >>> from pandas.tseries.frequencies import to_offset
        >>> loffset = '19min'
        >>> ts_out = ts.resample('17min').sum()
        >>> ts_out.index = ts_out.index + to_offset(loffset)
        >>> ts_out
        2000-10-01 23:33:00     0
        2000-10-01 23:50:00     9
        2000-10-02 00:07:00    21
        2000-10-02 00:24:00    54
        2000-10-02 00:41:00    24
        Freq: 17T, dtype: int64
        """
        from pandas.core.resample import get_resampler

        axis = self._get_axis_number(axis)
        return get_resampler(
            self,
            freq=rule,
            label=label,
            closed=closed,
            axis=axis,
            kind=kind,
            loffset=loffset,
            convention=convention,
            base=base,
            key=on,
            level=level,
            origin=origin,
            offset=offset,
            group_keys=group_keys,
        )

    @final
    def first(self: NDFrameT, offset) -> NDFrameT:
        """
        Select initial periods of time series data based on a date offset.

        When having a DataFrame with dates as index, this function can
        select the first few rows based on a date offset.

        Parameters
        ----------
        offset : str, DateOffset or dateutil.relativedelta
            The offset length of the data that will be selected. For instance,
            '1M' will display all the rows having their index within the first month.

        Returns
        -------
        Series or DataFrame
            A subset of the caller.

        Raises
        ------
        TypeError
            If the index is not  a :class:`DatetimeIndex`

        See Also
        --------
        last : Select final periods of time series based on a date offset.
        at_time : Select values at a particular time of the day.
        between_time : Select values between particular times of the day.

        Examples
        --------
        >>> i = pd.date_range('2018-04-09', periods=4, freq='2D')
        >>> ts = pd.DataFrame({'A': [1, 2, 3, 4]}, index=i)
        >>> ts
                    A
        2018-04-09  1
        2018-04-11  2
        2018-04-13  3
        2018-04-15  4

        Get the rows for the first 3 days:

        >>> ts.first('3D')
                    A
        2018-04-09  1
        2018-04-11  2

        Notice the data for 3 first calendar days were returned, not the first
        3 days observed in the dataset, and therefore data for 2018-04-13 was
        not returned.
        """
        if not isinstance(self.index, DatetimeIndex):
            raise TypeError("'first' only supports a DatetimeIndex index")

        if len(self.index) == 0:
            return self

        offset = to_offset(offset)
        if not isinstance(offset, Tick) and offset.is_on_offset(self.index[0]):
            # GH#29623 if first value is end of period, remove offset with n = 1
            #  before adding the real offset
            end_date = end = self.index[0] - offset.base + offset
        else:
            end_date = end = self.index[0] + offset

        # Tick-like, e.g. 3 weeks
        if isinstance(offset, Tick) and end_date in self.index:
            end = self.index.searchsorted(end_date, side="left")
            return self.iloc[:end]

        return self.loc[:end]

    @final
    def last(self: NDFrameT, offset) -> NDFrameT:
        """
        Select final periods of time series data based on a date offset.

        For a DataFrame with a sorted DatetimeIndex, this function
        selects the last few rows based on a date offset.

        Parameters
        ----------
        offset : str, DateOffset, dateutil.relativedelta
            The offset length of the data that will be selected. For instance,
            '3D' will display all the rows having their index within the last 3 days.

        Returns
        -------
        Series or DataFrame
            A subset of the caller.

        Raises
        ------
        TypeError
            If the index is not  a :class:`DatetimeIndex`

        See Also
        --------
        first : Select initial periods of time series based on a date offset.
        at_time : Select values at a particular time of the day.
        between_time : Select values between particular times of the day.

        Examples
        --------
        >>> i = pd.date_range('2018-04-09', periods=4, freq='2D')
        >>> ts = pd.DataFrame({'A': [1, 2, 3, 4]}, index=i)
        >>> ts
                    A
        2018-04-09  1
        2018-04-11  2
        2018-04-13  3
        2018-04-15  4

        Get the rows for the last 3 days:

        >>> ts.last('3D')
                    A
        2018-04-13  3
        2018-04-15  4

        Notice the data for 3 last calendar days were returned, not the last
        3 observed days in the dataset, and therefore data for 2018-04-11 was
        not returned.
        """
        if not isinstance(self.index, DatetimeIndex):
            raise TypeError("'last' only supports a DatetimeIndex index")

        if len(self.index) == 0:
            return self

        offset = to_offset(offset)

        start_date = self.index[-1] - offset
        start = self.index.searchsorted(start_date, side="right")
        return self.iloc[start:]

    @final
    def rank(
        self: NDFrameT,
        axis=0,
        method: str = "average",
        numeric_only: bool_t | None | lib.NoDefault = lib.no_default,
        na_option: str = "keep",
        ascending: bool_t = True,
        pct: bool_t = False,
    ) -> NDFrameT:
        """
        Compute numerical data ranks (1 through n) along axis.

        By default, equal values are assigned a rank that is the average of the
        ranks of those values.

        Parameters
        ----------
        axis : {0 or 'index', 1 or 'columns'}, default 0
            Index to direct ranking.
        method : {'average', 'min', 'max', 'first', 'dense'}, default 'average'
            How to rank the group of records that have the same value (i.e. ties):

            * average: average rank of the group
            * min: lowest rank in the group
            * max: highest rank in the group
            * first: ranks assigned in order they appear in the array
            * dense: like 'min', but rank always increases by 1 between groups.

        numeric_only : bool, optional
            For DataFrame objects, rank only numeric columns if set to True.
        na_option : {'keep', 'top', 'bottom'}, default 'keep'
            How to rank NaN values:

            * keep: assign NaN rank to NaN values
            * top: assign lowest rank to NaN values
            * bottom: assign highest rank to NaN values

        ascending : bool, default True
            Whether or not the elements should be ranked in ascending order.
        pct : bool, default False
            Whether or not to display the returned rankings in percentile
            form.

        Returns
        -------
        same type as caller
            Return a Series or DataFrame with data ranks as values.

        See Also
        --------
        core.groupby.GroupBy.rank : Rank of values within each group.

        Examples
        --------
        >>> df = pd.DataFrame(data={'Animal': ['cat', 'penguin', 'dog',
        ...                                    'spider', 'snake'],
        ...                         'Number_legs': [4, 2, 4, 8, np.nan]})
        >>> df
            Animal  Number_legs
        0      cat          4.0
        1  penguin          2.0
        2      dog          4.0
        3   spider          8.0
        4    snake          NaN

        Ties are assigned the mean of the ranks (by default) for the group.

        >>> s = pd.Series(range(5), index=list("abcde"))
        >>> s["d"] = s["b"]
        >>> s.rank()
        a    1.0
        b    2.5
        c    4.0
        d    2.5
        e    5.0
        dtype: float64

        The following example shows how the method behaves with the above
        parameters:

        * default_rank: this is the default behaviour obtained without using
          any parameter.
        * max_rank: setting ``method = 'max'`` the records that have the
          same values are ranked using the highest rank (e.g.: since 'cat'
          and 'dog' are both in the 2nd and 3rd position, rank 3 is assigned.)
        * NA_bottom: choosing ``na_option = 'bottom'``, if there are records
          with NaN values they are placed at the bottom of the ranking.
        * pct_rank: when setting ``pct = True``, the ranking is expressed as
          percentile rank.

        >>> df['default_rank'] = df['Number_legs'].rank()
        >>> df['max_rank'] = df['Number_legs'].rank(method='max')
        >>> df['NA_bottom'] = df['Number_legs'].rank(na_option='bottom')
        >>> df['pct_rank'] = df['Number_legs'].rank(pct=True)
        >>> df
            Animal  Number_legs  default_rank  max_rank  NA_bottom  pct_rank
        0      cat          4.0           2.5       3.0        2.5     0.625
        1  penguin          2.0           1.0       1.0        1.0     0.250
        2      dog          4.0           2.5       3.0        2.5     0.625
        3   spider          8.0           4.0       4.0        4.0     1.000
        4    snake          NaN           NaN       NaN        5.0       NaN
        """
        warned = False
        if numeric_only is None:
            # GH#45036
            warnings.warn(
                f"'numeric_only=None' in {type(self).__name__}.rank is deprecated "
                "and will raise in a future version. Pass either 'True' or "
                "'False'. 'False' will be the default.",
                FutureWarning,
                stacklevel=find_stack_level(),
            )
            warned = True
        elif numeric_only is lib.no_default:
            numeric_only = None

        axis = self._get_axis_number(axis)

        if na_option not in {"keep", "top", "bottom"}:
            msg = "na_option must be one of 'keep', 'top', or 'bottom'"
            raise ValueError(msg)

        def ranker(data):
            if data.ndim == 2:
                # i.e. DataFrame, we cast to ndarray
                values = data.values
            else:
                # i.e. Series, can dispatch to EA
                values = data._values

            if isinstance(values, ExtensionArray):
                ranks = values._rank(
                    axis=axis,
                    method=method,
                    ascending=ascending,
                    na_option=na_option,
                    pct=pct,
                )
            else:
                ranks = algos.rank(
                    values,
                    axis=axis,
                    method=method,
                    ascending=ascending,
                    na_option=na_option,
                    pct=pct,
                )

            ranks_obj = self._constructor(ranks, **data._construct_axes_dict())
            return ranks_obj.__finalize__(self, method="rank")

        # if numeric_only is None, and we can't get anything, we try with
        # numeric_only=True
        if numeric_only is None:
            try:
                return ranker(self)
            except TypeError:
                numeric_only = True
                if not warned:
                    # Only warn here if we didn't already issue a warning above
                    # GH#45036
                    warnings.warn(
                        f"Dropping of nuisance columns in {type(self).__name__}.rank "
                        "is deprecated; in a future version this will raise TypeError. "
                        "Select only valid columns before calling rank.",
                        FutureWarning,
                        stacklevel=find_stack_level(),
                    )

        if numeric_only:
            data = self._get_numeric_data()
        else:
            data = self

        return ranker(data)

    @doc(_shared_docs["compare"], klass=_shared_doc_kwargs["klass"])
    def compare(
        self,
        other,
        align_axis: Axis = 1,
        keep_shape: bool_t = False,
        keep_equal: bool_t = False,
    ):
        from pandas.core.reshape.concat import concat

        if type(self) is not type(other):
            cls_self, cls_other = type(self).__name__, type(other).__name__
            raise TypeError(
                f"can only compare '{cls_self}' (not '{cls_other}') with '{cls_self}'"
            )

        mask = ~((self == other) | (self.isna() & other.isna()))
        keys = ["self", "other"]

        if not keep_equal:
            self = self.where(mask)
            other = other.where(mask)

        if not keep_shape:
            if isinstance(self, ABCDataFrame):
                cmask = mask.any()
                rmask = mask.any(axis=1)
                self = self.loc[rmask, cmask]
                other = other.loc[rmask, cmask]
            else:
                self = self[mask]
                other = other[mask]

        if align_axis in (1, "columns"):  # This is needed for Series
            axis = 1
        else:
            axis = self._get_axis_number(align_axis)

        diff = concat([self, other], axis=axis, keys=keys)

        if axis >= self.ndim:
            # No need to reorganize data if stacking on new axis
            # This currently applies for stacking two Series on columns
            return diff

        ax = diff._get_axis(axis)
        ax_names = np.array(ax.names)

        # set index names to positions to avoid confusion
        ax.names = np.arange(len(ax_names))

        # bring self-other to inner level
        order = list(range(1, ax.nlevels)) + [0]
        if isinstance(diff, ABCDataFrame):
            diff = diff.reorder_levels(order, axis=axis)
        else:
            diff = diff.reorder_levels(order)

        # restore the index names in order
        diff._get_axis(axis=axis).names = ax_names[order]

        # reorder axis to keep things organized
        indices = (
            np.arange(diff.shape[axis]).reshape([2, diff.shape[axis] // 2]).T.flatten()
        )
        diff = diff.take(indices, axis=axis)

        return diff

    @doc(**_shared_doc_kwargs)
    def align(
        self,
        other,
        join="outer",
        axis=None,
        level=None,
        copy=True,
        fill_value=None,
        method=None,
        limit=None,
        fill_axis=0,
        broadcast_axis=None,
    ):
        """
        Align two objects on their axes with the specified join method.

        Join method is specified for each axis Index.

        Parameters
        ----------
        other : DataFrame or Series
        join : {{'outer', 'inner', 'left', 'right'}}, default 'outer'
        axis : allowed axis of the other object, default None
            Align on index (0), columns (1), or both (None).
        level : int or level name, default None
            Broadcast across a level, matching Index values on the
            passed MultiIndex level.
        copy : bool, default True
            Always returns new objects. If copy=False and no reindexing is
            required then original objects are returned.
        fill_value : scalar, default np.NaN
            Value to use for missing values. Defaults to NaN, but can be any
            "compatible" value.
        method : {{'backfill', 'bfill', 'pad', 'ffill', None}}, default None
            Method to use for filling holes in reindexed Series:

            - pad / ffill: propagate last valid observation forward to next valid.
            - backfill / bfill: use NEXT valid observation to fill gap.

        limit : int, default None
            If method is specified, this is the maximum number of consecutive
            NaN values to forward/backward fill. In other words, if there is
            a gap with more than this number of consecutive NaNs, it will only
            be partially filled. If method is not specified, this is the
            maximum number of entries along the entire axis where NaNs will be
            filled. Must be greater than 0 if not None.
        fill_axis : {axes_single_arg}, default 0
            Filling axis, method and limit.
        broadcast_axis : {axes_single_arg}, default None
            Broadcast values along this axis, if aligning two objects of
            different dimensions.

        Returns
        -------
        (left, right) : ({klass}, type of other)
            Aligned objects.

        Examples
        --------
        >>> df = pd.DataFrame(
        ...     [[1, 2, 3, 4], [6, 7, 8, 9]], columns=["D", "B", "E", "A"], index=[1, 2]
        ... )
        >>> other = pd.DataFrame(
        ...     [[10, 20, 30, 40], [60, 70, 80, 90], [600, 700, 800, 900]],
        ...     columns=["A", "B", "C", "D"],
        ...     index=[2, 3, 4],
        ... )
        >>> df
           D  B  E  A
        1  1  2  3  4
        2  6  7  8  9
        >>> other
            A    B    C    D
        2   10   20   30   40
        3   60   70   80   90
        4  600  700  800  900

        Align on columns:

        >>> left, right = df.align(other, join="outer", axis=1)
        >>> left
           A  B   C  D  E
        1  4  2 NaN  1  3
        2  9  7 NaN  6  8
        >>> right
            A    B    C    D   E
        2   10   20   30   40 NaN
        3   60   70   80   90 NaN
        4  600  700  800  900 NaN

        We can also align on the index:

        >>> left, right = df.align(other, join="outer", axis=0)
        >>> left
            D    B    E    A
        1  1.0  2.0  3.0  4.0
        2  6.0  7.0  8.0  9.0
        3  NaN  NaN  NaN  NaN
        4  NaN  NaN  NaN  NaN
        >>> right
            A      B      C      D
        1    NaN    NaN    NaN    NaN
        2   10.0   20.0   30.0   40.0
        3   60.0   70.0   80.0   90.0
        4  600.0  700.0  800.0  900.0

        Finally, the default `axis=None` will align on both index and columns:

        >>> left, right = df.align(other, join="outer", axis=None)
        >>> left
             A    B   C    D    E
        1  4.0  2.0 NaN  1.0  3.0
        2  9.0  7.0 NaN  6.0  8.0
        3  NaN  NaN NaN  NaN  NaN
        4  NaN  NaN NaN  NaN  NaN
        >>> right
               A      B      C      D   E
        1    NaN    NaN    NaN    NaN NaN
        2   10.0   20.0   30.0   40.0 NaN
        3   60.0   70.0   80.0   90.0 NaN
        4  600.0  700.0  800.0  900.0 NaN
        """

        method = missing.clean_fill_method(method)

        if broadcast_axis == 1 and self.ndim != other.ndim:
            if isinstance(self, ABCSeries):
                # this means other is a DataFrame, and we need to broadcast
                # self
                cons = self._constructor_expanddim
                df = cons(
                    {c: self for c in other.columns}, **other._construct_axes_dict()
                )
                return df._align_frame(
                    other,
                    join=join,
                    axis=axis,
                    level=level,
                    copy=copy,
                    fill_value=fill_value,
                    method=method,
                    limit=limit,
                    fill_axis=fill_axis,
                )
            elif isinstance(other, ABCSeries):
                # this means self is a DataFrame, and we need to broadcast
                # other
                cons = other._constructor_expanddim
                df = cons(
                    {c: other for c in self.columns}, **self._construct_axes_dict()
                )
                return self._align_frame(
                    df,
                    join=join,
                    axis=axis,
                    level=level,
                    copy=copy,
                    fill_value=fill_value,
                    method=method,
                    limit=limit,
                    fill_axis=fill_axis,
                )

        if axis is not None:
            axis = self._get_axis_number(axis)
        if isinstance(other, ABCDataFrame):
            return self._align_frame(
                other,
                join=join,
                axis=axis,
                level=level,
                copy=copy,
                fill_value=fill_value,
                method=method,
                limit=limit,
                fill_axis=fill_axis,
            )
        elif isinstance(other, ABCSeries):
            return self._align_series(
                other,
                join=join,
                axis=axis,
                level=level,
                copy=copy,
                fill_value=fill_value,
                method=method,
                limit=limit,
                fill_axis=fill_axis,
            )
        else:  # pragma: no cover
            raise TypeError(f"unsupported type: {type(other)}")

    @final
    def _align_frame(
        self,
        other,
        join="outer",
        axis=None,
        level=None,
        copy: bool_t = True,
        fill_value=None,
        method=None,
        limit=None,
        fill_axis=0,
    ):
        # defaults
        join_index, join_columns = None, None
        ilidx, iridx = None, None
        clidx, cridx = None, None

        is_series = isinstance(self, ABCSeries)

        if (axis is None or axis == 0) and not self.index.equals(other.index):
            join_index, ilidx, iridx = self.index.join(
                other.index, how=join, level=level, return_indexers=True
            )

        if (
            (axis is None or axis == 1)
            and not is_series
            and not self.columns.equals(other.columns)
        ):
            join_columns, clidx, cridx = self.columns.join(
                other.columns, how=join, level=level, return_indexers=True
            )

        if is_series:
            reindexers = {0: [join_index, ilidx]}
        else:
            reindexers = {0: [join_index, ilidx], 1: [join_columns, clidx]}

        left = self._reindex_with_indexers(
            reindexers, copy=copy, fill_value=fill_value, allow_dups=True
        )
        # other must be always DataFrame
        right = other._reindex_with_indexers(
            {0: [join_index, iridx], 1: [join_columns, cridx]},
            copy=copy,
            fill_value=fill_value,
            allow_dups=True,
        )

        if method is not None:
            _left = left.fillna(method=method, axis=fill_axis, limit=limit)
            assert _left is not None  # needed for mypy
            left = _left
            right = right.fillna(method=method, axis=fill_axis, limit=limit)

        # if DatetimeIndex have different tz, convert to UTC
        left, right = _align_as_utc(left, right, join_index)

        return (
            left.__finalize__(self),
            right.__finalize__(other),
        )

    @final
    def _align_series(
        self,
        other,
        join="outer",
        axis=None,
        level=None,
        copy: bool_t = True,
        fill_value=None,
        method=None,
        limit=None,
        fill_axis=0,
    ):

        is_series = isinstance(self, ABCSeries)

        if (not is_series and axis is None) or axis not in [None, 0, 1]:
            raise ValueError("Must specify axis=0 or 1")

        if is_series and axis == 1:
            raise ValueError("cannot align series to a series other than axis 0")

        # series/series compat, other must always be a Series
        if not axis:

            # equal
            if self.index.equals(other.index):
                join_index, lidx, ridx = None, None, None
            else:
                join_index, lidx, ridx = self.index.join(
                    other.index, how=join, level=level, return_indexers=True
                )

            if is_series:
                left = self._reindex_indexer(join_index, lidx, copy)
            elif lidx is None or join_index is None:
                left = self.copy() if copy else self
            else:
                left = self._constructor(
                    self._mgr.reindex_indexer(join_index, lidx, axis=1, copy=copy)
                )

            right = other._reindex_indexer(join_index, ridx, copy)

        else:

            # one has > 1 ndim
            fdata = self._mgr
            join_index = self.axes[1]
            lidx, ridx = None, None
            if not join_index.equals(other.index):
                join_index, lidx, ridx = join_index.join(
                    other.index, how=join, level=level, return_indexers=True
                )

            if lidx is not None:
                bm_axis = self._get_block_manager_axis(1)
                fdata = fdata.reindex_indexer(join_index, lidx, axis=bm_axis)

            if copy and fdata is self._mgr:
                fdata = fdata.copy()

            left = self._constructor(fdata)

            if ridx is None:
                right = other
            else:
                right = other.reindex(join_index, level=level)

        # fill
        fill_na = notna(fill_value) or (method is not None)
        if fill_na:
            left = left.fillna(fill_value, method=method, limit=limit, axis=fill_axis)
            right = right.fillna(fill_value, method=method, limit=limit)

        # if DatetimeIndex have different tz, convert to UTC
        if is_series or (not is_series and axis == 0):
            left, right = _align_as_utc(left, right, join_index)

        return (
            left.__finalize__(self),
            right.__finalize__(other),
        )

    @final
    def _where(
        self,
        cond,
        other=lib.no_default,
        inplace=False,
        axis=None,
        level=None,
        errors: IgnoreRaise = "raise",
    ):
        """
        Equivalent to public method `where`, except that `other` is not
        applied as a function even if callable. Used in __setitem__.
        """
        inplace = validate_bool_kwarg(inplace, "inplace")

        if axis is not None:
            axis = self._get_axis_number(axis)

        # align the cond to same shape as myself
        cond = com.apply_if_callable(cond, self)
        if isinstance(cond, NDFrame):
            cond, _ = cond.align(self, join="right", broadcast_axis=1, copy=False)
        else:
            if not hasattr(cond, "shape"):
                cond = np.asanyarray(cond)
            if cond.shape != self.shape:
                raise ValueError("Array conditional must be same shape as self")
            cond = self._constructor(cond, **self._construct_axes_dict())

        # make sure we are boolean
        fill_value = bool(inplace)
        cond = cond.fillna(fill_value)

        msg = "Boolean array expected for the condition, not {dtype}"

        if not cond.empty:
            if not isinstance(cond, ABCDataFrame):
                # This is a single-dimensional object.
                if not is_bool_dtype(cond):
                    raise ValueError(msg.format(dtype=cond.dtype))
            else:
                for dt in cond.dtypes:
                    if not is_bool_dtype(dt):
                        raise ValueError(msg.format(dtype=dt))
        else:
            # GH#21947 we have an empty DataFrame/Series, could be object-dtype
            cond = cond.astype(bool)

        cond = -cond if inplace else cond
        cond = cond.reindex(self._info_axis, axis=self._info_axis_number, copy=False)

        # try to align with other
        if isinstance(other, NDFrame):

            # align with me
            if other.ndim <= self.ndim:

                _, other = self.align(
                    other,
                    join="left",
                    axis=axis,
                    level=level,
                    fill_value=None,
                    copy=False,
                )

                # if we are NOT aligned, raise as we cannot where index
                if axis is None and not other._indexed_same(self):
                    raise InvalidIndexError

                elif other.ndim < self.ndim:
                    # TODO(EA2D): avoid object-dtype cast in EA case GH#38729
                    other = other._values
                    if axis == 0:
                        other = np.reshape(other, (-1, 1))
                    elif axis == 1:
                        other = np.reshape(other, (1, -1))

                    other = np.broadcast_to(other, self.shape)

            # slice me out of the other
            else:
                raise NotImplementedError(
                    "cannot align with a higher dimensional NDFrame"
                )

        elif not isinstance(other, (MultiIndex, NDFrame)):
            # mainly just catching Index here
            other = extract_array(other, extract_numpy=True)

        if isinstance(other, (np.ndarray, ExtensionArray)):

            if other.shape != self.shape:
                if self.ndim != 1:
                    # In the ndim == 1 case we may have
                    #  other length 1, which we treat as scalar (GH#2745, GH#4192)
                    #  or len(other) == icond.sum(), which we treat like
                    #  __setitem__ (GH#3235)
                    raise ValueError(
                        "other must be the same shape as self when an ndarray"
                    )

            # we are the same shape, so create an actual object for alignment
            else:
                other = self._constructor(other, **self._construct_axes_dict())

        if axis is None:
            axis = 0

        if self.ndim == getattr(other, "ndim", 0):
            align = True
        else:
            align = self._get_axis_number(axis) == 1

        if inplace:
            # we may have different type blocks come out of putmask, so
            # reconstruct the block manager

            self._check_inplace_setting(other)
            new_data = self._mgr.putmask(mask=cond, new=other, align=align)
            result = self._constructor(new_data)
            return self._update_inplace(result)

        else:
            new_data = self._mgr.where(
                other=other,
                cond=cond,
                align=align,
            )
            result = self._constructor(new_data)
            return result.__finalize__(self)

    @doc(
        klass=_shared_doc_kwargs["klass"],
        cond="True",
        cond_rev="False",
        name="where",
        name_other="mask",
    )
    def where(
        self,
        cond,
        other=np.nan,
        inplace=False,
        axis=None,
        level=None,
        errors: IgnoreRaise = "raise",
        try_cast=lib.no_default,
    ):
        """
        Replace values where the condition is {cond_rev}.

        Parameters
        ----------
        cond : bool {klass}, array-like, or callable
            Where `cond` is {cond}, keep the original value. Where
            {cond_rev}, replace with corresponding value from `other`.
            If `cond` is callable, it is computed on the {klass} and
            should return boolean {klass} or array. The callable must
            not change input {klass} (though pandas doesn't check it).
        other : scalar, {klass}, or callable
            Entries where `cond` is {cond_rev} are replaced with
            corresponding value from `other`.
            If other is callable, it is computed on the {klass} and
            should return scalar or {klass}. The callable must not
            change input {klass} (though pandas doesn't check it).
        inplace : bool, default False
            Whether to perform the operation in place on the data.
        axis : int, default None
            Alignment axis if needed.
        level : int, default None
            Alignment level if needed.
        errors : str, {{'raise', 'ignore'}}, default 'raise'
            Note that currently this parameter won't affect
            the results and will always coerce to a suitable dtype.

            - 'raise' : allow exceptions to be raised.
            - 'ignore' : suppress exceptions. On error return original object.

        try_cast : bool, default None
            Try to cast the result back to the input type (if possible).

            .. deprecated:: 1.3.0
                Manually cast back if necessary.

        Returns
        -------
        Same type as caller or None if ``inplace=True``.

        See Also
        --------
        :func:`DataFrame.{name_other}` : Return an object of same shape as
            self.

        Notes
        -----
        The {name} method is an application of the if-then idiom. For each
        element in the calling DataFrame, if ``cond`` is ``{cond}`` the
        element is used; otherwise the corresponding element from the DataFrame
        ``other`` is used.

        The signature for :func:`DataFrame.where` differs from
        :func:`numpy.where`. Roughly ``df1.where(m, df2)`` is equivalent to
        ``np.where(m, df1, df2)``.

        For further details and examples see the ``{name}`` documentation in
        :ref:`indexing <indexing.where_mask>`.

        Examples
        --------
        >>> s = pd.Series(range(5))
        >>> s.where(s > 0)
        0    NaN
        1    1.0
        2    2.0
        3    3.0
        4    4.0
        dtype: float64
        >>> s.mask(s > 0)
        0    0.0
        1    NaN
        2    NaN
        3    NaN
        4    NaN
        dtype: float64

        >>> s.where(s > 1, 10)
        0    10
        1    10
        2    2
        3    3
        4    4
        dtype: int64
        >>> s.mask(s > 1, 10)
        0     0
        1     1
        2    10
        3    10
        4    10
        dtype: int64

        >>> df = pd.DataFrame(np.arange(10).reshape(-1, 2), columns=['A', 'B'])
        >>> df
           A  B
        0  0  1
        1  2  3
        2  4  5
        3  6  7
        4  8  9
        >>> m = df % 3 == 0
        >>> df.where(m, -df)
           A  B
        0  0 -1
        1 -2  3
        2 -4 -5
        3  6 -7
        4 -8  9
        >>> df.where(m, -df) == np.where(m, df, -df)
              A     B
        0  True  True
        1  True  True
        2  True  True
        3  True  True
        4  True  True
        >>> df.where(m, -df) == df.mask(~m, -df)
              A     B
        0  True  True
        1  True  True
        2  True  True
        3  True  True
        4  True  True
        """
        other = com.apply_if_callable(other, self)

        if try_cast is not lib.no_default:
            warnings.warn(
                "try_cast keyword is deprecated and will be removed in a "
                "future version.",
                FutureWarning,
                stacklevel=find_stack_level(),
            )

        return self._where(cond, other, inplace, axis, level, errors=errors)

    @doc(
        where,
        klass=_shared_doc_kwargs["klass"],
        cond="False",
        cond_rev="True",
        name="mask",
        name_other="where",
    )
    def mask(
        self,
        cond,
        other=np.nan,
        inplace=False,
        axis=None,
        level=None,
        errors: IgnoreRaise = "raise",
        try_cast=lib.no_default,
    ):

        inplace = validate_bool_kwarg(inplace, "inplace")
        cond = com.apply_if_callable(cond, self)

        if try_cast is not lib.no_default:
            warnings.warn(
                "try_cast keyword is deprecated and will be removed in a "
                "future version.",
                FutureWarning,
                stacklevel=find_stack_level(),
            )

        # see gh-21891
        if not hasattr(cond, "__invert__"):
            cond = np.array(cond)

        return self.where(
            ~cond,
            other=other,
            inplace=inplace,
            axis=axis,
            level=level,
            errors=errors,
        )

    @doc(klass=_shared_doc_kwargs["klass"])
    def shift(
        self: NDFrameT, periods=1, freq=None, axis=0, fill_value=None
    ) -> NDFrameT:
        """
        Shift index by desired number of periods with an optional time `freq`.

        When `freq` is not passed, shift the index without realigning the data.
        If `freq` is passed (in this case, the index must be date or datetime,
        or it will raise a `NotImplementedError`), the index will be
        increased using the periods and the `freq`. `freq` can be inferred
        when specified as "infer" as long as either freq or inferred_freq
        attribute is set in the index.

        Parameters
        ----------
        periods : int
            Number of periods to shift. Can be positive or negative.
        freq : DateOffset, tseries.offsets, timedelta, or str, optional
            Offset to use from the tseries module or time rule (e.g. 'EOM').
            If `freq` is specified then the index values are shifted but the
            data is not realigned. That is, use `freq` if you would like to
            extend the index when shifting and preserve the original data.
            If `freq` is specified as "infer" then it will be inferred from
            the freq or inferred_freq attributes of the index. If neither of
            those attributes exist, a ValueError is thrown.
        axis : {{0 or 'index', 1 or 'columns', None}}, default None
            Shift direction.
        fill_value : object, optional
            The scalar value to use for newly introduced missing values.
            the default depends on the dtype of `self`.
            For numeric data, ``np.nan`` is used.
            For datetime, timedelta, or period data, etc. :attr:`NaT` is used.
            For extension dtypes, ``self.dtype.na_value`` is used.

            .. versionchanged:: 1.1.0

        Returns
        -------
        {klass}
            Copy of input object, shifted.

        See Also
        --------
        Index.shift : Shift values of Index.
        DatetimeIndex.shift : Shift values of DatetimeIndex.
        PeriodIndex.shift : Shift values of PeriodIndex.
        tshift : Shift the time index, using the index's frequency if
            available.

        Examples
        --------
        >>> df = pd.DataFrame({{"Col1": [10, 20, 15, 30, 45],
        ...                    "Col2": [13, 23, 18, 33, 48],
        ...                    "Col3": [17, 27, 22, 37, 52]}},
        ...                   index=pd.date_range("2020-01-01", "2020-01-05"))
        >>> df
                    Col1  Col2  Col3
        2020-01-01    10    13    17
        2020-01-02    20    23    27
        2020-01-03    15    18    22
        2020-01-04    30    33    37
        2020-01-05    45    48    52

        >>> df.shift(periods=3)
                    Col1  Col2  Col3
        2020-01-01   NaN   NaN   NaN
        2020-01-02   NaN   NaN   NaN
        2020-01-03   NaN   NaN   NaN
        2020-01-04  10.0  13.0  17.0
        2020-01-05  20.0  23.0  27.0

        >>> df.shift(periods=1, axis="columns")
                    Col1  Col2  Col3
        2020-01-01   NaN    10    13
        2020-01-02   NaN    20    23
        2020-01-03   NaN    15    18
        2020-01-04   NaN    30    33
        2020-01-05   NaN    45    48

        >>> df.shift(periods=3, fill_value=0)
                    Col1  Col2  Col3
        2020-01-01     0     0     0
        2020-01-02     0     0     0
        2020-01-03     0     0     0
        2020-01-04    10    13    17
        2020-01-05    20    23    27

        >>> df.shift(periods=3, freq="D")
                    Col1  Col2  Col3
        2020-01-04    10    13    17
        2020-01-05    20    23    27
        2020-01-06    15    18    22
        2020-01-07    30    33    37
        2020-01-08    45    48    52

        >>> df.shift(periods=3, freq="infer")
                    Col1  Col2  Col3
        2020-01-04    10    13    17
        2020-01-05    20    23    27
        2020-01-06    15    18    22
        2020-01-07    30    33    37
        2020-01-08    45    48    52
        """
        if periods == 0:
            return self.copy()

        if freq is None:
            # when freq is None, data is shifted, index is not
            axis = self._get_axis_number(axis)
            new_data = self._mgr.shift(
                periods=periods, axis=axis, fill_value=fill_value
            )
            return self._constructor(new_data).__finalize__(self, method="shift")

        # when freq is given, index is shifted, data is not
        index = self._get_axis(axis)

        if freq == "infer":
            freq = getattr(index, "freq", None)

            if freq is None:
                freq = getattr(index, "inferred_freq", None)

            if freq is None:
                msg = "Freq was not set in the index hence cannot be inferred"
                raise ValueError(msg)

        elif isinstance(freq, str):
            freq = to_offset(freq)

        if isinstance(index, PeriodIndex):
            orig_freq = to_offset(index.freq)
            if freq != orig_freq:
                assert orig_freq is not None  # for mypy
                raise ValueError(
                    f"Given freq {freq.rule_code} does not match "
                    f"PeriodIndex freq {orig_freq.rule_code}"
                )
            new_ax = index.shift(periods)
        else:
            new_ax = index.shift(periods, freq)

        result = self.set_axis(new_ax, axis=axis)
        return result.__finalize__(self, method="shift")

    @final
    def slice_shift(self: NDFrameT, periods: int = 1, axis=0) -> NDFrameT:
        """
        Equivalent to `shift` without copying data.
        The shifted data will not include the dropped periods and the
        shifted axis will be smaller than the original.

        .. deprecated:: 1.2.0
            slice_shift is deprecated,
            use DataFrame/Series.shift instead.

        Parameters
        ----------
        periods : int
            Number of periods to move, can be positive or negative.

        Returns
        -------
        shifted : same type as caller

        Notes
        -----
        While the `slice_shift` is faster than `shift`, you may pay for it
        later during alignment.
        """

        msg = (
            "The 'slice_shift' method is deprecated "
            "and will be removed in a future version. "
            "You can use DataFrame/Series.shift instead."
        )
        warnings.warn(msg, FutureWarning, stacklevel=find_stack_level())

        if periods == 0:
            return self

        if periods > 0:
            vslicer = slice(None, -periods)
            islicer = slice(periods, None)
        else:
            vslicer = slice(-periods, None)
            islicer = slice(None, periods)

        new_obj = self._slice(vslicer, axis=axis)
        shifted_axis = self._get_axis(axis)[islicer]
        new_obj.set_axis(shifted_axis, axis=axis, inplace=True)

        return new_obj.__finalize__(self, method="slice_shift")

    @final
    def tshift(self: NDFrameT, periods: int = 1, freq=None, axis: Axis = 0) -> NDFrameT:
        """
        Shift the time index, using the index's frequency if available.

        .. deprecated:: 1.1.0
            Use `shift` instead.

        Parameters
        ----------
        periods : int
            Number of periods to move, can be positive or negative.
        freq : DateOffset, timedelta, or str, default None
            Increment to use from the tseries module
            or time rule expressed as a string (e.g. 'EOM').
        axis : {0 or ‘index’, 1 or ‘columns’, None}, default 0
            Corresponds to the axis that contains the Index.

        Returns
        -------
        shifted : Series/DataFrame

        Notes
        -----
        If freq is not specified then tries to use the freq or inferred_freq
        attributes of the index. If neither of those attributes exist, a
        ValueError is thrown
        """
        warnings.warn(
            (
                "tshift is deprecated and will be removed in a future version. "
                "Please use shift instead."
            ),
            FutureWarning,
            stacklevel=find_stack_level(),
        )

        if freq is None:
            freq = "infer"

        return self.shift(periods, freq, axis)

    def truncate(
        self: NDFrameT, before=None, after=None, axis=None, copy: bool_t = True
    ) -> NDFrameT:
        """
        Truncate a Series or DataFrame before and after some index value.

        This is a useful shorthand for boolean indexing based on index
        values above or below certain thresholds.

        Parameters
        ----------
        before : date, str, int
            Truncate all rows before this index value.
        after : date, str, int
            Truncate all rows after this index value.
        axis : {0 or 'index', 1 or 'columns'}, optional
            Axis to truncate. Truncates the index (rows) by default.
        copy : bool, default is True,
            Return a copy of the truncated section.

        Returns
        -------
        type of caller
            The truncated Series or DataFrame.

        See Also
        --------
        DataFrame.loc : Select a subset of a DataFrame by label.
        DataFrame.iloc : Select a subset of a DataFrame by position.

        Notes
        -----
        If the index being truncated contains only datetime values,
        `before` and `after` may be specified as strings instead of
        Timestamps.

        Examples
        --------
        >>> df = pd.DataFrame({'A': ['a', 'b', 'c', 'd', 'e'],
        ...                    'B': ['f', 'g', 'h', 'i', 'j'],
        ...                    'C': ['k', 'l', 'm', 'n', 'o']},
        ...                   index=[1, 2, 3, 4, 5])
        >>> df
           A  B  C
        1  a  f  k
        2  b  g  l
        3  c  h  m
        4  d  i  n
        5  e  j  o

        >>> df.truncate(before=2, after=4)
           A  B  C
        2  b  g  l
        3  c  h  m
        4  d  i  n

        The columns of a DataFrame can be truncated.

        >>> df.truncate(before="A", after="B", axis="columns")
           A  B
        1  a  f
        2  b  g
        3  c  h
        4  d  i
        5  e  j

        For Series, only rows can be truncated.

        >>> df['A'].truncate(before=2, after=4)
        2    b
        3    c
        4    d
        Name: A, dtype: object

        The index values in ``truncate`` can be datetimes or string
        dates.

        >>> dates = pd.date_range('2016-01-01', '2016-02-01', freq='s')
        >>> df = pd.DataFrame(index=dates, data={'A': 1})
        >>> df.tail()
                             A
        2016-01-31 23:59:56  1
        2016-01-31 23:59:57  1
        2016-01-31 23:59:58  1
        2016-01-31 23:59:59  1
        2016-02-01 00:00:00  1

        >>> df.truncate(before=pd.Timestamp('2016-01-05'),
        ...             after=pd.Timestamp('2016-01-10')).tail()
                             A
        2016-01-09 23:59:56  1
        2016-01-09 23:59:57  1
        2016-01-09 23:59:58  1
        2016-01-09 23:59:59  1
        2016-01-10 00:00:00  1

        Because the index is a DatetimeIndex containing only dates, we can
        specify `before` and `after` as strings. They will be coerced to
        Timestamps before truncation.

        >>> df.truncate('2016-01-05', '2016-01-10').tail()
                             A
        2016-01-09 23:59:56  1
        2016-01-09 23:59:57  1
        2016-01-09 23:59:58  1
        2016-01-09 23:59:59  1
        2016-01-10 00:00:00  1

        Note that ``truncate`` assumes a 0 value for any unspecified time
        component (midnight). This differs from partial string slicing, which
        returns any partially matching dates.

        >>> df.loc['2016-01-05':'2016-01-10', :].tail()
                             A
        2016-01-10 23:59:55  1
        2016-01-10 23:59:56  1
        2016-01-10 23:59:57  1
        2016-01-10 23:59:58  1
        2016-01-10 23:59:59  1
        """
        if axis is None:
            axis = self._stat_axis_number
        axis = self._get_axis_number(axis)
        ax = self._get_axis(axis)

        # GH 17935
        # Check that index is sorted
        if not ax.is_monotonic_increasing and not ax.is_monotonic_decreasing:
            raise ValueError("truncate requires a sorted index")

        # if we have a date index, convert to dates, otherwise
        # treat like a slice
        if ax._is_all_dates:
            from pandas.core.tools.datetimes import to_datetime

            before = to_datetime(before)
            after = to_datetime(after)

        if before is not None and after is not None and before > after:
            raise ValueError(f"Truncate: {after} must be after {before}")

        if len(ax) > 1 and ax.is_monotonic_decreasing and ax.nunique() > 1:
            before, after = after, before

        slicer = [slice(None, None)] * self._AXIS_LEN
        slicer[axis] = slice(before, after)
        result = self.loc[tuple(slicer)]

        if isinstance(ax, MultiIndex):
            setattr(result, self._get_axis_name(axis), ax.truncate(before, after))

        if copy:
            result = result.copy()

        return result

    @final
    def tz_convert(
        self: NDFrameT, tz, axis=0, level=None, copy: bool_t = True
    ) -> NDFrameT:
        """
        Convert tz-aware axis to target time zone.

        Parameters
        ----------
        tz : str or tzinfo object
        axis : the axis to convert
        level : int, str, default None
            If axis is a MultiIndex, convert a specific level. Otherwise
            must be None.
        copy : bool, default True
            Also make a copy of the underlying data.

        Returns
        -------
        {klass}
            Object with time zone converted axis.

        Raises
        ------
        TypeError
            If the axis is tz-naive.
        """
        axis = self._get_axis_number(axis)
        ax = self._get_axis(axis)

        def _tz_convert(ax, tz):
            if not hasattr(ax, "tz_convert"):
                if len(ax) > 0:
                    ax_name = self._get_axis_name(axis)
                    raise TypeError(
                        f"{ax_name} is not a valid DatetimeIndex or PeriodIndex"
                    )
                else:
                    ax = DatetimeIndex([], tz=tz)
            else:
                ax = ax.tz_convert(tz)
            return ax

        # if a level is given it must be a MultiIndex level or
        # equivalent to the axis name
        if isinstance(ax, MultiIndex):
            level = ax._get_level_number(level)
            new_level = _tz_convert(ax.levels[level], tz)
            ax = ax.set_levels(new_level, level=level)
        else:
            if level not in (None, 0, ax.name):
                raise ValueError(f"The level {level} is not valid")
            ax = _tz_convert(ax, tz)

        result = self.copy(deep=copy)
        result = result.set_axis(ax, axis=axis, inplace=False)
        return result.__finalize__(self, method="tz_convert")

    @final
    def tz_localize(
        self: NDFrameT,
        tz,
        axis=0,
        level=None,
        copy: bool_t = True,
        ambiguous="raise",
        nonexistent: str = "raise",
    ) -> NDFrameT:
        """
        Localize tz-naive index of a Series or DataFrame to target time zone.

        This operation localizes the Index. To localize the values in a
        timezone-naive Series, use :meth:`Series.dt.tz_localize`.

        Parameters
        ----------
        tz : str or tzinfo
        axis : the axis to localize
        level : int, str, default None
            If axis ia a MultiIndex, localize a specific level. Otherwise
            must be None.
        copy : bool, default True
            Also make a copy of the underlying data.
        ambiguous : 'infer', bool-ndarray, 'NaT', default 'raise'
            When clocks moved backward due to DST, ambiguous times may arise.
            For example in Central European Time (UTC+01), when going from
            03:00 DST to 02:00 non-DST, 02:30:00 local time occurs both at
            00:30:00 UTC and at 01:30:00 UTC. In such a situation, the
            `ambiguous` parameter dictates how ambiguous times should be
            handled.

            - 'infer' will attempt to infer fall dst-transition hours based on
              order
            - bool-ndarray where True signifies a DST time, False designates
              a non-DST time (note that this flag is only applicable for
              ambiguous times)
            - 'NaT' will return NaT where there are ambiguous times
            - 'raise' will raise an AmbiguousTimeError if there are ambiguous
              times.
        nonexistent : str, default 'raise'
            A nonexistent time does not exist in a particular timezone
            where clocks moved forward due to DST. Valid values are:

            - 'shift_forward' will shift the nonexistent time forward to the
              closest existing time
            - 'shift_backward' will shift the nonexistent time backward to the
              closest existing time
            - 'NaT' will return NaT where there are nonexistent times
            - timedelta objects will shift nonexistent times by the timedelta
            - 'raise' will raise an NonExistentTimeError if there are
              nonexistent times.

        Returns
        -------
        Series or DataFrame
            Same type as the input.

        Raises
        ------
        TypeError
            If the TimeSeries is tz-aware and tz is not None.

        Examples
        --------
        Localize local times:

        >>> s = pd.Series([1],
        ...               index=pd.DatetimeIndex(['2018-09-15 01:30:00']))
        >>> s.tz_localize('CET')
        2018-09-15 01:30:00+02:00    1
        dtype: int64

        Be careful with DST changes. When there is sequential data, pandas
        can infer the DST time:

        >>> s = pd.Series(range(7),
        ...               index=pd.DatetimeIndex(['2018-10-28 01:30:00',
        ...                                       '2018-10-28 02:00:00',
        ...                                       '2018-10-28 02:30:00',
        ...                                       '2018-10-28 02:00:00',
        ...                                       '2018-10-28 02:30:00',
        ...                                       '2018-10-28 03:00:00',
        ...                                       '2018-10-28 03:30:00']))
        >>> s.tz_localize('CET', ambiguous='infer')
        2018-10-28 01:30:00+02:00    0
        2018-10-28 02:00:00+02:00    1
        2018-10-28 02:30:00+02:00    2
        2018-10-28 02:00:00+01:00    3
        2018-10-28 02:30:00+01:00    4
        2018-10-28 03:00:00+01:00    5
        2018-10-28 03:30:00+01:00    6
        dtype: int64

        In some cases, inferring the DST is impossible. In such cases, you can
        pass an ndarray to the ambiguous parameter to set the DST explicitly

        >>> s = pd.Series(range(3),
        ...               index=pd.DatetimeIndex(['2018-10-28 01:20:00',
        ...                                       '2018-10-28 02:36:00',
        ...                                       '2018-10-28 03:46:00']))
        >>> s.tz_localize('CET', ambiguous=np.array([True, True, False]))
        2018-10-28 01:20:00+02:00    0
        2018-10-28 02:36:00+02:00    1
        2018-10-28 03:46:00+01:00    2
        dtype: int64

        If the DST transition causes nonexistent times, you can shift these
        dates forward or backward with a timedelta object or `'shift_forward'`
        or `'shift_backward'`.

        >>> s = pd.Series(range(2),
        ...               index=pd.DatetimeIndex(['2015-03-29 02:30:00',
        ...                                       '2015-03-29 03:30:00']))
        >>> s.tz_localize('Europe/Warsaw', nonexistent='shift_forward')
        2015-03-29 03:00:00+02:00    0
        2015-03-29 03:30:00+02:00    1
        dtype: int64
        >>> s.tz_localize('Europe/Warsaw', nonexistent='shift_backward')
        2015-03-29 01:59:59.999999999+01:00    0
        2015-03-29 03:30:00+02:00              1
        dtype: int64
        >>> s.tz_localize('Europe/Warsaw', nonexistent=pd.Timedelta('1H'))
        2015-03-29 03:30:00+02:00    0
        2015-03-29 03:30:00+02:00    1
        dtype: int64
        """
        nonexistent_options = ("raise", "NaT", "shift_forward", "shift_backward")
        if nonexistent not in nonexistent_options and not isinstance(
            nonexistent, timedelta
        ):
            raise ValueError(
                "The nonexistent argument must be one of 'raise', "
                "'NaT', 'shift_forward', 'shift_backward' or "
                "a timedelta object"
            )

        axis = self._get_axis_number(axis)
        ax = self._get_axis(axis)

        def _tz_localize(ax, tz, ambiguous, nonexistent):
            if not hasattr(ax, "tz_localize"):
                if len(ax) > 0:
                    ax_name = self._get_axis_name(axis)
                    raise TypeError(
                        f"{ax_name} is not a valid DatetimeIndex or PeriodIndex"
                    )
                else:
                    ax = DatetimeIndex([], tz=tz)
            else:
                ax = ax.tz_localize(tz, ambiguous=ambiguous, nonexistent=nonexistent)
            return ax

        # if a level is given it must be a MultiIndex level or
        # equivalent to the axis name
        if isinstance(ax, MultiIndex):
            level = ax._get_level_number(level)
            new_level = _tz_localize(ax.levels[level], tz, ambiguous, nonexistent)
            ax = ax.set_levels(new_level, level=level)
        else:
            if level not in (None, 0, ax.name):
                raise ValueError(f"The level {level} is not valid")
            ax = _tz_localize(ax, tz, ambiguous, nonexistent)

        result = self.copy(deep=copy)
        result = result.set_axis(ax, axis=axis, inplace=False)
        return result.__finalize__(self, method="tz_localize")

    # ----------------------------------------------------------------------
    # Numeric Methods

    @final
    def describe(
        self: NDFrameT,
        percentiles=None,
        include=None,
        exclude=None,
        datetime_is_numeric=False,
    ) -> NDFrameT:
        """
        Generate descriptive statistics.

        Descriptive statistics include those that summarize the central
        tendency, dispersion and shape of a
        dataset's distribution, excluding ``NaN`` values.

        Analyzes both numeric and object series, as well
        as ``DataFrame`` column sets of mixed data types. The output
        will vary depending on what is provided. Refer to the notes
        below for more detail.

        Parameters
        ----------
        percentiles : list-like of numbers, optional
            The percentiles to include in the output. All should
            fall between 0 and 1. The default is
            ``[.25, .5, .75]``, which returns the 25th, 50th, and
            75th percentiles.
        include : 'all', list-like of dtypes or None (default), optional
            A white list of data types to include in the result. Ignored
            for ``Series``. Here are the options:

            - 'all' : All columns of the input will be included in the output.
            - A list-like of dtypes : Limits the results to the
              provided data types.
              To limit the result to numeric types submit
              ``numpy.number``. To limit it instead to object columns submit
              the ``numpy.object`` data type. Strings
              can also be used in the style of
              ``select_dtypes`` (e.g. ``df.describe(include=['O'])``). To
              select pandas categorical columns, use ``'category'``
            - None (default) : The result will include all numeric columns.
        exclude : list-like of dtypes or None (default), optional,
            A black list of data types to omit from the result. Ignored
            for ``Series``. Here are the options:

            - A list-like of dtypes : Excludes the provided data types
              from the result. To exclude numeric types submit
              ``numpy.number``. To exclude object columns submit the data
              type ``numpy.object``. Strings can also be used in the style of
              ``select_dtypes`` (e.g. ``df.describe(exclude=['O'])``). To
              exclude pandas categorical columns, use ``'category'``
            - None (default) : The result will exclude nothing.
        datetime_is_numeric : bool, default False
            Whether to treat datetime dtypes as numeric. This affects statistics
            calculated for the column. For DataFrame input, this also
            controls whether datetime columns are included by default.

            .. versionadded:: 1.1.0

        Returns
        -------
        Series or DataFrame
            Summary statistics of the Series or Dataframe provided.

        See Also
        --------
        DataFrame.count: Count number of non-NA/null observations.
        DataFrame.max: Maximum of the values in the object.
        DataFrame.min: Minimum of the values in the object.
        DataFrame.mean: Mean of the values.
        DataFrame.std: Standard deviation of the observations.
        DataFrame.select_dtypes: Subset of a DataFrame including/excluding
            columns based on their dtype.

        Notes
        -----
        For numeric data, the result's index will include ``count``,
        ``mean``, ``std``, ``min``, ``max`` as well as lower, ``50`` and
        upper percentiles. By default the lower percentile is ``25`` and the
        upper percentile is ``75``. The ``50`` percentile is the
        same as the median.

        For object data (e.g. strings or timestamps), the result's index
        will include ``count``, ``unique``, ``top``, and ``freq``. The ``top``
        is the most common value. The ``freq`` is the most common value's
        frequency. Timestamps also include the ``first`` and ``last`` items.

        If multiple object values have the highest count, then the
        ``count`` and ``top`` results will be arbitrarily chosen from
        among those with the highest count.

        For mixed data types provided via a ``DataFrame``, the default is to
        return only an analysis of numeric columns. If the dataframe consists
        only of object and categorical data without any numeric columns, the
        default is to return an analysis of both the object and categorical
        columns. If ``include='all'`` is provided as an option, the result
        will include a union of attributes of each type.

        The `include` and `exclude` parameters can be used to limit
        which columns in a ``DataFrame`` are analyzed for the output.
        The parameters are ignored when analyzing a ``Series``.

        Examples
        --------
        Describing a numeric ``Series``.

        >>> s = pd.Series([1, 2, 3])
        >>> s.describe()
        count    3.0
        mean     2.0
        std      1.0
        min      1.0
        25%      1.5
        50%      2.0
        75%      2.5
        max      3.0
        dtype: float64

        Describing a categorical ``Series``.

        >>> s = pd.Series(['a', 'a', 'b', 'c'])
        >>> s.describe()
        count     4
        unique    3
        top       a
        freq      2
        dtype: object

        Describing a timestamp ``Series``.

        >>> s = pd.Series([
        ...   np.datetime64("2000-01-01"),
        ...   np.datetime64("2010-01-01"),
        ...   np.datetime64("2010-01-01")
        ... ])
        >>> s.describe(datetime_is_numeric=True)
        count                      3
        mean     2006-09-01 08:00:00
        min      2000-01-01 00:00:00
        25%      2004-12-31 12:00:00
        50%      2010-01-01 00:00:00
        75%      2010-01-01 00:00:00
        max      2010-01-01 00:00:00
        dtype: object

        Describing a ``DataFrame``. By default only numeric fields
        are returned.

        >>> df = pd.DataFrame({'categorical': pd.Categorical(['d','e','f']),
        ...                    'numeric': [1, 2, 3],
        ...                    'object': ['a', 'b', 'c']
        ...                   })
        >>> df.describe()
               numeric
        count      3.0
        mean       2.0
        std        1.0
        min        1.0
        25%        1.5
        50%        2.0
        75%        2.5
        max        3.0

        Describing all columns of a ``DataFrame`` regardless of data type.

        >>> df.describe(include='all')  # doctest: +SKIP
               categorical  numeric object
        count            3      3.0      3
        unique           3      NaN      3
        top              f      NaN      a
        freq             1      NaN      1
        mean           NaN      2.0    NaN
        std            NaN      1.0    NaN
        min            NaN      1.0    NaN
        25%            NaN      1.5    NaN
        50%            NaN      2.0    NaN
        75%            NaN      2.5    NaN
        max            NaN      3.0    NaN

        Describing a column from a ``DataFrame`` by accessing it as
        an attribute.

        >>> df.numeric.describe()
        count    3.0
        mean     2.0
        std      1.0
        min      1.0
        25%      1.5
        50%      2.0
        75%      2.5
        max      3.0
        Name: numeric, dtype: float64

        Including only numeric columns in a ``DataFrame`` description.

        >>> df.describe(include=[np.number])
               numeric
        count      3.0
        mean       2.0
        std        1.0
        min        1.0
        25%        1.5
        50%        2.0
        75%        2.5
        max        3.0

        Including only string columns in a ``DataFrame`` description.

        >>> df.describe(include=[object])  # doctest: +SKIP
               object
        count       3
        unique      3
        top         a
        freq        1

        Including only categorical columns from a ``DataFrame`` description.

        >>> df.describe(include=['category'])
               categorical
        count            3
        unique           3
        top              d
        freq             1

        Excluding numeric columns from a ``DataFrame`` description.

        >>> df.describe(exclude=[np.number])  # doctest: +SKIP
               categorical object
        count            3      3
        unique           3      3
        top              f      a
        freq             1      1

        Excluding object columns from a ``DataFrame`` description.

        >>> df.describe(exclude=[object])  # doctest: +SKIP
               categorical  numeric
        count            3      3.0
        unique           3      NaN
        top              f      NaN
        freq             1      NaN
        mean           NaN      2.0
        std            NaN      1.0
        min            NaN      1.0
        25%            NaN      1.5
        50%            NaN      2.0
        75%            NaN      2.5
        max            NaN      3.0
        """
        return describe_ndframe(
            obj=self,
            include=include,
            exclude=exclude,
            datetime_is_numeric=datetime_is_numeric,
            percentiles=percentiles,
        )

    @final
    def pct_change(
        self: NDFrameT,
        periods=1,
        fill_method="pad",
        limit=None,
        freq=None,
        **kwargs,
    ) -> NDFrameT:
        """
        Percentage change between the current and a prior element.

        Computes the percentage change from the immediately previous row by
        default. This is useful in comparing the percentage of change in a time
        series of elements.

        Parameters
        ----------
        periods : int, default 1
            Periods to shift for forming percent change.
        fill_method : str, default 'pad'
            How to handle NAs **before** computing percent changes.
        limit : int, default None
            The number of consecutive NAs to fill before stopping.
        freq : DateOffset, timedelta, or str, optional
            Increment to use from time series API (e.g. 'M' or BDay()).
        **kwargs
            Additional keyword arguments are passed into
            `DataFrame.shift` or `Series.shift`.

        Returns
        -------
        chg : Series or DataFrame
            The same type as the calling object.

        See Also
        --------
        Series.diff : Compute the difference of two elements in a Series.
        DataFrame.diff : Compute the difference of two elements in a DataFrame.
        Series.shift : Shift the index by some number of periods.
        DataFrame.shift : Shift the index by some number of periods.

        Examples
        --------
        **Series**

        >>> s = pd.Series([90, 91, 85])
        >>> s
        0    90
        1    91
        2    85
        dtype: int64

        >>> s.pct_change()
        0         NaN
        1    0.011111
        2   -0.065934
        dtype: float64

        >>> s.pct_change(periods=2)
        0         NaN
        1         NaN
        2   -0.055556
        dtype: float64

        See the percentage change in a Series where filling NAs with last
        valid observation forward to next valid.

        >>> s = pd.Series([90, 91, None, 85])
        >>> s
        0    90.0
        1    91.0
        2     NaN
        3    85.0
        dtype: float64

        >>> s.pct_change(fill_method='ffill')
        0         NaN
        1    0.011111
        2    0.000000
        3   -0.065934
        dtype: float64

        **DataFrame**

        Percentage change in French franc, Deutsche Mark, and Italian lira from
        1980-01-01 to 1980-03-01.

        >>> df = pd.DataFrame({
        ...     'FR': [4.0405, 4.0963, 4.3149],
        ...     'GR': [1.7246, 1.7482, 1.8519],
        ...     'IT': [804.74, 810.01, 860.13]},
        ...     index=['1980-01-01', '1980-02-01', '1980-03-01'])
        >>> df
                        FR      GR      IT
        1980-01-01  4.0405  1.7246  804.74
        1980-02-01  4.0963  1.7482  810.01
        1980-03-01  4.3149  1.8519  860.13

        >>> df.pct_change()
                          FR        GR        IT
        1980-01-01       NaN       NaN       NaN
        1980-02-01  0.013810  0.013684  0.006549
        1980-03-01  0.053365  0.059318  0.061876

        Percentage of change in GOOG and APPL stock volume. Shows computing
        the percentage change between columns.

        >>> df = pd.DataFrame({
        ...     '2016': [1769950, 30586265],
        ...     '2015': [1500923, 40912316],
        ...     '2014': [1371819, 41403351]},
        ...     index=['GOOG', 'APPL'])
        >>> df
                  2016      2015      2014
        GOOG   1769950   1500923   1371819
        APPL  30586265  40912316  41403351

        >>> df.pct_change(axis='columns', periods=-1)
                  2016      2015  2014
        GOOG  0.179241  0.094112   NaN
        APPL -0.252395 -0.011860   NaN
        """
        axis = self._get_axis_number(kwargs.pop("axis", self._stat_axis_name))
        if fill_method is None:
            data = self
        else:
            _data = self.fillna(method=fill_method, axis=axis, limit=limit)
            assert _data is not None  # needed for mypy
            data = _data

        shifted = data.shift(periods=periods, freq=freq, axis=axis, **kwargs)
        # Unsupported left operand type for / ("NDFrameT")
        rs = data / shifted - 1  # type: ignore[operator]
        if freq is not None:
            # Shift method is implemented differently when freq is not None
            # We want to restore the original index
            rs = rs.loc[~rs.index.duplicated()]
            rs = rs.reindex_like(data)
        return rs.__finalize__(self, method="pct_change")

    @final
    def _agg_by_level(
        self,
        name: str,
        axis: Axis = 0,
        level: Level = 0,
        skipna: bool_t = True,
        **kwargs,
    ):
        if axis is None:
            raise ValueError("Must specify 'axis' when aggregating by level.")
        grouped = self.groupby(level=level, axis=axis, sort=False)
        if hasattr(grouped, name) and skipna:
            return getattr(grouped, name)(**kwargs)
        axis = self._get_axis_number(axis)
        method = getattr(type(self), name)
        applyf = lambda x: method(x, axis=axis, skipna=skipna, **kwargs)
        return grouped.aggregate(applyf)

    @final
    def _logical_func(
        self,
        name: str,
        func,
        axis: Axis = 0,
        bool_only: bool_t | None = None,
        skipna: bool_t = True,
        level: Level | None = None,
        **kwargs,
    ) -> Series | bool_t:
        nv.validate_logical_func((), kwargs, fname=name)
        validate_bool_kwarg(skipna, "skipna", none_allowed=False)
        if level is not None:
            warnings.warn(
                "Using the level keyword in DataFrame and Series aggregations is "
                "deprecated and will be removed in a future version. Use groupby "
                "instead. df.any(level=1) should use df.groupby(level=1).any()",
                FutureWarning,
                stacklevel=find_stack_level(),
            )
            if bool_only is not None:
                raise NotImplementedError(
                    "Option bool_only is not implemented with option level."
                )
            return self._agg_by_level(name, axis=axis, level=level, skipna=skipna)

        if self.ndim > 1 and axis is None:
            # Reduce along one dimension then the other, to simplify DataFrame._reduce
            res = self._logical_func(
                name, func, axis=0, bool_only=bool_only, skipna=skipna, **kwargs
            )
            return res._logical_func(name, func, skipna=skipna, **kwargs)

        if (
            self.ndim > 1
            and axis == 1
            and len(self._mgr.arrays) > 1
            # TODO(EA2D): special-case not needed
            and all(x.ndim == 2 for x in self._mgr.arrays)
            and bool_only is not None
            and not kwargs
        ):
            # Fastpath avoiding potentially expensive transpose
            obj = self
            if bool_only:
                obj = self._get_bool_data()
            return obj._reduce_axis1(name, func, skipna=skipna)

        return self._reduce(
            func,
            name=name,
            axis=axis,
            skipna=skipna,
            numeric_only=bool_only,
            filter_type="bool",
        )

    def any(
        self,
        axis: Axis = 0,
        bool_only: bool_t | None = None,
        skipna: bool_t = True,
        level: Level | None = None,
        **kwargs,
    ) -> DataFrame | Series | bool_t:
        return self._logical_func(
            "any", nanops.nanany, axis, bool_only, skipna, level, **kwargs
        )

    def all(
        self,
        axis: Axis = 0,
        bool_only: bool_t | None = None,
        skipna: bool_t = True,
        level: Level | None = None,
        **kwargs,
    ) -> Series | bool_t:
        return self._logical_func(
            "all", nanops.nanall, axis, bool_only, skipna, level, **kwargs
        )

    @final
    def _accum_func(
        self,
        name: str,
        func,
        axis: Axis | None = None,
        skipna: bool_t = True,
        *args,
        **kwargs,
    ):
        skipna = nv.validate_cum_func_with_skipna(skipna, args, kwargs, name)
        if axis is None:
            axis = self._stat_axis_number
        else:
            axis = self._get_axis_number(axis)

        if axis == 1:
            return self.T._accum_func(
                name, func, axis=0, skipna=skipna, *args, **kwargs
            ).T

        def block_accum_func(blk_values):
            values = blk_values.T if hasattr(blk_values, "T") else blk_values

            result = nanops.na_accum_func(values, func, skipna=skipna)

            result = result.T if hasattr(result, "T") else result
            return result

        result = self._mgr.apply(block_accum_func)

        return self._constructor(result).__finalize__(self, method=name)

    def cummax(self, axis: Axis | None = None, skipna: bool_t = True, *args, **kwargs):
        return self._accum_func(
            "cummax", np.maximum.accumulate, axis, skipna, *args, **kwargs
        )

    def cummin(self, axis: Axis | None = None, skipna: bool_t = True, *args, **kwargs):
        return self._accum_func(
            "cummin", np.minimum.accumulate, axis, skipna, *args, **kwargs
        )

    def cumsum(self, axis: Axis | None = None, skipna: bool_t = True, *args, **kwargs):
        return self._accum_func("cumsum", np.cumsum, axis, skipna, *args, **kwargs)

    def cumprod(self, axis: Axis | None = None, skipna: bool_t = True, *args, **kwargs):
        return self._accum_func("cumprod", np.cumprod, axis, skipna, *args, **kwargs)

    @final
    def _stat_function_ddof(
        self,
        name: str,
        func,
        axis: Axis | None = None,
        skipna: bool_t = True,
        level: Level | None = None,
        ddof: int = 1,
        numeric_only: bool_t | None = None,
        **kwargs,
    ) -> Series | float:
        nv.validate_stat_ddof_func((), kwargs, fname=name)
        validate_bool_kwarg(skipna, "skipna", none_allowed=False)
        if axis is None:
            axis = self._stat_axis_number
        if level is not None:
            warnings.warn(
                "Using the level keyword in DataFrame and Series aggregations is "
                "deprecated and will be removed in a future version. Use groupby "
                "instead. df.var(level=1) should use df.groupby(level=1).var().",
                FutureWarning,
                stacklevel=find_stack_level(),
            )
            return self._agg_by_level(
                name, axis=axis, level=level, skipna=skipna, ddof=ddof
            )
        return self._reduce(
            func, name, axis=axis, numeric_only=numeric_only, skipna=skipna, ddof=ddof
        )

    def sem(
        self,
        axis: Axis | None = None,
        skipna: bool_t = True,
        level: Level | None = None,
        ddof: int = 1,
        numeric_only: bool_t | None = None,
        **kwargs,
    ) -> Series | float:
        return self._stat_function_ddof(
            "sem", nanops.nansem, axis, skipna, level, ddof, numeric_only, **kwargs
        )

    def var(
        self,
        axis: Axis | None = None,
        skipna: bool_t = True,
        level: Level | None = None,
        ddof: int = 1,
        numeric_only: bool_t | None = None,
        **kwargs,
    ) -> Series | float:
        return self._stat_function_ddof(
            "var", nanops.nanvar, axis, skipna, level, ddof, numeric_only, **kwargs
        )

    def std(
        self,
        axis: Axis | None = None,
        skipna: bool_t = True,
        level: Level | None = None,
        ddof: int = 1,
        numeric_only: bool_t | None = None,
        **kwargs,
    ) -> Series | float:
        return self._stat_function_ddof(
            "std", nanops.nanstd, axis, skipna, level, ddof, numeric_only, **kwargs
        )

    @final
    def _stat_function(
        self,
        name: str,
        func,
        axis: Axis | None | lib.NoDefault = None,
        skipna: bool_t = True,
        level: Level | None = None,
        numeric_only: bool_t | None = None,
        **kwargs,
    ):
        if name == "median":
            nv.validate_median((), kwargs)
        else:
            nv.validate_stat_func((), kwargs, fname=name)

        validate_bool_kwarg(skipna, "skipna", none_allowed=False)

        if axis is None and level is None and self.ndim > 1:
            # user must have explicitly passed axis=None
            # GH#21597
            warnings.warn(
                f"In a future version, DataFrame.{name}(axis=None) will return a "
                f"scalar {name} over the entire DataFrame. To retain the old "
                f"behavior, use 'frame.{name}(axis=0)' or just 'frame.{name}()'",
                FutureWarning,
                stacklevel=find_stack_level(),
            )
        if axis is lib.no_default:
            axis = None

        if axis is None:
            axis = self._stat_axis_number
        axis = cast(Axis, axis)
        if level is not None:
            warnings.warn(
                "Using the level keyword in DataFrame and Series aggregations is "
                "deprecated and will be removed in a future version. Use groupby "
                "instead. df.median(level=1) should use df.groupby(level=1).median().",
                FutureWarning,
                stacklevel=find_stack_level(),
            )
            return self._agg_by_level(
                name, axis=axis, level=level, skipna=skipna, numeric_only=numeric_only
            )
        return self._reduce(
            func, name=name, axis=axis, skipna=skipna, numeric_only=numeric_only
        )

    def min(
        self,
        axis: Axis | None | lib.NoDefault = lib.no_default,
        skipna: bool_t = True,
        level: Level | None = None,
        numeric_only: bool_t | None = None,
        **kwargs,
    ):
        return self._stat_function(
            "min",
            nanops.nanmin,
            axis,
            skipna,
            level,
            numeric_only,
            **kwargs,
        )

    def max(
        self,
        axis: Axis | None | lib.NoDefault = lib.no_default,
        skipna: bool_t = True,
        level: Level | None = None,
        numeric_only: bool_t | None = None,
        **kwargs,
    ):
        return self._stat_function(
            "max",
            nanops.nanmax,
            axis,
            skipna,
            level,
            numeric_only,
            **kwargs,
        )

    def mean(
        self,
        axis: Axis | None | lib.NoDefault = lib.no_default,
        skipna: bool_t = True,
        level: Level | None = None,
        numeric_only: bool_t | None = None,
        **kwargs,
    ) -> Series | float:
        return self._stat_function(
            "mean", nanops.nanmean, axis, skipna, level, numeric_only, **kwargs
        )

    def median(
        self,
        axis: Axis | None | lib.NoDefault = lib.no_default,
        skipna: bool_t = True,
        level: Level | None = None,
        numeric_only: bool_t | None = None,
        **kwargs,
    ) -> Series | float:
        return self._stat_function(
            "median", nanops.nanmedian, axis, skipna, level, numeric_only, **kwargs
        )

    def skew(
        self,
        axis: Axis | None | lib.NoDefault = lib.no_default,
        skipna: bool_t = True,
        level: Level | None = None,
        numeric_only: bool_t | None = None,
        **kwargs,
    ) -> Series | float:
        return self._stat_function(
            "skew", nanops.nanskew, axis, skipna, level, numeric_only, **kwargs
        )

    def kurt(
        self,
        axis: Axis | None | lib.NoDefault = lib.no_default,
        skipna: bool_t = True,
        level: Level | None = None,
        numeric_only: bool_t | None = None,
        **kwargs,
    ) -> Series | float:
        return self._stat_function(
            "kurt", nanops.nankurt, axis, skipna, level, numeric_only, **kwargs
        )

    kurtosis = kurt

    @final
    def _min_count_stat_function(
        self,
        name: str,
        func,
        axis: Axis | None = None,
        skipna: bool_t = True,
        level: Level | None = None,
        numeric_only: bool_t | None = None,
        min_count: int = 0,
        **kwargs,
    ):
        if name == "sum":
            nv.validate_sum((), kwargs)
        elif name == "prod":
            nv.validate_prod((), kwargs)
        else:
            nv.validate_stat_func((), kwargs, fname=name)

        validate_bool_kwarg(skipna, "skipna", none_allowed=False)

        if axis is None:
            axis = self._stat_axis_number
        if level is not None:
            warnings.warn(
                "Using the level keyword in DataFrame and Series aggregations is "
                "deprecated and will be removed in a future version. Use groupby "
                "instead. df.sum(level=1) should use df.groupby(level=1).sum().",
                FutureWarning,
                stacklevel=find_stack_level(),
            )
            return self._agg_by_level(
                name,
                axis=axis,
                level=level,
                skipna=skipna,
                min_count=min_count,
                numeric_only=numeric_only,
            )

        return self._reduce(
            func,
            name=name,
            axis=axis,
            skipna=skipna,
            numeric_only=numeric_only,
            min_count=min_count,
        )

    def sum(
        self,
        axis: Axis | None = None,
        skipna: bool_t = True,
        level: Level | None = None,
        numeric_only: bool_t | None = None,
        min_count=0,
        **kwargs,
    ):
        return self._min_count_stat_function(
            "sum", nanops.nansum, axis, skipna, level, numeric_only, min_count, **kwargs
        )

    def prod(
        self,
        axis: Axis | None = None,
        skipna: bool_t = True,
        level: Level | None = None,
        numeric_only: bool_t | None = None,
        min_count: int = 0,
        **kwargs,
    ):
        return self._min_count_stat_function(
            "prod",
            nanops.nanprod,
            axis,
            skipna,
            level,
            numeric_only,
            min_count,
            **kwargs,
        )

    product = prod

    def mad(
        self,
        axis: Axis | None = None,
        skipna: bool_t = True,
        level: Level | None = None,
    ) -> Series | float:
        """
        {desc}

        Parameters
        ----------
        axis : {axis_descr}
            Axis for the function to be applied on.
        skipna : bool, default True
            Exclude NA/null values when computing the result.
        level : int or level name, default None
            If the axis is a MultiIndex (hierarchical), count along a
            particular level, collapsing into a {name1}.

        Returns
        -------
        {name1} or {name2} (if level specified)\
        {see_also}\
        {examples}
        """
        if not is_bool(skipna):
            warnings.warn(
                "Passing None for skipna is deprecated and will raise in a future"
                "version. Pass True instead. Only boolean values will be allowed "
                "in the future.",
                FutureWarning,
                stacklevel=find_stack_level(),
            )
            skipna = True
        if axis is None:
            axis = self._stat_axis_number
        if level is not None:
            warnings.warn(
                "Using the level keyword in DataFrame and Series aggregations is "
                "deprecated and will be removed in a future version. Use groupby "
                "instead. df.mad(level=1) should use df.groupby(level=1).mad()",
                FutureWarning,
                stacklevel=find_stack_level(),
            )
            return self._agg_by_level("mad", axis=axis, level=level, skipna=skipna)

        data = self._get_numeric_data()
        if axis == 0:
            demeaned = data - data.mean(axis=0)
        else:
            demeaned = data.sub(data.mean(axis=1), axis=0)
        return np.abs(demeaned).mean(axis=axis, skipna=skipna)

    @classmethod
    def _add_numeric_operations(cls):
        """
        Add the operations to the cls; evaluate the doc strings again
        """
        axis_descr, name1, name2 = _doc_params(cls)

        @deprecate_nonkeyword_arguments(
            version=None,
            allowed_args=["self"],
<<<<<<< HEAD
=======
            stacklevel=find_stack_level() - 1,
>>>>>>> 8007cf15
            name="DataFrame.any and Series.any",
        )
        @doc(
            _bool_doc,
            desc=_any_desc,
            name1=name1,
            name2=name2,
            axis_descr=axis_descr,
            see_also=_any_see_also,
            examples=_any_examples,
            empty_value=False,
        )
        def any(self, axis=0, bool_only=None, skipna=True, level=None, **kwargs):
            return NDFrame.any(self, axis, bool_only, skipna, level, **kwargs)

        setattr(cls, "any", any)

        @doc(
            _bool_doc,
            desc=_all_desc,
            name1=name1,
            name2=name2,
            axis_descr=axis_descr,
            see_also=_all_see_also,
            examples=_all_examples,
            empty_value=True,
        )
        def all(self, axis=0, bool_only=None, skipna=True, level=None, **kwargs):
            return NDFrame.all(self, axis, bool_only, skipna, level, **kwargs)

        setattr(cls, "all", all)

        # error: Argument 1 to "doc" has incompatible type "Optional[str]"; expected
        # "Union[str, Callable[..., Any]]"
        @doc(
            NDFrame.mad.__doc__,  # type: ignore[arg-type]
            desc="Return the mean absolute deviation of the values "
            "over the requested axis.",
            name1=name1,
            name2=name2,
            axis_descr=axis_descr,
            see_also="",
            examples="",
        )
        def mad(self, axis=None, skipna=True, level=None):
            return NDFrame.mad(self, axis, skipna, level)

        setattr(cls, "mad", mad)

        @doc(
            _num_ddof_doc,
            desc="Return unbiased standard error of the mean over requested "
            "axis.\n\nNormalized by N-1 by default. This can be changed "
            "using the ddof argument",
            name1=name1,
            name2=name2,
            axis_descr=axis_descr,
            notes="",
            examples="",
        )
        def sem(
            self,
            axis=None,
            skipna=True,
            level=None,
            ddof=1,
            numeric_only=None,
            **kwargs,
        ):
            return NDFrame.sem(self, axis, skipna, level, ddof, numeric_only, **kwargs)

        setattr(cls, "sem", sem)

        @doc(
            _num_ddof_doc,
            desc="Return unbiased variance over requested axis.\n\nNormalized by "
            "N-1 by default. This can be changed using the ddof argument.",
            name1=name1,
            name2=name2,
            axis_descr=axis_descr,
            notes="",
            examples=_var_examples,
        )
        def var(
            self,
            axis=None,
            skipna=True,
            level=None,
            ddof=1,
            numeric_only=None,
            **kwargs,
        ):
            return NDFrame.var(self, axis, skipna, level, ddof, numeric_only, **kwargs)

        setattr(cls, "var", var)

        @doc(
            _num_ddof_doc,
            desc="Return sample standard deviation over requested axis."
            "\n\nNormalized by N-1 by default. This can be changed using the "
            "ddof argument.",
            name1=name1,
            name2=name2,
            axis_descr=axis_descr,
            notes=_std_notes,
            examples=_std_examples,
        )
        def std(
            self,
            axis=None,
            skipna=True,
            level=None,
            ddof=1,
            numeric_only=None,
            **kwargs,
        ):
            return NDFrame.std(self, axis, skipna, level, ddof, numeric_only, **kwargs)

        setattr(cls, "std", std)

        @doc(
            _cnum_doc,
            desc="minimum",
            name1=name1,
            name2=name2,
            axis_descr=axis_descr,
            accum_func_name="min",
            examples=_cummin_examples,
        )
        def cummin(self, axis=None, skipna=True, *args, **kwargs):
            return NDFrame.cummin(self, axis, skipna, *args, **kwargs)

        setattr(cls, "cummin", cummin)

        @doc(
            _cnum_doc,
            desc="maximum",
            name1=name1,
            name2=name2,
            axis_descr=axis_descr,
            accum_func_name="max",
            examples=_cummax_examples,
        )
        def cummax(self, axis=None, skipna=True, *args, **kwargs):
            return NDFrame.cummax(self, axis, skipna, *args, **kwargs)

        setattr(cls, "cummax", cummax)

        @doc(
            _cnum_doc,
            desc="sum",
            name1=name1,
            name2=name2,
            axis_descr=axis_descr,
            accum_func_name="sum",
            examples=_cumsum_examples,
        )
        def cumsum(self, axis=None, skipna=True, *args, **kwargs):
            return NDFrame.cumsum(self, axis, skipna, *args, **kwargs)

        setattr(cls, "cumsum", cumsum)

        @doc(
            _cnum_doc,
            desc="product",
            name1=name1,
            name2=name2,
            axis_descr=axis_descr,
            accum_func_name="prod",
            examples=_cumprod_examples,
        )
        def cumprod(self, axis=None, skipna=True, *args, **kwargs):
            return NDFrame.cumprod(self, axis, skipna, *args, **kwargs)

        setattr(cls, "cumprod", cumprod)

        @doc(
            _num_doc,
            desc="Return the sum of the values over the requested axis.\n\n"
            "This is equivalent to the method ``numpy.sum``.",
            name1=name1,
            name2=name2,
            axis_descr=axis_descr,
            min_count=_min_count_stub,
            see_also=_stat_func_see_also,
            examples=_sum_examples,
        )
        def sum(
            self,
            axis=None,
            skipna=True,
            level=None,
            numeric_only=None,
            min_count=0,
            **kwargs,
        ):
            return NDFrame.sum(
                self, axis, skipna, level, numeric_only, min_count, **kwargs
            )

        setattr(cls, "sum", sum)

        @doc(
            _num_doc,
            desc="Return the product of the values over the requested axis.",
            name1=name1,
            name2=name2,
            axis_descr=axis_descr,
            min_count=_min_count_stub,
            see_also=_stat_func_see_also,
            examples=_prod_examples,
        )
        def prod(
            self,
            axis=None,
            skipna=True,
            level=None,
            numeric_only=None,
            min_count=0,
            **kwargs,
        ):
            return NDFrame.prod(
                self, axis, skipna, level, numeric_only, min_count, **kwargs
            )

        setattr(cls, "prod", prod)
        cls.product = prod

        @doc(
            _num_doc,
            desc="Return the mean of the values over the requested axis.",
            name1=name1,
            name2=name2,
            axis_descr=axis_descr,
            min_count="",
            see_also="",
            examples="",
        )
        def mean(
            self,
            axis: int | None | lib.NoDefault = lib.no_default,
            skipna=True,
            level=None,
            numeric_only=None,
            **kwargs,
        ):
            return NDFrame.mean(self, axis, skipna, level, numeric_only, **kwargs)

        setattr(cls, "mean", mean)

        @doc(
            _num_doc,
            desc="Return unbiased skew over requested axis.\n\nNormalized by N-1.",
            name1=name1,
            name2=name2,
            axis_descr=axis_descr,
            min_count="",
            see_also="",
            examples="",
        )
        def skew(
            self,
            axis: int | None | lib.NoDefault = lib.no_default,
            skipna=True,
            level=None,
            numeric_only=None,
            **kwargs,
        ):
            return NDFrame.skew(self, axis, skipna, level, numeric_only, **kwargs)

        setattr(cls, "skew", skew)

        @doc(
            _num_doc,
            desc="Return unbiased kurtosis over requested axis.\n\n"
            "Kurtosis obtained using Fisher's definition of\n"
            "kurtosis (kurtosis of normal == 0.0). Normalized "
            "by N-1.",
            name1=name1,
            name2=name2,
            axis_descr=axis_descr,
            min_count="",
            see_also="",
            examples="",
        )
        def kurt(
            self,
            axis: Axis | None | lib.NoDefault = lib.no_default,
            skipna=True,
            level=None,
            numeric_only=None,
            **kwargs,
        ):
            return NDFrame.kurt(self, axis, skipna, level, numeric_only, **kwargs)

        setattr(cls, "kurt", kurt)
        cls.kurtosis = kurt

        @doc(
            _num_doc,
            desc="Return the median of the values over the requested axis.",
            name1=name1,
            name2=name2,
            axis_descr=axis_descr,
            min_count="",
            see_also="",
            examples="",
        )
        def median(
            self,
            axis: int | None | lib.NoDefault = lib.no_default,
            skipna=True,
            level=None,
            numeric_only=None,
            **kwargs,
        ):
            return NDFrame.median(self, axis, skipna, level, numeric_only, **kwargs)

        setattr(cls, "median", median)

        # error: Untyped decorator makes function "max" untyped
        @doc(  # type: ignore[misc]
            _num_doc,
            desc="Return the maximum of the values over the requested axis.\n\n"
            "If you want the *index* of the maximum, use ``idxmax``. This is "
            "the equivalent of the ``numpy.ndarray`` method ``argmax``.",
            name1=name1,
            name2=name2,
            axis_descr=axis_descr,
            min_count="",
            see_also=_stat_func_see_also,
            examples=_max_examples,
        )
        def max(
            self,
            axis: int | None | lib.NoDefault = lib.no_default,
            skipna=True,
            level=None,
            numeric_only=None,
            **kwargs,
        ):
            return NDFrame.max(self, axis, skipna, level, numeric_only, **kwargs)

        setattr(cls, "max", max)

        # error: Untyped decorator makes function "max" untyped
        @doc(  # type: ignore[misc]
            _num_doc,
            desc="Return the minimum of the values over the requested axis.\n\n"
            "If you want the *index* of the minimum, use ``idxmin``. This is "
            "the equivalent of the ``numpy.ndarray`` method ``argmin``.",
            name1=name1,
            name2=name2,
            axis_descr=axis_descr,
            min_count="",
            see_also=_stat_func_see_also,
            examples=_min_examples,
        )
        def min(
            self,
            axis: int | None | lib.NoDefault = lib.no_default,
            skipna=True,
            level=None,
            numeric_only=None,
            **kwargs,
        ):
            return NDFrame.min(self, axis, skipna, level, numeric_only, **kwargs)

        setattr(cls, "min", min)

    @final
    @doc(Rolling)
    def rolling(
        self,
        window: int | timedelta | BaseOffset | BaseIndexer,
        min_periods: int | None = None,
        center: bool_t = False,
        win_type: str | None = None,
        on: str | None = None,
        axis: Axis = 0,
        closed: str | None = None,
        step: int | None = None,
        method: str = "single",
    ):
        axis = self._get_axis_number(axis)

        if win_type is not None:
            return Window(
                self,
                window=window,
                min_periods=min_periods,
                center=center,
                win_type=win_type,
                on=on,
                axis=axis,
                closed=closed,
                step=step,
                method=method,
            )

        return Rolling(
            self,
            window=window,
            min_periods=min_periods,
            center=center,
            win_type=win_type,
            on=on,
            axis=axis,
            closed=closed,
            step=step,
            method=method,
        )

    @final
    @doc(Expanding)
    def expanding(
        self,
        min_periods: int = 1,
        center: bool_t | None = None,
        axis: Axis = 0,
        method: str = "single",
    ) -> Expanding:
        axis = self._get_axis_number(axis)
        if center is not None:
            warnings.warn(
                "The `center` argument on `expanding` will be removed in the future.",
                FutureWarning,
                stacklevel=find_stack_level(),
            )
        else:
            center = False

        return Expanding(
            self, min_periods=min_periods, center=center, axis=axis, method=method
        )

    @final
    @doc(ExponentialMovingWindow)
    def ewm(
        self,
        com: float | None = None,
        span: float | None = None,
        halflife: float | TimedeltaConvertibleTypes | None = None,
        alpha: float | None = None,
        min_periods: int | None = 0,
        adjust: bool_t = True,
        ignore_na: bool_t = False,
        axis: Axis = 0,
        times: str | np.ndarray | DataFrame | Series | None = None,
        method: str = "single",
    ) -> ExponentialMovingWindow:
        axis = self._get_axis_number(axis)
        return ExponentialMovingWindow(
            self,
            com=com,
            span=span,
            halflife=halflife,
            alpha=alpha,
            min_periods=min_periods,
            adjust=adjust,
            ignore_na=ignore_na,
            axis=axis,
            times=times,
            method=method,
        )

    # ----------------------------------------------------------------------
    # Arithmetic Methods

    @final
    def _inplace_method(self, other, op):
        """
        Wrap arithmetic method to operate inplace.
        """
        result = op(self, other)

        if (
            self.ndim == 1
            and result._indexed_same(self)
            and is_dtype_equal(result.dtype, self.dtype)
        ):
            # GH#36498 this inplace op can _actually_ be inplace.
            self._values[:] = result._values
            return self

        # Delete cacher
        self._reset_cacher()

        # this makes sure that we are aligned like the input
        # we are updating inplace so we want to ignore is_copy
        self._update_inplace(
            result.reindex_like(self, copy=False), verify_is_copy=False
        )
        return self

    def __iadd__(self, other):
        # error: Unsupported left operand type for + ("Type[NDFrame]")
        return self._inplace_method(other, type(self).__add__)  # type: ignore[operator]

    def __isub__(self, other):
        # error: Unsupported left operand type for - ("Type[NDFrame]")
        return self._inplace_method(other, type(self).__sub__)  # type: ignore[operator]

    def __imul__(self, other):
        # error: Unsupported left operand type for * ("Type[NDFrame]")
        return self._inplace_method(other, type(self).__mul__)  # type: ignore[operator]

    def __itruediv__(self, other):
        # error: Unsupported left operand type for / ("Type[NDFrame]")
        return self._inplace_method(
            other, type(self).__truediv__  # type: ignore[operator]
        )

    def __ifloordiv__(self, other):
        # error: Unsupported left operand type for // ("Type[NDFrame]")
        return self._inplace_method(
            other, type(self).__floordiv__  # type: ignore[operator]
        )

    def __imod__(self, other):
        # error: Unsupported left operand type for % ("Type[NDFrame]")
        return self._inplace_method(other, type(self).__mod__)  # type: ignore[operator]

    def __ipow__(self, other):
        # error: Unsupported left operand type for ** ("Type[NDFrame]")
        return self._inplace_method(other, type(self).__pow__)  # type: ignore[operator]

    def __iand__(self, other):
        # error: Unsupported left operand type for & ("Type[NDFrame]")
        return self._inplace_method(other, type(self).__and__)  # type: ignore[operator]

    def __ior__(self, other):
        # error: Unsupported left operand type for | ("Type[NDFrame]")
        return self._inplace_method(other, type(self).__or__)  # type: ignore[operator]

    def __ixor__(self, other):
        # error: Unsupported left operand type for ^ ("Type[NDFrame]")
        return self._inplace_method(other, type(self).__xor__)  # type: ignore[operator]

    # ----------------------------------------------------------------------
    # Misc methods

    @final
    def _find_valid_index(self, *, how: str) -> Hashable | None:
        """
        Retrieves the index of the first valid value.

        Parameters
        ----------
        how : {'first', 'last'}
            Use this parameter to change between the first or last valid index.

        Returns
        -------
        idx_first_valid : type of index
        """
        idxpos = find_valid_index(self._values, how=how)
        if idxpos is None:
            return None
        return self.index[idxpos]

    @final
    @doc(position="first", klass=_shared_doc_kwargs["klass"])
    def first_valid_index(self) -> Hashable | None:
        """
        Return index for {position} non-NA value or None, if no non-NA value is found.

        Returns
        -------
        scalar : type of index

        Notes
        -----
        If all elements are non-NA/null, returns None.
        Also returns None for empty {klass}.
        """
        return self._find_valid_index(how="first")

    @final
    @doc(first_valid_index, position="last", klass=_shared_doc_kwargs["klass"])
    def last_valid_index(self) -> Hashable | None:
        return self._find_valid_index(how="last")


def _doc_params(cls):
    """Return a tuple of the doc params."""
    axis_descr = (
        f"{{{', '.join([f'{a} ({i})' for i, a in enumerate(cls._AXIS_ORDERS)])}}}"
    )
    name = cls._constructor_sliced.__name__ if cls._AXIS_LEN > 1 else "scalar"
    name2 = cls.__name__
    return axis_descr, name, name2


_num_doc = """
{desc}

Parameters
----------
axis : {axis_descr}
    Axis for the function to be applied on.
skipna : bool, default True
    Exclude NA/null values when computing the result.
level : int or level name, default None
    If the axis is a MultiIndex (hierarchical), count along a
    particular level, collapsing into a {name1}.
numeric_only : bool, default None
    Include only float, int, boolean columns. If None, will attempt to use
    everything, then use only numeric data. Not implemented for Series.
{min_count}\
**kwargs
    Additional keyword arguments to be passed to the function.

Returns
-------
{name1} or {name2} (if level specified)\
{see_also}\
{examples}
"""

_num_ddof_doc = """
{desc}

Parameters
----------
axis : {axis_descr}
skipna : bool, default True
    Exclude NA/null values. If an entire row/column is NA, the result
    will be NA.
level : int or level name, default None
    If the axis is a MultiIndex (hierarchical), count along a
    particular level, collapsing into a {name1}.
ddof : int, default 1
    Delta Degrees of Freedom. The divisor used in calculations is N - ddof,
    where N represents the number of elements.
numeric_only : bool, default None
    Include only float, int, boolean columns. If None, will attempt to use
    everything, then use only numeric data. Not implemented for Series.

Returns
-------
{name1} or {name2} (if level specified) \
{notes}\
{examples}
"""

_std_notes = """

Notes
-----
To have the same behaviour as `numpy.std`, use `ddof=0` (instead of the
default `ddof=1`)"""

_std_examples = """

Examples
--------
>>> df = pd.DataFrame({'person_id': [0, 1, 2, 3],
...                   'age': [21, 25, 62, 43],
...                   'height': [1.61, 1.87, 1.49, 2.01]}
...                  ).set_index('person_id')
>>> df
           age  height
person_id
0           21    1.61
1           25    1.87
2           62    1.49
3           43    2.01

The standard deviation of the columns can be found as follows:

>>> df.std()
age       18.786076
height     0.237417

Alternatively, `ddof=0` can be set to normalize by N instead of N-1:

>>> df.std(ddof=0)
age       16.269219
height     0.205609"""

_var_examples = """

Examples
--------
>>> df = pd.DataFrame({'person_id': [0, 1, 2, 3],
...                   'age': [21, 25, 62, 43],
...                   'height': [1.61, 1.87, 1.49, 2.01]}
...                  ).set_index('person_id')
>>> df
           age  height
person_id
0           21    1.61
1           25    1.87
2           62    1.49
3           43    2.01

>>> df.var()
age       352.916667
height      0.056367

Alternatively, ``ddof=0`` can be set to normalize by N instead of N-1:

>>> df.var(ddof=0)
age       264.687500
height      0.042275"""

_bool_doc = """
{desc}

Parameters
----------
axis : {{0 or 'index', 1 or 'columns', None}}, default 0
    Indicate which axis or axes should be reduced.

    * 0 / 'index' : reduce the index, return a Series whose index is the
      original column labels.
    * 1 / 'columns' : reduce the columns, return a Series whose index is the
      original index.
    * None : reduce all axes, return a scalar.

bool_only : bool, default None
    Include only boolean columns. If None, will attempt to use everything,
    then use only boolean data. Not implemented for Series.
skipna : bool, default True
    Exclude NA/null values. If the entire row/column is NA and skipna is
    True, then the result will be {empty_value}, as for an empty row/column.
    If skipna is False, then NA are treated as True, because these are not
    equal to zero.
level : int or level name, default None
    If the axis is a MultiIndex (hierarchical), count along a
    particular level, collapsing into a {name1}.
**kwargs : any, default None
    Additional keywords have no effect but might be accepted for
    compatibility with NumPy.

Returns
-------
{name1} or {name2}
    If level is specified, then, {name2} is returned; otherwise, {name1}
    is returned.

{see_also}
{examples}"""

_all_desc = """\
Return whether all elements are True, potentially over an axis.

Returns True unless there at least one element within a series or
along a Dataframe axis that is False or equivalent (e.g. zero or
empty)."""

_all_examples = """\
Examples
--------
**Series**

>>> pd.Series([True, True]).all()
True
>>> pd.Series([True, False]).all()
False
>>> pd.Series([], dtype="float64").all()
True
>>> pd.Series([np.nan]).all()
True
>>> pd.Series([np.nan]).all(skipna=False)
True

**DataFrames**

Create a dataframe from a dictionary.

>>> df = pd.DataFrame({'col1': [True, True], 'col2': [True, False]})
>>> df
   col1   col2
0  True   True
1  True  False

Default behaviour checks if column-wise values all return True.

>>> df.all()
col1     True
col2    False
dtype: bool

Specify ``axis='columns'`` to check if row-wise values all return True.

>>> df.all(axis='columns')
0     True
1    False
dtype: bool

Or ``axis=None`` for whether every value is True.

>>> df.all(axis=None)
False
"""

_all_see_also = """\
See Also
--------
Series.all : Return True if all elements are True.
DataFrame.any : Return True if one (or more) elements are True.
"""

_cnum_doc = """
Return cumulative {desc} over a DataFrame or Series axis.

Returns a DataFrame or Series of the same size containing the cumulative
{desc}.

Parameters
----------
axis : {{0 or 'index', 1 or 'columns'}}, default 0
    The index or the name of the axis. 0 is equivalent to None or 'index'.
skipna : bool, default True
    Exclude NA/null values. If an entire row/column is NA, the result
    will be NA.
*args, **kwargs
    Additional keywords have no effect but might be accepted for
    compatibility with NumPy.

Returns
-------
{name1} or {name2}
    Return cumulative {desc} of {name1} or {name2}.

See Also
--------
core.window.Expanding.{accum_func_name} : Similar functionality
    but ignores ``NaN`` values.
{name2}.{accum_func_name} : Return the {desc} over
    {name2} axis.
{name2}.cummax : Return cumulative maximum over {name2} axis.
{name2}.cummin : Return cumulative minimum over {name2} axis.
{name2}.cumsum : Return cumulative sum over {name2} axis.
{name2}.cumprod : Return cumulative product over {name2} axis.

{examples}"""

_cummin_examples = """\
Examples
--------
**Series**

>>> s = pd.Series([2, np.nan, 5, -1, 0])
>>> s
0    2.0
1    NaN
2    5.0
3   -1.0
4    0.0
dtype: float64

By default, NA values are ignored.

>>> s.cummin()
0    2.0
1    NaN
2    2.0
3   -1.0
4   -1.0
dtype: float64

To include NA values in the operation, use ``skipna=False``

>>> s.cummin(skipna=False)
0    2.0
1    NaN
2    NaN
3    NaN
4    NaN
dtype: float64

**DataFrame**

>>> df = pd.DataFrame([[2.0, 1.0],
...                    [3.0, np.nan],
...                    [1.0, 0.0]],
...                    columns=list('AB'))
>>> df
     A    B
0  2.0  1.0
1  3.0  NaN
2  1.0  0.0

By default, iterates over rows and finds the minimum
in each column. This is equivalent to ``axis=None`` or ``axis='index'``.

>>> df.cummin()
     A    B
0  2.0  1.0
1  2.0  NaN
2  1.0  0.0

To iterate over columns and find the minimum in each row,
use ``axis=1``

>>> df.cummin(axis=1)
     A    B
0  2.0  1.0
1  3.0  NaN
2  1.0  0.0
"""

_cumsum_examples = """\
Examples
--------
**Series**

>>> s = pd.Series([2, np.nan, 5, -1, 0])
>>> s
0    2.0
1    NaN
2    5.0
3   -1.0
4    0.0
dtype: float64

By default, NA values are ignored.

>>> s.cumsum()
0    2.0
1    NaN
2    7.0
3    6.0
4    6.0
dtype: float64

To include NA values in the operation, use ``skipna=False``

>>> s.cumsum(skipna=False)
0    2.0
1    NaN
2    NaN
3    NaN
4    NaN
dtype: float64

**DataFrame**

>>> df = pd.DataFrame([[2.0, 1.0],
...                    [3.0, np.nan],
...                    [1.0, 0.0]],
...                    columns=list('AB'))
>>> df
     A    B
0  2.0  1.0
1  3.0  NaN
2  1.0  0.0

By default, iterates over rows and finds the sum
in each column. This is equivalent to ``axis=None`` or ``axis='index'``.

>>> df.cumsum()
     A    B
0  2.0  1.0
1  5.0  NaN
2  6.0  1.0

To iterate over columns and find the sum in each row,
use ``axis=1``

>>> df.cumsum(axis=1)
     A    B
0  2.0  3.0
1  3.0  NaN
2  1.0  1.0
"""

_cumprod_examples = """\
Examples
--------
**Series**

>>> s = pd.Series([2, np.nan, 5, -1, 0])
>>> s
0    2.0
1    NaN
2    5.0
3   -1.0
4    0.0
dtype: float64

By default, NA values are ignored.

>>> s.cumprod()
0     2.0
1     NaN
2    10.0
3   -10.0
4    -0.0
dtype: float64

To include NA values in the operation, use ``skipna=False``

>>> s.cumprod(skipna=False)
0    2.0
1    NaN
2    NaN
3    NaN
4    NaN
dtype: float64

**DataFrame**

>>> df = pd.DataFrame([[2.0, 1.0],
...                    [3.0, np.nan],
...                    [1.0, 0.0]],
...                    columns=list('AB'))
>>> df
     A    B
0  2.0  1.0
1  3.0  NaN
2  1.0  0.0

By default, iterates over rows and finds the product
in each column. This is equivalent to ``axis=None`` or ``axis='index'``.

>>> df.cumprod()
     A    B
0  2.0  1.0
1  6.0  NaN
2  6.0  0.0

To iterate over columns and find the product in each row,
use ``axis=1``

>>> df.cumprod(axis=1)
     A    B
0  2.0  2.0
1  3.0  NaN
2  1.0  0.0
"""

_cummax_examples = """\
Examples
--------
**Series**

>>> s = pd.Series([2, np.nan, 5, -1, 0])
>>> s
0    2.0
1    NaN
2    5.0
3   -1.0
4    0.0
dtype: float64

By default, NA values are ignored.

>>> s.cummax()
0    2.0
1    NaN
2    5.0
3    5.0
4    5.0
dtype: float64

To include NA values in the operation, use ``skipna=False``

>>> s.cummax(skipna=False)
0    2.0
1    NaN
2    NaN
3    NaN
4    NaN
dtype: float64

**DataFrame**

>>> df = pd.DataFrame([[2.0, 1.0],
...                    [3.0, np.nan],
...                    [1.0, 0.0]],
...                    columns=list('AB'))
>>> df
     A    B
0  2.0  1.0
1  3.0  NaN
2  1.0  0.0

By default, iterates over rows and finds the maximum
in each column. This is equivalent to ``axis=None`` or ``axis='index'``.

>>> df.cummax()
     A    B
0  2.0  1.0
1  3.0  NaN
2  3.0  1.0

To iterate over columns and find the maximum in each row,
use ``axis=1``

>>> df.cummax(axis=1)
     A    B
0  2.0  2.0
1  3.0  NaN
2  1.0  1.0
"""

_any_see_also = """\
See Also
--------
numpy.any : Numpy version of this method.
Series.any : Return whether any element is True.
Series.all : Return whether all elements are True.
DataFrame.any : Return whether any element is True over requested axis.
DataFrame.all : Return whether all elements are True over requested axis.
"""

_any_desc = """\
Return whether any element is True, potentially over an axis.

Returns False unless there is at least one element within a series or
along a Dataframe axis that is True or equivalent (e.g. non-zero or
non-empty)."""

_any_examples = """\
Examples
--------
**Series**

For Series input, the output is a scalar indicating whether any element
is True.

>>> pd.Series([False, False]).any()
False
>>> pd.Series([True, False]).any()
True
>>> pd.Series([], dtype="float64").any()
False
>>> pd.Series([np.nan]).any()
False
>>> pd.Series([np.nan]).any(skipna=False)
True

**DataFrame**

Whether each column contains at least one True element (the default).

>>> df = pd.DataFrame({"A": [1, 2], "B": [0, 2], "C": [0, 0]})
>>> df
   A  B  C
0  1  0  0
1  2  2  0

>>> df.any()
A     True
B     True
C    False
dtype: bool

Aggregating over the columns.

>>> df = pd.DataFrame({"A": [True, False], "B": [1, 2]})
>>> df
       A  B
0   True  1
1  False  2

>>> df.any(axis='columns')
0    True
1    True
dtype: bool

>>> df = pd.DataFrame({"A": [True, False], "B": [1, 0]})
>>> df
       A  B
0   True  1
1  False  0

>>> df.any(axis='columns')
0    True
1    False
dtype: bool

Aggregating over the entire DataFrame with ``axis=None``.

>>> df.any(axis=None)
True

`any` for an empty DataFrame is an empty Series.

>>> pd.DataFrame([]).any()
Series([], dtype: bool)
"""

_shared_docs[
    "stat_func_example"
] = """

Examples
--------
>>> idx = pd.MultiIndex.from_arrays([
...     ['warm', 'warm', 'cold', 'cold'],
...     ['dog', 'falcon', 'fish', 'spider']],
...     names=['blooded', 'animal'])
>>> s = pd.Series([4, 2, 0, 8], name='legs', index=idx)
>>> s
blooded  animal
warm     dog       4
         falcon    2
cold     fish      0
         spider    8
Name: legs, dtype: int64

>>> s.{stat_func}()
{default_output}"""

_sum_examples = _shared_docs["stat_func_example"].format(
    stat_func="sum", verb="Sum", default_output=14, level_output_0=6, level_output_1=8
)

_sum_examples += """

By default, the sum of an empty or all-NA Series is ``0``.

>>> pd.Series([], dtype="float64").sum()  # min_count=0 is the default
0.0

This can be controlled with the ``min_count`` parameter. For example, if
you'd like the sum of an empty series to be NaN, pass ``min_count=1``.

>>> pd.Series([], dtype="float64").sum(min_count=1)
nan

Thanks to the ``skipna`` parameter, ``min_count`` handles all-NA and
empty series identically.

>>> pd.Series([np.nan]).sum()
0.0

>>> pd.Series([np.nan]).sum(min_count=1)
nan"""

_max_examples = _shared_docs["stat_func_example"].format(
    stat_func="max", verb="Max", default_output=8, level_output_0=4, level_output_1=8
)

_min_examples = _shared_docs["stat_func_example"].format(
    stat_func="min", verb="Min", default_output=0, level_output_0=2, level_output_1=0
)

_stat_func_see_also = """

See Also
--------
Series.sum : Return the sum.
Series.min : Return the minimum.
Series.max : Return the maximum.
Series.idxmin : Return the index of the minimum.
Series.idxmax : Return the index of the maximum.
DataFrame.sum : Return the sum over the requested axis.
DataFrame.min : Return the minimum over the requested axis.
DataFrame.max : Return the maximum over the requested axis.
DataFrame.idxmin : Return the index of the minimum over the requested axis.
DataFrame.idxmax : Return the index of the maximum over the requested axis."""

_prod_examples = """

Examples
--------
By default, the product of an empty or all-NA Series is ``1``

>>> pd.Series([], dtype="float64").prod()
1.0

This can be controlled with the ``min_count`` parameter

>>> pd.Series([], dtype="float64").prod(min_count=1)
nan

Thanks to the ``skipna`` parameter, ``min_count`` handles all-NA and
empty series identically.

>>> pd.Series([np.nan]).prod()
1.0

>>> pd.Series([np.nan]).prod(min_count=1)
nan"""

_min_count_stub = """\
min_count : int, default 0
    The required number of valid values to perform the operation. If fewer than
    ``min_count`` non-NA values are present the result will be NA.
"""


def _align_as_utc(
    left: NDFrameT, right: NDFrameT, join_index: Index | None
) -> tuple[NDFrameT, NDFrameT]:
    """
    If we are aligning timezone-aware DatetimeIndexes and the timezones
    do not match, convert both to UTC.
    """
    if is_datetime64tz_dtype(left.index.dtype):
        if left.index.tz != right.index.tz:
            if join_index is not None:
                # GH#33671 ensure we don't change the index on
                #  our original Series (NB: by default deep=False)
                left = left.copy()
                right = right.copy()
                left.index = join_index
                right.index = join_index

    return left, right<|MERGE_RESOLUTION|>--- conflicted
+++ resolved
@@ -10935,10 +10935,7 @@
         @deprecate_nonkeyword_arguments(
             version=None,
             allowed_args=["self"],
-<<<<<<< HEAD
-=======
             stacklevel=find_stack_level() - 1,
->>>>>>> 8007cf15
             name="DataFrame.any and Series.any",
         )
         @doc(
