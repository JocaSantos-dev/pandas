"""
This module is imported from the pandas package __init__.py file
in order to ensure that the core.config options registered here will
be available as soon as the user loads the package. if register_option
is invoked inside specific modules, they will not be registered until that
module is imported, which may or may not be a problem.

If you need to make sure options are available even before a certain
module is imported, register them here rather than in the module.

"""
import os
import warnings

import pandas._config.config as cf
from pandas._config.config import (
    is_bool,
    is_callable,
    is_instance_factory,
    is_int,
    is_nonnegative_int,
    is_one_of_factory,
    is_str,
    is_text,
)

# compute

use_bottleneck_doc = """
: bool
    Use the bottleneck library to accelerate if it is installed,
    the default is True
    Valid values: False,True
"""


def use_bottleneck_cb(key):
    from pandas.core import nanops

    nanops.set_use_bottleneck(cf.get_option(key))


use_numexpr_doc = """
: bool
    Use the numexpr library to accelerate computation if it is installed,
    the default is True
    Valid values: False,True
"""


def use_numexpr_cb(key):
    from pandas.core.computation import expressions

    expressions.set_use_numexpr(cf.get_option(key))


use_numba_doc = """
: bool
    Use the numba engine option for select operations if it is installed,
    the default is False
    Valid values: False,True
"""


def use_numba_cb(key):
    from pandas.core.util import numba_

    numba_.set_use_numba(cf.get_option(key))


with cf.config_prefix("compute"):
    cf.register_option(
        "use_bottleneck",
        True,
        use_bottleneck_doc,
        validator=is_bool,
        cb=use_bottleneck_cb,
    )
    cf.register_option(
        "use_numexpr", True, use_numexpr_doc, validator=is_bool, cb=use_numexpr_cb
    )
    cf.register_option(
        "use_numba", False, use_numba_doc, validator=is_bool, cb=use_numba_cb
    )
#
# options from the "display" namespace

pc_precision_doc = """
: int
    Floating point output precision in terms of number of places after the
    decimal, for regular formatting as well as scientific notation. Similar
    to ``precision`` in :meth:`numpy.set_printoptions`.
"""

pc_colspace_doc = """
: int
    Default space for DataFrame columns.
"""

pc_max_rows_doc = """
: int
    If max_rows is exceeded, switch to truncate view. Depending on
    `large_repr`, objects are either centrally truncated or printed as
    a summary view. 'None' value means unlimited.

    In case python/IPython is running in a terminal and `large_repr`
    equals 'truncate' this can be set to 0 and pandas will auto-detect
    the height of the terminal and print a truncated object which fits
    the screen height. The IPython notebook, IPython qtconsole, or
    IDLE do not run in a terminal and hence it is not possible to do
    correct auto-detection.
"""

pc_min_rows_doc = """
: int
    The numbers of rows to show in a truncated view (when `max_rows` is
    exceeded). Ignored when `max_rows` is set to None or 0. When set to
    None, follows the value of `max_rows`.
"""

pc_max_cols_doc = """
: int
    If max_cols is exceeded, switch to truncate view. Depending on
    `large_repr`, objects are either centrally truncated or printed as
    a summary view. 'None' value means unlimited.

    In case python/IPython is running in a terminal and `large_repr`
    equals 'truncate' this can be set to 0 and pandas will auto-detect
    the width of the terminal and print a truncated object which fits
    the screen width. The IPython notebook, IPython qtconsole, or IDLE
    do not run in a terminal and hence it is not possible to do
    correct auto-detection.
"""

pc_max_categories_doc = """
: int
    This sets the maximum number of categories pandas should output when
    printing out a `Categorical` or a Series of dtype "category".
"""

pc_max_info_cols_doc = """
: int
    max_info_columns is used in DataFrame.info method to decide if
    per column information will be printed.
"""

pc_nb_repr_h_doc = """
: boolean
    When True, IPython notebook will use html representation for
    pandas objects (if it is available).
"""

pc_pprint_nest_depth = """
: int
    Controls the number of nested levels to process when pretty-printing
"""

pc_multi_sparse_doc = """
: boolean
    "sparsify" MultiIndex display (don't display repeated
    elements in outer levels within groups)
"""

float_format_doc = """
: callable
    The callable should accept a floating point number and return
    a string with the desired format of the number. This is used
    in some places like SeriesFormatter.
    See formats.format.EngFormatter for an example.
"""

max_colwidth_doc = """
: int or None
    The maximum width in characters of a column in the repr of
    a pandas data structure. When the column overflows, a "..."
    placeholder is embedded in the output. A 'None' value means unlimited.
"""

colheader_justify_doc = """
: 'left'/'right'
    Controls the justification of column headers. used by DataFrameFormatter.
"""

pc_expand_repr_doc = """
: boolean
    Whether to print out the full DataFrame repr for wide DataFrames across
    multiple lines, `max_columns` is still respected, but the output will
    wrap-around across multiple "pages" if its width exceeds `display.width`.
"""

pc_show_dimensions_doc = """
: boolean or 'truncate'
    Whether to print out dimensions at the end of DataFrame repr.
    If 'truncate' is specified, only print out the dimensions if the
    frame is truncated (e.g. not display all rows and/or columns)
"""

pc_east_asian_width_doc = """
: boolean
    Whether to use the Unicode East Asian Width to calculate the display text
    width.
    Enabling this may affect to the performance (default: False)
"""

pc_ambiguous_as_wide_doc = """
: boolean
    Whether to handle Unicode characters belong to Ambiguous as Wide (width=2)
    (default: False)
"""

pc_latex_repr_doc = """
: boolean
    Whether to produce a latex DataFrame representation for jupyter
    environments that support it.
    (default: False)
"""

pc_table_schema_doc = """
: boolean
    Whether to publish a Table Schema representation for frontends
    that support it.
    (default: False)
"""

pc_html_border_doc = """
: int
    A ``border=value`` attribute is inserted in the ``<table>`` tag
    for the DataFrame HTML repr.
"""

pc_html_use_mathjax_doc = """\
: boolean
    When True, Jupyter notebook will process table contents using MathJax,
    rendering mathematical expressions enclosed by the dollar symbol.
    (default: True)
"""

pc_width_doc = """
: int
    Width of the display in characters. In case python/IPython is running in
    a terminal this can be set to None and pandas will correctly auto-detect
    the width.
    Note that the IPython notebook, IPython qtconsole, or IDLE do not run in a
    terminal and hence it is not possible to correctly detect the width.
"""

pc_chop_threshold_doc = """
: float or None
    if set to a float value, all float values smaller then the given threshold
    will be displayed as exactly 0 by repr and friends.
"""

pc_max_seq_items = """
: int or None
    When pretty-printing a long sequence, no more then `max_seq_items`
    will be printed. If items are omitted, they will be denoted by the
    addition of "..." to the resulting string.

    If set to None, the number of items to be printed is unlimited.
"""

pc_max_info_rows_doc = """
: int or None
    df.info() will usually show null-counts for each column.
    For large frames this can be quite slow. max_info_rows and max_info_cols
    limit this null check only to frames with smaller dimensions than
    specified.
"""

pc_large_repr_doc = """
: 'truncate'/'info'
    For DataFrames exceeding max_rows/max_cols, the repr (and HTML repr) can
    show a truncated table (the default from 0.13), or switch to the view from
    df.info() (the behaviour in earlier versions of pandas).
"""

pc_memory_usage_doc = """
: bool, string or None
    This specifies if the memory usage of a DataFrame should be displayed when
    df.info() is called. Valid values True,False,'deep'
"""

pc_latex_escape = """
: bool
    This specifies if the to_latex method of a Dataframe uses escapes special
    characters.
    Valid values: False,True
"""

pc_latex_longtable = """
:bool
    This specifies if the to_latex method of a Dataframe uses the longtable
    format.
    Valid values: False,True
"""

pc_latex_multicolumn = """
: bool
    This specifies if the to_latex method of a Dataframe uses multicolumns
    to pretty-print MultiIndex columns.
    Valid values: False,True
"""

pc_latex_multicolumn_format = """
: string
    This specifies the format for multicolumn headers.
    Can be surrounded with '|'.
    Valid values: 'l', 'c', 'r', 'p{<width>}'
"""

pc_latex_multirow = """
: bool
    This specifies if the to_latex method of a Dataframe uses multirows
    to pretty-print MultiIndex rows.
    Valid values: False,True
"""


def table_schema_cb(key):
    from pandas.io.formats.printing import enable_data_resource_formatter

    enable_data_resource_formatter(cf.get_option(key))


def is_terminal() -> bool:
    """
    Detect if Python is running in a terminal.

    Returns True if Python is running in a terminal or False if not.
    """
    try:
        # error: Name 'get_ipython' is not defined
        ip = get_ipython()  # type: ignore[name-defined]
    except NameError:  # assume standard Python interpreter in a terminal
        return True
    else:
        if hasattr(ip, "kernel"):  # IPython as a Jupyter kernel
            return False
        else:  # IPython in a terminal
            return True


with cf.config_prefix("display"):
    cf.register_option("precision", 6, pc_precision_doc, validator=is_nonnegative_int)
    cf.register_option(
        "float_format",
        None,
        float_format_doc,
        validator=is_one_of_factory([None, is_callable]),
    )
    cf.register_option("column_space", 12, validator=is_int)
    cf.register_option(
        "max_info_rows",
        1690785,
        pc_max_info_rows_doc,
        validator=is_instance_factory((int, type(None))),
    )
    cf.register_option("max_rows", 60, pc_max_rows_doc, validator=is_nonnegative_int)
    cf.register_option(
        "min_rows",
        10,
        pc_min_rows_doc,
        validator=is_instance_factory([type(None), int]),
    )
    cf.register_option("max_categories", 8, pc_max_categories_doc, validator=is_int)

    def _deprecate_negative_int_max_colwidth(key):
        value = cf.get_option(key)
        if value is not None and value < 0:
            warnings.warn(
                "Passing a negative integer is deprecated in version 1.0 and "
                "will not be supported in future version. Instead, use None "
                "to not limit the column width.",
                FutureWarning,
                stacklevel=4,
            )

    cf.register_option(
        # TODO(2.0): change `validator=is_nonnegative_int` see GH#31569
        "max_colwidth",
        50,
        max_colwidth_doc,
        validator=is_instance_factory([type(None), int]),
        cb=_deprecate_negative_int_max_colwidth,
    )
    if is_terminal():
        max_cols = 0  # automatically determine optimal number of columns
    else:
        max_cols = 20  # cannot determine optimal number of columns
    cf.register_option(
        "max_columns", max_cols, pc_max_cols_doc, validator=is_nonnegative_int
    )
    cf.register_option(
        "large_repr",
        "truncate",
        pc_large_repr_doc,
        validator=is_one_of_factory(["truncate", "info"]),
    )
    cf.register_option("max_info_columns", 100, pc_max_info_cols_doc, validator=is_int)
    cf.register_option(
        "colheader_justify", "right", colheader_justify_doc, validator=is_text
    )
    cf.register_option("notebook_repr_html", True, pc_nb_repr_h_doc, validator=is_bool)
    cf.register_option("pprint_nest_depth", 3, pc_pprint_nest_depth, validator=is_int)
    cf.register_option("multi_sparse", True, pc_multi_sparse_doc, validator=is_bool)
    cf.register_option("expand_frame_repr", True, pc_expand_repr_doc)
    cf.register_option(
        "show_dimensions",
        "truncate",
        pc_show_dimensions_doc,
        validator=is_one_of_factory([True, False, "truncate"]),
    )
    cf.register_option("chop_threshold", None, pc_chop_threshold_doc)
    cf.register_option("max_seq_items", 100, pc_max_seq_items)
    cf.register_option(
        "width", 80, pc_width_doc, validator=is_instance_factory([type(None), int])
    )
    cf.register_option(
        "memory_usage",
        True,
        pc_memory_usage_doc,
        validator=is_one_of_factory([None, True, False, "deep"]),
    )
    cf.register_option(
        "unicode.east_asian_width", False, pc_east_asian_width_doc, validator=is_bool
    )
    cf.register_option(
        "unicode.ambiguous_as_wide", False, pc_east_asian_width_doc, validator=is_bool
    )
    cf.register_option("latex.repr", False, pc_latex_repr_doc, validator=is_bool)
    cf.register_option("latex.escape", True, pc_latex_escape, validator=is_bool)
    cf.register_option("latex.longtable", False, pc_latex_longtable, validator=is_bool)
    cf.register_option(
        "latex.multicolumn", True, pc_latex_multicolumn, validator=is_bool
    )
    cf.register_option(
        "latex.multicolumn_format", "l", pc_latex_multicolumn, validator=is_text
    )
    cf.register_option("latex.multirow", False, pc_latex_multirow, validator=is_bool)
    cf.register_option(
        "html.table_schema",
        False,
        pc_table_schema_doc,
        validator=is_bool,
        cb=table_schema_cb,
    )
    cf.register_option("html.border", 1, pc_html_border_doc, validator=is_int)
    cf.register_option(
        "html.use_mathjax", True, pc_html_use_mathjax_doc, validator=is_bool
    )

tc_sim_interactive_doc = """
: boolean
    Whether to simulate interactive mode for purposes of testing
"""

with cf.config_prefix("mode"):
    cf.register_option("sim_interactive", False, tc_sim_interactive_doc)

use_inf_as_null_doc = """
: boolean
    use_inf_as_null had been deprecated and will be removed in a future
    version. Use `use_inf_as_na` instead.
"""

use_inf_as_na_doc = """
: boolean
    True means treat None, NaN, INF, -INF as NA (old way),
    False means None and NaN are null, but INF, -INF are not NA
    (new way).
"""

# We don't want to start importing everything at the global context level
# or we'll hit circular deps.


def use_inf_as_na_cb(key):
    from pandas.core.dtypes.missing import _use_inf_as_na

    _use_inf_as_na(key)


with cf.config_prefix("mode"):
    cf.register_option("use_inf_as_na", False, use_inf_as_na_doc, cb=use_inf_as_na_cb)
    cf.register_option(
        "use_inf_as_null", False, use_inf_as_null_doc, cb=use_inf_as_na_cb
    )


cf.deprecate_option(
    "mode.use_inf_as_null", msg=use_inf_as_null_doc, rkey="mode.use_inf_as_na"
)


data_manager_doc = """
: string
    Internal data manager type; can be "block" or "array". Defaults to "block",
    unless overridden by the 'PANDAS_DATA_MANAGER' environment variable (needs
    to be set before pandas is imported).
"""


with cf.config_prefix("mode"):
    cf.register_option(
        "data_manager",
        # Get the default from an environment variable, if set, otherwise defaults
        # to "block". This environment variable can be set for testing.
        os.environ.get("PANDAS_DATA_MANAGER", "block"),
        data_manager_doc,
        validator=is_one_of_factory(["block", "array"]),
    )


# user warnings
chained_assignment = """
: string
    Raise an exception, warn, or no action if trying to use chained assignment,
    The default is warn
"""

with cf.config_prefix("mode"):
    cf.register_option(
        "chained_assignment",
        "warn",
        chained_assignment,
        validator=is_one_of_factory([None, "warn", "raise"]),
    )


string_storage_doc = """
: string
    The default storage for StringDtype.
"""

with cf.config_prefix("mode"):
    cf.register_option(
        "string_storage",
        "python",
        string_storage_doc,
        validator=is_one_of_factory(["python", "pyarrow"]),
    )

# Set up the io.excel specific reader configuration.
reader_engine_doc = """
: string
    The default Excel reader engine for '{ext}' files. Available options:
    auto, {others}.
"""

_xls_options = ["xlrd"]
_xlsm_options = ["xlrd", "openpyxl"]
_xlsx_options = ["xlrd", "openpyxl"]
_ods_options = ["odf"]
_xlsb_options = ["pyxlsb"]


with cf.config_prefix("io.excel.xls"):
    cf.register_option(
        "reader",
        "auto",
        reader_engine_doc.format(ext="xls", others=", ".join(_xls_options)),
        validator=is_one_of_factory(_xls_options + ["auto"]),
    )

with cf.config_prefix("io.excel.xlsm"):
    cf.register_option(
        "reader",
        "auto",
        reader_engine_doc.format(ext="xlsm", others=", ".join(_xlsm_options)),
        validator=is_one_of_factory(_xlsm_options + ["auto"]),
    )


with cf.config_prefix("io.excel.xlsx"):
    cf.register_option(
        "reader",
        "auto",
        reader_engine_doc.format(ext="xlsx", others=", ".join(_xlsx_options)),
        validator=is_one_of_factory(_xlsx_options + ["auto"]),
    )


with cf.config_prefix("io.excel.ods"):
    cf.register_option(
        "reader",
        "auto",
        reader_engine_doc.format(ext="ods", others=", ".join(_ods_options)),
        validator=is_one_of_factory(_ods_options + ["auto"]),
    )

with cf.config_prefix("io.excel.xlsb"):
    cf.register_option(
        "reader",
        "auto",
        reader_engine_doc.format(ext="xlsb", others=", ".join(_xlsb_options)),
        validator=is_one_of_factory(_xlsb_options + ["auto"]),
    )

# Set up the io.excel specific writer configuration.
writer_engine_doc = """
: string
    The default Excel writer engine for '{ext}' files. Available options:
    auto, {others}.
"""

_xls_options = ["xlwt"]
_xlsm_options = ["openpyxl"]
_xlsx_options = ["openpyxl", "xlsxwriter"]
_ods_options = ["odf"]


with cf.config_prefix("io.excel.xls"):
    cf.register_option(
        "writer",
        "auto",
        writer_engine_doc.format(ext="xls", others=", ".join(_xls_options)),
        validator=str,
    )
cf.deprecate_option(
    "io.excel.xls.writer",
    msg="As the xlwt package is no longer maintained, the xlwt engine will be "
    "removed in a future version of pandas. This is the only engine in pandas that "
    "supports writing in the xls format. Install openpyxl and write to an "
    "xlsx file instead.",
)

with cf.config_prefix("io.excel.xlsm"):
    cf.register_option(
        "writer",
        "auto",
        writer_engine_doc.format(ext="xlsm", others=", ".join(_xlsm_options)),
        validator=str,
    )


with cf.config_prefix("io.excel.xlsx"):
    cf.register_option(
        "writer",
        "auto",
        writer_engine_doc.format(ext="xlsx", others=", ".join(_xlsx_options)),
        validator=str,
    )


with cf.config_prefix("io.excel.ods"):
    cf.register_option(
        "writer",
        "auto",
        writer_engine_doc.format(ext="ods", others=", ".join(_ods_options)),
        validator=str,
    )


# Set up the io.parquet specific configuration.
parquet_engine_doc = """
: string
    The default parquet reader/writer engine. Available options:
    'auto', 'pyarrow', 'fastparquet', the default is 'auto'
"""

with cf.config_prefix("io.parquet"):
    cf.register_option(
        "engine",
        "auto",
        parquet_engine_doc,
        validator=is_one_of_factory(["auto", "pyarrow", "fastparquet"]),
    )


# Set up the io.sql specific configuration.
sql_engine_doc = """
: string
    The default sql reader/writer engine. Available options:
    'auto', 'sqlalchemy', the default is 'auto'
"""

with cf.config_prefix("io.sql"):
    cf.register_option(
        "engine",
        "auto",
        sql_engine_doc,
        validator=is_one_of_factory(["auto", "sqlalchemy"]),
    )

# --------
# Plotting
# ---------

plotting_backend_doc = """
: str
    The plotting backend to use. The default value is "matplotlib", the
    backend provided with pandas. Other backends can be specified by
    providing the name of the module that implements the backend.
"""


def register_plotting_backend_cb(key):
    if key == "matplotlib":
        # We defer matplotlib validation, since it's the default
        return
    from pandas.plotting._core import _get_plot_backend

    _get_plot_backend(key)


with cf.config_prefix("plotting"):
    cf.register_option(
        "backend",
        defval="matplotlib",
        doc=plotting_backend_doc,
        validator=register_plotting_backend_cb,
    )


register_converter_doc = """
: bool or 'auto'.
    Whether to register converters with matplotlib's units registry for
    dates, times, datetimes, and Periods. Toggling to False will remove
    the converters, restoring any converters that pandas overwrote.
"""


def register_converter_cb(key):
    from pandas.plotting import (
        deregister_matplotlib_converters,
        register_matplotlib_converters,
    )

    if cf.get_option(key):
        register_matplotlib_converters()
    else:
        deregister_matplotlib_converters()


with cf.config_prefix("plotting.matplotlib"):
    cf.register_option(
        "register_converters",
        "auto",
        register_converter_doc,
        validator=is_one_of_factory(["auto", True, False]),
        cb=register_converter_cb,
    )

# ------
# Styler
# ------

styler_sparse_index_doc = """
: bool
    Whether to sparsify the display of a hierarchical index. Setting to False will
    display each explicit level element in a hierarchical key for each row.
"""

styler_sparse_columns_doc = """
: bool
    Whether to sparsify the display of hierarchical columns. Setting to False will
    display each explicit level element in a hierarchical key for each column.
"""

styler_max_elements = """
: int
    The maximum number of data-cell (<td>) elements that will be rendered before
    trimming will occur over columns, rows or both if needed.
"""

styler_precision = """
: int
    The precision for floats and complex numbers.
"""

styler_decimal = """
: str
    The character representation for the decimal separator for floats and complex.
"""

styler_thousands = """
: str, optional
    The character representation for thousands separator for floats, int and complex.
"""

styler_na_rep = """
: str, optional
    The string representation for values identified as missing.
"""

styler_escape = """
: str, optional
    Whether to escape certain characters according to the given context; html or latex.
"""

styler_formatter = """
: str, callable, dict, optional
    A formatter object to be used as default within ``Styler.format``.
"""

<<<<<<< HEAD
styler_mathjax = """
: bool
    If False will render special CSS classes to table attributes that indicate Mathjax
    will not be used in Jupyter Notebook.
=======
styler_encoding = """
: str
    The encoding used for output HTML and LaTeX files.
>>>>>>> 99811722
"""

with cf.config_prefix("styler"):
    cf.register_option("sparse.index", True, styler_sparse_index_doc, validator=is_bool)

    cf.register_option(
        "sparse.columns", True, styler_sparse_columns_doc, validator=is_bool
    )

    cf.register_option(
        "render.max_elements",
        2 ** 18,
        styler_max_elements,
        validator=is_nonnegative_int,
    )

    cf.register_option("render.encoding", "utf-8", styler_encoding, validator=is_str)

    cf.register_option("format.decimal", ".", styler_decimal, validator=is_str)

    cf.register_option(
        "format.precision", 6, styler_precision, validator=is_nonnegative_int
    )

    cf.register_option(
        "format.thousands",
        None,
        styler_thousands,
        validator=is_instance_factory([type(None), str]),
    )

    cf.register_option(
        "format.na_rep",
        None,
        styler_na_rep,
        validator=is_instance_factory([type(None), str]),
    )

    cf.register_option(
        "format.escape",
        None,
        styler_escape,
        validator=is_one_of_factory([None, "html", "latex"]),
    )

    cf.register_option(
        "format.formatter",
        None,
        styler_formatter,
        validator=is_instance_factory([type(None), dict, callable, str]),
    )

    cf.register_option("html.mathjax", True, styler_mathjax, validator=is_bool)<|MERGE_RESOLUTION|>--- conflicted
+++ resolved
@@ -793,16 +793,15 @@
     A formatter object to be used as default within ``Styler.format``.
 """
 
-<<<<<<< HEAD
+styler_encoding = """
+: str
+    The encoding used for output HTML and LaTeX files.
+"""
+
 styler_mathjax = """
 : bool
     If False will render special CSS classes to table attributes that indicate Mathjax
     will not be used in Jupyter Notebook.
-=======
-styler_encoding = """
-: str
-    The encoding used for output HTML and LaTeX files.
->>>>>>> 99811722
 """
 
 with cf.config_prefix("styler"):
