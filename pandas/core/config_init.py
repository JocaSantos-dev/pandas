"""
This module is imported from the pandas package __init__.py file
in order to ensure that the core.config options registered here will
be available as soon as the user loads the package. if register_option
is invoked inside specific modules, they will not be registered until that
module is imported, which may or may not be a problem.

If you need to make sure options are available even before a certain
module is imported, register them here rather than in the module.

"""
import os
import warnings

import pandas._config.config as cf
from pandas._config.config import (
    is_bool,
    is_callable,
    is_instance_factory,
    is_int,
    is_nonnegative_int,
    is_one_of_factory,
    is_str,
    is_text,
)

# compute

use_bottleneck_doc = """
: bool
    Use the bottleneck library to accelerate if it is installed,
    the default is True
    Valid values: False,True
"""


def use_bottleneck_cb(key):
    from pandas.core import nanops

    nanops.set_use_bottleneck(cf.get_option(key))


use_numexpr_doc = """
: bool
    Use the numexpr library to accelerate computation if it is installed,
    the default is True
    Valid values: False,True
"""


def use_numexpr_cb(key):
    from pandas.core.computation import expressions

    expressions.set_use_numexpr(cf.get_option(key))


use_numba_doc = """
: bool
    Use the numba engine option for select operations if it is installed,
    the default is False
    Valid values: False,True
"""


def use_numba_cb(key):
    from pandas.core.util import numba_

    numba_.set_use_numba(cf.get_option(key))


with cf.config_prefix("compute"):
    cf.register_option(
        "use_bottleneck",
        True,
        use_bottleneck_doc,
        validator=is_bool,
        cb=use_bottleneck_cb,
    )
    cf.register_option(
        "use_numexpr", True, use_numexpr_doc, validator=is_bool, cb=use_numexpr_cb
    )
    cf.register_option(
        "use_numba", False, use_numba_doc, validator=is_bool, cb=use_numba_cb
    )
#
# options from the "display" namespace

pc_precision_doc = """
: int
    Floating point output precision in terms of number of places after the
    decimal, for regular formatting as well as scientific notation. Similar
    to ``precision`` in :meth:`numpy.set_printoptions`.
"""

pc_colspace_doc = """
: int
    Default space for DataFrame columns.
"""

pc_max_rows_doc = """
: int
    If max_rows is exceeded, switch to truncate view. Depending on
    `large_repr`, objects are either centrally truncated or printed as
    a summary view. 'None' value means unlimited.

    In case python/IPython is running in a terminal and `large_repr`
    equals 'truncate' this can be set to 0 and pandas will auto-detect
    the height of the terminal and print a truncated object which fits
    the screen height. The IPython notebook, IPython qtconsole, or
    IDLE do not run in a terminal and hence it is not possible to do
    correct auto-detection.
"""

pc_min_rows_doc = """
: int
    The numbers of rows to show in a truncated view (when `max_rows` is
    exceeded). Ignored when `max_rows` is set to None or 0. When set to
    None, follows the value of `max_rows`.
"""

pc_max_cols_doc = """
: int
    If max_cols is exceeded, switch to truncate view. Depending on
    `large_repr`, objects are either centrally truncated or printed as
    a summary view. 'None' value means unlimited.

    In case python/IPython is running in a terminal and `large_repr`
    equals 'truncate' this can be set to 0 and pandas will auto-detect
    the width of the terminal and print a truncated object which fits
    the screen width. The IPython notebook, IPython qtconsole, or IDLE
    do not run in a terminal and hence it is not possible to do
    correct auto-detection.
"""

pc_max_categories_doc = """
: int
    This sets the maximum number of categories pandas should output when
    printing out a `Categorical` or a Series of dtype "category".
"""

pc_max_info_cols_doc = """
: int
    max_info_columns is used in DataFrame.info method to decide if
    per column information will be printed.
"""

pc_nb_repr_h_doc = """
: boolean
    When True, IPython notebook will use html representation for
    pandas objects (if it is available).
"""

pc_pprint_nest_depth = """
: int
    Controls the number of nested levels to process when pretty-printing
"""

pc_multi_sparse_doc = """
: boolean
    "sparsify" MultiIndex display (don't display repeated
    elements in outer levels within groups)
"""

float_format_doc = """
: callable
    The callable should accept a floating point number and return
    a string with the desired format of the number. This is used
    in some places like SeriesFormatter.
    See formats.format.EngFormatter for an example.
"""

max_colwidth_doc = """
: int or None
    The maximum width in characters of a column in the repr of
    a pandas data structure. When the column overflows, a "..."
    placeholder is embedded in the output. A 'None' value means unlimited.
"""

colheader_justify_doc = """
: 'left'/'right'
    Controls the justification of column headers. used by DataFrameFormatter.
"""

pc_expand_repr_doc = """
: boolean
    Whether to print out the full DataFrame repr for wide DataFrames across
    multiple lines, `max_columns` is still respected, but the output will
    wrap-around across multiple "pages" if its width exceeds `display.width`.
"""

pc_show_dimensions_doc = """
: boolean or 'truncate'
    Whether to print out dimensions at the end of DataFrame repr.
    If 'truncate' is specified, only print out the dimensions if the
    frame is truncated (e.g. not display all rows and/or columns)
"""

pc_east_asian_width_doc = """
: boolean
    Whether to use the Unicode East Asian Width to calculate the display text
    width.
    Enabling this may affect to the performance (default: False)
"""

pc_ambiguous_as_wide_doc = """
: boolean
    Whether to handle Unicode characters belong to Ambiguous as Wide (width=2)
    (default: False)
"""

pc_latex_repr_doc = """
: boolean
    Whether to produce a latex DataFrame representation for jupyter
    environments that support it.
    (default: False)
"""

pc_table_schema_doc = """
: boolean
    Whether to publish a Table Schema representation for frontends
    that support it.
    (default: False)
"""

pc_html_border_doc = """
: int
    A ``border=value`` attribute is inserted in the ``<table>`` tag
    for the DataFrame HTML repr.
"""

pc_html_use_mathjax_doc = """\
: boolean
    When True, Jupyter notebook will process table contents using MathJax,
    rendering mathematical expressions enclosed by the dollar symbol.
    (default: True)
"""

pc_width_doc = """
: int
    Width of the display in characters. In case python/IPython is running in
    a terminal this can be set to None and pandas will correctly auto-detect
    the width.
    Note that the IPython notebook, IPython qtconsole, or IDLE do not run in a
    terminal and hence it is not possible to correctly detect the width.
"""

pc_chop_threshold_doc = """
: float or None
    if set to a float value, all float values smaller then the given threshold
    will be displayed as exactly 0 by repr and friends.
"""

pc_max_seq_items = """
: int or None
    When pretty-printing a long sequence, no more then `max_seq_items`
    will be printed. If items are omitted, they will be denoted by the
    addition of "..." to the resulting string.

    If set to None, the number of items to be printed is unlimited.
"""

pc_max_info_rows_doc = """
: int or None
    df.info() will usually show null-counts for each column.
    For large frames this can be quite slow. max_info_rows and max_info_cols
    limit this null check only to frames with smaller dimensions than
    specified.
"""

pc_large_repr_doc = """
: 'truncate'/'info'
    For DataFrames exceeding max_rows/max_cols, the repr (and HTML repr) can
    show a truncated table (the default from 0.13), or switch to the view from
    df.info() (the behaviour in earlier versions of pandas).
"""

pc_memory_usage_doc = """
: bool, string or None
    This specifies if the memory usage of a DataFrame should be displayed when
    df.info() is called. Valid values True,False,'deep'
"""

pc_latex_escape = """
: bool
    This specifies if the to_latex method of a Dataframe uses escapes special
    characters.
    Valid values: False,True
"""

pc_latex_longtable = """
:bool
    This specifies if the to_latex method of a Dataframe uses the longtable
    format.
    Valid values: False,True
"""

pc_latex_multicolumn = """
: bool
    This specifies if the to_latex method of a Dataframe uses multicolumns
    to pretty-print MultiIndex columns.
    Valid values: False,True
"""

pc_latex_multicolumn_format = """
: string
    This specifies the format for multicolumn headers.
    Can be surrounded with '|'.
    Valid values: 'l', 'c', 'r', 'p{<width>}'
"""

pc_latex_multirow = """
: bool
    This specifies if the to_latex method of a Dataframe uses multirows
    to pretty-print MultiIndex rows.
    Valid values: False,True
"""


def table_schema_cb(key):
    from pandas.io.formats.printing import enable_data_resource_formatter

    enable_data_resource_formatter(cf.get_option(key))


def is_terminal() -> bool:
    """
    Detect if Python is running in a terminal.

    Returns True if Python is running in a terminal or False if not.
    """
    try:
        # error: Name 'get_ipython' is not defined
        ip = get_ipython()  # type: ignore[name-defined]
    except NameError:  # assume standard Python interpreter in a terminal
        return True
    else:
        if hasattr(ip, "kernel"):  # IPython as a Jupyter kernel
            return False
        else:  # IPython in a terminal
            return True


with cf.config_prefix("display"):
    cf.register_option("precision", 6, pc_precision_doc, validator=is_nonnegative_int)
    cf.register_option(
        "float_format",
        None,
        float_format_doc,
        validator=is_one_of_factory([None, is_callable]),
    )
    cf.register_option("column_space", 12, validator=is_int)
    cf.register_option(
        "max_info_rows",
        1690785,
        pc_max_info_rows_doc,
        validator=is_instance_factory((int, type(None))),
    )
    cf.register_option("max_rows", 60, pc_max_rows_doc, validator=is_nonnegative_int)
    cf.register_option(
        "min_rows",
        10,
        pc_min_rows_doc,
        validator=is_instance_factory([type(None), int]),
    )
    cf.register_option("max_categories", 8, pc_max_categories_doc, validator=is_int)

    def _deprecate_negative_int_max_colwidth(key):
        value = cf.get_option(key)
        if value is not None and value < 0:
            warnings.warn(
                "Passing a negative integer is deprecated in version 1.0 and "
                "will not be supported in future version. Instead, use None "
                "to not limit the column width.",
                FutureWarning,
                stacklevel=4,
            )

    cf.register_option(
        # TODO(2.0): change `validator=is_nonnegative_int` see GH#31569
        "max_colwidth",
        50,
        max_colwidth_doc,
        validator=is_instance_factory([type(None), int]),
        cb=_deprecate_negative_int_max_colwidth,
    )
    if is_terminal():
        max_cols = 0  # automatically determine optimal number of columns
    else:
        max_cols = 20  # cannot determine optimal number of columns
    cf.register_option(
        "max_columns", max_cols, pc_max_cols_doc, validator=is_nonnegative_int
    )
    cf.register_option(
        "large_repr",
        "truncate",
        pc_large_repr_doc,
        validator=is_one_of_factory(["truncate", "info"]),
    )
    cf.register_option("max_info_columns", 100, pc_max_info_cols_doc, validator=is_int)
    cf.register_option(
        "colheader_justify", "right", colheader_justify_doc, validator=is_text
    )
    cf.register_option("notebook_repr_html", True, pc_nb_repr_h_doc, validator=is_bool)
    cf.register_option("pprint_nest_depth", 3, pc_pprint_nest_depth, validator=is_int)
    cf.register_option("multi_sparse", True, pc_multi_sparse_doc, validator=is_bool)
    cf.register_option("expand_frame_repr", True, pc_expand_repr_doc)
    cf.register_option(
        "show_dimensions",
        "truncate",
        pc_show_dimensions_doc,
        validator=is_one_of_factory([True, False, "truncate"]),
    )
    cf.register_option("chop_threshold", None, pc_chop_threshold_doc)
    cf.register_option("max_seq_items", 100, pc_max_seq_items)
    cf.register_option(
        "width", 80, pc_width_doc, validator=is_instance_factory([type(None), int])
    )
    cf.register_option(
        "memory_usage",
        True,
        pc_memory_usage_doc,
        validator=is_one_of_factory([None, True, False, "deep"]),
    )
    cf.register_option(
        "unicode.east_asian_width", False, pc_east_asian_width_doc, validator=is_bool
    )
    cf.register_option(
        "unicode.ambiguous_as_wide", False, pc_east_asian_width_doc, validator=is_bool
    )
    cf.register_option("latex.repr", False, pc_latex_repr_doc, validator=is_bool)
    cf.register_option("latex.escape", True, pc_latex_escape, validator=is_bool)
    cf.register_option("latex.longtable", False, pc_latex_longtable, validator=is_bool)
    cf.register_option(
        "latex.multicolumn", True, pc_latex_multicolumn, validator=is_bool
    )
    cf.register_option(
        "latex.multicolumn_format", "l", pc_latex_multicolumn, validator=is_text
    )
    cf.register_option("latex.multirow", False, pc_latex_multirow, validator=is_bool)
    cf.register_option(
        "html.table_schema",
        False,
        pc_table_schema_doc,
        validator=is_bool,
        cb=table_schema_cb,
    )
    cf.register_option("html.border", 1, pc_html_border_doc, validator=is_int)
    cf.register_option(
        "html.use_mathjax", True, pc_html_use_mathjax_doc, validator=is_bool
    )

tc_sim_interactive_doc = """
: boolean
    Whether to simulate interactive mode for purposes of testing
"""

with cf.config_prefix("mode"):
    cf.register_option("sim_interactive", False, tc_sim_interactive_doc)

use_inf_as_null_doc = """
: boolean
    use_inf_as_null had been deprecated and will be removed in a future
    version. Use `use_inf_as_na` instead.
"""

use_inf_as_na_doc = """
: boolean
    True means treat None, NaN, INF, -INF as NA (old way),
    False means None and NaN are null, but INF, -INF are not NA
    (new way).
"""

# We don't want to start importing everything at the global context level
# or we'll hit circular deps.


def use_inf_as_na_cb(key):
    from pandas.core.dtypes.missing import _use_inf_as_na

    _use_inf_as_na(key)


with cf.config_prefix("mode"):
    cf.register_option("use_inf_as_na", False, use_inf_as_na_doc, cb=use_inf_as_na_cb)
    cf.register_option(
        "use_inf_as_null", False, use_inf_as_null_doc, cb=use_inf_as_na_cb
    )


cf.deprecate_option(
    "mode.use_inf_as_null", msg=use_inf_as_null_doc, rkey="mode.use_inf_as_na"
)


data_manager_doc = """
: string
    Internal data manager type; can be "block" or "array". Defaults to "block",
    unless overridden by the 'PANDAS_DATA_MANAGER' environment variable (needs
    to be set before pandas is imported).
"""


with cf.config_prefix("mode"):
    cf.register_option(
        "data_manager",
        # Get the default from an environment variable, if set, otherwise defaults
        # to "block". This environment variable can be set for testing.
        os.environ.get("PANDAS_DATA_MANAGER", "block"),
        data_manager_doc,
        validator=is_one_of_factory(["block", "array"]),
    )


# user warnings
chained_assignment = """
: string
    Raise an exception, warn, or no action if trying to use chained assignment,
    The default is warn
"""

with cf.config_prefix("mode"):
    cf.register_option(
        "chained_assignment",
        "warn",
        chained_assignment,
        validator=is_one_of_factory([None, "warn", "raise"]),
    )


string_storage_doc = """
: string
    The default storage for StringDtype.
"""

with cf.config_prefix("mode"):
    cf.register_option(
        "string_storage",
        "python",
        string_storage_doc,
        validator=is_one_of_factory(["python", "pyarrow"]),
    )

# Set up the io.excel specific reader configuration.
reader_engine_doc = """
: string
    The default Excel reader engine for '{ext}' files. Available options:
    auto, {others}.
"""

_xls_options = ["xlrd"]
_xlsm_options = ["xlrd", "openpyxl"]
_xlsx_options = ["xlrd", "openpyxl"]
_ods_options = ["odf"]
_xlsb_options = ["pyxlsb"]


with cf.config_prefix("io.excel.xls"):
    cf.register_option(
        "reader",
        "auto",
        reader_engine_doc.format(ext="xls", others=", ".join(_xls_options)),
        validator=is_one_of_factory(_xls_options + ["auto"]),
    )

with cf.config_prefix("io.excel.xlsm"):
    cf.register_option(
        "reader",
        "auto",
        reader_engine_doc.format(ext="xlsm", others=", ".join(_xlsm_options)),
        validator=is_one_of_factory(_xlsm_options + ["auto"]),
    )


with cf.config_prefix("io.excel.xlsx"):
    cf.register_option(
        "reader",
        "auto",
        reader_engine_doc.format(ext="xlsx", others=", ".join(_xlsx_options)),
        validator=is_one_of_factory(_xlsx_options + ["auto"]),
    )


with cf.config_prefix("io.excel.ods"):
    cf.register_option(
        "reader",
        "auto",
        reader_engine_doc.format(ext="ods", others=", ".join(_ods_options)),
        validator=is_one_of_factory(_ods_options + ["auto"]),
    )

with cf.config_prefix("io.excel.xlsb"):
    cf.register_option(
        "reader",
        "auto",
        reader_engine_doc.format(ext="xlsb", others=", ".join(_xlsb_options)),
        validator=is_one_of_factory(_xlsb_options + ["auto"]),
    )

# Set up the io.excel specific writer configuration.
writer_engine_doc = """
: string
    The default Excel writer engine for '{ext}' files. Available options:
    auto, {others}.
"""

_xls_options = ["xlwt"]
_xlsm_options = ["openpyxl"]
_xlsx_options = ["openpyxl", "xlsxwriter"]
_ods_options = ["odf"]


with cf.config_prefix("io.excel.xls"):
    cf.register_option(
        "writer",
        "auto",
        writer_engine_doc.format(ext="xls", others=", ".join(_xls_options)),
        validator=str,
    )
cf.deprecate_option(
    "io.excel.xls.writer",
    msg="As the xlwt package is no longer maintained, the xlwt engine will be "
    "removed in a future version of pandas. This is the only engine in pandas that "
    "supports writing in the xls format. Install openpyxl and write to an "
    "xlsx file instead.",
)

with cf.config_prefix("io.excel.xlsm"):
    cf.register_option(
        "writer",
        "auto",
        writer_engine_doc.format(ext="xlsm", others=", ".join(_xlsm_options)),
        validator=str,
    )


with cf.config_prefix("io.excel.xlsx"):
    cf.register_option(
        "writer",
        "auto",
        writer_engine_doc.format(ext="xlsx", others=", ".join(_xlsx_options)),
        validator=str,
    )


with cf.config_prefix("io.excel.ods"):
    cf.register_option(
        "writer",
        "auto",
        writer_engine_doc.format(ext="ods", others=", ".join(_ods_options)),
        validator=str,
    )


# Set up the io.parquet specific configuration.
parquet_engine_doc = """
: string
    The default parquet reader/writer engine. Available options:
    'auto', 'pyarrow', 'fastparquet', the default is 'auto'
"""

with cf.config_prefix("io.parquet"):
    cf.register_option(
        "engine",
        "auto",
        parquet_engine_doc,
        validator=is_one_of_factory(["auto", "pyarrow", "fastparquet"]),
    )


# Set up the io.sql specific configuration.
sql_engine_doc = """
: string
    The default sql reader/writer engine. Available options:
    'auto', 'sqlalchemy', the default is 'auto'
"""

with cf.config_prefix("io.sql"):
    cf.register_option(
        "engine",
        "auto",
        sql_engine_doc,
        validator=is_one_of_factory(["auto", "sqlalchemy"]),
    )

# --------
# Plotting
# ---------

plotting_backend_doc = """
: str
    The plotting backend to use. The default value is "matplotlib", the
    backend provided with pandas. Other backends can be specified by
    providing the name of the module that implements the backend.
"""


def register_plotting_backend_cb(key):
    if key == "matplotlib":
        # We defer matplotlib validation, since it's the default
        return
    from pandas.plotting._core import _get_plot_backend

    _get_plot_backend(key)


with cf.config_prefix("plotting"):
    cf.register_option(
        "backend",
        defval="matplotlib",
        doc=plotting_backend_doc,
        validator=register_plotting_backend_cb,
    )


register_converter_doc = """
: bool or 'auto'.
    Whether to register converters with matplotlib's units registry for
    dates, times, datetimes, and Periods. Toggling to False will remove
    the converters, restoring any converters that pandas overwrote.
"""


def register_converter_cb(key):
    from pandas.plotting import (
        deregister_matplotlib_converters,
        register_matplotlib_converters,
    )

    if cf.get_option(key):
        register_matplotlib_converters()
    else:
        deregister_matplotlib_converters()


with cf.config_prefix("plotting.matplotlib"):
    cf.register_option(
        "register_converters",
        "auto",
        register_converter_doc,
        validator=is_one_of_factory(["auto", True, False]),
        cb=register_converter_cb,
    )

# ------
# Styler
# ------

styler_sparse_index_doc = """
: bool
    Whether to sparsify the display of a hierarchical index. Setting to False will
    display each explicit level element in a hierarchical key for each row.
"""

styler_sparse_columns_doc = """
: bool
    Whether to sparsify the display of hierarchical columns. Setting to False will
    display each explicit level element in a hierarchical key for each column.
"""

styler_max_elements = """
: int
    The maximum number of data-cell (<td>) elements that will be rendered before
    trimming will occur over columns, rows or both if needed.
"""

styler_precision = """
: int
    The precision for floats and complex numbers.
"""

styler_decimal = """
: str
    The character representation for the decimal separator for floats and complex.
"""

styler_thousands = """
: str, optional
    The character representation for thousands separator for floats, int and complex.
"""

styler_na_rep = """
: str, optional
    The string representation for values identified as missing.
"""

styler_escape = """
: str, optional
    Whether to escape certain characters according to the given context; html or latex.
"""

styler_formatter = """
: str, callable, dict, optional
    A formatter object to be used as default within ``Styler.format``.
"""

styler_encoding = """
: str
    The encoding used for output HTML and LaTeX files.
"""

<<<<<<< HEAD

def _is_formatter(x):
    if not (x is None or callable(x) or isinstance(x, (dict, str))):
        raise ValueError("Value must have type 'callable, dict, str' or None.")

=======
styler_mathjax = """
: bool
    If False will render special CSS classes to table attributes that indicate Mathjax
    will not be used in Jupyter Notebook.
"""
>>>>>>> 26c91855

with cf.config_prefix("styler"):
    cf.register_option("sparse.index", True, styler_sparse_index_doc, validator=is_bool)

    cf.register_option(
        "sparse.columns", True, styler_sparse_columns_doc, validator=is_bool
    )

    cf.register_option(
        "render.max_elements",
        2 ** 18,
        styler_max_elements,
        validator=is_nonnegative_int,
    )

    cf.register_option("render.encoding", "utf-8", styler_encoding, validator=is_str)

    cf.register_option("format.decimal", ".", styler_decimal, validator=is_str)

    cf.register_option(
        "format.precision", 6, styler_precision, validator=is_nonnegative_int
    )

    cf.register_option(
        "format.thousands",
        None,
        styler_thousands,
        validator=is_instance_factory([type(None), str]),
    )

    cf.register_option(
        "format.na_rep",
        None,
        styler_na_rep,
        validator=is_instance_factory([type(None), str]),
    )

    cf.register_option(
        "format.escape",
        None,
        styler_escape,
        validator=is_one_of_factory([None, "html", "latex"]),
    )

    cf.register_option(
        "format.formatter",
        None,
        styler_formatter,
<<<<<<< HEAD
        validator=_is_formatter,
    )
=======
        validator=is_instance_factory([type(None), dict, callable, str]),
    )

    cf.register_option("html.mathjax", True, styler_mathjax, validator=is_bool)
>>>>>>> 26c91855
<|MERGE_RESOLUTION|>--- conflicted
+++ resolved
@@ -798,19 +798,17 @@
     The encoding used for output HTML and LaTeX files.
 """
 
-<<<<<<< HEAD
-
-def _is_formatter(x):
-    if not (x is None or callable(x) or isinstance(x, (dict, str))):
-        raise ValueError("Value must have type 'callable, dict, str' or None.")
-
-=======
 styler_mathjax = """
 : bool
     If False will render special CSS classes to table attributes that indicate Mathjax
     will not be used in Jupyter Notebook.
 """
->>>>>>> 26c91855
+
+
+def _is_formatter(x):
+    if not (x is None or callable(x) or isinstance(x, (dict, str))):
+        raise ValueError("Value must have type 'callable, dict, str' or None.")
+
 
 with cf.config_prefix("styler"):
     cf.register_option("sparse.index", True, styler_sparse_index_doc, validator=is_bool)
@@ -859,12 +857,7 @@
         "format.formatter",
         None,
         styler_formatter,
-<<<<<<< HEAD
         validator=_is_formatter,
     )
-=======
-        validator=is_instance_factory([type(None), dict, callable, str]),
-    )
-
-    cf.register_option("html.mathjax", True, styler_mathjax, validator=is_bool)
->>>>>>> 26c91855
+
+    cf.register_option("html.mathjax", True, styler_mathjax, validator=is_bool)