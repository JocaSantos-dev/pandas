--- conflicted
+++ resolved
@@ -768,7 +768,6 @@
     trimming will occur over columns, rows or both if needed.
 """
 
-<<<<<<< HEAD
 styler_max_rows = """
 : int, optional
     The maximum number of rows that will be rendered. May still be reduced to
@@ -779,7 +778,8 @@
 : int, optional
     The maximum number of columns that will be rendered. May still be reduced to
     satsify ``max_elements``, which takes precedence.
-=======
+"""
+
 styler_precision = """
 : int
     The precision for floats and complex numbers.
@@ -835,7 +835,6 @@
 : bool
     If False will render special CSS classes to table attributes that indicate Mathjax
     will not be used in Jupyter Notebook.
->>>>>>> e64784f9
 """
 
 with cf.config_prefix("styler"):
@@ -859,7 +858,6 @@
         validator=is_nonnegative_int,
     )
 
-<<<<<<< HEAD
     cf.register_option(
         "render.max_rows",
         None,
@@ -872,7 +870,8 @@
         None,
         styler_max_columns,
         validator=is_nonnegative_int,
-=======
+    )
+
     cf.register_option("render.encoding", "utf-8", styler_encoding, validator=is_str)
 
     cf.register_option("format.decimal", ".", styler_decimal, validator=is_str)
@@ -930,5 +929,4 @@
         None,
         styler_environment,
         validator=is_instance_factory([type(None), str]),
->>>>>>> e64784f9
     )