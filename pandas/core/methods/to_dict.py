from __future__ import annotations

from typing import (
    TYPE_CHECKING,
    Literal,
    overload,
)
import warnings

import numpy as np

from pandas._libs import (
    lib,
    missing as libmissing,
)
from pandas.util._exceptions import find_stack_level

from pandas.core.dtypes.cast import maybe_box_native
from pandas.core.dtypes.dtypes import (
    BaseMaskedDtype,
    ExtensionDtype,
)

from pandas.core import common as com

if TYPE_CHECKING:
    from collections.abc import Generator

    from pandas._typing import MutableMappingT

    from pandas import DataFrame


def create_data_for_split(
    df: DataFrame, are_all_object_dtype_cols: bool, object_dtype_indices: list[int]
) -> Generator[list, None, None]:
    """
    Simple helper method to create data for to ``to_dict(orient="split")``
    to create the main output data
    """
    if are_all_object_dtype_cols:
        for tup in df.itertuples(index=False, name=None):
            yield list(map(maybe_box_native, tup))
    else:
        for tup in df.itertuples(index=False, name=None):
            data = list(tup)
            if object_dtype_indices:
                # If we have object_dtype_cols, apply maybe_box_naive after
                # for perf
                for i in object_dtype_indices:
                    data[i] = maybe_box_native(data[i])
            yield data


@overload
def to_dict(
    df: DataFrame,
    orient: Literal["dict", "list", "series", "split", "tight", "index"] = ...,
    *,
    into: type[MutableMappingT] | MutableMappingT,
    index: bool = ...,
) -> MutableMappingT:
    ...


@overload
def to_dict(
    df: DataFrame,
    orient: Literal["records"],
    *,
    into: type[MutableMappingT] | MutableMappingT,
    index: bool = ...,
) -> list[MutableMappingT]:
    ...


@overload
def to_dict(
    df: DataFrame,
    orient: Literal["dict", "list", "series", "split", "tight", "index"] = ...,
    *,
    into: type[dict] = ...,
    index: bool = ...,
) -> dict:
    ...


@overload
def to_dict(
    df: DataFrame,
    orient: Literal["records"],
    *,
    into: type[dict] = ...,
    index: bool = ...,
) -> list[dict]:
    ...


# error: Incompatible default for argument "into" (default has type "type[dict
# [Any, Any]]", argument has type "type[MutableMappingT] | MutableMappingT")
def to_dict(
    df: DataFrame,
    orient: Literal[
        "dict", "list", "series", "split", "tight", "records", "index"
    ] = "dict",
    *,
    into: type[MutableMappingT] | MutableMappingT = dict,  # type: ignore[assignment]
    index: bool = True,
) -> MutableMappingT | list[MutableMappingT]:
    """
    Convert the DataFrame to a dictionary.

    The type of the key-value pairs can be customized with the parameters
    (see below).

    Parameters
    ----------
    orient : str {'dict', 'list', 'series', 'split', 'tight', 'records', 'index'}
        Determines the type of the values of the dictionary.

        - 'dict' (default) : dict like {column -> {index -> value}}
        - 'list' : dict like {column -> [values]}
        - 'series' : dict like {column -> Series(values)}
        - 'split' : dict like
          {'index' -> [index], 'columns' -> [columns], 'data' -> [values]}
        - 'tight' : dict like
          {'index' -> [index], 'columns' -> [columns], 'data' -> [values],
          'index_names' -> [index.names], 'column_names' -> [column.names]}
        - 'records' : list like
          [{column -> value}, ... , {column -> value}]
        - 'index' : dict like {index -> {column -> value}}

        .. versionadded:: 1.4.0
            'tight' as an allowed value for the ``orient`` argument

    into : class, default dict
        The collections.abc.MutableMapping subclass used for all Mappings
        in the return value.  Can be the actual class or an empty
        instance of the mapping type you want.  If you want a
        collections.defaultdict, you must pass it initialized.

    index : bool, default True
        Whether to include the index item (and index_names item if `orient`
        is 'tight') in the returned dictionary. Can only be ``False``
        when `orient` is 'split' or 'tight'.

        .. versionadded:: 2.0.0

    Returns
    -------
    dict, list or collections.abc.Mapping
        Return a collections.abc.MutableMapping object representing the
        DataFrame. The resulting transformation depends on the `orient` parameter.
    """
    if not df.columns.is_unique:
        warnings.warn(
            "DataFrame columns are not unique, some columns will be omitted.",
            UserWarning,
            stacklevel=find_stack_level(),
        )
    # GH16122
    into_c = com.standardize_mapping(into)

    #  error: Incompatible types in assignment (expression has type "str",
    # variable has type "Literal['dict', 'list', 'series', 'split', 'tight',
    # 'records', 'index']")
    orient = orient.lower()  # type: ignore[assignment]

    if not index and orient not in ["split", "tight"]:
        raise ValueError(
            "'index=False' is only valid when 'orient' is 'split' or 'tight'"
        )

    if orient == "series":
        # GH46470 Return quickly if orient series to avoid creating dtype objects
        return into_c((k, v) for k, v in df.items())

    if orient == "dict":
        return into_c((k, v.to_dict(into=into)) for k, v in df.items())

    box_native_indices = [
        i
        for i, col_dtype in enumerate(df.dtypes.values)
        if col_dtype == np.dtype(object) or isinstance(col_dtype, ExtensionDtype)
    ]

    are_all_object_dtype_cols = len(box_native_indices) == len(df.dtypes)

    if orient == "list":
        object_dtype_indices_as_set: set[int] = set(box_native_indices)
        box_na_values = (
            lib.no_default
            if not isinstance(col_dtype, BaseMaskedDtype)
            else libmissing.NA
            for col_dtype in df.dtypes.values
        )
        return into_c(
            (
                k,
<<<<<<< HEAD
                list(map(maybe_box_native, v.to_numpy(na_value=box_na_value).tolist()))
=======
                list(map(maybe_box_native, v.to_numpy(na_value=box_na_values[i])))
>>>>>>> b41ea097
                if i in object_dtype_indices_as_set
                else list(map(maybe_box_native, v.to_numpy())),
            )
            for i, (box_na_value, (k, v)) in enumerate(zip(box_na_values, df.items()))
        )

    elif orient == "split":
        data = list(
            create_data_for_split(df, are_all_object_dtype_cols, box_native_indices)
        )

        return into_c(
            ((("index", df.index.tolist()),) if index else ())
            + (
                ("columns", df.columns.tolist()),
                ("data", data),
            )
        )

    elif orient == "tight":
        return into_c(
            ((("index", df.index.tolist()),) if index else ())
            + (
                ("columns", df.columns.tolist()),
                (
                    "data",
                    [
                        list(map(maybe_box_native, t))
                        for t in df.itertuples(index=False, name=None)
                    ],
                ),
            )
            + ((("index_names", list(df.index.names)),) if index else ())
            + (("column_names", list(df.columns.names)),)
        )

    elif orient == "records":
        columns = df.columns.tolist()
        if are_all_object_dtype_cols:
            return [
                into_c(zip(columns, map(maybe_box_native, row)))
                for row in df.itertuples(index=False, name=None)
            ]
        else:
            data = [
                into_c(zip(columns, t)) for t in df.itertuples(index=False, name=None)
            ]
            if box_native_indices:
                object_dtype_indices_as_set = set(box_native_indices)
                object_dtype_cols = {
                    col
                    for i, col in enumerate(df.columns)
                    if i in object_dtype_indices_as_set
                }
                for row in data:
                    for col in object_dtype_cols:
                        row[col] = maybe_box_native(row[col])
            return data

    elif orient == "index":
        if not df.index.is_unique:
            raise ValueError("DataFrame index must be unique for orient='index'.")
        columns = df.columns.tolist()
        if are_all_object_dtype_cols:
            return into_c(
                (t[0], dict(zip(df.columns, map(maybe_box_native, t[1:]))))
                for t in df.itertuples(name=None)
            )
        elif box_native_indices:
            object_dtype_indices_as_set = set(box_native_indices)
            return into_c(
                (
                    t[0],
                    {
                        column: maybe_box_native(v)
                        if i in object_dtype_indices_as_set
                        else v
                        for i, (column, v) in enumerate(zip(columns, t[1:]))
                    },
                )
                for t in df.itertuples(name=None)
            )
        else:
            return into_c(
                (t[0], dict(zip(columns, t[1:]))) for t in df.itertuples(name=None)
            )

    else:
        raise ValueError(f"orient '{orient}' not understood")<|MERGE_RESOLUTION|>--- conflicted
+++ resolved
@@ -197,11 +197,7 @@
         return into_c(
             (
                 k,
-<<<<<<< HEAD
-                list(map(maybe_box_native, v.to_numpy(na_value=box_na_value).tolist()))
-=======
-                list(map(maybe_box_native, v.to_numpy(na_value=box_na_values[i])))
->>>>>>> b41ea097
+                list(map(maybe_box_native, v.to_numpy(na_value=box_na_value)))
                 if i in object_dtype_indices_as_set
                 else list(map(maybe_box_native, v.to_numpy())),
             )
