import functools
import itertools
import operator
from typing import Any, Optional, Tuple, Union, cast

import numpy as np

from pandas._config import get_option

from pandas._libs import NaT, Timedelta, Timestamp, iNaT, lib
from pandas._typing import ArrayLike, Dtype, DtypeObj, F, Scalar
from pandas.compat._optional import import_optional_dependency

from pandas.core.dtypes.cast import maybe_upcast_putmask
from pandas.core.dtypes.common import (
    get_dtype,
    is_any_int_dtype,
    is_bool_dtype,
    is_complex,
    is_datetime64_any_dtype,
    is_float,
    is_float_dtype,
    is_integer,
    is_integer_dtype,
    is_numeric_dtype,
    is_object_dtype,
    is_scalar,
    is_timedelta64_dtype,
    needs_i8_conversion,
    pandas_dtype,
)
from pandas.core.dtypes.dtypes import PeriodDtype
from pandas.core.dtypes.missing import isna, na_value_for_dtype, notna

from pandas.core.construction import extract_array

bn = import_optional_dependency("bottleneck", raise_on_missing=False, on_version="warn")
_BOTTLENECK_INSTALLED = bn is not None
_USE_BOTTLENECK = False


def set_use_bottleneck(v: bool = True) -> None:
    # set/unset to use bottleneck
    global _USE_BOTTLENECK
    if _BOTTLENECK_INSTALLED:
        _USE_BOTTLENECK = v


set_use_bottleneck(get_option("compute.use_bottleneck"))


class disallow:
    def __init__(self, *dtypes):
        super().__init__()
        self.dtypes = tuple(pandas_dtype(dtype).type for dtype in dtypes)

    def check(self, obj) -> bool:
        return hasattr(obj, "dtype") and issubclass(obj.dtype.type, self.dtypes)

    def __call__(self, f: F) -> F:
        @functools.wraps(f)
        def _f(*args, **kwargs):
            obj_iter = itertools.chain(args, kwargs.values())
            if any(self.check(obj) for obj in obj_iter):
                f_name = f.__name__.replace("nan", "")
                raise TypeError(
                    f"reduction operation '{f_name}' not allowed for this dtype"
                )
            try:
                with np.errstate(invalid="ignore"):
                    return f(*args, **kwargs)
            except ValueError as e:
                # we want to transform an object array
                # ValueError message to the more typical TypeError
                # e.g. this is normally a disallowed function on
                # object arrays that contain strings
                if is_object_dtype(args[0]):
                    raise TypeError(e) from e
                raise

        return cast(F, _f)


class bottleneck_switch:
    def __init__(self, name=None, **kwargs):
        self.name = name
        self.kwargs = kwargs

    def __call__(self, alt: F) -> F:
        bn_name = self.name or alt.__name__

        try:
            bn_func = getattr(bn, bn_name)
        except (AttributeError, NameError):  # pragma: no cover
            bn_func = None

        @functools.wraps(alt)
        def f(
            values: np.ndarray, axis: Optional[int] = None, skipna: bool = True, **kwds
        ):
            if len(self.kwargs) > 0:
                for k, v in self.kwargs.items():
                    if k not in kwds:
                        kwds[k] = v

            if values.size == 0 and kwds.get("min_count") is None:
                # We are empty, returning NA for our type
                # Only applies for the default `min_count` of None
                # since that affects how empty arrays are handled.
                # TODO(GH-18976) update all the nanops methods to
                # correctly handle empty inputs and remove this check.
                # It *may* just be `var`
                return _na_for_min_count(values, axis)

            if _USE_BOTTLENECK and skipna and _bn_ok_dtype(values.dtype, bn_name):
                if kwds.get("mask", None) is None:
                    # `mask` is not recognised by bottleneck, would raise
                    #  TypeError if called
                    kwds.pop("mask", None)
                    result = bn_func(values, axis=axis, **kwds)

                    # prefer to treat inf/-inf as NA, but must compute the func
                    # twice :(
                    if _has_infs(result):
                        result = alt(values, axis=axis, skipna=skipna, **kwds)
                else:
                    result = alt(values, axis=axis, skipna=skipna, **kwds)
            else:
                result = alt(values, axis=axis, skipna=skipna, **kwds)

            return result

        return cast(F, f)


def _bn_ok_dtype(dtype: DtypeObj, name: str) -> bool:
    # Bottleneck chokes on datetime64, PeriodDtype (or and EA)
    if not is_object_dtype(dtype) and not needs_i8_conversion(dtype):

        # GH 15507
        # bottleneck does not properly upcast during the sum
        # so can overflow

        # GH 9422
        # further we also want to preserve NaN when all elements
        # are NaN, unlike bottleneck/numpy which consider this
        # to be 0
        if name in ["nansum", "nanprod"]:
            return False

        return True
    return False


def _has_infs(result) -> bool:
    if isinstance(result, np.ndarray):
        if result.dtype == "f8":
            return lib.has_infs_f8(result.ravel("K"))
        elif result.dtype == "f4":
            return lib.has_infs_f4(result.ravel("K"))
    try:
        return np.isinf(result).any()
    except (TypeError, NotImplementedError):
        # if it doesn't support infs, then it can't have infs
        return False


def _get_fill_value(
    dtype: DtypeObj, fill_value: Optional[Scalar] = None, fill_value_typ=None
):
    """ return the correct fill value for the dtype of the values """
    if fill_value is not None:
        return fill_value
    if _na_ok_dtype(dtype):
        if fill_value_typ is None:
            return np.nan
        else:
            if fill_value_typ == "+inf":
                return np.inf
            else:
                return -np.inf
    else:
        if fill_value_typ is None:
            return iNaT
        else:
            if fill_value_typ == "+inf":
                # need the max int here
                return np.iinfo(np.int64).max
            else:
                return iNaT


def _maybe_get_mask(
    values: np.ndarray, skipna: bool, mask: Optional[np.ndarray]
) -> Optional[np.ndarray]:
    """
    Compute a mask if and only if necessary.

    This function will compute a mask iff it is necessary. Otherwise,
    return the provided mask (potentially None) when a mask does not need to be
    computed.

    A mask is never necessary if the values array is of boolean or integer
    dtypes, as these are incapable of storing NaNs. If passing a NaN-capable
    dtype that is interpretable as either boolean or integer data (eg,
    timedelta64), a mask must be provided.

    If the skipna parameter is False, a new mask will not be computed.

    The mask is computed using isna() by default. Setting invert=True selects
    notna() as the masking function.

    Parameters
    ----------
    values : ndarray
        input array to potentially compute mask for
    skipna : bool
        boolean for whether NaNs should be skipped
    mask : Optional[ndarray]
        nan-mask if known

    Returns
    -------
    Optional[np.ndarray]
    """
    if mask is None:
        if is_bool_dtype(values.dtype) or is_integer_dtype(values.dtype):
            # Boolean data cannot contain nulls, so signal via mask being None
            return None

        if skipna or needs_i8_conversion(values.dtype):
            mask = isna(values)

    return mask


def _get_values(
    values: np.ndarray,
    skipna: bool,
    fill_value: Any = None,
    fill_value_typ: Optional[str] = None,
    mask: Optional[np.ndarray] = None,
) -> Tuple[np.ndarray, Optional[np.ndarray], np.dtype, np.dtype, Any]:
    """
    Utility to get the values view, mask, dtype, dtype_max, and fill_value.

    If both mask and fill_value/fill_value_typ are not None and skipna is True,
    the values array will be copied.

    For input arrays of boolean or integer dtypes, copies will only occur if a
    precomputed mask, a fill_value/fill_value_typ, and skipna=True are
    provided.

    Parameters
    ----------
    values : ndarray
        input array to potentially compute mask for
    skipna : bool
        boolean for whether NaNs should be skipped
    fill_value : Any
        value to fill NaNs with
    fill_value_typ : str
        Set to '+inf' or '-inf' to handle dtype-specific infinities
    mask : Optional[np.ndarray]
        nan-mask if known

    Returns
    -------
    values : ndarray
        Potential copy of input value array
    mask : Optional[ndarray[bool]]
        Mask for values, if deemed necessary to compute
    dtype : np.dtype
        dtype for values
    dtype_max : np.dtype
        platform independent dtype
    fill_value : Any
        fill value used
    """
    # In _get_values is only called from within nanops, and in all cases
    #  with scalar fill_value.  This guarantee is important for the
    #  maybe_upcast_putmask call below
    assert is_scalar(fill_value)
    values = extract_array(values, extract_numpy=True)

    mask = _maybe_get_mask(values, skipna, mask)

    dtype = values.dtype

    if needs_i8_conversion(values.dtype):
        # changing timedelta64/datetime64 to int64 needs to happen after
        #  finding `mask` above
        values = np.asarray(values.view("i8"))

    dtype_ok = _na_ok_dtype(dtype)

    # get our fill value (in case we need to provide an alternative
    # dtype for it)
    fill_value = _get_fill_value(
        dtype, fill_value=fill_value, fill_value_typ=fill_value_typ
    )

    if skipna and (mask is not None) and (fill_value is not None):
        values = values.copy()
        if dtype_ok and mask.any():
            np.putmask(values, mask, fill_value)

        # promote if needed
        else:
            values, _ = maybe_upcast_putmask(values, mask, fill_value)

    # return a platform independent precision dtype
    dtype_max = dtype
    if is_integer_dtype(dtype) or is_bool_dtype(dtype):
        dtype_max = np.dtype(np.int64)
    elif is_float_dtype(dtype):
        dtype_max = np.dtype(np.float64)

    return values, mask, dtype, dtype_max, fill_value


def _na_ok_dtype(dtype: DtypeObj) -> bool:
    if needs_i8_conversion(dtype):
        return False
    return not issubclass(dtype.type, np.integer)


def _wrap_results(result, dtype: DtypeObj, fill_value=None):
    """ wrap our results if needed """
    if result is NaT:
        pass

    elif is_datetime64_any_dtype(dtype):
        if fill_value is None:
            # GH#24293
            fill_value = iNaT
        if not isinstance(result, np.ndarray):
            tz = getattr(dtype, "tz", None)
            assert not isna(fill_value), "Expected non-null fill_value"
            if tz is not None:
                # we get here e.g. via nanmean when we call it on a DTA[tz]
                result = Timestamp(result, tz=tz)
            elif result == fill_value:
                result = np.nan
<<<<<<< HEAD
=======
            if tz is not None:
                result = Timestamp(result, tz=tz)
            elif isna(result):
>>>>>>> 9700b5a1
                result = np.datetime64("NaT", "ns")
            else:
                result = np.int64(result).view("datetime64[ns]")
        else:
            # If we have float dtype, taking a view will give the wrong result
            result = result.astype(dtype)
    elif is_timedelta64_dtype(dtype):
        if not isinstance(result, np.ndarray):
            if result == fill_value:
                result = np.nan

            # raise if we have a timedelta64[ns] which is too large
            if np.fabs(result) > np.iinfo(np.int64).max:
                raise ValueError("overflow in timedelta operation")

            result = Timedelta(result, unit="ns")
        else:
            result = result.astype("m8[ns]").view(dtype)

    return result


def _na_for_min_count(
    values: np.ndarray, axis: Optional[int]
) -> Union[Scalar, np.ndarray]:
    """
    Return the missing value for `values`.

    Parameters
    ----------
    values : ndarray
    axis : int or None
        axis for the reduction, required if values.ndim > 1.

    Returns
    -------
    result : scalar or ndarray
        For 1-D values, returns a scalar of the correct missing type.
        For 2-D values, returns a 1-D array where each element is missing.
    """
    # we either return np.nan or pd.NaT
    if is_numeric_dtype(values):
        values = values.astype("float64")
    fill_value = na_value_for_dtype(values.dtype)
    if fill_value is NaT:
        fill_value = values.dtype.type("NaT", "ns")

    if values.ndim == 1:
        return fill_value
    elif axis is None:
        return fill_value
    else:
        result_shape = values.shape[:axis] + values.shape[axis + 1 :]

        result = np.full(result_shape, fill_value, dtype=values.dtype)
        return result


def nanany(
    values: np.ndarray,
    axis: Optional[int] = None,
    skipna: bool = True,
    mask: Optional[np.ndarray] = None,
) -> bool:
    """
    Check if any elements along an axis evaluate to True.

    Parameters
    ----------
    values : ndarray
    axis : int, optional
    skipna : bool, default True
    mask : ndarray[bool], optional
        nan-mask if known

    Returns
    -------
    result : bool

    Examples
    --------
    >>> import pandas.core.nanops as nanops
    >>> s = pd.Series([1, 2])
    >>> nanops.nanany(s)
    True

    >>> import pandas.core.nanops as nanops
    >>> s = pd.Series([np.nan])
    >>> nanops.nanany(s)
    False
    """
    values, _, _, _, _ = _get_values(values, skipna, fill_value=False, mask=mask)
    return values.any(axis)


def nanall(
    values: np.ndarray,
    axis: Optional[int] = None,
    skipna: bool = True,
    mask: Optional[np.ndarray] = None,
) -> bool:
    """
    Check if all elements along an axis evaluate to True.

    Parameters
    ----------
    values : ndarray
    axis: int, optional
    skipna : bool, default True
    mask : ndarray[bool], optional
        nan-mask if known

    Returns
    -------
    result : bool

    Examples
    --------
    >>> import pandas.core.nanops as nanops
    >>> s = pd.Series([1, 2, np.nan])
    >>> nanops.nanall(s)
    True

    >>> import pandas.core.nanops as nanops
    >>> s = pd.Series([1, 0])
    >>> nanops.nanall(s)
    False
    """
    values, _, _, _, _ = _get_values(values, skipna, fill_value=True, mask=mask)
    return values.all(axis)


@disallow("M8")
def nansum(
    values: np.ndarray,
    axis: Optional[int] = None,
    skipna: bool = True,
    min_count: int = 0,
    mask: Optional[np.ndarray] = None,
) -> float:
    """
    Sum the elements along an axis ignoring NaNs

    Parameters
    ----------
    values : ndarray[dtype]
    axis: int, optional
    skipna : bool, default True
    min_count: int, default 0
    mask : ndarray[bool], optional
        nan-mask if known

    Returns
    -------
    result : dtype

    Examples
    --------
    >>> import pandas.core.nanops as nanops
    >>> s = pd.Series([1, 2, np.nan])
    >>> nanops.nansum(s)
    3.0
    """
    orig_values = values

    values, mask, dtype, dtype_max, _ = _get_values(
        values, skipna, fill_value=0, mask=mask
    )
    dtype_sum = dtype_max
    datetimelike = False
    if is_float_dtype(dtype):
        dtype_sum = dtype
    elif is_timedelta64_dtype(dtype):
        datetimelike = True
        dtype_sum = np.float64

    the_sum = values.sum(axis, dtype=dtype_sum)
    the_sum = _maybe_null_out(the_sum, axis, mask, values.shape, min_count=min_count)

    the_sum = _wrap_results(the_sum, dtype)
    if datetimelike and not skipna:
        the_sum = _mask_datetimelike_result(the_sum, axis, mask, orig_values)
    return the_sum


def _mask_datetimelike_result(
    result: Union[np.ndarray, np.datetime64, np.timedelta64],
    axis: Optional[int],
    mask: np.ndarray,
    orig_values: np.ndarray,
):
    if isinstance(result, np.ndarray):
        # we need to apply the mask
        result = result.astype("i8").view(orig_values.dtype)
        axis_mask = mask.any(axis=axis)
        result[axis_mask] = iNaT
    else:
        if mask.any():
            result = NaT
    return result


@disallow(PeriodDtype)
@bottleneck_switch()
def nanmean(
    values: np.ndarray,
    axis: Optional[int] = None,
    skipna: bool = True,
    mask: Optional[np.ndarray] = None,
) -> float:
    """
    Compute the mean of the element along an axis ignoring NaNs

    Parameters
    ----------
    values : ndarray
    axis: int, optional
    skipna : bool, default True
    mask : ndarray[bool], optional
        nan-mask if known

    Returns
    -------
    float
        Unless input is a float array, in which case use the same
        precision as the input array.

    Examples
    --------
    >>> import pandas.core.nanops as nanops
    >>> s = pd.Series([1, 2, np.nan])
    >>> nanops.nanmean(s)
    1.5
    """
    orig_values = values

    values, mask, dtype, dtype_max, _ = _get_values(
        values, skipna, fill_value=0, mask=mask
    )
    dtype_sum = dtype_max
    dtype_count = np.float64

    # not using needs_i8_conversion because that includes period
    datetimelike = False
    if dtype.kind in ["m", "M"]:
        datetimelike = True
        dtype_sum = np.float64
    elif is_integer_dtype(dtype):
        dtype_sum = np.float64
    elif is_float_dtype(dtype):
        dtype_sum = dtype
        dtype_count = dtype

    count = _get_counts(values.shape, mask, axis, dtype=dtype_count)
    the_sum = _ensure_numeric(values.sum(axis, dtype=dtype_sum))

    if axis is not None and getattr(the_sum, "ndim", False):
        count = cast(np.ndarray, count)
        with np.errstate(all="ignore"):
            # suppress division by zero warnings
            the_mean = the_sum / count
        ct_mask = count == 0
        if ct_mask.any():
            the_mean[ct_mask] = np.nan
    else:
        the_mean = the_sum / count if count > 0 else np.nan

    the_mean = _wrap_results(the_mean, dtype)
    if datetimelike and not skipna:
        the_mean = _mask_datetimelike_result(the_mean, axis, mask, orig_values)
    return the_mean


@bottleneck_switch()
def nanmedian(values, axis=None, skipna=True, mask=None):
    """
    Parameters
    ----------
    values : ndarray
    axis: int, optional
    skipna : bool, default True
    mask : ndarray[bool], optional
        nan-mask if known

    Returns
    -------
    result : float
        Unless input is a float array, in which case use the same
        precision as the input array.

    Examples
    --------
    >>> import pandas.core.nanops as nanops
    >>> s = pd.Series([1, np.nan, 2, 2])
    >>> nanops.nanmedian(s)
    2.0
    """

    def get_median(x):
        mask = notna(x)
        if not skipna and not mask.all():
            return np.nan
        return np.nanmedian(x[mask])

    values, mask, dtype, _, _ = _get_values(values, skipna, mask=mask)
    if not is_float_dtype(values.dtype):
        try:
            values = values.astype("f8")
        except ValueError as err:
            # e.g. "could not convert string to float: 'a'"
            raise TypeError from err
        if mask is not None:
            values[mask] = np.nan

    if axis is None:
        values = values.ravel("K")

    notempty = values.size

    # an array from a frame
    if values.ndim > 1:

        # there's a non-empty array to apply over otherwise numpy raises
        if notempty:
            if not skipna:
                return _wrap_results(
                    np.apply_along_axis(get_median, axis, values), dtype
                )

            # fastpath for the skipna case
            return _wrap_results(np.nanmedian(values, axis), dtype)

        # must return the correct shape, but median is not defined for the
        # empty set so return nans of shape "everything but the passed axis"
        # since "axis" is where the reduction would occur if we had a nonempty
        # array
        ret = get_empty_reduction_result(values.shape, axis, np.float_, np.nan)
        return _wrap_results(ret, dtype)

    # otherwise return a scalar value
    return _wrap_results(get_median(values) if notempty else np.nan, dtype)


def get_empty_reduction_result(
    shape: Tuple[int, ...], axis: int, dtype: np.dtype, fill_value: Any
) -> np.ndarray:
    """
    The result from a reduction on an empty ndarray.

    Parameters
    ----------
    shape : Tuple[int]
    axis : int
    dtype : np.dtype
    fill_value : Any

    Returns
    -------
    np.ndarray
    """
    shp = np.array(shape)
    dims = np.arange(len(shape))
    ret = np.empty(shp[dims != axis], dtype=dtype)
    ret.fill(fill_value)
    return ret


def _get_counts_nanvar(
    value_counts: Tuple[int],
    mask: Optional[np.ndarray],
    axis: Optional[int],
    ddof: int,
    dtype: Dtype = float,
) -> Tuple[Union[int, np.ndarray], Union[int, np.ndarray]]:
    """
    Get the count of non-null values along an axis, accounting
    for degrees of freedom.

    Parameters
    ----------
    values_shape : Tuple[int]
        shape tuple from values ndarray, used if mask is None
    mask : Optional[ndarray[bool]]
        locations in values that should be considered missing
    axis : Optional[int]
        axis to count along
    ddof : int
        degrees of freedom
    dtype : type, optional
        type to use for count

    Returns
    -------
    count : scalar or array
    d : scalar or array
    """
    dtype = get_dtype(dtype)
    count = _get_counts(value_counts, mask, axis, dtype=dtype)
    d = count - dtype.type(ddof)

    # always return NaN, never inf
    if is_scalar(count):
        if count <= ddof:
            count = np.nan
            d = np.nan
    else:
        mask2: np.ndarray = count <= ddof
        if mask2.any():
            np.putmask(d, mask2, np.nan)
            np.putmask(count, mask2, np.nan)
    return count, d


@disallow("M8")
@bottleneck_switch(ddof=1)
def nanstd(values, axis=None, skipna=True, ddof=1, mask=None):
    """
    Compute the standard deviation along given axis while ignoring NaNs

    Parameters
    ----------
    values : ndarray
    axis: int, optional
    skipna : bool, default True
    ddof : int, default 1
        Delta Degrees of Freedom. The divisor used in calculations is N - ddof,
        where N represents the number of elements.
    mask : ndarray[bool], optional
        nan-mask if known

    Returns
    -------
    result : float
        Unless input is a float array, in which case use the same
        precision as the input array.

    Examples
    --------
    >>> import pandas.core.nanops as nanops
    >>> s = pd.Series([1, np.nan, 2, 3])
    >>> nanops.nanstd(s)
    1.0
    """
    orig_dtype = values.dtype
    values, mask, _, _, _ = _get_values(values, skipna, mask=mask)

    result = np.sqrt(nanvar(values, axis=axis, skipna=skipna, ddof=ddof, mask=mask))
    return _wrap_results(result, orig_dtype)


@disallow("M8", "m8")
@bottleneck_switch(ddof=1)
def nanvar(values, axis=None, skipna=True, ddof=1, mask=None):
    """
    Compute the variance along given axis while ignoring NaNs

    Parameters
    ----------
    values : ndarray
    axis: int, optional
    skipna : bool, default True
    ddof : int, default 1
        Delta Degrees of Freedom. The divisor used in calculations is N - ddof,
        where N represents the number of elements.
    mask : ndarray[bool], optional
        nan-mask if known

    Returns
    -------
    result : float
        Unless input is a float array, in which case use the same
        precision as the input array.

    Examples
    --------
    >>> import pandas.core.nanops as nanops
    >>> s = pd.Series([1, np.nan, 2, 3])
    >>> nanops.nanvar(s)
    1.0
    """
    values = extract_array(values, extract_numpy=True)
    dtype = values.dtype
    mask = _maybe_get_mask(values, skipna, mask)
    if is_any_int_dtype(dtype):
        values = values.astype("f8")
        if mask is not None:
            values[mask] = np.nan

    if is_float_dtype(values.dtype):
        count, d = _get_counts_nanvar(values.shape, mask, axis, ddof, values.dtype)
    else:
        count, d = _get_counts_nanvar(values.shape, mask, axis, ddof)

    if skipna and mask is not None:
        values = values.copy()
        np.putmask(values, mask, 0)

    # xref GH10242
    # Compute variance via two-pass algorithm, which is stable against
    # cancellation errors and relatively accurate for small numbers of
    # observations.
    #
    # See https://en.wikipedia.org/wiki/Algorithms_for_calculating_variance
    avg = _ensure_numeric(values.sum(axis=axis, dtype=np.float64)) / count
    if axis is not None:
        avg = np.expand_dims(avg, axis)
    sqr = _ensure_numeric((avg - values) ** 2)
    if mask is not None:
        np.putmask(sqr, mask, 0)
    result = sqr.sum(axis=axis, dtype=np.float64) / d

    # Return variance as np.float64 (the datatype used in the accumulator),
    # unless we were dealing with a float array, in which case use the same
    # precision as the original values array.
    if is_float_dtype(dtype):
        result = result.astype(dtype)
    return _wrap_results(result, values.dtype)


@disallow("M8", "m8")
def nansem(
    values: np.ndarray,
    axis: Optional[int] = None,
    skipna: bool = True,
    ddof: int = 1,
    mask: Optional[np.ndarray] = None,
) -> float:
    """
    Compute the standard error in the mean along given axis while ignoring NaNs

    Parameters
    ----------
    values : ndarray
    axis: int, optional
    skipna : bool, default True
    ddof : int, default 1
        Delta Degrees of Freedom. The divisor used in calculations is N - ddof,
        where N represents the number of elements.
    mask : ndarray[bool], optional
        nan-mask if known

    Returns
    -------
    result : float64
        Unless input is a float array, in which case use the same
        precision as the input array.

    Examples
    --------
    >>> import pandas.core.nanops as nanops
    >>> s = pd.Series([1, np.nan, 2, 3])
    >>> nanops.nansem(s)
     0.5773502691896258
    """
    # This checks if non-numeric-like data is passed with numeric_only=False
    # and raises a TypeError otherwise
    nanvar(values, axis, skipna, ddof=ddof, mask=mask)

    mask = _maybe_get_mask(values, skipna, mask)
    if not is_float_dtype(values.dtype):
        values = values.astype("f8")

    count, _ = _get_counts_nanvar(values.shape, mask, axis, ddof, values.dtype)
    var = nanvar(values, axis, skipna, ddof=ddof)

    return np.sqrt(var) / np.sqrt(count)


def _nanminmax(meth, fill_value_typ):
    @bottleneck_switch(name="nan" + meth)
    def reduction(
        values: np.ndarray,
        axis: Optional[int] = None,
        skipna: bool = True,
        mask: Optional[np.ndarray] = None,
    ) -> Dtype:

        orig_values = values
        values, mask, dtype, dtype_max, fill_value = _get_values(
            values, skipna, fill_value_typ=fill_value_typ, mask=mask
        )

        datetimelike = orig_values.dtype.kind in ["m", "M"]

        if (axis is not None and values.shape[axis] == 0) or values.size == 0:
            try:
                result = getattr(values, meth)(axis, dtype=dtype_max)
                result.fill(np.nan)
            except (AttributeError, TypeError, ValueError):
                result = np.nan
        else:
            result = getattr(values, meth)(axis)

        result = _wrap_results(result, dtype, fill_value)
        result = _maybe_null_out(result, axis, mask, values.shape)

        if datetimelike and not skipna:
            result = _mask_datetimelike_result(result, axis, mask, orig_values)

        return result

    return reduction


nanmin = _nanminmax("min", fill_value_typ="+inf")
nanmax = _nanminmax("max", fill_value_typ="-inf")


@disallow("O")
def nanargmax(
    values: np.ndarray,
    axis: Optional[int] = None,
    skipna: bool = True,
    mask: Optional[np.ndarray] = None,
) -> Union[int, np.ndarray]:
    """
    Parameters
    ----------
    values : ndarray
    axis: int, optional
    skipna : bool, default True
    mask : ndarray[bool], optional
        nan-mask if known

    Returns
    -------
    result : int or ndarray[int]
        The index/indices  of max value in specified axis or -1 in the NA case

    Examples
    --------
    >>> import pandas.core.nanops as nanops
    >>> arr = np.array([1, 2, 3, np.nan, 4])
    >>> nanops.nanargmax(arr)
    4

    >>> arr = np.array(range(12), dtype=np.float64).reshape(4, 3)
    >>> arr[2:, 2] = np.nan
    >>> arr
    array([[ 0.,  1.,  2.],
           [ 3.,  4.,  5.],
           [ 6.,  7., nan],
           [ 9., 10., nan]])
    >>> nanops.nanargmax(arr, axis=1)
    array([2, 2, 1, 1], dtype=int64)
    """
    values, mask, _, _, _ = _get_values(values, True, fill_value_typ="-inf", mask=mask)
    result = values.argmax(axis)
    result = _maybe_arg_null_out(result, axis, mask, skipna)
    return result


@disallow("O")
def nanargmin(
    values: np.ndarray,
    axis: Optional[int] = None,
    skipna: bool = True,
    mask: Optional[np.ndarray] = None,
) -> Union[int, np.ndarray]:
    """
    Parameters
    ----------
    values : ndarray
    axis: int, optional
    skipna : bool, default True
    mask : ndarray[bool], optional
        nan-mask if known

    Returns
    -------
    result : int or ndarray[int]
        The index/indices of min value in specified axis or -1 in the NA case

    Examples
    --------
    >>> import pandas.core.nanops as nanops
    >>> arr = np.array([1, 2, 3, np.nan, 4])
    >>> nanops.nanargmin(arr)
    0

    >>> arr = np.array(range(12), dtype=np.float64).reshape(4, 3)
    >>> arr[2:, 0] = np.nan
    >>> arr
    array([[ 0.,  1.,  2.],
           [ 3.,  4.,  5.],
           [nan,  7.,  8.],
           [nan, 10., 11.]])
    >>> nanops.nanargmin(arr, axis=1)
    array([0, 0, 1, 1], dtype=int64)
    """
    values, mask, _, _, _ = _get_values(values, True, fill_value_typ="+inf", mask=mask)
    result = values.argmin(axis)
    result = _maybe_arg_null_out(result, axis, mask, skipna)
    return result


@disallow("M8", "m8")
def nanskew(
    values: np.ndarray,
    axis: Optional[int] = None,
    skipna: bool = True,
    mask: Optional[np.ndarray] = None,
) -> float:
    """
    Compute the sample skewness.

    The statistic computed here is the adjusted Fisher-Pearson standardized
    moment coefficient G1. The algorithm computes this coefficient directly
    from the second and third central moment.

    Parameters
    ----------
    values : ndarray
    axis: int, optional
    skipna : bool, default True
    mask : ndarray[bool], optional
        nan-mask if known

    Returns
    -------
    result : float64
        Unless input is a float array, in which case use the same
        precision as the input array.

    Examples
    --------
    >>> import pandas.core.nanops as nanops
    >>> s = pd.Series([1, np.nan, 1, 2])
    >>> nanops.nanskew(s)
    1.7320508075688787
    """
    values = extract_array(values, extract_numpy=True)
    mask = _maybe_get_mask(values, skipna, mask)
    if not is_float_dtype(values.dtype):
        values = values.astype("f8")
        count = _get_counts(values.shape, mask, axis)
    else:
        count = _get_counts(values.shape, mask, axis, dtype=values.dtype)

    if skipna and mask is not None:
        values = values.copy()
        np.putmask(values, mask, 0)

    mean = values.sum(axis, dtype=np.float64) / count
    if axis is not None:
        mean = np.expand_dims(mean, axis)

    adjusted = values - mean
    if skipna and mask is not None:
        np.putmask(adjusted, mask, 0)
    adjusted2 = adjusted ** 2
    adjusted3 = adjusted2 * adjusted
    m2 = adjusted2.sum(axis, dtype=np.float64)
    m3 = adjusted3.sum(axis, dtype=np.float64)

    # floating point error
    #
    # #18044 in _libs/windows.pyx calc_skew follow this behavior
    # to fix the fperr to treat m2 <1e-14 as zero
    m2 = _zero_out_fperr(m2)
    m3 = _zero_out_fperr(m3)

    with np.errstate(invalid="ignore", divide="ignore"):
        result = (count * (count - 1) ** 0.5 / (count - 2)) * (m3 / m2 ** 1.5)

    dtype = values.dtype
    if is_float_dtype(dtype):
        result = result.astype(dtype)

    if isinstance(result, np.ndarray):
        result = np.where(m2 == 0, 0, result)
        result[count < 3] = np.nan
        return result
    else:
        result = 0 if m2 == 0 else result
        if count < 3:
            return np.nan
        return result


@disallow("M8", "m8")
def nankurt(
    values: np.ndarray,
    axis: Optional[int] = None,
    skipna: bool = True,
    mask: Optional[np.ndarray] = None,
) -> float:
    """
    Compute the sample excess kurtosis

    The statistic computed here is the adjusted Fisher-Pearson standardized
    moment coefficient G2, computed directly from the second and fourth
    central moment.

    Parameters
    ----------
    values : ndarray
    axis: int, optional
    skipna : bool, default True
    mask : ndarray[bool], optional
        nan-mask if known

    Returns
    -------
    result : float64
        Unless input is a float array, in which case use the same
        precision as the input array.

    Examples
    --------
    >>> import pandas.core.nanops as nanops
    >>> s = pd.Series([1, np.nan, 1, 3, 2])
    >>> nanops.nankurt(s)
    -1.2892561983471076
    """
    values = extract_array(values, extract_numpy=True)
    mask = _maybe_get_mask(values, skipna, mask)
    if not is_float_dtype(values.dtype):
        values = values.astype("f8")
        count = _get_counts(values.shape, mask, axis)
    else:
        count = _get_counts(values.shape, mask, axis, dtype=values.dtype)

    if skipna and mask is not None:
        values = values.copy()
        np.putmask(values, mask, 0)

    mean = values.sum(axis, dtype=np.float64) / count
    if axis is not None:
        mean = np.expand_dims(mean, axis)

    adjusted = values - mean
    if skipna and mask is not None:
        np.putmask(adjusted, mask, 0)
    adjusted2 = adjusted ** 2
    adjusted4 = adjusted2 ** 2
    m2 = adjusted2.sum(axis, dtype=np.float64)
    m4 = adjusted4.sum(axis, dtype=np.float64)

    with np.errstate(invalid="ignore", divide="ignore"):
        adj = 3 * (count - 1) ** 2 / ((count - 2) * (count - 3))
        numer = count * (count + 1) * (count - 1) * m4
        denom = (count - 2) * (count - 3) * m2 ** 2

    # floating point error
    #
    # #18044 in _libs/windows.pyx calc_kurt follow this behavior
    # to fix the fperr to treat denom <1e-14 as zero
    numer = _zero_out_fperr(numer)
    denom = _zero_out_fperr(denom)

    if not isinstance(denom, np.ndarray):
        # if ``denom`` is a scalar, check these corner cases first before
        # doing division
        if count < 4:
            return np.nan
        if denom == 0:
            return 0

    with np.errstate(invalid="ignore", divide="ignore"):
        result = numer / denom - adj

    dtype = values.dtype
    if is_float_dtype(dtype):
        result = result.astype(dtype)

    if isinstance(result, np.ndarray):
        result = np.where(denom == 0, 0, result)
        result[count < 4] = np.nan

    return result


@disallow("M8", "m8")
def nanprod(
    values: np.ndarray,
    axis: Optional[int] = None,
    skipna: bool = True,
    min_count: int = 0,
    mask: Optional[np.ndarray] = None,
) -> float:
    """
    Parameters
    ----------
    values : ndarray[dtype]
    axis: int, optional
    skipna : bool, default True
    min_count: int, default 0
    mask : ndarray[bool], optional
        nan-mask if known

    Returns
    -------
    Dtype
        The product of all elements on a given axis. ( NaNs are treated as 1)

    Examples
    --------
    >>> import pandas.core.nanops as nanops
    >>> s = pd.Series([1, 2, 3, np.nan])
    >>> nanops.nanprod(s)
    6.0
    """
    mask = _maybe_get_mask(values, skipna, mask)

    if skipna and mask is not None:
        values = values.copy()
        values[mask] = 1
    result = values.prod(axis)
    return _maybe_null_out(result, axis, mask, values.shape, min_count=min_count)


def _maybe_arg_null_out(
    result: np.ndarray, axis: Optional[int], mask: Optional[np.ndarray], skipna: bool
) -> Union[np.ndarray, int]:
    # helper function for nanargmin/nanargmax
    if mask is None:
        return result

    if axis is None or not getattr(result, "ndim", False):
        if skipna:
            if mask.all():
                result = -1
        else:
            if mask.any():
                result = -1
    else:
        if skipna:
            na_mask = mask.all(axis)
        else:
            na_mask = mask.any(axis)
        if na_mask.any():
            result[na_mask] = -1
    return result


def _get_counts(
    values_shape: Tuple[int, ...],
    mask: Optional[np.ndarray],
    axis: Optional[int],
    dtype: Dtype = float,
) -> Union[int, float, np.ndarray]:
    """
    Get the count of non-null values along an axis

    Parameters
    ----------
    values_shape : tuple of int
        shape tuple from values ndarray, used if mask is None
    mask : Optional[ndarray[bool]]
        locations in values that should be considered missing
    axis : Optional[int]
        axis to count along
    dtype : type, optional
        type to use for count

    Returns
    -------
    count : scalar or array
    """
    dtype = get_dtype(dtype)
    if axis is None:
        if mask is not None:
            n = mask.size - mask.sum()
        else:
            n = np.prod(values_shape)
        return dtype.type(n)

    if mask is not None:
        count = mask.shape[axis] - mask.sum(axis)
    else:
        count = values_shape[axis]

    if is_scalar(count):
        return dtype.type(count)
    try:
        return count.astype(dtype)
    except AttributeError:
        return np.array(count, dtype=dtype)


def _maybe_null_out(
    result: np.ndarray,
    axis: Optional[int],
    mask: Optional[np.ndarray],
    shape: Tuple[int, ...],
    min_count: int = 1,
) -> float:
    """
    Returns
    -------
    Dtype
        The product of all elements on a given axis. ( NaNs are treated as 1)
    """
    if mask is not None and axis is not None and getattr(result, "ndim", False):
        null_mask = (mask.shape[axis] - mask.sum(axis) - min_count) < 0
        if np.any(null_mask):
            if is_numeric_dtype(result):
                if np.iscomplexobj(result):
                    result = result.astype("c16")
                else:
                    result = result.astype("f8")
                result[null_mask] = np.nan
            else:
                # GH12941, use None to auto cast null
                result[null_mask] = None
    elif result is not NaT:
        if check_below_min_count(shape, mask, min_count):
            result = np.nan

    return result


def check_below_min_count(
    shape: Tuple[int, ...], mask: Optional[np.ndarray], min_count: int
) -> bool:
    """
    Check for the `min_count` keyword. Returns True if below `min_count` (when
    missing value should be returned from the reduction).

    Parameters
    ----------
    shape : tuple
        The shape of the values (`values.shape`).
    mask : ndarray or None
        Boolean numpy array (typically of same shape as `shape`) or None.
    min_count : int
        Keyword passed through from sum/prod call.

    Returns
    -------
    bool
    """
    if min_count > 0:
        if mask is None:
            # no missing values, only check size
            non_nulls = np.prod(shape)
        else:
            non_nulls = mask.size - mask.sum()
        if non_nulls < min_count:
            return True
    return False


def _zero_out_fperr(arg):
    # #18044 reference this behavior to fix rolling skew/kurt issue
    if isinstance(arg, np.ndarray):
        with np.errstate(invalid="ignore"):
            return np.where(np.abs(arg) < 1e-14, 0, arg)
    else:
        return arg.dtype.type(0) if np.abs(arg) < 1e-14 else arg


@disallow("M8", "m8")
def nancorr(
    a: np.ndarray, b: np.ndarray, method="pearson", min_periods: Optional[int] = None
):
    """
    a, b: ndarrays
    """
    if len(a) != len(b):
        raise AssertionError("Operands to nancorr must have same size")

    if min_periods is None:
        min_periods = 1

    valid = notna(a) & notna(b)
    if not valid.all():
        a = a[valid]
        b = b[valid]

    if len(a) < min_periods:
        return np.nan

    f = get_corr_func(method)
    return f(a, b)


def get_corr_func(method):
    if method == "kendall":
        from scipy.stats import kendalltau

        def func(a, b):
            return kendalltau(a, b)[0]

        return func
    elif method == "spearman":
        from scipy.stats import spearmanr

        def func(a, b):
            return spearmanr(a, b)[0]

        return func
    elif method == "pearson":

        def func(a, b):
            return np.corrcoef(a, b)[0, 1]

        return func
    elif callable(method):
        return method

    raise ValueError(
        f"Unknown method '{method}', expected one of "
        "'kendall', 'spearman', 'pearson', or callable"
    )


@disallow("M8", "m8")
def nancov(
    a: np.ndarray,
    b: np.ndarray,
    min_periods: Optional[int] = None,
    ddof: Optional[int] = 1,
):
    if len(a) != len(b):
        raise AssertionError("Operands to nancov must have same size")

    if min_periods is None:
        min_periods = 1

    valid = notna(a) & notna(b)
    if not valid.all():
        a = a[valid]
        b = b[valid]

    if len(a) < min_periods:
        return np.nan

    return np.cov(a, b, ddof=ddof)[0, 1]


def _ensure_numeric(x):
    if isinstance(x, np.ndarray):
        if is_integer_dtype(x) or is_bool_dtype(x):
            x = x.astype(np.float64)
        elif is_object_dtype(x):
            try:
                x = x.astype(np.complex128)
            except (TypeError, ValueError):
                try:
                    x = x.astype(np.float64)
                except ValueError as err:
                    # GH#29941 we get here with object arrays containing strs
                    raise TypeError(f"Could not convert {x} to numeric") from err
            else:
                if not np.any(np.imag(x)):
                    x = x.real
    elif not (is_float(x) or is_integer(x) or is_complex(x)):
        try:
            x = float(x)
        except ValueError:
            # e.g. "1+1j" or "foo"
            try:
                x = complex(x)
            except ValueError as err:
                # e.g. "foo"
                raise TypeError(f"Could not convert {x} to numeric") from err
    return x


# NA-friendly array comparisons


def make_nancomp(op):
    def f(x, y):
        xmask = isna(x)
        ymask = isna(y)
        mask = xmask | ymask

        with np.errstate(all="ignore"):
            result = op(x, y)

        if mask.any():
            if is_bool_dtype(result):
                result = result.astype("O")
            np.putmask(result, mask, np.nan)

        return result

    return f


nangt = make_nancomp(operator.gt)
nange = make_nancomp(operator.ge)
nanlt = make_nancomp(operator.lt)
nanle = make_nancomp(operator.le)
naneq = make_nancomp(operator.eq)
nanne = make_nancomp(operator.ne)


def _nanpercentile_1d(
    values: np.ndarray, mask: np.ndarray, q, na_value: Scalar, interpolation
) -> Union[Scalar, np.ndarray]:
    """
    Wrapper for np.percentile that skips missing values, specialized to
    1-dimensional case.

    Parameters
    ----------
    values : array over which to find quantiles
    mask : ndarray[bool]
        locations in values that should be considered missing
    q : scalar or array of quantile indices to find
    na_value : scalar
        value to return for empty or all-null values
    interpolation : str

    Returns
    -------
    quantiles : scalar or array
    """
    # mask is Union[ExtensionArray, ndarray]
    values = values[~mask]

    if len(values) == 0:
        if lib.is_scalar(q):
            return na_value
        else:
            return np.array([na_value] * len(q), dtype=values.dtype)

    return np.percentile(values, q, interpolation=interpolation)


def nanpercentile(
    values: np.ndarray,
    q,
    axis: int,
    na_value,
    mask: np.ndarray,
    ndim: int,
    interpolation,
):
    """
    Wrapper for np.percentile that skips missing values.

    Parameters
    ----------
    values : array over which to find quantiles
    q : scalar or array of quantile indices to find
    axis : {0, 1}
    na_value : scalar
        value to return for empty or all-null values
    mask : ndarray[bool]
        locations in values that should be considered missing
    ndim : {1, 2}
    interpolation : str

    Returns
    -------
    quantiles : scalar or array
    """
    if values.dtype.kind in ["m", "M"]:
        # need to cast to integer to avoid rounding errors in numpy
        result = nanpercentile(
            values.view("i8"), q, axis, na_value.view("i8"), mask, ndim, interpolation
        )

        # Note: we have to do do `astype` and not view because in general we
        #  have float result at this point, not i8
        return result.astype(values.dtype)

    if not lib.is_scalar(mask) and mask.any():
        if ndim == 1:
            return _nanpercentile_1d(
                values, mask, q, na_value, interpolation=interpolation
            )
        else:
            # for nonconsolidatable blocks mask is 1D, but values 2D
            if mask.ndim < values.ndim:
                mask = mask.reshape(values.shape)
            if axis == 0:
                values = values.T
                mask = mask.T
            result = [
                _nanpercentile_1d(val, m, q, na_value, interpolation=interpolation)
                for (val, m) in zip(list(values), list(mask))
            ]
            result = np.array(result, dtype=values.dtype, copy=False).T
            return result
    else:
        return np.percentile(values, q, axis=axis, interpolation=interpolation)


def na_accum_func(values: ArrayLike, accum_func, skipna: bool) -> ArrayLike:
    """
    Cumulative function with skipna support.

    Parameters
    ----------
    values : np.ndarray or ExtensionArray
    accum_func : {np.cumprod, np.maximum.accumulate, np.cumsum, np.minimum.accumulate}
    skipna : bool

    Returns
    -------
    np.ndarray or ExtensionArray
    """
    mask_a, mask_b = {
        np.cumprod: (1.0, np.nan),
        np.maximum.accumulate: (-np.inf, np.nan),
        np.cumsum: (0.0, np.nan),
        np.minimum.accumulate: (np.inf, np.nan),
    }[accum_func]

    # We will be applying this function to block values
    if values.dtype.kind in ["m", "M"]:
        # GH#30460, GH#29058
        # numpy 1.18 started sorting NaTs at the end instead of beginning,
        #  so we need to work around to maintain backwards-consistency.
        orig_dtype = values.dtype

        # We need to define mask before masking NaTs
        mask = isna(values)

        if accum_func == np.minimum.accumulate:
            # Note: the accum_func comparison fails as an "is" comparison
            y = values.view("i8")
            y[mask] = np.iinfo(np.int64).max
            changed = True
        else:
            y = values
            changed = False

        result = accum_func(y.view("i8"), axis=0)
        if skipna:
            result[mask] = iNaT
        elif accum_func == np.minimum.accumulate:
            # Restore NaTs that we masked previously
            nz = (~np.asarray(mask)).nonzero()[0]
            if len(nz):
                # everything up to the first non-na entry stays NaT
                result[: nz[0]] = iNaT

        if changed:
            # restore NaT elements
            y[mask] = iNaT  # TODO: could try/finally for this?

        if isinstance(values, np.ndarray):
            result = result.view(orig_dtype)
        else:
            # DatetimeArray
            result = type(values)._simple_new(  # type: ignore[attr-defined]
                result, dtype=orig_dtype
            )

    elif skipna and not issubclass(values.dtype.type, (np.integer, np.bool_)):
        vals = values.copy()
        mask = isna(vals)
        vals[mask] = mask_a
        result = accum_func(vals, axis=0)
        result[mask] = mask_b
    else:
        result = accum_func(values, axis=0)

    return result<|MERGE_RESOLUTION|>--- conflicted
+++ resolved
@@ -337,17 +337,12 @@
         if not isinstance(result, np.ndarray):
             tz = getattr(dtype, "tz", None)
             assert not isna(fill_value), "Expected non-null fill_value"
+            if result == fill_value:
+                result = np.nan
             if tz is not None:
                 # we get here e.g. via nanmean when we call it on a DTA[tz]
                 result = Timestamp(result, tz=tz)
-            elif result == fill_value:
-                result = np.nan
-<<<<<<< HEAD
-=======
-            if tz is not None:
-                result = Timestamp(result, tz=tz)
             elif isna(result):
->>>>>>> 9700b5a1
                 result = np.datetime64("NaT", "ns")
             else:
                 result = np.int64(result).view("datetime64[ns]")
