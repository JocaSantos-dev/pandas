from __future__ import annotations

import functools
import itertools
import operator
from typing import (
    Any,
    Callable,
    cast,
)
import warnings

import numpy as np

from pandas._config import get_option

from pandas._libs import (
    NaT,
    NaTType,
    iNaT,
    lib,
)
from pandas._typing import (
    ArrayLike,
    AxisInt,
    CorrelationMethod,
    Dtype,
    DtypeObj,
    F,
    Scalar,
    Shape,
    npt,
)
from pandas.compat._optional import import_optional_dependency

from pandas.core.dtypes.common import (
    is_any_int_dtype,
    is_bool_dtype,
    is_complex,
    is_datetime64_any_dtype,
    is_float,
    is_float_dtype,
    is_integer,
    is_integer_dtype,
    is_numeric_dtype,
    is_object_dtype,
    is_scalar,
    is_timedelta64_dtype,
    needs_i8_conversion,
    pandas_dtype,
)
from pandas.core.dtypes.dtypes import PeriodDtype
from pandas.core.dtypes.missing import (
    isna,
    na_value_for_dtype,
    notna,
)

from pandas.core.construction import extract_array

bn = import_optional_dependency("bottleneck", errors="warn")
_BOTTLENECK_INSTALLED = bn is not None
_USE_BOTTLENECK = False


def set_use_bottleneck(v: bool = True) -> None:
    # set/unset to use bottleneck
    global _USE_BOTTLENECK
    if _BOTTLENECK_INSTALLED:
        _USE_BOTTLENECK = v


set_use_bottleneck(get_option("compute.use_bottleneck"))


class disallow:
    def __init__(self, *dtypes: Dtype) -> None:
        super().__init__()
        self.dtypes = tuple(pandas_dtype(dtype).type for dtype in dtypes)

    def check(self, obj) -> bool:
        return hasattr(obj, "dtype") and issubclass(obj.dtype.type, self.dtypes)

    def __call__(self, f: F) -> F:
        @functools.wraps(f)
        def _f(*args, **kwargs):
            obj_iter = itertools.chain(args, kwargs.values())
            if any(self.check(obj) for obj in obj_iter):
                f_name = f.__name__.replace("nan", "")
                raise TypeError(
                    f"reduction operation '{f_name}' not allowed for this dtype"
                )
            try:
                with np.errstate(invalid="ignore"):
                    return f(*args, **kwargs)
            except ValueError as e:
                # we want to transform an object array
                # ValueError message to the more typical TypeError
                # e.g. this is normally a disallowed function on
                # object arrays that contain strings
                if is_object_dtype(args[0]):
                    raise TypeError(e) from e
                raise

        return cast(F, _f)


class bottleneck_switch:
    def __init__(self, name=None, **kwargs) -> None:
        self.name = name
        self.kwargs = kwargs

    def __call__(self, alt: F) -> F:
        bn_name = self.name or alt.__name__

        try:
            bn_func = getattr(bn, bn_name)
        except (AttributeError, NameError):  # pragma: no cover
            bn_func = None

        @functools.wraps(alt)
        def f(
            values: np.ndarray,
            *,
            axis: AxisInt | None = None,
            skipna: bool = True,
            **kwds,
        ):
            if len(self.kwargs) > 0:
                for k, v in self.kwargs.items():
                    if k not in kwds:
                        kwds[k] = v

            if values.size == 0 and kwds.get("min_count") is None:
                # We are empty, returning NA for our type
                # Only applies for the default `min_count` of None
                # since that affects how empty arrays are handled.
                # TODO(GH-18976) update all the nanops methods to
                # correctly handle empty inputs and remove this check.
                # It *may* just be `var`
                return _na_for_min_count(values, axis)

            if _USE_BOTTLENECK and skipna and _bn_ok_dtype(values.dtype, bn_name):
                if kwds.get("mask", None) is None:
                    # `mask` is not recognised by bottleneck, would raise
                    #  TypeError if called
                    kwds.pop("mask", None)
                    result = bn_func(values, axis=axis, **kwds)

                    # prefer to treat inf/-inf as NA, but must compute the func
                    # twice :(
                    if _has_infs(result):
                        result = alt(values, axis=axis, skipna=skipna, **kwds)
                else:
                    result = alt(values, axis=axis, skipna=skipna, **kwds)
            else:
                result = alt(values, axis=axis, skipna=skipna, **kwds)

            return result

        return cast(F, f)


def _bn_ok_dtype(dtype: DtypeObj, name: str) -> bool:
    # Bottleneck chokes on datetime64, PeriodDtype (or and EA)
    if not is_object_dtype(dtype) and not needs_i8_conversion(dtype):
        # GH 42878
        # Bottleneck uses naive summation leading to O(n) loss of precision
        # unlike numpy which implements pairwise summation, which has O(log(n)) loss
        # crossref: https://github.com/pydata/bottleneck/issues/379

        # GH 15507
        # bottleneck does not properly upcast during the sum
        # so can overflow

        # GH 9422
        # further we also want to preserve NaN when all elements
        # are NaN, unlike bottleneck/numpy which consider this
        # to be 0
        return name not in ["nansum", "nanprod", "nanmean"]
    return False


def _has_infs(result) -> bool:
    if isinstance(result, np.ndarray):
        if result.dtype in ("f8", "f4"):
            # Note: outside of an nanops-specific test, we always have
            #  result.ndim == 1, so there is no risk of this ravel making a copy.
            return lib.has_infs(result.ravel("K"))
    try:
        return np.isinf(result).any()
    except (TypeError, NotImplementedError):
        # if it doesn't support infs, then it can't have infs
        return False


def _get_fill_value(
    dtype: DtypeObj, fill_value: Scalar | None = None, fill_value_typ=None
):
    """return the correct fill value for the dtype of the values"""
    if fill_value is not None:
        return fill_value
    if _na_ok_dtype(dtype):
        if fill_value_typ is None:
            return np.nan
        else:
            if fill_value_typ == "+inf":
                return np.inf
            else:
                return -np.inf
    else:
        if fill_value_typ == "+inf":
            # need the max int here
            return lib.i8max
        else:
            return iNaT


def _maybe_get_mask(
    values: np.ndarray, skipna: bool, mask: npt.NDArray[np.bool_] | None
) -> npt.NDArray[np.bool_] | None:
    """
    Compute a mask if and only if necessary.

    This function will compute a mask iff it is necessary. Otherwise,
    return the provided mask (potentially None) when a mask does not need to be
    computed.

    A mask is never necessary if the values array is of boolean or integer
    dtypes, as these are incapable of storing NaNs. If passing a NaN-capable
    dtype that is interpretable as either boolean or integer data (eg,
    timedelta64), a mask must be provided.

    If the skipna parameter is False, a new mask will not be computed.

    The mask is computed using isna() by default. Setting invert=True selects
    notna() as the masking function.

    Parameters
    ----------
    values : ndarray
        input array to potentially compute mask for
    skipna : bool
        boolean for whether NaNs should be skipped
    mask : Optional[ndarray]
        nan-mask if known

    Returns
    -------
    Optional[np.ndarray[bool]]
    """
    if mask is None:
        if is_bool_dtype(values.dtype) or is_integer_dtype(values.dtype):
            # Boolean data cannot contain nulls, so signal via mask being None
            return None

        if skipna or needs_i8_conversion(values.dtype):
            mask = isna(values)

    return mask


def _get_values(
    values: np.ndarray,
    skipna: bool,
    fill_value: Any = None,
    fill_value_typ: str | None = None,
    mask: npt.NDArray[np.bool_] | None = None,
) -> tuple[np.ndarray, npt.NDArray[np.bool_] | None, np.dtype, np.dtype, Any]:
    """
    Utility to get the values view, mask, dtype, dtype_max, and fill_value.

    If both mask and fill_value/fill_value_typ are not None and skipna is True,
    the values array will be copied.

    For input arrays of boolean or integer dtypes, copies will only occur if a
    precomputed mask, a fill_value/fill_value_typ, and skipna=True are
    provided.

    Parameters
    ----------
    values : ndarray
        input array to potentially compute mask for
    skipna : bool
        boolean for whether NaNs should be skipped
    fill_value : Any
        value to fill NaNs with
    fill_value_typ : str
        Set to '+inf' or '-inf' to handle dtype-specific infinities
    mask : Optional[np.ndarray[bool]]
        nan-mask if known

    Returns
    -------
    values : ndarray
        Potential copy of input value array
    mask : Optional[ndarray[bool]]
        Mask for values, if deemed necessary to compute
    dtype : np.dtype
        dtype for values
    dtype_max : np.dtype
        platform independent dtype
    fill_value : Any
        fill value used
    """
    # In _get_values is only called from within nanops, and in all cases
    #  with scalar fill_value.  This guarantee is important for the
    #  np.where call below
    assert is_scalar(fill_value)
    # error: Incompatible types in assignment (expression has type "Union[Any,
    # Union[ExtensionArray, ndarray]]", variable has type "ndarray")
    values = extract_array(values, extract_numpy=True)  # type: ignore[assignment]

    mask = _maybe_get_mask(values, skipna, mask)

    dtype = values.dtype

    datetimelike = False
    if needs_i8_conversion(values.dtype):
        # changing timedelta64/datetime64 to int64 needs to happen after
        #  finding `mask` above
        values = np.asarray(values.view("i8"))
        datetimelike = True

    dtype_ok = _na_ok_dtype(dtype)

    # get our fill value (in case we need to provide an alternative
    # dtype for it)
    fill_value = _get_fill_value(
        dtype, fill_value=fill_value, fill_value_typ=fill_value_typ
    )

    if skipna and (mask is not None) and (fill_value is not None):
        if mask.any():
            if dtype_ok or datetimelike:
                values = values.copy()
                np.putmask(values, mask, fill_value)
            else:
                # np.where will promote if needed
                values = np.where(~mask, values, fill_value)

    # return a platform independent precision dtype
    dtype_max = dtype
    if is_integer_dtype(dtype) or is_bool_dtype(dtype):
        dtype_max = np.dtype(np.int64)
    elif is_float_dtype(dtype):
        dtype_max = np.dtype(np.float64)

    return values, mask, dtype, dtype_max, fill_value


def _na_ok_dtype(dtype: DtypeObj) -> bool:
    if needs_i8_conversion(dtype):
        return False
    return not issubclass(dtype.type, np.integer)


def _wrap_results(result, dtype: np.dtype, fill_value=None):
    """wrap our results if needed"""
    if result is NaT:
        pass

    elif is_datetime64_any_dtype(dtype):
        if fill_value is None:
            # GH#24293
            fill_value = iNaT
        if not isinstance(result, np.ndarray):
            assert not isna(fill_value), "Expected non-null fill_value"
            if result == fill_value:
                result = np.nan

            if isna(result):
                result = np.datetime64("NaT", "ns")
            else:
                result = np.int64(result).view("datetime64[ns]")
            # retain original unit
            result = result.astype(dtype, copy=False)
        else:
            # If we have float dtype, taking a view will give the wrong result
            result = result.astype(dtype)
    elif is_timedelta64_dtype(dtype):
        if not isinstance(result, np.ndarray):
            if result == fill_value or np.isnan(result):
                result = np.timedelta64("NaT").astype(dtype)

            elif np.fabs(result) > lib.i8max:
                # raise if we have a timedelta64[ns] which is too large
                raise ValueError("overflow in timedelta operation")
            else:
                # return a timedelta64 with the original unit
                result = np.int64(result).astype(dtype, copy=False)

        else:
            result = result.astype("m8[ns]").view(dtype)

    return result


def _datetimelike_compat(func: F) -> F:
    """
    If we have datetime64 or timedelta64 values, ensure we have a correct
    mask before calling the wrapped function, then cast back afterwards.
    """

    @functools.wraps(func)
    def new_func(
        values: np.ndarray,
        *,
        axis: AxisInt | None = None,
        skipna: bool = True,
        mask: npt.NDArray[np.bool_] | None = None,
        **kwargs,
    ):
        orig_values = values

        datetimelike = values.dtype.kind in ["m", "M"]
        if datetimelike and mask is None:
            mask = isna(values)

        result = func(values, axis=axis, skipna=skipna, mask=mask, **kwargs)

        if datetimelike:
            result = _wrap_results(result, orig_values.dtype, fill_value=iNaT)
            if not skipna:
                assert mask is not None  # checked above
                result = _mask_datetimelike_result(result, axis, mask, orig_values)

        return result

    return cast(F, new_func)


def _na_for_min_count(values: np.ndarray, axis: AxisInt | None) -> Scalar | np.ndarray:
    """
    Return the missing value for `values`.

    Parameters
    ----------
    values : ndarray
    axis : int or None
        axis for the reduction, required if values.ndim > 1.

    Returns
    -------
    result : scalar or ndarray
        For 1-D values, returns a scalar of the correct missing type.
        For 2-D values, returns a 1-D array where each element is missing.
    """
    # we either return np.nan or pd.NaT
    if is_numeric_dtype(values):
        values = values.astype("float64")
    fill_value = na_value_for_dtype(values.dtype)

    if values.ndim == 1:
        return fill_value
    elif axis is None:
        return fill_value
    else:
        result_shape = values.shape[:axis] + values.shape[axis + 1 :]

        return np.full(result_shape, fill_value, dtype=values.dtype)


def maybe_operate_rowwise(func: F) -> F:
    """
    NumPy operations on C-contiguous ndarrays with axis=1 can be
    very slow if axis 1 >> axis 0.
    Operate row-by-row and concatenate the results.
    """

    @functools.wraps(func)
    def newfunc(values: np.ndarray, *, axis: AxisInt | None = None, **kwargs):
        if (
            axis == 1
            and values.ndim == 2
            and values.flags["C_CONTIGUOUS"]
            # only takes this path for wide arrays (long dataframes), for threshold see
            # https://github.com/pandas-dev/pandas/pull/43311#issuecomment-974891737
            and (values.shape[1] / 1000) > values.shape[0]
            and values.dtype != object
            and values.dtype != bool
        ):
            arrs = list(values)
            if kwargs.get("mask") is not None:
                mask = kwargs.pop("mask")
                results = [
                    func(arrs[i], mask=mask[i], **kwargs) for i in range(len(arrs))
                ]
            else:
                results = [func(x, **kwargs) for x in arrs]
            return np.array(results)

        return func(values, axis=axis, **kwargs)

    return cast(F, newfunc)


def nanany(
    values: np.ndarray,
    *,
    axis: AxisInt | None = None,
    skipna: bool = True,
    mask: npt.NDArray[np.bool_] | None = None,
) -> bool:
    """
    Check if any elements along an axis evaluate to True.

    Parameters
    ----------
    values : ndarray
    axis : int, optional
    skipna : bool, default True
    mask : ndarray[bool], optional
        nan-mask if known

    Returns
    -------
    result : bool

    Examples
    --------
    >>> from pandas.core import nanops
    >>> s = pd.Series([1, 2])
    >>> nanops.nanany(s)
    True

    >>> from pandas.core import nanops
    >>> s = pd.Series([np.nan])
    >>> nanops.nanany(s)
    False
    """
    values, _, _, _, _ = _get_values(values, skipna, fill_value=False, mask=mask)

    # For object type, any won't necessarily return
    # boolean values (numpy/numpy#4352)
    if is_object_dtype(values):
        values = values.astype(bool)

    # error: Incompatible return value type (got "Union[bool_, ndarray]", expected
    # "bool")
    return values.any(axis)  # type: ignore[return-value]


def nanall(
    values: np.ndarray,
    *,
    axis: AxisInt | None = None,
    skipna: bool = True,
    mask: npt.NDArray[np.bool_] | None = None,
) -> bool:
    """
    Check if all elements along an axis evaluate to True.

    Parameters
    ----------
    values : ndarray
    axis : int, optional
    skipna : bool, default True
    mask : ndarray[bool], optional
        nan-mask if known

    Returns
    -------
    result : bool

    Examples
    --------
    >>> from pandas.core import nanops
    >>> s = pd.Series([1, 2, np.nan])
    >>> nanops.nanall(s)
    True

    >>> from pandas.core import nanops
    >>> s = pd.Series([1, 0])
    >>> nanops.nanall(s)
    False
    """
    values, _, _, _, _ = _get_values(values, skipna, fill_value=True, mask=mask)

    # For object type, all won't necessarily return
    # boolean values (numpy/numpy#4352)
    if is_object_dtype(values):
        values = values.astype(bool)

    # error: Incompatible return value type (got "Union[bool_, ndarray]", expected
    # "bool")
    return values.all(axis)  # type: ignore[return-value]


@disallow("M8")
@_datetimelike_compat
@maybe_operate_rowwise
def nansum(
    values: np.ndarray,
    *,
    axis: AxisInt | None = None,
    skipna: bool = True,
    min_count: int = 0,
    mask: npt.NDArray[np.bool_] | None = None,
) -> float:
    """
    Sum the elements along an axis ignoring NaNs

    Parameters
    ----------
    values : ndarray[dtype]
    axis : int, optional
    skipna : bool, default True
    min_count: int, default 0
    mask : ndarray[bool], optional
        nan-mask if known

    Returns
    -------
    result : dtype

    Examples
    --------
    >>> from pandas.core import nanops
    >>> s = pd.Series([1, 2, np.nan])
    >>> nanops.nansum(s)
    3.0
    """
    values, mask, dtype, dtype_max, _ = _get_values(
        values, skipna, fill_value=0.0, mask=mask
    )
    dtype_sum = dtype_max
    if is_float_dtype(dtype):
        dtype_sum = dtype
    elif is_timedelta64_dtype(dtype):
        dtype_sum = np.dtype(np.float64)

    the_sum = values.sum(axis, dtype=dtype_sum)
    the_sum = _maybe_null_out(the_sum, axis, mask, values.shape, min_count=min_count)

    return the_sum


def _mask_datetimelike_result(
    result: np.ndarray | np.datetime64 | np.timedelta64,
    axis: AxisInt | None,
    mask: npt.NDArray[np.bool_],
    orig_values: np.ndarray,
) -> np.ndarray | np.datetime64 | np.timedelta64 | NaTType:
    if isinstance(result, np.ndarray):
        # we need to apply the mask
        result = result.astype("i8").view(orig_values.dtype)
        axis_mask = mask.any(axis=axis)
        # error: Unsupported target for indexed assignment ("Union[ndarray[Any, Any],
        # datetime64, timedelta64]")
        result[axis_mask] = iNaT  # type: ignore[index]
    else:
        if mask.any():
            return np.int64(iNaT).view(orig_values.dtype)
    return result


@disallow(PeriodDtype)
@bottleneck_switch()
@_datetimelike_compat
def nanmean(
    values: np.ndarray,
    *,
    axis: AxisInt | None = None,
    skipna: bool = True,
    mask: npt.NDArray[np.bool_] | None = None,
) -> float:
    """
    Compute the mean of the element along an axis ignoring NaNs

    Parameters
    ----------
    values : ndarray
    axis : int, optional
    skipna : bool, default True
    mask : ndarray[bool], optional
        nan-mask if known

    Returns
    -------
    float
        Unless input is a float array, in which case use the same
        precision as the input array.

    Examples
    --------
    >>> from pandas.core import nanops
    >>> s = pd.Series([1, 2, np.nan])
    >>> nanops.nanmean(s)
    1.5
    """
    values, mask, dtype, dtype_max, _ = _get_values(
        values, skipna, fill_value=0, mask=mask
    )
    dtype_sum = dtype_max
    dtype_count = np.dtype(np.float64)

    # not using needs_i8_conversion because that includes period
    if dtype.kind in ["m", "M"]:
        dtype_sum = np.dtype(np.float64)
    elif is_integer_dtype(dtype):
        dtype_sum = np.dtype(np.float64)
    elif is_float_dtype(dtype):
        dtype_sum = dtype
        dtype_count = dtype

    count = _get_counts(values.shape, mask, axis, dtype=dtype_count)
    the_sum = _ensure_numeric(values.sum(axis, dtype=dtype_sum))

    if axis is not None and getattr(the_sum, "ndim", False):
        count = cast(np.ndarray, count)
        with np.errstate(all="ignore"):
            # suppress division by zero warnings
            the_mean = the_sum / count
        ct_mask = count == 0
        if ct_mask.any():
            the_mean[ct_mask] = np.nan
    else:
        the_mean = the_sum / count if count > 0 else np.nan

    return the_mean


@bottleneck_switch()
def nanmedian(values, *, axis: AxisInt | None = None, skipna: bool = True, mask=None):
    """
    Parameters
    ----------
    values : ndarray
    axis : int, optional
    skipna : bool, default True
    mask : ndarray[bool], optional
        nan-mask if known

    Returns
    -------
    result : float
        Unless input is a float array, in which case use the same
        precision as the input array.

    Examples
    --------
    >>> from pandas.core import nanops
    >>> s = pd.Series([1, np.nan, 2, 2])
    >>> nanops.nanmedian(s)
    2.0
    """

    def get_median(x):
        mask = notna(x)
        if not skipna and not mask.all():
            return np.nan
        with warnings.catch_warnings():
            # Suppress RuntimeWarning about All-NaN slice
            warnings.filterwarnings("ignore", "All-NaN slice encountered")
            res = np.nanmedian(x[mask])
        return res

    values, mask, dtype, _, _ = _get_values(values, skipna, mask=mask)
    if not is_float_dtype(values.dtype):
        try:
            values = values.astype("f8")
        except ValueError as err:
            # e.g. "could not convert string to float: 'a'"
            raise TypeError(str(err)) from err
        if mask is not None:
            values[mask] = np.nan

    notempty = values.size

    # an array from a frame
    if values.ndim > 1 and axis is not None:

        # there's a non-empty array to apply over otherwise numpy raises
        if notempty:
            if not skipna:
                res = np.apply_along_axis(get_median, axis, values)

            else:
                # fastpath for the skipna case
                with warnings.catch_warnings():
                    # Suppress RuntimeWarning about All-NaN slice
                    warnings.filterwarnings("ignore", "All-NaN slice encountered")
                    res = np.nanmedian(values, axis)

        else:
            # must return the correct shape, but median is not defined for the
            # empty set so return nans of shape "everything but the passed axis"
            # since "axis" is where the reduction would occur if we had a nonempty
            # array
            res = get_empty_reduction_result(values.shape, axis, np.float_, np.nan)

    else:
        # otherwise return a scalar value
        res = get_median(values) if notempty else np.nan
    return _wrap_results(res, dtype)


def get_empty_reduction_result(
    shape: tuple[int, ...],
    axis: AxisInt,
    dtype: np.dtype | type[np.floating],
    fill_value: Any,
) -> np.ndarray:
    """
    The result from a reduction on an empty ndarray.

    Parameters
    ----------
    shape : Tuple[int]
    axis : int
    dtype : np.dtype
    fill_value : Any

    Returns
    -------
    np.ndarray
    """
    shp = np.array(shape)
    dims = np.arange(len(shape))
    ret = np.empty(shp[dims != axis], dtype=dtype)
    ret.fill(fill_value)
    return ret


def _get_counts_nanvar(
    values_shape: Shape,
    mask: npt.NDArray[np.bool_] | None,
    axis: AxisInt | None,
    ddof: int,
    dtype: np.dtype = np.dtype(np.float64),
) -> tuple[float | np.ndarray, float | np.ndarray]:
    """
    Get the count of non-null values along an axis, accounting
    for degrees of freedom.

    Parameters
    ----------
    values_shape : Tuple[int, ...]
        shape tuple from values ndarray, used if mask is None
    mask : Optional[ndarray[bool]]
        locations in values that should be considered missing
    axis : Optional[int]
        axis to count along
    ddof : int
        degrees of freedom
    dtype : type, optional
        type to use for count

    Returns
    -------
    count : int, np.nan or np.ndarray
    d : int, np.nan or np.ndarray
    """
    count = _get_counts(values_shape, mask, axis, dtype=dtype)
    d = count - dtype.type(ddof)

    # always return NaN, never inf
    if is_scalar(count):
        if count <= ddof:
            count = np.nan
            d = np.nan
    else:
        # count is not narrowed by is_scalar check
        count = cast(np.ndarray, count)
        mask = count <= ddof
        if mask.any():
            np.putmask(d, mask, np.nan)
            np.putmask(count, mask, np.nan)
    return count, d


@bottleneck_switch(ddof=1)
def nanstd(
    values,
    *,
    axis: AxisInt | None = None,
    skipna: bool = True,
    ddof: int = 1,
    mask=None,
):
    """
    Compute the standard deviation along given axis while ignoring NaNs

    Parameters
    ----------
    values : ndarray
    axis : int, optional
    skipna : bool, default True
    ddof : int, default 1
        Delta Degrees of Freedom. The divisor used in calculations is N - ddof,
        where N represents the number of elements.
    mask : ndarray[bool], optional
        nan-mask if known

    Returns
    -------
    result : float
        Unless input is a float array, in which case use the same
        precision as the input array.

    Examples
    --------
    >>> from pandas.core import nanops
    >>> s = pd.Series([1, np.nan, 2, 3])
    >>> nanops.nanstd(s)
    1.0
    """
    if values.dtype == "M8[ns]":
        values = values.view("m8[ns]")

    orig_dtype = values.dtype
    values, mask, _, _, _ = _get_values(values, skipna, mask=mask)

    result = np.sqrt(nanvar(values, axis=axis, skipna=skipna, ddof=ddof, mask=mask))
    return _wrap_results(result, orig_dtype)


@disallow("M8", "m8")
@bottleneck_switch(ddof=1)
def nanvar(
    values,
    *,
    axis: AxisInt | None = None,
    skipna: bool = True,
    ddof: int = 1,
    mask=None,
):
    """
    Compute the variance along given axis while ignoring NaNs

    Parameters
    ----------
    values : ndarray
    axis : int, optional
    skipna : bool, default True
    ddof : int, default 1
        Delta Degrees of Freedom. The divisor used in calculations is N - ddof,
        where N represents the number of elements.
    mask : ndarray[bool], optional
        nan-mask if known

    Returns
    -------
    result : float
        Unless input is a float array, in which case use the same
        precision as the input array.

    Examples
    --------
    >>> from pandas.core import nanops
    >>> s = pd.Series([1, np.nan, 2, 3])
    >>> nanops.nanvar(s)
    1.0
    """
    values = extract_array(values, extract_numpy=True)
    dtype = values.dtype
    mask = _maybe_get_mask(values, skipna, mask)
    if is_any_int_dtype(dtype):
        values = values.astype("f8")
        if mask is not None:
            values[mask] = np.nan

    if is_float_dtype(values.dtype):
        count, d = _get_counts_nanvar(values.shape, mask, axis, ddof, values.dtype)
    else:
        count, d = _get_counts_nanvar(values.shape, mask, axis, ddof)

    if skipna and mask is not None:
        values = values.copy()
        np.putmask(values, mask, 0)

    # xref GH10242
    # Compute variance via two-pass algorithm, which is stable against
    # cancellation errors and relatively accurate for small numbers of
    # observations.
    #
    # See https://en.wikipedia.org/wiki/Algorithms_for_calculating_variance
    avg = _ensure_numeric(values.sum(axis=axis, dtype=np.float64)) / count
    if axis is not None:
        avg = np.expand_dims(avg, axis)
    sqr = _ensure_numeric((avg - values) ** 2)
    if mask is not None:
        np.putmask(sqr, mask, 0)
    result = sqr.sum(axis=axis, dtype=np.float64) / d

    # Return variance as np.float64 (the datatype used in the accumulator),
    # unless we were dealing with a float array, in which case use the same
    # precision as the original values array.
    if is_float_dtype(dtype):
        result = result.astype(dtype, copy=False)
    return result


@disallow("M8", "m8")
def nansem(
    values: np.ndarray,
    *,
    axis: AxisInt | None = None,
    skipna: bool = True,
    ddof: int = 1,
    mask: npt.NDArray[np.bool_] | None = None,
) -> float:
    """
    Compute the standard error in the mean along given axis while ignoring NaNs

    Parameters
    ----------
    values : ndarray
    axis : int, optional
    skipna : bool, default True
    ddof : int, default 1
        Delta Degrees of Freedom. The divisor used in calculations is N - ddof,
        where N represents the number of elements.
    mask : ndarray[bool], optional
        nan-mask if known

    Returns
    -------
    result : float64
        Unless input is a float array, in which case use the same
        precision as the input array.

    Examples
    --------
    >>> from pandas.core import nanops
    >>> s = pd.Series([1, np.nan, 2, 3])
    >>> nanops.nansem(s)
     0.5773502691896258
    """
    # This checks if non-numeric-like data is passed with numeric_only=False
    # and raises a TypeError otherwise
    nanvar(values, axis=axis, skipna=skipna, ddof=ddof, mask=mask)

    mask = _maybe_get_mask(values, skipna, mask)
    if not is_float_dtype(values.dtype):
        values = values.astype("f8")

    count, _ = _get_counts_nanvar(values.shape, mask, axis, ddof, values.dtype)
    var = nanvar(values, axis=axis, skipna=skipna, ddof=ddof)

    return np.sqrt(var) / np.sqrt(count)


def _nanminmax(meth, fill_value_typ):
    @bottleneck_switch(name=f"nan{meth}")
    @_datetimelike_compat
    def reduction(
        values: np.ndarray,
        *,
        axis: AxisInt | None = None,
        skipna: bool = True,
        mask: npt.NDArray[np.bool_] | None = None,
    ) -> Dtype:

        values, mask, dtype, dtype_max, fill_value = _get_values(
            values, skipna, fill_value_typ=fill_value_typ, mask=mask
        )

        if (axis is not None and values.shape[axis] == 0) or values.size == 0:
            try:
                result = getattr(values, meth)(axis, dtype=dtype_max)
                result.fill(np.nan)
            except (AttributeError, TypeError, ValueError):
                result = np.nan
        else:
            result = getattr(values, meth)(axis)

        result = _maybe_null_out(result, axis, mask, values.shape)
        return result

    return reduction


nanmin = _nanminmax("min", fill_value_typ="+inf")
nanmax = _nanminmax("max", fill_value_typ="-inf")


@disallow("O")
def nanargmax(
    values: np.ndarray,
    *,
    axis: AxisInt | None = None,
    skipna: bool = True,
    mask: npt.NDArray[np.bool_] | None = None,
) -> int | np.ndarray:
    """
    Parameters
    ----------
    values : ndarray
    axis : int, optional
    skipna : bool, default True
    mask : ndarray[bool], optional
        nan-mask if known

    Returns
    -------
    result : int or ndarray[int]
        The index/indices  of max value in specified axis or -1 in the NA case

    Examples
    --------
    >>> from pandas.core import nanops
    >>> arr = np.array([1, 2, 3, np.nan, 4])
    >>> nanops.nanargmax(arr)
    4

    >>> arr = np.array(range(12), dtype=np.float64).reshape(4, 3)
    >>> arr[2:, 2] = np.nan
    >>> arr
    array([[ 0.,  1.,  2.],
           [ 3.,  4.,  5.],
           [ 6.,  7., nan],
           [ 9., 10., nan]])
    >>> nanops.nanargmax(arr, axis=1)
    array([2, 2, 1, 1])
    """
    values, mask, _, _, _ = _get_values(values, True, fill_value_typ="-inf", mask=mask)
    # error: Need type annotation for 'result'
    result = values.argmax(axis)  # type: ignore[var-annotated]
    result = _maybe_arg_null_out(result, axis, mask, skipna)
    return result


@disallow("O")
def nanargmin(
    values: np.ndarray,
    *,
    axis: AxisInt | None = None,
    skipna: bool = True,
    mask: npt.NDArray[np.bool_] | None = None,
) -> int | np.ndarray:
    """
    Parameters
    ----------
    values : ndarray
    axis : int, optional
    skipna : bool, default True
    mask : ndarray[bool], optional
        nan-mask if known

    Returns
    -------
    result : int or ndarray[int]
        The index/indices of min value in specified axis or -1 in the NA case

    Examples
    --------
    >>> from pandas.core import nanops
    >>> arr = np.array([1, 2, 3, np.nan, 4])
    >>> nanops.nanargmin(arr)
    0

    >>> arr = np.array(range(12), dtype=np.float64).reshape(4, 3)
    >>> arr[2:, 0] = np.nan
    >>> arr
    array([[ 0.,  1.,  2.],
           [ 3.,  4.,  5.],
           [nan,  7.,  8.],
           [nan, 10., 11.]])
    >>> nanops.nanargmin(arr, axis=1)
    array([0, 0, 1, 1])
    """
    values, mask, _, _, _ = _get_values(values, True, fill_value_typ="+inf", mask=mask)
    # error: Need type annotation for 'result'
    result = values.argmin(axis)  # type: ignore[var-annotated]
    result = _maybe_arg_null_out(result, axis, mask, skipna)
    return result


@disallow("M8", "m8")
@maybe_operate_rowwise
def nanskew(
    values: np.ndarray,
    *,
    axis: AxisInt | None = None,
    skipna: bool = True,
    mask: npt.NDArray[np.bool_] | None = None,
) -> float:
    """
    Compute the sample skewness.

    The statistic computed here is the adjusted Fisher-Pearson standardized
    moment coefficient G1. The algorithm computes this coefficient directly
    from the second and third central moment.

    Parameters
    ----------
    values : ndarray
    axis : int, optional
    skipna : bool, default True
    mask : ndarray[bool], optional
        nan-mask if known

    Returns
    -------
    result : float64
        Unless input is a float array, in which case use the same
        precision as the input array.

    Examples
    --------
    >>> from pandas.core import nanops
    >>> s = pd.Series([1, np.nan, 1, 2])
    >>> nanops.nanskew(s)
    1.7320508075688787
    """
    # error: Incompatible types in assignment (expression has type "Union[Any,
    # Union[ExtensionArray, ndarray]]", variable has type "ndarray")
    values = extract_array(values, extract_numpy=True)  # type: ignore[assignment]
    mask = _maybe_get_mask(values, skipna, mask)
    if not is_float_dtype(values.dtype):
        values = values.astype("f8")
        count = _get_counts(values.shape, mask, axis)
    else:
        count = _get_counts(values.shape, mask, axis, dtype=values.dtype)

    if skipna and mask is not None:
        values = values.copy()
        np.putmask(values, mask, 0)

    mean = values.sum(axis, dtype=np.float64) / count
    if axis is not None:
        mean = np.expand_dims(mean, axis)

    adjusted = values - mean
    if skipna and mask is not None:
        np.putmask(adjusted, mask, 0)
    adjusted2 = adjusted**2
    adjusted3 = adjusted2 * adjusted
    m2 = adjusted2.sum(axis, dtype=np.float64)
    m3 = adjusted3.sum(axis, dtype=np.float64)

    # floating point error
    #
    # #18044 in _libs/windows.pyx calc_skew follow this behavior
    # to fix the fperr to treat m2 <1e-14 as zero
    m2 = _zero_out_fperr(m2)
    m3 = _zero_out_fperr(m3)

    with np.errstate(invalid="ignore", divide="ignore"):
        result = (count * (count - 1) ** 0.5 / (count - 2)) * (m3 / m2**1.5)

    dtype = values.dtype
    if is_float_dtype(dtype):
        result = result.astype(dtype, copy=False)

    if isinstance(result, np.ndarray):
        result = np.where(m2 == 0, 0, result)
        result[count < 3] = np.nan
    else:
        result = 0 if m2 == 0 else result
        if count < 3:
            return np.nan

    return result


@disallow("M8", "m8")
@maybe_operate_rowwise
def nankurt(
    values: np.ndarray,
    *,
    axis: AxisInt | None = None,
    skipna: bool = True,
    mask: npt.NDArray[np.bool_] | None = None,
) -> float:
    """
    Compute the sample excess kurtosis

    The statistic computed here is the adjusted Fisher-Pearson standardized
    moment coefficient G2, computed directly from the second and fourth
    central moment.

    Parameters
    ----------
    values : ndarray
    axis : int, optional
    skipna : bool, default True
    mask : ndarray[bool], optional
        nan-mask if known

    Returns
    -------
    result : float64
        Unless input is a float array, in which case use the same
        precision as the input array.

    Examples
    --------
    >>> from pandas.core import nanops
    >>> s = pd.Series([1, np.nan, 1, 3, 2])
    >>> nanops.nankurt(s)
    -1.2892561983471076
    """
    # error: Incompatible types in assignment (expression has type "Union[Any,
    # Union[ExtensionArray, ndarray]]", variable has type "ndarray")
    values = extract_array(values, extract_numpy=True)  # type: ignore[assignment]
    mask = _maybe_get_mask(values, skipna, mask)
    if not is_float_dtype(values.dtype):
        values = values.astype("f8")
        count = _get_counts(values.shape, mask, axis)
    else:
        count = _get_counts(values.shape, mask, axis, dtype=values.dtype)

    if skipna and mask is not None:
        values = values.copy()
        np.putmask(values, mask, 0)

    mean = values.sum(axis, dtype=np.float64) / count
    if axis is not None:
        mean = np.expand_dims(mean, axis)

    adjusted = values - mean
    if skipna and mask is not None:
        np.putmask(adjusted, mask, 0)
    adjusted2 = adjusted**2
    adjusted4 = adjusted2**2
    m2 = adjusted2.sum(axis, dtype=np.float64)
    m4 = adjusted4.sum(axis, dtype=np.float64)

    with np.errstate(invalid="ignore", divide="ignore"):
        adj = 3 * (count - 1) ** 2 / ((count - 2) * (count - 3))
        numerator = count * (count + 1) * (count - 1) * m4
        denominator = (count - 2) * (count - 3) * m2**2

    # floating point error
    #
    # #18044 in _libs/windows.pyx calc_kurt follow this behavior
    # to fix the fperr to treat denom <1e-14 as zero
    numerator = _zero_out_fperr(numerator)
    denominator = _zero_out_fperr(denominator)

    if not isinstance(denominator, np.ndarray):
        # if ``denom`` is a scalar, check these corner cases first before
        # doing division
        if count < 4:
            return np.nan
        if denominator == 0:
            return 0

    with np.errstate(invalid="ignore", divide="ignore"):
        result = numerator / denominator - adj

    dtype = values.dtype
    if is_float_dtype(dtype):
        result = result.astype(dtype, copy=False)

    if isinstance(result, np.ndarray):
        result = np.where(denominator == 0, 0, result)
        result[count < 4] = np.nan

    return result


@disallow("M8", "m8")
@maybe_operate_rowwise
def nanprod(
    values: np.ndarray,
    *,
    axis: AxisInt | None = None,
    skipna: bool = True,
    min_count: int = 0,
    mask: npt.NDArray[np.bool_] | None = None,
) -> float:
    """
    Parameters
    ----------
    values : ndarray[dtype]
    axis : int, optional
    skipna : bool, default True
    min_count: int, default 0
    mask : ndarray[bool], optional
        nan-mask if known

    Returns
    -------
    Dtype
        The product of all elements on a given axis. ( NaNs are treated as 1)

    Examples
    --------
    >>> from pandas.core import nanops
    >>> s = pd.Series([1, 2, 3, np.nan])
    >>> nanops.nanprod(s)
    6.0
    """
    mask = _maybe_get_mask(values, skipna, mask)

    if skipna and mask is not None:
        values = values.copy()
        values[mask] = 1.0
    result = values.prod(axis)
    # error: Incompatible return value type (got "Union[ndarray, float]", expected
    # "float")
    return _maybe_null_out(  # type: ignore[return-value]
        result, axis, mask, values.shape, min_count=min_count
    )


def _maybe_arg_null_out(
    result: np.ndarray,
    axis: AxisInt | None,
    mask: npt.NDArray[np.bool_] | None,
    skipna: bool,
) -> np.ndarray | int:
    # helper function for nanargmin/nanargmax
    if mask is None:
        return result

    if axis is None or not getattr(result, "ndim", False):
        if skipna:
            if mask.all():
                return -1
        else:
            if mask.any():
                return -1
    else:
        if skipna:
            na_mask = mask.all(axis)
        else:
            na_mask = mask.any(axis)
        if na_mask.any():
            result[na_mask] = -1
    return result


def _get_counts(
    values_shape: Shape,
    mask: npt.NDArray[np.bool_] | None,
    axis: AxisInt | None,
    dtype: np.dtype = np.dtype(np.float64),
) -> float | np.ndarray:
    """
    Get the count of non-null values along an axis

    Parameters
    ----------
    values_shape : tuple of int
        shape tuple from values ndarray, used if mask is None
    mask : Optional[ndarray[bool]]
        locations in values that should be considered missing
    axis : Optional[int]
        axis to count along
    dtype : type, optional
        type to use for count

    Returns
    -------
    count : scalar or array
    """
    if axis is None:
        if mask is not None:
            n = mask.size - mask.sum()
        else:
            n = np.prod(values_shape)
        return dtype.type(n)

    if mask is not None:
        count = mask.shape[axis] - mask.sum(axis)
    else:
        count = values_shape[axis]

    if is_scalar(count):
        return dtype.type(count)
    return count.astype(dtype, copy=False)


def _maybe_null_out(
    result: np.ndarray | float | NaTType,
    axis: AxisInt | None,
    mask: npt.NDArray[np.bool_] | None,
    shape: tuple[int, ...],
    min_count: int = 1,
) -> np.ndarray | float | NaTType:
    """
    Returns
    -------
    Dtype
        The product of all elements on a given axis. ( NaNs are treated as 1)
    """
    if axis is not None and isinstance(result, np.ndarray):
        if mask is not None:
            null_mask = (mask.shape[axis] - mask.sum(axis) - min_count) < 0
        else:
            # we have no nulls, kept mask=None in _maybe_get_mask
            below_count = shape[axis] - min_count < 0
            new_shape = shape[:axis] + shape[axis + 1 :]
            null_mask = np.broadcast_to(below_count, new_shape)

        if np.any(null_mask):
            if is_numeric_dtype(result):
                if np.iscomplexobj(result):
                    result = result.astype("c16")
                elif not is_float_dtype(result):
                    result = result.astype("f8", copy=False)
                result[null_mask] = np.nan
            else:
                # GH12941, use None to auto cast null
                result[null_mask] = None
    elif result is not NaT:
        if check_below_min_count(shape, mask, min_count):
            result_dtype = getattr(result, "dtype", None)
            if is_float_dtype(result_dtype):
                # Preserve dtype when possible
<<<<<<< HEAD

                result = np.array([np.nan], dtype=f"f{result_dtype.itemsize}")[0]
=======
                result = getattr(np, f"float{8 * result_dtype.itemsize}")
>>>>>>> e4a47cc6
            else:
                result = np.nan

    return result


def check_below_min_count(
    shape: tuple[int, ...], mask: npt.NDArray[np.bool_] | None, min_count: int
) -> bool:
    """
    Check for the `min_count` keyword. Returns True if below `min_count` (when
    missing value should be returned from the reduction).

    Parameters
    ----------
    shape : tuple
        The shape of the values (`values.shape`).
    mask : ndarray[bool] or None
        Boolean numpy array (typically of same shape as `shape`) or None.
    min_count : int
        Keyword passed through from sum/prod call.

    Returns
    -------
    bool
    """
    if min_count > 0:
        if mask is None:
            # no missing values, only check size
            non_nulls = np.prod(shape)
        else:
            non_nulls = mask.size - mask.sum()
        if non_nulls < min_count:
            return True
    return False


def _zero_out_fperr(arg):
    # #18044 reference this behavior to fix rolling skew/kurt issue
    if isinstance(arg, np.ndarray):
        with np.errstate(invalid="ignore"):
            return np.where(np.abs(arg) < 1e-14, 0, arg)
    else:
        return arg.dtype.type(0) if np.abs(arg) < 1e-14 else arg


@disallow("M8", "m8")
def nancorr(
    a: np.ndarray,
    b: np.ndarray,
    *,
    method: CorrelationMethod = "pearson",
    min_periods: int | None = None,
) -> float:
    """
    a, b: ndarrays
    """
    if len(a) != len(b):
        raise AssertionError("Operands to nancorr must have same size")

    if min_periods is None:
        min_periods = 1

    valid = notna(a) & notna(b)
    if not valid.all():
        a = a[valid]
        b = b[valid]

    if len(a) < min_periods:
        return np.nan

    f = get_corr_func(method)
    return f(a, b)


def get_corr_func(
    method: CorrelationMethod,
) -> Callable[[np.ndarray, np.ndarray], float]:
    if method == "kendall":
        from scipy.stats import kendalltau

        def func(a, b):
            return kendalltau(a, b)[0]

        return func
    elif method == "spearman":
        from scipy.stats import spearmanr

        def func(a, b):
            return spearmanr(a, b)[0]

        return func
    elif method == "pearson":

        def func(a, b):
            return np.corrcoef(a, b)[0, 1]

        return func
    elif callable(method):
        return method

    raise ValueError(
        f"Unknown method '{method}', expected one of "
        "'kendall', 'spearman', 'pearson', or callable"
    )


@disallow("M8", "m8")
def nancov(
    a: np.ndarray,
    b: np.ndarray,
    *,
    min_periods: int | None = None,
    ddof: int | None = 1,
) -> float:
    if len(a) != len(b):
        raise AssertionError("Operands to nancov must have same size")

    if min_periods is None:
        min_periods = 1

    valid = notna(a) & notna(b)
    if not valid.all():
        a = a[valid]
        b = b[valid]

    if len(a) < min_periods:
        return np.nan

    return np.cov(a, b, ddof=ddof)[0, 1]


def _ensure_numeric(x):
    if isinstance(x, np.ndarray):
        if is_integer_dtype(x) or is_bool_dtype(x):
            x = x.astype(np.float64)
        elif is_object_dtype(x):
            try:
                x = x.astype(np.complex128)
            except (TypeError, ValueError):
                try:
                    x = x.astype(np.float64)
                except ValueError as err:
                    # GH#29941 we get here with object arrays containing strs
                    raise TypeError(f"Could not convert {x} to numeric") from err
            else:
                if not np.any(np.imag(x)):
                    x = x.real
    elif not (is_float(x) or is_integer(x) or is_complex(x)):
        try:
            x = float(x)
        except (TypeError, ValueError):
            # e.g. "1+1j" or "foo"
            try:
                x = complex(x)
            except ValueError as err:
                # e.g. "foo"
                raise TypeError(f"Could not convert {x} to numeric") from err
    return x


# NA-friendly array comparisons


def make_nancomp(op):
    def f(x, y):
        xmask = isna(x)
        ymask = isna(y)
        mask = xmask | ymask

        with np.errstate(all="ignore"):
            result = op(x, y)

        if mask.any():
            if is_bool_dtype(result):
                result = result.astype("O")
            np.putmask(result, mask, np.nan)

        return result

    return f


nangt = make_nancomp(operator.gt)
nange = make_nancomp(operator.ge)
nanlt = make_nancomp(operator.lt)
nanle = make_nancomp(operator.le)
naneq = make_nancomp(operator.eq)
nanne = make_nancomp(operator.ne)


def na_accum_func(values: ArrayLike, accum_func, *, skipna: bool) -> ArrayLike:
    """
    Cumulative function with skipna support.

    Parameters
    ----------
    values : np.ndarray or ExtensionArray
    accum_func : {np.cumprod, np.maximum.accumulate, np.cumsum, np.minimum.accumulate}
    skipna : bool

    Returns
    -------
    np.ndarray or ExtensionArray
    """
    mask_a, mask_b = {
        np.cumprod: (1.0, np.nan),
        np.maximum.accumulate: (-np.inf, np.nan),
        np.cumsum: (0.0, np.nan),
        np.minimum.accumulate: (np.inf, np.nan),
    }[accum_func]

    # We will be applying this function to block values
    if values.dtype.kind in ["m", "M"]:
        # GH#30460, GH#29058
        # numpy 1.18 started sorting NaTs at the end instead of beginning,
        #  so we need to work around to maintain backwards-consistency.
        orig_dtype = values.dtype

        # We need to define mask before masking NaTs
        mask = isna(values)

        y = values.view("i8")
        # Note: the accum_func comparison fails as an "is" comparison
        changed = accum_func == np.minimum.accumulate

        try:
            if changed:
                y[mask] = lib.i8max

            result = accum_func(y, axis=0)
        finally:
            if changed:
                # restore NaT elements
                y[mask] = iNaT

        if skipna:
            result[mask] = iNaT
        elif accum_func == np.minimum.accumulate:
            # Restore NaTs that we masked previously
            nz = (~np.asarray(mask)).nonzero()[0]
            if len(nz):
                # everything up to the first non-na entry stays NaT
                result[: nz[0]] = iNaT

        if isinstance(values.dtype, np.dtype):
            result = result.view(orig_dtype)
        else:
            # DatetimeArray/TimedeltaArray
            # TODO: have this case go through a DTA method?
            # For DatetimeTZDtype, view result as M8[ns]
            npdtype = orig_dtype if isinstance(orig_dtype, np.dtype) else "M8[ns]"
            # Item "type" of "Union[Type[ExtensionArray], Type[ndarray[Any, Any]]]"
            # has no attribute "_simple_new"
            result = type(values)._simple_new(  # type: ignore[union-attr]
                result.view(npdtype), dtype=orig_dtype
            )

    elif skipna and not issubclass(values.dtype.type, (np.integer, np.bool_)):
        vals = values.copy()
        mask = isna(vals)
        vals[mask] = mask_a
        result = accum_func(vals, axis=0)
        result[mask] = mask_b
    else:
        result = accum_func(values, axis=0)

    return result<|MERGE_RESOLUTION|>--- conflicted
+++ resolved
@@ -1503,12 +1503,7 @@
             result_dtype = getattr(result, "dtype", None)
             if is_float_dtype(result_dtype):
                 # Preserve dtype when possible
-<<<<<<< HEAD
-
-                result = np.array([np.nan], dtype=f"f{result_dtype.itemsize}")[0]
-=======
                 result = getattr(np, f"float{8 * result_dtype.itemsize}")
->>>>>>> e4a47cc6
             else:
                 result = np.nan
 
