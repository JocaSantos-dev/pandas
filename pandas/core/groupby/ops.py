--- conflicted
+++ resolved
@@ -158,11 +158,8 @@
         "rank",
         "sum",
         "ohlc",
-<<<<<<< HEAD
+        "cumsum",
         "prod",
-=======
-        "cumsum",
->>>>>>> 065b51c1
     }
 
     _cython_arity = {"ohlc": 4}  # OHLC
@@ -231,11 +228,7 @@
                 # result may still include NaN, so we have to cast
                 values = ensure_float64(values)
 
-<<<<<<< HEAD
-            elif how in ["sum", "ohlc", "prod"]:
-=======
-            elif how in ["sum", "ohlc", "cumsum"]:
->>>>>>> 065b51c1
+            elif how in ["sum", "ohlc", "prod", "cumsum"]:
                 # Avoid overflow during group op
                 if values.dtype.kind == "i":
                     values = ensure_int64(values)
