--- conflicted
+++ resolved
@@ -105,12 +105,8 @@
     #  back to the original dtype.
     cast_blocklist = frozenset(["rank", "count", "size", "idxmin", "idxmax"])
 
-<<<<<<< HEAD
-    def __init__(self, grouper: BaseGrouper, kind: str, how: str):
+    def __init__(self, grouper: BaseGrouper, kind: str, how: str) -> None:
         self.grouper = grouper
-=======
-    def __init__(self, kind: str, how: str) -> None:
->>>>>>> fa7e31b8
         self.kind = kind
         self.how = how
 
