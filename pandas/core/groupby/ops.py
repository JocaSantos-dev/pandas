--- conflicted
+++ resolved
@@ -749,11 +749,7 @@
             # group might be modified
             group_axes = group.axes
             res = f(group)
-<<<<<<< HEAD
-            if not _is_indexed_like(res, group_axes):
-=======
-            if not mutated and not _is_indexed_like(res, group_axes, axis):
->>>>>>> 7e51bd73
+            if not mutated and not _is_indexed_like(res, group_axes):
                 mutated = True
             result_values.append(res)
 
