"""
Provide classes to perform the groupby aggregate operations.

These are not exposed to the user and provide implementations of the grouping
operations, primarily in cython. These classes (BaseGrouper and BinGrouper)
are contained *in* the SeriesGroupBy and DataFrameGroupBy objects.
"""
from __future__ import annotations

import collections
import functools
from typing import (
    TYPE_CHECKING,
    Callable,
    Generic,
    Hashable,
    Iterator,
    NoReturn,
    Sequence,
    final,
)

import numpy as np

from pandas._libs import (
    NaT,
    lib,
)
import pandas._libs.groupby as libgroupby
import pandas._libs.reduction as libreduction
from pandas._typing import (
    ArrayLike,
    DtypeObj,
    NDFrameT,
    Shape,
    npt,
)
from pandas.errors import AbstractMethodError
from pandas.util._decorators import cache_readonly

from pandas.core.dtypes.cast import (
    maybe_cast_pointwise_result,
    maybe_downcast_to_dtype,
)
from pandas.core.dtypes.common import (
    ensure_float64,
    ensure_int64,
    ensure_platform_int,
    ensure_uint64,
    is_1d_only_ea_dtype,
    is_bool_dtype,
    is_complex_dtype,
    is_datetime64_any_dtype,
    is_float_dtype,
    is_integer_dtype,
    is_numeric_dtype,
    is_sparse,
    is_timedelta64_dtype,
    needs_i8_conversion,
)
from pandas.core.dtypes.dtypes import CategoricalDtype
from pandas.core.dtypes.missing import (
    isna,
    maybe_fill,
)

from pandas.core.arrays import (
    Categorical,
    DatetimeArray,
    ExtensionArray,
    PeriodArray,
    TimedeltaArray,
)
from pandas.core.arrays.boolean import BooleanDtype
from pandas.core.arrays.floating import FloatingDtype
from pandas.core.arrays.integer import IntegerDtype
from pandas.core.arrays.masked import (
    BaseMaskedArray,
    BaseMaskedDtype,
)
from pandas.core.arrays.string_ import StringDtype
from pandas.core.frame import DataFrame
from pandas.core.groupby import grouper
from pandas.core.indexes.api import (
    CategoricalIndex,
    Index,
    MultiIndex,
    ensure_index,
)
from pandas.core.series import Series
from pandas.core.sorting import (
    compress_group_index,
    decons_obs_group_ids,
    get_flattened_list,
    get_group_index,
    get_group_index_sorter,
    get_indexer_dict,
)

if TYPE_CHECKING:
    from pandas.core.generic import NDFrame


class WrappedCythonOp:
    """
    Dispatch logic for functions defined in _libs.groupby

    Parameters
    ----------
    kind: str
        Whether the operation is an aggregate or transform.
    how: str
        Operation name, e.g. "mean".
    has_dropped_na: bool
        True precisely when dropna=True and the grouper contains a null value.
    """

    # Functions for which we do _not_ attempt to cast the cython result
    #  back to the original dtype.
    cast_blocklist = frozenset(["rank", "count", "size", "idxmin", "idxmax"])

    def __init__(self, kind: str, how: str, has_dropped_na: bool) -> None:
        self.kind = kind
        self.how = how
        self.has_dropped_na = has_dropped_na

    _CYTHON_FUNCTIONS = {
        "aggregate": {
            "sum": "group_sum",
            "prod": "group_prod",
            "min": "group_min",
            "max": "group_max",
            "mean": "group_mean",
            "median": "group_median_float64",
            "var": "group_var",
            "first": "group_nth",
            "last": "group_last",
            "ohlc": "group_ohlc",
        },
        "transform": {
            "cumprod": "group_cumprod_float64",
            "cumsum": "group_cumsum",
            "cummin": "group_cummin",
            "cummax": "group_cummax",
            "rank": "group_rank",
        },
    }

    # "group_any" and "group_all" are also support masks, but don't go
    #  through WrappedCythonOp
    _MASKED_CYTHON_FUNCTIONS = {
        "cummin",
        "cummax",
        "min",
        "max",
        "last",
        "first",
        "rank",
        "sum",
        "ohlc",
<<<<<<< HEAD
        "mean",
        "var",
=======
        "cumsum",
>>>>>>> 065b51c1
    }

    _cython_arity = {"ohlc": 4}  # OHLC

    # Note: we make this a classmethod and pass kind+how so that caching
    #  works at the class level and not the instance level
    @classmethod
    @functools.lru_cache(maxsize=None)
    def _get_cython_function(
        cls, kind: str, how: str, dtype: np.dtype, is_numeric: bool
    ):

        dtype_str = dtype.name
        ftype = cls._CYTHON_FUNCTIONS[kind][how]

        # see if there is a fused-type version of function
        # only valid for numeric
        f = getattr(libgroupby, ftype)
        if is_numeric:
            return f
        elif dtype == np.dtype(object):
            if how in ["median", "cumprod"]:
                # no fused types -> no __signatures__
                raise NotImplementedError(
                    f"function is not implemented for this dtype: "
                    f"[how->{how},dtype->{dtype_str}]"
                )
            elif "object" not in f.__signatures__:
                # raise NotImplementedError here rather than TypeError later
                raise NotImplementedError(
                    f"function is not implemented for this dtype: "
                    f"[how->{how},dtype->{dtype_str}]"
                )
            return f
        else:
            raise NotImplementedError(
                "This should not be reached. Please report a bug at "
                "github.com/pandas-dev/pandas/",
                dtype,
            )

    def _get_cython_vals(self, values: np.ndarray) -> np.ndarray:
        """
        Cast numeric dtypes to float64 for functions that only support that.

        Parameters
        ----------
        values : np.ndarray

        Returns
        -------
        values : np.ndarray
        """
        how = self.how

        if how in ["median", "cumprod"]:
            # these two only have float64 implementations
            # We should only get here with is_numeric, as non-numeric cases
            #  should raise in _get_cython_function
            values = ensure_float64(values)

        elif values.dtype.kind in ["i", "u"]:
            if how in ["var", "prod", "mean"] or (
                self.kind == "transform" and self.has_dropped_na
            ):
                # result may still include NaN, so we have to cast
                values = ensure_float64(values)

            elif how in ["sum", "ohlc", "cumsum"]:
                # Avoid overflow during group op
                if values.dtype.kind == "i":
                    values = ensure_int64(values)
                else:
                    values = ensure_uint64(values)

        return values

    # TODO: general case implementation overridable by EAs.
    def _disallow_invalid_ops(self, dtype: DtypeObj, is_numeric: bool = False):
        """
        Check if we can do this operation with our cython functions.

        Raises
        ------
        NotImplementedError
            This is either not a valid function for this dtype, or
            valid but not implemented in cython.
        """
        how = self.how

        if is_numeric:
            # never an invalid op for those dtypes, so return early as fastpath
            return

        if isinstance(dtype, CategoricalDtype):
            # NotImplementedError for methods that can fall back to a
            #  non-cython implementation.
            if how in ["sum", "prod", "cumsum", "cumprod"]:
                raise TypeError(f"{dtype} type does not support {how} operations")
            elif how not in ["rank"]:
                # only "rank" is implemented in cython
                raise NotImplementedError(f"{dtype} dtype not supported")
            elif not dtype.ordered:
                # TODO: TypeError?
                raise NotImplementedError(f"{dtype} dtype not supported")

        elif is_sparse(dtype):
            # categoricals are only 1d, so we
            #  are not setup for dim transforming
            raise NotImplementedError(f"{dtype} dtype not supported")
        elif is_datetime64_any_dtype(dtype):
            # TODO: same for period_dtype?  no for these methods with Period
            # we raise NotImplemented if this is an invalid operation
            #  entirely, e.g. adding datetimes
            if how in ["sum", "prod", "cumsum", "cumprod"]:
                raise TypeError(f"datetime64 type does not support {how} operations")
        elif is_timedelta64_dtype(dtype):
            if how in ["prod", "cumprod"]:
                raise TypeError(f"timedelta64 type does not support {how} operations")

    def _get_output_shape(self, ngroups: int, values: np.ndarray) -> Shape:
        how = self.how
        kind = self.kind

        arity = self._cython_arity.get(how, 1)

        out_shape: Shape
        if how == "ohlc":
            out_shape = (ngroups, 4)
        elif arity > 1:
            raise NotImplementedError(
                "arity of more than 1 is not supported for the 'how' argument"
            )
        elif kind == "transform":
            out_shape = values.shape
        else:
            out_shape = (ngroups,) + values.shape[1:]
        return out_shape

    def _get_out_dtype(self, dtype: np.dtype) -> np.dtype:
        how = self.how

        if how == "rank":
            out_dtype = "float64"
        else:
            if is_numeric_dtype(dtype):
                out_dtype = f"{dtype.kind}{dtype.itemsize}"
            else:
                out_dtype = "object"
        return np.dtype(out_dtype)

    def _get_result_dtype(self, dtype: np.dtype) -> np.dtype:
        """
        Get the desired dtype of a result based on the
        input dtype and how it was computed.

        Parameters
        ----------
        dtype : np.dtype

        Returns
        -------
        np.dtype
            The desired dtype of the result.
        """
        how = self.how

        if how in ["sum", "cumsum", "sum", "prod"]:
            if dtype == np.dtype(bool):
                return np.dtype(np.int64)
        elif how in ["mean", "median", "var"]:
            if is_float_dtype(dtype) or is_complex_dtype(dtype):
                return dtype
            elif is_numeric_dtype(dtype):
                return np.dtype(np.float64)
        return dtype

    def uses_mask(self) -> bool:
        return self.how in self._MASKED_CYTHON_FUNCTIONS

    @final
    def _ea_wrap_cython_operation(
        self,
        values: ExtensionArray,
        min_count: int,
        ngroups: int,
        comp_ids: np.ndarray,
        **kwargs,
    ) -> ArrayLike:
        """
        If we have an ExtensionArray, unwrap, call _cython_operation, and
        re-wrap if appropriate.
        """
        if isinstance(values, BaseMaskedArray) and self.uses_mask():
            return self._masked_ea_wrap_cython_operation(
                values,
                min_count=min_count,
                ngroups=ngroups,
                comp_ids=comp_ids,
                **kwargs,
            )

        elif isinstance(values, Categorical) and self.uses_mask():
            assert self.how == "rank"  # the only one implemented ATM
            assert values.ordered  # checked earlier
            mask = values.isna()
            npvalues = values._ndarray

            res_values = self._cython_op_ndim_compat(
                npvalues,
                min_count=min_count,
                ngroups=ngroups,
                comp_ids=comp_ids,
                mask=mask,
                **kwargs,
            )

            # If we ever have more than just "rank" here, we'll need to do
            #  `if self.how in self.cast_blocklist` like we do for other dtypes.
            return res_values

        npvalues = self._ea_to_cython_values(values)

        res_values = self._cython_op_ndim_compat(
            npvalues,
            min_count=min_count,
            ngroups=ngroups,
            comp_ids=comp_ids,
            mask=None,
            **kwargs,
        )

        if self.how in self.cast_blocklist:
            # i.e. how in ["rank"], since other cast_blocklist methods dont go
            #  through cython_operation
            return res_values

        return self._reconstruct_ea_result(values, res_values)

    # TODO: general case implementation overridable by EAs.
    def _ea_to_cython_values(self, values: ExtensionArray) -> np.ndarray:
        # GH#43682
        if isinstance(values, (DatetimeArray, PeriodArray, TimedeltaArray)):
            # All of the functions implemented here are ordinal, so we can
            #  operate on the tz-naive equivalents
            npvalues = values._ndarray.view("M8[ns]")
        elif isinstance(values.dtype, (BooleanDtype, IntegerDtype)):
            # IntegerArray or BooleanArray
            npvalues = values.to_numpy("float64", na_value=np.nan)
        elif isinstance(values.dtype, FloatingDtype):
            # FloatingArray
            npvalues = values.to_numpy(values.dtype.numpy_dtype, na_value=np.nan)
        elif isinstance(values.dtype, StringDtype):
            # StringArray
            npvalues = values.to_numpy(object, na_value=np.nan)
        else:
            raise NotImplementedError(
                f"function is not implemented for this dtype: {values.dtype}"
            )
        return npvalues

    # TODO: general case implementation overridable by EAs.
    def _reconstruct_ea_result(
        self, values: ExtensionArray, res_values: np.ndarray
    ) -> ExtensionArray:
        """
        Construct an ExtensionArray result from an ndarray result.
        """
        dtype: BaseMaskedDtype | StringDtype

        if isinstance(values.dtype, StringDtype):
            dtype = values.dtype
            string_array_cls = dtype.construct_array_type()
            return string_array_cls._from_sequence(res_values, dtype=dtype)

        elif isinstance(values.dtype, BaseMaskedDtype):
            new_dtype = self._get_result_dtype(values.dtype.numpy_dtype)
            dtype = BaseMaskedDtype.from_numpy_dtype(new_dtype)
            masked_array_cls = dtype.construct_array_type()
            return masked_array_cls._from_sequence(res_values, dtype=dtype)

        elif isinstance(values, (DatetimeArray, TimedeltaArray, PeriodArray)):
            # In to_cython_values we took a view as M8[ns]
            assert res_values.dtype == "M8[ns]"
            res_values = res_values.view(values._ndarray.dtype)
            return values._from_backing_data(res_values)

        raise NotImplementedError

    @final
    def _masked_ea_wrap_cython_operation(
        self,
        values: BaseMaskedArray,
        min_count: int,
        ngroups: int,
        comp_ids: np.ndarray,
        **kwargs,
    ) -> BaseMaskedArray:
        """
        Equivalent of `_ea_wrap_cython_operation`, but optimized for masked EA's
        and cython algorithms which accept a mask.
        """
        orig_values = values

        # libgroupby functions are responsible for NOT altering mask
        mask = values._mask
        if self.kind != "aggregate":
            result_mask = mask.copy()
        else:
            result_mask = np.zeros(ngroups, dtype=bool)

        arr = values._data

        res_values = self._cython_op_ndim_compat(
            arr,
            min_count=min_count,
            ngroups=ngroups,
            comp_ids=comp_ids,
            mask=mask,
            result_mask=result_mask,
            **kwargs,
        )

        if self.how == "ohlc":
            result_mask = np.tile(result_mask, (4, 1)).T

        # res_values should already have the correct dtype, we just need to
        #  wrap in a MaskedArray
        return orig_values._maybe_mask_result(res_values, result_mask)

    @final
    def _cython_op_ndim_compat(
        self,
        values: np.ndarray,
        *,
        min_count: int,
        ngroups: int,
        comp_ids: np.ndarray,
        mask: npt.NDArray[np.bool_] | None = None,
        result_mask: npt.NDArray[np.bool_] | None = None,
        **kwargs,
    ) -> np.ndarray:
        if values.ndim == 1:
            # expand to 2d, dispatch, then squeeze if appropriate
            values2d = values[None, :]
            if mask is not None:
                mask = mask[None, :]
            if result_mask is not None:
                result_mask = result_mask[None, :]
            res = self._call_cython_op(
                values2d,
                min_count=min_count,
                ngroups=ngroups,
                comp_ids=comp_ids,
                mask=mask,
                result_mask=result_mask,
                **kwargs,
            )
            if res.shape[0] == 1:
                return res[0]

            # otherwise we have OHLC
            return res.T

        return self._call_cython_op(
            values,
            min_count=min_count,
            ngroups=ngroups,
            comp_ids=comp_ids,
            mask=mask,
            result_mask=result_mask,
            **kwargs,
        )

    @final
    def _call_cython_op(
        self,
        values: np.ndarray,  # np.ndarray[ndim=2]
        *,
        min_count: int,
        ngroups: int,
        comp_ids: np.ndarray,
        mask: npt.NDArray[np.bool_] | None,
        result_mask: npt.NDArray[np.bool_] | None,
        **kwargs,
    ) -> np.ndarray:  # np.ndarray[ndim=2]
        orig_values = values

        dtype = values.dtype
        is_numeric = is_numeric_dtype(dtype)

        is_datetimelike = needs_i8_conversion(dtype)

        if is_datetimelike:
            values = values.view("int64")
            is_numeric = True
        elif is_bool_dtype(dtype):
            values = values.view("uint8")
        if values.dtype == "float16":
            values = values.astype(np.float32)

        values = values.T
        if mask is not None:
            mask = mask.T
            if result_mask is not None:
                result_mask = result_mask.T

        out_shape = self._get_output_shape(ngroups, values)
        func = self._get_cython_function(self.kind, self.how, values.dtype, is_numeric)
        values = self._get_cython_vals(values)
        out_dtype = self._get_out_dtype(values.dtype)

        result = maybe_fill(np.empty(out_shape, dtype=out_dtype))
        if self.kind == "aggregate":
            counts = np.zeros(ngroups, dtype=np.int64)
            if self.how in ["min", "max", "mean", "last", "first"]:
                func(
                    out=result,
                    counts=counts,
                    values=values,
                    labels=comp_ids,
                    min_count=min_count,
                    mask=mask,
                    result_mask=result_mask,
                    is_datetimelike=is_datetimelike,
                )
            elif self.how in ["sum"]:
                # We support datetimelike
                func(
                    out=result,
                    counts=counts,
                    values=values,
                    labels=comp_ids,
                    mask=mask,
                    result_mask=result_mask,
                    min_count=min_count,
                    is_datetimelike=is_datetimelike,
                )
            elif self.how in ["var", "ohlc"]:
                func(
                    result,
                    counts,
                    values,
                    comp_ids,
                    min_count=min_count,
                    mask=mask,
                    result_mask=result_mask,
                )
            else:
                func(result, counts, values, comp_ids, min_count)
        else:
            # TODO: min_count
            if self.uses_mask():
                if self.how != "rank":
                    # TODO: should rank take result_mask?
                    kwargs["result_mask"] = result_mask
                func(
                    out=result,
                    values=values,
                    labels=comp_ids,
                    ngroups=ngroups,
                    is_datetimelike=is_datetimelike,
                    mask=mask,
                    **kwargs,
                )
            else:
                func(
                    out=result,
                    values=values,
                    labels=comp_ids,
                    ngroups=ngroups,
                    is_datetimelike=is_datetimelike,
                    **kwargs,
                )

        if self.kind == "aggregate":
            # i.e. counts is defined.  Locations where count<min_count
            # need to have the result set to np.nan, which may require casting,
            # see GH#40767
            if is_integer_dtype(result.dtype) and not is_datetimelike:
                # Neutral value for sum is 0, so don't fill empty groups with nan
                cutoff = max(0 if self.how == "sum" else 1, min_count)
                empty_groups = counts < cutoff
                if empty_groups.any():
                    if result_mask is not None and self.uses_mask():
                        assert result_mask[empty_groups].all()
                    else:
                        # Note: this conversion could be lossy, see GH#40767
                        result = result.astype("float64")
                        result[empty_groups] = np.nan

        result = result.T

        if self.how not in self.cast_blocklist:
            # e.g. if we are int64 and need to restore to datetime64/timedelta64
            # "rank" is the only member of cast_blocklist we get here
            # Casting only needed for float16, bool, datetimelike,
            #  and self.how in ["sum", "prod", "ohlc", "cumprod"]
            res_dtype = self._get_result_dtype(orig_values.dtype)
            op_result = maybe_downcast_to_dtype(result, res_dtype)
        else:
            op_result = result

        return op_result

    @final
    def cython_operation(
        self,
        *,
        values: ArrayLike,
        axis: int,
        min_count: int = -1,
        comp_ids: np.ndarray,
        ngroups: int,
        **kwargs,
    ) -> ArrayLike:
        """
        Call our cython function, with appropriate pre- and post- processing.
        """
        if values.ndim > 2:
            raise NotImplementedError("number of dimensions is currently limited to 2")
        elif values.ndim == 2:
            assert axis == 1, axis
        elif not is_1d_only_ea_dtype(values.dtype):
            # Note: it is *not* the case that axis is always 0 for 1-dim values,
            #  as we can have 1D ExtensionArrays that we need to treat as 2D
            assert axis == 0

        dtype = values.dtype
        is_numeric = is_numeric_dtype(dtype)

        # can we do this operation with our cython functions
        # if not raise NotImplementedError
        self._disallow_invalid_ops(dtype, is_numeric)

        if not isinstance(values, np.ndarray):
            # i.e. ExtensionArray
            return self._ea_wrap_cython_operation(
                values,
                min_count=min_count,
                ngroups=ngroups,
                comp_ids=comp_ids,
                **kwargs,
            )

        return self._cython_op_ndim_compat(
            values,
            min_count=min_count,
            ngroups=ngroups,
            comp_ids=comp_ids,
            mask=None,
            **kwargs,
        )


class BaseGrouper:
    """
    This is an internal Grouper class, which actually holds
    the generated groups

    Parameters
    ----------
    axis : Index
    groupings : Sequence[Grouping]
        all the grouping instances to handle in this grouper
        for example for grouper list to groupby, need to pass the list
    sort : bool, default True
        whether this grouper will give sorted result or not
    group_keys : bool, default True
    mutated : bool, default False
    indexer : np.ndarray[np.intp], optional
        the indexer created by Grouper
        some groupers (TimeGrouper) will sort its axis and its
        group_info is also sorted, so need the indexer to reorder

    """

    axis: Index

    def __init__(
        self,
        axis: Index,
        groupings: Sequence[grouper.Grouping],
        sort: bool = True,
        group_keys: bool = True,
        mutated: bool = False,
        indexer: npt.NDArray[np.intp] | None = None,
        dropna: bool = True,
    ) -> None:
        assert isinstance(axis, Index), axis

        self.axis = axis
        self._groupings: list[grouper.Grouping] = list(groupings)
        self._sort = sort
        self.group_keys = group_keys
        self.mutated = mutated
        self.indexer = indexer
        self.dropna = dropna

    @property
    def groupings(self) -> list[grouper.Grouping]:
        return self._groupings

    @property
    def shape(self) -> Shape:
        return tuple(ping.ngroups for ping in self.groupings)

    def __iter__(self) -> Iterator[Hashable]:
        return iter(self.indices)

    @property
    def nkeys(self) -> int:
        return len(self.groupings)

    def get_iterator(
        self, data: NDFrameT, axis: int = 0
    ) -> Iterator[tuple[Hashable, NDFrameT]]:
        """
        Groupby iterator

        Returns
        -------
        Generator yielding sequence of (name, subsetted object)
        for each group
        """
        splitter = self._get_splitter(data, axis=axis)
        keys = self.group_keys_seq
        yield from zip(keys, splitter)

    @final
    def _get_splitter(self, data: NDFrame, axis: int = 0) -> DataSplitter:
        """
        Returns
        -------
        Generator yielding subsetted objects
        """
        ids, _, ngroups = self.group_info
        return get_splitter(data, ids, ngroups, axis=axis)

    def _get_grouper(self):
        """
        We are a grouper as part of another's groupings.

        We have a specific method of grouping, so cannot
        convert to a Index for our grouper.
        """
        return self.groupings[0].grouping_vector

    @final
    @cache_readonly
    def group_keys_seq(self):
        if len(self.groupings) == 1:
            return self.levels[0]
        else:
            ids, _, ngroups = self.group_info

            # provide "flattened" iterator for multi-group setting
            return get_flattened_list(ids, ngroups, self.levels, self.codes)

    @final
    def apply(
        self, f: Callable, data: DataFrame | Series, axis: int = 0
    ) -> tuple[list, bool]:
        mutated = self.mutated
        splitter = self._get_splitter(data, axis=axis)
        group_keys = self.group_keys_seq
        result_values = []

        # This calls DataSplitter.__iter__
        zipped = zip(group_keys, splitter)

        for key, group in zipped:
            object.__setattr__(group, "name", key)

            # group might be modified
            group_axes = group.axes
            res = f(group)
            if not mutated and not _is_indexed_like(res, group_axes, axis):
                mutated = True
            result_values.append(res)

        # getattr pattern for __name__ is needed for functools.partial objects
        if len(group_keys) == 0 and getattr(f, "__name__", None) not in [
            "idxmin",
            "idxmax",
            "nanargmin",
            "nanargmax",
        ]:
            # If group_keys is empty, then no function calls have been made,
            #  so we will not have raised even if this is an invalid dtype.
            #  So do one dummy call here to raise appropriate TypeError.
            f(data.iloc[:0])

        return result_values, mutated

    @cache_readonly
    def indices(self) -> dict[Hashable, npt.NDArray[np.intp]]:
        """dict {group name -> group indices}"""
        if len(self.groupings) == 1 and isinstance(self.result_index, CategoricalIndex):
            # This shows unused categories in indices GH#38642
            return self.groupings[0].indices
        codes_list = [ping.codes for ping in self.groupings]
        keys = [ping.group_index for ping in self.groupings]
        return get_indexer_dict(codes_list, keys)

    @final
    def result_ilocs(self) -> npt.NDArray[np.intp]:
        """
        Get the original integer locations of result_index in the input.
        """
        # Original indices are where group_index would go via sorting.
        # But when dropna is true, we need to remove null values while accounting for
        # any gaps that then occur because of them.
        group_index = get_group_index(
            self.codes, self.shape, sort=self._sort, xnull=True
        )
        group_index, _ = compress_group_index(group_index, sort=self._sort)

        if self.has_dropped_na:
            mask = np.where(group_index >= 0)
            # Count how many gaps are caused by previous null values for each position
            null_gaps = np.cumsum(group_index == -1)[mask]
            group_index = group_index[mask]

        result = get_group_index_sorter(group_index, self.ngroups)

        if self.has_dropped_na:
            # Shift by the number of prior null gaps
            result += np.take(null_gaps, result)

        return result

    @final
    @property
    def codes(self) -> list[npt.NDArray[np.signedinteger]]:
        return [ping.codes for ping in self.groupings]

    @property
    def levels(self) -> list[Index]:
        return [ping.group_index for ping in self.groupings]

    @property
    def names(self) -> list[Hashable]:
        return [ping.name for ping in self.groupings]

    @final
    def size(self) -> Series:
        """
        Compute group sizes.
        """
        ids, _, ngroups = self.group_info
        out: np.ndarray | list
        if ngroups:
            out = np.bincount(ids[ids != -1], minlength=ngroups)
        else:
            out = []
        return Series(out, index=self.result_index, dtype="int64")

    @cache_readonly
    def groups(self) -> dict[Hashable, np.ndarray]:
        """dict {group name -> group labels}"""
        if len(self.groupings) == 1:
            return self.groupings[0].groups
        else:
            to_groupby = zip(*(ping.grouping_vector for ping in self.groupings))
            index = Index(to_groupby)
            return self.axis.groupby(index)

    @final
    @cache_readonly
    def is_monotonic(self) -> bool:
        # return if my group orderings are monotonic
        return Index(self.group_info[0]).is_monotonic_increasing

    @final
    @cache_readonly
    def has_dropped_na(self) -> bool:
        """
        Whether grouper has null value(s) that are dropped.
        """
        return bool((self.group_info[0] < 0).any())

    @cache_readonly
    def group_info(self) -> tuple[npt.NDArray[np.intp], npt.NDArray[np.intp], int]:
        comp_ids, obs_group_ids = self._get_compressed_codes()

        ngroups = len(obs_group_ids)
        comp_ids = ensure_platform_int(comp_ids)

        return comp_ids, obs_group_ids, ngroups

    @final
    @cache_readonly
    def codes_info(self) -> npt.NDArray[np.intp]:
        # return the codes of items in original grouped axis
        ids, _, _ = self.group_info
        if self.indexer is not None:
            sorter = np.lexsort((ids, self.indexer))
            ids = ids[sorter]
            ids = ensure_platform_int(ids)
            # TODO: if numpy annotates np.lexsort, this ensure_platform_int
            #  may become unnecessary
        return ids

    @final
    def _get_compressed_codes(
        self,
    ) -> tuple[npt.NDArray[np.signedinteger], npt.NDArray[np.intp]]:
        # The first returned ndarray may have any signed integer dtype
        if len(self.groupings) > 1:
            group_index = get_group_index(self.codes, self.shape, sort=True, xnull=True)
            return compress_group_index(group_index, sort=self._sort)
            # FIXME: compress_group_index's second return value is int64, not intp

        ping = self.groupings[0]
        return ping.codes, np.arange(len(ping.group_index), dtype=np.intp)

    @final
    @cache_readonly
    def ngroups(self) -> int:
        return len(self.result_index)

    @property
    def reconstructed_codes(self) -> list[npt.NDArray[np.intp]]:
        codes = self.codes
        ids, obs_ids, _ = self.group_info
        return decons_obs_group_ids(ids, obs_ids, self.shape, codes, xnull=True)

    @cache_readonly
    def result_index(self) -> Index:
        if len(self.groupings) == 1:
            return self.groupings[0].result_index.rename(self.names[0])

        codes = self.reconstructed_codes
        levels = [ping.result_index for ping in self.groupings]
        return MultiIndex(
            levels=levels, codes=codes, verify_integrity=False, names=self.names
        )

    @final
    def get_group_levels(self) -> list[ArrayLike]:
        # Note: only called from _insert_inaxis_grouper_inplace, which
        #  is only called for BaseGrouper, never for BinGrouper
        if len(self.groupings) == 1:
            return [self.groupings[0].group_arraylike]

        name_list = []
        for ping, codes in zip(self.groupings, self.reconstructed_codes):
            codes = ensure_platform_int(codes)
            levels = ping.group_arraylike.take(codes)

            name_list.append(levels)

        return name_list

    # ------------------------------------------------------------
    # Aggregation functions

    @final
    def _cython_operation(
        self,
        kind: str,
        values,
        how: str,
        axis: int,
        min_count: int = -1,
        **kwargs,
    ) -> ArrayLike:
        """
        Returns the values of a cython operation.
        """
        assert kind in ["transform", "aggregate"]

        cy_op = WrappedCythonOp(kind=kind, how=how, has_dropped_na=self.has_dropped_na)

        ids, _, _ = self.group_info
        ngroups = self.ngroups
        return cy_op.cython_operation(
            values=values,
            axis=axis,
            min_count=min_count,
            comp_ids=ids,
            ngroups=ngroups,
            **kwargs,
        )

    @final
    def agg_series(
        self, obj: Series, func: Callable, preserve_dtype: bool = False
    ) -> ArrayLike:
        """
        Parameters
        ----------
        obj : Series
        func : function taking a Series and returning a scalar-like
        preserve_dtype : bool
            Whether the aggregation is known to be dtype-preserving.

        Returns
        -------
        np.ndarray or ExtensionArray
        """
        # test_groupby_empty_with_category gets here with self.ngroups == 0
        #  and len(obj) > 0

        if len(obj) == 0:
            # SeriesGrouper would raise if we were to call _aggregate_series_fast
            result = self._aggregate_series_pure_python(obj, func)

        elif not isinstance(obj._values, np.ndarray):
            result = self._aggregate_series_pure_python(obj, func)

            # we can preserve a little bit more aggressively with EA dtype
            #  because maybe_cast_pointwise_result will do a try/except
            #  with _from_sequence.  NB we are assuming here that _from_sequence
            #  is sufficiently strict that it casts appropriately.
            preserve_dtype = True

        else:
            result = self._aggregate_series_pure_python(obj, func)

        npvalues = lib.maybe_convert_objects(result, try_float=False)
        if preserve_dtype:
            out = maybe_cast_pointwise_result(npvalues, obj.dtype, numeric_only=True)
        else:
            out = npvalues
        return out

    @final
    def _aggregate_series_pure_python(
        self, obj: Series, func: Callable
    ) -> npt.NDArray[np.object_]:
        ids, _, ngroups = self.group_info

        counts = np.zeros(ngroups, dtype=int)
        result = np.empty(ngroups, dtype="O")
        initialized = False

        # equiv: splitter = self._get_splitter(obj, axis=0)
        splitter = get_splitter(obj, ids, ngroups, axis=0)

        for i, group in enumerate(splitter):
            res = func(group)
            res = libreduction.extract_result(res)

            if not initialized:
                # We only do this validation on the first iteration
                libreduction.check_result_array(res, group.dtype)
                initialized = True

            counts[i] = group.shape[0]
            result[i] = res

        return result


class BinGrouper(BaseGrouper):
    """
    This is an internal Grouper class

    Parameters
    ----------
    bins : the split index of binlabels to group the item of axis
    binlabels : the label list
    mutated : bool, default False
    indexer : np.ndarray[np.intp]

    Examples
    --------
    bins: [2, 4, 6, 8, 10]
    binlabels: DatetimeIndex(['2005-01-01', '2005-01-03',
        '2005-01-05', '2005-01-07', '2005-01-09'],
        dtype='datetime64[ns]', freq='2D')

    the group_info, which contains the label of each item in grouped
    axis, the index of label in label list, group number, is

    (array([0, 0, 1, 1, 2, 2, 3, 3, 4, 4]), array([0, 1, 2, 3, 4]), 5)

    means that, the grouped axis has 10 items, can be grouped into 5
    labels, the first and second items belong to the first label, the
    third and forth items belong to the second label, and so on

    """

    bins: npt.NDArray[np.int64]
    binlabels: Index
    mutated: bool

    def __init__(
        self,
        bins,
        binlabels,
        mutated: bool = False,
        indexer=None,
    ) -> None:
        self.bins = ensure_int64(bins)
        self.binlabels = ensure_index(binlabels)
        self.mutated = mutated
        self.indexer = indexer

        # These lengths must match, otherwise we could call agg_series
        #  with empty self.bins, which would raise in libreduction.
        assert len(self.binlabels) == len(self.bins)

    @cache_readonly
    def groups(self):
        """dict {group name -> group labels}"""
        # this is mainly for compat
        # GH 3881
        result = {
            key: value
            for key, value in zip(self.binlabels, self.bins)
            if key is not NaT
        }
        return result

    @property
    def nkeys(self) -> int:
        # still matches len(self.groupings), but we can hard-code
        return 1

    def _get_grouper(self):
        """
        We are a grouper as part of another's groupings.

        We have a specific method of grouping, so cannot
        convert to a Index for our grouper.
        """
        return self

    def get_iterator(self, data: NDFrame, axis: int = 0):
        """
        Groupby iterator

        Returns
        -------
        Generator yielding sequence of (name, subsetted object)
        for each group
        """
        if axis == 0:
            slicer = lambda start, edge: data.iloc[start:edge]
        else:
            slicer = lambda start, edge: data.iloc[:, start:edge]

        length = len(data.axes[axis])

        start = 0
        for edge, label in zip(self.bins, self.binlabels):
            if label is not NaT:
                yield label, slicer(start, edge)
            start = edge

        if start < length:
            yield self.binlabels[-1], slicer(start, None)

    @cache_readonly
    def indices(self):
        indices = collections.defaultdict(list)

        i = 0
        for label, bin in zip(self.binlabels, self.bins):
            if i < bin:
                if label is not NaT:
                    indices[label] = list(range(i, bin))
                i = bin
        return indices

    @cache_readonly
    def group_info(self) -> tuple[npt.NDArray[np.intp], npt.NDArray[np.intp], int]:
        ngroups = self.ngroups
        obs_group_ids = np.arange(ngroups, dtype=np.intp)
        rep = np.diff(np.r_[0, self.bins])

        rep = ensure_platform_int(rep)
        if ngroups == len(self.bins):
            comp_ids = np.repeat(np.arange(ngroups), rep)
        else:
            comp_ids = np.repeat(np.r_[-1, np.arange(ngroups)], rep)

        return (
            ensure_platform_int(comp_ids),
            obs_group_ids,
            ngroups,
        )

    @cache_readonly
    def reconstructed_codes(self) -> list[np.ndarray]:
        # get unique result indices, and prepend 0 as groupby starts from the first
        return [np.r_[0, np.flatnonzero(self.bins[1:] != self.bins[:-1]) + 1]]

    @cache_readonly
    def result_index(self) -> Index:
        if len(self.binlabels) != 0 and isna(self.binlabels[0]):
            return self.binlabels[1:]

        return self.binlabels

    @property
    def levels(self) -> list[Index]:
        return [self.binlabels]

    @property
    def names(self) -> list[Hashable]:
        return [self.binlabels.name]

    @property
    def groupings(self) -> list[grouper.Grouping]:
        lev = self.binlabels
        ping = grouper.Grouping(lev, lev, in_axis=False, level=None)
        return [ping]

    def _aggregate_series_fast(self, obj: Series, func: Callable) -> NoReturn:
        # -> np.ndarray[object]
        raise NotImplementedError(
            "This should not be reached; use _aggregate_series_pure_python"
        )


def _is_indexed_like(obj, axes, axis: int) -> bool:
    if isinstance(obj, Series):
        if len(axes) > 1:
            return False
        return obj.axes[axis].equals(axes[axis])
    elif isinstance(obj, DataFrame):
        return obj.axes[axis].equals(axes[axis])

    return False


# ----------------------------------------------------------------------
# Splitting / application


class DataSplitter(Generic[NDFrameT]):
    def __init__(
        self,
        data: NDFrameT,
        labels: npt.NDArray[np.intp],
        ngroups: int,
        axis: int = 0,
    ) -> None:
        self.data = data
        self.labels = ensure_platform_int(labels)  # _should_ already be np.intp
        self.ngroups = ngroups

        self.axis = axis
        assert isinstance(axis, int), axis

    @cache_readonly
    def slabels(self) -> npt.NDArray[np.intp]:
        # Sorted labels
        return self.labels.take(self._sort_idx)

    @cache_readonly
    def _sort_idx(self) -> npt.NDArray[np.intp]:
        # Counting sort indexer
        return get_group_index_sorter(self.labels, self.ngroups)

    def __iter__(self):
        sdata = self.sorted_data

        if self.ngroups == 0:
            # we are inside a generator, rather than raise StopIteration
            # we merely return signal the end
            return

        starts, ends = lib.generate_slices(self.slabels, self.ngroups)

        for start, end in zip(starts, ends):
            yield self._chop(sdata, slice(start, end))

    @cache_readonly
    def sorted_data(self) -> NDFrameT:
        return self.data.take(self._sort_idx, axis=self.axis)

    def _chop(self, sdata, slice_obj: slice) -> NDFrame:
        raise AbstractMethodError(self)


class SeriesSplitter(DataSplitter):
    def _chop(self, sdata: Series, slice_obj: slice) -> Series:
        # fastpath equivalent to `sdata.iloc[slice_obj]`
        mgr = sdata._mgr.get_slice(slice_obj)
        ser = sdata._constructor(mgr, name=sdata.name, fastpath=True)
        return ser.__finalize__(sdata, method="groupby")


class FrameSplitter(DataSplitter):
    def _chop(self, sdata: DataFrame, slice_obj: slice) -> DataFrame:
        # Fastpath equivalent to:
        # if self.axis == 0:
        #     return sdata.iloc[slice_obj]
        # else:
        #     return sdata.iloc[:, slice_obj]
        mgr = sdata._mgr.get_slice(slice_obj, axis=1 - self.axis)
        df = sdata._constructor(mgr)
        return df.__finalize__(sdata, method="groupby")


def get_splitter(
    data: NDFrame, labels: np.ndarray, ngroups: int, axis: int = 0
) -> DataSplitter:
    if isinstance(data, Series):
        klass: type[DataSplitter] = SeriesSplitter
    else:
        # i.e. DataFrame
        klass = FrameSplitter

    return klass(data, labels, ngroups, axis)<|MERGE_RESOLUTION|>--- conflicted
+++ resolved
@@ -158,12 +158,9 @@
         "rank",
         "sum",
         "ohlc",
-<<<<<<< HEAD
+        "cumsum",
         "mean",
         "var",
-=======
-        "cumsum",
->>>>>>> 065b51c1
     }
 
     _cython_arity = {"ohlc": 4}  # OHLC
