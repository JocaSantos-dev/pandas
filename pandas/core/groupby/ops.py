--- conflicted
+++ resolved
@@ -24,11 +24,7 @@
 from pandas._libs import NaT, iNaT, lib
 import pandas._libs.groupby as libgroupby
 import pandas._libs.reduction as libreduction
-<<<<<<< HEAD
-from pandas._typing import F, FrameOrSeries, Label, Shape, final
-=======
-from pandas._typing import ArrayLike, F, FrameOrSeries, Label, Shape
->>>>>>> 40ca2b9c
+from pandas._typing import ArrayLike, F, FrameOrSeries, Label, Shape, final
 from pandas.errors import AbstractMethodError
 from pandas.util._decorators import cache_readonly
 
@@ -461,9 +457,7 @@
                 raise
         return func, values
 
-<<<<<<< HEAD
-    @final
-=======
+    @final
     def _disallow_invalid_ops(self, values: ArrayLike, how: str):
         """
         Check if we can do this operation with our cython functions.
@@ -493,6 +487,7 @@
                     f"timedelta64 type does not support {how} operations"
                 )
 
+    @final
     def _ea_wrap_cython_operation(
         self, kind: str, values, how: str, axis: int, min_count: int = -1, **kwargs
     ) -> Tuple[np.ndarray, Optional[List[str]]]:
@@ -526,7 +521,7 @@
 
         raise NotImplementedError(values.dtype)
 
->>>>>>> 40ca2b9c
+    @final
     def _cython_operation(
         self, kind: str, values, how: str, axis: int, min_count: int = -1, **kwargs
     ) -> Tuple[np.ndarray, Optional[List[str]]]:
