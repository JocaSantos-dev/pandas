"""
Provide classes to perform the groupby aggregate operations.

These are not exposed to the user and provide implementations of the grouping
operations, primarily in cython. These classes (BaseGrouper and BinGrouper)
are contained *in* the SeriesGroupBy and DataFrameGroupBy objects.
"""
from __future__ import annotations

import collections
import functools
from typing import (
    TYPE_CHECKING,
    Callable,
    Generic,
    final,
)
import warnings

import numpy as np

from pandas._libs import (
    NaT,
    lib,
)
import pandas._libs.groupby as libgroupby
from pandas._typing import (
    ArrayLike,
    AxisInt,
    NDFrameT,
    Shape,
    npt,
)
from pandas.errors import AbstractMethodError
from pandas.util._decorators import cache_readonly
from pandas.util._exceptions import find_stack_level

from pandas.core.dtypes.base import ExtensionDtype
from pandas.core.dtypes.cast import (
    maybe_cast_pointwise_result,
    maybe_downcast_to_dtype,
)
from pandas.core.dtypes.common import (
    ensure_float64,
    ensure_int64,
    ensure_platform_int,
    ensure_uint64,
    is_1d_only_ea_dtype,
)
from pandas.core.dtypes.missing import (
    isna,
    maybe_fill,
)

from pandas.core.arrays import Categorical
from pandas.core.frame import DataFrame
from pandas.core.groupby import grouper
from pandas.core.indexes.api import (
    CategoricalIndex,
    Index,
    MultiIndex,
    ensure_index,
)
from pandas.core.series import Series
from pandas.core.sorting import (
    compress_group_index,
    decons_obs_group_ids,
    get_group_index,
    get_group_index_sorter,
    get_indexer_dict,
)

if TYPE_CHECKING:
    from collections.abc import (
        Hashable,
        Iterator,
        Sequence,
    )

    from pandas.core.generic import NDFrame


def check_result_array(obj, dtype) -> None:
    # Our operation is supposed to be an aggregation/reduction. If
    #  it returns an ndarray, this likely means an invalid operation has
    #  been passed. See test_apply_without_aggregation, test_agg_must_agg
    if isinstance(obj, np.ndarray):
        if dtype != object:
            # If it is object dtype, the function can be a reduction/aggregation
            #  and still return an ndarray e.g. test_agg_over_numpy_arrays
            raise ValueError("Must produce aggregated value")


def extract_result(res):
    """
    Extract the result object, it might be a 0-dim ndarray
    or a len-1 0-dim, or a scalar
    """
    if hasattr(res, "_values"):
        # Preserve EA
        res = res._values
        if res.ndim == 1 and len(res) == 1:
            # see test_agg_lambda_with_timezone, test_resampler_grouper.py::test_apply
            res = res[0]
    return res


class WrappedCythonOp:
    """
    Dispatch logic for functions defined in _libs.groupby

    Parameters
    ----------
    kind: str
        Whether the operation is an aggregate or transform.
    how: str
        Operation name, e.g. "mean".
    has_dropped_na: bool
        True precisely when dropna=True and the grouper contains a null value.
    """

    # Functions for which we do _not_ attempt to cast the cython result
    #  back to the original dtype.
    cast_blocklist = frozenset(
        ["any", "all", "rank", "count", "size", "idxmin", "idxmax"]
    )

    def __init__(self, kind: str, how: str, has_dropped_na: bool) -> None:
        self.kind = kind
        self.how = how
        self.has_dropped_na = has_dropped_na

    _CYTHON_FUNCTIONS: dict[str, dict] = {
        "aggregate": {
            "any": functools.partial(libgroupby.group_any_all, val_test="any"),
            "all": functools.partial(libgroupby.group_any_all, val_test="all"),
            "sum": "group_sum",
            "prod": "group_prod",
            "idxmin": functools.partial(libgroupby.group_idxmin_idxmax, name="idxmin"),
            "idxmax": functools.partial(libgroupby.group_idxmin_idxmax, name="idxmax"),
            "min": "group_min",
            "max": "group_max",
            "mean": "group_mean",
            "median": "group_median_float64",
            "var": "group_var",
            "std": functools.partial(libgroupby.group_var, name="std"),
            "sem": functools.partial(libgroupby.group_var, name="sem"),
            "skew": "group_skew",
            "first": "group_nth",
            "last": "group_last",
            "ohlc": "group_ohlc",
        },
        "transform": {
            "cumprod": "group_cumprod",
            "cumsum": "group_cumsum",
            "cummin": "group_cummin",
            "cummax": "group_cummax",
            "rank": "group_rank",
        },
    }

    _cython_arity = {"ohlc": 4}  # OHLC

    @classmethod
    def get_kind_from_how(cls, how: str) -> str:
        if how in cls._CYTHON_FUNCTIONS["aggregate"]:
            return "aggregate"
        return "transform"

    # Note: we make this a classmethod and pass kind+how so that caching
    #  works at the class level and not the instance level
    @classmethod
    @functools.cache
    def _get_cython_function(
        cls, kind: str, how: str, dtype: np.dtype, is_numeric: bool
    ):
        dtype_str = dtype.name
        ftype = cls._CYTHON_FUNCTIONS[kind][how]

        # see if there is a fused-type version of function
        # only valid for numeric
        if callable(ftype):
            f = ftype
        else:
            f = getattr(libgroupby, ftype)
        if is_numeric:
            return f
        elif dtype == np.dtype(object):
            if how in ["median", "cumprod"]:
                # no fused types -> no __signatures__
                raise NotImplementedError(
                    f"function is not implemented for this dtype: "
                    f"[how->{how},dtype->{dtype_str}]"
                )
            elif how in ["std", "sem", "idxmin", "idxmax"]:
                # We have a partial object that does not have __signatures__
                return f
            elif how == "skew":
                # _get_cython_vals will convert to float64
                pass
            elif "object" not in f.__signatures__:
                # raise NotImplementedError here rather than TypeError later
                raise NotImplementedError(
                    f"function is not implemented for this dtype: "
                    f"[how->{how},dtype->{dtype_str}]"
                )
            return f
        else:
            raise NotImplementedError(
                "This should not be reached. Please report a bug at "
                "github.com/pandas-dev/pandas/",
                dtype,
            )

    def _get_cython_vals(self, values: np.ndarray) -> np.ndarray:
        """
        Cast numeric dtypes to float64 for functions that only support that.

        Parameters
        ----------
        values : np.ndarray

        Returns
        -------
        values : np.ndarray
        """
        how = self.how

        if how in ["median", "std", "sem", "skew"]:
            # median only has a float64 implementation
            # We should only get here with is_numeric, as non-numeric cases
            #  should raise in _get_cython_function
            values = ensure_float64(values)

        elif values.dtype.kind in "iu":
            if how in ["var", "mean"] or (
                self.kind == "transform" and self.has_dropped_na
            ):
                # has_dropped_na check need for test_null_group_str_transformer
                # result may still include NaN, so we have to cast
                values = ensure_float64(values)

            elif how in ["sum", "ohlc", "prod", "cumsum", "cumprod"]:
                # Avoid overflow during group op
                if values.dtype.kind == "i":
                    values = ensure_int64(values)
                else:
                    values = ensure_uint64(values)

        return values

    def _get_output_shape(self, ngroups: int, values: np.ndarray) -> Shape:
        how = self.how
        kind = self.kind

        arity = self._cython_arity.get(how, 1)

        out_shape: Shape
        if how == "ohlc":
            out_shape = (ngroups, arity)
        elif arity > 1:
            raise NotImplementedError(
                "arity of more than 1 is not supported for the 'how' argument"
            )
        elif kind == "transform":
            out_shape = values.shape
        else:
            out_shape = (ngroups,) + values.shape[1:]
        return out_shape

    def _get_out_dtype(self, dtype: np.dtype) -> np.dtype:
        how = self.how

        if how == "rank":
            out_dtype = "float64"
        elif how in ["idxmin", "idxmax"]:
            # The Cython implementation only produces the row number; we'll take
            # from the index using this in post processing
            out_dtype = "intp"
        else:
            if dtype.kind in "iufcb":
                out_dtype = f"{dtype.kind}{dtype.itemsize}"
            else:
                out_dtype = "object"
        return np.dtype(out_dtype)

    def _get_result_dtype(self, dtype: np.dtype) -> np.dtype:
        """
        Get the desired dtype of a result based on the
        input dtype and how it was computed.

        Parameters
        ----------
        dtype : np.dtype

        Returns
        -------
        np.dtype
            The desired dtype of the result.
        """
        how = self.how

        if how in ["sum", "cumsum", "sum", "prod", "cumprod"]:
            if dtype == np.dtype(bool):
                return np.dtype(np.int64)
        elif how in ["mean", "median", "var", "std", "sem"]:
            if dtype.kind in "fc":
                return dtype
            elif dtype.kind in "iub":
                return np.dtype(np.float64)
        return dtype

    @final
    def _cython_op_ndim_compat(
        self,
        values: np.ndarray,
        *,
        min_count: int,
        ngroups: int,
        comp_ids: np.ndarray,
        mask: npt.NDArray[np.bool_] | None = None,
        result_mask: npt.NDArray[np.bool_] | None = None,
        **kwargs,
    ) -> np.ndarray:
        if values.ndim == 1:
            # expand to 2d, dispatch, then squeeze if appropriate
            values2d = values[None, :]
            if mask is not None:
                mask = mask[None, :]
            if result_mask is not None:
                result_mask = result_mask[None, :]
            res = self._call_cython_op(
                values2d,
                min_count=min_count,
                ngroups=ngroups,
                comp_ids=comp_ids,
                mask=mask,
                result_mask=result_mask,
                **kwargs,
            )
            if res.shape[0] == 1:
                return res[0]

            # otherwise we have OHLC
            return res.T

        return self._call_cython_op(
            values,
            min_count=min_count,
            ngroups=ngroups,
            comp_ids=comp_ids,
            mask=mask,
            result_mask=result_mask,
            **kwargs,
        )

    @final
    def _call_cython_op(
        self,
        values: np.ndarray,  # np.ndarray[ndim=2]
        *,
        min_count: int,
        ngroups: int,
        comp_ids: np.ndarray,
        mask: npt.NDArray[np.bool_] | None,
        result_mask: npt.NDArray[np.bool_] | None,
        **kwargs,
    ) -> np.ndarray:  # np.ndarray[ndim=2]
        orig_values = values

        dtype = values.dtype
        is_numeric = dtype.kind in "iufcb"

        is_datetimelike = dtype.kind in "mM"

        if is_datetimelike:
            values = values.view("int64")
            is_numeric = True
        elif dtype.kind == "b":
            values = values.view("uint8")
        if values.dtype == "float16":
            values = values.astype(np.float32)

        if self.how in ["any", "all"]:
            if mask is None:
                mask = isna(values)
            if dtype == object:
                if kwargs["skipna"]:
                    # GH#37501: don't raise on pd.NA when skipna=True
                    if mask.any():
                        # mask on original values computed separately
                        values = values.copy()
                        values[mask] = True
            values = values.astype(bool, copy=False).view(np.int8)
            is_numeric = True

        values = values.T
        if mask is not None:
            mask = mask.T
            if result_mask is not None:
                result_mask = result_mask.T

        out_shape = self._get_output_shape(ngroups, values)
        func = self._get_cython_function(self.kind, self.how, values.dtype, is_numeric)
        values = self._get_cython_vals(values)
        out_dtype = self._get_out_dtype(values.dtype)

        result = maybe_fill(np.empty(out_shape, dtype=out_dtype))
        if self.kind == "aggregate":
            counts = np.zeros(ngroups, dtype=np.int64)
            if self.how in [
                "idxmin",
                "idxmax",
                "min",
                "max",
                "mean",
                "last",
                "first",
                "sum",
            ]:
                func(
                    out=result,
                    counts=counts,
                    values=values,
                    labels=comp_ids,
                    min_count=min_count,
                    mask=mask,
                    result_mask=result_mask,
                    is_datetimelike=is_datetimelike,
                )
            elif self.how in ["sem", "std", "var", "ohlc", "prod", "median"]:
                if self.how in ["std", "sem"]:
                    kwargs["is_datetimelike"] = is_datetimelike
                func(
                    result,
                    counts,
                    values,
                    comp_ids,
                    min_count=min_count,
                    mask=mask,
                    result_mask=result_mask,
                    **kwargs,
                )
            elif self.how in ["any", "all"]:
                func(
                    out=result,
                    values=values,
                    labels=comp_ids,
                    mask=mask,
                    result_mask=result_mask,
                    **kwargs,
                )
                result = result.astype(bool, copy=False)
            elif self.how in ["skew"]:
                func(
                    out=result,
                    counts=counts,
                    values=values,
                    labels=comp_ids,
                    mask=mask,
                    result_mask=result_mask,
                    **kwargs,
                )
                if dtype == object:
                    result = result.astype(object)

            else:
                raise NotImplementedError(f"{self.how} is not implemented")
        else:
            # TODO: min_count
            if self.how != "rank":
                # TODO: should rank take result_mask?
                kwargs["result_mask"] = result_mask
            func(
                out=result,
                values=values,
                labels=comp_ids,
                ngroups=ngroups,
                is_datetimelike=is_datetimelike,
                mask=mask,
                **kwargs,
            )

        if self.kind == "aggregate" and self.how not in ["idxmin", "idxmax"]:
            # i.e. counts is defined.  Locations where count<min_count
            # need to have the result set to np.nan, which may require casting,
            # see GH#40767. For idxmin/idxmax is handled specially via post-processing
            if result.dtype.kind in "iu" and not is_datetimelike:
                # if the op keeps the int dtypes, we have to use 0
                cutoff = max(0 if self.how in ["sum", "prod"] else 1, min_count)
                empty_groups = counts < cutoff
                if empty_groups.any():
                    if result_mask is not None:
                        assert result_mask[empty_groups].all()
                    else:
                        # Note: this conversion could be lossy, see GH#40767
                        result = result.astype("float64")
                        result[empty_groups] = np.nan

        result = result.T

        if self.how not in self.cast_blocklist:
            # e.g. if we are int64 and need to restore to datetime64/timedelta64
            # "rank" is the only member of cast_blocklist we get here
            # Casting only needed for float16, bool, datetimelike,
            #  and self.how in ["sum", "prod", "ohlc", "cumprod"]
            res_dtype = self._get_result_dtype(orig_values.dtype)
            op_result = maybe_downcast_to_dtype(result, res_dtype)
        else:
            op_result = result

        return op_result

    @final
    def _validate_axis(self, axis: AxisInt, values: ArrayLike) -> None:
        if values.ndim > 2:
            raise NotImplementedError("number of dimensions is currently limited to 2")
        if values.ndim == 2:
            assert axis == 1, axis
        elif not is_1d_only_ea_dtype(values.dtype):
            # Note: it is *not* the case that axis is always 0 for 1-dim values,
            #  as we can have 1D ExtensionArrays that we need to treat as 2D
            assert axis == 0

    @final
    def cython_operation(
        self,
        *,
        values: ArrayLike,
        axis: AxisInt,
        min_count: int = -1,
        comp_ids: np.ndarray,
        ngroups: int,
        **kwargs,
    ) -> ArrayLike:
        """
        Call our cython function, with appropriate pre- and post- processing.
        """
        self._validate_axis(axis, values)

        if not isinstance(values, np.ndarray):
            # i.e. ExtensionArray
            return values._groupby_op(
                how=self.how,
                has_dropped_na=self.has_dropped_na,
                min_count=min_count,
                ngroups=ngroups,
                ids=comp_ids,
                **kwargs,
            )

        return self._cython_op_ndim_compat(
            values,
            min_count=min_count,
            ngroups=ngroups,
            comp_ids=comp_ids,
            mask=None,
            **kwargs,
        )


class BaseGrouper:
    """
    This is an internal Grouper class, which actually holds
    the generated groups

    Parameters
    ----------
    axis : Index
    groupings : Sequence[Grouping]
        all the grouping instances to handle in this grouper
        for example for grouper list to groupby, need to pass the list
    sort : bool, default True
        whether this grouper will give sorted result or not

    """

    axis: Index

    def __init__(
        self,
        axis: Index,
        groupings: Sequence[grouper.Grouping],
        sort: bool = True,
        dropna: bool = True,
    ) -> None:
        assert isinstance(axis, Index), axis

        self.axis = axis
        self._groupings: list[grouper.Grouping] = list(groupings)
        self._sort = sort
        self.dropna = dropna

    @property
    def groupings(self) -> list[grouper.Grouping]:
        return self._groupings

    @property
    def shape(self) -> Shape:
        return tuple(ping.ngroups for ping in self.groupings)

    def __iter__(self) -> Iterator[Hashable]:
        return iter(self.indices)

    @property
    def nkeys(self) -> int:
        return len(self.groupings)

    def get_iterator(
        self, data: NDFrameT, axis: AxisInt = 0
    ) -> Iterator[tuple[Hashable, NDFrameT]]:
        """
        Groupby iterator

        Returns
        -------
        Generator yielding sequence of (name, subsetted object)
        for each group
        """
        splitter = self._get_splitter(data, axis=axis)
<<<<<<< HEAD
        # TODO: Would be more efficient to skip unobserved for transforms
        keys = self.result_index
=======
        keys = self._group_keys_seq
>>>>>>> 3d492f17
        yield from zip(keys, splitter)

    @final
    def _get_splitter(self, data: NDFrame, axis: AxisInt = 0) -> DataSplitter:
        """
        Returns
        -------
        Generator yielding subsetted objects
        """
        ids, ngroups = self.group_info
        return _get_splitter(
            data,
            ids,
            ngroups,
            sorted_ids=self._sorted_ids,
            sort_idx=self.result_ilocs,
            axis=axis,
        )

<<<<<<< HEAD
=======
    @final
    @cache_readonly
    def _group_keys_seq(self):
        if len(self.groupings) == 1:
            return self.levels[0]
        else:
            ids, _, ngroups = self.group_info

            # provide "flattened" iterator for multi-group setting
            return get_flattened_list(ids, ngroups, self.levels, self.codes)

    @property
    def group_keys_seq(self):
        warnings.warn(
            "group_keys_seq is deprecated and will be removed in a future "
            "version of pandas",
            category=FutureWarning,
            stacklevel=find_stack_level(),
        )
        return self._group_keys_seq

>>>>>>> 3d492f17
    @cache_readonly
    def indices(self) -> dict[Hashable, npt.NDArray[np.intp]]:
        """dict {group name -> group indices}"""
        if len(self.groupings) == 1 and isinstance(self.result_index, CategoricalIndex):
            # This shows unused categories in indices GH#38642
            return self.groupings[0].indices
        codes_list = [ping.codes for ping in self.groupings]
<<<<<<< HEAD
        return get_indexer_dict(codes_list, self.levels)
=======
        keys = [ping._group_index for ping in self.groupings]
        return get_indexer_dict(codes_list, keys)
>>>>>>> 3d492f17

    @final
    @cache_readonly
    def result_ilocs(self) -> npt.NDArray[np.intp]:
        """
        Get the original integer locations of result_index in the input.
        """
        # Original indices are where group_index would go via sorting.
        # But when dropna is true, we need to remove null values while accounting for
        # any gaps that then occur because of them.
        ids = self.ids

        if self.has_dropped_na:
            mask = np.where(ids >= 0)
            # Count how many gaps are caused by previous null values for each position
            null_gaps = np.cumsum(ids == -1)[mask]
            ids = ids[mask]

        result = get_group_index_sorter(ids, self.ngroups)

        if self.has_dropped_na:
            # Shift by the number of prior null gaps
            result += np.take(null_gaps, result)

        return result

    @property
    def codes(self) -> list[npt.NDArray[np.signedinteger]]:
        return [ping.codes for ping in self.groupings]

    @property
    def levels(self) -> list[Index]:
<<<<<<< HEAD
        if len(self.groupings) > 1:
            # mypy doesn't know result_index must be a MultiIndex
            return list(self.result_index.levels)  # type: ignore[attr-defined]
        else:
            return [self.result_index]
=======
        return [ping._group_index for ping in self.groupings]
>>>>>>> 3d492f17

    @property
    def names(self) -> list[Hashable]:
        return [ping.name for ping in self.groupings]

    @final
    def size(self) -> Series:
        """
        Compute group sizes.
        """
        ids, ngroups = self.group_info
        out: np.ndarray | list
        if ngroups:
            out = np.bincount(ids[ids != -1], minlength=ngroups)
        else:
            out = []
        return Series(out, index=self.result_index, dtype="int64")

    @cache_readonly
    def groups(self) -> dict[Hashable, Index]:
        """dict {group name -> group labels}"""
        if len(self.groupings) == 1:
            return self.groupings[0].groups
        if len(self.result_index) == 0:
            index = self.result_index
        else:
            index = self.result_index.take(self.ids)
        categories = (
            self.result_index._values
            if isinstance(self.result_index, MultiIndex)
            else self.result_index
        )
        values = index._values if isinstance(index, MultiIndex) else index
        cats = Categorical(values, categories)
        result = {k: self.axis.take(v) for k, v in cats._reverse_indexer().items()}

        return result

    @final
    @cache_readonly
    def is_monotonic(self) -> bool:
        # return if my group orderings are monotonic
        return Index(self.group_info[0]).is_monotonic_increasing

    @final
    @cache_readonly
    def has_dropped_na(self) -> bool:
        """
        Whether grouper has null value(s) that are dropped.
        """
        return bool((self.ids < 0).any())

    @cache_readonly
    def group_info(self) -> tuple[npt.NDArray[np.intp], int]:
        result_index, ids = self.result_index_and_ids
        ngroups = len(result_index)
        return ids, ngroups

    @cache_readonly
    def codes_info(self) -> npt.NDArray[np.intp]:
        # return the codes of items in original grouped axis
        ids, _ = self.group_info
        return ids

    @final
<<<<<<< HEAD
=======
    def _get_compressed_codes(
        self,
    ) -> tuple[npt.NDArray[np.signedinteger], npt.NDArray[np.intp]]:
        # The first returned ndarray may have any signed integer dtype
        if len(self.groupings) > 1:
            group_index = get_group_index(self.codes, self.shape, sort=True, xnull=True)
            return compress_group_index(group_index, sort=self._sort)
            # FIXME: compress_group_index's second return value is int64, not intp

        ping = self.groupings[0]
        return ping.codes, np.arange(len(ping._group_index), dtype=np.intp)

    @final
>>>>>>> 3d492f17
    @cache_readonly
    def ngroups(self) -> int:
        return len(self.result_index)

    @property
<<<<<<< HEAD
    def result_index(self) -> Index:
        return self.result_index_and_ids[0]

    @property
    def ids(self) -> np.ndarray:
        return self.result_index_and_ids[1]
=======
    def _reconstructed_codes(self) -> list[npt.NDArray[np.intp]]:
        codes = self.codes
        ids, obs_ids, _ = self.group_info
        return decons_obs_group_ids(ids, obs_ids, self.shape, codes, xnull=True)
>>>>>>> 3d492f17

    @property
    def reconstructed_codes(self) -> list[npt.NDArray[np.intp]]:
        warnings.warn(
            "reconstructed_codes is deprecated and will be removed in a future "
            "version of pandas",
            category=FutureWarning,
            stacklevel=find_stack_level(),
        )
        return self._reconstructed_codes

    @cache_readonly
    def result_index_and_ids(self) -> tuple[Index, np.ndarray]:
        names = self.names
        codes = [ping.codes for ping in self.groupings]
        levels = [Index._with_infer(ping.uniques) for ping in self.groupings]
        obs = [
            ping._observed or not ping._passed_categorical for ping in self.groupings
        ]
        # When passed a categorical grouping, keep all categories
        for k, (ping, level) in enumerate(zip(self.groupings, levels)):
            if ping._passed_categorical:
                levels[k] = level.set_categories(ping._orig_cats)

        if len(self.groupings) == 1:
<<<<<<< HEAD
            result_index = levels[0]
            result_index.name = names[0]
            ids = ensure_platform_int(codes[0])
            return result_index, ids

        if any(obs):
            ob_codes = [code for code, ob in zip(codes, obs) if ob]
            ob_levels = [level for level, ob in zip(levels, obs) if ob]
            ob_names = [name for name, ob in zip(names, obs) if ob]

            shape = tuple(len(level) for level in ob_levels)
            group_index = get_group_index(ob_codes, shape, sort=True, xnull=True)
            ob_ids, obs_group_ids = compress_group_index(group_index, sort=self._sort)
            ob_ids = ensure_platform_int(ob_ids)
            ob_index_codes = decons_obs_group_ids(
                ob_ids, obs_group_ids, shape, ob_codes, xnull=True
            )
            ob_index = MultiIndex(
                levels=ob_levels,
                codes=ob_index_codes,
                names=ob_names,
                verify_integrity=False,
            )

        if not all(obs):
            unob_codes = [e for e, o in zip(codes, obs) if not o]
            unob_levels = [e for e, o in zip(levels, obs) if not o]
            unob_names = [e for e, o in zip(names, obs) if not o]

            shape = tuple(len(level) for level in unob_levels)
            unob_ids = get_group_index(unob_codes, shape, sort=True, xnull=True)
            unob_index = MultiIndex.from_product(unob_levels, names=unob_names)

        if all(obs):
            result_index = ob_index
            ids = ensure_platform_int(ob_ids)
        elif not any(obs):
            result_index = unob_index
            ids = ensure_platform_int(unob_ids)
        else:
            # Combine unobserved and observed parts of result_index
            unob_indices = [k for k, e in enumerate(obs) if not e]
            ob_indices = [k for k, e in enumerate(obs) if e]
            result_index_codes = np.concatenate(
                [
                    np.tile(unob_index.codes, len(ob_index)),
                    np.repeat(ob_index.codes, len(unob_index), axis=1),
                ],
                axis=0,
            )
            _, index = np.unique(unob_indices + ob_indices, return_index=True)
            result_index = MultiIndex(
                levels=list(unob_index.levels) + list(ob_index.levels),
                codes=result_index_codes,
                names=list(unob_index.names) + list(ob_index.names),
            ).reorder_levels(index)
            ids = len(unob_index) * ob_ids + unob_ids

            if self._sort:
                # Sort result_index and recode ids using the new order
                sorter = result_index.argsort()
                result_index = result_index.take(sorter)
                _, index = np.unique(sorter, return_index=True)
                ids = ensure_platform_int(ids)
                ids = index.take(ids)
            else:
                # Recode ids and reorder result_index with observed groups up front,
                # unobserved at the end
                ids, uniques = compress_group_index(ids, sort=False)
                ids = ensure_platform_int(ids)
                taker = np.concatenate(
                    [uniques, np.delete(np.arange(len(result_index)), uniques)]
                )
                result_index = result_index.take(taker)

        return result_index, ids
=======
            return self.groupings[0]._result_index.rename(self.names[0])

        codes = self._reconstructed_codes
        levels = [ping._result_index for ping in self.groupings]
        return MultiIndex(
            levels=levels, codes=codes, verify_integrity=False, names=self.names
        )
>>>>>>> 3d492f17

    @final
    def get_group_levels(self) -> list[Index]:
        # Note: only called from _insert_inaxis_grouper, which
        #  is only called for BaseGrouper, never for BinGrouper
        result_index = self.result_index
        if len(self.groupings) == 1:
<<<<<<< HEAD
            return [result_index]
        return [
            result_index.get_level_values(level)
            for level in range(result_index.nlevels)
        ]
=======
            return [self.groupings[0]._group_arraylike]

        name_list = []
        for ping, codes in zip(self.groupings, self._reconstructed_codes):
            codes = ensure_platform_int(codes)
            levels = ping._group_arraylike.take(codes)

            name_list.append(levels)

        return name_list
>>>>>>> 3d492f17

    # ------------------------------------------------------------
    # Aggregation functions

    @final
    def _cython_operation(
        self,
        kind: str,
        values,
        how: str,
        axis: AxisInt,
        min_count: int = -1,
        **kwargs,
    ) -> ArrayLike:
        """
        Returns the values of a cython operation.
        """
        assert kind in ["transform", "aggregate"]

        cy_op = WrappedCythonOp(kind=kind, how=how, has_dropped_na=self.has_dropped_na)

        return cy_op.cython_operation(
            values=values,
            axis=axis,
            min_count=min_count,
            comp_ids=self.ids,
            ngroups=self.ngroups,
            **kwargs,
        )

    @final
    def agg_series(
        self, obj: Series, func: Callable, preserve_dtype: bool = False
    ) -> ArrayLike:
        """
        Parameters
        ----------
        obj : Series
        func : function taking a Series and returning a scalar-like
        preserve_dtype : bool
            Whether the aggregation is known to be dtype-preserving.

        Returns
        -------
        np.ndarray or ExtensionArray
        """

        if not isinstance(obj._values, np.ndarray):
            # we can preserve a little bit more aggressively with EA dtype
            #  because maybe_cast_pointwise_result will do a try/except
            #  with _from_sequence.  NB we are assuming here that _from_sequence
            #  is sufficiently strict that it casts appropriately.
            preserve_dtype = True

        result = self._aggregate_series_pure_python(obj, func)

        if len(obj) == 0 and len(result) == 0 and isinstance(obj.dtype, ExtensionDtype):
            cls = obj.dtype.construct_array_type()
            out = cls._from_sequence(result)

        else:
            npvalues = lib.maybe_convert_objects(result, try_float=False)
            if preserve_dtype:
                out = maybe_cast_pointwise_result(
                    npvalues, obj.dtype, numeric_only=True
                )
            else:
                out = npvalues
        return out

    @final
    def _aggregate_series_pure_python(
        self, obj: Series, func: Callable
    ) -> npt.NDArray[np.object_]:
        _, ngroups = self.group_info

        result = np.empty(ngroups, dtype="O")
        initialized = False

        splitter = self._get_splitter(obj, axis=0)

        for i, group in enumerate(splitter):
            res = func(group)
            res = extract_result(res)

            if not initialized:
                # We only do this validation on the first iteration
                check_result_array(res, group.dtype)
                initialized = True

            result[i] = res

        return result

    @final
    def apply_groupwise(
        self, f: Callable, data: DataFrame | Series, axis: AxisInt = 0
    ) -> tuple[list, bool]:
        mutated = False
        splitter = self._get_splitter(data, axis=axis)
<<<<<<< HEAD
        group_keys = self.result_index
=======
        group_keys = self._group_keys_seq
>>>>>>> 3d492f17
        result_values = []

        # This calls DataSplitter.__iter__
        zipped = zip(group_keys, splitter)

        for key, group in zipped:
            # Pinning name is needed for
            #  test_group_apply_once_per_group,
            #  test_inconsistent_return_type, test_set_group_name,
            #  test_group_name_available_in_inference_pass,
            #  test_groupby_multi_timezone
            object.__setattr__(group, "name", key)

            # group might be modified
            group_axes = group.axes
            res = f(group)
            if not mutated and not _is_indexed_like(res, group_axes, axis):
                mutated = True
            result_values.append(res)
        # getattr pattern for __name__ is needed for functools.partial objects
        if len(group_keys) == 0 and getattr(f, "__name__", None) in [
            "skew",
            "sum",
            "prod",
        ]:
            #  If group_keys is empty, then no function calls have been made,
            #  so we will not have raised even if this is an invalid dtype.
            #  So do one dummy call here to raise appropriate TypeError.
            f(data.iloc[:0])

        return result_values, mutated

    # ------------------------------------------------------------
    # Methods for sorting subsets of our GroupBy's object

    @final
    @cache_readonly
    def _sorted_ids(self) -> npt.NDArray[np.intp]:
        result = self.ids.take(self.result_ilocs)
        if getattr(self, "dropna", True):
            # BinGrouper has no dropna
            result = result[result >= 0]
        return result


class BinGrouper(BaseGrouper):
    """
    This is an internal Grouper class

    Parameters
    ----------
    bins : the split index of binlabels to group the item of axis
    binlabels : the label list
    indexer : np.ndarray[np.intp], optional
        the indexer created by Grouper
        some groupers (TimeGrouper) will sort its axis and its
        group_info is also sorted, so need the indexer to reorder

    Examples
    --------
    bins: [2, 4, 6, 8, 10]
    binlabels: DatetimeIndex(['2005-01-01', '2005-01-03',
        '2005-01-05', '2005-01-07', '2005-01-09'],
        dtype='datetime64[ns]', freq='2D')

    the group_info, which contains the label of each item in grouped
    axis, the index of label in label list, group number, is

    (array([0, 0, 1, 1, 2, 2, 3, 3, 4, 4]), array([0, 1, 2, 3, 4]), 5)

    means that, the grouped axis has 10 items, can be grouped into 5
    labels, the first and second items belong to the first label, the
    third and forth items belong to the second label, and so on

    """

    bins: npt.NDArray[np.int64]
    binlabels: Index

    def __init__(
        self,
        bins,
        binlabels,
        indexer=None,
    ) -> None:
        self.bins = ensure_int64(bins)
        self.binlabels = ensure_index(binlabels)
        self.indexer = indexer

        # These lengths must match, otherwise we could call agg_series
        #  with empty self.bins, which would raise later.
        assert len(self.binlabels) == len(self.bins)

    @cache_readonly
    def groups(self):
        """dict {group name -> group labels}"""
        # this is mainly for compat
        # GH 3881
        result = {
            key: value
            for key, value in zip(self.binlabels, self.bins)
            if key is not NaT
        }
        return result

    @property
    def nkeys(self) -> int:
        # still matches len(self.groupings), but we can hard-code
        return 1

    @cache_readonly
    def codes_info(self) -> npt.NDArray[np.intp]:
        # return the codes of items in original grouped axis
        ids, _ = self.group_info
        if self.indexer is not None:
            sorter = np.lexsort((ids, self.indexer))
            ids = ids[sorter]
        return ids

    def get_iterator(self, data: NDFrame, axis: AxisInt = 0):
        """
        Groupby iterator

        Returns
        -------
        Generator yielding sequence of (name, subsetted object)
        for each group
        """
        if axis == 0:
            slicer = lambda start, edge: data.iloc[start:edge]
        else:
            slicer = lambda start, edge: data.iloc[:, start:edge]

        length = len(data.axes[axis])

        start = 0
        for edge, label in zip(self.bins, self.binlabels):
            if label is not NaT:
                yield label, slicer(start, edge)
            start = edge

        if start < length:
            yield self.binlabels[-1], slicer(start, None)

    @cache_readonly
    def indices(self):
        indices = collections.defaultdict(list)

        i = 0
        for label, bin in zip(self.binlabels, self.bins):
            if i < bin:
                if label is not NaT:
                    indices[label] = list(range(i, bin))
                i = bin
        return indices

    @cache_readonly
    def group_info(self) -> tuple[npt.NDArray[np.intp], int]:
        ngroups = self.ngroups
        rep = np.diff(np.r_[0, self.bins])

        rep = ensure_platform_int(rep)
        if ngroups == len(self.bins):
            comp_ids = np.repeat(np.arange(ngroups), rep)
        else:
            comp_ids = np.repeat(np.r_[-1, np.arange(ngroups)], rep)

<<<<<<< HEAD
        return (ensure_platform_int(comp_ids), ngroups)
=======
        return (
            ensure_platform_int(comp_ids),
            obs_group_ids,
            ngroups,
        )

    @cache_readonly
    def _reconstructed_codes(self) -> list[np.ndarray]:
        # get unique result indices, and prepend 0 as groupby starts from the first
        return [np.r_[0, np.flatnonzero(self.bins[1:] != self.bins[:-1]) + 1]]
>>>>>>> 3d492f17

    @cache_readonly
    def result_index(self) -> Index:
        if len(self.binlabels) != 0 and isna(self.binlabels[0]):
            return self.binlabels[1:]

        return self.binlabels

    @cache_readonly
    def codes(self) -> list[npt.NDArray[np.intp]]:
        return [self.group_info[0]]

    @cache_readonly
    def result_index_and_ids(self):
        return self.result_index, self.group_info[0]

    @property
    def levels(self) -> list[Index]:
        return [self.binlabels]

    @property
    def names(self) -> list[Hashable]:
        return [self.binlabels.name]

    @property
    def groupings(self) -> list[grouper.Grouping]:
        lev = self.binlabels
        codes = self.group_info[0]
        labels = lev.take(codes)
        ping = grouper.Grouping(
            labels, labels, in_axis=False, level=None, uniques=lev._values
        )
        return [ping]


def _is_indexed_like(obj, axes, axis: AxisInt) -> bool:
    if isinstance(obj, Series):
        if len(axes) > 1:
            return False
        return obj.axes[axis].equals(axes[axis])
    elif isinstance(obj, DataFrame):
        return obj.axes[axis].equals(axes[axis])

    return False


# ----------------------------------------------------------------------
# Splitting / application


class DataSplitter(Generic[NDFrameT]):
    def __init__(
        self,
        data: NDFrameT,
        labels: npt.NDArray[np.intp],
        ngroups: int,
        *,
        sort_idx: npt.NDArray[np.intp],
        sorted_ids: npt.NDArray[np.intp],
        axis: AxisInt = 0,
    ) -> None:
        self.data = data
        self.labels = ensure_platform_int(labels)  # _should_ already be np.intp
        self.ngroups = ngroups

        self._slabels = sorted_ids
        self._sort_idx = sort_idx

        self.axis = axis
        assert isinstance(axis, int), axis

    def __iter__(self) -> Iterator:
        sdata = self._sorted_data

        if self.ngroups == 0:
            # we are inside a generator, rather than raise StopIteration
            # we merely return signal the end
            return

        starts, ends = lib.generate_slices(self._slabels, self.ngroups)

        for start, end in zip(starts, ends):
            yield self._chop(sdata, slice(start, end))

    @cache_readonly
    def _sorted_data(self) -> NDFrameT:
        return self.data.take(self._sort_idx, axis=self.axis)

    def _chop(self, sdata, slice_obj: slice) -> NDFrame:
        raise AbstractMethodError(self)


class SeriesSplitter(DataSplitter):
    def _chop(self, sdata: Series, slice_obj: slice) -> Series:
        # fastpath equivalent to `sdata.iloc[slice_obj]`
        mgr = sdata._mgr.get_slice(slice_obj)
        ser = sdata._constructor_from_mgr(mgr, axes=mgr.axes)
        ser._name = sdata.name
        return ser.__finalize__(sdata, method="groupby")


class FrameSplitter(DataSplitter):
    def _chop(self, sdata: DataFrame, slice_obj: slice) -> DataFrame:
        # Fastpath equivalent to:
        # if self.axis == 0:
        #     return sdata.iloc[slice_obj]
        # else:
        #     return sdata.iloc[:, slice_obj]
        mgr = sdata._mgr.get_slice(slice_obj, axis=1 - self.axis)
        df = sdata._constructor_from_mgr(mgr, axes=mgr.axes)
        return df.__finalize__(sdata, method="groupby")


def _get_splitter(
    data: NDFrame,
    labels: npt.NDArray[np.intp],
    ngroups: int,
    *,
    sort_idx: npt.NDArray[np.intp],
    sorted_ids: npt.NDArray[np.intp],
    axis: AxisInt = 0,
) -> DataSplitter:
    if isinstance(data, Series):
        klass: type[DataSplitter] = SeriesSplitter
    else:
        # i.e. DataFrame
        klass = FrameSplitter

    return klass(
        data, labels, ngroups, sort_idx=sort_idx, sorted_ids=sorted_ids, axis=axis
    )<|MERGE_RESOLUTION|>--- conflicted
+++ resolved
@@ -618,12 +618,8 @@
         for each group
         """
         splitter = self._get_splitter(data, axis=axis)
-<<<<<<< HEAD
         # TODO: Would be more efficient to skip unobserved for transforms
         keys = self.result_index
-=======
-        keys = self._group_keys_seq
->>>>>>> 3d492f17
         yield from zip(keys, splitter)
 
     @final
@@ -643,30 +639,6 @@
             axis=axis,
         )
 
-<<<<<<< HEAD
-=======
-    @final
-    @cache_readonly
-    def _group_keys_seq(self):
-        if len(self.groupings) == 1:
-            return self.levels[0]
-        else:
-            ids, _, ngroups = self.group_info
-
-            # provide "flattened" iterator for multi-group setting
-            return get_flattened_list(ids, ngroups, self.levels, self.codes)
-
-    @property
-    def group_keys_seq(self):
-        warnings.warn(
-            "group_keys_seq is deprecated and will be removed in a future "
-            "version of pandas",
-            category=FutureWarning,
-            stacklevel=find_stack_level(),
-        )
-        return self._group_keys_seq
-
->>>>>>> 3d492f17
     @cache_readonly
     def indices(self) -> dict[Hashable, npt.NDArray[np.intp]]:
         """dict {group name -> group indices}"""
@@ -674,12 +646,7 @@
             # This shows unused categories in indices GH#38642
             return self.groupings[0].indices
         codes_list = [ping.codes for ping in self.groupings]
-<<<<<<< HEAD
         return get_indexer_dict(codes_list, self.levels)
-=======
-        keys = [ping._group_index for ping in self.groupings]
-        return get_indexer_dict(codes_list, keys)
->>>>>>> 3d492f17
 
     @final
     @cache_readonly
@@ -712,15 +679,11 @@
 
     @property
     def levels(self) -> list[Index]:
-<<<<<<< HEAD
         if len(self.groupings) > 1:
             # mypy doesn't know result_index must be a MultiIndex
             return list(self.result_index.levels)  # type: ignore[attr-defined]
         else:
             return [self.result_index]
-=======
-        return [ping._group_index for ping in self.groupings]
->>>>>>> 3d492f17
 
     @property
     def names(self) -> list[Hashable]:
@@ -786,40 +749,17 @@
         return ids
 
     @final
-<<<<<<< HEAD
-=======
-    def _get_compressed_codes(
-        self,
-    ) -> tuple[npt.NDArray[np.signedinteger], npt.NDArray[np.intp]]:
-        # The first returned ndarray may have any signed integer dtype
-        if len(self.groupings) > 1:
-            group_index = get_group_index(self.codes, self.shape, sort=True, xnull=True)
-            return compress_group_index(group_index, sort=self._sort)
-            # FIXME: compress_group_index's second return value is int64, not intp
-
-        ping = self.groupings[0]
-        return ping.codes, np.arange(len(ping._group_index), dtype=np.intp)
-
-    @final
->>>>>>> 3d492f17
     @cache_readonly
     def ngroups(self) -> int:
         return len(self.result_index)
 
     @property
-<<<<<<< HEAD
     def result_index(self) -> Index:
         return self.result_index_and_ids[0]
 
     @property
     def ids(self) -> np.ndarray:
         return self.result_index_and_ids[1]
-=======
-    def _reconstructed_codes(self) -> list[npt.NDArray[np.intp]]:
-        codes = self.codes
-        ids, obs_ids, _ = self.group_info
-        return decons_obs_group_ids(ids, obs_ids, self.shape, codes, xnull=True)
->>>>>>> 3d492f17
 
     @property
     def reconstructed_codes(self) -> list[npt.NDArray[np.intp]]:
@@ -845,7 +785,6 @@
                 levels[k] = level.set_categories(ping._orig_cats)
 
         if len(self.groupings) == 1:
-<<<<<<< HEAD
             result_index = levels[0]
             result_index.name = names[0]
             ids = ensure_platform_int(codes[0])
@@ -922,15 +861,6 @@
                 result_index = result_index.take(taker)
 
         return result_index, ids
-=======
-            return self.groupings[0]._result_index.rename(self.names[0])
-
-        codes = self._reconstructed_codes
-        levels = [ping._result_index for ping in self.groupings]
-        return MultiIndex(
-            levels=levels, codes=codes, verify_integrity=False, names=self.names
-        )
->>>>>>> 3d492f17
 
     @final
     def get_group_levels(self) -> list[Index]:
@@ -938,24 +868,11 @@
         #  is only called for BaseGrouper, never for BinGrouper
         result_index = self.result_index
         if len(self.groupings) == 1:
-<<<<<<< HEAD
             return [result_index]
         return [
             result_index.get_level_values(level)
             for level in range(result_index.nlevels)
         ]
-=======
-            return [self.groupings[0]._group_arraylike]
-
-        name_list = []
-        for ping, codes in zip(self.groupings, self._reconstructed_codes):
-            codes = ensure_platform_int(codes)
-            levels = ping._group_arraylike.take(codes)
-
-            name_list.append(levels)
-
-        return name_list
->>>>>>> 3d492f17
 
     # ------------------------------------------------------------
     # Aggregation functions
@@ -1056,11 +973,7 @@
     ) -> tuple[list, bool]:
         mutated = False
         splitter = self._get_splitter(data, axis=axis)
-<<<<<<< HEAD
         group_keys = self.result_index
-=======
-        group_keys = self._group_keys_seq
->>>>>>> 3d492f17
         result_values = []
 
         # This calls DataSplitter.__iter__
@@ -1228,20 +1141,7 @@
         else:
             comp_ids = np.repeat(np.r_[-1, np.arange(ngroups)], rep)
 
-<<<<<<< HEAD
         return (ensure_platform_int(comp_ids), ngroups)
-=======
-        return (
-            ensure_platform_int(comp_ids),
-            obs_group_ids,
-            ngroups,
-        )
-
-    @cache_readonly
-    def _reconstructed_codes(self) -> list[np.ndarray]:
-        # get unique result indices, and prepend 0 as groupby starts from the first
-        return [np.r_[0, np.flatnonzero(self.bins[1:] != self.bins[:-1]) + 1]]
->>>>>>> 3d492f17
 
     @cache_readonly
     def result_index(self) -> Index:
