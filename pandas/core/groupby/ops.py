--- conflicted
+++ resolved
@@ -1157,12 +1157,8 @@
     def _chop(self, sdata: Series, slice_obj: slice) -> Series:
         # fastpath equivalent to `sdata.iloc[slice_obj]`
         mgr = sdata._mgr.get_slice(slice_obj)
-<<<<<<< HEAD
-        ser = sdata._constructor(mgr, name=sdata.name, fastpath=True, _allow_mgr=True)
-=======
         ser = sdata._constructor_from_mgr(mgr, axes=mgr.axes)
         ser._name = sdata.name
->>>>>>> 49851bbb
         return ser.__finalize__(sdata, method="groupby")
 
 
@@ -1174,11 +1170,7 @@
         # else:
         #     return sdata.iloc[:, slice_obj]
         mgr = sdata._mgr.get_slice(slice_obj, axis=1 - self.axis)
-<<<<<<< HEAD
-        df = sdata._constructor(mgr, _allow_mgr=True)
-=======
         df = sdata._constructor_from_mgr(mgr, axes=mgr.axes)
->>>>>>> 49851bbb
         return df.__finalize__(sdata, method="groupby")
 
 
