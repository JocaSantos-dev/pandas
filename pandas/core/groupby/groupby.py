"""
Provide the groupby split-apply-combine paradigm. Define the GroupBy
class providing the base-class of operations.

The SeriesGroupBy and DataFrameGroupBy sub-class
(defined in pandas.core.groupby.generic)
expose these user-facing objects to provide specific functionality.
"""

from contextlib import contextmanager
import datetime
from functools import partial, wraps
import inspect
import re
import types
from typing import (
    Callable,
    Dict,
    FrozenSet,
    Generic,
    Hashable,
    Iterable,
    Iterator,
    List,
    Mapping,
    Optional,
    Sequence,
    Set,
    Tuple,
    Type,
    TypeVar,
    Union,
)

import numpy as np

from pandas._config.config import option_context

from pandas._libs import Timestamp, lib
import pandas._libs.groupby as libgroupby
from pandas._typing import (
    F,
    FrameOrSeries,
    FrameOrSeriesUnion,
    IndexLabel,
    Label,
    Scalar,
)
from pandas.compat.numpy import function as nv
from pandas.errors import AbstractMethodError
from pandas.util._decorators import Appender, Substitution, cache_readonly, doc

from pandas.core.dtypes.cast import maybe_cast_result
from pandas.core.dtypes.common import (
    ensure_float,
    is_bool_dtype,
    is_datetime64_dtype,
    is_extension_array_dtype,
    is_integer_dtype,
    is_numeric_dtype,
    is_object_dtype,
    is_scalar,
)
from pandas.core.dtypes.missing import isna, notna

from pandas.core import nanops
import pandas.core.algorithms as algorithms
from pandas.core.arrays import Categorical, DatetimeArray
from pandas.core.base import DataError, PandasObject, SelectionMixin
import pandas.core.common as com
from pandas.core.frame import DataFrame
from pandas.core.generic import NDFrame
from pandas.core.groupby import base, numba_, ops
from pandas.core.indexes.api import CategoricalIndex, Index, MultiIndex
from pandas.core.series import Series
from pandas.core.sorting import get_group_index_sorter
from pandas.core.util.numba_ import NUMBA_FUNC_CACHE

from pandas.io.formats.format import repr_html_groupby

_common_see_also = """
        See Also
        --------
        Series.%(name)s
        DataFrame.%(name)s
"""

_apply_docs = dict(
    template="""
    Apply function `func` group-wise and combine the results together.

    The function passed to `apply` must take a {input} as its first
    argument and return a DataFrame, Series or scalar. `apply` will
    then take care of combining the results back together into a single
    dataframe or series. `apply` is therefore a highly flexible
    grouping method.

    While `apply` is a very flexible method, its downside is that
    using it can be quite a bit slower than using more specific methods
    like `agg` or `transform`. Pandas offers a wide range of method that will
    be much faster than using `apply` for their specific purposes, so try to
    use them before reaching for `apply`.

    Parameters
    ----------
    func : callable
        A callable that takes a {input} as its first argument, and
        returns a dataframe, a series or a scalar. In addition the
        callable may take positional and keyword arguments.
    args, kwargs : tuple and dict
        Optional positional and keyword arguments to pass to `func`.

    Returns
    -------
    applied : Series or DataFrame

    See Also
    --------
    pipe : Apply function to the full GroupBy object instead of to each
        group.
    aggregate : Apply aggregate function to the GroupBy object.
    transform : Apply function column-by-column to the GroupBy object.
    Series.apply : Apply a function to a Series.
    DataFrame.apply : Apply a function to each row or column of a DataFrame.
    """,
    dataframe_examples="""
    >>> df = pd.DataFrame({'A': 'a a b'.split(),
                           'B': [1,2,3],
                           'C': [4,6, 5]})
    >>> g = df.groupby('A')

    Notice that ``g`` has two groups, ``a`` and ``b``.
    Calling `apply` in various ways, we can get different grouping results:

    Example 1: below the function passed to `apply` takes a DataFrame as
    its argument and returns a DataFrame. `apply` combines the result for
    each group together into a new DataFrame:

    >>> g[['B', 'C']].apply(lambda x: x / x.sum())
              B    C
    0  0.333333  0.4
    1  0.666667  0.6
    2  1.000000  1.0

    Example 2: The function passed to `apply` takes a DataFrame as
    its argument and returns a Series.  `apply` combines the result for
    each group together into a new DataFrame:

    >>> g[['B', 'C']].apply(lambda x: x.max() - x.min())
       B  C
    A
    a  1  2
    b  0  0

    Example 3: The function passed to `apply` takes a DataFrame as
    its argument and returns a scalar. `apply` combines the result for
    each group together into a Series, including setting the index as
    appropriate:

    >>> g.apply(lambda x: x.C.max() - x.B.min())
    A
    a    5
    b    2
    dtype: int64
    """,
    series_examples="""
    >>> s = pd.Series([0, 1, 2], index='a a b'.split())
    >>> g = s.groupby(s.index)

    From ``s`` above we can see that ``g`` has two groups, ``a`` and ``b``.
    Calling `apply` in various ways, we can get different grouping results:

    Example 1: The function passed to `apply` takes a Series as
    its argument and returns a Series.  `apply` combines the result for
    each group together into a new Series:

    >>> g.apply(lambda x:  x*2 if x.name == 'b' else x/2)
    0    0.0
    1    0.5
    2    4.0
    dtype: float64

    Example 2: The function passed to `apply` takes a Series as
    its argument and returns a scalar. `apply` combines the result for
    each group together into a Series, including setting the index as
    appropriate:

    >>> g.apply(lambda x: x.max() - x.min())
    a    1
    b    0
    dtype: int64

    Notes
    -----
    In the current implementation `apply` calls `func` twice on the
    first group to decide whether it can take a fast or slow code
    path. This can lead to unexpected behavior if `func` has
    side-effects, as they will take effect twice for the first
    group.

    Examples
    --------
    {examples}
    """,
)

_groupby_agg_method_template = """
Compute {fname} of group values.

Parameters
----------
numeric_only : bool, default {no}
    Include only float, int, boolean columns. If None, will attempt to use
    everything, then use only numeric data.
min_count : int, default {mc}
    The required number of valid values to perform the operation. If fewer
    than ``min_count`` non-NA values are present the result will be NA.

Returns
-------
Series or DataFrame
    Computed {fname} of values within each group.
"""

_pipe_template = """
Apply a function `func` with arguments to this %(klass)s object and return
the function's result.

Use `.pipe` when you want to improve readability by chaining together
functions that expect Series, DataFrames, GroupBy or Resampler objects.
Instead of writing

>>> h(g(f(df.groupby('group')), arg1=a), arg2=b, arg3=c)  # doctest: +SKIP

You can write

>>> (df.groupby('group')
...    .pipe(f)
...    .pipe(g, arg1=a)
...    .pipe(h, arg2=b, arg3=c))  # doctest: +SKIP

which is much more readable.

Parameters
----------
func : callable or tuple of (callable, str)
    Function to apply to this %(klass)s object or, alternatively,
    a `(callable, data_keyword)` tuple where `data_keyword` is a
    string indicating the keyword of `callable` that expects the
    %(klass)s object.
args : iterable, optional
       Positional arguments passed into `func`.
kwargs : dict, optional
         A dictionary of keyword arguments passed into `func`.

Returns
-------
object : the return type of `func`.

See Also
--------
Series.pipe : Apply a function with arguments to a series.
DataFrame.pipe: Apply a function with arguments to a dataframe.
apply : Apply function to each group instead of to the
    full %(klass)s object.

Notes
-----
See more `here
<https://pandas.pydata.org/pandas-docs/stable/user_guide/groupby.html#piping-function-calls>`_

Examples
--------
%(examples)s
"""

_transform_template = """
Call function producing a like-indexed %(klass)s on each group and
return a %(klass)s having the same indexes as the original object
filled with the transformed values

Parameters
----------
f : function
    Function to apply to each group.

    Can also accept a Numba JIT function with
    ``engine='numba'`` specified.

    If the ``'numba'`` engine is chosen, the function must be
    a user defined function with ``values`` and ``index`` as the
    first and second arguments respectively in the function signature.
    Each group's index will be passed to the user defined function
    and optionally available for use.

    .. versionchanged:: 1.1.0
*args
    Positional arguments to pass to func.
engine : str, default None
    * ``'cython'`` : Runs the function through C-extensions from cython.
    * ``'numba'`` : Runs the function through JIT compiled code from numba.
    * ``None`` : Defaults to ``'cython'`` or globally setting ``compute.use_numba``

    .. versionadded:: 1.1.0
engine_kwargs : dict, default None
    * For ``'cython'`` engine, there are no accepted ``engine_kwargs``
    * For ``'numba'`` engine, the engine can accept ``nopython``, ``nogil``
      and ``parallel`` dictionary keys. The values must either be ``True`` or
      ``False``. The default ``engine_kwargs`` for the ``'numba'`` engine is
      ``{'nopython': True, 'nogil': False, 'parallel': False}`` and will be
      applied to the function

    .. versionadded:: 1.1.0
**kwargs
    Keyword arguments to be passed into func.

Returns
-------
%(klass)s

See Also
--------
%(klass)s.groupby.apply
%(klass)s.groupby.aggregate
%(klass)s.transform

Notes
-----
Each group is endowed the attribute 'name' in case you need to know
which group you are working on.

The current implementation imposes three requirements on f:

* f must return a value that either has the same shape as the input
  subframe or can be broadcast to the shape of the input subframe.
  For example, if `f` returns a scalar it will be broadcast to have the
  same shape as the input subframe.
* if this is a DataFrame, f must support application column-by-column
  in the subframe. If f also supports application to the entire subframe,
  then a fast path is used starting from the second chunk.
* f must not mutate groups. Mutation is not supported and may
  produce unexpected results.

When using ``engine='numba'``, there will be no "fall back" behavior internally.
The group data and group index will be passed as numpy arrays to the JITed
user defined function, and no alternative execution attempts will be tried.

Examples
--------

>>> df = pd.DataFrame({'A' : ['foo', 'bar', 'foo', 'bar',
...                           'foo', 'bar'],
...                    'B' : ['one', 'one', 'two', 'three',
...                           'two', 'two'],
...                    'C' : [1, 5, 5, 2, 5, 5],
...                    'D' : [2.0, 5., 8., 1., 2., 9.]})
>>> grouped = df.groupby('A')
>>> grouped.transform(lambda x: (x - x.mean()) / x.std())
          C         D
0 -1.154701 -0.577350
1  0.577350  0.000000
2  0.577350  1.154701
3 -1.154701 -1.000000
4  0.577350 -0.577350
5  0.577350  1.000000

Broadcast result of the transformation

>>> grouped.transform(lambda x: x.max() - x.min())
   C    D
0  4  6.0
1  3  8.0
2  4  6.0
3  3  8.0
4  4  6.0
5  3  8.0
"""

_agg_template = """
Aggregate using one or more operations over the specified axis.

Parameters
----------
func : function, str, list or dict
    Function to use for aggregating the data. If a function, must either
    work when passed a {klass} or when passed to {klass}.apply.

    Accepted combinations are:

    - function
    - string function name
    - list of functions and/or function names, e.g. ``[np.sum, 'mean']``
    - dict of axis labels -> functions, function names or list of such.

    Can also accept a Numba JIT function with
    ``engine='numba'`` specified. Only passing a single function is supported
    with this engine.

    If the ``'numba'`` engine is chosen, the function must be
    a user defined function with ``values`` and ``index`` as the
    first and second arguments respectively in the function signature.
    Each group's index will be passed to the user defined function
    and optionally available for use.

    .. versionchanged:: 1.1.0
*args
    Positional arguments to pass to func.
engine : str, default None
    * ``'cython'`` : Runs the function through C-extensions from cython.
    * ``'numba'`` : Runs the function through JIT compiled code from numba.
    * ``None`` : Defaults to ``'cython'`` or globally setting ``compute.use_numba``

    .. versionadded:: 1.1.0
engine_kwargs : dict, default None
    * For ``'cython'`` engine, there are no accepted ``engine_kwargs``
    * For ``'numba'`` engine, the engine can accept ``nopython``, ``nogil``
      and ``parallel`` dictionary keys. The values must either be ``True`` or
      ``False``. The default ``engine_kwargs`` for the ``'numba'`` engine is
      ``{{'nopython': True, 'nogil': False, 'parallel': False}}`` and will be
      applied to the function

    .. versionadded:: 1.1.0
**kwargs
    Keyword arguments to be passed into func.

Returns
-------
{klass}

See Also
--------
{klass}.groupby.apply
{klass}.groupby.transform
{klass}.aggregate

Notes
-----
When using ``engine='numba'``, there will be no "fall back" behavior internally.
The group data and group index will be passed as numpy arrays to the JITed
user defined function, and no alternative execution attempts will be tried.
{examples}
"""


class GroupByPlot(PandasObject):
    """
    Class implementing the .plot attribute for groupby objects.
    """

    def __init__(self, groupby):
        self._groupby = groupby

    def __call__(self, *args, **kwargs):
        def f(self):
            return self.plot(*args, **kwargs)

        f.__name__ = "plot"
        return self._groupby.apply(f)

    def __getattr__(self, name: str):
        def attr(*args, **kwargs):
            def f(self):
                return getattr(self.plot, name)(*args, **kwargs)

            return self._groupby.apply(f)

        return attr


@contextmanager
def group_selection_context(groupby: "BaseGroupBy") -> Iterator["BaseGroupBy"]:
    """
    Set / reset the group_selection_context.
    """
    groupby._set_group_selection()
    try:
        yield groupby
    finally:
        groupby._reset_group_selection()


_KeysArgType = Union[
    Hashable,
    List[Hashable],
    Callable[[Hashable], Hashable],
    List[Callable[[Hashable], Hashable]],
    Mapping[Hashable, Hashable],
]


class BaseGroupBy(PandasObject, SelectionMixin, Generic[FrameOrSeries]):
    _group_selection: Optional[IndexLabel] = None
    _apply_allowlist: FrozenSet[str] = frozenset()
    _hidden_attrs = PandasObject._hidden_attrs | {
        "as_index",
        "axis",
        "dropna",
        "exclusions",
        "grouper",
        "group_keys",
        "keys",
        "level",
        "mutated",
        "obj",
        "observed",
        "sort",
        "squeeze",
    }

    def __init__(
        self,
        obj: FrameOrSeries,
        keys: Optional[_KeysArgType] = None,
        axis: int = 0,
        level: Optional[IndexLabel] = None,
        grouper: Optional["ops.BaseGrouper"] = None,
        exclusions: Optional[Set[Label]] = None,
        selection: Optional[IndexLabel] = None,
        as_index: bool = True,
        sort: bool = True,
        group_keys: bool = True,
        squeeze: bool = False,
        observed: bool = False,
        mutated: bool = False,
        dropna: bool = True,
    ):

        self._selection = selection

        assert isinstance(obj, NDFrame), type(obj)

        self.level = level

        if not as_index:
            if not isinstance(obj, DataFrame):
                raise TypeError("as_index=False only valid with DataFrame")
            if axis != 0:
                raise ValueError("as_index=False only valid for axis=0")

        self.as_index = as_index
        self.keys = keys
        self.sort = sort
        self.group_keys = group_keys
        self.squeeze = squeeze
        self.observed = observed
        self.mutated = mutated
        self.dropna = dropna

        if grouper is None:
            from pandas.core.groupby.grouper import get_grouper

            grouper, exclusions, obj = get_grouper(
                obj,
                keys,
                axis=axis,
                level=level,
                sort=sort,
                observed=observed,
                mutated=self.mutated,
                dropna=self.dropna,
            )

        self.obj = obj
        self.axis = obj._get_axis_number(axis)
        self.grouper = grouper
        self.exclusions = exclusions or set()

    def __len__(self) -> int:
        return len(self.groups)

    def __repr__(self) -> str:
        # TODO: Better repr for GroupBy object
        return object.__repr__(self)

<<<<<<< HEAD
    def _repr_html_(self) -> str:
        return repr_html_groupby(self)

    def _assure_grouper(self):
=======
    def _assure_grouper(self) -> None:
>>>>>>> 91a27113
        """
        We create the grouper on instantiation sub-classes may have a
        different policy.
        """
        pass

    @property
    def groups(self) -> Dict[Hashable, np.ndarray]:
        """
        Dict {group name -> group labels}.
        """
        self._assure_grouper()
        return self.grouper.groups

    @property
    def ngroups(self) -> int:
        self._assure_grouper()
        return self.grouper.ngroups

    @property
    def indices(self):
        """
        Dict {group name -> group indices}.
        """
        self._assure_grouper()
        return self.grouper.indices

    def _get_indices(self, names):
        """
        Safe get multiple indices, translate keys for
        datelike to underlying repr.
        """

        def get_converter(s):
            # possibly convert to the actual key types
            # in the indices, could be a Timestamp or a np.datetime64
            if isinstance(s, datetime.datetime):
                return lambda key: Timestamp(key)
            elif isinstance(s, np.datetime64):
                return lambda key: Timestamp(key).asm8
            else:
                return lambda key: key

        if len(names) == 0:
            return []

        if len(self.indices) > 0:
            index_sample = next(iter(self.indices))
        else:
            index_sample = None  # Dummy sample

        name_sample = names[0]
        if isinstance(index_sample, tuple):
            if not isinstance(name_sample, tuple):
                msg = "must supply a tuple to get_group with multiple grouping keys"
                raise ValueError(msg)
            if not len(name_sample) == len(index_sample):
                try:
                    # If the original grouper was a tuple
                    return [self.indices[name] for name in names]
                except KeyError as err:
                    # turns out it wasn't a tuple
                    msg = (
                        "must supply a same-length tuple to get_group "
                        "with multiple grouping keys"
                    )
                    raise ValueError(msg) from err

            converters = [get_converter(s) for s in index_sample]
            names = (tuple(f(n) for f, n in zip(converters, name)) for name in names)

        else:
            converter = get_converter(index_sample)
            names = (converter(name) for name in names)

        return [self.indices.get(name, []) for name in names]

    def _get_index(self, name):
        """
        Safe get index, translate keys for datelike to underlying repr.
        """
        return self._get_indices([name])[0]

    @cache_readonly
    def _selected_obj(self):
        # Note: _selected_obj is always just `self.obj` for SeriesGroupBy

        if self._selection is None or isinstance(self.obj, Series):
            if self._group_selection is not None:
                return self.obj[self._group_selection]
            return self.obj
        else:
            return self.obj[self._selection]

    def _reset_group_selection(self) -> None:
        """
        Clear group based selection.

        Used for methods needing to return info on each group regardless of
        whether a group selection was previously set.
        """
        if self._group_selection is not None:
            # GH12839 clear cached selection too when changing group selection
            self._group_selection = None
            self._reset_cache("_selected_obj")

    def _set_group_selection(self) -> None:
        """
        Create group based selection.

        Used when selection is not passed directly but instead via a grouper.

        NOTE: this should be paired with a call to _reset_group_selection
        """
        grp = self.grouper
        if not (
            self.as_index
            and getattr(grp, "groupings", None) is not None
            and self.obj.ndim > 1
            and self._group_selection is None
        ):
            return

        groupers = [g.name for g in grp.groupings if g.level is None and g.in_axis]

        if len(groupers):
            # GH12839 clear selected obj cache when group selection changes
            ax = self.obj._info_axis
            self._group_selection = ax.difference(Index(groupers), sort=False).tolist()
            self._reset_cache("_selected_obj")

    def _set_result_index_ordered(
        self, result: "OutputFrameOrSeries"
    ) -> "OutputFrameOrSeries":
        # set the result index on the passed values object and
        # return the new object, xref 8046

        # the values/counts are repeated according to the group index
        # shortcut if we have an already ordered grouper
        if not self.grouper.is_monotonic:
            index = Index(np.concatenate(self._get_indices(self.grouper.result_index)))
            result.set_axis(index, axis=self.axis, inplace=True)
            result = result.sort_index(axis=self.axis)

        result.set_axis(self.obj._get_axis(self.axis), axis=self.axis, inplace=True)
        return result

    def _dir_additions(self) -> Set[str]:
        return self.obj._dir_additions() | self._apply_allowlist

    def __getattr__(self, attr: str):
        if attr in self._internal_names_set:
            return object.__getattribute__(self, attr)
        if attr in self.obj:
            return self[attr]

        raise AttributeError(
            f"'{type(self).__name__}' object has no attribute '{attr}'"
        )

    @Substitution(
        klass="GroupBy",
        examples="""\
>>> df = pd.DataFrame({'A': 'a b a b'.split(), 'B': [1, 2, 3, 4]})
>>> df
   A  B
0  a  1
1  b  2
2  a  3
3  b  4

To get the difference between each groups maximum and minimum value in one
pass, you can do

>>> df.groupby('A').pipe(lambda x: x.max() - x.min())
   B
A
a  2
b  2""",
    )
    @Appender(_pipe_template)
    def pipe(self, func, *args, **kwargs):
        return com.pipe(self, func, *args, **kwargs)

    plot = property(GroupByPlot)

    def _make_wrapper(self, name: str) -> Callable:
        assert name in self._apply_allowlist

        with group_selection_context(self):
            # need to setup the selection
            # as are not passed directly but in the grouper
            f = getattr(self._obj_with_exclusions, name)
            if not isinstance(f, types.MethodType):
                return self.apply(lambda self: getattr(self, name))

        f = getattr(type(self._obj_with_exclusions), name)
        sig = inspect.signature(f)

        def wrapper(*args, **kwargs):
            # a little trickery for aggregation functions that need an axis
            # argument
            if "axis" in sig.parameters:
                if kwargs.get("axis", None) is None:
                    kwargs["axis"] = self.axis

            def curried(x):
                return f(x, *args, **kwargs)

            # preserve the name so we can detect it when calling plot methods,
            # to avoid duplicates
            curried.__name__ = name

            # special case otherwise extra plots are created when catching the
            # exception below
            if name in base.plotting_methods:
                return self.apply(curried)

            try:
                return self._python_apply_general(curried, self._obj_with_exclusions)
            except TypeError as err:
                if not re.search(
                    "reduction operation '.*' not allowed for this dtype", str(err)
                ):
                    # We don't have a cython implementation
                    # TODO: is the above comment accurate?
                    raise

            if self.obj.ndim == 1:
                # this can be called recursively, so need to raise ValueError
                raise ValueError

            # GH#3688 try to operate item-by-item
            result = self._aggregate_item_by_item(name, *args, **kwargs)
            return result

        wrapper.__name__ = name
        return wrapper

    def get_group(self, name, obj=None):
        """
        Construct DataFrame from group with provided name.

        Parameters
        ----------
        name : object
            The name of the group to get as a DataFrame.
        obj : DataFrame, default None
            The DataFrame to take the DataFrame out of.  If
            it is None, the object groupby was called on will
            be used.

        Returns
        -------
        group : same type as obj
        """
        if obj is None:
            obj = self._selected_obj

        inds = self._get_index(name)
        if not len(inds):
            raise KeyError(name)

        return obj._take_with_is_copy(inds, axis=self.axis)

    def __iter__(self) -> Iterator[Tuple[Label, FrameOrSeries]]:
        """
        Groupby iterator.

        Returns
        -------
        Generator yielding sequence of (name, subsetted object)
        for each group
        """
        return self.grouper.get_iterator(self.obj, axis=self.axis)

    @Appender(
        _apply_docs["template"].format(
            input="dataframe", examples=_apply_docs["dataframe_examples"]
        )
    )
    def apply(self, func, *args, **kwargs):

        func = self._is_builtin_func(func)

        # this is needed so we don't try and wrap strings. If we could
        # resolve functions to their callable functions prior, this
        # wouldn't be needed
        if args or kwargs:
            if callable(func):

                @wraps(func)
                def f(g):
                    with np.errstate(all="ignore"):
                        return func(g, *args, **kwargs)

            elif hasattr(nanops, "nan" + func):
                # TODO: should we wrap this in to e.g. _is_builtin_func?
                f = getattr(nanops, "nan" + func)

            else:
                raise ValueError(
                    "func must be a callable if args or kwargs are supplied"
                )
        else:
            f = func

        # ignore SettingWithCopy here in case the user mutates
        with option_context("mode.chained_assignment", None):
            try:
                result = self._python_apply_general(f, self._selected_obj)
            except TypeError:
                # gh-20949
                # try again, with .apply acting as a filtering
                # operation, by excluding the grouping column
                # This would normally not be triggered
                # except if the udf is trying an operation that
                # fails on *some* columns, e.g. a numeric operation
                # on a string grouper column

                with group_selection_context(self):
                    return self._python_apply_general(f, self._selected_obj)

        return result

    def _python_apply_general(
        self, f: F, data: FrameOrSeriesUnion
    ) -> FrameOrSeriesUnion:
        """
        Apply function f in python space

        Parameters
        ----------
        f : callable
            Function to apply
        data : Series or DataFrame
            Data to apply f to

        Returns
        -------
        Series or DataFrame
            data after applying f
        """
        keys, values, mutated = self.grouper.apply(f, data, self.axis)

        return self._wrap_applied_output(
            keys, values, not_indexed_same=mutated or self.mutated
        )

    def _iterate_slices(self) -> Iterable[Series]:
        raise AbstractMethodError(self)

    def transform(self, func, *args, **kwargs):
        raise AbstractMethodError(self)

    def _cumcount_array(self, ascending: bool = True):
        """
        Parameters
        ----------
        ascending : bool, default True
            If False, number in reverse, from length of group - 1 to 0.

        Notes
        -----
        this is currently implementing sort=False
        (though the default is sort=True) for groupby in general
        """
        ids, _, ngroups = self.grouper.group_info
        sorter = get_group_index_sorter(ids, ngroups)
        ids, count = ids[sorter], len(ids)

        if count == 0:
            return np.empty(0, dtype=np.int64)

        run = np.r_[True, ids[:-1] != ids[1:]]
        rep = np.diff(np.r_[np.nonzero(run)[0], count])
        out = (~run).cumsum()

        if ascending:
            out -= np.repeat(out[run], rep)
        else:
            out = np.repeat(out[np.r_[run[1:], True]], rep) - out

        rev = np.empty(count, dtype=np.intp)
        rev[sorter] = np.arange(count, dtype=np.intp)
        return out[rev].astype(np.int64, copy=False)

    def _transform_should_cast(self, func_nm: str) -> bool:
        """
        Parameters
        ----------
        func_nm: str
            The name of the aggregation function being performed

        Returns
        -------
        bool
            Whether transform should attempt to cast the result of aggregation
        """
        filled_series = self.grouper.size().fillna(0)
        assert filled_series is not None
        return filled_series.gt(0).any() and func_nm not in base.cython_cast_blocklist

    def _cython_transform(self, how: str, numeric_only: bool = True, **kwargs):
        output: Dict[base.OutputKey, np.ndarray] = {}
        for idx, obj in enumerate(self._iterate_slices()):
            name = obj.name
            is_numeric = is_numeric_dtype(obj.dtype)
            if numeric_only and not is_numeric:
                continue

            try:
                result, _ = self.grouper.transform(obj.values, how, **kwargs)
            except NotImplementedError:
                continue

            if self._transform_should_cast(how):
                result = maybe_cast_result(result, obj, how=how)

            key = base.OutputKey(label=name, position=idx)
            output[key] = result

        if len(output) == 0:
            raise DataError("No numeric types to aggregate")

        return self._wrap_transformed_output(output)

    def _wrap_aggregated_output(
        self, output: Mapping[base.OutputKey, np.ndarray], index: Optional[Index]
    ):
        raise AbstractMethodError(self)

    def _wrap_transformed_output(self, output: Mapping[base.OutputKey, np.ndarray]):
        raise AbstractMethodError(self)

    def _wrap_applied_output(self, keys, values, not_indexed_same: bool = False):
        raise AbstractMethodError(self)

    def _agg_general(
        self,
        numeric_only: bool = True,
        min_count: int = -1,
        *,
        alias: str,
        npfunc: Callable,
    ):
        with group_selection_context(self):
            # try a cython aggregation if we can
            result = None
            try:
                result = self._cython_agg_general(
                    how=alias,
                    alt=npfunc,
                    numeric_only=numeric_only,
                    min_count=min_count,
                )
            except DataError:
                pass
            except NotImplementedError as err:
                if "function is not implemented for this dtype" in str(
                    err
                ) or "category dtype not supported" in str(err):
                    # raised in _get_cython_function, in some cases can
                    #  be trimmed by implementing cython funcs for more dtypes
                    pass
                else:
                    raise

            # apply a non-cython aggregation
            if result is None:
                result = self.aggregate(lambda x: npfunc(x, axis=self.axis))
            return result.__finalize__(self.obj, method="groupby")

    def _cython_agg_general(
        self, how: str, alt=None, numeric_only: bool = True, min_count: int = -1
    ):
        output: Dict[base.OutputKey, Union[np.ndarray, DatetimeArray]] = {}
        # Ideally we would be able to enumerate self._iterate_slices and use
        # the index from enumeration as the key of output, but ohlc in particular
        # returns a (n x 4) array. Output requires 1D ndarrays as values, so we
        # need to slice that up into 1D arrays
        idx = 0
        for obj in self._iterate_slices():
            name = obj.name
            is_numeric = is_numeric_dtype(obj.dtype)
            if numeric_only and not is_numeric:
                continue

            result, agg_names = self.grouper.aggregate(
                obj._values, how, min_count=min_count
            )

            if agg_names:
                # e.g. ohlc
                assert len(agg_names) == result.shape[1]
                for result_column, result_name in zip(result.T, agg_names):
                    key = base.OutputKey(label=result_name, position=idx)
                    output[key] = maybe_cast_result(result_column, obj, how=how)
                    idx += 1
            else:
                assert result.ndim == 1
                key = base.OutputKey(label=name, position=idx)
                output[key] = maybe_cast_result(result, obj, how=how)
                idx += 1

        if len(output) == 0:
            raise DataError("No numeric types to aggregate")

        return self._wrap_aggregated_output(output, index=self.grouper.result_index)

    def _transform_with_numba(self, data, func, *args, engine_kwargs=None, **kwargs):
        """
        Perform groupby transform routine with the numba engine.

        This routine mimics the data splitting routine of the DataSplitter class
        to generate the indices of each group in the sorted data and then passes the
        data and indices into a Numba jitted function.
        """
        if not callable(func):
            raise NotImplementedError(
                "Numba engine can only be used with a single function."
            )
        group_keys = self.grouper._get_group_keys()
        labels, _, n_groups = self.grouper.group_info
        sorted_index = get_group_index_sorter(labels, n_groups)
        sorted_labels = algorithms.take_nd(labels, sorted_index, allow_fill=False)
        sorted_data = data.take(sorted_index, axis=self.axis).to_numpy()
        starts, ends = lib.generate_slices(sorted_labels, n_groups)

        numba_transform_func = numba_.generate_numba_transform_func(
            tuple(args), kwargs, func, engine_kwargs
        )
        result = numba_transform_func(
            sorted_data, sorted_index, starts, ends, len(group_keys), len(data.columns)
        )

        cache_key = (func, "groupby_transform")
        if cache_key not in NUMBA_FUNC_CACHE:
            NUMBA_FUNC_CACHE[cache_key] = numba_transform_func

        # result values needs to be resorted to their original positions since we
        # evaluated the data sorted by group
        return result.take(np.argsort(sorted_index), axis=0)

    def _aggregate_with_numba(self, data, func, *args, engine_kwargs=None, **kwargs):
        """
        Perform groupby aggregation routine with the numba engine.

        This routine mimics the data splitting routine of the DataSplitter class
        to generate the indices of each group in the sorted data and then passes the
        data and indices into a Numba jitted function.
        """
        if not callable(func):
            raise NotImplementedError(
                "Numba engine can only be used with a single function."
            )
        group_keys = self.grouper._get_group_keys()
        labels, _, n_groups = self.grouper.group_info
        sorted_index = get_group_index_sorter(labels, n_groups)
        sorted_labels = algorithms.take_nd(labels, sorted_index, allow_fill=False)
        sorted_data = data.take(sorted_index, axis=self.axis).to_numpy()
        starts, ends = lib.generate_slices(sorted_labels, n_groups)

        numba_agg_func = numba_.generate_numba_agg_func(
            tuple(args), kwargs, func, engine_kwargs
        )
        result = numba_agg_func(
            sorted_data, sorted_index, starts, ends, len(group_keys), len(data.columns)
        )

        cache_key = (func, "groupby_agg")
        if cache_key not in NUMBA_FUNC_CACHE:
            NUMBA_FUNC_CACHE[cache_key] = numba_agg_func

        if self.grouper.nkeys > 1:
            index = MultiIndex.from_tuples(group_keys, names=self.grouper.names)
        else:
            index = Index(group_keys, name=self.grouper.names[0])
        return result, index

    def _python_agg_general(self, func, *args, **kwargs):
        func = self._is_builtin_func(func)
        f = lambda x: func(x, *args, **kwargs)

        # iterate through "columns" ex exclusions to populate output dict
        output: Dict[base.OutputKey, np.ndarray] = {}

        for idx, obj in enumerate(self._iterate_slices()):
            name = obj.name
            if self.grouper.ngroups == 0:
                # agg_series below assumes ngroups > 0
                continue

            try:
                # if this function is invalid for this dtype, we will ignore it.
                result, counts = self.grouper.agg_series(obj, f)
            except TypeError:
                continue

            assert result is not None
            key = base.OutputKey(label=name, position=idx)
            output[key] = maybe_cast_result(result, obj, numeric_only=True)

        if len(output) == 0:
            return self._python_apply_general(f, self._selected_obj)

        if self.grouper._filter_empty_groups:

            mask = counts.ravel() > 0
            for key, result in output.items():

                # since we are masking, make sure that we have a float object
                values = result
                if is_numeric_dtype(values.dtype):
                    values = ensure_float(values)

                output[key] = maybe_cast_result(values[mask], result)

        return self._wrap_aggregated_output(output, index=self.grouper.result_index)

    def _concat_objects(self, keys, values, not_indexed_same: bool = False):
        from pandas.core.reshape.concat import concat

        def reset_identity(values):
            # reset the identities of the components
            # of the values to prevent aliasing
            for v in com.not_none(*values):
                ax = v._get_axis(self.axis)
                ax._reset_identity()
            return values

        if not not_indexed_same:
            result = concat(values, axis=self.axis)
            ax = self._selected_obj._get_axis(self.axis)

            # this is a very unfortunate situation
            # we can't use reindex to restore the original order
            # when the ax has duplicates
            # so we resort to this
            # GH 14776, 30667
            if ax.has_duplicates and not result.axes[self.axis].equals(ax):
                indexer, _ = result.index.get_indexer_non_unique(ax.values)
                indexer = algorithms.unique1d(indexer)
                result = result.take(indexer, axis=self.axis)
            else:
                result = result.reindex(ax, axis=self.axis, copy=False)

        elif self.group_keys:

            values = reset_identity(values)
            if self.as_index:

                # possible MI return case
                group_keys = keys
                group_levels = self.grouper.levels
                group_names = self.grouper.names

                result = concat(
                    values,
                    axis=self.axis,
                    keys=group_keys,
                    levels=group_levels,
                    names=group_names,
                    sort=False,
                )
            else:

                # GH5610, returns a MI, with the first level being a
                # range index
                keys = list(range(len(values)))
                result = concat(values, axis=self.axis, keys=keys)
        else:
            values = reset_identity(values)
            result = concat(values, axis=self.axis)

        if isinstance(result, Series) and self._selection_name is not None:

            result.name = self._selection_name

        return result

    def _apply_filter(self, indices, dropna):
        if len(indices) == 0:
            indices = np.array([], dtype="int64")
        else:
            indices = np.sort(np.concatenate(indices))
        if dropna:
            filtered = self._selected_obj.take(indices, axis=self.axis)
        else:
            mask = np.empty(len(self._selected_obj.index), dtype=bool)
            mask.fill(False)
            mask[indices.astype(int)] = True
            # mask fails to broadcast when passed to where; broadcast manually.
            mask = np.tile(mask, list(self._selected_obj.shape[1:]) + [1]).T
            filtered = self._selected_obj.where(mask)  # Fill with NaNs.
        return filtered


# To track operations that expand dimensions, like ohlc
OutputFrameOrSeries = TypeVar("OutputFrameOrSeries", bound=NDFrame)


class GroupBy(BaseGroupBy[FrameOrSeries]):
    """
    Class for grouping and aggregating relational data.

    See aggregate, transform, and apply functions on this object.

    It's easiest to use obj.groupby(...) to use GroupBy, but you can also do:

    ::

        grouped = groupby(obj, ...)

    Parameters
    ----------
    obj : pandas object
    axis : int, default 0
    level : int, default None
        Level of MultiIndex
    groupings : list of Grouping objects
        Most users should ignore this
    exclusions : array-like, optional
        List of columns to exclude
    name : str
        Most users should ignore this

    Returns
    -------
    **Attributes**
    groups : dict
        {group name -> group labels}
    len(grouped) : int
        Number of groups

    Notes
    -----
    After grouping, see aggregate, apply, and transform functions. Here are
    some other brief notes about usage. When grouping by multiple groups, the
    result index will be a MultiIndex (hierarchical) by default.

    Iteration produces (key, group) tuples, i.e. chunking the data by group. So
    you can write code like:

    ::

        grouped = obj.groupby(keys, axis=axis)
        for key, group in grouped:
            # do something with the data

    Function calls on GroupBy, if not specially implemented, "dispatch" to the
    grouped data. So if you group a DataFrame and wish to invoke the std()
    method on each group, you can simply do:

    ::

        df.groupby(mapper).std()

    rather than

    ::

        df.groupby(mapper).aggregate(np.std)

    You can pass arguments to these "wrapped" functions, too.

    See the online documentation for full exposition on these topics and much
    more
    """

    @property
    def _obj_1d_constructor(self) -> Type["Series"]:
        # GH28330 preserve subclassed Series/DataFrames
        if isinstance(self.obj, DataFrame):
            return self.obj._constructor_sliced
        assert isinstance(self.obj, Series)
        return self.obj._constructor

    def _bool_agg(self, val_test, skipna):
        """
        Shared func to call any / all Cython GroupBy implementations.
        """

        def objs_to_bool(vals: np.ndarray) -> Tuple[np.ndarray, Type]:
            if is_object_dtype(vals):
                vals = np.array([bool(x) for x in vals])
            else:
                vals = vals.astype(bool)

            return vals.view(np.uint8), bool

        def result_to_bool(result: np.ndarray, inference: Type) -> np.ndarray:
            return result.astype(inference, copy=False)

        return self._get_cythonized_result(
            "group_any_all",
            aggregate=True,
            numeric_only=False,
            cython_dtype=np.dtype(np.uint8),
            needs_values=True,
            needs_mask=True,
            pre_processing=objs_to_bool,
            post_processing=result_to_bool,
            val_test=val_test,
            skipna=skipna,
        )

    @Substitution(name="groupby")
    @Appender(_common_see_also)
    def any(self, skipna: bool = True):
        """
        Return True if any value in the group is truthful, else False.

        Parameters
        ----------
        skipna : bool, default True
            Flag to ignore nan values during truth testing.

        Returns
        -------
        Series or DataFrame
            DataFrame or Series of boolean values, where a value is True if any element
            is True within its respective group, False otherwise.
        """
        return self._bool_agg("any", skipna)

    @Substitution(name="groupby")
    @Appender(_common_see_also)
    def all(self, skipna: bool = True):
        """
        Return True if all values in the group are truthful, else False.

        Parameters
        ----------
        skipna : bool, default True
            Flag to ignore nan values during truth testing.

        Returns
        -------
        Series or DataFrame
            DataFrame or Series of boolean values, where a value is True if all elements
            are True within its respective group, False otherwise.
        """
        return self._bool_agg("all", skipna)

    @Substitution(name="groupby")
    @Appender(_common_see_also)
    def count(self):
        """
        Compute count of group, excluding missing values.

        Returns
        -------
        Series or DataFrame
            Count of values within each group.
        """
        # defined here for API doc
        raise NotImplementedError

    @Substitution(name="groupby")
    @Substitution(see_also=_common_see_also)
    def mean(self, numeric_only: bool = True):
        """
        Compute mean of groups, excluding missing values.

        Parameters
        ----------
        numeric_only : bool, default True
            Include only float, int, boolean columns. If None, will attempt to use
            everything, then use only numeric data.

        Returns
        -------
        pandas.Series or pandas.DataFrame
        %(see_also)s
        Examples
        --------
        >>> df = pd.DataFrame({'A': [1, 1, 2, 1, 2],
        ...                    'B': [np.nan, 2, 3, 4, 5],
        ...                    'C': [1, 2, 1, 1, 2]}, columns=['A', 'B', 'C'])

        Groupby one column and return the mean of the remaining columns in
        each group.

        >>> df.groupby('A').mean()
             B         C
        A
        1  3.0  1.333333
        2  4.0  1.500000

        Groupby two columns and return the mean of the remaining column.

        >>> df.groupby(['A', 'B']).mean()
               C
        A B
        1 2.0  2
          4.0  1
        2 3.0  1
          5.0  2

        Groupby one column and return the mean of only particular column in
        the group.

        >>> df.groupby('A')['B'].mean()
        A
        1    3.0
        2    4.0
        Name: B, dtype: float64
        """
        return self._cython_agg_general(
            "mean",
            alt=lambda x, axis: Series(x).mean(numeric_only=numeric_only),
            numeric_only=numeric_only,
        )

    @Substitution(name="groupby")
    @Appender(_common_see_also)
    def median(self, numeric_only=True):
        """
        Compute median of groups, excluding missing values.

        For multiple groupings, the result index will be a MultiIndex

        Parameters
        ----------
        numeric_only : bool, default True
            Include only float, int, boolean columns. If None, will attempt to use
            everything, then use only numeric data.

        Returns
        -------
        Series or DataFrame
            Median of values within each group.
        """
        return self._cython_agg_general(
            "median",
            alt=lambda x, axis: Series(x).median(axis=axis, numeric_only=numeric_only),
            numeric_only=numeric_only,
        )

    @Substitution(name="groupby")
    @Appender(_common_see_also)
    def std(self, ddof: int = 1):
        """
        Compute standard deviation of groups, excluding missing values.

        For multiple groupings, the result index will be a MultiIndex.

        Parameters
        ----------
        ddof : int, default 1
            Degrees of freedom.

        Returns
        -------
        Series or DataFrame
            Standard deviation of values within each group.
        """
        return self._get_cythonized_result(
            "group_var_float64",
            aggregate=True,
            needs_counts=True,
            needs_values=True,
            needs_2d=True,
            cython_dtype=np.dtype(np.float64),
            post_processing=lambda vals, inference: np.sqrt(vals),
            ddof=ddof,
        )

    @Substitution(name="groupby")
    @Appender(_common_see_also)
    def var(self, ddof: int = 1):
        """
        Compute variance of groups, excluding missing values.

        For multiple groupings, the result index will be a MultiIndex.

        Parameters
        ----------
        ddof : int, default 1
            Degrees of freedom.

        Returns
        -------
        Series or DataFrame
            Variance of values within each group.
        """
        if ddof == 1:
            return self._cython_agg_general(
                "var", alt=lambda x, axis: Series(x).var(ddof=ddof)
            )
        else:
            func = lambda x: x.var(ddof=ddof)
            with group_selection_context(self):
                return self._python_agg_general(func)

    @Substitution(name="groupby")
    @Appender(_common_see_also)
    def sem(self, ddof: int = 1):
        """
        Compute standard error of the mean of groups, excluding missing values.

        For multiple groupings, the result index will be a MultiIndex.

        Parameters
        ----------
        ddof : int, default 1
            Degrees of freedom.

        Returns
        -------
        Series or DataFrame
            Standard error of the mean of values within each group.
        """
        result = self.std(ddof=ddof)
        if result.ndim == 1:
            result /= np.sqrt(self.count())
        else:
            cols = result.columns.get_indexer_for(
                result.columns.difference(self.exclusions).unique()
            )
            # TODO(GH-22046) - setting with iloc broken if labels are not unique
            # .values to remove labels
            result.iloc[:, cols] = (
                result.iloc[:, cols].values / np.sqrt(self.count().iloc[:, cols]).values
            )
        return result

    @Substitution(name="groupby")
    @Appender(_common_see_also)
    def size(self) -> FrameOrSeriesUnion:
        """
        Compute group sizes.

        Returns
        -------
        DataFrame or Series
            Number of rows in each group as a Series if as_index is True
            or a DataFrame if as_index is False.
        """
        result = self.grouper.size()

        # GH28330 preserve subclassed Series/DataFrames through calls
        if issubclass(self.obj._constructor, Series):
            result = self._obj_1d_constructor(result, name=self.obj.name)
        else:
            result = self._obj_1d_constructor(result)

        if not self.as_index:
            result = result.rename("size").reset_index()

        return self._reindex_output(result, fill_value=0)

    @doc(_groupby_agg_method_template, fname="sum", no=True, mc=0)
    def sum(self, numeric_only: bool = True, min_count: int = 0):

        # If we are grouping on categoricals we want unobserved categories to
        # return zero, rather than the default of NaN which the reindexing in
        # _agg_general() returns. GH #31422
        with com.temp_setattr(self, "observed", True):
            result = self._agg_general(
                numeric_only=numeric_only,
                min_count=min_count,
                alias="add",
                npfunc=np.sum,
            )

        return self._reindex_output(result, fill_value=0)

    @doc(_groupby_agg_method_template, fname="prod", no=True, mc=0)
    def prod(self, numeric_only: bool = True, min_count: int = 0):
        return self._agg_general(
            numeric_only=numeric_only, min_count=min_count, alias="prod", npfunc=np.prod
        )

    @doc(_groupby_agg_method_template, fname="min", no=False, mc=-1)
    def min(self, numeric_only: bool = False, min_count: int = -1):
        return self._agg_general(
            numeric_only=numeric_only, min_count=min_count, alias="min", npfunc=np.min
        )

    @doc(_groupby_agg_method_template, fname="max", no=False, mc=-1)
    def max(self, numeric_only: bool = False, min_count: int = -1):
        return self._agg_general(
            numeric_only=numeric_only, min_count=min_count, alias="max", npfunc=np.max
        )

    @doc(_groupby_agg_method_template, fname="first", no=False, mc=-1)
    def first(self, numeric_only: bool = False, min_count: int = -1):
        def first_compat(obj: FrameOrSeries, axis: int = 0):
            def first(x: Series):
                """Helper function for first item that isn't NA."""
                x = x.array[notna(x.array)]
                if len(x) == 0:
                    return np.nan
                return x[0]

            if isinstance(obj, DataFrame):
                return obj.apply(first, axis=axis)
            elif isinstance(obj, Series):
                return first(obj)
            else:
                raise TypeError(type(obj))

        return self._agg_general(
            numeric_only=numeric_only,
            min_count=min_count,
            alias="first",
            npfunc=first_compat,
        )

    @doc(_groupby_agg_method_template, fname="last", no=False, mc=-1)
    def last(self, numeric_only: bool = False, min_count: int = -1):
        def last_compat(obj: FrameOrSeries, axis: int = 0):
            def last(x: Series):
                """Helper function for last item that isn't NA."""
                x = x.array[notna(x.array)]
                if len(x) == 0:
                    return np.nan
                return x[-1]

            if isinstance(obj, DataFrame):
                return obj.apply(last, axis=axis)
            elif isinstance(obj, Series):
                return last(obj)
            else:
                raise TypeError(type(obj))

        return self._agg_general(
            numeric_only=numeric_only,
            min_count=min_count,
            alias="last",
            npfunc=last_compat,
        )

    @Substitution(name="groupby")
    @Appender(_common_see_also)
    def ohlc(self) -> DataFrame:
        """
        Compute open, high, low and close values of a group, excluding missing values.

        For multiple groupings, the result index will be a MultiIndex

        Returns
        -------
        DataFrame
            Open, high, low and close values within each group.
        """
        return self._apply_to_column_groupbys(lambda x: x._cython_agg_general("ohlc"))

    @doc(DataFrame.describe)
    def describe(self, **kwargs):
        with group_selection_context(self):
            result = self.apply(lambda x: x.describe(**kwargs))
            if self.axis == 1:
                return result.T
            return result.unstack()

    def resample(self, rule, *args, **kwargs):
        """
        Provide resampling when using a TimeGrouper.

        Given a grouper, the function resamples it according to a string
        "string" -> "frequency".

        See the :ref:`frequency aliases <timeseries.offset_aliases>`
        documentation for more details.

        Parameters
        ----------
        rule : str or DateOffset
            The offset string or object representing target grouper conversion.
        *args, **kwargs
            Possible arguments are `how`, `fill_method`, `limit`, `kind` and
            `on`, and other arguments of `TimeGrouper`.

        Returns
        -------
        Grouper
            Return a new grouper with our resampler appended.

        See Also
        --------
        Grouper : Specify a frequency to resample with when
            grouping by a key.
        DatetimeIndex.resample : Frequency conversion and resampling of
            time series.

        Examples
        --------
        >>> idx = pd.date_range('1/1/2000', periods=4, freq='T')
        >>> df = pd.DataFrame(data=4 * [range(2)],
        ...                   index=idx,
        ...                   columns=['a', 'b'])
        >>> df.iloc[2, 0] = 5
        >>> df
                            a  b
        2000-01-01 00:00:00  0  1
        2000-01-01 00:01:00  0  1
        2000-01-01 00:02:00  5  1
        2000-01-01 00:03:00  0  1

        Downsample the DataFrame into 3 minute bins and sum the values of
        the timestamps falling into a bin.

        >>> df.groupby('a').resample('3T').sum()
                                 a  b
        a
        0   2000-01-01 00:00:00  0  2
            2000-01-01 00:03:00  0  1
        5   2000-01-01 00:00:00  5  1

        Upsample the series into 30 second bins.

        >>> df.groupby('a').resample('30S').sum()
                            a  b
        a
        0   2000-01-01 00:00:00  0  1
            2000-01-01 00:00:30  0  0
            2000-01-01 00:01:00  0  1
            2000-01-01 00:01:30  0  0
            2000-01-01 00:02:00  0  0
            2000-01-01 00:02:30  0  0
            2000-01-01 00:03:00  0  1
        5   2000-01-01 00:02:00  5  1

        Resample by month. Values are assigned to the month of the period.

        >>> df.groupby('a').resample('M').sum()
                    a  b
        a
        0   2000-01-31  0  3
        5   2000-01-31  5  1

        Downsample the series into 3 minute bins as above, but close the right
        side of the bin interval.

        >>> df.groupby('a').resample('3T', closed='right').sum()
                                 a  b
        a
        0   1999-12-31 23:57:00  0  1
            2000-01-01 00:00:00  0  2
        5   2000-01-01 00:00:00  5  1

        Downsample the series into 3 minute bins and close the right side of
        the bin interval, but label each bin using the right edge instead of
        the left.

        >>> df.groupby('a').resample('3T', closed='right', label='right').sum()
                                 a  b
        a
        0   2000-01-01 00:00:00  0  1
            2000-01-01 00:03:00  0  2
        5   2000-01-01 00:03:00  5  1
        """
        from pandas.core.resample import get_resampler_for_grouping

        return get_resampler_for_grouping(self, rule, *args, **kwargs)

    @Substitution(name="groupby")
    @Appender(_common_see_also)
    def rolling(self, *args, **kwargs):
        """
        Return a rolling grouper, providing rolling functionality per group.
        """
        from pandas.core.window import RollingGroupby

        return RollingGroupby(self, *args, **kwargs)

    @Substitution(name="groupby")
    @Appender(_common_see_also)
    def expanding(self, *args, **kwargs):
        """
        Return an expanding grouper, providing expanding
        functionality per group.
        """
        from pandas.core.window import ExpandingGroupby

        return ExpandingGroupby(self, *args, **kwargs)

    def _fill(self, direction, limit=None):
        """
        Shared function for `pad` and `backfill` to call Cython method.

        Parameters
        ----------
        direction : {'ffill', 'bfill'}
            Direction passed to underlying Cython function. `bfill` will cause
            values to be filled backwards. `ffill` and any other values will
            default to a forward fill
        limit : int, default None
            Maximum number of consecutive values to fill. If `None`, this
            method will convert to -1 prior to passing to Cython

        Returns
        -------
        `Series` or `DataFrame` with filled values

        See Also
        --------
        pad
        backfill
        """
        # Need int value for Cython
        if limit is None:
            limit = -1

        return self._get_cythonized_result(
            "group_fillna_indexer",
            numeric_only=False,
            needs_mask=True,
            cython_dtype=np.dtype(np.int64),
            result_is_index=True,
            direction=direction,
            limit=limit,
            dropna=self.dropna,
        )

    @Substitution(name="groupby")
    def pad(self, limit=None):
        """
        Forward fill the values.

        Parameters
        ----------
        limit : int, optional
            Limit of how many values to fill.

        Returns
        -------
        Series or DataFrame
            Object with missing values filled.

        See Also
        --------
        Series.pad
        DataFrame.pad
        Series.fillna
        DataFrame.fillna
        """
        return self._fill("ffill", limit=limit)

    ffill = pad

    @Substitution(name="groupby")
    def backfill(self, limit=None):
        """
        Backward fill the values.

        Parameters
        ----------
        limit : int, optional
            Limit of how many values to fill.

        Returns
        -------
        Series or DataFrame
            Object with missing values filled.

        See Also
        --------
        Series.backfill
        DataFrame.backfill
        Series.fillna
        DataFrame.fillna
        """
        return self._fill("bfill", limit=limit)

    bfill = backfill

    @Substitution(name="groupby")
    @Substitution(see_also=_common_see_also)
    def nth(self, n: Union[int, List[int]], dropna: Optional[str] = None) -> DataFrame:
        """
        Take the nth row from each group if n is an int, or a subset of rows
        if n is a list of ints.

        If dropna, will take the nth non-null row, dropna is either
        'all' or 'any'; this is equivalent to calling dropna(how=dropna)
        before the groupby.

        Parameters
        ----------
        n : int or list of ints
            A single nth value for the row or a list of nth values.
        dropna : None or str, optional
            Apply the specified dropna operation before counting which row is
            the nth row. Needs to be None, 'any' or 'all'.

        Returns
        -------
        Series or DataFrame
            N-th value within each group.
        %(see_also)s
        Examples
        --------

        >>> df = pd.DataFrame({'A': [1, 1, 2, 1, 2],
        ...                    'B': [np.nan, 2, 3, 4, 5]}, columns=['A', 'B'])
        >>> g = df.groupby('A')
        >>> g.nth(0)
             B
        A
        1  NaN
        2  3.0
        >>> g.nth(1)
             B
        A
        1  2.0
        2  5.0
        >>> g.nth(-1)
             B
        A
        1  4.0
        2  5.0
        >>> g.nth([0, 1])
             B
        A
        1  NaN
        1  2.0
        2  3.0
        2  5.0

        Specifying `dropna` allows count ignoring ``NaN``

        >>> g.nth(0, dropna='any')
             B
        A
        1  2.0
        2  3.0

        NaNs denote group exhausted when using dropna

        >>> g.nth(3, dropna='any')
            B
        A
        1 NaN
        2 NaN

        Specifying `as_index=False` in `groupby` keeps the original index.

        >>> df.groupby('A', as_index=False).nth(1)
           A    B
        1  1  2.0
        4  2  5.0
        """
        valid_containers = (set, list, tuple)
        if not isinstance(n, (valid_containers, int)):
            raise TypeError("n needs to be an int or a list/set/tuple of ints")

        if not dropna:

            if isinstance(n, int):
                nth_values = [n]
            elif isinstance(n, valid_containers):
                nth_values = list(set(n))

            nth_array = np.array(nth_values, dtype=np.intp)
            with group_selection_context(self):

                mask_left = np.in1d(self._cumcount_array(), nth_array)
                mask_right = np.in1d(
                    self._cumcount_array(ascending=False) + 1, -nth_array
                )
                mask = mask_left | mask_right

                ids, _, _ = self.grouper.group_info

                # Drop NA values in grouping
                mask = mask & (ids != -1)

                out = self._selected_obj[mask]
                if not self.as_index:
                    return out

                result_index = self.grouper.result_index
                out.index = result_index[ids[mask]]

                if not self.observed and isinstance(result_index, CategoricalIndex):
                    out = out.reindex(result_index)

                out = self._reindex_output(out)
                return out.sort_index() if self.sort else out

        # dropna is truthy
        if isinstance(n, valid_containers):
            raise ValueError("dropna option with a list of nth values is not supported")

        if dropna not in ["any", "all"]:
            # Note: when agg-ing picker doesn't raise this, just returns NaN
            raise ValueError(
                "For a DataFrame groupby, dropna must be "
                "either None, 'any' or 'all', "
                f"(was passed {dropna})."
            )

        # old behaviour, but with all and any support for DataFrames.
        # modified in GH 7559 to have better perf
        max_len = n if n >= 0 else -1 - n
        dropped = self.obj.dropna(how=dropna, axis=self.axis)

        # get a new grouper for our dropped obj
        if self.keys is None and self.level is None:

            # we don't have the grouper info available
            # (e.g. we have selected out
            # a column that is not in the current object)
            axis = self.grouper.axis
            grouper = axis[axis.isin(dropped.index)]

        else:

            # create a grouper with the original parameters, but on dropped
            # object
            from pandas.core.groupby.grouper import get_grouper

            grouper, _, _ = get_grouper(
                dropped,
                key=self.keys,
                axis=self.axis,
                level=self.level,
                sort=self.sort,
                mutated=self.mutated,
            )

        grb = dropped.groupby(grouper, as_index=self.as_index, sort=self.sort)
        sizes, result = grb.size(), grb.nth(n)
        mask = (sizes < max_len)._values

        # set the results which don't meet the criteria
        if len(result) and mask.any():
            result.loc[mask] = np.nan

        # reset/reindex to the original groups
        if len(self.obj) == len(dropped) or len(result) == len(
            self.grouper.result_index
        ):
            result.index = self.grouper.result_index
        else:
            result = result.reindex(self.grouper.result_index)

        return result

    def quantile(self, q=0.5, interpolation: str = "linear"):
        """
        Return group values at the given quantile, a la numpy.percentile.

        Parameters
        ----------
        q : float or array-like, default 0.5 (50% quantile)
            Value(s) between 0 and 1 providing the quantile(s) to compute.
        interpolation : {'linear', 'lower', 'higher', 'midpoint', 'nearest'}
            Method to use when the desired quantile falls between two points.

        Returns
        -------
        Series or DataFrame
            Return type determined by caller of GroupBy object.

        See Also
        --------
        Series.quantile : Similar method for Series.
        DataFrame.quantile : Similar method for DataFrame.
        numpy.percentile : NumPy method to compute qth percentile.

        Examples
        --------
        >>> df = pd.DataFrame([
        ...     ['a', 1], ['a', 2], ['a', 3],
        ...     ['b', 1], ['b', 3], ['b', 5]
        ... ], columns=['key', 'val'])
        >>> df.groupby('key').quantile()
            val
        key
        a    2.0
        b    3.0
        """
        from pandas import concat

        def pre_processor(vals: np.ndarray) -> Tuple[np.ndarray, Optional[Type]]:
            if is_object_dtype(vals):
                raise TypeError(
                    "'quantile' cannot be performed against 'object' dtypes!"
                )

            inference = None
            if is_integer_dtype(vals.dtype):
                if is_extension_array_dtype(vals.dtype):
                    vals = vals.to_numpy(dtype=float, na_value=np.nan)
                inference = np.int64
            elif is_bool_dtype(vals.dtype) and is_extension_array_dtype(vals.dtype):
                vals = vals.to_numpy(dtype=float, na_value=np.nan)
            elif is_datetime64_dtype(vals.dtype):
                inference = "datetime64[ns]"
                vals = np.asarray(vals).astype(float)

            return vals, inference

        def post_processor(vals: np.ndarray, inference: Optional[Type]) -> np.ndarray:
            if inference:
                # Check for edge case
                if not (
                    is_integer_dtype(inference)
                    and interpolation in {"linear", "midpoint"}
                ):
                    vals = vals.astype(inference)

            return vals

        if is_scalar(q):
            return self._get_cythonized_result(
                "group_quantile",
                aggregate=True,
                numeric_only=False,
                needs_values=True,
                needs_mask=True,
                cython_dtype=np.dtype(np.float64),
                pre_processing=pre_processor,
                post_processing=post_processor,
                q=q,
                interpolation=interpolation,
            )
        else:
            results = [
                self._get_cythonized_result(
                    "group_quantile",
                    aggregate=True,
                    needs_values=True,
                    needs_mask=True,
                    cython_dtype=np.dtype(np.float64),
                    pre_processing=pre_processor,
                    post_processing=post_processor,
                    q=qi,
                    interpolation=interpolation,
                )
                for qi in q
            ]
            result = concat(results, axis=0, keys=q)
            # fix levels to place quantiles on the inside
            # TODO(GH-10710): Ideally, we could write this as
            #  >>> result.stack(0).loc[pd.IndexSlice[:, ..., q], :]
            #  but this hits https://github.com/pandas-dev/pandas/issues/10710
            #  which doesn't reorder the list-like `q` on the inner level.
            order = list(range(1, result.index.nlevels)) + [0]

            # temporarily saves the index names
            index_names = np.array(result.index.names)

            # set index names to positions to avoid confusion
            result.index.names = np.arange(len(index_names))

            # place quantiles on the inside
            result = result.reorder_levels(order)

            # restore the index names in order
            result.index.names = index_names[order]

            # reorder rows to keep things sorted
            indices = np.arange(len(result)).reshape([len(q), self.ngroups]).T.flatten()
            return result.take(indices)

    @Substitution(name="groupby")
    def ngroup(self, ascending: bool = True):
        """
        Number each group from 0 to the number of groups - 1.

        This is the enumerative complement of cumcount.  Note that the
        numbers given to the groups match the order in which the groups
        would be seen when iterating over the groupby object, not the
        order they are first observed.

        Parameters
        ----------
        ascending : bool, default True
            If False, number in reverse, from number of group - 1 to 0.

        Returns
        -------
        Series
            Unique numbers for each group.

        See Also
        --------
        .cumcount : Number the rows in each group.

        Examples
        --------
        >>> df = pd.DataFrame({"A": list("aaabba")})
        >>> df
           A
        0  a
        1  a
        2  a
        3  b
        4  b
        5  a
        >>> df.groupby('A').ngroup()
        0    0
        1    0
        2    0
        3    1
        4    1
        5    0
        dtype: int64
        >>> df.groupby('A').ngroup(ascending=False)
        0    1
        1    1
        2    1
        3    0
        4    0
        5    1
        dtype: int64
        >>> df.groupby(["A", [1,1,2,3,2,1]]).ngroup()
        0    0
        1    0
        2    1
        3    3
        4    2
        5    0
        dtype: int64
        """
        with group_selection_context(self):
            index = self._selected_obj.index
            result = self._obj_1d_constructor(self.grouper.group_info[0], index)
            if not ascending:
                result = self.ngroups - 1 - result
            return result

    @Substitution(name="groupby")
    def cumcount(self, ascending: bool = True):
        """
        Number each item in each group from 0 to the length of that group - 1.

        Essentially this is equivalent to

        .. code-block:: python

            self.apply(lambda x: pd.Series(np.arange(len(x)), x.index))

        Parameters
        ----------
        ascending : bool, default True
            If False, number in reverse, from length of group - 1 to 0.

        Returns
        -------
        Series
            Sequence number of each element within each group.

        See Also
        --------
        .ngroup : Number the groups themselves.

        Examples
        --------
        >>> df = pd.DataFrame([['a'], ['a'], ['a'], ['b'], ['b'], ['a']],
        ...                   columns=['A'])
        >>> df
           A
        0  a
        1  a
        2  a
        3  b
        4  b
        5  a
        >>> df.groupby('A').cumcount()
        0    0
        1    1
        2    2
        3    0
        4    1
        5    3
        dtype: int64
        >>> df.groupby('A').cumcount(ascending=False)
        0    3
        1    2
        2    1
        3    1
        4    0
        5    0
        dtype: int64
        """
        with group_selection_context(self):
            index = self._selected_obj.index
            cumcounts = self._cumcount_array(ascending=ascending)
            return self._obj_1d_constructor(cumcounts, index)

    @Substitution(name="groupby")
    @Appender(_common_see_also)
    def rank(
        self,
        method: str = "average",
        ascending: bool = True,
        na_option: str = "keep",
        pct: bool = False,
        axis: int = 0,
    ):
        """
        Provide the rank of values within each group.

        Parameters
        ----------
        method : {'average', 'min', 'max', 'first', 'dense'}, default 'average'
            * average: average rank of group.
            * min: lowest rank in group.
            * max: highest rank in group.
            * first: ranks assigned in order they appear in the array.
            * dense: like 'min', but rank always increases by 1 between groups.
        ascending : bool, default True
            False for ranks by high (1) to low (N).
        na_option : {'keep', 'top', 'bottom'}, default 'keep'
            * keep: leave NA values where they are.
            * top: smallest rank if ascending.
            * bottom: smallest rank if descending.
        pct : bool, default False
            Compute percentage rank of data within each group.
        axis : int, default 0
            The axis of the object over which to compute the rank.

        Returns
        -------
        DataFrame with ranking of values within each group
        """
        if na_option not in {"keep", "top", "bottom"}:
            msg = "na_option must be one of 'keep', 'top', or 'bottom'"
            raise ValueError(msg)
        return self._cython_transform(
            "rank",
            numeric_only=False,
            ties_method=method,
            ascending=ascending,
            na_option=na_option,
            pct=pct,
            axis=axis,
        )

    @Substitution(name="groupby")
    @Appender(_common_see_also)
    def cumprod(self, axis=0, *args, **kwargs):
        """
        Cumulative product for each group.

        Returns
        -------
        Series or DataFrame
        """
        nv.validate_groupby_func("cumprod", args, kwargs, ["numeric_only", "skipna"])
        if axis != 0:
            return self.apply(lambda x: x.cumprod(axis=axis, **kwargs))

        return self._cython_transform("cumprod", **kwargs)

    @Substitution(name="groupby")
    @Appender(_common_see_also)
    def cumsum(self, axis=0, *args, **kwargs):
        """
        Cumulative sum for each group.

        Returns
        -------
        Series or DataFrame
        """
        nv.validate_groupby_func("cumsum", args, kwargs, ["numeric_only", "skipna"])
        if axis != 0:
            return self.apply(lambda x: x.cumsum(axis=axis, **kwargs))

        return self._cython_transform("cumsum", **kwargs)

    @Substitution(name="groupby")
    @Appender(_common_see_also)
    def cummin(self, axis=0, **kwargs):
        """
        Cumulative min for each group.

        Returns
        -------
        Series or DataFrame
        """
        if axis != 0:
            return self.apply(lambda x: np.minimum.accumulate(x, axis))

        return self._cython_transform("cummin", numeric_only=False)

    @Substitution(name="groupby")
    @Appender(_common_see_also)
    def cummax(self, axis=0, **kwargs):
        """
        Cumulative max for each group.

        Returns
        -------
        Series or DataFrame
        """
        if axis != 0:
            return self.apply(lambda x: np.maximum.accumulate(x, axis))

        return self._cython_transform("cummax", numeric_only=False)

    def _get_cythonized_result(
        self,
        how: str,
        cython_dtype: np.dtype,
        aggregate: bool = False,
        numeric_only: bool = True,
        needs_counts: bool = False,
        needs_values: bool = False,
        needs_2d: bool = False,
        min_count: Optional[int] = None,
        needs_mask: bool = False,
        needs_ngroups: bool = False,
        result_is_index: bool = False,
        pre_processing=None,
        post_processing=None,
        **kwargs,
    ):
        """
        Get result for Cythonized functions.

        Parameters
        ----------
        how : str, Cythonized function name to be called
        cython_dtype : np.dtype
            Type of the array that will be modified by the Cython call.
        aggregate : bool, default False
            Whether the result should be aggregated to match the number of
            groups
        numeric_only : bool, default True
            Whether only numeric datatypes should be computed
        needs_counts : bool, default False
            Whether the counts should be a part of the Cython call
        needs_values : bool, default False
            Whether the values should be a part of the Cython call
            signature
        needs_2d : bool, default False
            Whether the values and result of the Cython call signature
            are 2-dimensional.
        min_count : int, default None
            When not None, min_count for the Cython call
        needs_mask : bool, default False
            Whether boolean mask needs to be part of the Cython call
            signature
        needs_ngroups : bool, default False
            Whether number of groups is part of the Cython call signature
        result_is_index : bool, default False
            Whether the result of the Cython operation is an index of
            values to be retrieved, instead of the actual values themselves
        pre_processing : function, default None
            Function to be applied to `values` prior to passing to Cython.
            Function should return a tuple where the first element is the
            values to be passed to Cython and the second element is an optional
            type which the values should be converted to after being returned
            by the Cython operation. This function is also responsible for
            raising a TypeError if the values have an invalid type. Raises
            if `needs_values` is False.
        post_processing : function, default None
            Function to be applied to result of Cython function. Should accept
            an array of values as the first argument and type inferences as its
            second argument, i.e. the signature should be
            (ndarray, Type).
        **kwargs : dict
            Extra arguments to be passed back to Cython funcs

        Returns
        -------
        `Series` or `DataFrame`  with filled values
        """
        if result_is_index and aggregate:
            raise ValueError("'result_is_index' and 'aggregate' cannot both be True!")
        if post_processing:
            if not callable(post_processing):
                raise ValueError("'post_processing' must be a callable!")
        if pre_processing:
            if not callable(pre_processing):
                raise ValueError("'pre_processing' must be a callable!")
            if not needs_values:
                raise ValueError(
                    "Cannot use 'pre_processing' without specifying 'needs_values'!"
                )

        grouper = self.grouper

        labels, _, ngroups = grouper.group_info
        output: Dict[base.OutputKey, np.ndarray] = {}
        base_func = getattr(libgroupby, how)

        error_msg = ""
        for idx, obj in enumerate(self._iterate_slices()):
            name = obj.name
            values = obj._values

            if numeric_only and not is_numeric_dtype(values):
                continue

            if aggregate:
                result_sz = ngroups
            else:
                result_sz = len(values)

            result = np.zeros(result_sz, dtype=cython_dtype)
            if needs_2d:
                result = result.reshape((-1, 1))
            func = partial(base_func, result)

            inferences = None

            if needs_counts:
                counts = np.zeros(self.ngroups, dtype=np.int64)
                func = partial(func, counts)

            if needs_values:
                vals = values
                if pre_processing:
                    try:
                        vals, inferences = pre_processing(vals)
                    except TypeError as e:
                        error_msg = str(e)
                        continue
                if needs_2d:
                    vals = vals.reshape((-1, 1))
                vals = vals.astype(cython_dtype, copy=False)
                func = partial(func, vals)

            func = partial(func, labels)

            if min_count is not None:
                func = partial(func, min_count)

            if needs_mask:
                mask = isna(values).view(np.uint8)
                func = partial(func, mask)

            if needs_ngroups:
                func = partial(func, ngroups)

            func(**kwargs)  # Call func to modify indexer values in place

            if needs_2d:
                result = result.reshape(-1)

            if result_is_index:
                result = algorithms.take_nd(values, result)

            if post_processing:
                result = post_processing(result, inferences)

            key = base.OutputKey(label=name, position=idx)
            output[key] = result

        # error_msg is "" on an frame/series with no rows or columns
        if len(output) == 0 and error_msg != "":
            raise TypeError(error_msg)

        if aggregate:
            return self._wrap_aggregated_output(output, index=self.grouper.result_index)
        else:
            return self._wrap_transformed_output(output)

    @Substitution(name="groupby")
    def shift(self, periods=1, freq=None, axis=0, fill_value=None):
        """
        Shift each group by periods observations.

        If freq is passed, the index will be increased using the periods and the freq.

        Parameters
        ----------
        periods : int, default 1
            Number of periods to shift.
        freq : str, optional
            Frequency string.
        axis : axis to shift, default 0
            Shift direction.
        fill_value : optional
            The scalar value to use for newly introduced missing values.

            .. versionadded:: 0.24.0

        Returns
        -------
        Series or DataFrame
            Object shifted within each group.

        See Also
        --------
        Index.shift : Shift values of Index.
        tshift : Shift the time index, using the index’s frequency
            if available.
        """
        if freq is not None or axis != 0 or not isna(fill_value):
            return self.apply(lambda x: x.shift(periods, freq, axis, fill_value))

        return self._get_cythonized_result(
            "group_shift_indexer",
            numeric_only=False,
            cython_dtype=np.dtype(np.int64),
            needs_ngroups=True,
            result_is_index=True,
            periods=periods,
        )

    @Substitution(name="groupby")
    @Appender(_common_see_also)
    def pct_change(self, periods=1, fill_method="pad", limit=None, freq=None, axis=0):
        """
        Calculate pct_change of each value to previous entry in group.

        Returns
        -------
        Series or DataFrame
            Percentage changes within each group.
        """
        if freq is not None or axis != 0:
            return self.apply(
                lambda x: x.pct_change(
                    periods=periods,
                    fill_method=fill_method,
                    limit=limit,
                    freq=freq,
                    axis=axis,
                )
            )
        if fill_method is None:  # GH30463
            fill_method = "pad"
            limit = 0
        filled = getattr(self, fill_method)(limit=limit)
        fill_grp = filled.groupby(self.grouper.codes)
        shifted = fill_grp.shift(periods=periods, freq=freq)
        return (filled / shifted) - 1

    @Substitution(name="groupby")
    @Substitution(see_also=_common_see_also)
    def head(self, n=5):
        """
        Return first n rows of each group.

        Similar to ``.apply(lambda x: x.head(n))``, but it returns a subset of rows
        from the original DataFrame with original index and order preserved
        (``as_index`` flag is ignored).

        Does not work for negative values of `n`.

        Returns
        -------
        Series or DataFrame
        %(see_also)s
        Examples
        --------

        >>> df = pd.DataFrame([[1, 2], [1, 4], [5, 6]],
        ...                   columns=['A', 'B'])
        >>> df.groupby('A').head(1)
           A  B
        0  1  2
        2  5  6
        >>> df.groupby('A').head(-1)
        Empty DataFrame
        Columns: [A, B]
        Index: []
        """
        self._reset_group_selection()
        mask = self._cumcount_array() < n
        return self._selected_obj[mask]

    @Substitution(name="groupby")
    @Substitution(see_also=_common_see_also)
    def tail(self, n=5):
        """
        Return last n rows of each group.

        Similar to ``.apply(lambda x: x.tail(n))``, but it returns a subset of rows
        from the original DataFrame with original index and order preserved
        (``as_index`` flag is ignored).

        Does not work for negative values of `n`.

        Returns
        -------
        Series or DataFrame
        %(see_also)s
        Examples
        --------

        >>> df = pd.DataFrame([['a', 1], ['a', 2], ['b', 1], ['b', 2]],
        ...                   columns=['A', 'B'])
        >>> df.groupby('A').tail(1)
           A  B
        1  a  2
        3  b  2
        >>> df.groupby('A').tail(-1)
        Empty DataFrame
        Columns: [A, B]
        Index: []
        """
        self._reset_group_selection()
        mask = self._cumcount_array(ascending=False) < n
        return self._selected_obj[mask]

    def _reindex_output(
        self, output: OutputFrameOrSeries, fill_value: Scalar = np.NaN
    ) -> OutputFrameOrSeries:
        """
        If we have categorical groupers, then we might want to make sure that
        we have a fully re-indexed output to the levels. This means expanding
        the output space to accommodate all values in the cartesian product of
        our groups, regardless of whether they were observed in the data or
        not. This will expand the output space if there are missing groups.

        The method returns early without modifying the input if the number of
        groupings is less than 2, self.observed == True or none of the groupers
        are categorical.

        Parameters
        ----------
        output : Series or DataFrame
            Object resulting from grouping and applying an operation.
        fill_value : scalar, default np.NaN
            Value to use for unobserved categories if self.observed is False.

        Returns
        -------
        Series or DataFrame
            Object (potentially) re-indexed to include all possible groups.
        """
        groupings = self.grouper.groupings
        if groupings is None:
            return output
        elif len(groupings) == 1:
            return output

        # if we only care about the observed values
        # we are done
        elif self.observed:
            return output

        # reindexing only applies to a Categorical grouper
        elif not any(
            isinstance(ping.grouper, (Categorical, CategoricalIndex))
            for ping in groupings
        ):
            return output

        levels_list = [ping.group_index for ping in groupings]
        index, _ = MultiIndex.from_product(
            levels_list, names=self.grouper.names
        ).sortlevel()

        if self.as_index:
            d = {
                self.obj._get_axis_name(self.axis): index,
                "copy": False,
                "fill_value": fill_value,
            }
            return output.reindex(**d)

        # GH 13204
        # Here, the categorical in-axis groupers, which need to be fully
        # expanded, are columns in `output`. An idea is to do:
        # output = output.set_index(self.grouper.names)
        #                .reindex(index).reset_index()
        # but special care has to be taken because of possible not-in-axis
        # groupers.
        # So, we manually select and drop the in-axis grouper columns,
        # reindex `output`, and then reset the in-axis grouper columns.

        # Select in-axis groupers
        in_axis_grps = (
            (i, ping.name) for (i, ping) in enumerate(groupings) if ping.in_axis
        )
        g_nums, g_names = zip(*in_axis_grps)

        output = output.drop(labels=list(g_names), axis=1)

        # Set a temp index and reindex (possibly expanding)
        output = output.set_index(self.grouper.result_index).reindex(
            index, copy=False, fill_value=fill_value
        )

        # Reset in-axis grouper columns
        # (using level numbers `g_nums` because level names may not be unique)
        output = output.reset_index(level=g_nums)

        return output.reset_index(drop=True)

    def sample(
        self,
        n: Optional[int] = None,
        frac: Optional[float] = None,
        replace: bool = False,
        weights: Optional[Union[Sequence, Series]] = None,
        random_state=None,
    ):
        """
        Return a random sample of items from each group.

        You can use `random_state` for reproducibility.

        .. versionadded:: 1.1.0

        Parameters
        ----------
        n : int, optional
            Number of items to return for each group. Cannot be used with
            `frac` and must be no larger than the smallest group unless
            `replace` is True. Default is one if `frac` is None.
        frac : float, optional
            Fraction of items to return. Cannot be used with `n`.
        replace : bool, default False
            Allow or disallow sampling of the same row more than once.
        weights : list-like, optional
            Default None results in equal probability weighting.
            If passed a list-like then values must have the same length as
            the underlying DataFrame or Series object and will be used as
            sampling probabilities after normalization within each group.
            Values must be non-negative with at least one positive element
            within each group.
        random_state : int, array-like, BitGenerator, np.random.RandomState, optional
            If int, array-like, or BitGenerator (NumPy>=1.17), seed for
            random number generator
            If np.random.RandomState, use as numpy RandomState object.

        Returns
        -------
        Series or DataFrame
            A new object of same type as caller containing items randomly
            sampled within each group from the caller object.

        See Also
        --------
        DataFrame.sample: Generate random samples from a DataFrame object.
        numpy.random.choice: Generate a random sample from a given 1-D numpy
            array.

        Examples
        --------
        >>> df = pd.DataFrame(
        ...     {"a": ["red"] * 2 + ["blue"] * 2 + ["black"] * 2, "b": range(6)}
        ... )
        >>> df
               a  b
        0    red  0
        1    red  1
        2   blue  2
        3   blue  3
        4  black  4
        5  black  5

        Select one row at random for each distinct value in column a. The
        `random_state` argument can be used to guarantee reproducibility:

        >>> df.groupby("a").sample(n=1, random_state=1)
               a  b
        4  black  4
        2   blue  2
        1    red  1

        Set `frac` to sample fixed proportions rather than counts:

        >>> df.groupby("a")["b"].sample(frac=0.5, random_state=2)
        5    5
        2    2
        0    0
        Name: b, dtype: int64

        Control sample probabilities within groups by setting weights:

        >>> df.groupby("a").sample(
        ...     n=1,
        ...     weights=[1, 1, 1, 0, 0, 1],
        ...     random_state=1,
        ... )
               a  b
        5  black  5
        2   blue  2
        0    red  0
        """
        from pandas.core.reshape.concat import concat

        if weights is not None:
            weights = Series(weights, index=self._selected_obj.index)
            ws = [weights[idx] for idx in self.indices.values()]
        else:
            ws = [None] * self.ngroups

        if random_state is not None:
            random_state = com.random_state(random_state)

        samples = [
            obj.sample(
                n=n, frac=frac, replace=replace, weights=w, random_state=random_state
            )
            for (_, obj), w in zip(self, ws)
        ]

        return concat(samples, axis=self.axis)


@doc(GroupBy)
def get_groupby(
    obj: NDFrame,
    by: Optional[_KeysArgType] = None,
    axis: int = 0,
    level=None,
    grouper: "Optional[ops.BaseGrouper]" = None,
    exclusions=None,
    selection=None,
    as_index: bool = True,
    sort: bool = True,
    group_keys: bool = True,
    squeeze: bool = False,
    observed: bool = False,
    mutated: bool = False,
    dropna: bool = True,
) -> GroupBy:

    klass: Type[GroupBy]
    if isinstance(obj, Series):
        from pandas.core.groupby.generic import SeriesGroupBy

        klass = SeriesGroupBy
    elif isinstance(obj, DataFrame):
        from pandas.core.groupby.generic import DataFrameGroupBy

        klass = DataFrameGroupBy
    else:
        raise TypeError(f"invalid type: {obj}")

    return klass(
        obj=obj,
        keys=by,
        axis=axis,
        level=level,
        grouper=grouper,
        exclusions=exclusions,
        selection=selection,
        as_index=as_index,
        sort=sort,
        group_keys=group_keys,
        squeeze=squeeze,
        observed=observed,
        mutated=mutated,
        dropna=dropna,
    )<|MERGE_RESOLUTION|>--- conflicted
+++ resolved
@@ -572,14 +572,10 @@
         # TODO: Better repr for GroupBy object
         return object.__repr__(self)
 
-<<<<<<< HEAD
     def _repr_html_(self) -> str:
         return repr_html_groupby(self)
 
-    def _assure_grouper(self):
-=======
     def _assure_grouper(self) -> None:
->>>>>>> 91a27113
         """
         We create the grouper on instantiation sub-classes may have a
         different policy.
