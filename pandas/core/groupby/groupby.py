--- conflicted
+++ resolved
@@ -723,14 +723,7 @@
     @cache_readonly
     def _selected_obj(self):
         # Note: _selected_obj is always just `self.obj` for SeriesGroupBy
-<<<<<<< HEAD
-
-        if self._selection is None or isinstance(self.obj, Series):
-            if self._group_selection:
-                return self._obj_with_exclusions
-=======
         if isinstance(self.obj, Series):
->>>>>>> 80ecde4b
             return self.obj
 
         if self._selection is not None:
@@ -745,7 +738,7 @@
             #  that and avoid making a copy.
             return self._obj_with_exclusions
 
-        if self._group_selection is not None:
+        if self._group_selection:
             return self._obj_with_exclusions
         return self.obj
 
