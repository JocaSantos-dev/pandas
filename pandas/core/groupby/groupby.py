--- conflicted
+++ resolved
@@ -2672,13 +2672,8 @@
 
         See Also
         --------
-<<<<<<< HEAD
-        Series.sem : Return unbiased standard error of the mean over requested axis.
-        DataFrame.sem : Return unbiased standard error of the mean over requested axis.
-=======
         DataFrame.sem : Return unbiased standard error of the mean over requested axis.
         Series.sem : Return unbiased standard error of the mean over requested axis.
->>>>>>> a36c44e1
 
         Examples
         --------
