"""
Provide the groupby split-apply-combine paradigm. Define the GroupBy
class providing the base-class of operations.

The SeriesGroupBy and DataFrameGroupBy sub-class
(defined in pandas.core.groupby.generic)
expose these user-facing objects to provide specific functionality.
"""
from __future__ import annotations

from contextlib import contextmanager
import datetime
from functools import (
    partial,
    wraps,
)
import inspect
from textwrap import dedent
import types
from typing import (
    Callable,
    Hashable,
    Iterable,
    Iterator,
    List,
    Literal,
    Mapping,
    Sequence,
    TypeVar,
    Union,
    cast,
    final,
)
import warnings

import numpy as np

from pandas._config.config import option_context

from pandas._libs import (
    Timestamp,
    lib,
)
import pandas._libs.groupby as libgroupby
from pandas._typing import (
    ArrayLike,
    IndexLabel,
    NDFrameT,
    PositionalIndexer,
    RandomState,
    Scalar,
    T,
    npt,
)
from pandas.compat.numpy import function as nv
from pandas.errors import AbstractMethodError
from pandas.util._decorators import (
    Appender,
    Substitution,
    cache_readonly,
    doc,
)
from pandas.util._exceptions import find_stack_level

from pandas.core.dtypes.common import (
    is_bool_dtype,
    is_datetime64_dtype,
    is_float_dtype,
    is_integer,
    is_integer_dtype,
    is_numeric_dtype,
    is_object_dtype,
    is_scalar,
    is_timedelta64_dtype,
)
from pandas.core.dtypes.missing import (
    isna,
    notna,
)

from pandas.core import nanops
from pandas.core._numba import executor
import pandas.core.algorithms as algorithms
from pandas.core.arrays import (
    BaseMaskedArray,
    BooleanArray,
    Categorical,
    ExtensionArray,
)
from pandas.core.base import (
    DataError,
    PandasObject,
    SelectionMixin,
)
import pandas.core.common as com
from pandas.core.frame import DataFrame
from pandas.core.generic import NDFrame
from pandas.core.groupby import (
    base,
    numba_,
    ops,
)
from pandas.core.groupby.indexing import GroupByIndexingMixin
from pandas.core.indexes.api import (
    CategoricalIndex,
    Index,
    MultiIndex,
)
from pandas.core.internals.blocks import ensure_block_shape
import pandas.core.sample as sample
from pandas.core.series import Series
from pandas.core.sorting import get_group_index_sorter
from pandas.core.util.numba_ import (
    NUMBA_FUNC_CACHE,
    maybe_use_numba,
)

_common_see_also = """
        See Also
        --------
        Series.%(name)s : Apply a function %(name)s to a Series.
        DataFrame.%(name)s : Apply a function %(name)s
            to each row or column of a DataFrame.
"""

_apply_docs = {
    "template": """
    Apply function ``func`` group-wise and combine the results together.

    The function passed to ``apply`` must take a {input} as its first
    argument and return a DataFrame, Series or scalar. ``apply`` will
    then take care of combining the results back together into a single
    dataframe or series. ``apply`` is therefore a highly flexible
    grouping method.

    While ``apply`` is a very flexible method, its downside is that
    using it can be quite a bit slower than using more specific methods
    like ``agg`` or ``transform``. Pandas offers a wide range of method that will
    be much faster than using ``apply`` for their specific purposes, so try to
    use them before reaching for ``apply``.

    Parameters
    ----------
    func : callable
        A callable that takes a {input} as its first argument, and
        returns a dataframe, a series or a scalar. In addition the
        callable may take positional and keyword arguments.
    args, kwargs : tuple and dict
        Optional positional and keyword arguments to pass to ``func``.

    Returns
    -------
    applied : Series or DataFrame

    See Also
    --------
    pipe : Apply function to the full GroupBy object instead of to each
        group.
    aggregate : Apply aggregate function to the GroupBy object.
    transform : Apply function column-by-column to the GroupBy object.
    Series.apply : Apply a function to a Series.
    DataFrame.apply : Apply a function to each row or column of a DataFrame.

    Notes
    -----

    .. versionchanged:: 1.3.0

        The resulting dtype will reflect the return value of the passed ``func``,
        see the examples below.

    Functions that mutate the passed object can produce unexpected
    behavior or errors and are not supported. See :ref:`gotchas.udf-mutation`
    for more details.

    Examples
    --------
    {examples}
    """,
    "dataframe_examples": """
    >>> df = pd.DataFrame({'A': 'a a b'.split(),
    ...                    'B': [1,2,3],
    ...                    'C': [4,6,5]})
    >>> g = df.groupby('A')

    Notice that ``g`` has two groups, ``a`` and ``b``.
    Calling `apply` in various ways, we can get different grouping results:

    Example 1: below the function passed to `apply` takes a DataFrame as
    its argument and returns a DataFrame. `apply` combines the result for
    each group together into a new DataFrame:

    >>> g[['B', 'C']].apply(lambda x: x / x.sum())
              B    C
    0  0.333333  0.4
    1  0.666667  0.6
    2  1.000000  1.0

    Example 2: The function passed to `apply` takes a DataFrame as
    its argument and returns a Series.  `apply` combines the result for
    each group together into a new DataFrame.

    .. versionchanged:: 1.3.0

        The resulting dtype will reflect the return value of the passed ``func``.

    >>> g[['B', 'C']].apply(lambda x: x.astype(float).max() - x.min())
         B    C
    A
    a  1.0  2.0
    b  0.0  0.0

    Example 3: The function passed to `apply` takes a DataFrame as
    its argument and returns a scalar. `apply` combines the result for
    each group together into a Series, including setting the index as
    appropriate:

    >>> g.apply(lambda x: x.C.max() - x.B.min())
    A
    a    5
    b    2
    dtype: int64""",
    "series_examples": """
    >>> s = pd.Series([0, 1, 2], index='a a b'.split())
    >>> g = s.groupby(s.index)

    From ``s`` above we can see that ``g`` has two groups, ``a`` and ``b``.
    Calling `apply` in various ways, we can get different grouping results:

    Example 1: The function passed to `apply` takes a Series as
    its argument and returns a Series.  `apply` combines the result for
    each group together into a new Series.

    .. versionchanged:: 1.3.0

        The resulting dtype will reflect the return value of the passed ``func``.

    >>> g.apply(lambda x: x*2 if x.name == 'a' else x/2)
    a    0.0
    a    2.0
    b    1.0
    dtype: float64

    Example 2: The function passed to `apply` takes a Series as
    its argument and returns a scalar. `apply` combines the result for
    each group together into a Series, including setting the index as
    appropriate:

    >>> g.apply(lambda x: x.max() - x.min())
    a    1
    b    0
    dtype: int64""",
}

_groupby_agg_method_template = """
Compute {fname} of group values.

Parameters
----------
numeric_only : bool, default {no}
    Include only float, int, boolean columns. If None, will attempt to use
    everything, then use only numeric data.
min_count : int, default {mc}
    The required number of valid values to perform the operation. If fewer
    than ``min_count`` non-NA values are present the result will be NA.

Returns
-------
Series or DataFrame
    Computed {fname} of values within each group.
"""

_pipe_template = """
Apply a function `func` with arguments to this %(klass)s object and return
the function's result.

Use `.pipe` when you want to improve readability by chaining together
functions that expect Series, DataFrames, GroupBy or Resampler objects.
Instead of writing

>>> h(g(f(df.groupby('group')), arg1=a), arg2=b, arg3=c)  # doctest: +SKIP

You can write

>>> (df.groupby('group')
...    .pipe(f)
...    .pipe(g, arg1=a)
...    .pipe(h, arg2=b, arg3=c))  # doctest: +SKIP

which is much more readable.

Parameters
----------
func : callable or tuple of (callable, str)
    Function to apply to this %(klass)s object or, alternatively,
    a `(callable, data_keyword)` tuple where `data_keyword` is a
    string indicating the keyword of `callable` that expects the
    %(klass)s object.
args : iterable, optional
       Positional arguments passed into `func`.
kwargs : dict, optional
         A dictionary of keyword arguments passed into `func`.

Returns
-------
object : the return type of `func`.

See Also
--------
Series.pipe : Apply a function with arguments to a series.
DataFrame.pipe: Apply a function with arguments to a dataframe.
apply : Apply function to each group instead of to the
    full %(klass)s object.

Notes
-----
See more `here
<https://pandas.pydata.org/pandas-docs/stable/user_guide/groupby.html#piping-function-calls>`_

Examples
--------
%(examples)s
"""

_transform_template = """
Call function producing a like-indexed %(klass)s on each group and
return a %(klass)s having the same indexes as the original object
filled with the transformed values

Parameters
----------
f : function
    Function to apply to each group.

    Can also accept a Numba JIT function with
    ``engine='numba'`` specified.

    If the ``'numba'`` engine is chosen, the function must be
    a user defined function with ``values`` and ``index`` as the
    first and second arguments respectively in the function signature.
    Each group's index will be passed to the user defined function
    and optionally available for use.

    .. versionchanged:: 1.1.0
*args
    Positional arguments to pass to func.
engine : str, default None
    * ``'cython'`` : Runs the function through C-extensions from cython.
    * ``'numba'`` : Runs the function through JIT compiled code from numba.
    * ``None`` : Defaults to ``'cython'`` or the global setting ``compute.use_numba``

    .. versionadded:: 1.1.0
engine_kwargs : dict, default None
    * For ``'cython'`` engine, there are no accepted ``engine_kwargs``
    * For ``'numba'`` engine, the engine can accept ``nopython``, ``nogil``
      and ``parallel`` dictionary keys. The values must either be ``True`` or
      ``False``. The default ``engine_kwargs`` for the ``'numba'`` engine is
      ``{'nopython': True, 'nogil': False, 'parallel': False}`` and will be
      applied to the function

    .. versionadded:: 1.1.0
**kwargs
    Keyword arguments to be passed into func.

Returns
-------
%(klass)s

See Also
--------
%(klass)s.groupby.apply : Apply function ``func`` group-wise and combine
    the results together.
%(klass)s.groupby.aggregate : Aggregate using one or more
    operations over the specified axis.
%(klass)s.transform : Call ``func`` on self producing a %(klass)s with
    transformed values.

Notes
-----
Each group is endowed the attribute 'name' in case you need to know
which group you are working on.

The current implementation imposes three requirements on f:

* f must return a value that either has the same shape as the input
  subframe or can be broadcast to the shape of the input subframe.
  For example, if `f` returns a scalar it will be broadcast to have the
  same shape as the input subframe.
* if this is a DataFrame, f must support application column-by-column
  in the subframe. If f also supports application to the entire subframe,
  then a fast path is used starting from the second chunk.
* f must not mutate groups. Mutation is not supported and may
  produce unexpected results. See :ref:`gotchas.udf-mutation` for more details.

When using ``engine='numba'``, there will be no "fall back" behavior internally.
The group data and group index will be passed as numpy arrays to the JITed
user defined function, and no alternative execution attempts will be tried.

.. versionchanged:: 1.3.0

    The resulting dtype will reflect the return value of the passed ``func``,
    see the examples below.

Examples
--------

>>> df = pd.DataFrame({'A' : ['foo', 'bar', 'foo', 'bar',
...                           'foo', 'bar'],
...                    'B' : ['one', 'one', 'two', 'three',
...                           'two', 'two'],
...                    'C' : [1, 5, 5, 2, 5, 5],
...                    'D' : [2.0, 5., 8., 1., 2., 9.]})
>>> grouped = df.groupby('A')
>>> grouped.transform(lambda x: (x - x.mean()) / x.std())
          C         D
0 -1.154701 -0.577350
1  0.577350  0.000000
2  0.577350  1.154701
3 -1.154701 -1.000000
4  0.577350 -0.577350
5  0.577350  1.000000

Broadcast result of the transformation

>>> grouped.transform(lambda x: x.max() - x.min())
   C    D
0  4  6.0
1  3  8.0
2  4  6.0
3  3  8.0
4  4  6.0
5  3  8.0

.. versionchanged:: 1.3.0

    The resulting dtype will reflect the return value of the passed ``func``,
    for example:

>>> grouped[['C', 'D']].transform(lambda x: x.astype(int).max())
   C  D
0  5  8
1  5  9
2  5  8
3  5  9
4  5  8
5  5  9
"""

_agg_template = """
Aggregate using one or more operations over the specified axis.

Parameters
----------
func : function, str, list or dict
    Function to use for aggregating the data. If a function, must either
    work when passed a {klass} or when passed to {klass}.apply.

    Accepted combinations are:

    - function
    - string function name
    - list of functions and/or function names, e.g. ``[np.sum, 'mean']``
    - dict of axis labels -> functions, function names or list of such.

    Can also accept a Numba JIT function with
    ``engine='numba'`` specified. Only passing a single function is supported
    with this engine.

    If the ``'numba'`` engine is chosen, the function must be
    a user defined function with ``values`` and ``index`` as the
    first and second arguments respectively in the function signature.
    Each group's index will be passed to the user defined function
    and optionally available for use.

    .. versionchanged:: 1.1.0
*args
    Positional arguments to pass to func.
engine : str, default None
    * ``'cython'`` : Runs the function through C-extensions from cython.
    * ``'numba'`` : Runs the function through JIT compiled code from numba.
    * ``None`` : Defaults to ``'cython'`` or globally setting ``compute.use_numba``

    .. versionadded:: 1.1.0
engine_kwargs : dict, default None
    * For ``'cython'`` engine, there are no accepted ``engine_kwargs``
    * For ``'numba'`` engine, the engine can accept ``nopython``, ``nogil``
      and ``parallel`` dictionary keys. The values must either be ``True`` or
      ``False``. The default ``engine_kwargs`` for the ``'numba'`` engine is
      ``{{'nopython': True, 'nogil': False, 'parallel': False}}`` and will be
      applied to the function

    .. versionadded:: 1.1.0
**kwargs
    Keyword arguments to be passed into func.

Returns
-------
{klass}

See Also
--------
{klass}.groupby.apply : Apply function func group-wise
    and combine the results together.
{klass}.groupby.transform : Aggregate using one or more
    operations over the specified axis.
{klass}.aggregate : Transforms the Series on each group
    based on the given function.

Notes
-----
When using ``engine='numba'``, there will be no "fall back" behavior internally.
The group data and group index will be passed as numpy arrays to the JITed
user defined function, and no alternative execution attempts will be tried.

Functions that mutate the passed object can produce unexpected
behavior or errors and are not supported. See :ref:`gotchas.udf-mutation`
for more details.

.. versionchanged:: 1.3.0

    The resulting dtype will reflect the return value of the passed ``func``,
    see the examples below.
{examples}"""


@final
class GroupByPlot(PandasObject):
    """
    Class implementing the .plot attribute for groupby objects.
    """

    def __init__(self, groupby: GroupBy):
        self._groupby = groupby

    def __call__(self, *args, **kwargs):
        def f(self):
            return self.plot(*args, **kwargs)

        f.__name__ = "plot"
        return self._groupby.apply(f)

    def __getattr__(self, name: str):
        def attr(*args, **kwargs):
            def f(self):
                return getattr(self.plot, name)(*args, **kwargs)

            return self._groupby.apply(f)

        return attr


_KeysArgType = Union[
    Hashable,
    List[Hashable],
    Callable[[Hashable], Hashable],
    List[Callable[[Hashable], Hashable]],
    Mapping[Hashable, Hashable],
]


class BaseGroupBy(PandasObject, SelectionMixin[NDFrameT], GroupByIndexingMixin):
    _group_selection: IndexLabel | None = None
    _apply_allowlist: frozenset[str] = frozenset()
    _hidden_attrs = PandasObject._hidden_attrs | {
        "as_index",
        "axis",
        "dropna",
        "exclusions",
        "grouper",
        "group_keys",
        "keys",
        "level",
        "mutated",
        "obj",
        "observed",
        "sort",
        "squeeze",
    }

    axis: int
    grouper: ops.BaseGrouper
    group_keys: bool

    @final
    def __len__(self) -> int:
        return len(self.groups)

    @final
    def __repr__(self) -> str:
        # TODO: Better repr for GroupBy object
        return object.__repr__(self)

    @final
    @property
    def groups(self) -> dict[Hashable, np.ndarray]:
        """
        Dict {group name -> group labels}.
        """
        return self.grouper.groups

    @final
    @property
    def ngroups(self) -> int:
        return self.grouper.ngroups

    @final
    @property
    def indices(self):
        """
        Dict {group name -> group indices}.
        """
        return self.grouper.indices

    @final
    def _get_indices(self, names):
        """
        Safe get multiple indices, translate keys for
        datelike to underlying repr.
        """

        def get_converter(s):
            # possibly convert to the actual key types
            # in the indices, could be a Timestamp or a np.datetime64
            if isinstance(s, datetime.datetime):
                return lambda key: Timestamp(key)
            elif isinstance(s, np.datetime64):
                return lambda key: Timestamp(key).asm8
            else:
                return lambda key: key

        if len(names) == 0:
            return []

        if len(self.indices) > 0:
            index_sample = next(iter(self.indices))
        else:
            index_sample = None  # Dummy sample

        name_sample = names[0]
        if isinstance(index_sample, tuple):
            if not isinstance(name_sample, tuple):
                msg = "must supply a tuple to get_group with multiple grouping keys"
                raise ValueError(msg)
            if not len(name_sample) == len(index_sample):
                try:
                    # If the original grouper was a tuple
                    return [self.indices[name] for name in names]
                except KeyError as err:
                    # turns out it wasn't a tuple
                    msg = (
                        "must supply a same-length tuple to get_group "
                        "with multiple grouping keys"
                    )
                    raise ValueError(msg) from err

            converters = [get_converter(s) for s in index_sample]
            names = (tuple(f(n) for f, n in zip(converters, name)) for name in names)

        else:
            converter = get_converter(index_sample)
            names = (converter(name) for name in names)

        return [self.indices.get(name, []) for name in names]

    @final
    def _get_index(self, name):
        """
        Safe get index, translate keys for datelike to underlying repr.
        """
        return self._get_indices([name])[0]

    @final
    @cache_readonly
    def _selected_obj(self):
        # Note: _selected_obj is always just `self.obj` for SeriesGroupBy

        if self._selection is None or isinstance(self.obj, Series):
            if self._group_selection is not None:
                return self.obj[self._group_selection]
            return self.obj
        else:
            return self.obj[self._selection]

    @final
    def _dir_additions(self) -> set[str]:
        return self.obj._dir_additions() | self._apply_allowlist

    @Substitution(
        klass="GroupBy",
        examples=dedent(
            """\
        >>> df = pd.DataFrame({'A': 'a b a b'.split(), 'B': [1, 2, 3, 4]})
        >>> df
           A  B
        0  a  1
        1  b  2
        2  a  3
        3  b  4

        To get the difference between each groups maximum and minimum value in one
        pass, you can do

        >>> df.groupby('A').pipe(lambda x: x.max() - x.min())
           B
        A
        a  2
        b  2"""
        ),
    )
    @Appender(_pipe_template)
    def pipe(
        self,
        func: Callable[..., T] | tuple[Callable[..., T], str],
        *args,
        **kwargs,
    ) -> T:
        return com.pipe(self, func, *args, **kwargs)

    plot = property(GroupByPlot)

    @final
    def get_group(self, name, obj=None) -> DataFrame | Series:
        """
        Construct DataFrame from group with provided name.

        Parameters
        ----------
        name : object
            The name of the group to get as a DataFrame.
        obj : DataFrame, default None
            The DataFrame to take the DataFrame out of.  If
            it is None, the object groupby was called on will
            be used.

        Returns
        -------
        group : same type as obj
        """
        if obj is None:
            obj = self._selected_obj

        inds = self._get_index(name)
        if not len(inds):
            raise KeyError(name)

        return obj._take_with_is_copy(inds, axis=self.axis)

    @final
    def __iter__(self) -> Iterator[tuple[Hashable, NDFrameT]]:
        """
        Groupby iterator.

        Returns
        -------
        Generator yielding sequence of (name, subsetted object)
        for each group
        """
        return self.grouper.get_iterator(self.obj, axis=self.axis)


# To track operations that expand dimensions, like ohlc
OutputFrameOrSeries = TypeVar("OutputFrameOrSeries", bound=NDFrame)


class GroupBy(BaseGroupBy[NDFrameT]):
    """
    Class for grouping and aggregating relational data.

    See aggregate, transform, and apply functions on this object.

    It's easiest to use obj.groupby(...) to use GroupBy, but you can also do:

    ::

        grouped = groupby(obj, ...)

    Parameters
    ----------
    obj : pandas object
    axis : int, default 0
    level : int, default None
        Level of MultiIndex
    groupings : list of Grouping objects
        Most users should ignore this
    exclusions : array-like, optional
        List of columns to exclude
    name : str
        Most users should ignore this

    Returns
    -------
    **Attributes**
    groups : dict
        {group name -> group labels}
    len(grouped) : int
        Number of groups

    Notes
    -----
    After grouping, see aggregate, apply, and transform functions. Here are
    some other brief notes about usage. When grouping by multiple groups, the
    result index will be a MultiIndex (hierarchical) by default.

    Iteration produces (key, group) tuples, i.e. chunking the data by group. So
    you can write code like:

    ::

        grouped = obj.groupby(keys, axis=axis)
        for key, group in grouped:
            # do something with the data

    Function calls on GroupBy, if not specially implemented, "dispatch" to the
    grouped data. So if you group a DataFrame and wish to invoke the std()
    method on each group, you can simply do:

    ::

        df.groupby(mapper).std()

    rather than

    ::

        df.groupby(mapper).aggregate(np.std)

    You can pass arguments to these "wrapped" functions, too.

    See the online documentation for full exposition on these topics and much
    more
    """

    grouper: ops.BaseGrouper
    as_index: bool

    @final
    def __init__(
        self,
        obj: NDFrameT,
        keys: _KeysArgType | None = None,
        axis: int = 0,
        level: IndexLabel | None = None,
        grouper: ops.BaseGrouper | None = None,
        exclusions: frozenset[Hashable] | None = None,
        selection: IndexLabel | None = None,
        as_index: bool = True,
        sort: bool = True,
        group_keys: bool = True,
        squeeze: bool = False,
        observed: bool = False,
        mutated: bool = False,
        dropna: bool = True,
    ):

        self._selection = selection

        assert isinstance(obj, NDFrame), type(obj)

        self.level = level

        if not as_index:
            if not isinstance(obj, DataFrame):
                raise TypeError("as_index=False only valid with DataFrame")
            if axis != 0:
                raise ValueError("as_index=False only valid for axis=0")

        self.as_index = as_index
        self.keys = keys
        self.sort = sort
        self.group_keys = group_keys
        self.squeeze = squeeze
        self.observed = observed
        self.mutated = mutated
        self.dropna = dropna

        if grouper is None:
            from pandas.core.groupby.grouper import get_grouper

            grouper, exclusions, obj = get_grouper(
                obj,
                keys,
                axis=axis,
                level=level,
                sort=sort,
                observed=observed,
                mutated=self.mutated,
                dropna=self.dropna,
            )

        self.obj = obj
        self.axis = obj._get_axis_number(axis)
        self.grouper = grouper
        self.exclusions = frozenset(exclusions) if exclusions else frozenset()

    def __getattr__(self, attr: str):
        if attr in self._internal_names_set:
            return object.__getattribute__(self, attr)
        if attr in self.obj:
            return self[attr]

        raise AttributeError(
            f"'{type(self).__name__}' object has no attribute '{attr}'"
        )

    @final
    def _make_wrapper(self, name: str) -> Callable:
        assert name in self._apply_allowlist

        with self._group_selection_context():
            # need to setup the selection
            # as are not passed directly but in the grouper
            f = getattr(self._obj_with_exclusions, name)
            if not isinstance(f, types.MethodType):
                return self.apply(lambda self: getattr(self, name))

        f = getattr(type(self._obj_with_exclusions), name)
        sig = inspect.signature(f)

        def wrapper(*args, **kwargs):
            # a little trickery for aggregation functions that need an axis
            # argument
            if "axis" in sig.parameters:
                if kwargs.get("axis", None) is None:
                    kwargs["axis"] = self.axis

            def curried(x):
                return f(x, *args, **kwargs)

            # preserve the name so we can detect it when calling plot methods,
            # to avoid duplicates
            curried.__name__ = name

            # special case otherwise extra plots are created when catching the
            # exception below
            if name in base.plotting_methods:
                return self.apply(curried)

            return self._python_apply_general(curried, self._obj_with_exclusions)

        wrapper.__name__ = name
        return wrapper

    # -----------------------------------------------------------------
    # Selection

    @final
    def _set_group_selection(self) -> None:
        """
        Create group based selection.

        Used when selection is not passed directly but instead via a grouper.

        NOTE: this should be paired with a call to _reset_group_selection
        """
        # This is a no-op for SeriesGroupBy
        grp = self.grouper
        if not (
            self.as_index
            and grp.groupings is not None
            and self.obj.ndim > 1
            and self._group_selection is None
        ):
            return

        groupers = [g.name for g in grp.groupings if g.level is None and g.in_axis]

        if len(groupers):
            # GH12839 clear selected obj cache when group selection changes
            ax = self.obj._info_axis
            self._group_selection = ax.difference(Index(groupers), sort=False).tolist()
            self._reset_cache("_selected_obj")

    @final
    def _reset_group_selection(self) -> None:
        """
        Clear group based selection.

        Used for methods needing to return info on each group regardless of
        whether a group selection was previously set.
        """
        if self._group_selection is not None:
            # GH12839 clear cached selection too when changing group selection
            self._group_selection = None
            self._reset_cache("_selected_obj")

    @contextmanager
    def _group_selection_context(self) -> Iterator[GroupBy]:
        """
        Set / reset the _group_selection_context.
        """
        self._set_group_selection()
        try:
            yield self
        finally:
            self._reset_group_selection()

    def _iterate_slices(self) -> Iterable[Series]:
        raise AbstractMethodError(self)

    # -----------------------------------------------------------------
    # Dispatch/Wrapping

    @final
    def _concat_objects(self, values, not_indexed_same: bool = False):
        from pandas.core.reshape.concat import concat

        def reset_identity(values):
            # reset the identities of the components
            # of the values to prevent aliasing
            for v in com.not_none(*values):
                ax = v._get_axis(self.axis)
                ax._reset_identity()
            return values

        if not not_indexed_same:
            result = concat(values, axis=self.axis)

            ax = self._selected_obj._get_axis(self.axis)
            if self.dropna:
                labels = self.grouper.group_info[0]
                mask = labels != -1
                ax = ax[mask]

            # this is a very unfortunate situation
            # we can't use reindex to restore the original order
            # when the ax has duplicates
            # so we resort to this
            # GH 14776, 30667
            if ax.has_duplicates and not result.axes[self.axis].equals(ax):
                indexer, _ = result.index.get_indexer_non_unique(ax._values)
                indexer = algorithms.unique1d(indexer)
                result = result.take(indexer, axis=self.axis)
            else:
                result = result.reindex(ax, axis=self.axis, copy=False)

        elif self.group_keys:

            values = reset_identity(values)
            if self.as_index:

                # possible MI return case
                group_keys = self.grouper.result_index
                group_levels = self.grouper.levels
                group_names = self.grouper.names

                result = concat(
                    values,
                    axis=self.axis,
                    keys=group_keys,
                    levels=group_levels,
                    names=group_names,
                    sort=False,
                )
            else:

                # GH5610, returns a MI, with the first level being a
                # range index
                keys = list(range(len(values)))
                result = concat(values, axis=self.axis, keys=keys)
        else:
            values = reset_identity(values)
            result = concat(values, axis=self.axis)

        name = self.obj.name if self.obj.ndim == 1 else self._selection
        if isinstance(result, Series) and name is not None:

            result.name = name

        return result

    @final
    def _set_result_index_ordered(
        self, result: OutputFrameOrSeries
    ) -> OutputFrameOrSeries:
        # set the result index on the passed values object and
        # return the new object, xref 8046

        if self.grouper.is_monotonic:
            # shortcut if we have an already ordered grouper
            result.set_axis(self.obj._get_axis(self.axis), axis=self.axis, inplace=True)
            return result

        # row order is scrambled => sort the rows by position in original index
        original_positions = Index(
            np.concatenate(self._get_indices(self.grouper.result_index))
        )
        result.set_axis(original_positions, axis=self.axis, inplace=True)
        result = result.sort_index(axis=self.axis)

        dropped_rows = len(result.index) < len(self.obj.index)

        if dropped_rows:
            # get index by slicing original index according to original positions
            # slice drops attrs => use set_axis when no rows were dropped
            sorted_indexer = result.index
            result.index = self._selected_obj.index[sorted_indexer]
        else:
            result.set_axis(self.obj._get_axis(self.axis), axis=self.axis, inplace=True)

        return result

    def _indexed_output_to_ndframe(
        self, result: Mapping[base.OutputKey, ArrayLike]
    ) -> Series | DataFrame:
        raise AbstractMethodError(self)

    @final
    def _wrap_aggregated_output(
        self,
        output: Series | DataFrame | Mapping[base.OutputKey, ArrayLike],
        qs: npt.NDArray[np.float64] | None = None,
    ):
        """
        Wraps the output of GroupBy aggregations into the expected result.

        Parameters
        ----------
        output : Series, DataFrame, or Mapping[base.OutputKey, ArrayLike]
           Data to wrap.

        Returns
        -------
        Series or DataFrame
        """

        if isinstance(output, (Series, DataFrame)):
            # We get here (for DataFrameGroupBy) if we used Manager.grouped_reduce,
            #  in which case our columns are already set correctly.
            # ATM we do not get here for SeriesGroupBy; when we do, we will
            #  need to require that result.name already match self.obj.name
            result = output
        else:
            result = self._indexed_output_to_ndframe(output)

        if not self.as_index:
            # `not self.as_index` is only relevant for DataFrameGroupBy,
            #   enforced in __init__
            self._insert_inaxis_grouper_inplace(result)
            result = result._consolidate()
            index = Index(range(self.grouper.ngroups))

        else:
            index = self.grouper.result_index

        if qs is not None:
            # We get here with len(qs) != 1 and not self.as_index
            #  in test_pass_args_kwargs
            index = _insert_quantile_level(index, qs)

        result.index = index

        if self.axis == 1:
            # Only relevant for DataFrameGroupBy, no-op for SeriesGroupBy
            result = result.T
            if result.index.equals(self.obj.index):
                # Retain e.g. DatetimeIndex/TimedeltaIndex freq
                result.index = self.obj.index.copy()
                # TODO: Do this more systematically

        return self._reindex_output(result, qs=qs)

    @final
    def _wrap_transformed_output(
        self, output: Mapping[base.OutputKey, ArrayLike]
    ) -> Series | DataFrame:
        """
        Wraps the output of GroupBy transformations into the expected result.

        Parameters
        ----------
        output : Mapping[base.OutputKey, ArrayLike]
            Data to wrap.

        Returns
        -------
        Series or DataFrame
            Series for SeriesGroupBy, DataFrame for DataFrameGroupBy
        """
        if isinstance(output, (Series, DataFrame)):
            result = output
        else:
            result = self._indexed_output_to_ndframe(output)

        if self.axis == 1:
            # Only relevant for DataFrameGroupBy
            result = result.T
            result.columns = self.obj.columns

        result.index = self.obj.index
        return result

    def _wrap_applied_output(self, data, values: list, not_indexed_same: bool = False):
        raise AbstractMethodError(self)

    def _resolve_numeric_only(self, numeric_only: bool | lib.NoDefault) -> bool:
        """
        Determine subclass-specific default value for 'numeric_only'.

        For SeriesGroupBy we want the default to be False (to match Series behavior).
        For DataFrameGroupBy we want it to be True (for backwards-compat).

        Parameters
        ----------
        numeric_only : bool or lib.no_default

        Returns
        -------
        bool
        """
        # GH#41291
        if numeric_only is lib.no_default:
            # i.e. not explicitly passed by user
            if self.obj.ndim == 2:
                # i.e. DataFrameGroupBy
                numeric_only = True
                # GH#42395 GH#43108 GH#43154
                # Regression from 1.2.5 to 1.3 caused object columns to be dropped
                if self.axis:
                    obj = self._obj_with_exclusions.T
                else:
                    obj = self._obj_with_exclusions
                check = obj._get_numeric_data()
                if len(obj.columns) and not len(check.columns) and not obj.empty:
                    numeric_only = False
                    # TODO: v1.4+ Add FutureWarning

            else:
                numeric_only = False

        # error: Incompatible return value type (got "Union[bool, NoDefault]",
        # expected "bool")
        return numeric_only  # type: ignore[return-value]

    # -----------------------------------------------------------------
    # numba

    @final
    def _numba_prep(self, func, data):
        if not callable(func):
            raise NotImplementedError(
                "Numba engine can only be used with a single function."
            )
        ids, _, ngroups = self.grouper.group_info
        sorted_index = get_group_index_sorter(ids, ngroups)
        sorted_ids = algorithms.take_nd(ids, sorted_index, allow_fill=False)

        sorted_data = data.take(sorted_index, axis=self.axis).to_numpy()
        sorted_index_data = data.index.take(sorted_index).to_numpy()

        starts, ends = lib.generate_slices(sorted_ids, ngroups)
        return (
            starts,
            ends,
            sorted_index_data,
            sorted_data,
        )

    def _numba_agg_general(
        self,
        func: Callable,
        engine_kwargs: dict[str, bool] | None,
        numba_cache_key_str: str,
    ):
        """
        Perform groupby with a standard numerical aggregation function (e.g. mean)
        with Numba.
        """
        if not self.as_index:
            raise NotImplementedError(
                "as_index=False is not supported. Use .reset_index() instead."
            )
        if self.axis == 1:
            raise NotImplementedError("axis=1 is not supported.")

        with self._group_selection_context():
            data = self._selected_obj
        df = data if data.ndim == 2 else data.to_frame()
        starts, ends, sorted_index, sorted_data = self._numba_prep(func, df)
        aggregator = executor.generate_shared_aggregator(
            func, engine_kwargs, numba_cache_key_str
        )
        result = aggregator(sorted_data, starts, ends, 0)

        cache_key = (func, numba_cache_key_str)
        if cache_key not in NUMBA_FUNC_CACHE:
            NUMBA_FUNC_CACHE[cache_key] = aggregator

        index = self.grouper.result_index
        if data.ndim == 1:
            result_kwargs = {"name": data.name}
            result = result.ravel()
        else:
            result_kwargs = {"columns": data.columns}
        return data._constructor(result, index=index, **result_kwargs)

    @final
    def _transform_with_numba(self, data, func, *args, engine_kwargs=None, **kwargs):
        """
        Perform groupby transform routine with the numba engine.

        This routine mimics the data splitting routine of the DataSplitter class
        to generate the indices of each group in the sorted data and then passes the
        data and indices into a Numba jitted function.
        """
        starts, ends, sorted_index, sorted_data = self._numba_prep(func, data)

        numba_transform_func = numba_.generate_numba_transform_func(
            kwargs, func, engine_kwargs
        )
        result = numba_transform_func(
            sorted_data,
            sorted_index,
            starts,
            ends,
            len(data.columns),
            *args,
        )

        cache_key = (func, "groupby_transform")
        if cache_key not in NUMBA_FUNC_CACHE:
            NUMBA_FUNC_CACHE[cache_key] = numba_transform_func

        # result values needs to be resorted to their original positions since we
        # evaluated the data sorted by group
        return result.take(np.argsort(sorted_index), axis=0)

    @final
    def _aggregate_with_numba(self, data, func, *args, engine_kwargs=None, **kwargs):
        """
        Perform groupby aggregation routine with the numba engine.

        This routine mimics the data splitting routine of the DataSplitter class
        to generate the indices of each group in the sorted data and then passes the
        data and indices into a Numba jitted function.
        """
        starts, ends, sorted_index, sorted_data = self._numba_prep(func, data)

        numba_agg_func = numba_.generate_numba_agg_func(kwargs, func, engine_kwargs)
        result = numba_agg_func(
            sorted_data,
            sorted_index,
            starts,
            ends,
            len(data.columns),
            *args,
        )

        cache_key = (func, "groupby_agg")
        if cache_key not in NUMBA_FUNC_CACHE:
            NUMBA_FUNC_CACHE[cache_key] = numba_agg_func

        return result

    # -----------------------------------------------------------------
    # apply/agg/transform

    @Appender(
        _apply_docs["template"].format(
            input="dataframe", examples=_apply_docs["dataframe_examples"]
        )
    )
    def apply(self, func, *args, **kwargs):

        func = com.is_builtin_func(func)

        # this is needed so we don't try and wrap strings. If we could
        # resolve functions to their callable functions prior, this
        # wouldn't be needed
        if args or kwargs:
            if callable(func):

                @wraps(func)
                def f(g):
                    with np.errstate(all="ignore"):
                        return func(g, *args, **kwargs)

            elif hasattr(nanops, "nan" + func):
                # TODO: should we wrap this in to e.g. _is_builtin_func?
                f = getattr(nanops, "nan" + func)

            else:
                raise ValueError(
                    "func must be a callable if args or kwargs are supplied"
                )
        elif isinstance(func, str):
            if hasattr(self, func):
                res = getattr(self, func)
                if callable(res):
                    return res()
                return res

            else:
                raise TypeError(f"apply func should be callable, not '{func}'")
        else:

            f = func

        # ignore SettingWithCopy here in case the user mutates
        with option_context("mode.chained_assignment", None):
            try:
                result = self._python_apply_general(f, self._selected_obj)
            except TypeError:
                # gh-20949
                # try again, with .apply acting as a filtering
                # operation, by excluding the grouping column
                # This would normally not be triggered
                # except if the udf is trying an operation that
                # fails on *some* columns, e.g. a numeric operation
                # on a string grouper column

                with self._group_selection_context():
                    return self._python_apply_general(f, self._selected_obj)

        return result

    @final
    def _python_apply_general(
        self,
        f: Callable,
        data: DataFrame | Series,
        not_indexed_same: bool | None = None,
    ) -> DataFrame | Series:
        """
        Apply function f in python space

        Parameters
        ----------
        f : callable
            Function to apply
        data : Series or DataFrame
            Data to apply f to
        not_indexed_same: bool, optional
            When specified, overrides the value of not_indexed_same. Apply behaves
            differently when the result index is equal to the input index, but
            this can be coincidental leading to value-dependent behavior.

        Returns
        -------
        Series or DataFrame
            data after applying f
        """
        values, mutated = self.grouper.apply(f, data, self.axis)

        if not_indexed_same is None:
            not_indexed_same = mutated or self.mutated

        return self._wrap_applied_output(
            data, values, not_indexed_same=not_indexed_same
        )

    @final
    def _python_agg_general(self, func, *args, **kwargs):
        func = com.is_builtin_func(func)
        f = lambda x: func(x, *args, **kwargs)

        # iterate through "columns" ex exclusions to populate output dict
        output: dict[base.OutputKey, ArrayLike] = {}

        if self.ngroups == 0:
            # agg_series below assumes ngroups > 0
            return self._python_apply_general(f, self._selected_obj)

        for idx, obj in enumerate(self._iterate_slices()):
            name = obj.name

            try:
                # if this function is invalid for this dtype, we will ignore it.
                result = self.grouper.agg_series(obj, f)
            except TypeError:
<<<<<<< HEAD
                warnings.warn(
                    f"Dropping invalid columns in {type(self).__name__}.agg "
                    "is deprecated. In a future version, a TypeError will be raised. "
                    "Before calling .agg, select only columns which should be "
                    "valid for the aggregating function.",
                    FutureWarning,
                    stacklevel=find_stack_level(),
                )
=======
                warn_dropping_nuisance_columns_deprecated(type(self), "agg")
>>>>>>> 0ecc2c78
                continue

            key = base.OutputKey(label=name, position=idx)
            output[key] = result

        if not output:
            return self._python_apply_general(f, self._selected_obj)

        return self._wrap_aggregated_output(output)

    @final
    def _agg_general(
        self,
        numeric_only: bool = True,
        min_count: int = -1,
        *,
        alias: str,
        npfunc: Callable,
    ):

        with self._group_selection_context():
            # try a cython aggregation if we can
            result = self._cython_agg_general(
                how=alias,
                alt=npfunc,
                numeric_only=numeric_only,
                min_count=min_count,
            )
            return result.__finalize__(self.obj, method="groupby")

    def _agg_py_fallback(
        self, values: ArrayLike, ndim: int, alt: Callable
    ) -> ArrayLike:
        """
        Fallback to pure-python aggregation if _cython_operation raises
        NotImplementedError.
        """
        # We get here with a) EADtypes and b) object dtype

        if values.ndim == 1:
            # For DataFrameGroupBy we only get here with ExtensionArray
            ser = Series(values)
        else:
            # We only get here with values.dtype == object
            # TODO: special case not needed with ArrayManager
            df = DataFrame(values.T)
            # bc we split object blocks in grouped_reduce, we have only 1 col
            # otherwise we'd have to worry about block-splitting GH#39329
            assert df.shape[1] == 1
            # Avoid call to self.values that can occur in DataFrame
            #  reductions; see GH#28949
            ser = df.iloc[:, 0]

        # We do not get here with UDFs, so we know that our dtype
        #  should always be preserved by the implemented aggregations
        # TODO: Is this exactly right; see WrappedCythonOp get_result_dtype?
        res_values = self.grouper.agg_series(ser, alt, preserve_dtype=True)

        if isinstance(values, Categorical):
            # Because we only get here with known dtype-preserving
            #  reductions, we cast back to Categorical.
            # TODO: if we ever get "rank" working, exclude it here.
            res_values = type(values)._from_sequence(res_values, dtype=values.dtype)

        # If we are DataFrameGroupBy and went through a SeriesGroupByPath
        # then we need to reshape
        # GH#32223 includes case with IntegerArray values, ndarray res_values
        # test_groupby_duplicate_columns with object dtype values
        return ensure_block_shape(res_values, ndim=ndim)

    @final
    def _cython_agg_general(
        self, how: str, alt: Callable, numeric_only: bool, min_count: int = -1
    ):
        # Note: we never get here with how="ohlc" for DataFrameGroupBy;
        #  that goes through SeriesGroupBy

        data = self._get_data_to_aggregate()
        is_ser = data.ndim == 1

        if numeric_only:
            if is_ser and not is_numeric_dtype(self._selected_obj.dtype):
                # GH#41291 match Series behavior
                kwd_name = "numeric_only"
                if how in ["any", "all"]:
                    kwd_name = "bool_only"
                raise NotImplementedError(
                    f"{type(self).__name__}.{how} does not implement {kwd_name}."
                )
            elif not is_ser:
                data = data.get_numeric_data(copy=False)

        def array_func(values: ArrayLike) -> ArrayLike:
            try:
                result = self.grouper._cython_operation(
                    "aggregate", values, how, axis=data.ndim - 1, min_count=min_count
                )
            except NotImplementedError:
                # generally if we have numeric_only=False
                # and non-applicable functions
                # try to python agg
                # TODO: shouldn't min_count matter?
                result = self._agg_py_fallback(values, ndim=data.ndim, alt=alt)

            return result

        # TypeError -> we may have an exception in trying to aggregate
        #  continue and exclude the block
        new_mgr = data.grouped_reduce(array_func, ignore_failures=True)

        if not is_ser and len(new_mgr) < len(data):
            warn_dropping_nuisance_columns_deprecated(type(self), how)

        res = self._wrap_agged_manager(new_mgr)
        if is_ser:
            res.index = self.grouper.result_index
            return self._reindex_output(res)
        else:
            return res

    def _cython_transform(
        self, how: str, numeric_only: bool = True, axis: int = 0, **kwargs
    ):
        raise AbstractMethodError(self)

    @final
    def _transform(self, func, *args, engine=None, engine_kwargs=None, **kwargs):

        if maybe_use_numba(engine):
            # TODO: tests with self._selected_obj.ndim == 1 on DataFrameGroupBy
            with self._group_selection_context():
                data = self._selected_obj
            df = data if data.ndim == 2 else data.to_frame()
            result = self._transform_with_numba(
                df, func, *args, engine_kwargs=engine_kwargs, **kwargs
            )
            if self.obj.ndim == 2:
                return cast(DataFrame, self.obj)._constructor(
                    result, index=data.index, columns=data.columns
                )
            else:
                return cast(Series, self.obj)._constructor(
                    result.ravel(), index=data.index, name=data.name
                )

        # optimized transforms
        func = com.get_cython_func(func) or func

        if not isinstance(func, str):
            return self._transform_general(func, *args, **kwargs)

        elif func not in base.transform_kernel_allowlist:
            msg = f"'{func}' is not a valid function name for transform(name)"
            raise ValueError(msg)
        elif func in base.cythonized_kernels or func in base.transformation_kernels:
            # cythonized transform or canned "agg+broadcast"
            return getattr(self, func)(*args, **kwargs)

        else:
            # i.e. func in base.reduction_kernels

            # GH#30918 Use _transform_fast only when we know func is an aggregation
            # If func is a reduction, we need to broadcast the
            # result to the whole group. Compute func result
            # and deal with possible broadcasting below.
            # Temporarily set observed for dealing with categoricals.
            with com.temp_setattr(self, "observed", True):
                result = getattr(self, func)(*args, **kwargs)

            if self._can_use_transform_fast(result):
                return self._wrap_transform_fast_result(result)

            # only reached for DataFrameGroupBy
            return self._transform_general(func, *args, **kwargs)

    @final
    def _wrap_transform_fast_result(self, result: NDFrameT) -> NDFrameT:
        """
        Fast transform path for aggregations.
        """
        obj = self._obj_with_exclusions

        # for each col, reshape to size of original frame by take operation
        ids, _, _ = self.grouper.group_info
        result = result.reindex(self.grouper.result_index, copy=False)

        if self.obj.ndim == 1:
            # i.e. SeriesGroupBy
            out = algorithms.take_nd(result._values, ids)
            output = obj._constructor(out, index=obj.index, name=obj.name)
        else:
            output = result.take(ids, axis=0)
            output.index = obj.index
        return output

    # -----------------------------------------------------------------
    # Utilities

    @final
    def _apply_filter(self, indices, dropna):
        if len(indices) == 0:
            indices = np.array([], dtype="int64")
        else:
            indices = np.sort(np.concatenate(indices))
        if dropna:
            filtered = self._selected_obj.take(indices, axis=self.axis)
        else:
            mask = np.empty(len(self._selected_obj.index), dtype=bool)
            mask.fill(False)
            mask[indices.astype(int)] = True
            # mask fails to broadcast when passed to where; broadcast manually.
            mask = np.tile(mask, list(self._selected_obj.shape[1:]) + [1]).T
            filtered = self._selected_obj.where(mask)  # Fill with NaNs.
        return filtered

    @final
    def _cumcount_array(self, ascending: bool = True) -> np.ndarray:
        """
        Parameters
        ----------
        ascending : bool, default True
            If False, number in reverse, from length of group - 1 to 0.

        Notes
        -----
        this is currently implementing sort=False
        (though the default is sort=True) for groupby in general
        """
        ids, _, ngroups = self.grouper.group_info
        sorter = get_group_index_sorter(ids, ngroups)
        ids, count = ids[sorter], len(ids)

        if count == 0:
            return np.empty(0, dtype=np.int64)

        run = np.r_[True, ids[:-1] != ids[1:]]
        rep = np.diff(np.r_[np.nonzero(run)[0], count])
        out = (~run).cumsum()

        if ascending:
            out -= np.repeat(out[run], rep)
        else:
            out = np.repeat(out[np.r_[run[1:], True]], rep) - out

        rev = np.empty(count, dtype=np.intp)
        rev[sorter] = np.arange(count, dtype=np.intp)
        return out[rev].astype(np.int64, copy=False)

    # -----------------------------------------------------------------

    @final
    @property
    def _obj_1d_constructor(self) -> type[Series]:
        # GH28330 preserve subclassed Series/DataFrames
        if isinstance(self.obj, DataFrame):
            return self.obj._constructor_sliced
        assert isinstance(self.obj, Series)
        return self.obj._constructor

    @final
    def _bool_agg(self, val_test: Literal["any", "all"], skipna: bool):
        """
        Shared func to call any / all Cython GroupBy implementations.
        """

        def objs_to_bool(vals: ArrayLike) -> tuple[np.ndarray, type]:
            if is_object_dtype(vals.dtype):
                # GH#37501: don't raise on pd.NA when skipna=True
                if skipna:
                    func = np.vectorize(lambda x: bool(x) if not isna(x) else True)
                    vals = func(vals)
                else:
                    vals = vals.astype(bool, copy=False)

                vals = cast(np.ndarray, vals)
            elif isinstance(vals, BaseMaskedArray):
                vals = vals._data.astype(bool, copy=False)
            else:
                vals = vals.astype(bool, copy=False)

            return vals.view(np.int8), bool

        def result_to_bool(
            result: np.ndarray,
            inference: type,
            nullable: bool = False,
        ) -> ArrayLike:
            if nullable:
                return BooleanArray(result.astype(bool, copy=False), result == -1)
            else:
                return result.astype(inference, copy=False)

        return self._get_cythonized_result(
            libgroupby.group_any_all,
            numeric_only=False,
            cython_dtype=np.dtype(np.int8),
            needs_mask=True,
            needs_nullable=True,
            pre_processing=objs_to_bool,
            post_processing=result_to_bool,
            val_test=val_test,
            skipna=skipna,
        )

    @final
    @Substitution(name="groupby")
    @Appender(_common_see_also)
    def any(self, skipna: bool = True):
        """
        Return True if any value in the group is truthful, else False.

        Parameters
        ----------
        skipna : bool, default True
            Flag to ignore nan values during truth testing.

        Returns
        -------
        Series or DataFrame
            DataFrame or Series of boolean values, where a value is True if any element
            is True within its respective group, False otherwise.
        """
        return self._bool_agg("any", skipna)

    @final
    @Substitution(name="groupby")
    @Appender(_common_see_also)
    def all(self, skipna: bool = True):
        """
        Return True if all values in the group are truthful, else False.

        Parameters
        ----------
        skipna : bool, default True
            Flag to ignore nan values during truth testing.

        Returns
        -------
        Series or DataFrame
            DataFrame or Series of boolean values, where a value is True if all elements
            are True within its respective group, False otherwise.
        """
        return self._bool_agg("all", skipna)

    @final
    @Substitution(name="groupby")
    @Appender(_common_see_also)
    def count(self) -> Series | DataFrame:
        """
        Compute count of group, excluding missing values.

        Returns
        -------
        Series or DataFrame
            Count of values within each group.
        """
        data = self._get_data_to_aggregate()
        ids, _, ngroups = self.grouper.group_info
        mask = ids != -1

        is_series = data.ndim == 1

        def hfunc(bvalues: ArrayLike) -> ArrayLike:
            # TODO(EA2D): reshape would not be necessary with 2D EAs
            if bvalues.ndim == 1:
                # EA
                masked = mask & ~isna(bvalues).reshape(1, -1)
            else:
                masked = mask & ~isna(bvalues)

            counted = lib.count_level_2d(masked, labels=ids, max_bin=ngroups, axis=1)
            if is_series:
                assert counted.ndim == 2
                assert counted.shape[0] == 1
                return counted[0]
            return counted

        new_mgr = data.grouped_reduce(hfunc)

        # If we are grouping on categoricals we want unobserved categories to
        # return zero, rather than the default of NaN which the reindexing in
        # _wrap_agged_manager() returns. GH 35028
        with com.temp_setattr(self, "observed", True):
            result = self._wrap_agged_manager(new_mgr)

        if result.ndim == 1:
            result.index = self.grouper.result_index

        return self._reindex_output(result, fill_value=0)

    @final
    @Substitution(name="groupby")
    @Substitution(see_also=_common_see_also)
    def mean(
        self,
        numeric_only: bool | lib.NoDefault = lib.no_default,
        engine: str = "cython",
        engine_kwargs: dict[str, bool] | None = None,
    ):
        """
        Compute mean of groups, excluding missing values.

        Parameters
        ----------
        numeric_only : bool, default True
            Include only float, int, boolean columns. If None, will attempt to use
            everything, then use only numeric data.

        engine : str, default None
            * ``'cython'`` : Runs the operation through C-extensions from cython.
            * ``'numba'`` : Runs the operation through JIT compiled code from numba.
            * ``None`` : Defaults to ``'cython'`` or globally setting
              ``compute.use_numba``

            .. versionadded:: 1.4.0

        engine_kwargs : dict, default None
            * For ``'cython'`` engine, there are no accepted ``engine_kwargs``
            * For ``'numba'`` engine, the engine can accept ``nopython``, ``nogil``
              and ``parallel`` dictionary keys. The values must either be ``True`` or
              ``False``. The default ``engine_kwargs`` for the ``'numba'`` engine is
              ``{{'nopython': True, 'nogil': False, 'parallel': False}}``

            .. versionadded:: 1.4.0

        Returns
        -------
        pandas.Series or pandas.DataFrame
        %(see_also)s
        Examples
        --------
        >>> df = pd.DataFrame({'A': [1, 1, 2, 1, 2],
        ...                    'B': [np.nan, 2, 3, 4, 5],
        ...                    'C': [1, 2, 1, 1, 2]}, columns=['A', 'B', 'C'])

        Groupby one column and return the mean of the remaining columns in
        each group.

        >>> df.groupby('A').mean()
             B         C
        A
        1  3.0  1.333333
        2  4.0  1.500000

        Groupby two columns and return the mean of the remaining column.

        >>> df.groupby(['A', 'B']).mean()
                 C
        A B
        1 2.0  2.0
          4.0  1.0
        2 3.0  1.0
          5.0  2.0

        Groupby one column and return the mean of only particular column in
        the group.

        >>> df.groupby('A')['B'].mean()
        A
        1    3.0
        2    4.0
        Name: B, dtype: float64
        """
        numeric_only = self._resolve_numeric_only(numeric_only)

        if maybe_use_numba(engine):
            from pandas.core._numba.kernels import sliding_mean

            return self._numba_agg_general(sliding_mean, engine_kwargs, "groupby_mean")
        else:
            result = self._cython_agg_general(
                "mean",
                alt=lambda x: Series(x).mean(numeric_only=numeric_only),
                numeric_only=numeric_only,
            )
            return result.__finalize__(self.obj, method="groupby")

    @final
    @Substitution(name="groupby")
    @Appender(_common_see_also)
    def median(self, numeric_only: bool | lib.NoDefault = lib.no_default):
        """
        Compute median of groups, excluding missing values.

        For multiple groupings, the result index will be a MultiIndex

        Parameters
        ----------
        numeric_only : bool, default True
            Include only float, int, boolean columns. If None, will attempt to use
            everything, then use only numeric data.

        Returns
        -------
        Series or DataFrame
            Median of values within each group.
        """
        numeric_only = self._resolve_numeric_only(numeric_only)

        result = self._cython_agg_general(
            "median",
            alt=lambda x: Series(x).median(numeric_only=numeric_only),
            numeric_only=numeric_only,
        )
        return result.__finalize__(self.obj, method="groupby")

    @final
    @Substitution(name="groupby")
    @Appender(_common_see_also)
    def std(self, ddof: int = 1):
        """
        Compute standard deviation of groups, excluding missing values.

        For multiple groupings, the result index will be a MultiIndex.

        Parameters
        ----------
        ddof : int, default 1
            Degrees of freedom.

        Returns
        -------
        Series or DataFrame
            Standard deviation of values within each group.
        """
        return self._get_cythonized_result(
            libgroupby.group_var,
            needs_counts=True,
            cython_dtype=np.dtype(np.float64),
            post_processing=lambda vals, inference: np.sqrt(vals),
            ddof=ddof,
        )

    @final
    @Substitution(name="groupby")
    @Appender(_common_see_also)
    def var(self, ddof: int = 1):
        """
        Compute variance of groups, excluding missing values.

        For multiple groupings, the result index will be a MultiIndex.

        Parameters
        ----------
        ddof : int, default 1
            Degrees of freedom.

        Returns
        -------
        Series or DataFrame
            Variance of values within each group.
        """
        if ddof == 1:
            numeric_only = self._resolve_numeric_only(lib.no_default)
            return self._cython_agg_general(
                "var", alt=lambda x: Series(x).var(ddof=ddof), numeric_only=numeric_only
            )
        else:
            func = lambda x: x.var(ddof=ddof)
            with self._group_selection_context():
                return self._python_agg_general(func)

    @final
    @Substitution(name="groupby")
    @Appender(_common_see_also)
    def sem(self, ddof: int = 1):
        """
        Compute standard error of the mean of groups, excluding missing values.

        For multiple groupings, the result index will be a MultiIndex.

        Parameters
        ----------
        ddof : int, default 1
            Degrees of freedom.

        Returns
        -------
        Series or DataFrame
            Standard error of the mean of values within each group.
        """
        result = self.std(ddof=ddof)
        if result.ndim == 1:
            result /= np.sqrt(self.count())
        else:
            cols = result.columns.difference(self.exclusions).unique()
            counts = self.count()
            result_ilocs = result.columns.get_indexer_for(cols)
            count_ilocs = counts.columns.get_indexer_for(cols)
            result.iloc[:, result_ilocs] /= np.sqrt(counts.iloc[:, count_ilocs])
        return result

    @final
    @Substitution(name="groupby")
    @Appender(_common_see_also)
    def size(self) -> DataFrame | Series:
        """
        Compute group sizes.

        Returns
        -------
        DataFrame or Series
            Number of rows in each group as a Series if as_index is True
            or a DataFrame if as_index is False.
        """
        result = self.grouper.size()

        # GH28330 preserve subclassed Series/DataFrames through calls
        if issubclass(self.obj._constructor, Series):
            result = self._obj_1d_constructor(result, name=self.obj.name)
        else:
            result = self._obj_1d_constructor(result)

        if not self.as_index:
            result = result.rename("size").reset_index()

        return self._reindex_output(result, fill_value=0)

    @final
    @doc(_groupby_agg_method_template, fname="sum", no=True, mc=0)
    def sum(
        self, numeric_only: bool | lib.NoDefault = lib.no_default, min_count: int = 0
    ):
        numeric_only = self._resolve_numeric_only(numeric_only)

        # If we are grouping on categoricals we want unobserved categories to
        # return zero, rather than the default of NaN which the reindexing in
        # _agg_general() returns. GH #31422
        with com.temp_setattr(self, "observed", True):
            result = self._agg_general(
                numeric_only=numeric_only,
                min_count=min_count,
                alias="add",
                npfunc=np.sum,
            )

        return self._reindex_output(result, fill_value=0)

    @final
    @doc(_groupby_agg_method_template, fname="prod", no=True, mc=0)
    def prod(
        self, numeric_only: bool | lib.NoDefault = lib.no_default, min_count: int = 0
    ):
        numeric_only = self._resolve_numeric_only(numeric_only)

        return self._agg_general(
            numeric_only=numeric_only, min_count=min_count, alias="prod", npfunc=np.prod
        )

    @final
    @doc(_groupby_agg_method_template, fname="min", no=False, mc=-1)
    def min(self, numeric_only: bool = False, min_count: int = -1):
        return self._agg_general(
            numeric_only=numeric_only, min_count=min_count, alias="min", npfunc=np.min
        )

    @final
    @doc(_groupby_agg_method_template, fname="max", no=False, mc=-1)
    def max(self, numeric_only: bool = False, min_count: int = -1):
        return self._agg_general(
            numeric_only=numeric_only, min_count=min_count, alias="max", npfunc=np.max
        )

    @final
    @doc(_groupby_agg_method_template, fname="first", no=False, mc=-1)
    def first(self, numeric_only: bool = False, min_count: int = -1):
        def first_compat(obj: NDFrameT, axis: int = 0):
            def first(x: Series):
                """Helper function for first item that isn't NA."""
                arr = x.array[notna(x.array)]
                if not len(arr):
                    return np.nan
                return arr[0]

            if isinstance(obj, DataFrame):
                return obj.apply(first, axis=axis)
            elif isinstance(obj, Series):
                return first(obj)
            else:  # pragma: no cover
                raise TypeError(type(obj))

        return self._agg_general(
            numeric_only=numeric_only,
            min_count=min_count,
            alias="first",
            npfunc=first_compat,
        )

    @final
    @doc(_groupby_agg_method_template, fname="last", no=False, mc=-1)
    def last(self, numeric_only: bool = False, min_count: int = -1):
        def last_compat(obj: NDFrameT, axis: int = 0):
            def last(x: Series):
                """Helper function for last item that isn't NA."""
                arr = x.array[notna(x.array)]
                if not len(arr):
                    return np.nan
                return arr[-1]

            if isinstance(obj, DataFrame):
                return obj.apply(last, axis=axis)
            elif isinstance(obj, Series):
                return last(obj)
            else:  # pragma: no cover
                raise TypeError(type(obj))

        return self._agg_general(
            numeric_only=numeric_only,
            min_count=min_count,
            alias="last",
            npfunc=last_compat,
        )

    @final
    @Substitution(name="groupby")
    @Appender(_common_see_also)
    def ohlc(self) -> DataFrame:
        """
        Compute open, high, low and close values of a group, excluding missing values.

        For multiple groupings, the result index will be a MultiIndex

        Returns
        -------
        DataFrame
            Open, high, low and close values within each group.
        """
        if self.obj.ndim == 1:
            # self._iterate_slices() yields only self._selected_obj
            obj = self._selected_obj

            is_numeric = is_numeric_dtype(obj.dtype)
            if not is_numeric:
                raise DataError("No numeric types to aggregate")

            res_values = self.grouper._cython_operation(
                "aggregate", obj._values, "ohlc", axis=0, min_count=-1
            )

            agg_names = ["open", "high", "low", "close"]
            result = self.obj._constructor_expanddim(
                res_values, index=self.grouper.result_index, columns=agg_names
            )
            return self._reindex_output(result)

        return self._apply_to_column_groupbys(
            lambda x: x.ohlc(), self._obj_with_exclusions
        )

    @doc(DataFrame.describe)
    def describe(self, **kwargs):
        with self._group_selection_context():
            result = self.apply(lambda x: x.describe(**kwargs))
            if self.axis == 1:
                return result.T
            return result.unstack()

    @final
    def resample(self, rule, *args, **kwargs):
        """
        Provide resampling when using a TimeGrouper.

        Given a grouper, the function resamples it according to a string
        "string" -> "frequency".

        See the :ref:`frequency aliases <timeseries.offset_aliases>`
        documentation for more details.

        Parameters
        ----------
        rule : str or DateOffset
            The offset string or object representing target grouper conversion.
        *args, **kwargs
            Possible arguments are `how`, `fill_method`, `limit`, `kind` and
            `on`, and other arguments of `TimeGrouper`.

        Returns
        -------
        Grouper
            Return a new grouper with our resampler appended.

        See Also
        --------
        Grouper : Specify a frequency to resample with when
            grouping by a key.
        DatetimeIndex.resample : Frequency conversion and resampling of
            time series.

        Examples
        --------
        >>> idx = pd.date_range('1/1/2000', periods=4, freq='T')
        >>> df = pd.DataFrame(data=4 * [range(2)],
        ...                   index=idx,
        ...                   columns=['a', 'b'])
        >>> df.iloc[2, 0] = 5
        >>> df
                            a  b
        2000-01-01 00:00:00  0  1
        2000-01-01 00:01:00  0  1
        2000-01-01 00:02:00  5  1
        2000-01-01 00:03:00  0  1

        Downsample the DataFrame into 3 minute bins and sum the values of
        the timestamps falling into a bin.

        >>> df.groupby('a').resample('3T').sum()
                                 a  b
        a
        0   2000-01-01 00:00:00  0  2
            2000-01-01 00:03:00  0  1
        5   2000-01-01 00:00:00  5  1

        Upsample the series into 30 second bins.

        >>> df.groupby('a').resample('30S').sum()
                            a  b
        a
        0   2000-01-01 00:00:00  0  1
            2000-01-01 00:00:30  0  0
            2000-01-01 00:01:00  0  1
            2000-01-01 00:01:30  0  0
            2000-01-01 00:02:00  0  0
            2000-01-01 00:02:30  0  0
            2000-01-01 00:03:00  0  1
        5   2000-01-01 00:02:00  5  1

        Resample by month. Values are assigned to the month of the period.

        >>> df.groupby('a').resample('M').sum()
                    a  b
        a
        0   2000-01-31  0  3
        5   2000-01-31  5  1

        Downsample the series into 3 minute bins as above, but close the right
        side of the bin interval.

        >>> df.groupby('a').resample('3T', closed='right').sum()
                                 a  b
        a
        0   1999-12-31 23:57:00  0  1
            2000-01-01 00:00:00  0  2
        5   2000-01-01 00:00:00  5  1

        Downsample the series into 3 minute bins and close the right side of
        the bin interval, but label each bin using the right edge instead of
        the left.

        >>> df.groupby('a').resample('3T', closed='right', label='right').sum()
                                 a  b
        a
        0   2000-01-01 00:00:00  0  1
            2000-01-01 00:03:00  0  2
        5   2000-01-01 00:03:00  5  1
        """
        from pandas.core.resample import get_resampler_for_grouping

        return get_resampler_for_grouping(self, rule, *args, **kwargs)

    @final
    @Substitution(name="groupby")
    @Appender(_common_see_also)
    def rolling(self, *args, **kwargs):
        """
        Return a rolling grouper, providing rolling functionality per group.
        """
        from pandas.core.window import RollingGroupby

        return RollingGroupby(
            self._selected_obj,
            *args,
            _grouper=self.grouper,
            _as_index=self.as_index,
            **kwargs,
        )

    @final
    @Substitution(name="groupby")
    @Appender(_common_see_also)
    def expanding(self, *args, **kwargs):
        """
        Return an expanding grouper, providing expanding
        functionality per group.
        """
        from pandas.core.window import ExpandingGroupby

        return ExpandingGroupby(
            self._selected_obj,
            *args,
            _grouper=self.grouper,
            **kwargs,
        )

    @final
    @Substitution(name="groupby")
    @Appender(_common_see_also)
    def ewm(self, *args, **kwargs):
        """
        Return an ewm grouper, providing ewm functionality per group.
        """
        from pandas.core.window import ExponentialMovingWindowGroupby

        return ExponentialMovingWindowGroupby(
            self._selected_obj,
            *args,
            _grouper=self.grouper,
            **kwargs,
        )

    @final
    def _fill(self, direction: Literal["ffill", "bfill"], limit=None):
        """
        Shared function for `pad` and `backfill` to call Cython method.

        Parameters
        ----------
        direction : {'ffill', 'bfill'}
            Direction passed to underlying Cython function. `bfill` will cause
            values to be filled backwards. `ffill` and any other values will
            default to a forward fill
        limit : int, default None
            Maximum number of consecutive values to fill. If `None`, this
            method will convert to -1 prior to passing to Cython

        Returns
        -------
        `Series` or `DataFrame` with filled values

        See Also
        --------
        pad : Returns Series with minimum number of char in object.
        backfill : Backward fill the missing values in the dataset.
        """
        # Need int value for Cython
        if limit is None:
            limit = -1

        ids, _, _ = self.grouper.group_info
        sorted_labels = np.argsort(ids, kind="mergesort").astype(np.intp, copy=False)
        if direction == "bfill":
            sorted_labels = sorted_labels[::-1]

        col_func = partial(
            libgroupby.group_fillna_indexer,
            labels=ids,
            sorted_labels=sorted_labels,
            direction=direction,
            limit=limit,
            dropna=self.dropna,
        )

        def blk_func(values: ArrayLike) -> ArrayLike:
            mask = isna(values)
            if values.ndim == 1:
                indexer = np.empty(values.shape, dtype=np.intp)
                col_func(out=indexer, mask=mask)
                return algorithms.take_nd(values, indexer)

            else:
                # We broadcast algorithms.take_nd analogous to
                #  np.take_along_axis

                # Note: we only get here with backfill/pad,
                #  so if we have a dtype that cannot hold NAs,
                #  then there will be no -1s in indexer, so we can use
                #  the original dtype (no need to ensure_dtype_can_hold_na)
                if isinstance(values, np.ndarray):
                    out = np.empty(values.shape, dtype=values.dtype)
                else:
                    out = type(values)._empty(values.shape, dtype=values.dtype)

                for i in range(len(values)):
                    # call group_fillna_indexer column-wise
                    indexer = np.empty(values.shape[1], dtype=np.intp)
                    col_func(out=indexer, mask=mask[i])
                    out[i, :] = algorithms.take_nd(values[i], indexer)
                return out

        obj = self._obj_with_exclusions
        if self.axis == 1:
            obj = obj.T
        mgr = obj._mgr
        res_mgr = mgr.apply(blk_func)

        new_obj = obj._constructor(res_mgr)
        if isinstance(new_obj, Series):
            new_obj.name = obj.name

        return self._wrap_transformed_output(new_obj)

    @final
    @Substitution(name="groupby")
    def pad(self, limit=None):
        """
        Forward fill the values.

        Parameters
        ----------
        limit : int, optional
            Limit of how many values to fill.

        Returns
        -------
        Series or DataFrame
            Object with missing values filled.

        See Also
        --------
        Series.pad: Returns Series with minimum number of char in object.
        DataFrame.pad: Object with missing values filled or None if inplace=True.
        Series.fillna: Fill NaN values of a Series.
        DataFrame.fillna: Fill NaN values of a DataFrame.
        """
        return self._fill("ffill", limit=limit)

    ffill = pad

    @final
    @Substitution(name="groupby")
    def backfill(self, limit=None):
        """
        Backward fill the values.

        Parameters
        ----------
        limit : int, optional
            Limit of how many values to fill.

        Returns
        -------
        Series or DataFrame
            Object with missing values filled.

        See Also
        --------
        Series.backfill :  Backward fill the missing values in the dataset.
        DataFrame.backfill:  Backward fill the missing values in the dataset.
        Series.fillna: Fill NaN values of a Series.
        DataFrame.fillna: Fill NaN values of a DataFrame.
        """
        return self._fill("bfill", limit=limit)

    bfill = backfill

    @final
    @Substitution(name="groupby")
    @Substitution(see_also=_common_see_also)
    def nth(
        self,
        n: PositionalIndexer | tuple,
        dropna: Literal["any", "all", None] = None,
    ) -> NDFrameT:
        """
        Take the nth row from each group if n is an int, otherwise a subset of rows.

        If dropna, will take the nth non-null row, dropna is either
        'all' or 'any'; this is equivalent to calling dropna(how=dropna)
        before the groupby.

        Parameters
        ----------
        n : int, slice or list of ints and slices
            A single nth value for the row or a list of nth values or slices.

            .. versionchanged:: 1.4.0
                Added slice and lists containiing slices.

        dropna : {'any', 'all', None}, default None
            Apply the specified dropna operation before counting which row is
            the nth row. Only supported if n is an int.

        Returns
        -------
        Series or DataFrame
            N-th value within each group.
        %(see_also)s
        Examples
        --------

        >>> df = pd.DataFrame({'A': [1, 1, 2, 1, 2],
        ...                    'B': [np.nan, 2, 3, 4, 5]}, columns=['A', 'B'])
        >>> g = df.groupby('A')
        >>> g.nth(0)
             B
        A
        1  NaN
        2  3.0
        >>> g.nth(1)
             B
        A
        1  2.0
        2  5.0
        >>> g.nth(-1)
             B
        A
        1  4.0
        2  5.0
        >>> g.nth([0, 1])
             B
        A
        1  NaN
        1  2.0
        2  3.0
        2  5.0
        >>> g.nth(slice(None, -1))
             B
        A
        1  NaN
        1  2.0
        2  3.0

        Specifying `dropna` allows count ignoring ``NaN``

        >>> g.nth(0, dropna='any')
             B
        A
        1  2.0
        2  3.0

        NaNs denote group exhausted when using dropna

        >>> g.nth(3, dropna='any')
            B
        A
        1 NaN
        2 NaN

        Specifying `as_index=False` in `groupby` keeps the original index.

        >>> df.groupby('A', as_index=False).nth(1)
           A    B
        1  1  2.0
        4  2  5.0
        """
        if not dropna:
            with self._group_selection_context():
                mask = self._make_mask_from_positional_indexer(n)

                ids, _, _ = self.grouper.group_info

                # Drop NA values in grouping
                mask = mask & (ids != -1)

                out = self._mask_selected_obj(mask)
                if not self.as_index:
                    return out

                result_index = self.grouper.result_index
                if self.axis == 0:
                    out.index = result_index[ids[mask]]
                    if not self.observed and isinstance(result_index, CategoricalIndex):
                        out = out.reindex(result_index)

                    out = self._reindex_output(out)
                else:
                    out.columns = result_index[ids[mask]]

                return out.sort_index(axis=self.axis) if self.sort else out

        # dropna is truthy
        if not is_integer(n):
            raise ValueError("dropna option only supported for an integer argument")

        if dropna not in ["any", "all"]:
            # Note: when agg-ing picker doesn't raise this, just returns NaN
            raise ValueError(
                "For a DataFrame or Series groupby.nth, dropna must be "
                "either None, 'any' or 'all', "
                f"(was passed {dropna})."
            )

        # old behaviour, but with all and any support for DataFrames.
        # modified in GH 7559 to have better perf
        n = cast(int, n)
        max_len = n if n >= 0 else -1 - n
        dropped = self.obj.dropna(how=dropna, axis=self.axis)

        # get a new grouper for our dropped obj
        if self.keys is None and self.level is None:

            # we don't have the grouper info available
            # (e.g. we have selected out
            # a column that is not in the current object)
            axis = self.grouper.axis
            grouper = axis[axis.isin(dropped.index)]

        else:

            # create a grouper with the original parameters, but on dropped
            # object
            from pandas.core.groupby.grouper import get_grouper

            grouper, _, _ = get_grouper(
                dropped,
                key=self.keys,
                axis=self.axis,
                level=self.level,
                sort=self.sort,
                mutated=self.mutated,
            )

        grb = dropped.groupby(
            grouper, as_index=self.as_index, sort=self.sort, axis=self.axis
        )
        sizes, result = grb.size(), grb.nth(n)
        mask = (sizes < max_len)._values

        # set the results which don't meet the criteria
        if len(result) and mask.any():
            result.loc[mask] = np.nan

        # reset/reindex to the original groups
        if len(self.obj) == len(dropped) or len(result) == len(
            self.grouper.result_index
        ):
            result.index = self.grouper.result_index
        else:
            result = result.reindex(self.grouper.result_index)

        return result

    @final
    def quantile(self, q=0.5, interpolation: str = "linear"):
        """
        Return group values at the given quantile, a la numpy.percentile.

        Parameters
        ----------
        q : float or array-like, default 0.5 (50% quantile)
            Value(s) between 0 and 1 providing the quantile(s) to compute.
        interpolation : {'linear', 'lower', 'higher', 'midpoint', 'nearest'}
            Method to use when the desired quantile falls between two points.

        Returns
        -------
        Series or DataFrame
            Return type determined by caller of GroupBy object.

        See Also
        --------
        Series.quantile : Similar method for Series.
        DataFrame.quantile : Similar method for DataFrame.
        numpy.percentile : NumPy method to compute qth percentile.

        Examples
        --------
        >>> df = pd.DataFrame([
        ...     ['a', 1], ['a', 2], ['a', 3],
        ...     ['b', 1], ['b', 3], ['b', 5]
        ... ], columns=['key', 'val'])
        >>> df.groupby('key').quantile()
            val
        key
        a    2.0
        b    3.0
        """

        def pre_processor(vals: ArrayLike) -> tuple[np.ndarray, np.dtype | None]:
            if is_object_dtype(vals):
                raise TypeError(
                    "'quantile' cannot be performed against 'object' dtypes!"
                )

            inference: np.dtype | None = None
            if is_integer_dtype(vals.dtype):
                if isinstance(vals, ExtensionArray):
                    out = vals.to_numpy(dtype=float, na_value=np.nan)
                else:
                    out = vals
                inference = np.dtype(np.int64)
            elif is_bool_dtype(vals.dtype) and isinstance(vals, ExtensionArray):
                out = vals.to_numpy(dtype=float, na_value=np.nan)
            elif is_datetime64_dtype(vals.dtype):
                inference = np.dtype("datetime64[ns]")
                out = np.asarray(vals).astype(float)
            elif is_timedelta64_dtype(vals.dtype):
                inference = np.dtype("timedelta64[ns]")
                out = np.asarray(vals).astype(float)
            elif isinstance(vals, ExtensionArray) and is_float_dtype(vals):
                inference = np.dtype(np.float64)
                out = vals.to_numpy(dtype=float, na_value=np.nan)
            else:
                out = np.asarray(vals)

            return out, inference

        def post_processor(vals: np.ndarray, inference: np.dtype | None) -> np.ndarray:
            if inference:
                # Check for edge case
                if not (
                    is_integer_dtype(inference)
                    and interpolation in {"linear", "midpoint"}
                ):
                    vals = vals.astype(inference)

            return vals

        orig_scalar = is_scalar(q)
        if orig_scalar:
            q = [q]

        qs = np.array(q, dtype=np.float64)
        ids, _, ngroups = self.grouper.group_info
        nqs = len(qs)

        func = partial(
            libgroupby.group_quantile, labels=ids, qs=qs, interpolation=interpolation
        )

        # Put '-1' (NaN) labels as the last group so it does not interfere
        # with the calculations. Note: length check avoids failure on empty
        # labels. In that case, the value doesn't matter
        na_label_for_sorting = ids.max() + 1 if len(ids) > 0 else 0
        labels_for_lexsort = np.where(ids == -1, na_label_for_sorting, ids)

        def blk_func(values: ArrayLike) -> ArrayLike:
            mask = isna(values)
            vals, inference = pre_processor(values)

            ncols = 1
            if vals.ndim == 2:
                ncols = vals.shape[0]
                shaped_labels = np.broadcast_to(
                    labels_for_lexsort, (ncols, len(labels_for_lexsort))
                )
            else:
                shaped_labels = labels_for_lexsort

            out = np.empty((ncols, ngroups, nqs), dtype=np.float64)

            # Get an index of values sorted by values and then labels
            order = (vals, shaped_labels)
            sort_arr = np.lexsort(order).astype(np.intp, copy=False)

            if vals.ndim == 1:
                func(out[0], values=vals, mask=mask, sort_indexer=sort_arr)
            else:
                for i in range(ncols):
                    func(out[i], values=vals[i], mask=mask[i], sort_indexer=sort_arr[i])

            if vals.ndim == 1:
                out = out.ravel("K")
            else:
                out = out.reshape(ncols, ngroups * nqs)
            return post_processor(out, inference)

        obj = self._obj_with_exclusions
        is_ser = obj.ndim == 1
        mgr = self._get_data_to_aggregate()

        res_mgr = mgr.grouped_reduce(blk_func, ignore_failures=True)
        if not is_ser and len(res_mgr.items) != len(mgr.items):
            warn_dropping_nuisance_columns_deprecated(type(self), "quantile")

            if len(res_mgr.items) == 0:
                # re-call grouped_reduce to get the desired exception message
                mgr.grouped_reduce(blk_func, ignore_failures=False)
                # grouped_reduce _should_ raise, so this should not be reached
                raise TypeError(  # pragma: no cover
                    "All columns were dropped in grouped_reduce"
                )

        if is_ser:
            res = self._wrap_agged_manager(res_mgr)
        else:
            res = obj._constructor(res_mgr)

        if orig_scalar:
            # Avoid expensive MultiIndex construction
            return self._wrap_aggregated_output(res)
        return self._wrap_aggregated_output(res, qs=qs)

    @final
    @Substitution(name="groupby")
    def ngroup(self, ascending: bool = True):
        """
        Number each group from 0 to the number of groups - 1.

        This is the enumerative complement of cumcount.  Note that the
        numbers given to the groups match the order in which the groups
        would be seen when iterating over the groupby object, not the
        order they are first observed.

        Parameters
        ----------
        ascending : bool, default True
            If False, number in reverse, from number of group - 1 to 0.

        Returns
        -------
        Series
            Unique numbers for each group.

        See Also
        --------
        .cumcount : Number the rows in each group.

        Examples
        --------
        >>> df = pd.DataFrame({"A": list("aaabba")})
        >>> df
           A
        0  a
        1  a
        2  a
        3  b
        4  b
        5  a
        >>> df.groupby('A').ngroup()
        0    0
        1    0
        2    0
        3    1
        4    1
        5    0
        dtype: int64
        >>> df.groupby('A').ngroup(ascending=False)
        0    1
        1    1
        2    1
        3    0
        4    0
        5    1
        dtype: int64
        >>> df.groupby(["A", [1,1,2,3,2,1]]).ngroup()
        0    0
        1    0
        2    1
        3    3
        4    2
        5    0
        dtype: int64
        """
        with self._group_selection_context():
            index = self._selected_obj.index
            result = self._obj_1d_constructor(
                self.grouper.group_info[0], index, dtype=np.int64
            )
            if not ascending:
                result = self.ngroups - 1 - result
            return result

    @final
    @Substitution(name="groupby")
    def cumcount(self, ascending: bool = True):
        """
        Number each item in each group from 0 to the length of that group - 1.

        Essentially this is equivalent to

        .. code-block:: python

            self.apply(lambda x: pd.Series(np.arange(len(x)), x.index))

        Parameters
        ----------
        ascending : bool, default True
            If False, number in reverse, from length of group - 1 to 0.

        Returns
        -------
        Series
            Sequence number of each element within each group.

        See Also
        --------
        .ngroup : Number the groups themselves.

        Examples
        --------
        >>> df = pd.DataFrame([['a'], ['a'], ['a'], ['b'], ['b'], ['a']],
        ...                   columns=['A'])
        >>> df
           A
        0  a
        1  a
        2  a
        3  b
        4  b
        5  a
        >>> df.groupby('A').cumcount()
        0    0
        1    1
        2    2
        3    0
        4    1
        5    3
        dtype: int64
        >>> df.groupby('A').cumcount(ascending=False)
        0    3
        1    2
        2    1
        3    1
        4    0
        5    0
        dtype: int64
        """
        with self._group_selection_context():
            index = self._selected_obj._get_axis(self.axis)
            cumcounts = self._cumcount_array(ascending=ascending)
            return self._obj_1d_constructor(cumcounts, index)

    @final
    @Substitution(name="groupby")
    @Substitution(see_also=_common_see_also)
    def rank(
        self,
        method: str = "average",
        ascending: bool = True,
        na_option: str = "keep",
        pct: bool = False,
        axis: int = 0,
    ):
        """
        Provide the rank of values within each group.

        Parameters
        ----------
        method : {'average', 'min', 'max', 'first', 'dense'}, default 'average'
            * average: average rank of group.
            * min: lowest rank in group.
            * max: highest rank in group.
            * first: ranks assigned in order they appear in the array.
            * dense: like 'min', but rank always increases by 1 between groups.
        ascending : bool, default True
            False for ranks by high (1) to low (N).
        na_option : {'keep', 'top', 'bottom'}, default 'keep'
            * keep: leave NA values where they are.
            * top: smallest rank if ascending.
            * bottom: smallest rank if descending.
        pct : bool, default False
            Compute percentage rank of data within each group.
        axis : int, default 0
            The axis of the object over which to compute the rank.

        Returns
        -------
        DataFrame with ranking of values within each group
        %(see_also)s
        Examples
        --------
        >>> df = pd.DataFrame(
        ...     {
        ...         "group": ["a", "a", "a", "a", "a", "b", "b", "b", "b", "b"],
        ...         "value": [2, 4, 2, 3, 5, 1, 2, 4, 1, 5],
        ...     }
        ... )
        >>> df
          group  value
        0     a      2
        1     a      4
        2     a      2
        3     a      3
        4     a      5
        5     b      1
        6     b      2
        7     b      4
        8     b      1
        9     b      5
        >>> for method in ['average', 'min', 'max', 'dense', 'first']:
        ...     df[f'{method}_rank'] = df.groupby('group')['value'].rank(method)
        >>> df
          group  value  average_rank  min_rank  max_rank  dense_rank  first_rank
        0     a      2           1.5       1.0       2.0         1.0         1.0
        1     a      4           4.0       4.0       4.0         3.0         4.0
        2     a      2           1.5       1.0       2.0         1.0         2.0
        3     a      3           3.0       3.0       3.0         2.0         3.0
        4     a      5           5.0       5.0       5.0         4.0         5.0
        5     b      1           1.5       1.0       2.0         1.0         1.0
        6     b      2           3.0       3.0       3.0         2.0         3.0
        7     b      4           4.0       4.0       4.0         3.0         4.0
        8     b      1           1.5       1.0       2.0         1.0         2.0
        9     b      5           5.0       5.0       5.0         4.0         5.0
        """
        if na_option not in {"keep", "top", "bottom"}:
            msg = "na_option must be one of 'keep', 'top', or 'bottom'"
            raise ValueError(msg)

        kwargs = {
            "ties_method": method,
            "ascending": ascending,
            "na_option": na_option,
            "pct": pct,
        }
        if axis != 0:
            # DataFrame uses different keyword name
            kwargs["method"] = kwargs.pop("ties_method")
            return self.apply(lambda x: x.rank(axis=axis, numeric_only=False, **kwargs))

        return self._cython_transform(
            "rank",
            numeric_only=False,
            axis=axis,
            **kwargs,
        )

    @final
    @Substitution(name="groupby")
    @Appender(_common_see_also)
    def cumprod(self, axis=0, *args, **kwargs):
        """
        Cumulative product for each group.

        Returns
        -------
        Series or DataFrame
        """
        nv.validate_groupby_func("cumprod", args, kwargs, ["numeric_only", "skipna"])
        if axis != 0:
            return self.apply(lambda x: x.cumprod(axis=axis, **kwargs))

        return self._cython_transform("cumprod", **kwargs)

    @final
    @Substitution(name="groupby")
    @Appender(_common_see_also)
    def cumsum(self, axis=0, *args, **kwargs):
        """
        Cumulative sum for each group.

        Returns
        -------
        Series or DataFrame
        """
        nv.validate_groupby_func("cumsum", args, kwargs, ["numeric_only", "skipna"])
        if axis != 0:
            return self.apply(lambda x: x.cumsum(axis=axis, **kwargs))

        return self._cython_transform("cumsum", **kwargs)

    @final
    @Substitution(name="groupby")
    @Appender(_common_see_also)
    def cummin(self, axis=0, **kwargs):
        """
        Cumulative min for each group.

        Returns
        -------
        Series or DataFrame
        """
        skipna = kwargs.get("skipna", True)
        if axis != 0:
            return self.apply(lambda x: np.minimum.accumulate(x, axis))

        return self._cython_transform("cummin", numeric_only=False, skipna=skipna)

    @final
    @Substitution(name="groupby")
    @Appender(_common_see_also)
    def cummax(self, axis=0, **kwargs):
        """
        Cumulative max for each group.

        Returns
        -------
        Series or DataFrame
        """
        skipna = kwargs.get("skipna", True)
        if axis != 0:
            return self.apply(lambda x: np.maximum.accumulate(x, axis))

        return self._cython_transform("cummax", numeric_only=False, skipna=skipna)

    @final
    def _get_cythonized_result(
        self,
        base_func: Callable,
        cython_dtype: np.dtype,
        numeric_only: bool | lib.NoDefault = lib.no_default,
        needs_counts: bool = False,
        needs_nullable: bool = False,
        needs_mask: bool = False,
        pre_processing=None,
        post_processing=None,
        **kwargs,
    ):
        """
        Get result for Cythonized functions.

        Parameters
        ----------
        base_func : callable, Cythonized function to be called
        cython_dtype : np.dtype
            Type of the array that will be modified by the Cython call.
        numeric_only : bool, default True
            Whether only numeric datatypes should be computed
        needs_counts : bool, default False
            Whether the counts should be a part of the Cython call
        needs_mask : bool, default False
            Whether boolean mask needs to be part of the Cython call
            signature
        needs_nullable : bool, default False
            Whether a bool specifying if the input is nullable is part
            of the Cython call signature
        pre_processing : function, default None
            Function to be applied to `values` prior to passing to Cython.
            Function should return a tuple where the first element is the
            values to be passed to Cython and the second element is an optional
            type which the values should be converted to after being returned
            by the Cython operation. This function is also responsible for
            raising a TypeError if the values have an invalid type. Raises
            if `needs_values` is False.
        post_processing : function, default None
            Function to be applied to result of Cython function. Should accept
            an array of values as the first argument and type inferences as its
            second argument, i.e. the signature should be
            (ndarray, Type). If `needs_nullable=True`, a third argument should be
            `nullable`, to allow for processing specific to nullable values.
        **kwargs : dict
            Extra arguments to be passed back to Cython funcs

        Returns
        -------
        `Series` or `DataFrame`  with filled values
        """
        numeric_only = self._resolve_numeric_only(numeric_only)

        if post_processing and not callable(post_processing):
            raise ValueError("'post_processing' must be a callable!")
        if pre_processing and not callable(pre_processing):
            raise ValueError("'pre_processing' must be a callable!")

        grouper = self.grouper

        ids, _, ngroups = grouper.group_info

        how = base_func.__name__
        base_func = partial(base_func, labels=ids)

        def blk_func(values: ArrayLike) -> ArrayLike:
            values = values.T
            ncols = 1 if values.ndim == 1 else values.shape[1]

            result: ArrayLike
            result = np.zeros(ngroups * ncols, dtype=cython_dtype)
            result = result.reshape((ngroups, ncols))

            func = partial(base_func, out=result)

            inferences = None

            if needs_counts:
                counts = np.zeros(self.ngroups, dtype=np.int64)
                func = partial(func, counts=counts)

            vals = values
            if pre_processing:
                vals, inferences = pre_processing(vals)

            vals = vals.astype(cython_dtype, copy=False)
            if vals.ndim == 1:
                vals = vals.reshape((-1, 1))
            func = partial(func, values=vals)

            if needs_mask:
                mask = isna(values).view(np.uint8)
                if mask.ndim == 1:
                    mask = mask.reshape(-1, 1)
                func = partial(func, mask=mask)

            if needs_nullable:
                is_nullable = isinstance(values, BaseMaskedArray)
                func = partial(func, nullable=is_nullable)

            func(**kwargs)  # Call func to modify indexer values in place

            if values.ndim == 1:
                assert result.shape[1] == 1, result.shape
                result = result[:, 0]

            if post_processing:
                pp_kwargs = {}
                if needs_nullable:
                    pp_kwargs["nullable"] = isinstance(values, BaseMaskedArray)

                result = post_processing(result, inferences, **pp_kwargs)

            return result.T

        obj = self._obj_with_exclusions

        # Operate block-wise instead of column-by-column
        is_ser = obj.ndim == 1
        mgr = self._get_data_to_aggregate()

        if numeric_only:
            mgr = mgr.get_numeric_data()

        res_mgr = mgr.grouped_reduce(blk_func, ignore_failures=True)

        if not is_ser and len(res_mgr.items) != len(mgr.items):
            howstr = how.replace("group_", "")
            warn_dropping_nuisance_columns_deprecated(type(self), howstr)

            if len(res_mgr.items) == 0:
                # We re-call grouped_reduce to get the right exception message
                mgr.grouped_reduce(blk_func, ignore_failures=False)
                # grouped_reduce _should_ raise, so this should not be reached
                raise TypeError(  # pragma: no cover
                    "All columns were dropped in grouped_reduce"
                )

        if is_ser:
            out = self._wrap_agged_manager(res_mgr)
        else:
            out = obj._constructor(res_mgr)

        return self._wrap_aggregated_output(out)

    @final
    @Substitution(name="groupby")
    def shift(self, periods=1, freq=None, axis=0, fill_value=None):
        """
        Shift each group by periods observations.

        If freq is passed, the index will be increased using the periods and the freq.

        Parameters
        ----------
        periods : int, default 1
            Number of periods to shift.
        freq : str, optional
            Frequency string.
        axis : axis to shift, default 0
            Shift direction.
        fill_value : optional
            The scalar value to use for newly introduced missing values.

        Returns
        -------
        Series or DataFrame
            Object shifted within each group.

        See Also
        --------
        Index.shift : Shift values of Index.
        tshift : Shift the time index, using the index’s frequency
            if available.
        """
        if freq is not None or axis != 0:
            return self.apply(lambda x: x.shift(periods, freq, axis, fill_value))

        ids, _, ngroups = self.grouper.group_info
        res_indexer = np.zeros(len(ids), dtype=np.int64)

        libgroupby.group_shift_indexer(res_indexer, ids, ngroups, periods)

        obj = self._obj_with_exclusions

        res = obj._reindex_with_indexers(
            {self.axis: (obj.axes[self.axis], res_indexer)},
            fill_value=fill_value,
            allow_dups=True,
        )
        return res

    @final
    @Substitution(name="groupby")
    @Appender(_common_see_also)
    def pct_change(self, periods=1, fill_method="pad", limit=None, freq=None, axis=0):
        """
        Calculate pct_change of each value to previous entry in group.

        Returns
        -------
        Series or DataFrame
            Percentage changes within each group.
        """
        # TODO: Remove this conditional for SeriesGroupBy when GH#23918 is fixed
        if freq is not None or axis != 0:
            return self.apply(
                lambda x: x.pct_change(
                    periods=periods,
                    fill_method=fill_method,
                    limit=limit,
                    freq=freq,
                    axis=axis,
                )
            )
        if fill_method is None:  # GH30463
            fill_method = "pad"
            limit = 0
        filled = getattr(self, fill_method)(limit=limit)
        fill_grp = filled.groupby(self.grouper.codes, axis=self.axis)
        shifted = fill_grp.shift(periods=periods, freq=freq, axis=self.axis)
        return (filled / shifted) - 1

    @final
    @Substitution(name="groupby")
    @Substitution(see_also=_common_see_also)
    def head(self, n=5):
        """
        Return first n rows of each group.

        Similar to ``.apply(lambda x: x.head(n))``, but it returns a subset of rows
        from the original DataFrame with original index and order preserved
        (``as_index`` flag is ignored).

        Parameters
        ----------
        n : int
            If positive: number of entries to include from start of each group.
            If negative: number of entries to exclude from end of each group.

        Returns
        -------
        Series or DataFrame
            Subset of original Series or DataFrame as determined by n.
        %(see_also)s
        Examples
        --------

        >>> df = pd.DataFrame([[1, 2], [1, 4], [5, 6]],
        ...                   columns=['A', 'B'])
        >>> df.groupby('A').head(1)
           A  B
        0  1  2
        2  5  6
        >>> df.groupby('A').head(-1)
           A  B
        0  1  2
        """
        self._reset_group_selection()
        mask = self._make_mask_from_positional_indexer(slice(None, n))
        return self._mask_selected_obj(mask)

    @final
    @Substitution(name="groupby")
    @Substitution(see_also=_common_see_also)
    def tail(self, n=5):
        """
        Return last n rows of each group.

        Similar to ``.apply(lambda x: x.tail(n))``, but it returns a subset of rows
        from the original DataFrame with original index and order preserved
        (``as_index`` flag is ignored).

        Parameters
        ----------
        n : int
            If positive: number of entries to include from end of each group.
            If negative: number of entries to exclude from start of each group.

        Returns
        -------
        Series or DataFrame
            Subset of original Series or DataFrame as determined by n.
        %(see_also)s
        Examples
        --------

        >>> df = pd.DataFrame([['a', 1], ['a', 2], ['b', 1], ['b', 2]],
        ...                   columns=['A', 'B'])
        >>> df.groupby('A').tail(1)
           A  B
        1  a  2
        3  b  2
        >>> df.groupby('A').tail(-1)
           A  B
        1  a  2
        3  b  2
        """
        self._reset_group_selection()
        if n:
            mask = self._make_mask_from_positional_indexer(slice(-n, None))
        else:
            mask = self._make_mask_from_positional_indexer([])

        return self._mask_selected_obj(mask)

    @final
    def _mask_selected_obj(self, mask: np.ndarray) -> NDFrameT:
        """
        Return _selected_obj with mask applied to the correct axis.

        Parameters
        ----------
        mask : np.ndarray
            Boolean mask to apply.

        Returns
        -------
        Series or DataFrame
            Filtered _selected_obj.
        """
        if self.axis == 0:
            return self._selected_obj[mask]
        else:
            return self._selected_obj.iloc[:, mask]

    @final
    def _reindex_output(
        self,
        output: OutputFrameOrSeries,
        fill_value: Scalar = np.NaN,
        qs: npt.NDArray[np.float64] | None = None,
    ) -> OutputFrameOrSeries:
        """
        If we have categorical groupers, then we might want to make sure that
        we have a fully re-indexed output to the levels. This means expanding
        the output space to accommodate all values in the cartesian product of
        our groups, regardless of whether they were observed in the data or
        not. This will expand the output space if there are missing groups.

        The method returns early without modifying the input if the number of
        groupings is less than 2, self.observed == True or none of the groupers
        are categorical.

        Parameters
        ----------
        output : Series or DataFrame
            Object resulting from grouping and applying an operation.
        fill_value : scalar, default np.NaN
            Value to use for unobserved categories if self.observed is False.
        qs : np.ndarray[float64] or None, default None
            quantile values, only relevant for quantile.

        Returns
        -------
        Series or DataFrame
            Object (potentially) re-indexed to include all possible groups.
        """
        groupings = self.grouper.groupings
        if len(groupings) == 1:
            return output

        # if we only care about the observed values
        # we are done
        elif self.observed:
            return output

        # reindexing only applies to a Categorical grouper
        elif not any(
            isinstance(ping.grouping_vector, (Categorical, CategoricalIndex))
            for ping in groupings
        ):
            return output

        levels_list = [ping.group_index for ping in groupings]
        names = self.grouper.names
        if qs is not None:
            # error: Argument 1 to "append" of "list" has incompatible type
            # "ndarray[Any, dtype[floating[_64Bit]]]"; expected "Index"
            levels_list.append(qs)  # type: ignore[arg-type]
            names = names + [None]
        index, _ = MultiIndex.from_product(levels_list, names=names).sortlevel()

        if self.as_index:
            d = {
                self.obj._get_axis_name(self.axis): index,
                "copy": False,
                "fill_value": fill_value,
            }
            return output.reindex(**d)

        # GH 13204
        # Here, the categorical in-axis groupers, which need to be fully
        # expanded, are columns in `output`. An idea is to do:
        # output = output.set_index(self.grouper.names)
        #                .reindex(index).reset_index()
        # but special care has to be taken because of possible not-in-axis
        # groupers.
        # So, we manually select and drop the in-axis grouper columns,
        # reindex `output`, and then reset the in-axis grouper columns.

        # Select in-axis groupers
        in_axis_grps = (
            (i, ping.name) for (i, ping) in enumerate(groupings) if ping.in_axis
        )
        g_nums, g_names = zip(*in_axis_grps)

        output = output.drop(labels=list(g_names), axis=1)

        # Set a temp index and reindex (possibly expanding)
        output = output.set_index(self.grouper.result_index).reindex(
            index, copy=False, fill_value=fill_value
        )

        # Reset in-axis grouper columns
        # (using level numbers `g_nums` because level names may not be unique)
        output = output.reset_index(level=g_nums)

        return output.reset_index(drop=True)

    @final
    def sample(
        self,
        n: int | None = None,
        frac: float | None = None,
        replace: bool = False,
        weights: Sequence | Series | None = None,
        random_state: RandomState | None = None,
    ):
        """
        Return a random sample of items from each group.

        You can use `random_state` for reproducibility.

        .. versionadded:: 1.1.0

        Parameters
        ----------
        n : int, optional
            Number of items to return for each group. Cannot be used with
            `frac` and must be no larger than the smallest group unless
            `replace` is True. Default is one if `frac` is None.
        frac : float, optional
            Fraction of items to return. Cannot be used with `n`.
        replace : bool, default False
            Allow or disallow sampling of the same row more than once.
        weights : list-like, optional
            Default None results in equal probability weighting.
            If passed a list-like then values must have the same length as
            the underlying DataFrame or Series object and will be used as
            sampling probabilities after normalization within each group.
            Values must be non-negative with at least one positive element
            within each group.
        random_state : int, array-like, BitGenerator, np.random.RandomState,
            np.random.Generator, optional. If int, array-like, or BitGenerator, seed for
            random number generator. If np.random.RandomState or np.random.Generator,
            use as given.

            .. versionchanged:: 1.4.0

                np.random.Generator objects now accepted

        Returns
        -------
        Series or DataFrame
            A new object of same type as caller containing items randomly
            sampled within each group from the caller object.

        See Also
        --------
        DataFrame.sample: Generate random samples from a DataFrame object.
        numpy.random.choice: Generate a random sample from a given 1-D numpy
            array.

        Examples
        --------
        >>> df = pd.DataFrame(
        ...     {"a": ["red"] * 2 + ["blue"] * 2 + ["black"] * 2, "b": range(6)}
        ... )
        >>> df
               a  b
        0    red  0
        1    red  1
        2   blue  2
        3   blue  3
        4  black  4
        5  black  5

        Select one row at random for each distinct value in column a. The
        `random_state` argument can be used to guarantee reproducibility:

        >>> df.groupby("a").sample(n=1, random_state=1)
               a  b
        4  black  4
        2   blue  2
        1    red  1

        Set `frac` to sample fixed proportions rather than counts:

        >>> df.groupby("a")["b"].sample(frac=0.5, random_state=2)
        5    5
        2    2
        0    0
        Name: b, dtype: int64

        Control sample probabilities within groups by setting weights:

        >>> df.groupby("a").sample(
        ...     n=1,
        ...     weights=[1, 1, 1, 0, 0, 1],
        ...     random_state=1,
        ... )
               a  b
        5  black  5
        2   blue  2
        0    red  0
        """
        size = sample.process_sampling_size(n, frac, replace)
        if weights is not None:
            weights_arr = sample.preprocess_weights(
                self._selected_obj, weights, axis=self.axis
            )

        random_state = com.random_state(random_state)

        group_iterator = self.grouper.get_iterator(self._selected_obj, self.axis)

        sampled_indices = []
        for labels, obj in group_iterator:
            grp_indices = self.indices[labels]
            group_size = len(grp_indices)
            if size is not None:
                sample_size = size
            else:
                assert frac is not None
                sample_size = round(frac * group_size)

            grp_sample = sample.sample(
                group_size,
                size=sample_size,
                replace=replace,
                weights=None if weights is None else weights_arr[grp_indices],
                random_state=random_state,
            )
            sampled_indices.append(grp_indices[grp_sample])

        sampled_indices = np.concatenate(sampled_indices)
        return self._selected_obj.take(sampled_indices, axis=self.axis)


@doc(GroupBy)
def get_groupby(
    obj: NDFrame,
    by: _KeysArgType | None = None,
    axis: int = 0,
    level=None,
    grouper: ops.BaseGrouper | None = None,
    exclusions=None,
    selection=None,
    as_index: bool = True,
    sort: bool = True,
    group_keys: bool = True,
    squeeze: bool = False,
    observed: bool = False,
    mutated: bool = False,
    dropna: bool = True,
) -> GroupBy:

    klass: type[GroupBy]
    if isinstance(obj, Series):
        from pandas.core.groupby.generic import SeriesGroupBy

        klass = SeriesGroupBy
    elif isinstance(obj, DataFrame):
        from pandas.core.groupby.generic import DataFrameGroupBy

        klass = DataFrameGroupBy
    else:  # pragma: no cover
        raise TypeError(f"invalid type: {obj}")

    return klass(
        obj=obj,
        keys=by,
        axis=axis,
        level=level,
        grouper=grouper,
        exclusions=exclusions,
        selection=selection,
        as_index=as_index,
        sort=sort,
        group_keys=group_keys,
        squeeze=squeeze,
        observed=observed,
        mutated=mutated,
        dropna=dropna,
    )


def _insert_quantile_level(idx: Index, qs: npt.NDArray[np.float64]) -> MultiIndex:
    """
    Insert the sequence 'qs' of quantiles as the inner-most level of a MultiIndex.

    The quantile level in the MultiIndex is a repeated copy of 'qs'.

    Parameters
    ----------
    idx : Index
    qs : np.ndarray[float64]

    Returns
    -------
    MultiIndex
    """
    nqs = len(qs)

    if idx._is_multi:
        idx = cast(MultiIndex, idx)
        lev_codes, lev = Index(qs).factorize()
        levels = list(idx.levels) + [lev]
        codes = [np.repeat(x, nqs) for x in idx.codes] + [np.tile(lev_codes, len(idx))]
        mi = MultiIndex(levels=levels, codes=codes, names=idx.names + [None])
    else:
        mi = MultiIndex.from_product([idx, qs])
    return mi


def warn_dropping_nuisance_columns_deprecated(cls, how: str) -> None:
    warnings.warn(
        "Dropping invalid columns in "
        f"{cls.__name__}.{how} is deprecated. "
        "In a future version, a TypeError will be raised. "
        f"Before calling .{how}, select only columns which "
        "should be valid for the function.",
        FutureWarning,
        stacklevel=find_stack_level(),
    )<|MERGE_RESOLUTION|>--- conflicted
+++ resolved
@@ -1467,18 +1467,7 @@
                 # if this function is invalid for this dtype, we will ignore it.
                 result = self.grouper.agg_series(obj, f)
             except TypeError:
-<<<<<<< HEAD
-                warnings.warn(
-                    f"Dropping invalid columns in {type(self).__name__}.agg "
-                    "is deprecated. In a future version, a TypeError will be raised. "
-                    "Before calling .agg, select only columns which should be "
-                    "valid for the aggregating function.",
-                    FutureWarning,
-                    stacklevel=find_stack_level(),
-                )
-=======
                 warn_dropping_nuisance_columns_deprecated(type(self), "agg")
->>>>>>> 0ecc2c78
                 continue
 
             key = base.OutputKey(label=name, position=idx)
