"""
Provide the groupby split-apply-combine paradigm. Define the GroupBy
class providing the base-class of operations.

The SeriesGroupBy and DataFrameGroupBy sub-class
(defined in pandas.core.groupby.generic)
expose these user-facing objects to provide specific functionality.
"""

from __future__ import annotations

from collections.abc import (
    Callable,
    Hashable,
    Iterable,
    Iterator,
    Mapping,
    Sequence,
)
import datetime
from functools import (
    partial,
    wraps,
)
from textwrap import dedent
from typing import (
    TYPE_CHECKING,
    Literal,
    TypeVar,
    Union,
    cast,
    final,
    overload,
)
import warnings

import numpy as np

from pandas._libs import (
    Timestamp,
    lib,
)
from pandas._libs.algos import rank_1d
import pandas._libs.groupby as libgroupby
from pandas._libs.missing import NA
from pandas._typing import (
    AnyArrayLike,
    ArrayLike,
    DtypeObj,
    IndexLabel,
    IntervalClosedType,
    NDFrameT,
    PositionalIndexer,
    RandomState,
    npt,
)
from pandas.compat.numpy import function as nv
from pandas.errors import (
    AbstractMethodError,
    DataError,
)
from pandas.util._decorators import (
    Appender,
    Substitution,
    cache_readonly,
    doc,
)
from pandas.util._exceptions import find_stack_level

from pandas.core.dtypes.cast import (
    coerce_indexer_dtype,
    ensure_dtype_can_hold_na,
)
from pandas.core.dtypes.common import (
    is_bool_dtype,
    is_float_dtype,
    is_hashable,
    is_integer,
    is_integer_dtype,
    is_list_like,
    is_numeric_dtype,
    is_object_dtype,
    is_scalar,
    needs_i8_conversion,
    pandas_dtype,
)
from pandas.core.dtypes.missing import (
    isna,
    na_value_for_dtype,
    notna,
)

from pandas.core import (
    algorithms,
    sample,
)
from pandas.core._numba import executor
from pandas.core.arrays import (
    ArrowExtensionArray,
    BaseMaskedArray,
    ExtensionArray,
    FloatingArray,
    IntegerArray,
    SparseArray,
)
from pandas.core.arrays.string_ import StringDtype
from pandas.core.arrays.string_arrow import (
    ArrowStringArray,
    ArrowStringArrayNumpySemantics,
)
from pandas.core.base import (
    PandasObject,
    SelectionMixin,
)
import pandas.core.common as com
from pandas.core.frame import DataFrame
from pandas.core.generic import NDFrame
from pandas.core.groupby import (
    base,
    numba_,
    ops,
)
from pandas.core.groupby.grouper import get_grouper
from pandas.core.groupby.indexing import (
    GroupByIndexingMixin,
    GroupByNthSelector,
)
from pandas.core.indexes.api import (
    Index,
    MultiIndex,
    default_index,
)
from pandas.core.internals.blocks import ensure_block_shape
from pandas.core.series import Series
from pandas.core.sorting import get_group_index_sorter
from pandas.core.util.numba_ import (
    get_jit_arguments,
    maybe_use_numba,
    prepare_function_arguments,
)

if TYPE_CHECKING:
    from pandas._libs.tslibs import BaseOffset
    from pandas._typing import (
        Any,
        Concatenate,
        P,
        Self,
        T,
    )

    from pandas.core.indexers.objects import BaseIndexer
    from pandas.core.resample import Resampler
    from pandas.core.window import (
        ExpandingGroupby,
        ExponentialMovingWindowGroupby,
        RollingGroupby,
    )

_common_see_also = """
        See Also
        --------
        Series.%(name)s : Apply a function %(name)s to a Series.
        DataFrame.%(name)s : Apply a function %(name)s
            to each row or column of a DataFrame.
"""

_groupby_agg_method_engine_template = """
Compute {fname} of group values.

Parameters
----------
numeric_only : bool, default {no}
    Include only float, int, boolean columns.

    .. versionchanged:: 2.0.0

        numeric_only no longer accepts ``None``.

min_count : int, default {mc}
    The required number of valid values to perform the operation. If fewer
    than ``min_count`` non-NA values are present the result will be NA.

engine : str, default None {e}
    * ``'cython'`` : Runs rolling apply through C-extensions from cython.
    * ``'numba'`` : Runs rolling apply through JIT compiled code from numba.
        Only available when ``raw`` is set to ``True``.
    * ``None`` : Defaults to ``'cython'`` or globally setting ``compute.use_numba``

engine_kwargs : dict, default None {ek}
    * For ``'cython'`` engine, there are no accepted ``engine_kwargs``
    * For ``'numba'`` engine, the engine can accept ``nopython``, ``nogil``
        and ``parallel`` dictionary keys. The values must either be ``True`` or
        ``False``. The default ``engine_kwargs`` for the ``'numba'`` engine is
        ``{{'nopython': True, 'nogil': False, 'parallel': False}}`` and will be
        applied to both the ``func`` and the ``apply`` groupby aggregation.

Returns
-------
Series or DataFrame
    Computed {fname} of values within each group.

See Also
--------
SeriesGroupBy.min : Return the min of the group values.
DataFrameGroupBy.min : Return the min of the group values.
SeriesGroupBy.max : Return the max of the group values.
DataFrameGroupBy.max : Return the max of the group values.
SeriesGroupBy.sum : Return the sum of the group values.
DataFrameGroupBy.sum : Return the sum of the group values.

Examples
--------
{example}
"""

_groupby_agg_method_skipna_engine_template = """
Compute {fname} of group values.

Parameters
----------
numeric_only : bool, default {no}
    Include only float, int, boolean columns.

    .. versionchanged:: 2.0.0

        numeric_only no longer accepts ``None``.

min_count : int, default {mc}
    The required number of valid values to perform the operation. If fewer
    than ``min_count`` non-NA values are present the result will be NA.

skipna : bool, default {s}
    Exclude NA/null values. If the entire group is NA and ``skipna`` is
    ``True``, the result will be NA.

    .. versionchanged:: 3.0.0

engine : str, default None {e}
    * ``'cython'`` : Runs rolling apply through C-extensions from cython.
    * ``'numba'`` : Runs rolling apply through JIT compiled code from numba.
        Only available when ``raw`` is set to ``True``.
    * ``None`` : Defaults to ``'cython'`` or globally setting ``compute.use_numba``

engine_kwargs : dict, default None {ek}
    * For ``'cython'`` engine, there are no accepted ``engine_kwargs``
    * For ``'numba'`` engine, the engine can accept ``nopython``, ``nogil``
        and ``parallel`` dictionary keys. The values must either be ``True`` or
        ``False``. The default ``engine_kwargs`` for the ``'numba'`` engine is
        ``{{'nopython': True, 'nogil': False, 'parallel': False}}`` and will be
        applied to both the ``func`` and the ``apply`` groupby aggregation.

Returns
-------
Series or DataFrame
    Computed {fname} of values within each group.

See Also
--------
SeriesGroupBy.min : Return the min of the group values.
DataFrameGroupBy.min : Return the min of the group values.
SeriesGroupBy.max : Return the max of the group values.
DataFrameGroupBy.max : Return the max of the group values.
SeriesGroupBy.sum : Return the sum of the group values.
DataFrameGroupBy.sum : Return the sum of the group values.

Examples
--------
{example}
"""

_pipe_template = """
Apply a ``func`` with arguments to this %(klass)s object and return its result.

Use `.pipe` when you want to improve readability by chaining together
functions that expect Series, DataFrames, GroupBy or Resampler objects.
Instead of writing

>>> h = lambda x, arg2, arg3: x + 1 - arg2 * arg3
>>> g = lambda x, arg1: x * 5 / arg1
>>> f = lambda x: x ** 4
>>> df = pd.DataFrame([["a", 4], ["b", 5]], columns=["group", "value"])
>>> h(g(f(df.groupby('group')), arg1=1), arg2=2, arg3=3)  # doctest: +SKIP

You can write

>>> (df.groupby('group')
...    .pipe(f)
...    .pipe(g, arg1=1)
...    .pipe(h, arg2=2, arg3=3))  # doctest: +SKIP

which is much more readable.

Parameters
----------
func : callable or tuple of (callable, str)
    Function to apply to this %(klass)s object or, alternatively,
    a `(callable, data_keyword)` tuple where `data_keyword` is a
    string indicating the keyword of `callable` that expects the
    %(klass)s object.
*args : iterable, optional
       Positional arguments passed into `func`.
**kwargs : dict, optional
         A dictionary of keyword arguments passed into `func`.

Returns
-------
%(klass)s
    The original object with the function `func` applied.

See Also
--------
Series.pipe : Apply a function with arguments to a series.
DataFrame.pipe: Apply a function with arguments to a dataframe.
apply : Apply function to each group instead of to the
    full %(klass)s object.

Notes
-----
See more `here
<https://pandas.pydata.org/pandas-docs/stable/user_guide/groupby.html#piping-function-calls>`_

Examples
--------
%(examples)s
"""

_transform_template = """
Call function producing a same-indexed %(klass)s on each group.

Returns a %(klass)s having the same indexes as the original object
filled with the transformed values.

Parameters
----------
func : function, str
    Function to apply to each group. See the Notes section below for requirements.

    Accepted inputs are:

    - String
    - Python function
    - Numba JIT function with ``engine='numba'`` specified.

    Only passing a single function is supported with this engine.
    If the ``'numba'`` engine is chosen, the function must be
    a user defined function with ``values`` and ``index`` as the
    first and second arguments respectively in the function signature.
    Each group's index will be passed to the user defined function
    and optionally available for use.

    If a string is chosen, then it needs to be the name
    of the groupby method you want to use.
*args
    Positional arguments to pass to func.
engine : str, default None
    * ``'cython'`` : Runs the function through C-extensions from cython.
    * ``'numba'`` : Runs the function through JIT compiled code from numba.
    * ``None`` : Defaults to ``'cython'`` or the global setting ``compute.use_numba``

engine_kwargs : dict, default None
    * For ``'cython'`` engine, there are no accepted ``engine_kwargs``
    * For ``'numba'`` engine, the engine can accept ``nopython``, ``nogil``
      and ``parallel`` dictionary keys. The values must either be ``True`` or
      ``False``. The default ``engine_kwargs`` for the ``'numba'`` engine is
      ``{'nopython': True, 'nogil': False, 'parallel': False}`` and will be
      applied to the function

**kwargs
    Keyword arguments to be passed into func.

Returns
-------
%(klass)s
    %(klass)s with the same indexes as the original object filled
    with transformed values.

See Also
--------
%(klass)s.groupby.apply : Apply function ``func`` group-wise and combine
    the results together.
%(klass)s.groupby.aggregate : Aggregate using one or more operations.
%(klass)s.transform : Call ``func`` on self producing a %(klass)s with the
    same axis shape as self.

Notes
-----
Each group is endowed the attribute 'name' in case you need to know
which group you are working on.

The current implementation imposes three requirements on f:

* f must return a value that either has the same shape as the input
  subframe or can be broadcast to the shape of the input subframe.
  For example, if `f` returns a scalar it will be broadcast to have the
  same shape as the input subframe.
* if this is a DataFrame, f must support application column-by-column
  in the subframe. If f also supports application to the entire subframe,
  then a fast path is used starting from the second chunk.
* f must not mutate groups. Mutation is not supported and may
  produce unexpected results. See :ref:`gotchas.udf-mutation` for more details.

When using ``engine='numba'``, there will be no "fall back" behavior internally.
The group data and group index will be passed as numpy arrays to the JITed
user defined function, and no alternative execution attempts will be tried.

.. versionchanged:: 1.3.0

    The resulting dtype will reflect the return value of the passed ``func``,
    see the examples below.

.. versionchanged:: 2.0.0

    When using ``.transform`` on a grouped DataFrame and the transformation function
    returns a DataFrame, pandas now aligns the result's index
    with the input's index. You can call ``.to_numpy()`` on the
    result of the transformation function to avoid alignment.

Examples
--------
%(example)s"""


@final
class GroupByPlot(PandasObject):
    """
    Class implementing the .plot attribute for groupby objects.
    """

    def __init__(self, groupby: GroupBy) -> None:
        self._groupby = groupby

    def __call__(self, *args, **kwargs):
        def f(self):
            return self.plot(*args, **kwargs)

        f.__name__ = "plot"
        return self._groupby._python_apply_general(f, self._groupby._selected_obj)

    def __getattr__(self, name: str):
        def attr(*args, **kwargs):
            def f(self):
                return getattr(self.plot, name)(*args, **kwargs)

            return self._groupby._python_apply_general(f, self._groupby._selected_obj)

        return attr


_KeysArgType = Union[
    Hashable,
    list[Hashable],
    Callable[[Hashable], Hashable],
    list[Callable[[Hashable], Hashable]],
    Mapping[Hashable, Hashable],
]


class BaseGroupBy(PandasObject, SelectionMixin[NDFrameT], GroupByIndexingMixin):
    _hidden_attrs = PandasObject._hidden_attrs | {
        "as_index",
        "dropna",
        "exclusions",
        "grouper",
        "group_keys",
        "keys",
        "level",
        "obj",
        "observed",
        "sort",
    }

    _grouper: ops.BaseGrouper
    keys: _KeysArgType | None = None
    level: IndexLabel | None = None
    group_keys: bool

    @final
    def __len__(self) -> int:
        return self._grouper.ngroups

    @final
    def __repr__(self) -> str:
        # TODO: Better repr for GroupBy object
        return object.__repr__(self)

    @final
    @property
    def groups(self) -> dict[Hashable, Index]:
        """
        Dict {group name -> group labels}.

        This property provides a dictionary representation of the groupings formed
        during a groupby operation, where each key represents a unique group value from
        the specified column(s), and each value is a list of index labels
        that belong to that group.

        See Also
        --------
        core.groupby.DataFrameGroupBy.get_group : Retrieve group from a
            ``DataFrameGroupBy`` object with provided name.
        core.groupby.SeriesGroupBy.get_group : Retrieve group from a
            ``SeriesGroupBy`` object with provided name.
        core.resample.Resampler.get_group : Retrieve group from a
            ``Resampler`` object with provided name.

        Examples
        --------

        For SeriesGroupBy:

        >>> lst = ["a", "a", "b"]
        >>> ser = pd.Series([1, 2, 3], index=lst)
        >>> ser
        a    1
        a    2
        b    3
        dtype: int64
        >>> ser.groupby(level=0).groups
        {'a': ['a', 'a'], 'b': ['b']}

        For DataFrameGroupBy:

        >>> data = [[1, 2, 3], [1, 5, 6], [7, 8, 9]]
        >>> df = pd.DataFrame(data, columns=["a", "b", "c"])
        >>> df
           a  b  c
        0  1  2  3
        1  1  5  6
        2  7  8  9
        >>> df.groupby(by="a").groups
        {1: [0, 1], 7: [2]}

        For Resampler:

        >>> ser = pd.Series(
        ...     [1, 2, 3, 4],
        ...     index=pd.DatetimeIndex(
        ...         ["2023-01-01", "2023-01-15", "2023-02-01", "2023-02-15"]
        ...     ),
        ... )
        >>> ser
        2023-01-01    1
        2023-01-15    2
        2023-02-01    3
        2023-02-15    4
        dtype: int64
        >>> ser.resample("MS").groups
        {Timestamp('2023-01-01 00:00:00'): 2, Timestamp('2023-02-01 00:00:00'): 4}
        """
        if isinstance(self.keys, list) and len(self.keys) == 1:
            warnings.warn(
                "`groups` by one element list returns scalar is deprecated "
                "and will be removed. In a future version `groups` by one element "
                "list will return tuple. Use ``df.groupby(by='a').groups`` "
                "instead of ``df.groupby(by=['a']).groups`` to avoid this warning",
                FutureWarning,
                stacklevel=find_stack_level(),
            )
        return self._grouper.groups

    @final
    @property
    def ngroups(self) -> int:
        return self._grouper.ngroups

    @final
    @property
    def indices(self) -> dict[Hashable, npt.NDArray[np.intp]]:
        """
        Dict {group name -> group indices}.

        The dictionary keys represent the group labels (e.g., timestamps for a
        time-based resampling operation), and the values are arrays of integer
        positions indicating where the elements of each group are located in the
        original data. This property is particularly useful when working with
        resampled data, as it provides insight into how the original time-series data
        has been grouped.

        See Also
        --------
        core.groupby.DataFrameGroupBy.indices : Provides a mapping of group rows to
            positions of the elements.
        core.groupby.SeriesGroupBy.indices : Provides a mapping of group rows to
            positions of the elements.
        core.resample.Resampler.indices : Provides a mapping of group rows to
            positions of the elements.

        Examples
        --------

        For SeriesGroupBy:

        >>> lst = ["a", "a", "b"]
        >>> ser = pd.Series([1, 2, 3], index=lst)
        >>> ser
        a    1
        a    2
        b    3
        dtype: int64
        >>> ser.groupby(level=0).indices
        {'a': array([0, 1]), 'b': array([2])}

        For DataFrameGroupBy:

        >>> data = [[1, 2, 3], [1, 5, 6], [7, 8, 9]]
        >>> df = pd.DataFrame(
        ...     data, columns=["a", "b", "c"], index=["owl", "toucan", "eagle"]
        ... )
        >>> df
                a  b  c
        owl     1  2  3
        toucan  1  5  6
        eagle   7  8  9
        >>> df.groupby(by=["a"]).indices
        {1: array([0, 1]), 7: array([2])}

        For Resampler:

        >>> ser = pd.Series(
        ...     [1, 2, 3, 4],
        ...     index=pd.DatetimeIndex(
        ...         ["2023-01-01", "2023-01-15", "2023-02-01", "2023-02-15"]
        ...     ),
        ... )
        >>> ser
        2023-01-01    1
        2023-01-15    2
        2023-02-01    3
        2023-02-15    4
        dtype: int64
        >>> ser.resample("MS").indices
        defaultdict(<class 'list'>, {Timestamp('2023-01-01 00:00:00'): [0, 1],
        Timestamp('2023-02-01 00:00:00'): [2, 3]})
        """
        return self._grouper.indices

    @final
    def _get_indices(self, names):
        """
        Safe get multiple indices, translate keys for
        datelike to underlying repr.
        """

        def get_converter(s):
            # possibly convert to the actual key types
            # in the indices, could be a Timestamp or a np.datetime64
            if isinstance(s, datetime.datetime):
                return lambda key: Timestamp(key)
            elif isinstance(s, np.datetime64):
                return lambda key: Timestamp(key).asm8
            else:
                return lambda key: key

        if len(names) == 0:
            return []

        if len(self.indices) > 0:
            index_sample = next(iter(self.indices))
        else:
            index_sample = None  # Dummy sample

        name_sample = names[0]
        if isinstance(index_sample, tuple):
            if not isinstance(name_sample, tuple):
                msg = "must supply a tuple to get_group with multiple grouping keys"
                raise ValueError(msg)
            if not len(name_sample) == len(index_sample):
                try:
                    # If the original grouper was a tuple
                    return [self.indices[name] for name in names]
                except KeyError as err:
                    # turns out it wasn't a tuple
                    msg = (
                        "must supply a same-length tuple to get_group "
                        "with multiple grouping keys"
                    )
                    raise ValueError(msg) from err

            converters = (get_converter(s) for s in index_sample)
            names = (tuple(f(n) for f, n in zip(converters, name)) for name in names)

        else:
            converter = get_converter(index_sample)
            names = (converter(name) for name in names)

        return [self.indices.get(name, []) for name in names]

    @final
    def _get_index(self, name):
        """
        Safe get index, translate keys for datelike to underlying repr.
        """
        return self._get_indices([name])[0]

    @final
    @cache_readonly
    def _selected_obj(self):
        # Note: _selected_obj is always just `self.obj` for SeriesGroupBy
        if isinstance(self.obj, Series):
            return self.obj

        if self._selection is not None:
            if is_hashable(self._selection):
                # i.e. a single key, so selecting it will return a Series.
                #  In this case, _obj_with_exclusions would wrap the key
                #  in a list and return a single-column DataFrame.
                return self.obj[self._selection]

            # Otherwise _selection is equivalent to _selection_list, so
            #  _selected_obj matches _obj_with_exclusions, so we can reuse
            #  that and avoid making a copy.
            return self._obj_with_exclusions

        return self.obj

    @final
    def _dir_additions(self) -> set[str]:
        return self.obj._dir_additions()

    @overload
    def pipe(
        self,
        func: Callable[Concatenate[Self, P], T],
        *args: P.args,
        **kwargs: P.kwargs,
    ) -> T: ...

    @overload
    def pipe(
        self,
        func: tuple[Callable[..., T], str],
        *args: Any,
        **kwargs: Any,
    ) -> T: ...

    @Substitution(
        klass="GroupBy",
        examples=dedent(
            """\
        >>> df = pd.DataFrame({'A': 'a b a b'.split(), 'B': [1, 2, 3, 4]})
        >>> df
           A  B
        0  a  1
        1  b  2
        2  a  3
        3  b  4

        To get the difference between each groups maximum and minimum value in one
        pass, you can do

        >>> df.groupby('A').pipe(lambda x: x.max() - x.min())
           B
        A
        a  2
        b  2"""
        ),
    )
    @Appender(_pipe_template)
    def pipe(
        self,
        func: Callable[Concatenate[Self, P], T] | tuple[Callable[..., T], str],
        *args: Any,
        **kwargs: Any,
    ) -> T:
        return com.pipe(self, func, *args, **kwargs)

    @final
    def get_group(self, name) -> DataFrame | Series:
        """
        Construct DataFrame from group with provided name.

        Parameters
        ----------
        name : object
            The name of the group to get as a DataFrame.

        Returns
        -------
        Series or DataFrame
            Get the respective Series or DataFrame corresponding to the group provided.

        See Also
        --------
        DataFrameGroupBy.groups: Dictionary representation of the groupings formed
            during a groupby operation.
        DataFrameGroupBy.indices: Provides a mapping of group rows to positions
            of the elements.
        SeriesGroupBy.groups: Dictionary representation of the groupings formed
            during a groupby operation.
        SeriesGroupBy.indices: Provides a mapping of group rows to positions
            of the elements.

        Examples
        --------

        For SeriesGroupBy:

        >>> lst = ["a", "a", "b"]
        >>> ser = pd.Series([1, 2, 3], index=lst)
        >>> ser
        a    1
        a    2
        b    3
        dtype: int64
        >>> ser.groupby(level=0).get_group("a")
        a    1
        a    2
        dtype: int64

        For DataFrameGroupBy:

        >>> data = [[1, 2, 3], [1, 5, 6], [7, 8, 9]]
        >>> df = pd.DataFrame(
        ...     data, columns=["a", "b", "c"], index=["owl", "toucan", "eagle"]
        ... )
        >>> df
                a  b  c
        owl     1  2  3
        toucan  1  5  6
        eagle   7  8  9
        >>> df.groupby(by=["a"]).get_group((1,))
                a  b  c
        owl     1  2  3
        toucan  1  5  6

        For Resampler:

        >>> ser = pd.Series(
        ...     [1, 2, 3, 4],
        ...     index=pd.DatetimeIndex(
        ...         ["2023-01-01", "2023-01-15", "2023-02-01", "2023-02-15"]
        ...     ),
        ... )
        >>> ser
        2023-01-01    1
        2023-01-15    2
        2023-02-01    3
        2023-02-15    4
        dtype: int64
        >>> ser.resample("MS").get_group("2023-01-01")
        2023-01-01    1
        2023-01-15    2
        dtype: int64
        """
        keys = self.keys
        level = self.level
        # mypy doesn't recognize level/keys as being sized when passed to len
        if (is_list_like(level) and len(level) == 1) or (  # type: ignore[arg-type]
            is_list_like(keys) and len(keys) == 1  # type: ignore[arg-type]
        ):
            # GH#25971
            if isinstance(name, tuple) and len(name) == 1:
                name = name[0]
            else:
                raise KeyError(name)

        inds = self._get_index(name)
        if not len(inds):
            raise KeyError(name)
        return self._selected_obj.iloc[inds]

    @final
    def __iter__(self) -> Iterator[tuple[Hashable, NDFrameT]]:
        """
        Groupby iterator.

        This method provides an iterator over the groups created by the ``resample``
        or ``groupby`` operation on the object. The method yields tuples where
        the first element is the label (group key) corresponding to each group or
        resampled bin, and the second element is the subset of the data that falls
        within that group or bin.

        Returns
        -------
        Iterator
            Generator yielding a sequence of (name, subsetted object)
            for each group.

        See Also
        --------
        Series.groupby : Group data by a specific key or column.
        DataFrame.groupby : Group DataFrame using mapper or by columns.
        DataFrame.resample : Resample a DataFrame.
        Series.resample : Resample a Series.

        Examples
        --------

        For SeriesGroupBy:

        >>> lst = ["a", "a", "b"]
        >>> ser = pd.Series([1, 2, 3], index=lst)
        >>> ser
        a    1
        a    2
        b    3
        dtype: int64
        >>> for x, y in ser.groupby(level=0):
        ...     print(f"{x}\\n{y}\\n")
        a
        a    1
        a    2
        dtype: int64
        b
        b    3
        dtype: int64

        For DataFrameGroupBy:

        >>> data = [[1, 2, 3], [1, 5, 6], [7, 8, 9]]
        >>> df = pd.DataFrame(data, columns=["a", "b", "c"])
        >>> df
           a  b  c
        0  1  2  3
        1  1  5  6
        2  7  8  9
        >>> for x, y in df.groupby(by=["a"]):
        ...     print(f"{x}\\n{y}\\n")
        (1,)
           a  b  c
        0  1  2  3
        1  1  5  6
        (7,)
           a  b  c
        2  7  8  9

        For Resampler:

        >>> ser = pd.Series(
        ...     [1, 2, 3, 4],
        ...     index=pd.DatetimeIndex(
        ...         ["2023-01-01", "2023-01-15", "2023-02-01", "2023-02-15"]
        ...     ),
        ... )
        >>> ser
        2023-01-01    1
        2023-01-15    2
        2023-02-01    3
        2023-02-15    4
        dtype: int64
        >>> for x, y in ser.resample("MS"):
        ...     print(f"{x}\\n{y}\\n")
        2023-01-01 00:00:00
        2023-01-01    1
        2023-01-15    2
        dtype: int64
        2023-02-01 00:00:00
        2023-02-01    3
        2023-02-15    4
        dtype: int64
        """
        keys = self.keys
        level = self.level
        result = self._grouper.get_iterator(self._selected_obj)
        # mypy: Argument 1 to "len" has incompatible type "Hashable"; expected "Sized"
        if (
            (is_list_like(level) and len(level) == 1)  # type: ignore[arg-type]
            or (isinstance(keys, list) and len(keys) == 1)
        ):
            # GH#42795 - when keys is a list, return tuples even when length is 1
            result = (((key,), group) for key, group in result)
        return result


# To track operations that expand dimensions, like ohlc
OutputFrameOrSeries = TypeVar("OutputFrameOrSeries", bound=NDFrame)


class GroupBy(BaseGroupBy[NDFrameT]):
    """
    Class for grouping and aggregating relational data.

    See aggregate, transform, and apply functions on this object.

    It's easiest to use obj.groupby(...) to use GroupBy, but you can also do:

    ::

        grouped = groupby(obj, ...)

    Parameters
    ----------
    obj : pandas object
    level : int, default None
        Level of MultiIndex
    groupings : list of Grouping objects
        Most users should ignore this
    exclusions : array-like, optional
        List of columns to exclude
    name : str
        Most users should ignore this

    Returns
    -------
    **Attributes**
    groups : dict
        {group name -> group labels}
    len(grouped) : int
        Number of groups

    Notes
    -----
    After grouping, see aggregate, apply, and transform functions. Here are
    some other brief notes about usage. When grouping by multiple groups, the
    result index will be a MultiIndex (hierarchical) by default.

    Iteration produces (key, group) tuples, i.e. chunking the data by group. So
    you can write code like:

    ::

        grouped = obj.groupby(keys)
        for key, group in grouped:
            # do something with the data

    Function calls on GroupBy, if not specially implemented, "dispatch" to the
    grouped data. So if you group a DataFrame and wish to invoke the std()
    method on each group, you can simply do:

    ::

        df.groupby(mapper).std()

    rather than

    ::

        df.groupby(mapper).aggregate(np.std)

    You can pass arguments to these "wrapped" functions, too.

    See the online documentation for full exposition on these topics and much
    more
    """

    _grouper: ops.BaseGrouper
    as_index: bool

    @final
    def __init__(
        self,
        obj: NDFrameT,
        keys: _KeysArgType | None = None,
        level: IndexLabel | None = None,
        grouper: ops.BaseGrouper | None = None,
        exclusions: frozenset[Hashable] | None = None,
        selection: IndexLabel | None = None,
        as_index: bool = True,
        sort: bool = True,
        group_keys: bool = True,
        observed: bool = False,
        dropna: bool = True,
    ) -> None:
        self._selection = selection

        assert isinstance(obj, NDFrame), type(obj)

        self.level = level
        self.as_index = as_index
        self.keys = keys
        self.sort = sort
        self.group_keys = group_keys
        self.dropna = dropna

        if grouper is None:
            grouper, exclusions, obj = get_grouper(
                obj,
                keys,
                level=level,
                sort=sort,
                observed=observed,
                dropna=self.dropna,
            )

        self.observed = observed
        self.obj = obj
        self._grouper = grouper
        self.exclusions = frozenset(exclusions) if exclusions else frozenset()

    def __getattr__(self, attr: str):
        if attr in self._internal_names_set:
            return object.__getattribute__(self, attr)
        if attr in self.obj:
            return self[attr]

        raise AttributeError(
            f"'{type(self).__name__}' object has no attribute '{attr}'"
        )

    @final
    def _op_via_apply(self, name: str, *args, **kwargs):
        """Compute the result of an operation by using GroupBy's apply."""
        f = getattr(type(self._obj_with_exclusions), name)

        def curried(x):
            return f(x, *args, **kwargs)

        # preserve the name so we can detect it when calling plot methods,
        # to avoid duplicates
        curried.__name__ = name

        # special case otherwise extra plots are created when catching the
        # exception below
        if name in base.plotting_methods:
            return self._python_apply_general(curried, self._selected_obj)

        is_transform = name in base.transformation_kernels
        result = self._python_apply_general(
            curried,
            self._obj_with_exclusions,
            is_transform=is_transform,
            not_indexed_same=not is_transform,
        )

        if self._grouper.has_dropped_na and is_transform:
            # result will have dropped rows due to nans, fill with null
            # and ensure index is ordered same as the input
            result = self._set_result_index_ordered(result)
        return result

    # -----------------------------------------------------------------
    # Dispatch/Wrapping

    @final
    def _concat_objects(
        self,
        values,
        not_indexed_same: bool = False,
        is_transform: bool = False,
    ):
        from pandas.core.reshape.concat import concat

        if self.group_keys and not is_transform:
            if self.as_index:
                # possible MI return case
                group_keys = self._grouper.result_index
                group_levels = self._grouper.levels
                group_names = self._grouper.names

                result = concat(
                    values,
                    axis=0,
                    keys=group_keys,
                    levels=group_levels,
                    names=group_names,
                    sort=False,
                )
            else:
                result = concat(values, axis=0)

        elif not not_indexed_same:
            result = concat(values, axis=0)

            ax = self._selected_obj.index
            if self.dropna:
                labels = self._grouper.ids
                mask = labels != -1
                ax = ax[mask]

            # this is a very unfortunate situation
            # we can't use reindex to restore the original order
            # when the ax has duplicates
            # so we resort to this
            # GH 14776, 30667
            # TODO: can we reuse e.g. _reindex_non_unique?
            if ax.has_duplicates and not result.axes[0].equals(ax):
                # e.g. test_category_order_transformer
                target = algorithms.unique1d(ax._values)
                indexer, _ = result.index.get_indexer_non_unique(target)
                result = result.take(indexer, axis=0)
            else:
                result = result.reindex(ax, axis=0)

        else:
            result = concat(values, axis=0)

        if self.obj.ndim == 1:
            name = self.obj.name
        elif is_hashable(self._selection):
            name = self._selection
        else:
            name = None

        if isinstance(result, Series) and name is not None:
            result.name = name

        return result

    @final
    def _set_result_index_ordered(
        self, result: OutputFrameOrSeries
    ) -> OutputFrameOrSeries:
        # set the result index on the passed values object and
        # return the new object, xref 8046

        index = self.obj.index

        if self._grouper.is_monotonic and not self._grouper.has_dropped_na:
            # shortcut if we have an already ordered grouper
            result = result.set_axis(index, axis=0)
            return result

        # row order is scrambled => sort the rows by position in original index
        original_positions = Index(self._grouper.result_ilocs)
        result = result.set_axis(original_positions, axis=0)
        result = result.sort_index(axis=0)
        if self._grouper.has_dropped_na:
            # Add back in any missing rows due to dropna - index here is integral
            # with values referring to the row of the input so can use RangeIndex
            result = result.reindex(default_index(len(index)), axis=0)
        result = result.set_axis(index, axis=0)

        return result

    @final
    def _insert_inaxis_grouper(
        self, result: Series | DataFrame, qs: npt.NDArray[np.float64] | None = None
    ) -> DataFrame:
        if isinstance(result, Series):
            result = result.to_frame()

        n_groupings = len(self._grouper.groupings)

        if qs is not None:
            result.insert(
                0, f"level_{n_groupings}", np.tile(qs, len(result) // len(qs))
            )

        # zip in reverse so we can always insert at loc 0
        for level, (name, lev) in enumerate(
            zip(
                reversed(self._grouper.names),
                self._grouper.get_group_levels(),
            )
        ):
            if name is None:
                # Behave the same as .reset_index() when a level is unnamed
                name = (
                    "index"
                    if n_groupings == 1 and qs is None
                    else f"level_{n_groupings - level - 1}"
                )

            # GH #28549
            # When using .apply(-), name will be in columns already
            if name not in result.columns:
                # if in_axis:
                if qs is None:
                    result.insert(0, name, lev)
                else:
                    result.insert(0, name, Index(np.repeat(lev, len(qs))))

        return result

    @final
    def _wrap_aggregated_output(
        self,
        result: Series | DataFrame,
        qs: npt.NDArray[np.float64] | None = None,
    ):
        """
        Wraps the output of GroupBy aggregations into the expected result.

        Parameters
        ----------
        result : Series, DataFrame

        Returns
        -------
        Series or DataFrame
        """
        # ATM we do not get here for SeriesGroupBy; when we do, we will
        #  need to require that result.name already match self.obj.name

        if not self.as_index:
            # `not self.as_index` is only relevant for DataFrameGroupBy,
            #   enforced in __init__
            result = self._insert_inaxis_grouper(result, qs=qs)
            result = result._consolidate()
            result.index = default_index(len(result))

        else:
            index = self._grouper.result_index
            if qs is not None:
                # We get here with len(qs) != 1 and not self.as_index
                #  in test_pass_args_kwargs
                index = _insert_quantile_level(index, qs)
            result.index = index

        return result

    def _wrap_applied_output(
        self,
        data,
        values: list,
        not_indexed_same: bool = False,
        is_transform: bool = False,
    ):
        raise AbstractMethodError(self)

    # -----------------------------------------------------------------
    # numba

    @final
    def _numba_prep(self, data: DataFrame):
        ngroups = self._grouper.ngroups
        sorted_index = self._grouper.result_ilocs
        sorted_ids = self._grouper._sorted_ids

        sorted_data = data.take(sorted_index, axis=0).to_numpy()
        # GH 46867
        index_data = data.index
        if isinstance(index_data, MultiIndex):
            if len(self._grouper.groupings) > 1:
                raise NotImplementedError(
                    "Grouping with more than 1 grouping labels and "
                    "a MultiIndex is not supported with engine='numba'"
                )
            group_key = self._grouper.groupings[0].name
            index_data = index_data.get_level_values(group_key)
        sorted_index_data = index_data.take(sorted_index).to_numpy()

        starts, ends = lib.generate_slices(sorted_ids, ngroups)
        return (
            starts,
            ends,
            sorted_index_data,
            sorted_data,
        )

    def _numba_agg_general(
        self,
        func: Callable,
        dtype_mapping: dict[np.dtype, Any],
        engine_kwargs: dict[str, bool] | None,
        **aggregator_kwargs,
    ):
        """
        Perform groupby with a standard numerical aggregation function (e.g. mean)
        with Numba.
        """
        if not self.as_index:
            raise NotImplementedError(
                "as_index=False is not supported. Use .reset_index() instead."
            )

        data = self._obj_with_exclusions
        df = data if data.ndim == 2 else data.to_frame()

        aggregator = executor.generate_shared_aggregator(
            func,
            dtype_mapping,
            True,  # is_grouped_kernel
            **get_jit_arguments(engine_kwargs),
        )
        # Pass group ids to kernel directly if it can handle it
        # (This is faster since it doesn't require a sort)
        ids = self._grouper.ids
        ngroups = self._grouper.ngroups

        res_mgr = df._mgr.apply(
            aggregator, labels=ids, ngroups=ngroups, **aggregator_kwargs
        )
        res_mgr.axes[1] = self._grouper.result_index
        result = df._constructor_from_mgr(res_mgr, axes=res_mgr.axes)

        if data.ndim == 1:
            result = result.squeeze("columns")
            result.name = data.name
        else:
            result.columns = data.columns
        return result

    @final
    def _transform_with_numba(self, func, *args, engine_kwargs=None, **kwargs):
        """
        Perform groupby transform routine with the numba engine.

        This routine mimics the data splitting routine of the DataSplitter class
        to generate the indices of each group in the sorted data and then passes the
        data and indices into a Numba jitted function.
        """
        data = self._obj_with_exclusions
        index_sorting = self._grouper.result_ilocs
        df = data if data.ndim == 2 else data.to_frame()

        starts, ends, sorted_index, sorted_data = self._numba_prep(df)
        numba_.validate_udf(func)
        args, kwargs = prepare_function_arguments(
            func, args, kwargs, num_required_args=2
        )
        numba_transform_func = numba_.generate_numba_transform_func(
            func, **get_jit_arguments(engine_kwargs)
        )
        result = numba_transform_func(
            sorted_data,
            sorted_index,
            starts,
            ends,
            len(df.columns),
            *args,
        )
        # result values needs to be resorted to their original positions since we
        # evaluated the data sorted by group
        result = result.take(np.argsort(index_sorting), axis=0)
        index = data.index
        if data.ndim == 1:
            result_kwargs = {"name": data.name}
            result = result.ravel()
        else:
            result_kwargs = {"columns": data.columns}
        return data._constructor(result, index=index, **result_kwargs)

    @final
    def _aggregate_with_numba(self, func, *args, engine_kwargs=None, **kwargs):
        """
        Perform groupby aggregation routine with the numba engine.

        This routine mimics the data splitting routine of the DataSplitter class
        to generate the indices of each group in the sorted data and then passes the
        data and indices into a Numba jitted function.
        """
        data = self._obj_with_exclusions
        df = data if data.ndim == 2 else data.to_frame()

        starts, ends, sorted_index, sorted_data = self._numba_prep(df)
        numba_.validate_udf(func)
        args, kwargs = prepare_function_arguments(
            func, args, kwargs, num_required_args=2
        )
        numba_agg_func = numba_.generate_numba_agg_func(
            func, **get_jit_arguments(engine_kwargs)
        )
        result = numba_agg_func(
            sorted_data,
            sorted_index,
            starts,
            ends,
            len(df.columns),
            *args,
        )
        index = self._grouper.result_index
        if data.ndim == 1:
            result_kwargs = {"name": data.name}
            result = result.ravel()
        else:
            result_kwargs = {"columns": data.columns}
        res = data._constructor(result, index=index, **result_kwargs)
        if not self.as_index:
            res = self._insert_inaxis_grouper(res)
            res.index = default_index(len(res))
        return res

    # -----------------------------------------------------------------
    # apply/agg/transform

    def apply(self, func, *args, include_groups: bool = False, **kwargs) -> NDFrameT:
        """
        Apply function ``func`` group-wise and combine the results together.

        The function passed to ``apply`` must take a dataframe as its first
        argument and return a DataFrame, Series or scalar. ``apply`` will
        then take care of combining the results back together into a single
        dataframe or series. ``apply`` is therefore a highly flexible
        grouping method.

        While ``apply`` is a very flexible method, its downside is that
        using it can be quite a bit slower than using more specific methods
        like ``agg`` or ``transform``. Pandas offers a wide range of method that will
        be much faster than using ``apply`` for their specific purposes, so try to
        use them before reaching for ``apply``.

        Parameters
        ----------
        func : callable
            A callable that takes a dataframe as its first argument, and
            returns a dataframe, a series or a scalar. In addition the
            callable may take positional and keyword arguments.

        *args : tuple
            Optional positional arguments to pass to ``func``.

        include_groups : bool, default False
            When True, will attempt to apply ``func`` to the groupings in
            the case that they are columns of the DataFrame. If this raises a
            TypeError, the result will be computed with the groupings excluded.
            When False, the groupings will be excluded when applying ``func``.

            .. versionadded:: 2.2.0

            .. versionchanged:: 3.0.0

            The default changed from True to False, and True is no longer allowed.

        **kwargs : dict
            Optional keyword arguments to pass to ``func``.

        Returns
        -------
        Series or DataFrame
            A pandas object with the result of applying ``func`` to each group.

        See Also
        --------
        pipe : Apply function to the full GroupBy object instead of to each
            group.
        aggregate : Apply aggregate function to the GroupBy object.
        transform : Apply function column-by-column to the GroupBy object.
        Series.apply : Apply a function to a Series.
        DataFrame.apply : Apply a function to each row or column of a DataFrame.

        Notes
        -----

        .. versionchanged:: 1.3.0

            The resulting dtype will reflect the return value of the passed ``func``,
            see the examples below.

        Functions that mutate the passed object can produce unexpected
        behavior or errors and are not supported. See :ref:`gotchas.udf-mutation`
        for more details.

        Examples
        --------
        >>> df = pd.DataFrame({"A": "a a b".split(), "B": [1, 2, 3], "C": [4, 6, 5]})
        >>> g1 = df.groupby("A", group_keys=False)
        >>> g2 = df.groupby("A", group_keys=True)

        Notice that ``g1`` and ``g2`` have two groups, ``a`` and ``b``, and only
        differ in their ``group_keys`` argument. Calling `apply` in various ways,
        we can get different grouping results:

        Example 1: below the function passed to `apply` takes a DataFrame as
        its argument and returns a DataFrame. `apply` combines the result for
        each group together into a new DataFrame:

        >>> g1[["B", "C"]].apply(lambda x: x / x.sum())
                  B    C
        0  0.333333  0.4
        1  0.666667  0.6
        2  1.000000  1.0

        In the above, the groups are not part of the index. We can have them included
        by using ``g2`` where ``group_keys=True``:

        >>> g2[["B", "C"]].apply(lambda x: x / x.sum())
                    B    C
        A
        a 0  0.333333  0.4
          1  0.666667  0.6
        b 2  1.000000  1.0

        Example 2: The function passed to `apply` takes a DataFrame as
        its argument and returns a Series.  `apply` combines the result for
        each group together into a new DataFrame.

        .. versionchanged:: 1.3.0

            The resulting dtype will reflect the return value of the passed ``func``.

        >>> g1[["B", "C"]].apply(lambda x: x.astype(float).max() - x.min())
             B    C
        A
        a  1.0  2.0
        b  0.0  0.0

        >>> g2[["B", "C"]].apply(lambda x: x.astype(float).max() - x.min())
             B    C
        A
        a  1.0  2.0
        b  0.0  0.0

        The ``group_keys`` argument has no effect here because the result is not
        like-indexed (i.e. :ref:`a transform <groupby.transform>`) when compared
        to the input.

        Example 3: The function passed to `apply` takes a DataFrame as
        its argument and returns a scalar. `apply` combines the result for
        each group together into a Series, including setting the index as
        appropriate:

        >>> g1.apply(lambda x: x.C.max() - x.B.min())
        A
        a    5
        b    2
        dtype: int64

        Example 4: The function passed to ``apply`` returns ``None`` for one of the
        group. This group is filtered from the result:

        >>> g1.apply(lambda x: None if x.iloc[0, 0] == 3 else x)
           B  C
        0  1  4
        1  2  6
        """
        if include_groups:
            raise ValueError("include_groups=True is no longer allowed.")
        if isinstance(func, str):
            if hasattr(self, func):
                res = getattr(self, func)
                if callable(res):
                    return res(*args, **kwargs)
                elif args or kwargs:
                    raise ValueError(f"Cannot pass arguments to property {func}")
                return res

            else:
                raise TypeError(f"apply func should be callable, not '{func}'")

        elif args or kwargs:
            if callable(func):

                @wraps(func)
                def f(g):
                    return func(g, *args, **kwargs)

            else:
                raise ValueError(
                    "func must be a callable if args or kwargs are supplied"
                )
        else:
            f = func

        return self._python_apply_general(f, self._obj_with_exclusions)

    @final
    def _python_apply_general(
        self,
        f: Callable,
        data: DataFrame | Series,
        not_indexed_same: bool | None = None,
        is_transform: bool = False,
        is_agg: bool = False,
    ) -> NDFrameT:
        """
        Apply function f in python space

        Parameters
        ----------
        f : callable
            Function to apply
        data : Series or DataFrame
            Data to apply f to
        not_indexed_same: bool, optional
            When specified, overrides the value of not_indexed_same. Apply behaves
            differently when the result index is equal to the input index, but
            this can be coincidental leading to value-dependent behavior.
        is_transform : bool, default False
            Indicator for whether the function is actually a transform
            and should not have group keys prepended.
        is_agg : bool, default False
            Indicator for whether the function is an aggregation. When the
            result is empty, we don't want to warn for this case.
            See _GroupBy._python_agg_general.

        Returns
        -------
        Series or DataFrame
            data after applying f
        """
        values, mutated = self._grouper.apply_groupwise(f, data)
        if not_indexed_same is None:
            not_indexed_same = mutated

        return self._wrap_applied_output(
            data,
            values,
            not_indexed_same,
            is_transform,
        )

    @final
    def _agg_general(
        self,
        numeric_only: bool = False,
        min_count: int = -1,
        *,
        alias: str,
        npfunc: Callable | None = None,
        **kwargs,
    ):
        result = self._cython_agg_general(
            how=alias,
            alt=npfunc,
            numeric_only=numeric_only,
            min_count=min_count,
            **kwargs,
        )
        return result.__finalize__(self.obj, method="groupby")

    def _agg_py_fallback(
        self, how: str, values: ArrayLike, ndim: int, alt: Callable
    ) -> ArrayLike:
        """
        Fallback to pure-python aggregation if _cython_operation raises
        NotImplementedError.
        """
        # We get here with a) EADtypes and b) object dtype
        assert alt is not None

        if values.ndim == 1:
            # For DataFrameGroupBy we only get here with ExtensionArray
            ser = Series(values, copy=False)
        else:
            # We only get here with values.dtype == object
            df = DataFrame(values.T, dtype=values.dtype)
            # bc we split object blocks in grouped_reduce, we have only 1 col
            # otherwise we'd have to worry about block-splitting GH#39329
            assert df.shape[1] == 1
            # Avoid call to self.values that can occur in DataFrame
            #  reductions; see GH#28949
            ser = df.iloc[:, 0]

        # We do not get here with UDFs, so we know that our dtype
        #  should always be preserved by the implemented aggregations
        # TODO: Is this exactly right; see WrappedCythonOp get_result_dtype?
        try:
            res_values = self._grouper.agg_series(ser, alt, preserve_dtype=True)
        except Exception as err:
            msg = f"agg function failed [how->{how},dtype->{ser.dtype}]"
            # preserve the kind of exception that raised
            raise type(err)(msg) from err

        if ser.dtype == object:
            res_values = res_values.astype(object, copy=False)

        # If we are DataFrameGroupBy and went through a SeriesGroupByPath
        # then we need to reshape
        # GH#32223 includes case with IntegerArray values, ndarray res_values
        # test_groupby_duplicate_columns with object dtype values
        return ensure_block_shape(res_values, ndim=ndim)

    @final
    def _cython_agg_general(
        self,
        how: str,
        alt: Callable | None = None,
        numeric_only: bool = False,
        min_count: int = -1,
        **kwargs,
    ):
        # Note: we never get here with how="ohlc" for DataFrameGroupBy;
        #  that goes through SeriesGroupBy

        data = self._get_data_to_aggregate(numeric_only=numeric_only, name=how)

        def array_func(values: ArrayLike) -> ArrayLike:
            try:
                result = self._grouper._cython_operation(
                    "aggregate",
                    values,
                    how,
                    axis=data.ndim - 1,
                    min_count=min_count,
                    **kwargs,
                )
            except NotImplementedError:
                # generally if we have numeric_only=False
                # and non-applicable functions
                # try to python agg
                # TODO: shouldn't min_count matter?
                # TODO: avoid special casing SparseArray here
                if how in ["any", "all"] and isinstance(values, SparseArray):
                    pass
                elif alt is None or how in ["any", "all", "std", "sem"]:
                    raise  # TODO: re-raise as TypeError?  should not be reached
            else:
                return result

            assert alt is not None
            result = self._agg_py_fallback(how, values, ndim=data.ndim, alt=alt)
            return result

        new_mgr = data.grouped_reduce(array_func)
        res = self._wrap_agged_manager(new_mgr)
        if how in ["idxmin", "idxmax"]:
            res = self._wrap_idxmax_idxmin(res)
        out = self._wrap_aggregated_output(res)
        return out

    def _cython_transform(self, how: str, numeric_only: bool = False, **kwargs):
        raise AbstractMethodError(self)

    @final
    def _transform(self, func, *args, engine=None, engine_kwargs=None, **kwargs):
        # optimized transforms
        if not isinstance(func, str):
            return self._transform_general(func, engine, engine_kwargs, *args, **kwargs)

        elif func not in base.transform_kernel_allowlist:
            msg = f"'{func}' is not a valid function name for transform(name)"
            raise ValueError(msg)
        elif func in base.cythonized_kernels or func in base.transformation_kernels:
            # cythonized transform or canned "agg+broadcast"
            if engine is not None:
                kwargs["engine"] = engine
                kwargs["engine_kwargs"] = engine_kwargs
            return getattr(self, func)(*args, **kwargs)

        else:
            # i.e. func in base.reduction_kernels
            if self.observed:
                return self._reduction_kernel_transform(
                    func, *args, engine=engine, engine_kwargs=engine_kwargs, **kwargs
                )

            with (
                com.temp_setattr(self, "observed", True),
                com.temp_setattr(self, "_grouper", self._grouper.observed_grouper),
            ):
                return self._reduction_kernel_transform(
                    func, *args, engine=engine, engine_kwargs=engine_kwargs, **kwargs
                )

    @final
    def _reduction_kernel_transform(
        self, func, *args, engine=None, engine_kwargs=None, **kwargs
    ):
        # GH#30918 Use _transform_fast only when we know func is an aggregation
        # If func is a reduction, we need to broadcast the
        # result to the whole group. Compute func result
        # and deal with possible broadcasting below.
        with com.temp_setattr(self, "as_index", True):
            # GH#49834 - result needs groups in the index for
            # _wrap_transform_fast_result
            if func in ["idxmin", "idxmax"]:
                func = cast(Literal["idxmin", "idxmax"], func)
                result = self._idxmax_idxmin(func, True, *args, **kwargs)
            else:
                if engine is not None:
                    kwargs["engine"] = engine
                    kwargs["engine_kwargs"] = engine_kwargs
                result = getattr(self, func)(*args, **kwargs)

        return self._wrap_transform_fast_result(result)

    @final
    def _wrap_transform_fast_result(self, result: NDFrameT) -> NDFrameT:
        """
        Fast transform path for aggregations.
        """
        obj = self._obj_with_exclusions

        # for each col, reshape to size of original frame by take operation
        ids = self._grouper.ids
        result = result.reindex(self._grouper.result_index, axis=0)

        if self.obj.ndim == 1:
            # i.e. SeriesGroupBy
            out = algorithms.take_nd(result._values, ids)
            output = obj._constructor(out, index=obj.index, name=obj.name)
        else:
            # `.size()` gives Series output on DataFrame input, need axis 0
            # GH#46209
            # Don't convert indices: negative indices need to give rise
            # to null values in the result
            new_ax = result.index.take(ids)
            output = result._reindex_with_indexers({0: (new_ax, ids)}, allow_dups=True)
            output = output.set_axis(obj.index, axis=0)
        return output

    # -----------------------------------------------------------------
    # Utilities

    @final
    def _apply_filter(self, indices, dropna):
        if len(indices) == 0:
            indices = np.array([], dtype="int64")
        else:
            indices = np.sort(np.concatenate(indices))
        if dropna:
            filtered = self._selected_obj.take(indices, axis=0)
        else:
            mask = np.empty(len(self._selected_obj.index), dtype=bool)
            mask.fill(False)
            mask[indices.astype(int)] = True
            # mask fails to broadcast when passed to where; broadcast manually.
            mask = np.tile(mask, list(self._selected_obj.shape[1:]) + [1]).T
            filtered = self._selected_obj.where(mask)  # Fill with NaNs.
        return filtered

    @final
    def _cumcount_array(self, ascending: bool = True) -> np.ndarray:
        """
        Parameters
        ----------
        ascending : bool, default True
            If False, number in reverse, from length of group - 1 to 0.

        Notes
        -----
        this is currently implementing sort=False
        (though the default is sort=True) for groupby in general
        """
        ids = self._grouper.ids
        ngroups = self._grouper.ngroups
        sorter = get_group_index_sorter(ids, ngroups)
        ids, count = ids[sorter], len(ids)

        if count == 0:
            return np.empty(0, dtype=np.int64)

        run = np.r_[True, ids[:-1] != ids[1:]]
        rep = np.diff(np.r_[np.nonzero(run)[0], count])
        out = (~run).cumsum()

        if ascending:
            out -= np.repeat(out[run], rep)
        else:
            out = np.repeat(out[np.r_[run[1:], True]], rep) - out

        if self._grouper.has_dropped_na:
            out = np.where(ids == -1, np.nan, out.astype(np.float64, copy=False))
        else:
            out = out.astype(np.int64, copy=False)

        rev = np.empty(count, dtype=np.intp)
        rev[sorter] = np.arange(count, dtype=np.intp)
        return out[rev]

    # -----------------------------------------------------------------

    @final
    @property
    def _obj_1d_constructor(self) -> Callable:
        # GH28330 preserve subclassed Series/DataFrames
        if isinstance(self.obj, DataFrame):
            return self.obj._constructor_sliced
        assert isinstance(self.obj, Series)
        return self.obj._constructor

    @final
    @Substitution(name="groupby")
    @Substitution(see_also=_common_see_also)
    def any(self, skipna: bool = True) -> NDFrameT:
        """
        Return True if any value in the group is truthful, else False.

        Parameters
        ----------
        skipna : bool, default True
            Flag to ignore nan values during truth testing.

        Returns
        -------
        Series or DataFrame
            DataFrame or Series of boolean values, where a value is True if any element
            is True within its respective group, False otherwise.
        %(see_also)s
        Examples
        --------
        For SeriesGroupBy:

        >>> lst = ["a", "a", "b"]
        >>> ser = pd.Series([1, 2, 0], index=lst)
        >>> ser
        a    1
        a    2
        b    0
        dtype: int64
        >>> ser.groupby(level=0).any()
        a     True
        b    False
        dtype: bool

        For DataFrameGroupBy:

        >>> data = [[1, 0, 3], [1, 0, 6], [7, 1, 9]]
        >>> df = pd.DataFrame(
        ...     data, columns=["a", "b", "c"], index=["ostrich", "penguin", "parrot"]
        ... )
        >>> df
                 a  b  c
        ostrich  1  0  3
        penguin  1  0  6
        parrot   7  1  9
        >>> df.groupby(by=["a"]).any()
               b      c
        a
        1  False   True
        7   True   True
        """
        return self._cython_agg_general(
            "any",
            alt=lambda x: Series(x, copy=False).any(skipna=skipna),
            skipna=skipna,
        )

    @final
    @Substitution(name="groupby")
    @Substitution(see_also=_common_see_also)
    def all(self, skipna: bool = True) -> NDFrameT:
        """
        Return True if all values in the group are truthful, else False.

        Parameters
        ----------
        skipna : bool, default True
            Flag to ignore nan values during truth testing.

        Returns
        -------
        Series or DataFrame
            DataFrame or Series of boolean values, where a value is True if all elements
            are True within its respective group, False otherwise.
        %(see_also)s
        Examples
        --------

        For SeriesGroupBy:

        >>> lst = ["a", "a", "b"]
        >>> ser = pd.Series([1, 2, 0], index=lst)
        >>> ser
        a    1
        a    2
        b    0
        dtype: int64
        >>> ser.groupby(level=0).all()
        a     True
        b    False
        dtype: bool

        For DataFrameGroupBy:

        >>> data = [[1, 0, 3], [1, 5, 6], [7, 8, 9]]
        >>> df = pd.DataFrame(
        ...     data, columns=["a", "b", "c"], index=["ostrich", "penguin", "parrot"]
        ... )
        >>> df
                 a  b  c
        ostrich  1  0  3
        penguin  1  5  6
        parrot   7  8  9
        >>> df.groupby(by=["a"]).all()
               b      c
        a
        1  False   True
        7   True   True
        """
        return self._cython_agg_general(
            "all",
            alt=lambda x: Series(x, copy=False).all(skipna=skipna),
            skipna=skipna,
        )

    @final
    @Substitution(name="groupby")
    @Substitution(see_also=_common_see_also)
    def count(self) -> NDFrameT:
        """
        Compute count of group, excluding missing values.

        Returns
        -------
        Series or DataFrame
            Count of values within each group.
        %(see_also)s
        Examples
        --------
        For SeriesGroupBy:

        >>> lst = ["a", "a", "b"]
        >>> ser = pd.Series([1, 2, np.nan], index=lst)
        >>> ser
        a    1.0
        a    2.0
        b    NaN
        dtype: float64
        >>> ser.groupby(level=0).count()
        a    2
        b    0
        dtype: int64

        For DataFrameGroupBy:

        >>> data = [[1, np.nan, 3], [1, np.nan, 6], [7, 8, 9]]
        >>> df = pd.DataFrame(
        ...     data, columns=["a", "b", "c"], index=["cow", "horse", "bull"]
        ... )
        >>> df
                a	  b	c
        cow     1	NaN	3
        horse	1	NaN	6
        bull	7	8.0	9
        >>> df.groupby("a").count()
            b   c
        a
        1   0   2
        7   1   1

        For Resampler:

        >>> ser = pd.Series(
        ...     [1, 2, 3, 4],
        ...     index=pd.DatetimeIndex(
        ...         ["2023-01-01", "2023-01-15", "2023-02-01", "2023-02-15"]
        ...     ),
        ... )
        >>> ser
        2023-01-01    1
        2023-01-15    2
        2023-02-01    3
        2023-02-15    4
        dtype: int64
        >>> ser.resample("MS").count()
        2023-01-01    2
        2023-02-01    2
        Freq: MS, dtype: int64
        """
        data = self._get_data_to_aggregate()
        ids = self._grouper.ids
        ngroups = self._grouper.ngroups
        mask = ids != -1

        is_series = data.ndim == 1

        def hfunc(bvalues: ArrayLike) -> ArrayLike:
            # TODO(EA2D): reshape would not be necessary with 2D EAs
            if bvalues.ndim == 1:
                # EA
                masked = mask & ~isna(bvalues).reshape(1, -1)
            else:
                masked = mask & ~isna(bvalues)

            counted = lib.count_level_2d(masked, labels=ids, max_bin=ngroups)
            if isinstance(bvalues, BaseMaskedArray):
                return IntegerArray(
                    counted[0], mask=np.zeros(counted.shape[1], dtype=np.bool_)
                )
            elif isinstance(bvalues, ArrowExtensionArray) and not isinstance(
                bvalues.dtype, StringDtype
            ):
                dtype = pandas_dtype("int64[pyarrow]")
                return type(bvalues)._from_sequence(counted[0], dtype=dtype)
            if is_series:
                assert counted.ndim == 2
                assert counted.shape[0] == 1
                return counted[0]
            return counted

        new_mgr = data.grouped_reduce(hfunc)
        new_obj = self._wrap_agged_manager(new_mgr)
        result = self._wrap_aggregated_output(new_obj)

        return result

    @final
    @Substitution(name="groupby")
    @Substitution(see_also=_common_see_also)
    def mean(
        self,
        numeric_only: bool = False,
        skipna: bool = True,
        engine: Literal["cython", "numba"] | None = None,
        engine_kwargs: dict[str, bool] | None = None,
    ):
        """
        Compute mean of groups, excluding missing values.

        Parameters
        ----------
        numeric_only : bool, default False
            Include only float, int, boolean columns.

            .. versionchanged:: 2.0.0

                numeric_only no longer accepts ``None`` and defaults to ``False``.

        skipna : bool, default True
            Exclude NA/null values. If an entire group is NA, the result will be NA.

            .. versionadded:: 3.0.0

        engine : str, default None
            * ``'cython'`` : Runs the operation through C-extensions from cython.
            * ``'numba'`` : Runs the operation through JIT compiled code from numba.
            * ``None`` : Defaults to ``'cython'`` or globally setting
              ``compute.use_numba``

            .. versionadded:: 1.4.0

        engine_kwargs : dict, default None
            * For ``'cython'`` engine, there are no accepted ``engine_kwargs``
            * For ``'numba'`` engine, the engine can accept ``nopython``, ``nogil``
              and ``parallel`` dictionary keys. The values must either be ``True`` or
              ``False``. The default ``engine_kwargs`` for the ``'numba'`` engine is
              ``{{'nopython': True, 'nogil': False, 'parallel': False}}``

            .. versionadded:: 1.4.0

        Returns
        -------
        pandas.Series or pandas.DataFrame
            Mean of values within each group. Same object type as the caller.
        %(see_also)s
        Examples
        --------
        >>> df = pd.DataFrame(
        ...     {"A": [1, 1, 2, 1, 2], "B": [np.nan, 2, 3, 4, 5], "C": [1, 2, 1, 1, 2]},
        ...     columns=["A", "B", "C"],
        ... )

        Groupby one column and return the mean of the remaining columns in
        each group.

        >>> df.groupby("A").mean()
             B         C
        A
        1  3.0  1.333333
        2  4.0  1.500000

        Groupby two columns and return the mean of the remaining column.

        >>> df.groupby(["A", "B"]).mean()
                 C
        A B
        1 2.0  2.0
          4.0  1.0
        2 3.0  1.0
          5.0  2.0

        Groupby one column and return the mean of only particular column in
        the group.

        >>> df.groupby("A")["B"].mean()
        A
        1    3.0
        2    4.0
        Name: B, dtype: float64
        """

        if maybe_use_numba(engine):
            from pandas.core._numba.kernels import grouped_mean

            return self._numba_agg_general(
                grouped_mean,
                executor.float_dtype_mapping,
                engine_kwargs,
                min_periods=0,
                skipna=skipna,
            )
        else:
            result = self._cython_agg_general(
                "mean",
                alt=lambda x: Series(x, copy=False).mean(
                    numeric_only=numeric_only, skipna=skipna
                ),
                numeric_only=numeric_only,
                skipna=skipna,
            )
            return result.__finalize__(self.obj, method="groupby")

    @final
    def median(self, numeric_only: bool = False, skipna: bool = True) -> NDFrameT:
        """
        Compute median of groups, excluding missing values.

        For multiple groupings, the result index will be a MultiIndex

        Parameters
        ----------
        numeric_only : bool, default False
            Include only float, int, boolean columns.

            .. versionchanged:: 2.0.0

                numeric_only no longer accepts ``None`` and defaults to False.

        skipna : bool, default True
            Exclude NA/null values. If an entire group is NA, the result will be NA.

            .. versionadded:: 3.0.0

        Returns
        -------
        Series or DataFrame
            Median of values within each group.

        See Also
        --------
        Series.groupby : Apply a function groupby to a Series.
        DataFrame.groupby : Apply a function groupby to each row or column of a
            DataFrame.

        Examples
        --------
        For SeriesGroupBy:

        >>> lst = ["a", "a", "a", "b", "b", "b"]
        >>> ser = pd.Series([7, 2, 8, 4, 3, 3], index=lst)
        >>> ser
        a     7
        a     2
        a     8
        b     4
        b     3
        b     3
        dtype: int64
        >>> ser.groupby(level=0).median()
        a    7.0
        b    3.0
        dtype: float64

        For DataFrameGroupBy:

        >>> data = {"a": [1, 3, 5, 7, 7, 8, 3], "b": [1, 4, 8, 4, 4, 2, 1]}
        >>> df = pd.DataFrame(
        ...     data, index=["dog", "dog", "dog", "mouse", "mouse", "mouse", "mouse"]
        ... )
        >>> df
                 a  b
          dog    1  1
          dog    3  4
          dog    5  8
        mouse    7  4
        mouse    7  4
        mouse    8  2
        mouse    3  1
        >>> df.groupby(level=0).median()
                 a    b
        dog    3.0  4.0
        mouse  7.0  3.0

        For Resampler:

        >>> ser = pd.Series(
        ...     [1, 2, 3, 3, 4, 5],
        ...     index=pd.DatetimeIndex(
        ...         [
        ...             "2023-01-01",
        ...             "2023-01-10",
        ...             "2023-01-15",
        ...             "2023-02-01",
        ...             "2023-02-10",
        ...             "2023-02-15",
        ...         ]
        ...     ),
        ... )
        >>> ser.resample("MS").median()
        2023-01-01    2.0
        2023-02-01    4.0
        Freq: MS, dtype: float64
        """
        result = self._cython_agg_general(
            "median",
            alt=lambda x: Series(x, copy=False).median(
                numeric_only=numeric_only, skipna=skipna
            ),
            numeric_only=numeric_only,
            skipna=skipna,
        )
        return result.__finalize__(self.obj, method="groupby")

    @final
    @Substitution(name="groupby")
    @Substitution(see_also=_common_see_also)
    def std(
        self,
        ddof: int = 1,
        engine: Literal["cython", "numba"] | None = None,
        engine_kwargs: dict[str, bool] | None = None,
        numeric_only: bool = False,
        skipna: bool = True,
    ):
        """
        Compute standard deviation of groups, excluding missing values.

        For multiple groupings, the result index will be a MultiIndex.

        Parameters
        ----------
        ddof : int, default 1
            Delta Degrees of Freedom. The divisor used in calculations is ``N - ddof``,
            where ``N`` represents the number of elements.

        engine : str, default None
            * ``'cython'`` : Runs the operation through C-extensions from cython.
            * ``'numba'`` : Runs the operation through JIT compiled code from numba.
            * ``None`` : Defaults to ``'cython'`` or globally setting
              ``compute.use_numba``

            .. versionadded:: 1.4.0

        engine_kwargs : dict, default None
            * For ``'cython'`` engine, there are no accepted ``engine_kwargs``
            * For ``'numba'`` engine, the engine can accept ``nopython``, ``nogil``
              and ``parallel`` dictionary keys. The values must either be ``True`` or
              ``False``. The default ``engine_kwargs`` for the ``'numba'`` engine is
              ``{{'nopython': True, 'nogil': False, 'parallel': False}}``

            .. versionadded:: 1.4.0

        numeric_only : bool, default False
            Include only `float`, `int` or `boolean` data.

            .. versionadded:: 1.5.0

            .. versionchanged:: 2.0.0

                numeric_only now defaults to ``False``.

        skipna : bool, default True
            Exclude NA/null values. If an entire group is NA, the result will be NA.

            .. versionadded:: 3.0.0

        Returns
        -------
        Series or DataFrame
            Standard deviation of values within each group.
        %(see_also)s
        Examples
        --------
        For SeriesGroupBy:

        >>> lst = ["a", "a", "a", "b", "b", "b"]
        >>> ser = pd.Series([7, 2, 8, 4, 3, 3], index=lst)
        >>> ser
        a     7
        a     2
        a     8
        b     4
        b     3
        b     3
        dtype: int64
        >>> ser.groupby(level=0).std()
        a    3.21455
        b    0.57735
        dtype: float64

        For DataFrameGroupBy:

        >>> data = {"a": [1, 3, 5, 7, 7, 8, 3], "b": [1, 4, 8, 4, 4, 2, 1]}
        >>> df = pd.DataFrame(
        ...     data, index=["dog", "dog", "dog", "mouse", "mouse", "mouse", "mouse"]
        ... )
        >>> df
                 a  b
          dog    1  1
          dog    3  4
          dog    5  8
        mouse    7  4
        mouse    7  4
        mouse    8  2
        mouse    3  1
        >>> df.groupby(level=0).std()
                      a         b
        dog    2.000000  3.511885
        mouse  2.217356  1.500000
        """
        if maybe_use_numba(engine):
            from pandas.core._numba.kernels import grouped_var

            return np.sqrt(
                self._numba_agg_general(
                    grouped_var,
                    executor.float_dtype_mapping,
                    engine_kwargs,
                    min_periods=0,
                    ddof=ddof,
                    skipna=skipna,
                )
            )
        else:
            return self._cython_agg_general(
                "std",
                alt=lambda x: Series(x, copy=False).std(ddof=ddof, skipna=skipna),
                numeric_only=numeric_only,
                ddof=ddof,
                skipna=skipna,
            )

    @final
    @Substitution(name="groupby")
    @Substitution(see_also=_common_see_also)
    def var(
        self,
        ddof: int = 1,
        engine: Literal["cython", "numba"] | None = None,
        engine_kwargs: dict[str, bool] | None = None,
        numeric_only: bool = False,
        skipna: bool = True,
    ):
        """
        Compute variance of groups, excluding missing values.

        For multiple groupings, the result index will be a MultiIndex.

        Parameters
        ----------
        ddof : int, default 1
            Degrees of freedom.

        engine : str, default None
            * ``'cython'`` : Runs the operation through C-extensions from cython.
            * ``'numba'`` : Runs the operation through JIT compiled code from numba.
            * ``None`` : Defaults to ``'cython'`` or globally setting
              ``compute.use_numba``

            .. versionadded:: 1.4.0

        engine_kwargs : dict, default None
            * For ``'cython'`` engine, there are no accepted ``engine_kwargs``
            * For ``'numba'`` engine, the engine can accept ``nopython``, ``nogil``
              and ``parallel`` dictionary keys. The values must either be ``True`` or
              ``False``. The default ``engine_kwargs`` for the ``'numba'`` engine is
              ``{{'nopython': True, 'nogil': False, 'parallel': False}}``

            .. versionadded:: 1.4.0

        numeric_only : bool, default False
            Include only `float`, `int` or `boolean` data.

            .. versionadded:: 1.5.0

            .. versionchanged:: 2.0.0

                numeric_only now defaults to ``False``.

        skipna : bool, default True
            Exclude NA/null values. If an entire group is NA, the result will be NA.

            .. versionadded:: 3.0.0

        Returns
        -------
        Series or DataFrame
            Variance of values within each group.
        %(see_also)s
        Examples
        --------
        For SeriesGroupBy:

        >>> lst = ["a", "a", "a", "b", "b", "b"]
        >>> ser = pd.Series([7, 2, 8, 4, 3, 3], index=lst)
        >>> ser
        a     7
        a     2
        a     8
        b     4
        b     3
        b     3
        dtype: int64
        >>> ser.groupby(level=0).var()
        a    10.333333
        b     0.333333
        dtype: float64

        For DataFrameGroupBy:

        >>> data = {"a": [1, 3, 5, 7, 7, 8, 3], "b": [1, 4, 8, 4, 4, 2, 1]}
        >>> df = pd.DataFrame(
        ...     data, index=["dog", "dog", "dog", "mouse", "mouse", "mouse", "mouse"]
        ... )
        >>> df
                 a  b
          dog    1  1
          dog    3  4
          dog    5  8
        mouse    7  4
        mouse    7  4
        mouse    8  2
        mouse    3  1
        >>> df.groupby(level=0).var()
                      a          b
        dog    4.000000  12.333333
        mouse  4.916667   2.250000
        """
        if maybe_use_numba(engine):
            from pandas.core._numba.kernels import grouped_var

            return self._numba_agg_general(
                grouped_var,
                executor.float_dtype_mapping,
                engine_kwargs,
                min_periods=0,
                ddof=ddof,
                skipna=skipna,
            )
        else:
            return self._cython_agg_general(
                "var",
                alt=lambda x: Series(x, copy=False).var(ddof=ddof, skipna=skipna),
                numeric_only=numeric_only,
                ddof=ddof,
                skipna=skipna,
            )

    @final
    def _value_counts(
        self,
        subset: Sequence[Hashable] | None = None,
        normalize: bool = False,
        sort: bool = True,
        ascending: bool = False,
        dropna: bool = True,
    ) -> DataFrame | Series:
        """
        Shared implementation of value_counts for SeriesGroupBy and DataFrameGroupBy.

        SeriesGroupBy additionally supports a bins argument. See the docstring of
        DataFrameGroupBy.value_counts for a description of arguments.
        """
        name = "proportion" if normalize else "count"

        df = self.obj
        obj = self._obj_with_exclusions

        in_axis_names = {
            grouping.name for grouping in self._grouper.groupings if grouping.in_axis
        }
        if isinstance(obj, Series):
            _name = obj.name
            keys: Iterable[Series] = [] if _name in in_axis_names else [obj]
        else:
            unique_cols = set(obj.columns)
            if subset is not None:
                subsetted = set(subset)
                clashing = subsetted & set(in_axis_names)
                if clashing:
                    raise ValueError(
                        f"Keys {clashing} in subset cannot be in "
                        "the groupby column keys."
                    )
                doesnt_exist = subsetted - unique_cols
                if doesnt_exist:
                    raise ValueError(
                        f"Keys {doesnt_exist} in subset do not exist in the DataFrame."
                    )
            else:
                subsetted = unique_cols

            keys = (
                # Can't use .values because the column label needs to be preserved
                obj.iloc[:, idx]
                for idx, _name in enumerate(obj.columns)
                if _name not in in_axis_names and _name in subsetted
            )

        groupings = list(self._grouper.groupings)
        for key in keys:
            grouper, _, _ = get_grouper(
                df,
                key=key,
                sort=False,
                observed=False,
                dropna=dropna,
            )
            groupings += list(grouper.groupings)

        # Take the size of the overall columns
        gb = df.groupby(
            groupings,
            sort=False,
            observed=self.observed,
            dropna=self.dropna,
        )
        result_series = cast(Series, gb.size())
        result_series.name = name

        if sort:
            # Sort by the values
            result_series = result_series.sort_values(
                ascending=ascending, kind="stable"
            )
        if self.sort:
            # Sort by the groupings
            names = result_series.index.names
            # GH#55951 - Temporarily replace names in case they are integers
            result_series.index.names = range(len(names))
            index_level = range(len(self._grouper.groupings))
            result_series = result_series.sort_index(
                level=index_level, sort_remaining=False
            )
            result_series.index.names = names

        if normalize:
            # Normalize the results by dividing by the original group sizes.
            # We are guaranteed to have the first N levels be the
            # user-requested grouping.
            levels = list(
                range(len(self._grouper.groupings), result_series.index.nlevels)
            )
            indexed_group_size = result_series.groupby(
                result_series.index.droplevel(levels),
                sort=self.sort,
                dropna=self.dropna,
                # GH#43999 - deprecation of observed=False
                observed=False,
            ).transform("sum")
            result_series /= indexed_group_size

            # Handle groups of non-observed categories
            result_series = result_series.fillna(0.0)

        result: Series | DataFrame
        if self.as_index:
            result = result_series
        else:
            # Convert to frame
            index = result_series.index
            columns = com.fill_missing_names(index.names)
            if name in columns:
                raise ValueError(f"Column label '{name}' is duplicate of result column")
            result_series.name = name
            result_series.index = index.set_names(range(len(columns)))
            result_frame = result_series.reset_index()
            orig_dtype = self._grouper.groupings[0].obj.columns.dtype  # type: ignore[union-attr]
            cols = Index(columns, dtype=orig_dtype).insert(len(columns), name)
            result_frame.columns = cols
            result = result_frame
        return result.__finalize__(self.obj, method="value_counts")

    @final
    def sem(
        self, ddof: int = 1, numeric_only: bool = False, skipna: bool = True
    ) -> NDFrameT:
        """
        Compute standard error of the mean of groups, excluding missing values.

        For multiple groupings, the result index will be a MultiIndex.

        Parameters
        ----------
        ddof : int, default 1
            Degrees of freedom.

        numeric_only : bool, default False
            Include only `float`, `int` or `boolean` data.

            .. versionadded:: 1.5.0

            .. versionchanged:: 2.0.0

                numeric_only now defaults to ``False``.

        skipna : bool, default True
            Exclude NA/null values. If an entire group is NA, the result will be NA.

            .. versionadded:: 3.0.0

        Returns
        -------
        Series or DataFrame
            Standard error of the mean of values within each group.

        See Also
        --------
        DataFrame.sem : Return unbiased standard error of the mean over requested axis.
        Series.sem : Return unbiased standard error of the mean over requested axis.

        Examples
        --------
        For SeriesGroupBy:

        >>> lst = ["a", "a", "b", "b"]
        >>> ser = pd.Series([5, 10, 8, 14], index=lst)
        >>> ser
        a     5
        a    10
        b     8
        b    14
        dtype: int64
        >>> ser.groupby(level=0).sem()
        a    2.5
        b    3.0
        dtype: float64

        For DataFrameGroupBy:

        >>> data = [[1, 12, 11], [1, 15, 2], [2, 5, 8], [2, 6, 12]]
        >>> df = pd.DataFrame(
        ...     data,
        ...     columns=["a", "b", "c"],
        ...     index=["tuna", "salmon", "catfish", "goldfish"],
        ... )
        >>> df
                   a   b   c
            tuna   1  12  11
          salmon   1  15   2
         catfish   2   5   8
        goldfish   2   6  12
        >>> df.groupby("a").sem()
              b  c
        a
        1    1.5  4.5
        2    0.5  2.0

        For Resampler:

        >>> ser = pd.Series(
        ...     [1, 3, 2, 4, 3, 8],
        ...     index=pd.DatetimeIndex(
        ...         [
        ...             "2023-01-01",
        ...             "2023-01-10",
        ...             "2023-01-15",
        ...             "2023-02-01",
        ...             "2023-02-10",
        ...             "2023-02-15",
        ...         ]
        ...     ),
        ... )
        >>> ser.resample("MS").sem()
        2023-01-01    0.577350
        2023-02-01    1.527525
        Freq: MS, dtype: float64
        """
        if numeric_only and self.obj.ndim == 1 and not is_numeric_dtype(self.obj.dtype):
            raise TypeError(
                f"{type(self).__name__}.sem called with "
                f"numeric_only={numeric_only} and dtype {self.obj.dtype}"
            )
        return self._cython_agg_general(
            "sem",
            alt=lambda x: Series(x, copy=False).sem(ddof=ddof, skipna=skipna),
            numeric_only=numeric_only,
            ddof=ddof,
            skipna=skipna,
        )

    @final
    @Substitution(name="groupby")
    @Substitution(see_also=_common_see_also)
    def size(self) -> DataFrame | Series:
        """
        Compute group sizes.

        Returns
        -------
        DataFrame or Series
            Number of rows in each group as a Series if as_index is True
            or a DataFrame if as_index is False.
        %(see_also)s
        Examples
        --------

        For SeriesGroupBy:

        >>> lst = ["a", "a", "b"]
        >>> ser = pd.Series([1, 2, 3], index=lst)
        >>> ser
        a     1
        a     2
        b     3
        dtype: int64
        >>> ser.groupby(level=0).size()
        a    2
        b    1
        dtype: int64

        >>> data = [[1, 2, 3], [1, 5, 6], [7, 8, 9]]
        >>> df = pd.DataFrame(
        ...     data, columns=["a", "b", "c"], index=["owl", "toucan", "eagle"]
        ... )
        >>> df
                a  b  c
        owl     1  2  3
        toucan  1  5  6
        eagle   7  8  9
        >>> df.groupby("a").size()
        a
        1    2
        7    1
        dtype: int64

        For Resampler:

        >>> ser = pd.Series(
        ...     [1, 2, 3],
        ...     index=pd.DatetimeIndex(["2023-01-01", "2023-01-15", "2023-02-01"]),
        ... )
        >>> ser
        2023-01-01    1
        2023-01-15    2
        2023-02-01    3
        dtype: int64
        >>> ser.resample("MS").size()
        2023-01-01    2
        2023-02-01    1
        Freq: MS, dtype: int64
        """
        result = self._grouper.size()
        dtype_backend: None | Literal["pyarrow", "numpy_nullable"] = None
        if isinstance(self.obj, Series):
            if isinstance(self.obj.array, ArrowExtensionArray):
                if isinstance(self.obj.array, ArrowStringArrayNumpySemantics):
                    dtype_backend = None
                elif isinstance(self.obj.array, ArrowStringArray):
                    dtype_backend = "numpy_nullable"
                else:
                    dtype_backend = "pyarrow"
            elif isinstance(self.obj.array, BaseMaskedArray):
                dtype_backend = "numpy_nullable"
        # TODO: For DataFrames what if columns are mixed arrow/numpy/masked?

        # GH28330 preserve subclassed Series/DataFrames through calls
        if isinstance(self.obj, Series):
            result = self._obj_1d_constructor(result, name=self.obj.name)
        else:
            result = self._obj_1d_constructor(result)

        if dtype_backend is not None:
            result = result.convert_dtypes(
                infer_objects=False,
                convert_string=False,
                convert_boolean=False,
                convert_floating=False,
                dtype_backend=dtype_backend,
            )

        if not self.as_index:
            # error: Incompatible types in assignment (expression has
            # type "DataFrame", variable has type "Series")
            result = result.rename("size").reset_index()  # type: ignore[assignment]
        return result

    @final
    @doc(
        _groupby_agg_method_skipna_engine_template,
        fname="sum",
        no=False,
        mc=0,
        s=True,
        e=None,
        ek=None,
        example=dedent(
            """\
        For SeriesGroupBy:

        >>> lst = ['a', 'a', 'b', 'b']
        >>> ser = pd.Series([1, 2, 3, 4], index=lst)
        >>> ser
        a    1
        a    2
        b    3
        b    4
        dtype: int64
        >>> ser.groupby(level=0).sum()
        a    3
        b    7
        dtype: int64

        For DataFrameGroupBy:

        >>> data = [[1, 8, 2], [1, 2, 5], [2, 5, 8], [2, 6, 9]]
        >>> df = pd.DataFrame(data, columns=["a", "b", "c"],
        ...                   index=["tiger", "leopard", "cheetah", "lion"])
        >>> df
                  a  b  c
          tiger   1  8  2
        leopard   1  2  5
        cheetah   2  5  8
           lion   2  6  9
        >>> df.groupby("a").sum()
             b   c
        a
        1   10   7
        2   11  17"""
        ),
    )
    def sum(
        self,
        numeric_only: bool = False,
        min_count: int = 0,
        skipna: bool = True,
        engine: Literal["cython", "numba"] | None = None,
        engine_kwargs: dict[str, bool] | None = None,
    ):
        if maybe_use_numba(engine):
            from pandas.core._numba.kernels import grouped_sum

            return self._numba_agg_general(
                grouped_sum,
                executor.default_dtype_mapping,
                engine_kwargs,
                min_periods=min_count,
                skipna=skipna,
            )
        else:
            # If we are grouping on categoricals we want unobserved categories to
            # return zero, rather than the default of NaN which the reindexing in
            # _agg_general() returns. GH #31422
            with com.temp_setattr(self, "observed", True):
                result = self._agg_general(
                    numeric_only=numeric_only,
                    min_count=min_count,
                    alias="sum",
                    npfunc=np.sum,
                    skipna=skipna,
                )

            return result

    @final
    def prod(
        self, numeric_only: bool = False, min_count: int = 0, skipna: bool = True
    ) -> NDFrameT:
        """
        Compute prod of group values.

        Parameters
        ----------
        numeric_only : bool, default False
            Include only float, int, boolean columns.

            .. versionchanged:: 2.0.0

                numeric_only no longer accepts ``None``.

        min_count : int, default 0
            The required number of valid values to perform the operation. If fewer
            than ``min_count`` non-NA values are present the result will be NA.

        skipna : bool, default True
            Exclude NA/null values. If an entire group is NA, the result will be NA.

            .. versionadded:: 3.0.0

        Returns
        -------
        Series or DataFrame
            Computed prod of values within each group.

        See Also
        --------
        Series.prod : Return the product of the values over the requested axis.
        DataFrame.prod : Return the product of the values over the requested axis.

        Examples
        --------
        For SeriesGroupBy:

        >>> lst = ["a", "a", "b", "b"]
        >>> ser = pd.Series([1, 2, 3, 4], index=lst)
        >>> ser
        a    1
        a    2
        b    3
        b    4
        dtype: int64
        >>> ser.groupby(level=0).prod()
        a    2
        b   12
        dtype: int64

        For DataFrameGroupBy:

        >>> data = [[1, 8, 2], [1, 2, 5], [2, 5, 8], [2, 6, 9]]
        >>> df = pd.DataFrame(
        ...     data,
        ...     columns=["a", "b", "c"],
        ...     index=["tiger", "leopard", "cheetah", "lion"],
        ... )
        >>> df
                  a  b  c
          tiger   1  8  2
        leopard   1  2  5
        cheetah   2  5  8
           lion   2  6  9
        >>> df.groupby("a").prod()
             b    c
        a
        1   16   10
        2   30   72
        """
        return self._agg_general(
            numeric_only=numeric_only,
            min_count=min_count,
            skipna=skipna,
            alias="prod",
            npfunc=np.prod,
        )

    @final
    @doc(
        _groupby_agg_method_skipna_engine_template,
        fname="min",
        no=False,
        mc=-1,
        e=None,
        ek=None,
        s=True,
        example=dedent(
            """\
        For SeriesGroupBy:

        >>> lst = ['a', 'a', 'b', 'b']
        >>> ser = pd.Series([1, 2, 3, 4], index=lst)
        >>> ser
        a    1
        a    2
        b    3
        b    4
        dtype: int64
        >>> ser.groupby(level=0).min()
        a    1
        b    3
        dtype: int64

        For DataFrameGroupBy:

        >>> data = [[1, 8, 2], [1, 2, 5], [2, 5, 8], [2, 6, 9]]
        >>> df = pd.DataFrame(data, columns=["a", "b", "c"],
        ...                   index=["tiger", "leopard", "cheetah", "lion"])
        >>> df
                  a  b  c
          tiger   1  8  2
        leopard   1  2  5
        cheetah   2  5  8
           lion   2  6  9
        >>> df.groupby("a").min()
            b  c
        a
        1   2  2
        2   5  8"""
        ),
    )
    def min(
        self,
        numeric_only: bool = False,
        min_count: int = -1,
        skipna: bool = True,
        engine: Literal["cython", "numba"] | None = None,
        engine_kwargs: dict[str, bool] | None = None,
    ):
        if maybe_use_numba(engine):
            from pandas.core._numba.kernels import grouped_min_max

            return self._numba_agg_general(
                grouped_min_max,
                executor.identity_dtype_mapping,
                engine_kwargs,
                min_periods=min_count,
                is_max=False,
                skipna=skipna,
            )
        else:
            return self._agg_general(
                numeric_only=numeric_only,
                min_count=min_count,
                skipna=skipna,
                alias="min",
                npfunc=np.min,
            )

    @final
    @doc(
        _groupby_agg_method_skipna_engine_template,
        fname="max",
        no=False,
        mc=-1,
        e=None,
        ek=None,
        s=True,
        example=dedent(
            """\
        For SeriesGroupBy:

        >>> lst = ['a', 'a', 'b', 'b']
        >>> ser = pd.Series([1, 2, 3, 4], index=lst)
        >>> ser
        a    1
        a    2
        b    3
        b    4
        dtype: int64
        >>> ser.groupby(level=0).max()
        a    2
        b    4
        dtype: int64

        For DataFrameGroupBy:

        >>> data = [[1, 8, 2], [1, 2, 5], [2, 5, 8], [2, 6, 9]]
        >>> df = pd.DataFrame(data, columns=["a", "b", "c"],
        ...                   index=["tiger", "leopard", "cheetah", "lion"])
        >>> df
                  a  b  c
          tiger   1  8  2
        leopard   1  2  5
        cheetah   2  5  8
           lion   2  6  9
        >>> df.groupby("a").max()
            b  c
        a
        1   8  5
        2   6  9"""
        ),
    )
    def max(
        self,
        numeric_only: bool = False,
        min_count: int = -1,
        skipna: bool = True,
        engine: Literal["cython", "numba"] | None = None,
        engine_kwargs: dict[str, bool] | None = None,
    ):
        if maybe_use_numba(engine):
            from pandas.core._numba.kernels import grouped_min_max

            return self._numba_agg_general(
                grouped_min_max,
                executor.identity_dtype_mapping,
                engine_kwargs,
                min_periods=min_count,
                is_max=True,
                skipna=skipna,
            )
        else:
            return self._agg_general(
                numeric_only=numeric_only,
                min_count=min_count,
                skipna=skipna,
                alias="max",
                npfunc=np.max,
            )

    @final
    def first(
        self, numeric_only: bool = False, min_count: int = -1, skipna: bool = True
    ) -> NDFrameT:
        """
        Compute the first entry of each column within each group.

        Defaults to skipping NA elements.

        Parameters
        ----------
        numeric_only : bool, default False
            Include only float, int, boolean columns.
        min_count : int, default -1
            The required number of valid values to perform the operation. If fewer
            than ``min_count`` valid values are present the result will be NA.
        skipna : bool, default True
            Exclude NA/null values. If an entire group is NA, the result will be NA.

            .. versionadded:: 2.2.1

        Returns
        -------
        Series or DataFrame
            First values within each group.

        See Also
        --------
        DataFrame.groupby : Apply a function groupby to each row or column of a
            DataFrame.
        core.groupby.DataFrameGroupBy.last : Compute the last non-null entry
            of each column.
        core.groupby.DataFrameGroupBy.nth : Take the nth row from each group.

        Examples
        --------
        >>> df = pd.DataFrame(
        ...     dict(
        ...         A=[1, 1, 3],
        ...         B=[None, 5, 6],
        ...         C=[1, 2, 3],
        ...         D=["3/11/2000", "3/12/2000", "3/13/2000"],
        ...     )
        ... )
        >>> df["D"] = pd.to_datetime(df["D"])
        >>> df.groupby("A").first()
             B  C          D
        A
        1  5.0  1 2000-03-11
        3  6.0  3 2000-03-13
        >>> df.groupby("A").first(min_count=2)
            B    C          D
        A
        1 NaN  1.0 2000-03-11
        3 NaN  NaN        NaT
        >>> df.groupby("A").first(numeric_only=True)
             B  C
        A
        1  5.0  1
        3  6.0  3
        """

        def first_compat(obj: NDFrameT):
            def first(x: Series):
                """Helper function for first item that isn't NA."""
                arr = x.array[notna(x.array)]
                if not len(arr):
                    return x.array.dtype.na_value
                return arr[0]

            if isinstance(obj, DataFrame):
                return obj.apply(first)
            elif isinstance(obj, Series):
                return first(obj)
            else:  # pragma: no cover
                raise TypeError(type(obj))

        return self._agg_general(
            numeric_only=numeric_only,
            min_count=min_count,
            alias="first",
            npfunc=first_compat,
            skipna=skipna,
        )

    @final
    def last(
        self, numeric_only: bool = False, min_count: int = -1, skipna: bool = True
    ) -> NDFrameT:
        """
        Compute the last entry of each column within each group.

        Defaults to skipping NA elements.

        Parameters
        ----------
        numeric_only : bool, default False
            Include only float, int, boolean columns. If None, will attempt to use
            everything, then use only numeric data.
        min_count : int, default -1
            The required number of valid values to perform the operation. If fewer
            than ``min_count`` valid values are present the result will be NA.
        skipna : bool, default True
            Exclude NA/null values. If an entire group is NA, the result will be NA.

            .. versionadded:: 2.2.1

        Returns
        -------
        Series or DataFrame
            Last of values within each group.

        See Also
        --------
        DataFrame.groupby : Apply a function groupby to each row or column of a
            DataFrame.
        core.groupby.DataFrameGroupBy.first : Compute the first non-null entry
            of each column.
        core.groupby.DataFrameGroupBy.nth : Take the nth row from each group.

        Examples
        --------
        >>> df = pd.DataFrame(dict(A=[1, 1, 3], B=[5, None, 6], C=[1, 2, 3]))
        >>> df.groupby("A").last()
             B  C
        A
        1  5.0  2
        3  6.0  3
        """

        def last_compat(obj: NDFrameT):
            def last(x: Series):
                """Helper function for last item that isn't NA."""
                arr = x.array[notna(x.array)]
                if not len(arr):
                    return x.array.dtype.na_value
                return arr[-1]

            if isinstance(obj, DataFrame):
                return obj.apply(last)
            elif isinstance(obj, Series):
                return last(obj)
            else:  # pragma: no cover
                raise TypeError(type(obj))

        return self._agg_general(
            numeric_only=numeric_only,
            min_count=min_count,
            alias="last",
            npfunc=last_compat,
            skipna=skipna,
        )

    @final
    def ohlc(self) -> DataFrame:
        """
        Compute open, high, low and close values of a group, excluding missing values.

        For multiple groupings, the result index will be a MultiIndex

        Returns
        -------
        DataFrame
            Open, high, low and close values within each group.

        See Also
        --------
        DataFrame.agg : Aggregate using one or more operations over the specified axis.
        DataFrame.resample : Resample time-series data.
        DataFrame.groupby : Group DataFrame using a mapper or by a Series of columns.

        Examples
        --------

        For SeriesGroupBy:

        >>> lst = [
        ...     "SPX",
        ...     "CAC",
        ...     "SPX",
        ...     "CAC",
        ...     "SPX",
        ...     "CAC",
        ...     "SPX",
        ...     "CAC",
        ... ]
        >>> ser = pd.Series([3.4, 9.0, 7.2, 5.2, 8.8, 9.4, 0.1, 0.5], index=lst)
        >>> ser
        SPX     3.4
        CAC     9.0
        SPX     7.2
        CAC     5.2
        SPX     8.8
        CAC     9.4
        SPX     0.1
        CAC     0.5
        dtype: float64
        >>> ser.groupby(level=0).ohlc()
             open  high  low  close
        CAC   9.0   9.4  0.5    0.5
        SPX   3.4   8.8  0.1    0.1

        For DataFrameGroupBy:

        >>> data = {
        ...     2022: [1.2, 2.3, 8.9, 4.5, 4.4, 3, 2, 1],
        ...     2023: [3.4, 9.0, 7.2, 5.2, 8.8, 9.4, 8.2, 1.0],
        ... }
        >>> df = pd.DataFrame(
        ...     data, index=["SPX", "CAC", "SPX", "CAC", "SPX", "CAC", "SPX", "CAC"]
        ... )
        >>> df
             2022  2023
        SPX   1.2   3.4
        CAC   2.3   9.0
        SPX   8.9   7.2
        CAC   4.5   5.2
        SPX   4.4   8.8
        CAC   3.0   9.4
        SPX   2.0   8.2
        CAC   1.0   1.0
        >>> df.groupby(level=0).ohlc()
            2022                 2023
            open high  low close open high  low close
        CAC  2.3  4.5  1.0   1.0  9.0  9.4  1.0   1.0
        SPX  1.2  8.9  1.2   2.0  3.4  8.8  3.4   8.2

        For Resampler:

        >>> ser = pd.Series(
        ...     [1, 3, 2, 4, 3, 5],
        ...     index=pd.DatetimeIndex(
        ...         [
        ...             "2023-01-01",
        ...             "2023-01-10",
        ...             "2023-01-15",
        ...             "2023-02-01",
        ...             "2023-02-10",
        ...             "2023-02-15",
        ...         ]
        ...     ),
        ... )
        >>> ser.resample("MS").ohlc()
                    open  high  low  close
        2023-01-01     1     3    1      2
        2023-02-01     4     5    3      5
        """
        if self.obj.ndim == 1:
            obj = self._selected_obj

            is_numeric = is_numeric_dtype(obj.dtype)
            if not is_numeric:
                raise DataError("No numeric types to aggregate")

            res_values = self._grouper._cython_operation(
                "aggregate", obj._values, "ohlc", axis=0, min_count=-1
            )

            agg_names = ["open", "high", "low", "close"]
            result = self.obj._constructor_expanddim(
                res_values, index=self._grouper.result_index, columns=agg_names
            )
            return result

        result = self._apply_to_column_groupbys(lambda sgb: sgb.ohlc())
        return result

    @doc(DataFrame.describe)
    def describe(
        self,
        percentiles=None,
        include=None,
        exclude=None,
    ) -> NDFrameT:
        obj = self._obj_with_exclusions

        if len(obj) == 0:
            described = obj.describe(
                percentiles=percentiles, include=include, exclude=exclude
            )
            if obj.ndim == 1:
                result = described
            else:
                result = described.unstack()
            return result.to_frame().T.iloc[:0]

        with com.temp_setattr(self, "as_index", True):
            result = self._python_apply_general(
                lambda x: x.describe(
                    percentiles=percentiles, include=include, exclude=exclude
                ),
                obj,
                not_indexed_same=True,
            )

        # GH#49256 - properly handle the grouping column(s)
        result = result.unstack()
        if not self.as_index:
            result = self._insert_inaxis_grouper(result)
            result.index = default_index(len(result))

        return result

    @final
    def resample(
        self, rule, *args, include_groups: bool = False, **kwargs
    ) -> Resampler:
        """
        Provide resampling when using a TimeGrouper.

        Given a grouper, the function resamples it according to a string
        "string" -> "frequency".

        See the :ref:`frequency aliases <timeseries.offset_aliases>`
        documentation for more details.

        Parameters
        ----------
        rule : str or DateOffset
            The offset string or object representing target grouper conversion.
        *args
            Possible arguments are `how`, `fill_method`, `limit`, `kind` and
            `on`, and other arguments of `TimeGrouper`.
        include_groups : bool, default True
            When True, will attempt to include the groupings in the operation in
            the case that they are columns of the DataFrame. If this raises a
            TypeError, the result will be computed with the groupings excluded.
            When False, the groupings will be excluded when applying ``func``.

            .. versionadded:: 2.2.0

            .. versionchanged:: 3.0

               The default was changed to False, and True is no longer allowed.

        **kwargs
            Possible arguments are `how`, `fill_method`, `limit`, `kind` and
            `on`, and other arguments of `TimeGrouper`.

        Returns
        -------
        DatetimeIndexResampler, PeriodIndexResampler or TimdeltaResampler
            Resampler object for the type of the index.

        See Also
        --------
        Grouper : Specify a frequency to resample with when
            grouping by a key.
        DatetimeIndex.resample : Frequency conversion and resampling of
            time series.

        Examples
        --------
        >>> idx = pd.date_range("1/1/2000", periods=4, freq="min")
        >>> df = pd.DataFrame(data=4 * [range(2)], index=idx, columns=["a", "b"])
        >>> df.iloc[2, 0] = 5
        >>> df
                            a  b
        2000-01-01 00:00:00  0  1
        2000-01-01 00:01:00  0  1
        2000-01-01 00:02:00  5  1
        2000-01-01 00:03:00  0  1

        Downsample the DataFrame into 3 minute bins and sum the values of
        the timestamps falling into a bin.

        >>> df.groupby("a").resample("3min").sum()
                                 b
        a
        0   2000-01-01 00:00:00  2
            2000-01-01 00:03:00  1
        5   2000-01-01 00:00:00  1

        Upsample the series into 30 second bins.

        >>> df.groupby("a").resample("30s").sum()
                            b
        a
        0   2000-01-01 00:00:00  1
            2000-01-01 00:00:30  0
            2000-01-01 00:01:00  1
            2000-01-01 00:01:30  0
            2000-01-01 00:02:00  0
            2000-01-01 00:02:30  0
            2000-01-01 00:03:00  1
        5   2000-01-01 00:02:00  1

        Resample by month. Values are assigned to the month of the period.

        >>> df.groupby("a").resample("ME").sum()
                    b
        a
        0   2000-01-31  3
        5   2000-01-31  1

        Downsample the series into 3 minute bins as above, but close the right
        side of the bin interval.

        >>> (df.groupby("a").resample("3min", closed="right").sum())
                                 b
        a
        0   1999-12-31 23:57:00  1
            2000-01-01 00:00:00  2
        5   2000-01-01 00:00:00  1

        Downsample the series into 3 minute bins and close the right side of
        the bin interval, but label each bin using the right edge instead of
        the left.

        >>> (df.groupby("a").resample("3min", closed="right", label="right").sum())
                                 b
        a
        0   2000-01-01 00:00:00  1
            2000-01-01 00:03:00  2
        5   2000-01-01 00:03:00  1
        """
        from pandas.core.resample import get_resampler_for_grouping

        if include_groups:
            raise ValueError("include_groups=True is no longer allowed.")

        return get_resampler_for_grouping(self, rule, *args, **kwargs)

    @final
    def rolling(
        self,
        window: int | datetime.timedelta | str | BaseOffset | BaseIndexer,
        min_periods: int | None = None,
        center: bool = False,
        win_type: str | None = None,
        on: str | None = None,
        closed: IntervalClosedType | None = None,
        method: str = "single",
    ) -> RollingGroupby:
        """
        Return a rolling grouper, providing rolling functionality per group.

        Parameters
        ----------
        window : int, timedelta, str, offset, or BaseIndexer subclass
            Interval of the moving window.

            If an integer, the delta between the start and end of each window.
            Example: window = 3 interval from 1 -> 4

            If a timedelta, str, or offset, the time period of each window. Each
            window will be a variable sized based on the observations included in
            the time-period. This is only valid for datetimelike indexes.
            To learn more about the offsets & frequency strings, please see
            :ref:`this link<timeseries.offset_aliases>`.

            If a BaseIndexer subclass, the window boundaries
            based on the defined ``get_window_bounds`` method. Additional rolling
            keyword arguments, namely ``min_periods``, ``center``, ``closed`` and
            ``step`` will be passed to ``get_window_bounds``.

        min_periods : int, default None
            Minimum number of observations in window required to have a value;
            otherwise, result is ``np.nan``.

            For a window that is specified by an offset,
            ``min_periods`` will default to 1.

            For a window that is specified by an integer, ``min_periods`` will default
            to the size of the window.

        center : bool, default False
            If False, set the window labels as the right edge of the window index.

            If True, set the window labels as the center of the window index.

        win_type : str, default None
            If ``None``, all points are evenly weighted.

            If a string, it must be a valid `scipy.signal window function
            <https://docs.scipy.org/doc/scipy/reference/signal.windows.html#module-scipy.signal.windows>`__.

            Certain Scipy window types require additional parameters to be passed
            in the aggregation function. The additional parameters must match
            the keywords specified in the Scipy window type method signature.

        on : str, optional
            For a DataFrame, a column label or Index level on which
            to calculate the rolling window, rather than the DataFrame's index.

            Provided integer column is ignored and excluded from result since
            an integer index is not used to calculate the rolling window.

        closed : str, default None
            Determines the inclusivity of points in the window
            If ``'right'``, (First, Last] the last point in the window
            is included in the calculations.
<<<<<<< HEAD

            If ``'left'``, [First, Last) the first point in the window
            is included in the calculations.

            If ``'both'``, [First, Last] all points in the window
            are included in the calculations.

            If ``'neither'``, (First, Last) the first and last points
            in the window are excludedfrom calculations.

=======

            If ``'left'``, [First, Last) the first point in the window
            is included in the calculations.

            If ``'both'``, [First, Last] all points in the window
            are included in the calculations.

            If ``'neither'``, (First, Last) the first and last points
            in the window are excludedfrom calculations.

>>>>>>> fc6da9c7
            () and [] are referencing open and closed set
            notation respetively.

            Default ``None`` (``'right'``).

        method : str {'single', 'table'}, default 'single'
            Execute the rolling operation per single column or row (``'single'``)
            or over the entire object (``'table'``).

            This argument is only implemented when specifying ``engine='numba'``
            in the method call.

        Returns
        -------
        pandas.api.typing.RollingGroupby
            Return a new grouper with our rolling appended.

        See Also
        --------
        Series.rolling : Calling object with Series data.
        DataFrame.rolling : Calling object with DataFrames.
        Series.groupby : Apply a function groupby to a Series.
        DataFrame.groupby : Apply a function groupby.

        Examples
        --------
        >>> df = pd.DataFrame(
        ...     {
        ...         "A": [1, 1, 2, 2],
        ...         "B": [1, 2, 3, 4],
        ...         "C": [0.362, 0.227, 1.267, -0.562],
        ...     }
        ... )
        >>> df
              A  B      C
        0     1  1  0.362
        1     1  2  0.227
        2     2  3  1.267
        3     2  4 -0.562

        >>> df.groupby("A").rolling(2).sum()
            B      C
        A
        1 0  NaN    NaN
          1  3.0  0.589
        2 2  NaN    NaN
          3  7.0  0.705

        >>> df.groupby("A").rolling(2, min_periods=1).sum()
            B      C
        A
        1 0  1.0  0.362
          1  3.0  0.589
        2 2  3.0  1.267
          3  7.0  0.705

        >>> df.groupby("A").rolling(2, on="B").sum()
            B      C
        A
        1 0  1    NaN
          1  2  0.589
        2 2  3    NaN
          3  4  0.705
        """
        from pandas.core.window import RollingGroupby

        return RollingGroupby(
            self._selected_obj,
            window=window,
            min_periods=min_periods,
            center=center,
            win_type=win_type,
            on=on,
            closed=closed,
            method=method,
            _grouper=self._grouper,
            _as_index=self.as_index,
        )

    @final
    @Substitution(name="groupby")
    @Appender(_common_see_also)
    def expanding(self, *args, **kwargs) -> ExpandingGroupby:
        """
        Return an expanding grouper, providing expanding
        functionality per group.

        Returns
        -------
        pandas.api.typing.ExpandingGroupby
        """
        from pandas.core.window import ExpandingGroupby

        return ExpandingGroupby(
            self._selected_obj,
            *args,
            _grouper=self._grouper,
            **kwargs,
        )

    @final
    @Substitution(name="groupby")
    @Appender(_common_see_also)
    def ewm(self, *args, **kwargs) -> ExponentialMovingWindowGroupby:
        """
        Return an ewm grouper, providing ewm functionality per group.

        Returns
        -------
        pandas.api.typing.ExponentialMovingWindowGroupby
        """
        from pandas.core.window import ExponentialMovingWindowGroupby

        return ExponentialMovingWindowGroupby(
            self._selected_obj,
            *args,
            _grouper=self._grouper,
            **kwargs,
        )

    @final
    def _fill(self, direction: Literal["ffill", "bfill"], limit: int | None = None):
        """
        Shared function for `pad` and `backfill` to call Cython method.

        Parameters
        ----------
        direction : {'ffill', 'bfill'}
            Direction passed to underlying Cython function. `bfill` will cause
            values to be filled backwards. `ffill` and any other values will
            default to a forward fill
        limit : int, default None
            Maximum number of consecutive values to fill. If `None`, this
            method will convert to -1 prior to passing to Cython

        Returns
        -------
        `Series` or `DataFrame` with filled values

        See Also
        --------
        pad : Returns Series with minimum number of char in object.
        backfill : Backward fill the missing values in the dataset.
        """
        # Need int value for Cython
        if limit is None:
            limit = -1

        ids = self._grouper.ids
        ngroups = self._grouper.ngroups

        col_func = partial(
            libgroupby.group_fillna_indexer,
            labels=ids,
            limit=limit,
            compute_ffill=(direction == "ffill"),
            ngroups=ngroups,
        )

        def blk_func(values: ArrayLike) -> ArrayLike:
            mask = isna(values)
            if values.ndim == 1:
                indexer = np.empty(values.shape, dtype=np.intp)
                col_func(out=indexer, mask=mask)  # type: ignore[arg-type]
                return algorithms.take_nd(values, indexer)

            else:
                # We broadcast algorithms.take_nd analogous to
                #  np.take_along_axis
                if isinstance(values, np.ndarray):
                    dtype = values.dtype
                    if self._grouper.has_dropped_na:
                        # dropped null groups give rise to nan in the result
                        dtype = ensure_dtype_can_hold_na(values.dtype)
                    out = np.empty(values.shape, dtype=dtype)
                else:
                    # Note: we only get here with backfill/pad,
                    #  so if we have a dtype that cannot hold NAs,
                    #  then there will be no -1s in indexer, so we can use
                    #  the original dtype (no need to ensure_dtype_can_hold_na)
                    out = type(values)._empty(values.shape, dtype=values.dtype)

                for i, value_element in enumerate(values):
                    # call group_fillna_indexer column-wise
                    indexer = np.empty(values.shape[1], dtype=np.intp)
                    col_func(out=indexer, mask=mask[i])
                    out[i, :] = algorithms.take_nd(value_element, indexer)
                return out

        mgr = self._get_data_to_aggregate()
        res_mgr = mgr.apply(blk_func)

        new_obj = self._wrap_agged_manager(res_mgr)
        new_obj.index = self.obj.index
        return new_obj

    @final
    @Substitution(name="groupby")
    def ffill(self, limit: int | None = None):
        """
        Forward fill the values.

        Parameters
        ----------
        limit : int, optional
            Limit of how many values to fill.

        Returns
        -------
        Series or DataFrame
            Object with missing values filled.

        See Also
        --------
        Series.ffill: Returns Series with minimum number of char in object.
        DataFrame.ffill: Object with missing values filled or None if inplace=True.
        Series.fillna: Fill NaN values of a Series.
        DataFrame.fillna: Fill NaN values of a DataFrame.

        Examples
        --------

        For SeriesGroupBy:

        >>> key = [0, 0, 1, 1]
        >>> ser = pd.Series([np.nan, 2, 3, np.nan], index=key)
        >>> ser
        0    NaN
        0    2.0
        1    3.0
        1    NaN
        dtype: float64
        >>> ser.groupby(level=0).ffill()
        0    NaN
        0    2.0
        1    3.0
        1    3.0
        dtype: float64

        For DataFrameGroupBy:

        >>> df = pd.DataFrame(
        ...     {
        ...         "key": [0, 0, 1, 1, 1],
        ...         "A": [np.nan, 2, np.nan, 3, np.nan],
        ...         "B": [2, 3, np.nan, np.nan, np.nan],
        ...         "C": [np.nan, np.nan, 2, np.nan, np.nan],
        ...     }
        ... )
        >>> df
           key    A    B   C
        0    0  NaN  2.0 NaN
        1    0  2.0  3.0 NaN
        2    1  NaN  NaN 2.0
        3    1  3.0  NaN NaN
        4    1  NaN  NaN NaN

        Propagate non-null values forward or backward within each group along columns.

        >>> df.groupby("key").ffill()
             A    B   C
        0  NaN  2.0 NaN
        1  2.0  3.0 NaN
        2  NaN  NaN 2.0
        3  3.0  NaN 2.0
        4  3.0  NaN 2.0

        Propagate non-null values forward or backward within each group along rows.

        >>> df.T.groupby(np.array([0, 0, 1, 1])).ffill().T
           key    A    B    C
        0  0.0  0.0  2.0  2.0
        1  0.0  2.0  3.0  3.0
        2  1.0  1.0  NaN  2.0
        3  1.0  3.0  NaN  NaN
        4  1.0  1.0  NaN  NaN

        Only replace the first NaN element within a group along columns.

        >>> df.groupby("key").ffill(limit=1)
             A    B    C
        0  NaN  2.0  NaN
        1  2.0  3.0  NaN
        2  NaN  NaN  2.0
        3  3.0  NaN  2.0
        4  3.0  NaN  NaN
        """
        return self._fill("ffill", limit=limit)

    @final
    @Substitution(name="groupby")
    def bfill(self, limit: int | None = None):
        """
        Backward fill the values.

        Parameters
        ----------
        limit : int, optional
            Limit of how many values to fill.

        Returns
        -------
        Series or DataFrame
            Object with missing values filled.

        See Also
        --------
        Series.bfill :  Backward fill the missing values in the dataset.
        DataFrame.bfill:  Backward fill the missing values in the dataset.
        Series.fillna: Fill NaN values of a Series.
        DataFrame.fillna: Fill NaN values of a DataFrame.

        Examples
        --------

        With Series:

        >>> index = ["Falcon", "Falcon", "Parrot", "Parrot", "Parrot"]
        >>> s = pd.Series([None, 1, None, None, 3], index=index)
        >>> s
        Falcon    NaN
        Falcon    1.0
        Parrot    NaN
        Parrot    NaN
        Parrot    3.0
        dtype: float64
        >>> s.groupby(level=0).bfill()
        Falcon    1.0
        Falcon    1.0
        Parrot    3.0
        Parrot    3.0
        Parrot    3.0
        dtype: float64
        >>> s.groupby(level=0).bfill(limit=1)
        Falcon    1.0
        Falcon    1.0
        Parrot    NaN
        Parrot    3.0
        Parrot    3.0
        dtype: float64

        With DataFrame:

        >>> df = pd.DataFrame(
        ...     {"A": [1, None, None, None, 4], "B": [None, None, 5, None, 7]},
        ...     index=index,
        ... )
        >>> df
                  A	    B
        Falcon	1.0	  NaN
        Falcon	NaN	  NaN
        Parrot	NaN	  5.0
        Parrot	NaN	  NaN
        Parrot	4.0	  7.0
        >>> df.groupby(level=0).bfill()
                  A	    B
        Falcon	1.0	  NaN
        Falcon	NaN	  NaN
        Parrot	4.0	  5.0
        Parrot	4.0	  7.0
        Parrot	4.0	  7.0
        >>> df.groupby(level=0).bfill(limit=1)
                  A	    B
        Falcon	1.0	  NaN
        Falcon	NaN	  NaN
        Parrot	NaN	  5.0
        Parrot	4.0	  7.0
        Parrot	4.0	  7.0
        """
        return self._fill("bfill", limit=limit)

    @final
    @property
    @Substitution(name="groupby")
    @Substitution(see_also=_common_see_also)
    def nth(self) -> GroupByNthSelector:
        """
        Take the nth row from each group if n is an int, otherwise a subset of rows.

        Can be either a call or an index. dropna is not available with index notation.
        Index notation accepts a comma separated list of integers and slices.

        If dropna, will take the nth non-null row, dropna is either
        'all' or 'any'; this is equivalent to calling dropna(how=dropna)
        before the groupby.

        Returns
        -------
        Series or DataFrame
            N-th value within each group.
        %(see_also)s
        Examples
        --------

        >>> df = pd.DataFrame(
        ...     {"A": [1, 1, 2, 1, 2], "B": [np.nan, 2, 3, 4, 5]}, columns=["A", "B"]
        ... )
        >>> g = df.groupby("A")
        >>> g.nth(0)
           A   B
        0  1 NaN
        2  2 3.0
        >>> g.nth(1)
           A   B
        1  1 2.0
        4  2 5.0
        >>> g.nth(-1)
           A   B
        3  1 4.0
        4  2 5.0
        >>> g.nth([0, 1])
           A   B
        0  1 NaN
        1  1 2.0
        2  2 3.0
        4  2 5.0
        >>> g.nth(slice(None, -1))
           A   B
        0  1 NaN
        1  1 2.0
        2  2 3.0

        Index notation may also be used

        >>> g.nth[0, 1]
           A   B
        0  1 NaN
        1  1 2.0
        2  2 3.0
        4  2 5.0
        >>> g.nth[:-1]
           A   B
        0  1 NaN
        1  1 2.0
        2  2 3.0

        Specifying `dropna` allows ignoring ``NaN`` values

        >>> g.nth(0, dropna="any")
           A   B
        1  1 2.0
        2  2 3.0

        When the specified ``n`` is larger than any of the groups, an
        empty DataFrame is returned

        >>> g.nth(3, dropna="any")
        Empty DataFrame
        Columns: [A, B]
        Index: []
        """
        return GroupByNthSelector(self)

    def _nth(
        self,
        n: PositionalIndexer | tuple,
        dropna: Literal["any", "all", None] = None,
    ) -> NDFrameT:
        if not dropna:
            mask = self._make_mask_from_positional_indexer(n)

            ids = self._grouper.ids

            # Drop NA values in grouping
            mask = mask & (ids != -1)

            out = self._mask_selected_obj(mask)
            return out

        # dropna is truthy
        if not is_integer(n):
            raise ValueError("dropna option only supported for an integer argument")

        if dropna not in ["any", "all"]:
            # Note: when agg-ing picker doesn't raise this, just returns NaN
            raise ValueError(
                "For a DataFrame or Series groupby.nth, dropna must be "
                "either None, 'any' or 'all', "
                f"(was passed {dropna})."
            )

        # old behaviour, but with all and any support for DataFrames.
        # modified in GH 7559 to have better perf
        n = cast(int, n)
        dropped = self._selected_obj.dropna(how=dropna, axis=0)

        # get a new grouper for our dropped obj
        grouper: np.ndarray | Index | ops.BaseGrouper
        if len(dropped) == len(self._selected_obj):
            # Nothing was dropped, can use the same grouper
            grouper = self._grouper
        else:
            # we don't have the grouper info available
            # (e.g. we have selected out
            # a column that is not in the current object)
            axis = self._grouper.axis
            grouper = self._grouper.codes_info[axis.isin(dropped.index)]
            if self._grouper.has_dropped_na:
                # Null groups need to still be encoded as -1 when passed to groupby
                nulls = grouper == -1
                # error: No overload variant of "where" matches argument types
                #        "Any", "NAType", "Any"
                values = np.where(nulls, NA, grouper)  # type: ignore[call-overload]
                grouper = Index(values, dtype="Int64")

        grb = dropped.groupby(grouper, as_index=self.as_index, sort=self.sort)
        return grb.nth(n)

    @final
    def quantile(
        self,
        q: float | AnyArrayLike = 0.5,
        interpolation: Literal[
            "linear", "lower", "higher", "nearest", "midpoint"
        ] = "linear",
        numeric_only: bool = False,
    ):
        """
        Return group values at the given quantile, a la numpy.percentile.

        Parameters
        ----------
        q : float or array-like, default 0.5 (50% quantile)
            Value(s) between 0 and 1 providing the quantile(s) to compute.
        interpolation : {'linear', 'lower', 'higher', 'midpoint', 'nearest'}
            Method to use when the desired quantile falls between two points.
        numeric_only : bool, default False
            Include only `float`, `int` or `boolean` data.

            .. versionadded:: 1.5.0

            .. versionchanged:: 2.0.0

                numeric_only now defaults to ``False``.

        Returns
        -------
        Series or DataFrame
            Return type determined by caller of GroupBy object.

        See Also
        --------
        Series.quantile : Similar method for Series.
        DataFrame.quantile : Similar method for DataFrame.
        numpy.percentile : NumPy method to compute qth percentile.

        Examples
        --------
        >>> df = pd.DataFrame(
        ...     [["a", 1], ["a", 2], ["a", 3], ["b", 1], ["b", 3], ["b", 5]],
        ...     columns=["key", "val"],
        ... )
        >>> df.groupby("key").quantile()
            val
        key
        a    2.0
        b    3.0
        """
        mgr = self._get_data_to_aggregate(numeric_only=numeric_only, name="quantile")
        obj = self._wrap_agged_manager(mgr)
        splitter = self._grouper._get_splitter(obj)
        sdata = splitter._sorted_data

        starts, ends = lib.generate_slices(splitter._slabels, splitter.ngroups)

        def pre_processor(vals: ArrayLike) -> tuple[np.ndarray, DtypeObj | None]:
            if isinstance(vals.dtype, StringDtype) or is_object_dtype(vals.dtype):
                raise TypeError(
                    f"dtype '{vals.dtype}' does not support operation 'quantile'"
                )

            inference: DtypeObj | None = None
            if isinstance(vals, BaseMaskedArray) and is_numeric_dtype(vals.dtype):
                out = vals.to_numpy(dtype=float, na_value=np.nan)
                inference = vals.dtype
            elif is_integer_dtype(vals.dtype):
                if isinstance(vals, ExtensionArray):
                    out = vals.to_numpy(dtype=float, na_value=np.nan)
                else:
                    out = vals
                inference = np.dtype(np.int64)
            elif is_bool_dtype(vals.dtype) and isinstance(vals, ExtensionArray):
                out = vals.to_numpy(dtype=float, na_value=np.nan)
            elif is_bool_dtype(vals.dtype):
                # GH#51424 remove to match Series/DataFrame behavior
                raise TypeError("Cannot use quantile with bool dtype")
            elif needs_i8_conversion(vals.dtype):
                inference = vals.dtype
                # In this case we need to delay the casting until after the
                #  np.lexsort below.
                # error: Incompatible return value type (got
                # "Tuple[Union[ExtensionArray, ndarray[Any, Any]], Union[Any,
                # ExtensionDtype]]", expected "Tuple[ndarray[Any, Any],
                # Optional[Union[dtype[Any], ExtensionDtype]]]")
                return vals, inference  # type: ignore[return-value]
            elif isinstance(vals, ExtensionArray) and is_float_dtype(vals.dtype):
                inference = np.dtype(np.float64)
                out = vals.to_numpy(dtype=float, na_value=np.nan)
            else:
                out = np.asarray(vals)

            return out, inference

        def post_processor(
            vals: np.ndarray,
            inference: DtypeObj | None,
            result_mask: np.ndarray | None,
            orig_vals: ArrayLike,
        ) -> ArrayLike:
            if inference:
                # Check for edge case
                if isinstance(orig_vals, BaseMaskedArray):
                    assert result_mask is not None  # for mypy

                    if interpolation in {"linear", "midpoint"} and not is_float_dtype(
                        orig_vals
                    ):
                        return FloatingArray(vals, result_mask)
                    else:
                        # Item "ExtensionDtype" of "Union[ExtensionDtype, str,
                        # dtype[Any], Type[object]]" has no attribute "numpy_dtype"
                        # [union-attr]
                        with warnings.catch_warnings():
                            # vals.astype with nan can warn with numpy >1.24
                            warnings.filterwarnings("ignore", category=RuntimeWarning)
                            return type(orig_vals)(
                                vals.astype(
                                    inference.numpy_dtype  # type: ignore[union-attr]
                                ),
                                result_mask,
                            )

                elif not (
                    is_integer_dtype(inference)
                    and interpolation in {"linear", "midpoint"}
                ):
                    if needs_i8_conversion(inference):
                        # error: Item "ExtensionArray" of "Union[ExtensionArray,
                        # ndarray[Any, Any]]" has no attribute "_ndarray"
                        vals = vals.astype("i8").view(
                            orig_vals._ndarray.dtype  # type: ignore[union-attr]
                        )
                        # error: Item "ExtensionArray" of "Union[ExtensionArray,
                        # ndarray[Any, Any]]" has no attribute "_from_backing_data"
                        return orig_vals._from_backing_data(  # type: ignore[union-attr]
                            vals
                        )

                    assert isinstance(inference, np.dtype)  # for mypy
                    return vals.astype(inference)

            return vals

        if is_scalar(q):
            qs = np.array([q], dtype=np.float64)
            pass_qs: None | np.ndarray = None
        else:
            qs = np.asarray(q, dtype=np.float64)
            pass_qs = qs

        ids = self._grouper.ids
        ngroups = self._grouper.ngroups
        if self.dropna:
            # splitter drops NA groups, we need to do the same
            ids = ids[ids >= 0]
        nqs = len(qs)

        func = partial(
            libgroupby.group_quantile,
            labels=ids,
            qs=qs,
            interpolation=interpolation,
            starts=starts,
            ends=ends,
        )

        def blk_func(values: ArrayLike) -> ArrayLike:
            orig_vals = values
            if isinstance(values, BaseMaskedArray):
                mask = values._mask
                result_mask = np.zeros((ngroups, nqs), dtype=np.bool_)
            else:
                mask = isna(values)
                result_mask = None

            is_datetimelike = needs_i8_conversion(values.dtype)

            vals, inference = pre_processor(values)

            ncols = 1
            if vals.ndim == 2:
                ncols = vals.shape[0]

            out = np.empty((ncols, ngroups, nqs), dtype=np.float64)

            if is_datetimelike:
                vals = vals.view("i8")

            if vals.ndim == 1:
                # EA is always 1d
                func(
                    out[0],
                    values=vals,
                    mask=mask,  # type: ignore[arg-type]
                    result_mask=result_mask,
                    is_datetimelike=is_datetimelike,
                )
            else:
                for i in range(ncols):
                    func(
                        out[i],
                        values=vals[i],
                        mask=mask[i],
                        result_mask=None,
                        is_datetimelike=is_datetimelike,
                    )

            if vals.ndim == 1:
                out = out.ravel("K")
                if result_mask is not None:
                    result_mask = result_mask.ravel("K")
            else:
                out = out.reshape(ncols, ngroups * nqs)

            return post_processor(out, inference, result_mask, orig_vals)

        res_mgr = sdata._mgr.grouped_reduce(blk_func)

        res = self._wrap_agged_manager(res_mgr)
        return self._wrap_aggregated_output(res, qs=pass_qs)

    @final
    @Substitution(name="groupby")
    def ngroup(self, ascending: bool = True):
        """
        Number each group from 0 to the number of groups - 1.

        This is the enumerative complement of cumcount.  Note that the
        numbers given to the groups match the order in which the groups
        would be seen when iterating over the groupby object, not the
        order they are first observed.

        Groups with missing keys (where `pd.isna()` is True) will be labeled with `NaN`
        and will be skipped from the count.

        Parameters
        ----------
        ascending : bool, default True
            If False, number in reverse, from number of group - 1 to 0.

        Returns
        -------
        Series
            Unique numbers for each group.

        See Also
        --------
        .cumcount : Number the rows in each group.

        Examples
        --------
        >>> df = pd.DataFrame({"color": ["red", None, "red", "blue", "blue", "red"]})
        >>> df
           color
        0    red
        1   None
        2    red
        3   blue
        4   blue
        5    red
        >>> df.groupby("color").ngroup()
        0    1.0
        1    NaN
        2    1.0
        3    0.0
        4    0.0
        5    1.0
        dtype: float64
        >>> df.groupby("color", dropna=False).ngroup()
        0    1
        1    2
        2    1
        3    0
        4    0
        5    1
        dtype: int64
        >>> df.groupby("color", dropna=False).ngroup(ascending=False)
        0    1
        1    0
        2    1
        3    2
        4    2
        5    1
        dtype: int64
        """
        obj = self._obj_with_exclusions
        index = obj.index
        comp_ids = self._grouper.ids

        dtype: type
        if self._grouper.has_dropped_na:
            comp_ids = np.where(comp_ids == -1, np.nan, comp_ids)
            dtype = np.float64
        else:
            dtype = np.int64

        if any(ping._passed_categorical for ping in self._grouper.groupings):
            # comp_ids reflect non-observed groups, we need only observed
            comp_ids = rank_1d(comp_ids, ties_method="dense") - 1

        result = self._obj_1d_constructor(comp_ids, index, dtype=dtype)
        if not ascending:
            result = self.ngroups - 1 - result
        return result

    @final
    @Substitution(name="groupby")
    def cumcount(self, ascending: bool = True):
        """
        Number each item in each group from 0 to the length of that group - 1.

        Essentially this is equivalent to

        .. code-block:: python

            self.apply(lambda x: pd.Series(np.arange(len(x)), x.index))

        Parameters
        ----------
        ascending : bool, default True
            If False, number in reverse, from length of group - 1 to 0.

        Returns
        -------
        Series
            Sequence number of each element within each group.

        See Also
        --------
        .ngroup : Number the groups themselves.

        Examples
        --------
        >>> df = pd.DataFrame([["a"], ["a"], ["a"], ["b"], ["b"], ["a"]], columns=["A"])
        >>> df
           A
        0  a
        1  a
        2  a
        3  b
        4  b
        5  a
        >>> df.groupby("A").cumcount()
        0    0
        1    1
        2    2
        3    0
        4    1
        5    3
        dtype: int64
        >>> df.groupby("A").cumcount(ascending=False)
        0    3
        1    2
        2    1
        3    1
        4    0
        5    0
        dtype: int64
        """
        index = self._obj_with_exclusions.index
        cumcounts = self._cumcount_array(ascending=ascending)
        return self._obj_1d_constructor(cumcounts, index)

    @final
    @Substitution(name="groupby")
    @Substitution(see_also=_common_see_also)
    def rank(
        self,
        method: str = "average",
        ascending: bool = True,
        na_option: str = "keep",
        pct: bool = False,
    ) -> NDFrameT:
        """
        Provide the rank of values within each group.

        Parameters
        ----------
        method : {'average', 'min', 'max', 'first', 'dense'}, default 'average'
            * average: average rank of group.
            * min: lowest rank in group.
            * max: highest rank in group.
            * first: ranks assigned in order they appear in the array.
            * dense: like 'min', but rank always increases by 1 between groups.
        ascending : bool, default True
            False for ranks by high (1) to low (N).
        na_option : {'keep', 'top', 'bottom'}, default 'keep'
            * keep: leave NA values where they are.
            * top: smallest rank if ascending.
            * bottom: smallest rank if descending.
        pct : bool, default False
            Compute percentage rank of data within each group.

        Returns
        -------
        DataFrame
            The ranking of values within each group.
        %(see_also)s
        Examples
        --------
        >>> df = pd.DataFrame(
        ...     {
        ...         "group": ["a", "a", "a", "a", "a", "b", "b", "b", "b", "b"],
        ...         "value": [2, 4, 2, 3, 5, 1, 2, 4, 1, 5],
        ...     }
        ... )
        >>> df
          group  value
        0     a      2
        1     a      4
        2     a      2
        3     a      3
        4     a      5
        5     b      1
        6     b      2
        7     b      4
        8     b      1
        9     b      5
        >>> for method in ["average", "min", "max", "dense", "first"]:
        ...     df[f"{method}_rank"] = df.groupby("group")["value"].rank(method)
        >>> df
          group  value  average_rank  min_rank  max_rank  dense_rank  first_rank
        0     a      2           1.5       1.0       2.0         1.0         1.0
        1     a      4           4.0       4.0       4.0         3.0         4.0
        2     a      2           1.5       1.0       2.0         1.0         2.0
        3     a      3           3.0       3.0       3.0         2.0         3.0
        4     a      5           5.0       5.0       5.0         4.0         5.0
        5     b      1           1.5       1.0       2.0         1.0         1.0
        6     b      2           3.0       3.0       3.0         2.0         3.0
        7     b      4           4.0       4.0       4.0         3.0         4.0
        8     b      1           1.5       1.0       2.0         1.0         2.0
        9     b      5           5.0       5.0       5.0         4.0         5.0
        """
        if na_option not in {"keep", "top", "bottom"}:
            msg = "na_option must be one of 'keep', 'top', or 'bottom'"
            raise ValueError(msg)

        kwargs = {
            "ties_method": method,
            "ascending": ascending,
            "na_option": na_option,
            "pct": pct,
        }

        return self._cython_transform(
            "rank",
            numeric_only=False,
            **kwargs,
        )

    @final
    @Substitution(name="groupby")
    @Substitution(see_also=_common_see_also)
    def cumprod(self, numeric_only: bool = False, *args, **kwargs) -> NDFrameT:
        """
        Cumulative product for each group.

        Parameters
        ----------
        numeric_only : bool, default False
            Include only float, int, boolean columns.
        *args : tuple
            Positional arguments to be passed to `func`.
        **kwargs : dict
            Additional/specific keyword arguments to be passed to the function,
            such as `numeric_only` and `skipna`.

        Returns
        -------
        Series or DataFrame
            Cumulative product for each group. Same object type as the caller.
        %(see_also)s
        Examples
        --------
        For SeriesGroupBy:

        >>> lst = ["a", "a", "b"]
        >>> ser = pd.Series([6, 2, 0], index=lst)
        >>> ser
        a    6
        a    2
        b    0
        dtype: int64
        >>> ser.groupby(level=0).cumprod()
        a    6
        a   12
        b    0
        dtype: int64

        For DataFrameGroupBy:

        >>> data = [[1, 8, 2], [1, 2, 5], [2, 6, 9]]
        >>> df = pd.DataFrame(
        ...     data, columns=["a", "b", "c"], index=["cow", "horse", "bull"]
        ... )
        >>> df
                a   b   c
        cow     1   8   2
        horse   1   2   5
        bull    2   6   9
        >>> df.groupby("a").groups
        {1: ['cow', 'horse'], 2: ['bull']}
        >>> df.groupby("a").cumprod()
                b   c
        cow     8   2
        horse  16  10
        bull    6   9
        """
        nv.validate_groupby_func("cumprod", args, kwargs, ["skipna"])
        return self._cython_transform("cumprod", numeric_only, **kwargs)

    @final
    @Substitution(name="groupby")
    @Substitution(see_also=_common_see_also)
    def cumsum(self, numeric_only: bool = False, *args, **kwargs) -> NDFrameT:
        """
        Cumulative sum for each group.

        Parameters
        ----------
        numeric_only : bool, default False
            Include only float, int, boolean columns.
        *args : tuple
            Positional arguments to be passed to `func`.
        **kwargs : dict
            Additional/specific keyword arguments to be passed to the function,
            such as `numeric_only` and `skipna`.

        Returns
        -------
        Series or DataFrame
            Cumulative sum for each group. Same object type as the caller.
        %(see_also)s
        Examples
        --------
        For SeriesGroupBy:

        >>> lst = ["a", "a", "b"]
        >>> ser = pd.Series([6, 2, 0], index=lst)
        >>> ser
        a    6
        a    2
        b    0
        dtype: int64
        >>> ser.groupby(level=0).cumsum()
        a    6
        a    8
        b    0
        dtype: int64

        For DataFrameGroupBy:

        >>> data = [[1, 8, 2], [1, 2, 5], [2, 6, 9]]
        >>> df = pd.DataFrame(
        ...     data, columns=["a", "b", "c"], index=["fox", "gorilla", "lion"]
        ... )
        >>> df
                  a   b   c
        fox       1   8   2
        gorilla   1   2   5
        lion      2   6   9
        >>> df.groupby("a").groups
        {1: ['fox', 'gorilla'], 2: ['lion']}
        >>> df.groupby("a").cumsum()
                  b   c
        fox       8   2
        gorilla  10   7
        lion      6   9
        """
        nv.validate_groupby_func("cumsum", args, kwargs, ["skipna"])
        return self._cython_transform("cumsum", numeric_only, **kwargs)

    @final
    @Substitution(name="groupby")
    @Substitution(see_also=_common_see_also)
    def cummin(
        self,
        numeric_only: bool = False,
        **kwargs,
    ) -> NDFrameT:
        """
        Cumulative min for each group.

        Parameters
        ----------
        numeric_only : bool, default False
            Include only `float`, `int` or `boolean` data.
        **kwargs : dict, optional
            Additional keyword arguments to be passed to the function, such as `skipna`,
            to control whether NA/null values are ignored.

        Returns
        -------
        Series or DataFrame
            Cumulative min for each group. Same object type as the caller.
        %(see_also)s
        Examples
        --------
        For SeriesGroupBy:

        >>> lst = ["a", "a", "a", "b", "b", "b"]
        >>> ser = pd.Series([1, 6, 2, 3, 0, 4], index=lst)
        >>> ser
        a    1
        a    6
        a    2
        b    3
        b    0
        b    4
        dtype: int64
        >>> ser.groupby(level=0).cummin()
        a    1
        a    1
        a    1
        b    3
        b    0
        b    0
        dtype: int64

        For DataFrameGroupBy:

        >>> data = [[1, 0, 2], [1, 1, 5], [6, 6, 9]]
        >>> df = pd.DataFrame(
        ...     data, columns=["a", "b", "c"], index=["snake", "rabbit", "turtle"]
        ... )
        >>> df
                a   b   c
        snake   1   0   2
        rabbit  1   1   5
        turtle  6   6   9
        >>> df.groupby("a").groups
        {1: ['snake', 'rabbit'], 6: ['turtle']}
        >>> df.groupby("a").cummin()
                b   c
        snake   0   2
        rabbit  0   2
        turtle  6   9
        """
        skipna = kwargs.get("skipna", True)
        return self._cython_transform(
            "cummin", numeric_only=numeric_only, skipna=skipna
        )

    @final
    @Substitution(name="groupby")
    @Substitution(see_also=_common_see_also)
    def cummax(
        self,
        numeric_only: bool = False,
        **kwargs,
    ) -> NDFrameT:
        """
        Cumulative max for each group.

        Parameters
        ----------
        numeric_only : bool, default False
            Include only `float`, `int` or `boolean` data.
        **kwargs : dict, optional
            Additional keyword arguments to be passed to the function, such as `skipna`,
            to control whether NA/null values are ignored.

        Returns
        -------
        Series or DataFrame
            Cumulative max for each group. Same object type as the caller.
        %(see_also)s
        Examples
        --------
        For SeriesGroupBy:

        >>> lst = ["a", "a", "a", "b", "b", "b"]
        >>> ser = pd.Series([1, 6, 2, 3, 1, 4], index=lst)
        >>> ser
        a    1
        a    6
        a    2
        b    3
        b    1
        b    4
        dtype: int64
        >>> ser.groupby(level=0).cummax()
        a    1
        a    6
        a    6
        b    3
        b    3
        b    4
        dtype: int64

        For DataFrameGroupBy:

        >>> data = [[1, 8, 2], [1, 1, 0], [2, 6, 9]]
        >>> df = pd.DataFrame(
        ...     data, columns=["a", "b", "c"], index=["cow", "horse", "bull"]
        ... )
        >>> df
                a   b   c
        cow     1   8   2
        horse   1   1   0
        bull    2   6   9
        >>> df.groupby("a").groups
        {1: ['cow', 'horse'], 2: ['bull']}
        >>> df.groupby("a").cummax()
                b   c
        cow     8   2
        horse   8   2
        bull    6   9
        """
        skipna = kwargs.get("skipna", True)
        return self._cython_transform(
            "cummax", numeric_only=numeric_only, skipna=skipna
        )

    @final
    @Substitution(name="groupby")
    def shift(
        self,
        periods: int | Sequence[int] = 1,
        freq=None,
        fill_value=lib.no_default,
        suffix: str | None = None,
    ):
        """
        Shift each group by periods observations.

        If freq is passed, the index will be increased using the periods and the freq.

        Parameters
        ----------
        periods : int | Sequence[int], default 1
            Number of periods to shift. If a list of values, shift each group by
            each period.
        freq : str, optional
            Frequency string.
        fill_value : optional
            The scalar value to use for newly introduced missing values.

            .. versionchanged:: 2.1.0
                Will raise a ``ValueError`` if ``freq`` is provided too.

        suffix : str, optional
            A string to add to each shifted column if there are multiple periods.
            Ignored otherwise.

        Returns
        -------
        Series or DataFrame
            Object shifted within each group.

        See Also
        --------
        Index.shift : Shift values of Index.

        Examples
        --------

        For SeriesGroupBy:

        >>> lst = ["a", "a", "b", "b"]
        >>> ser = pd.Series([1, 2, 3, 4], index=lst)
        >>> ser
        a    1
        a    2
        b    3
        b    4
        dtype: int64
        >>> ser.groupby(level=0).shift(1)
        a    NaN
        a    1.0
        b    NaN
        b    3.0
        dtype: float64

        For DataFrameGroupBy:

        >>> data = [[1, 2, 3], [1, 5, 6], [2, 5, 8], [2, 6, 9]]
        >>> df = pd.DataFrame(
        ...     data,
        ...     columns=["a", "b", "c"],
        ...     index=["tuna", "salmon", "catfish", "goldfish"],
        ... )
        >>> df
                   a  b  c
            tuna   1  2  3
          salmon   1  5  6
         catfish   2  5  8
        goldfish   2  6  9
        >>> df.groupby("a").shift(1)
                      b    c
            tuna    NaN  NaN
          salmon    2.0  3.0
         catfish    NaN  NaN
        goldfish    5.0  8.0
        """
        if is_list_like(periods):
            periods = cast(Sequence, periods)
            if len(periods) == 0:
                raise ValueError("If `periods` is an iterable, it cannot be empty.")
            from pandas.core.reshape.concat import concat

            add_suffix = True
        else:
            if not is_integer(periods):
                raise TypeError(
                    f"Periods must be integer, but {periods} is {type(periods)}."
                )
            if suffix:
                raise ValueError("Cannot specify `suffix` if `periods` is an int.")
            periods = [cast(int, periods)]
            add_suffix = False

        shifted_dataframes = []
        for period in periods:
            if not is_integer(period):
                raise TypeError(
                    f"Periods must be integer, but {period} is {type(period)}."
                )
            period = cast(int, period)
            if freq is not None:
                f = lambda x: x.shift(
                    period,
                    freq,
                    0,  # axis
                    fill_value,
                )
                shifted = self._python_apply_general(
                    f, self._selected_obj, is_transform=True
                )
            else:
                if fill_value is lib.no_default:
                    fill_value = None
                ids = self._grouper.ids
                ngroups = self._grouper.ngroups
                res_indexer = np.zeros(len(ids), dtype=np.int64)

                libgroupby.group_shift_indexer(res_indexer, ids, ngroups, period)

                obj = self._obj_with_exclusions

                shifted = obj._reindex_with_indexers(
                    {0: (obj.index, res_indexer)},
                    fill_value=fill_value,
                    allow_dups=True,
                )

            if add_suffix:
                if isinstance(shifted, Series):
                    shifted = cast(NDFrameT, shifted.to_frame())
                shifted = shifted.add_suffix(
                    f"{suffix}_{period}" if suffix else f"_{period}"
                )
            shifted_dataframes.append(cast(Union[Series, DataFrame], shifted))

        return (
            shifted_dataframes[0]
            if len(shifted_dataframes) == 1
            else concat(shifted_dataframes, axis=1)
        )

    @final
    @Substitution(name="groupby")
    @Substitution(see_also=_common_see_also)
    def diff(
        self,
        periods: int = 1,
    ) -> NDFrameT:
        """
        First discrete difference of element.

        Calculates the difference of each element compared with another
        element in the group (default is element in previous row).

        Parameters
        ----------
        periods : int, default 1
            Periods to shift for calculating difference, accepts negative values.

        Returns
        -------
        Series or DataFrame
            First differences.
        %(see_also)s
        Examples
        --------
        For SeriesGroupBy:

        >>> lst = ["a", "a", "a", "b", "b", "b"]
        >>> ser = pd.Series([7, 2, 8, 4, 3, 3], index=lst)
        >>> ser
        a     7
        a     2
        a     8
        b     4
        b     3
        b     3
        dtype: int64
        >>> ser.groupby(level=0).diff()
        a    NaN
        a   -5.0
        a    6.0
        b    NaN
        b   -1.0
        b    0.0
        dtype: float64

        For DataFrameGroupBy:

        >>> data = {"a": [1, 3, 5, 7, 7, 8, 3], "b": [1, 4, 8, 4, 4, 2, 1]}
        >>> df = pd.DataFrame(
        ...     data, index=["dog", "dog", "dog", "mouse", "mouse", "mouse", "mouse"]
        ... )
        >>> df
                 a  b
          dog    1  1
          dog    3  4
          dog    5  8
        mouse    7  4
        mouse    7  4
        mouse    8  2
        mouse    3  1
        >>> df.groupby(level=0).diff()
                 a    b
          dog  NaN  NaN
          dog  2.0  3.0
          dog  2.0  4.0
        mouse  NaN  NaN
        mouse  0.0  0.0
        mouse  1.0 -2.0
        mouse -5.0 -1.0
        """
        obj = self._obj_with_exclusions
        shifted = self.shift(periods=periods)

        # GH45562 - to retain existing behavior and match behavior of Series.diff(),
        # int8 and int16 are coerced to float32 rather than float64.
        dtypes_to_f32 = ["int8", "int16"]
        if obj.ndim == 1:
            if obj.dtype in dtypes_to_f32:
                shifted = shifted.astype("float32")
        else:
            to_coerce = [c for c, dtype in obj.dtypes.items() if dtype in dtypes_to_f32]
            if len(to_coerce):
                shifted = shifted.astype({c: "float32" for c in to_coerce})

        return obj - shifted

    @final
    @Substitution(name="groupby")
    @Substitution(see_also=_common_see_also)
    def pct_change(
        self,
        periods: int = 1,
        fill_method: None = None,
        freq=None,
    ):
        """
        Calculate pct_change of each value to previous entry in group.

        Parameters
        ----------
        periods : int, default 1
            Periods to shift for calculating percentage change. Comparing with
            a period of 1 means adjacent elements are compared, whereas a period
            of 2 compares every other element.

        fill_method : None
            Must be None. This argument will be removed in a future version of pandas.

            .. deprecated:: 2.1
                All options of `fill_method` are deprecated except `fill_method=None`.

        freq : str, pandas offset object, or None, default None
            The frequency increment for time series data (e.g., 'M' for month-end).
            If None, the frequency is inferred from the index. Relevant for time
            series data only.

        Returns
        -------
        Series or DataFrame
            Percentage changes within each group.
        %(see_also)s
        Examples
        --------

        For SeriesGroupBy:

        >>> lst = ["a", "a", "b", "b"]
        >>> ser = pd.Series([1, 2, 3, 4], index=lst)
        >>> ser
        a    1
        a    2
        b    3
        b    4
        dtype: int64
        >>> ser.groupby(level=0).pct_change()
        a         NaN
        a    1.000000
        b         NaN
        b    0.333333
        dtype: float64

        For DataFrameGroupBy:

        >>> data = [[1, 2, 3], [1, 5, 6], [2, 5, 8], [2, 6, 9]]
        >>> df = pd.DataFrame(
        ...     data,
        ...     columns=["a", "b", "c"],
        ...     index=["tuna", "salmon", "catfish", "goldfish"],
        ... )
        >>> df
                   a  b  c
            tuna   1  2  3
          salmon   1  5  6
         catfish   2  5  8
        goldfish   2  6  9
        >>> df.groupby("a").pct_change()
                    b  c
            tuna    NaN    NaN
          salmon    1.5  1.000
         catfish    NaN    NaN
        goldfish    0.2  0.125
        """
        # GH#53491
        if fill_method is not None:
            raise ValueError(f"fill_method must be None; got {fill_method=}.")

        # TODO(GH#23918): Remove this conditional for SeriesGroupBy when
        #  GH#23918 is fixed
        if freq is not None:
            f = lambda x: x.pct_change(
                periods=periods,
                freq=freq,
                axis=0,
            )
            return self._python_apply_general(f, self._selected_obj, is_transform=True)

        if fill_method is None:  # GH30463
            op = "ffill"
        else:
            op = fill_method
        filled = getattr(self, op)(limit=0)
        fill_grp = filled.groupby(self._grouper.codes, group_keys=self.group_keys)
        shifted = fill_grp.shift(periods=periods, freq=freq)
        return (filled / shifted) - 1

    @final
    @Substitution(name="groupby")
    @Substitution(see_also=_common_see_also)
    def head(self, n: int = 5) -> NDFrameT:
        """
        Return first n rows of each group.

        Similar to ``.apply(lambda x: x.head(n))``, but it returns a subset of rows
        from the original DataFrame with original index and order preserved
        (``as_index`` flag is ignored).

        Parameters
        ----------
        n : int
            If positive: number of entries to include from start of each group.
            If negative: number of entries to exclude from end of each group.

        Returns
        -------
        Series or DataFrame
            Subset of original Series or DataFrame as determined by n.
        %(see_also)s
        Examples
        --------

        >>> df = pd.DataFrame([[1, 2], [1, 4], [5, 6]], columns=["A", "B"])
        >>> df.groupby("A").head(1)
           A  B
        0  1  2
        2  5  6
        >>> df.groupby("A").head(-1)
           A  B
        0  1  2
        """
        mask = self._make_mask_from_positional_indexer(slice(None, n))
        return self._mask_selected_obj(mask)

    @final
    @Substitution(name="groupby")
    @Substitution(see_also=_common_see_also)
    def tail(self, n: int = 5) -> NDFrameT:
        """
        Return last n rows of each group.

        Similar to ``.apply(lambda x: x.tail(n))``, but it returns a subset of rows
        from the original DataFrame with original index and order preserved
        (``as_index`` flag is ignored).

        Parameters
        ----------
        n : int
            If positive: number of entries to include from end of each group.
            If negative: number of entries to exclude from start of each group.

        Returns
        -------
        Series or DataFrame
            Subset of original Series or DataFrame as determined by n.
        %(see_also)s
        Examples
        --------

        >>> df = pd.DataFrame(
        ...     [["a", 1], ["a", 2], ["b", 1], ["b", 2]], columns=["A", "B"]
        ... )
        >>> df.groupby("A").tail(1)
           A  B
        1  a  2
        3  b  2
        >>> df.groupby("A").tail(-1)
           A  B
        1  a  2
        3  b  2
        """
        if n:
            mask = self._make_mask_from_positional_indexer(slice(-n, None))
        else:
            mask = self._make_mask_from_positional_indexer([])

        return self._mask_selected_obj(mask)

    @final
    def _mask_selected_obj(self, mask: npt.NDArray[np.bool_]) -> NDFrameT:
        """
        Return _selected_obj with mask applied.

        Parameters
        ----------
        mask : np.ndarray[bool]
            Boolean mask to apply.

        Returns
        -------
        Series or DataFrame
            Filtered _selected_obj.
        """
        ids = self._grouper.ids
        mask = mask & (ids != -1)
        return self._selected_obj[mask]

    @final
    def sample(
        self,
        n: int | None = None,
        frac: float | None = None,
        replace: bool = False,
        weights: Sequence | Series | None = None,
        random_state: RandomState | None = None,
    ):
        """
        Return a random sample of items from each group.

        You can use `random_state` for reproducibility.

        Parameters
        ----------
        n : int, optional
            Number of items to return for each group. Cannot be used with
            `frac` and must be no larger than the smallest group unless
            `replace` is True. Default is one if `frac` is None.
        frac : float, optional
            Fraction of items to return. Cannot be used with `n`.
        replace : bool, default False
            Allow or disallow sampling of the same row more than once.
        weights : list-like, optional
            Default None results in equal probability weighting.
            If passed a list-like then values must have the same length as
            the underlying DataFrame or Series object and will be used as
            sampling probabilities after normalization within each group.
            Values must be non-negative with at least one positive element
            within each group.
        random_state : int, array-like, BitGenerator, np.random.RandomState, np.random.Generator, optional
            If int, array-like, or BitGenerator, seed for random number generator.
            If np.random.RandomState or np.random.Generator, use as given.
            Default ``None`` results in sampling with the current state of np.random.

            .. versionchanged:: 1.4.0

                np.random.Generator objects now accepted

        Returns
        -------
        Series or DataFrame
            A new object of same type as caller containing items randomly
            sampled within each group from the caller object.

        See Also
        --------
        DataFrame.sample: Generate random samples from a DataFrame object.
        Series.sample: Generate random samples from a Series object.
        numpy.random.choice: Generate a random sample from a given 1-D numpy
            array.

        Examples
        --------
        >>> df = pd.DataFrame(
        ...     {"a": ["red"] * 2 + ["blue"] * 2 + ["black"] * 2, "b": range(6)}
        ... )
        >>> df
               a  b
        0    red  0
        1    red  1
        2   blue  2
        3   blue  3
        4  black  4
        5  black  5

        Select one row at random for each distinct value in column a. The
        `random_state` argument can be used to guarantee reproducibility:

        >>> df.groupby("a").sample(n=1, random_state=1)
               a  b
        4  black  4
        2   blue  2
        1    red  1

        Set `frac` to sample fixed proportions rather than counts:

        >>> df.groupby("a")["b"].sample(frac=0.5, random_state=2)
        5    5
        2    2
        0    0
        Name: b, dtype: int64

        Control sample probabilities within groups by setting weights:

        >>> df.groupby("a").sample(
        ...     n=1,
        ...     weights=[1, 1, 1, 0, 0, 1],
        ...     random_state=1,
        ... )
               a  b
        5  black  5
        2   blue  2
        0    red  0
        """  # noqa: E501
        if self._selected_obj.empty:
            # GH48459 prevent ValueError when object is empty
            return self._selected_obj
        size = sample.process_sampling_size(n, frac, replace)
        if weights is not None:
            weights_arr = sample.preprocess_weights(self._selected_obj, weights, axis=0)

        random_state = com.random_state(random_state)

        group_iterator = self._grouper.get_iterator(self._selected_obj)

        sampled_indices = []
        for labels, obj in group_iterator:
            grp_indices = self.indices[labels]
            group_size = len(grp_indices)
            if size is not None:
                sample_size = size
            else:
                assert frac is not None
                sample_size = round(frac * group_size)

            grp_sample = sample.sample(
                group_size,
                size=sample_size,
                replace=replace,
                weights=None if weights is None else weights_arr[grp_indices],
                random_state=random_state,
            )
            sampled_indices.append(grp_indices[grp_sample])

        sampled_indices = np.concatenate(sampled_indices)
        return self._selected_obj.take(sampled_indices, axis=0)

    def _idxmax_idxmin(
        self,
        how: Literal["idxmax", "idxmin"],
        ignore_unobserved: bool = False,
        skipna: bool = True,
        numeric_only: bool = False,
    ) -> NDFrameT:
        """Compute idxmax/idxmin.

        Parameters
        ----------
        how : {'idxmin', 'idxmax'}
            Whether to compute idxmin or idxmax.
        numeric_only : bool, default False
            Include only float, int, boolean columns.
        skipna : bool, default True
            Exclude NA/null values. If an entire group is NA, the result will be NA.
        ignore_unobserved : bool, default False
            When True and an unobserved group is encountered, do not raise. This used
            for transform where unobserved groups do not play an impact on the result.

        Returns
        -------
        Series or DataFrame
            idxmax or idxmin for the groupby operation.
        """
        if not self.observed and any(
            ping._passed_categorical for ping in self._grouper.groupings
        ):
            expected_len = len(self._grouper.result_index)
            # TODO: Better way to find # of observed groups?
            group_sizes = self._grouper.size()
            result_len = group_sizes[group_sizes > 0].shape[0]
            assert result_len <= expected_len
            has_unobserved = result_len < expected_len

            raise_err: bool | np.bool_ = not ignore_unobserved and has_unobserved
            # Only raise an error if there are columns to compute; otherwise we return
            # an empty DataFrame with an index (possibly including unobserved) but no
            # columns
            data = self._obj_with_exclusions
            if raise_err and isinstance(data, DataFrame):
                if numeric_only:
                    data = data._get_numeric_data()
                raise_err = len(data.columns) > 0

            if raise_err:
                raise ValueError(
                    f"Can't get {how} of an empty group due to unobserved categories. "
                    "Specify observed=True in groupby instead."
                )
        elif not skipna and self._obj_with_exclusions.isna().any(axis=None):
            raise ValueError(
                f"{type(self).__name__}.{how} with skipna=False encountered an NA "
                f"value."
            )

        result = self._agg_general(
            numeric_only=numeric_only,
            min_count=1,
            alias=how,
            skipna=skipna,
        )
        return result

    def _wrap_idxmax_idxmin(self, res: NDFrameT) -> NDFrameT:
        index = self.obj.index
        if res.size == 0:
            result = res.astype(index.dtype)
        else:
            if isinstance(index, MultiIndex):
                index = index.to_flat_index()
            values = res._values
            assert isinstance(values, np.ndarray)
            na_value = na_value_for_dtype(index.dtype, compat=False)
            if isinstance(res, Series):
                # mypy: expression has type "Series", variable has type "NDFrameT"
                result = res._constructor(  # type: ignore[assignment]
                    index.array.take(values, allow_fill=True, fill_value=na_value),
                    index=res.index,
                    name=res.name,
                )
            else:
                data = {}
                for k, column_values in enumerate(values.T):
                    data[k] = index.array.take(
                        column_values, allow_fill=True, fill_value=na_value
                    )
                result = self.obj._constructor(data, index=res.index)
                result.columns = res.columns
        return result


@doc(GroupBy)
def get_groupby(
    obj: NDFrame,
    by: _KeysArgType | None = None,
    grouper: ops.BaseGrouper | None = None,
    group_keys: bool = True,
) -> GroupBy:
    klass: type[GroupBy]
    if isinstance(obj, Series):
        from pandas.core.groupby.generic import SeriesGroupBy

        klass = SeriesGroupBy
    elif isinstance(obj, DataFrame):
        from pandas.core.groupby.generic import DataFrameGroupBy

        klass = DataFrameGroupBy
    else:  # pragma: no cover
        raise TypeError(f"invalid type: {obj}")

    return klass(
        obj=obj,
        keys=by,
        grouper=grouper,
        group_keys=group_keys,
    )


def _insert_quantile_level(idx: Index, qs: npt.NDArray[np.float64]) -> MultiIndex:
    """
    Insert the sequence 'qs' of quantiles as the inner-most level of a MultiIndex.

    The quantile level in the MultiIndex is a repeated copy of 'qs'.

    Parameters
    ----------
    idx : Index
    qs : np.ndarray[float64]

    Returns
    -------
    MultiIndex
    """
    nqs = len(qs)
    lev_codes, lev = Index(qs).factorize()
    lev_codes = coerce_indexer_dtype(lev_codes, lev)

    if idx._is_multi:
        idx = cast(MultiIndex, idx)
        levels = list(idx.levels) + [lev]
        codes = [np.repeat(x, nqs) for x in idx.codes] + [np.tile(lev_codes, len(idx))]
        mi = MultiIndex(levels=levels, codes=codes, names=idx.names + [None])
    else:
        nidx = len(idx)
        idx_codes = coerce_indexer_dtype(np.arange(nidx), idx)
        levels = [idx, lev]
        codes = [np.repeat(idx_codes, nqs), np.tile(lev_codes, nidx)]
        mi = MultiIndex(levels=levels, codes=codes, names=[idx.name, None])

    return mi<|MERGE_RESOLUTION|>--- conflicted
+++ resolved
@@ -3711,7 +3711,6 @@
             Determines the inclusivity of points in the window
             If ``'right'``, (First, Last] the last point in the window
             is included in the calculations.
-<<<<<<< HEAD
 
             If ``'left'``, [First, Last) the first point in the window
             is included in the calculations.
@@ -3722,18 +3721,6 @@
             If ``'neither'``, (First, Last) the first and last points
             in the window are excludedfrom calculations.
 
-=======
-
-            If ``'left'``, [First, Last) the first point in the window
-            is included in the calculations.
-
-            If ``'both'``, [First, Last] all points in the window
-            are included in the calculations.
-
-            If ``'neither'``, (First, Last) the first and last points
-            in the window are excludedfrom calculations.
-
->>>>>>> fc6da9c7
             () and [] are referencing open and closed set
             notation respetively.
 
