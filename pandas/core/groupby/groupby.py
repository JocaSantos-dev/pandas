"""
Provide the groupby split-apply-combine paradigm. Define the GroupBy
class providing the base-class of operations.

The SeriesGroupBy and DataFrameGroupBy sub-class
(defined in pandas.core.groupby.generic)
expose these user-facing objects to provide specific functionality.
"""

from __future__ import annotations

from collections.abc import (
    Callable,
    Hashable,
    Iterable,
    Iterator,
    Mapping,
    Sequence,
)
import datetime
from functools import (
    partial,
    wraps,
)
from textwrap import dedent
from typing import (
    TYPE_CHECKING,
    Literal,
    TypeVar,
    Union,
    cast,
    final,
    overload,
)
import warnings

import numpy as np

from pandas._libs import (
    Timestamp,
    lib,
)
from pandas._libs.algos import rank_1d
import pandas._libs.groupby as libgroupby
from pandas._libs.missing import NA
from pandas._typing import (
    AnyArrayLike,
    ArrayLike,
    DtypeObj,
    IndexLabel,
    IntervalClosedType,
    NDFrameT,
    PositionalIndexer,
    RandomState,
    npt,
)
from pandas.compat.numpy import function as nv
from pandas.errors import (
    AbstractMethodError,
    DataError,
)
from pandas.util._decorators import (
    Appender,
    Substitution,
    cache_readonly,
    doc,
)
from pandas.util._exceptions import find_stack_level

from pandas.core.dtypes.cast import (
    coerce_indexer_dtype,
    ensure_dtype_can_hold_na,
)
from pandas.core.dtypes.common import (
    is_bool_dtype,
    is_float_dtype,
    is_hashable,
    is_integer,
    is_integer_dtype,
    is_list_like,
    is_numeric_dtype,
    is_object_dtype,
    is_scalar,
    needs_i8_conversion,
    pandas_dtype,
)
from pandas.core.dtypes.missing import (
    isna,
    na_value_for_dtype,
    notna,
)

from pandas.core import (
    algorithms,
    sample,
)
from pandas.core._numba import executor
from pandas.core.arrays import (
    ArrowExtensionArray,
    BaseMaskedArray,
    ExtensionArray,
    FloatingArray,
    IntegerArray,
    SparseArray,
)
from pandas.core.arrays.string_ import StringDtype
from pandas.core.arrays.string_arrow import (
    ArrowStringArray,
    ArrowStringArrayNumpySemantics,
)
from pandas.core.base import (
    PandasObject,
    SelectionMixin,
)
import pandas.core.common as com
from pandas.core.frame import DataFrame
from pandas.core.generic import NDFrame
from pandas.core.groupby import (
    base,
    numba_,
    ops,
)
from pandas.core.groupby.grouper import get_grouper
from pandas.core.groupby.indexing import (
    GroupByIndexingMixin,
    GroupByNthSelector,
)
from pandas.core.indexes.api import (
    Index,
    MultiIndex,
    default_index,
)
from pandas.core.internals.blocks import ensure_block_shape
from pandas.core.series import Series
from pandas.core.sorting import get_group_index_sorter
from pandas.core.util.numba_ import (
    get_jit_arguments,
    maybe_use_numba,
)

if TYPE_CHECKING:
    from pandas._libs.tslibs import BaseOffset
    from pandas._typing import (
        Any,
        Concatenate,
        P,
        Self,
        T,
    )

    from pandas.core.indexers.objects import BaseIndexer
    from pandas.core.resample import Resampler
    from pandas.core.window import (
        ExpandingGroupby,
        ExponentialMovingWindowGroupby,
        RollingGroupby,
    )

_common_see_also = """
        See Also
        --------
        Series.%(name)s : Apply a function %(name)s to a Series.
        DataFrame.%(name)s : Apply a function %(name)s
            to each row or column of a DataFrame.
"""

_groupby_agg_method_engine_template = """
Compute {fname} of group values.

Parameters
----------
numeric_only : bool, default {no}
    Include only float, int, boolean columns.

    .. versionchanged:: 2.0.0

        numeric_only no longer accepts ``None``.

min_count : int, default {mc}
    The required number of valid values to perform the operation. If fewer
    than ``min_count`` non-NA values are present the result will be NA.

engine : str, default None {e}
    * ``'cython'`` : Runs rolling apply through C-extensions from cython.
    * ``'numba'`` : Runs rolling apply through JIT compiled code from numba.
        Only available when ``raw`` is set to ``True``.
    * ``None`` : Defaults to ``'cython'`` or globally setting ``compute.use_numba``

engine_kwargs : dict, default None {ek}
    * For ``'cython'`` engine, there are no accepted ``engine_kwargs``
    * For ``'numba'`` engine, the engine can accept ``nopython``, ``nogil``
        and ``parallel`` dictionary keys. The values must either be ``True`` or
        ``False``. The default ``engine_kwargs`` for the ``'numba'`` engine is
        ``{{'nopython': True, 'nogil': False, 'parallel': False}}`` and will be
        applied to both the ``func`` and the ``apply`` groupby aggregation.

Returns
-------
Series or DataFrame
    Computed {fname} of values within each group.

See Also
--------
SeriesGroupBy.min : Return the min of the group values.
DataFrameGroupBy.min : Return the min of the group values.
SeriesGroupBy.max : Return the max of the group values.
DataFrameGroupBy.max : Return the max of the group values.
SeriesGroupBy.sum : Return the sum of the group values.
DataFrameGroupBy.sum : Return the sum of the group values.

Examples
--------
{example}
"""

_pipe_template = """
Apply a ``func`` with arguments to this %(klass)s object and return its result.

Use `.pipe` when you want to improve readability by chaining together
functions that expect Series, DataFrames, GroupBy or Resampler objects.
Instead of writing

>>> h = lambda x, arg2, arg3: x + 1 - arg2 * arg3
>>> g = lambda x, arg1: x * 5 / arg1
>>> f = lambda x: x ** 4
>>> df = pd.DataFrame([["a", 4], ["b", 5]], columns=["group", "value"])
>>> h(g(f(df.groupby('group')), arg1=1), arg2=2, arg3=3)  # doctest: +SKIP

You can write

>>> (df.groupby('group')
...    .pipe(f)
...    .pipe(g, arg1=1)
...    .pipe(h, arg2=2, arg3=3))  # doctest: +SKIP

which is much more readable.

Parameters
----------
func : callable or tuple of (callable, str)
    Function to apply to this %(klass)s object or, alternatively,
    a `(callable, data_keyword)` tuple where `data_keyword` is a
    string indicating the keyword of `callable` that expects the
    %(klass)s object.
*args : iterable, optional
       Positional arguments passed into `func`.
**kwargs : dict, optional
         A dictionary of keyword arguments passed into `func`.

Returns
-------
%(klass)s
    The original object with the function `func` applied.

See Also
--------
Series.pipe : Apply a function with arguments to a series.
DataFrame.pipe: Apply a function with arguments to a dataframe.
apply : Apply function to each group instead of to the
    full %(klass)s object.

Notes
-----
See more `here
<https://pandas.pydata.org/pandas-docs/stable/user_guide/groupby.html#piping-function-calls>`_

Examples
--------
%(examples)s
"""

_transform_template = """
Call function producing a same-indexed %(klass)s on each group.

Returns a %(klass)s having the same indexes as the original object
filled with the transformed values.

Parameters
----------
func : function, str
    Function to apply to each group. See the Notes section below for requirements.

    Accepted inputs are:

    - String
    - Python function
    - Numba JIT function with ``engine='numba'`` specified.

    Only passing a single function is supported with this engine.
    If the ``'numba'`` engine is chosen, the function must be
    a user defined function with ``values`` and ``index`` as the
    first and second arguments respectively in the function signature.
    Each group's index will be passed to the user defined function
    and optionally available for use.

    If a string is chosen, then it needs to be the name
    of the groupby method you want to use.
*args
    Positional arguments to pass to func.
engine : str, default None
    * ``'cython'`` : Runs the function through C-extensions from cython.
    * ``'numba'`` : Runs the function through JIT compiled code from numba.
    * ``None`` : Defaults to ``'cython'`` or the global setting ``compute.use_numba``

engine_kwargs : dict, default None
    * For ``'cython'`` engine, there are no accepted ``engine_kwargs``
    * For ``'numba'`` engine, the engine can accept ``nopython``, ``nogil``
      and ``parallel`` dictionary keys. The values must either be ``True`` or
      ``False``. The default ``engine_kwargs`` for the ``'numba'`` engine is
      ``{'nopython': True, 'nogil': False, 'parallel': False}`` and will be
      applied to the function

**kwargs
    Keyword arguments to be passed into func.

Returns
-------
%(klass)s
    %(klass)s with the same indexes as the original object filled
    with transformed values.

See Also
--------
%(klass)s.groupby.apply : Apply function ``func`` group-wise and combine
    the results together.
%(klass)s.groupby.aggregate : Aggregate using one or more operations.
%(klass)s.transform : Call ``func`` on self producing a %(klass)s with the
    same axis shape as self.

Notes
-----
Each group is endowed the attribute 'name' in case you need to know
which group you are working on.

The current implementation imposes three requirements on f:

* f must return a value that either has the same shape as the input
  subframe or can be broadcast to the shape of the input subframe.
  For example, if `f` returns a scalar it will be broadcast to have the
  same shape as the input subframe.
* if this is a DataFrame, f must support application column-by-column
  in the subframe. If f also supports application to the entire subframe,
  then a fast path is used starting from the second chunk.
* f must not mutate groups. Mutation is not supported and may
  produce unexpected results. See :ref:`gotchas.udf-mutation` for more details.

When using ``engine='numba'``, there will be no "fall back" behavior internally.
The group data and group index will be passed as numpy arrays to the JITed
user defined function, and no alternative execution attempts will be tried.

.. versionchanged:: 1.3.0

    The resulting dtype will reflect the return value of the passed ``func``,
    see the examples below.

.. versionchanged:: 2.0.0

    When using ``.transform`` on a grouped DataFrame and the transformation function
    returns a DataFrame, pandas now aligns the result's index
    with the input's index. You can call ``.to_numpy()`` on the
    result of the transformation function to avoid alignment.

Examples
--------
%(example)s"""

<<<<<<< HEAD
_agg_template_frame = """
=======
_agg_template_series = """
>>>>>>> cf12e672
Aggregate using one or more operations.

Parameters
----------
func : function, str, list, dict or None
    Function to use for aggregating the data. If a function, must either
    work when passed a {klass} or when passed to {klass}.apply.

    Accepted combinations are:

    - function
    - string function name
    - list of functions and/or function names, e.g. ``[np.sum, 'mean']``
<<<<<<< HEAD
    - dict of index labels -> functions, function names or list of such.
=======
>>>>>>> cf12e672
    - None, in which case ``**kwargs`` are used with Named Aggregation. Here the
      output has one column for each element in ``**kwargs``. The name of the
      column is keyword, whereas the value determines the aggregation used to compute
      the values in the column.

      Can also accept a Numba JIT function with
      ``engine='numba'`` specified. Only passing a single function is supported
      with this engine.

      If the ``'numba'`` engine is chosen, the function must be
      a user defined function with ``values`` and ``index`` as the
      first and second arguments respectively in the function signature.
      Each group's index will be passed to the user defined function
      and optionally available for use.

<<<<<<< HEAD
=======
    .. deprecated:: 2.1.0

        Passing a dictionary is deprecated and will raise in a future version
        of pandas. Pass a list of aggregations instead.
>>>>>>> cf12e672
*args
    Positional arguments to pass to func.
engine : str, default None
    * ``'cython'`` : Runs the function through C-extensions from cython.
    * ``'numba'`` : Runs the function through JIT compiled code from numba.
    * ``None`` : Defaults to ``'cython'`` or globally setting ``compute.use_numba``

engine_kwargs : dict, default None
    * For ``'cython'`` engine, there are no accepted ``engine_kwargs``
    * For ``'numba'`` engine, the engine can accept ``nopython``, ``nogil``
      and ``parallel`` dictionary keys. The values must either be ``True`` or
      ``False``. The default ``engine_kwargs`` for the ``'numba'`` engine is
      ``{{'nopython': True, 'nogil': False, 'parallel': False}}`` and will be
      applied to the function

**kwargs
    * If ``func`` is None, ``**kwargs`` are used to define the output names and
      aggregations via Named Aggregation. See ``func`` entry.
    * Otherwise, keyword arguments to be passed into func.

Returns
-------
{klass}

See Also
--------
<<<<<<< HEAD
{klass}.groupby.apply : Apply function func group-wise
    and combine the results together.
{klass}.groupby.transform : Transforms the Series on each group
=======
{klass}GroupBy.apply : Apply function func group-wise
    and combine the results together.
{klass}GroupBy.transform : Transforms the Series on each group
>>>>>>> cf12e672
    based on the given function.
{klass}.aggregate : Aggregate using one or more operations.

Notes
-----
When using ``engine='numba'``, there will be no "fall back" behavior internally.
The group data and group index will be passed as numpy arrays to the JITed
user defined function, and no alternative execution attempts will be tried.

Functions that mutate the passed object can produce unexpected
behavior or errors and are not supported. See :ref:`gotchas.udf-mutation`
for more details.

.. versionchanged:: 1.3.0

    The resulting dtype will reflect the return value of the passed ``func``,
    see the examples below.
{examples}"""


@final
class GroupByPlot(PandasObject):
    """
    Class implementing the .plot attribute for groupby objects.
    """

    def __init__(self, groupby: GroupBy) -> None:
        self._groupby = groupby

    def __call__(self, *args, **kwargs):
        def f(self):
            return self.plot(*args, **kwargs)

        f.__name__ = "plot"
        return self._groupby._python_apply_general(f, self._groupby._selected_obj)

    def __getattr__(self, name: str):
        def attr(*args, **kwargs):
            def f(self):
                return getattr(self.plot, name)(*args, **kwargs)

            return self._groupby._python_apply_general(f, self._groupby._selected_obj)

        return attr


_KeysArgType = Union[
    Hashable,
    list[Hashable],
    Callable[[Hashable], Hashable],
    list[Callable[[Hashable], Hashable]],
    Mapping[Hashable, Hashable],
]


class BaseGroupBy(PandasObject, SelectionMixin[NDFrameT], GroupByIndexingMixin):
    _hidden_attrs = PandasObject._hidden_attrs | {
        "as_index",
        "dropna",
        "exclusions",
        "grouper",
        "group_keys",
        "keys",
        "level",
        "obj",
        "observed",
        "sort",
    }

    _grouper: ops.BaseGrouper
    keys: _KeysArgType | None = None
    level: IndexLabel | None = None
    group_keys: bool

    @final
    def __len__(self) -> int:
        return self._grouper.ngroups

    @final
    def __repr__(self) -> str:
        # TODO: Better repr for GroupBy object
        return object.__repr__(self)

    @final
    @property
    def groups(self) -> dict[Hashable, Index]:
        """
        Dict {group name -> group labels}.

        Examples
        --------

        For SeriesGroupBy:

        >>> lst = ["a", "a", "b"]
        >>> ser = pd.Series([1, 2, 3], index=lst)
        >>> ser
        a    1
        a    2
        b    3
        dtype: int64
        >>> ser.groupby(level=0).groups
        {'a': ['a', 'a'], 'b': ['b']}

        For DataFrameGroupBy:

        >>> data = [[1, 2, 3], [1, 5, 6], [7, 8, 9]]
        >>> df = pd.DataFrame(data, columns=["a", "b", "c"])
        >>> df
           a  b  c
        0  1  2  3
        1  1  5  6
        2  7  8  9
        >>> df.groupby(by="a").groups
        {1: [0, 1], 7: [2]}

        For Resampler:

        >>> ser = pd.Series(
        ...     [1, 2, 3, 4],
        ...     index=pd.DatetimeIndex(
        ...         ["2023-01-01", "2023-01-15", "2023-02-01", "2023-02-15"]
        ...     ),
        ... )
        >>> ser
        2023-01-01    1
        2023-01-15    2
        2023-02-01    3
        2023-02-15    4
        dtype: int64
        >>> ser.resample("MS").groups
        {Timestamp('2023-01-01 00:00:00'): 2, Timestamp('2023-02-01 00:00:00'): 4}
        """
        if isinstance(self.keys, list) and len(self.keys) == 1:
            warnings.warn(
                "`groups` by one element list returns scalar is deprecated "
                "and will be removed. In a future version `groups` by one element "
                "list will return tuple. Use ``df.groupby(by='a').groups`` "
                "instead of ``df.groupby(by=['a']).groups`` to avoid this warning",
                FutureWarning,
                stacklevel=find_stack_level(),
            )
        return self._grouper.groups

    @final
    @property
    def ngroups(self) -> int:
        return self._grouper.ngroups

    @final
    @property
    def indices(self) -> dict[Hashable, npt.NDArray[np.intp]]:
        """
        Dict {group name -> group indices}.

        Examples
        --------

        For SeriesGroupBy:

        >>> lst = ["a", "a", "b"]
        >>> ser = pd.Series([1, 2, 3], index=lst)
        >>> ser
        a    1
        a    2
        b    3
        dtype: int64
        >>> ser.groupby(level=0).indices
        {'a': array([0, 1]), 'b': array([2])}

        For DataFrameGroupBy:

        >>> data = [[1, 2, 3], [1, 5, 6], [7, 8, 9]]
        >>> df = pd.DataFrame(
        ...     data, columns=["a", "b", "c"], index=["owl", "toucan", "eagle"]
        ... )
        >>> df
                a  b  c
        owl     1  2  3
        toucan  1  5  6
        eagle   7  8  9
        >>> df.groupby(by=["a"]).indices
        {1: array([0, 1]), 7: array([2])}

        For Resampler:

        >>> ser = pd.Series(
        ...     [1, 2, 3, 4],
        ...     index=pd.DatetimeIndex(
        ...         ["2023-01-01", "2023-01-15", "2023-02-01", "2023-02-15"]
        ...     ),
        ... )
        >>> ser
        2023-01-01    1
        2023-01-15    2
        2023-02-01    3
        2023-02-15    4
        dtype: int64
        >>> ser.resample("MS").indices
        defaultdict(<class 'list'>, {Timestamp('2023-01-01 00:00:00'): [0, 1],
        Timestamp('2023-02-01 00:00:00'): [2, 3]})
        """
        return self._grouper.indices

    @final
    def _get_indices(self, names):
        """
        Safe get multiple indices, translate keys for
        datelike to underlying repr.
        """

        def get_converter(s):
            # possibly convert to the actual key types
            # in the indices, could be a Timestamp or a np.datetime64
            if isinstance(s, datetime.datetime):
                return lambda key: Timestamp(key)
            elif isinstance(s, np.datetime64):
                return lambda key: Timestamp(key).asm8
            else:
                return lambda key: key

        if len(names) == 0:
            return []

        if len(self.indices) > 0:
            index_sample = next(iter(self.indices))
        else:
            index_sample = None  # Dummy sample

        name_sample = names[0]
        if isinstance(index_sample, tuple):
            if not isinstance(name_sample, tuple):
                msg = "must supply a tuple to get_group with multiple grouping keys"
                raise ValueError(msg)
            if not len(name_sample) == len(index_sample):
                try:
                    # If the original grouper was a tuple
                    return [self.indices[name] for name in names]
                except KeyError as err:
                    # turns out it wasn't a tuple
                    msg = (
                        "must supply a same-length tuple to get_group "
                        "with multiple grouping keys"
                    )
                    raise ValueError(msg) from err

            converters = (get_converter(s) for s in index_sample)
            names = (tuple(f(n) for f, n in zip(converters, name)) for name in names)

        else:
            converter = get_converter(index_sample)
            names = (converter(name) for name in names)

        return [self.indices.get(name, []) for name in names]

    @final
    def _get_index(self, name):
        """
        Safe get index, translate keys for datelike to underlying repr.
        """
        return self._get_indices([name])[0]

    @final
    @cache_readonly
    def _selected_obj(self):
        # Note: _selected_obj is always just `self.obj` for SeriesGroupBy
        if isinstance(self.obj, Series):
            return self.obj

        if self._selection is not None:
            if is_hashable(self._selection):
                # i.e. a single key, so selecting it will return a Series.
                #  In this case, _obj_with_exclusions would wrap the key
                #  in a list and return a single-column DataFrame.
                return self.obj[self._selection]

            # Otherwise _selection is equivalent to _selection_list, so
            #  _selected_obj matches _obj_with_exclusions, so we can reuse
            #  that and avoid making a copy.
            return self._obj_with_exclusions

        return self.obj

    @final
    def _dir_additions(self) -> set[str]:
        return self.obj._dir_additions()

    @overload
    def pipe(
        self,
        func: Callable[Concatenate[Self, P], T],
        *args: P.args,
        **kwargs: P.kwargs,
    ) -> T: ...

    @overload
    def pipe(
        self,
        func: tuple[Callable[..., T], str],
        *args: Any,
        **kwargs: Any,
    ) -> T: ...

    @Substitution(
        klass="GroupBy",
        examples=dedent(
            """\
        >>> df = pd.DataFrame({'A': 'a b a b'.split(), 'B': [1, 2, 3, 4]})
        >>> df
           A  B
        0  a  1
        1  b  2
        2  a  3
        3  b  4

        To get the difference between each groups maximum and minimum value in one
        pass, you can do

        >>> df.groupby('A').pipe(lambda x: x.max() - x.min())
           B
        A
        a  2
        b  2"""
        ),
    )
    @Appender(_pipe_template)
    def pipe(
        self,
        func: Callable[Concatenate[Self, P], T] | tuple[Callable[..., T], str],
        *args: Any,
        **kwargs: Any,
    ) -> T:
        return com.pipe(self, func, *args, **kwargs)

    @final
    def get_group(self, name) -> DataFrame | Series:
        """
        Construct DataFrame from group with provided name.

        Parameters
        ----------
        name : object
            The name of the group to get as a DataFrame.

        Returns
        -------
        DataFrame or Series

        Examples
        --------

        For SeriesGroupBy:

        >>> lst = ["a", "a", "b"]
        >>> ser = pd.Series([1, 2, 3], index=lst)
        >>> ser
        a    1
        a    2
        b    3
        dtype: int64
        >>> ser.groupby(level=0).get_group("a")
        a    1
        a    2
        dtype: int64

        For DataFrameGroupBy:

        >>> data = [[1, 2, 3], [1, 5, 6], [7, 8, 9]]
        >>> df = pd.DataFrame(
        ...     data, columns=["a", "b", "c"], index=["owl", "toucan", "eagle"]
        ... )
        >>> df
                a  b  c
        owl     1  2  3
        toucan  1  5  6
        eagle   7  8  9
        >>> df.groupby(by=["a"]).get_group((1,))
                a  b  c
        owl     1  2  3
        toucan  1  5  6

        For Resampler:

        >>> ser = pd.Series(
        ...     [1, 2, 3, 4],
        ...     index=pd.DatetimeIndex(
        ...         ["2023-01-01", "2023-01-15", "2023-02-01", "2023-02-15"]
        ...     ),
        ... )
        >>> ser
        2023-01-01    1
        2023-01-15    2
        2023-02-01    3
        2023-02-15    4
        dtype: int64
        >>> ser.resample("MS").get_group("2023-01-01")
        2023-01-01    1
        2023-01-15    2
        dtype: int64
        """
        keys = self.keys
        level = self.level
        # mypy doesn't recognize level/keys as being sized when passed to len
        if (is_list_like(level) and len(level) == 1) or (  # type: ignore[arg-type]
            is_list_like(keys) and len(keys) == 1  # type: ignore[arg-type]
        ):
            # GH#25971
            if isinstance(name, tuple) and len(name) == 1:
                name = name[0]
            else:
                raise KeyError(name)

        inds = self._get_index(name)
        if not len(inds):
            raise KeyError(name)
        return self._selected_obj.iloc[inds]

    @final
    def __iter__(self) -> Iterator[tuple[Hashable, NDFrameT]]:
        """
        Groupby iterator.

        Returns
        -------
        Generator yielding sequence of (name, subsetted object)
        for each group

        Examples
        --------

        For SeriesGroupBy:

        >>> lst = ["a", "a", "b"]
        >>> ser = pd.Series([1, 2, 3], index=lst)
        >>> ser
        a    1
        a    2
        b    3
        dtype: int64
        >>> for x, y in ser.groupby(level=0):
        ...     print(f"{x}\\n{y}\\n")
        a
        a    1
        a    2
        dtype: int64
        b
        b    3
        dtype: int64

        For DataFrameGroupBy:

        >>> data = [[1, 2, 3], [1, 5, 6], [7, 8, 9]]
        >>> df = pd.DataFrame(data, columns=["a", "b", "c"])
        >>> df
           a  b  c
        0  1  2  3
        1  1  5  6
        2  7  8  9
        >>> for x, y in df.groupby(by=["a"]):
        ...     print(f"{x}\\n{y}\\n")
        (1,)
           a  b  c
        0  1  2  3
        1  1  5  6
        (7,)
           a  b  c
        2  7  8  9

        For Resampler:

        >>> ser = pd.Series(
        ...     [1, 2, 3, 4],
        ...     index=pd.DatetimeIndex(
        ...         ["2023-01-01", "2023-01-15", "2023-02-01", "2023-02-15"]
        ...     ),
        ... )
        >>> ser
        2023-01-01    1
        2023-01-15    2
        2023-02-01    3
        2023-02-15    4
        dtype: int64
        >>> for x, y in ser.resample("MS"):
        ...     print(f"{x}\\n{y}\\n")
        2023-01-01 00:00:00
        2023-01-01    1
        2023-01-15    2
        dtype: int64
        2023-02-01 00:00:00
        2023-02-01    3
        2023-02-15    4
        dtype: int64
        """
        keys = self.keys
        level = self.level
        result = self._grouper.get_iterator(self._selected_obj)
        # mypy: Argument 1 to "len" has incompatible type "Hashable"; expected "Sized"
        if (
            (is_list_like(level) and len(level) == 1)  # type: ignore[arg-type]
            or (isinstance(keys, list) and len(keys) == 1)
        ):
            # GH#42795 - when keys is a list, return tuples even when length is 1
            result = (((key,), group) for key, group in result)
        return result


# To track operations that expand dimensions, like ohlc
OutputFrameOrSeries = TypeVar("OutputFrameOrSeries", bound=NDFrame)


class GroupBy(BaseGroupBy[NDFrameT]):
    """
    Class for grouping and aggregating relational data.

    See aggregate, transform, and apply functions on this object.

    It's easiest to use obj.groupby(...) to use GroupBy, but you can also do:

    ::

        grouped = groupby(obj, ...)

    Parameters
    ----------
    obj : pandas object
    level : int, default None
        Level of MultiIndex
    groupings : list of Grouping objects
        Most users should ignore this
    exclusions : array-like, optional
        List of columns to exclude
    name : str
        Most users should ignore this

    Returns
    -------
    **Attributes**
    groups : dict
        {group name -> group labels}
    len(grouped) : int
        Number of groups

    Notes
    -----
    After grouping, see aggregate, apply, and transform functions. Here are
    some other brief notes about usage. When grouping by multiple groups, the
    result index will be a MultiIndex (hierarchical) by default.

    Iteration produces (key, group) tuples, i.e. chunking the data by group. So
    you can write code like:

    ::

        grouped = obj.groupby(keys)
        for key, group in grouped:
            # do something with the data

    Function calls on GroupBy, if not specially implemented, "dispatch" to the
    grouped data. So if you group a DataFrame and wish to invoke the std()
    method on each group, you can simply do:

    ::

        df.groupby(mapper).std()

    rather than

    ::

        df.groupby(mapper).aggregate(np.std)

    You can pass arguments to these "wrapped" functions, too.

    See the online documentation for full exposition on these topics and much
    more
    """

    _grouper: ops.BaseGrouper
    as_index: bool

    @final
    def __init__(
        self,
        obj: NDFrameT,
        keys: _KeysArgType | None = None,
        level: IndexLabel | None = None,
        grouper: ops.BaseGrouper | None = None,
        exclusions: frozenset[Hashable] | None = None,
        selection: IndexLabel | None = None,
        as_index: bool = True,
        sort: bool = True,
        group_keys: bool = True,
        observed: bool = False,
        dropna: bool = True,
    ) -> None:
        self._selection = selection

        assert isinstance(obj, NDFrame), type(obj)

        self.level = level
        self.as_index = as_index
        self.keys = keys
        self.sort = sort
        self.group_keys = group_keys
        self.dropna = dropna

        if grouper is None:
            grouper, exclusions, obj = get_grouper(
                obj,
                keys,
                level=level,
                sort=sort,
                observed=observed,
                dropna=self.dropna,
            )

        self.observed = observed
        self.obj = obj
        self._grouper = grouper
        self.exclusions = frozenset(exclusions) if exclusions else frozenset()

    def __getattr__(self, attr: str):
        if attr in self._internal_names_set:
            return object.__getattribute__(self, attr)
        if attr in self.obj:
            return self[attr]

        raise AttributeError(
            f"'{type(self).__name__}' object has no attribute '{attr}'"
        )

    @final
    def _op_via_apply(self, name: str, *args, **kwargs):
        """Compute the result of an operation by using GroupBy's apply."""
        f = getattr(type(self._obj_with_exclusions), name)

        def curried(x):
            return f(x, *args, **kwargs)

        # preserve the name so we can detect it when calling plot methods,
        # to avoid duplicates
        curried.__name__ = name

        # special case otherwise extra plots are created when catching the
        # exception below
        if name in base.plotting_methods:
            return self._python_apply_general(curried, self._selected_obj)

        is_transform = name in base.transformation_kernels
        result = self._python_apply_general(
            curried,
            self._obj_with_exclusions,
            is_transform=is_transform,
            not_indexed_same=not is_transform,
        )

        if self._grouper.has_dropped_na and is_transform:
            # result will have dropped rows due to nans, fill with null
            # and ensure index is ordered same as the input
            result = self._set_result_index_ordered(result)
        return result

    # -----------------------------------------------------------------
    # Dispatch/Wrapping

    @final
    def _concat_objects(
        self,
        values,
        not_indexed_same: bool = False,
        is_transform: bool = False,
    ):
        from pandas.core.reshape.concat import concat

        if self.group_keys and not is_transform:
            if self.as_index:
                # possible MI return case
                group_keys = self._grouper.result_index
                group_levels = self._grouper.levels
                group_names = self._grouper.names

                result = concat(
                    values,
                    axis=0,
                    keys=group_keys,
                    levels=group_levels,
                    names=group_names,
                    sort=False,
                )
            else:
                result = concat(values, axis=0)

        elif not not_indexed_same:
            result = concat(values, axis=0)

            ax = self._selected_obj.index
            if self.dropna:
                labels = self._grouper.ids
                mask = labels != -1
                ax = ax[mask]

            # this is a very unfortunate situation
            # we can't use reindex to restore the original order
            # when the ax has duplicates
            # so we resort to this
            # GH 14776, 30667
            # TODO: can we reuse e.g. _reindex_non_unique?
            if ax.has_duplicates and not result.axes[0].equals(ax):
                # e.g. test_category_order_transformer
                target = algorithms.unique1d(ax._values)
                indexer, _ = result.index.get_indexer_non_unique(target)
                result = result.take(indexer, axis=0)
            else:
                result = result.reindex(ax, axis=0)

        else:
            result = concat(values, axis=0)

        if self.obj.ndim == 1:
            name = self.obj.name
        elif is_hashable(self._selection):
            name = self._selection
        else:
            name = None

        if isinstance(result, Series) and name is not None:
            result.name = name

        return result

    @final
    def _set_result_index_ordered(
        self, result: OutputFrameOrSeries
    ) -> OutputFrameOrSeries:
        # set the result index on the passed values object and
        # return the new object, xref 8046

        index = self.obj.index

        if self._grouper.is_monotonic and not self._grouper.has_dropped_na:
            # shortcut if we have an already ordered grouper
            result = result.set_axis(index, axis=0)
            return result

        # row order is scrambled => sort the rows by position in original index
        original_positions = Index(self._grouper.result_ilocs)
        result = result.set_axis(original_positions, axis=0)
        result = result.sort_index(axis=0)
        if self._grouper.has_dropped_na:
            # Add back in any missing rows due to dropna - index here is integral
            # with values referring to the row of the input so can use RangeIndex
            result = result.reindex(default_index(len(index)), axis=0)
        result = result.set_axis(index, axis=0)

        return result

    @final
    def _insert_inaxis_grouper(
        self, result: Series | DataFrame, qs: npt.NDArray[np.float64] | None = None
    ) -> DataFrame:
        if isinstance(result, Series):
            result = result.to_frame()

        n_groupings = len(self._grouper.groupings)

        if qs is not None:
            result.insert(
                0, f"level_{n_groupings}", np.tile(qs, len(result) // len(qs))
            )

        # zip in reverse so we can always insert at loc 0
        for level, (name, lev) in enumerate(
            zip(
                reversed(self._grouper.names),
                self._grouper.get_group_levels(),
            )
        ):
            if name is None:
                # Behave the same as .reset_index() when a level is unnamed
                name = (
                    "index"
                    if n_groupings == 1 and qs is None
                    else f"level_{n_groupings - level - 1}"
                )

            # GH #28549
            # When using .apply(-), name will be in columns already
            if name not in result.columns:
                # if in_axis:
                if qs is None:
                    result.insert(0, name, lev)
                else:
                    result.insert(0, name, Index(np.repeat(lev, len(qs))))

        return result

    @final
    def _wrap_aggregated_output(
        self,
        result: Series | DataFrame,
        qs: npt.NDArray[np.float64] | None = None,
    ):
        """
        Wraps the output of GroupBy aggregations into the expected result.

        Parameters
        ----------
        result : Series, DataFrame

        Returns
        -------
        Series or DataFrame
        """
        # ATM we do not get here for SeriesGroupBy; when we do, we will
        #  need to require that result.name already match self.obj.name

        if not self.as_index:
            # `not self.as_index` is only relevant for DataFrameGroupBy,
            #   enforced in __init__
            result = self._insert_inaxis_grouper(result, qs=qs)
            result = result._consolidate()
            result.index = default_index(len(result))

        else:
            index = self._grouper.result_index
            if qs is not None:
                # We get here with len(qs) != 1 and not self.as_index
                #  in test_pass_args_kwargs
                index = _insert_quantile_level(index, qs)
            result.index = index

        return result

    def _wrap_applied_output(
        self,
        data,
        values: list,
        not_indexed_same: bool = False,
        is_transform: bool = False,
    ):
        raise AbstractMethodError(self)

    # -----------------------------------------------------------------
    # numba

    @final
    def _numba_prep(self, data: DataFrame):
        ngroups = self._grouper.ngroups
        sorted_index = self._grouper.result_ilocs
        sorted_ids = self._grouper._sorted_ids

        sorted_data = data.take(sorted_index, axis=0).to_numpy()
        # GH 46867
        index_data = data.index
        if isinstance(index_data, MultiIndex):
            if len(self._grouper.groupings) > 1:
                raise NotImplementedError(
                    "Grouping with more than 1 grouping labels and "
                    "a MultiIndex is not supported with engine='numba'"
                )
            group_key = self._grouper.groupings[0].name
            index_data = index_data.get_level_values(group_key)
        sorted_index_data = index_data.take(sorted_index).to_numpy()

        starts, ends = lib.generate_slices(sorted_ids, ngroups)
        return (
            starts,
            ends,
            sorted_index_data,
            sorted_data,
        )

    def _numba_agg_general(
        self,
        func: Callable,
        dtype_mapping: dict[np.dtype, Any],
        engine_kwargs: dict[str, bool] | None,
        **aggregator_kwargs,
    ):
        """
        Perform groupby with a standard numerical aggregation function (e.g. mean)
        with Numba.
        """
        if not self.as_index:
            raise NotImplementedError(
                "as_index=False is not supported. Use .reset_index() instead."
            )

        data = self._obj_with_exclusions
        df = data if data.ndim == 2 else data.to_frame()

        aggregator = executor.generate_shared_aggregator(
            func,
            dtype_mapping,
            True,  # is_grouped_kernel
            **get_jit_arguments(engine_kwargs),
        )
        # Pass group ids to kernel directly if it can handle it
        # (This is faster since it doesn't require a sort)
        ids = self._grouper.ids
        ngroups = self._grouper.ngroups

        res_mgr = df._mgr.apply(
            aggregator, labels=ids, ngroups=ngroups, **aggregator_kwargs
        )
        res_mgr.axes[1] = self._grouper.result_index
        result = df._constructor_from_mgr(res_mgr, axes=res_mgr.axes)

        if data.ndim == 1:
            result = result.squeeze("columns")
            result.name = data.name
        else:
            result.columns = data.columns
        return result

    @final
    def _transform_with_numba(self, func, *args, engine_kwargs=None, **kwargs):
        """
        Perform groupby transform routine with the numba engine.

        This routine mimics the data splitting routine of the DataSplitter class
        to generate the indices of each group in the sorted data and then passes the
        data and indices into a Numba jitted function.
        """
        data = self._obj_with_exclusions
        index_sorting = self._grouper.result_ilocs
        df = data if data.ndim == 2 else data.to_frame()

        starts, ends, sorted_index, sorted_data = self._numba_prep(df)
        numba_.validate_udf(func)
        numba_transform_func = numba_.generate_numba_transform_func(
            func, **get_jit_arguments(engine_kwargs, kwargs)
        )
        result = numba_transform_func(
            sorted_data,
            sorted_index,
            starts,
            ends,
            len(df.columns),
            *args,
        )
        # result values needs to be resorted to their original positions since we
        # evaluated the data sorted by group
        result = result.take(np.argsort(index_sorting), axis=0)
        index = data.index
        if data.ndim == 1:
            result_kwargs = {"name": data.name}
            result = result.ravel()
        else:
            result_kwargs = {"columns": data.columns}
        return data._constructor(result, index=index, **result_kwargs)

    @final
    def _aggregate_with_numba(self, func, *args, engine_kwargs=None, **kwargs):
        """
        Perform groupby aggregation routine with the numba engine.

        This routine mimics the data splitting routine of the DataSplitter class
        to generate the indices of each group in the sorted data and then passes the
        data and indices into a Numba jitted function.
        """
        data = self._obj_with_exclusions
        df = data if data.ndim == 2 else data.to_frame()

        starts, ends, sorted_index, sorted_data = self._numba_prep(df)
        numba_.validate_udf(func)
        numba_agg_func = numba_.generate_numba_agg_func(
            func, **get_jit_arguments(engine_kwargs, kwargs)
        )
        result = numba_agg_func(
            sorted_data,
            sorted_index,
            starts,
            ends,
            len(df.columns),
            *args,
        )
        index = self._grouper.result_index
        if data.ndim == 1:
            result_kwargs = {"name": data.name}
            result = result.ravel()
        else:
            result_kwargs = {"columns": data.columns}
        res = data._constructor(result, index=index, **result_kwargs)
        if not self.as_index:
            res = self._insert_inaxis_grouper(res)
            res.index = default_index(len(res))
        return res

    # -----------------------------------------------------------------
    # apply/agg/transform

    def apply(self, func, *args, include_groups: bool = True, **kwargs) -> NDFrameT:
        """
        Apply function ``func`` group-wise and combine the results together.

        The function passed to ``apply`` must take a dataframe as its first
        argument and return a DataFrame, Series or scalar. ``apply`` will
        then take care of combining the results back together into a single
        dataframe or series. ``apply`` is therefore a highly flexible
        grouping method.

        While ``apply`` is a very flexible method, its downside is that
        using it can be quite a bit slower than using more specific methods
        like ``agg`` or ``transform``. Pandas offers a wide range of method that will
        be much faster than using ``apply`` for their specific purposes, so try to
        use them before reaching for ``apply``.

        Parameters
        ----------
        func : callable
            A callable that takes a dataframe as its first argument, and
            returns a dataframe, a series or a scalar. In addition the
            callable may take positional and keyword arguments.

        *args : tuple
            Optional positional arguments to pass to ``func``.

        include_groups : bool, default True
            When True, will attempt to apply ``func`` to the groupings in
            the case that they are columns of the DataFrame. If this raises a
            TypeError, the result will be computed with the groupings excluded.
            When False, the groupings will be excluded when applying ``func``.

            .. versionadded:: 2.2.0

            .. deprecated:: 2.2.0

            Setting include_groups to True is deprecated. Only the value
            False will be allowed in a future version of pandas.

        **kwargs : dict
            Optional keyword arguments to pass to ``func``.

        Returns
        -------
        Series or DataFrame
            A pandas object with the result of applying ``func`` to each group.

        See Also
        --------
        pipe : Apply function to the full GroupBy object instead of to each
            group.
        aggregate : Apply aggregate function to the GroupBy object.
        transform : Apply function column-by-column to the GroupBy object.
        Series.apply : Apply a function to a Series.
        DataFrame.apply : Apply a function to each row or column of a DataFrame.

        Notes
        -----

        .. versionchanged:: 1.3.0

            The resulting dtype will reflect the return value of the passed ``func``,
            see the examples below.

        Functions that mutate the passed object can produce unexpected
        behavior or errors and are not supported. See :ref:`gotchas.udf-mutation`
        for more details.

        Examples
        --------
        >>> df = pd.DataFrame({"A": "a a b".split(), "B": [1, 2, 3], "C": [4, 6, 5]})
        >>> g1 = df.groupby("A", group_keys=False)
        >>> g2 = df.groupby("A", group_keys=True)

        Notice that ``g1`` and ``g2`` have two groups, ``a`` and ``b``, and only
        differ in their ``group_keys`` argument. Calling `apply` in various ways,
        we can get different grouping results:

        Example 1: below the function passed to `apply` takes a DataFrame as
        its argument and returns a DataFrame. `apply` combines the result for
        each group together into a new DataFrame:

        >>> g1[["B", "C"]].apply(lambda x: x / x.sum())
                  B    C
        0  0.333333  0.4
        1  0.666667  0.6
        2  1.000000  1.0

        In the above, the groups are not part of the index. We can have them included
        by using ``g2`` where ``group_keys=True``:

        >>> g2[["B", "C"]].apply(lambda x: x / x.sum())
                    B    C
        A
        a 0  0.333333  0.4
          1  0.666667  0.6
        b 2  1.000000  1.0

        Example 2: The function passed to `apply` takes a DataFrame as
        its argument and returns a Series.  `apply` combines the result for
        each group together into a new DataFrame.

        .. versionchanged:: 1.3.0

            The resulting dtype will reflect the return value of the passed ``func``.

        >>> g1[["B", "C"]].apply(lambda x: x.astype(float).max() - x.min())
             B    C
        A
        a  1.0  2.0
        b  0.0  0.0

        >>> g2[["B", "C"]].apply(lambda x: x.astype(float).max() - x.min())
             B    C
        A
        a  1.0  2.0
        b  0.0  0.0

        The ``group_keys`` argument has no effect here because the result is not
        like-indexed (i.e. :ref:`a transform <groupby.transform>`) when compared
        to the input.

        Example 3: The function passed to `apply` takes a DataFrame as
        its argument and returns a scalar. `apply` combines the result for
        each group together into a Series, including setting the index as
        appropriate:

        >>> g1.apply(lambda x: x.C.max() - x.B.min(), include_groups=False)
        A
        a    5
        b    2
        dtype: int64

        Example 4: The function passed to ``apply`` returns ``None`` for one of the
        group. This group is filtered from the result:

        >>> g1.apply(lambda x: None if x.iloc[0, 0] == 3 else x, include_groups=False)
           B  C
        0  1  4
        1  2  6
        """
        if isinstance(func, str):
            if hasattr(self, func):
                res = getattr(self, func)
                if callable(res):
                    return res(*args, **kwargs)
                elif args or kwargs:
                    raise ValueError(f"Cannot pass arguments to property {func}")
                return res

            else:
                raise TypeError(f"apply func should be callable, not '{func}'")

        elif args or kwargs:
            if callable(func):

                @wraps(func)
                def f(g):
                    return func(g, *args, **kwargs)

            else:
                raise ValueError(
                    "func must be a callable if args or kwargs are supplied"
                )
        else:
            f = func

        if not include_groups:
            return self._python_apply_general(f, self._obj_with_exclusions)

        try:
            result = self._python_apply_general(f, self._selected_obj)
            if (
                not isinstance(self.obj, Series)
                and self._selection is None
                and self._selected_obj.shape != self._obj_with_exclusions.shape
            ):
                warnings.warn(
                    message=_apply_groupings_depr.format(type(self).__name__, "apply"),
                    category=DeprecationWarning,
                    stacklevel=find_stack_level(),
                )
        except TypeError:
            # gh-20949
            # try again, with .apply acting as a filtering
            # operation, by excluding the grouping column
            # This would normally not be triggered
            # except if the udf is trying an operation that
            # fails on *some* columns, e.g. a numeric operation
            # on a string grouper column

            return self._python_apply_general(f, self._obj_with_exclusions)

        return result

    @final
    def _python_apply_general(
        self,
        f: Callable,
        data: DataFrame | Series,
        not_indexed_same: bool | None = None,
        is_transform: bool = False,
        is_agg: bool = False,
    ) -> NDFrameT:
        """
        Apply function f in python space

        Parameters
        ----------
        f : callable
            Function to apply
        data : Series or DataFrame
            Data to apply f to
        not_indexed_same: bool, optional
            When specified, overrides the value of not_indexed_same. Apply behaves
            differently when the result index is equal to the input index, but
            this can be coincidental leading to value-dependent behavior.
        is_transform : bool, default False
            Indicator for whether the function is actually a transform
            and should not have group keys prepended.
        is_agg : bool, default False
            Indicator for whether the function is an aggregation. When the
            result is empty, we don't want to warn for this case.
            See _GroupBy._python_agg_general.

        Returns
        -------
        Series or DataFrame
            data after applying f
        """
        values, mutated = self._grouper.apply_groupwise(f, data)
        if not_indexed_same is None:
            not_indexed_same = mutated

        return self._wrap_applied_output(
            data,
            values,
            not_indexed_same,
            is_transform,
        )

    @final
    def _agg_general(
        self,
        numeric_only: bool = False,
        min_count: int = -1,
        *,
        alias: str,
        npfunc: Callable | None = None,
        **kwargs,
    ):
        result = self._cython_agg_general(
            how=alias,
            alt=npfunc,
            numeric_only=numeric_only,
            min_count=min_count,
            **kwargs,
        )
        return result.__finalize__(self.obj, method="groupby")

    def _agg_py_fallback(
        self, how: str, values: ArrayLike, ndim: int, alt: Callable
    ) -> ArrayLike:
        """
        Fallback to pure-python aggregation if _cython_operation raises
        NotImplementedError.
        """
        # We get here with a) EADtypes and b) object dtype
        assert alt is not None

        if values.ndim == 1:
            # For DataFrameGroupBy we only get here with ExtensionArray
            ser = Series(values, copy=False)
        else:
            # We only get here with values.dtype == object
            df = DataFrame(values.T, dtype=values.dtype)
            # bc we split object blocks in grouped_reduce, we have only 1 col
            # otherwise we'd have to worry about block-splitting GH#39329
            assert df.shape[1] == 1
            # Avoid call to self.values that can occur in DataFrame
            #  reductions; see GH#28949
            ser = df.iloc[:, 0]

        # We do not get here with UDFs, so we know that our dtype
        #  should always be preserved by the implemented aggregations
        # TODO: Is this exactly right; see WrappedCythonOp get_result_dtype?
        try:
            res_values = self._grouper.agg_series(ser, alt, preserve_dtype=True)
        except Exception as err:
            msg = f"agg function failed [how->{how},dtype->{ser.dtype}]"
            # preserve the kind of exception that raised
            raise type(err)(msg) from err

        if ser.dtype == object:
            res_values = res_values.astype(object, copy=False)

        # If we are DataFrameGroupBy and went through a SeriesGroupByPath
        # then we need to reshape
        # GH#32223 includes case with IntegerArray values, ndarray res_values
        # test_groupby_duplicate_columns with object dtype values
        return ensure_block_shape(res_values, ndim=ndim)

    @final
    def _cython_agg_general(
        self,
        how: str,
        alt: Callable | None = None,
        numeric_only: bool = False,
        min_count: int = -1,
        **kwargs,
    ):
        # Note: we never get here with how="ohlc" for DataFrameGroupBy;
        #  that goes through SeriesGroupBy

        data = self._get_data_to_aggregate(numeric_only=numeric_only, name=how)

        def array_func(values: ArrayLike) -> ArrayLike:
            try:
                result = self._grouper._cython_operation(
                    "aggregate",
                    values,
                    how,
                    axis=data.ndim - 1,
                    min_count=min_count,
                    **kwargs,
                )
            except NotImplementedError:
                # generally if we have numeric_only=False
                # and non-applicable functions
                # try to python agg
                # TODO: shouldn't min_count matter?
                # TODO: avoid special casing SparseArray here
                if how in ["any", "all"] and isinstance(values, SparseArray):
                    pass
                elif alt is None or how in ["any", "all", "std", "sem"]:
                    raise  # TODO: re-raise as TypeError?  should not be reached
            else:
                return result

            assert alt is not None
            result = self._agg_py_fallback(how, values, ndim=data.ndim, alt=alt)
            return result

        new_mgr = data.grouped_reduce(array_func)
        res = self._wrap_agged_manager(new_mgr)
        if how in ["idxmin", "idxmax"]:
            res = self._wrap_idxmax_idxmin(res)
        out = self._wrap_aggregated_output(res)
        return out

    def _cython_transform(self, how: str, numeric_only: bool = False, **kwargs):
        raise AbstractMethodError(self)

    @final
    def _transform(self, func, *args, engine=None, engine_kwargs=None, **kwargs):
        # optimized transforms
        if not isinstance(func, str):
            return self._transform_general(func, engine, engine_kwargs, *args, **kwargs)

        elif func not in base.transform_kernel_allowlist:
            msg = f"'{func}' is not a valid function name for transform(name)"
            raise ValueError(msg)
        elif func in base.cythonized_kernels or func in base.transformation_kernels:
            # cythonized transform or canned "agg+broadcast"
            if engine is not None:
                kwargs["engine"] = engine
                kwargs["engine_kwargs"] = engine_kwargs
            return getattr(self, func)(*args, **kwargs)

        else:
            # i.e. func in base.reduction_kernels
            if self.observed:
                return self._reduction_kernel_transform(
                    func, *args, engine=engine, engine_kwargs=engine_kwargs, **kwargs
                )

            with (
                com.temp_setattr(self, "observed", True),
                com.temp_setattr(self, "_grouper", self._grouper.observed_grouper),
            ):
                return self._reduction_kernel_transform(
                    func, *args, engine=engine, engine_kwargs=engine_kwargs, **kwargs
                )

    @final
    def _reduction_kernel_transform(
        self, func, *args, engine=None, engine_kwargs=None, **kwargs
    ):
        # GH#30918 Use _transform_fast only when we know func is an aggregation
        # If func is a reduction, we need to broadcast the
        # result to the whole group. Compute func result
        # and deal with possible broadcasting below.
        with com.temp_setattr(self, "as_index", True):
            # GH#49834 - result needs groups in the index for
            # _wrap_transform_fast_result
            if func in ["idxmin", "idxmax"]:
                func = cast(Literal["idxmin", "idxmax"], func)
                result = self._idxmax_idxmin(func, True, *args, **kwargs)
            else:
                if engine is not None:
                    kwargs["engine"] = engine
                    kwargs["engine_kwargs"] = engine_kwargs
                result = getattr(self, func)(*args, **kwargs)

        return self._wrap_transform_fast_result(result)

    @final
    def _wrap_transform_fast_result(self, result: NDFrameT) -> NDFrameT:
        """
        Fast transform path for aggregations.
        """
        obj = self._obj_with_exclusions

        # for each col, reshape to size of original frame by take operation
        ids = self._grouper.ids
        result = result.reindex(self._grouper.result_index, axis=0)

        if self.obj.ndim == 1:
            # i.e. SeriesGroupBy
            out = algorithms.take_nd(result._values, ids)
            output = obj._constructor(out, index=obj.index, name=obj.name)
        else:
            # `.size()` gives Series output on DataFrame input, need axis 0
            # GH#46209
            # Don't convert indices: negative indices need to give rise
            # to null values in the result
            new_ax = result.index.take(ids)
            output = result._reindex_with_indexers({0: (new_ax, ids)}, allow_dups=True)
            output = output.set_axis(obj.index, axis=0)
        return output

    # -----------------------------------------------------------------
    # Utilities

    @final
    def _apply_filter(self, indices, dropna):
        if len(indices) == 0:
            indices = np.array([], dtype="int64")
        else:
            indices = np.sort(np.concatenate(indices))
        if dropna:
            filtered = self._selected_obj.take(indices, axis=0)
        else:
            mask = np.empty(len(self._selected_obj.index), dtype=bool)
            mask.fill(False)
            mask[indices.astype(int)] = True
            # mask fails to broadcast when passed to where; broadcast manually.
            mask = np.tile(mask, list(self._selected_obj.shape[1:]) + [1]).T
            filtered = self._selected_obj.where(mask)  # Fill with NaNs.
        return filtered

    @final
    def _cumcount_array(self, ascending: bool = True) -> np.ndarray:
        """
        Parameters
        ----------
        ascending : bool, default True
            If False, number in reverse, from length of group - 1 to 0.

        Notes
        -----
        this is currently implementing sort=False
        (though the default is sort=True) for groupby in general
        """
        ids = self._grouper.ids
        ngroups = self._grouper.ngroups
        sorter = get_group_index_sorter(ids, ngroups)
        ids, count = ids[sorter], len(ids)

        if count == 0:
            return np.empty(0, dtype=np.int64)

        run = np.r_[True, ids[:-1] != ids[1:]]
        rep = np.diff(np.r_[np.nonzero(run)[0], count])
        out = (~run).cumsum()

        if ascending:
            out -= np.repeat(out[run], rep)
        else:
            out = np.repeat(out[np.r_[run[1:], True]], rep) - out

        if self._grouper.has_dropped_na:
            out = np.where(ids == -1, np.nan, out.astype(np.float64, copy=False))
        else:
            out = out.astype(np.int64, copy=False)

        rev = np.empty(count, dtype=np.intp)
        rev[sorter] = np.arange(count, dtype=np.intp)
        return out[rev]

    # -----------------------------------------------------------------

    @final
    @property
    def _obj_1d_constructor(self) -> Callable:
        # GH28330 preserve subclassed Series/DataFrames
        if isinstance(self.obj, DataFrame):
            return self.obj._constructor_sliced
        assert isinstance(self.obj, Series)
        return self.obj._constructor

    @final
    @Substitution(name="groupby")
    @Substitution(see_also=_common_see_also)
    def any(self, skipna: bool = True) -> NDFrameT:
        """
        Return True if any value in the group is truthful, else False.

        Parameters
        ----------
        skipna : bool, default True
            Flag to ignore nan values during truth testing.

        Returns
        -------
        Series or DataFrame
            DataFrame or Series of boolean values, where a value is True if any element
            is True within its respective group, False otherwise.
        %(see_also)s
        Examples
        --------
        For SeriesGroupBy:

        >>> lst = ["a", "a", "b"]
        >>> ser = pd.Series([1, 2, 0], index=lst)
        >>> ser
        a    1
        a    2
        b    0
        dtype: int64
        >>> ser.groupby(level=0).any()
        a     True
        b    False
        dtype: bool

        For DataFrameGroupBy:

        >>> data = [[1, 0, 3], [1, 0, 6], [7, 1, 9]]
        >>> df = pd.DataFrame(
        ...     data, columns=["a", "b", "c"], index=["ostrich", "penguin", "parrot"]
        ... )
        >>> df
                 a  b  c
        ostrich  1  0  3
        penguin  1  0  6
        parrot   7  1  9
        >>> df.groupby(by=["a"]).any()
               b      c
        a
        1  False   True
        7   True   True
        """
        return self._cython_agg_general(
            "any",
            alt=lambda x: Series(x, copy=False).any(skipna=skipna),
            skipna=skipna,
        )

    @final
    @Substitution(name="groupby")
    @Substitution(see_also=_common_see_also)
    def all(self, skipna: bool = True) -> NDFrameT:
        """
        Return True if all values in the group are truthful, else False.

        Parameters
        ----------
        skipna : bool, default True
            Flag to ignore nan values during truth testing.

        Returns
        -------
        Series or DataFrame
            DataFrame or Series of boolean values, where a value is True if all elements
            are True within its respective group, False otherwise.
        %(see_also)s
        Examples
        --------

        For SeriesGroupBy:

        >>> lst = ["a", "a", "b"]
        >>> ser = pd.Series([1, 2, 0], index=lst)
        >>> ser
        a    1
        a    2
        b    0
        dtype: int64
        >>> ser.groupby(level=0).all()
        a     True
        b    False
        dtype: bool

        For DataFrameGroupBy:

        >>> data = [[1, 0, 3], [1, 5, 6], [7, 8, 9]]
        >>> df = pd.DataFrame(
        ...     data, columns=["a", "b", "c"], index=["ostrich", "penguin", "parrot"]
        ... )
        >>> df
                 a  b  c
        ostrich  1  0  3
        penguin  1  5  6
        parrot   7  8  9
        >>> df.groupby(by=["a"]).all()
               b      c
        a
        1  False   True
        7   True   True
        """
        return self._cython_agg_general(
            "all",
            alt=lambda x: Series(x, copy=False).all(skipna=skipna),
            skipna=skipna,
        )

    @final
    @Substitution(name="groupby")
    @Substitution(see_also=_common_see_also)
    def count(self) -> NDFrameT:
        """
        Compute count of group, excluding missing values.

        Returns
        -------
        Series or DataFrame
            Count of values within each group.
        %(see_also)s
        Examples
        --------
        For SeriesGroupBy:

        >>> lst = ["a", "a", "b"]
        >>> ser = pd.Series([1, 2, np.nan], index=lst)
        >>> ser
        a    1.0
        a    2.0
        b    NaN
        dtype: float64
        >>> ser.groupby(level=0).count()
        a    2
        b    0
        dtype: int64

        For DataFrameGroupBy:

        >>> data = [[1, np.nan, 3], [1, np.nan, 6], [7, 8, 9]]
        >>> df = pd.DataFrame(
        ...     data, columns=["a", "b", "c"], index=["cow", "horse", "bull"]
        ... )
        >>> df
                a	  b	c
        cow     1	NaN	3
        horse	1	NaN	6
        bull	7	8.0	9
        >>> df.groupby("a").count()
            b   c
        a
        1   0   2
        7   1   1

        For Resampler:

        >>> ser = pd.Series(
        ...     [1, 2, 3, 4],
        ...     index=pd.DatetimeIndex(
        ...         ["2023-01-01", "2023-01-15", "2023-02-01", "2023-02-15"]
        ...     ),
        ... )
        >>> ser
        2023-01-01    1
        2023-01-15    2
        2023-02-01    3
        2023-02-15    4
        dtype: int64
        >>> ser.resample("MS").count()
        2023-01-01    2
        2023-02-01    2
        Freq: MS, dtype: int64
        """
        data = self._get_data_to_aggregate()
        ids = self._grouper.ids
        ngroups = self._grouper.ngroups
        mask = ids != -1

        is_series = data.ndim == 1

        def hfunc(bvalues: ArrayLike) -> ArrayLike:
            # TODO(EA2D): reshape would not be necessary with 2D EAs
            if bvalues.ndim == 1:
                # EA
                masked = mask & ~isna(bvalues).reshape(1, -1)
            else:
                masked = mask & ~isna(bvalues)

            counted = lib.count_level_2d(masked, labels=ids, max_bin=ngroups)
            if isinstance(bvalues, BaseMaskedArray):
                return IntegerArray(
                    counted[0], mask=np.zeros(counted.shape[1], dtype=np.bool_)
                )
            elif isinstance(bvalues, ArrowExtensionArray) and not isinstance(
                bvalues.dtype, StringDtype
            ):
                dtype = pandas_dtype("int64[pyarrow]")
                return type(bvalues)._from_sequence(counted[0], dtype=dtype)
            if is_series:
                assert counted.ndim == 2
                assert counted.shape[0] == 1
                return counted[0]
            return counted

        new_mgr = data.grouped_reduce(hfunc)
        new_obj = self._wrap_agged_manager(new_mgr)
        result = self._wrap_aggregated_output(new_obj)

        return result

    @final
    @Substitution(name="groupby")
    @Substitution(see_also=_common_see_also)
    def mean(
        self,
        numeric_only: bool = False,
        engine: Literal["cython", "numba"] | None = None,
        engine_kwargs: dict[str, bool] | None = None,
    ):
        """
        Compute mean of groups, excluding missing values.

        Parameters
        ----------
        numeric_only : bool, default False
            Include only float, int, boolean columns.

            .. versionchanged:: 2.0.0

                numeric_only no longer accepts ``None`` and defaults to ``False``.

        engine : str, default None
            * ``'cython'`` : Runs the operation through C-extensions from cython.
            * ``'numba'`` : Runs the operation through JIT compiled code from numba.
            * ``None`` : Defaults to ``'cython'`` or globally setting
              ``compute.use_numba``

            .. versionadded:: 1.4.0

        engine_kwargs : dict, default None
            * For ``'cython'`` engine, there are no accepted ``engine_kwargs``
            * For ``'numba'`` engine, the engine can accept ``nopython``, ``nogil``
              and ``parallel`` dictionary keys. The values must either be ``True`` or
              ``False``. The default ``engine_kwargs`` for the ``'numba'`` engine is
              ``{{'nopython': True, 'nogil': False, 'parallel': False}}``

            .. versionadded:: 1.4.0

        Returns
        -------
        pandas.Series or pandas.DataFrame
            Mean of values within each group. Same object type as the caller.
        %(see_also)s
        Examples
        --------
        >>> df = pd.DataFrame(
        ...     {"A": [1, 1, 2, 1, 2], "B": [np.nan, 2, 3, 4, 5], "C": [1, 2, 1, 1, 2]},
        ...     columns=["A", "B", "C"],
        ... )

        Groupby one column and return the mean of the remaining columns in
        each group.

        >>> df.groupby("A").mean()
             B         C
        A
        1  3.0  1.333333
        2  4.0  1.500000

        Groupby two columns and return the mean of the remaining column.

        >>> df.groupby(["A", "B"]).mean()
                 C
        A B
        1 2.0  2.0
          4.0  1.0
        2 3.0  1.0
          5.0  2.0

        Groupby one column and return the mean of only particular column in
        the group.

        >>> df.groupby("A")["B"].mean()
        A
        1    3.0
        2    4.0
        Name: B, dtype: float64
        """

        if maybe_use_numba(engine):
            from pandas.core._numba.kernels import grouped_mean

            return self._numba_agg_general(
                grouped_mean,
                executor.float_dtype_mapping,
                engine_kwargs,
                min_periods=0,
            )
        else:
            result = self._cython_agg_general(
                "mean",
                alt=lambda x: Series(x, copy=False).mean(numeric_only=numeric_only),
                numeric_only=numeric_only,
            )
            return result.__finalize__(self.obj, method="groupby")

    @final
    def median(self, numeric_only: bool = False) -> NDFrameT:
        """
        Compute median of groups, excluding missing values.

        For multiple groupings, the result index will be a MultiIndex

        Parameters
        ----------
        numeric_only : bool, default False
            Include only float, int, boolean columns.

            .. versionchanged:: 2.0.0

                numeric_only no longer accepts ``None`` and defaults to False.

        Returns
        -------
        Series or DataFrame
            Median of values within each group.

        See Also
        --------
        Series.groupby : Apply a function groupby to a Series.
        DataFrame.groupby : Apply a function groupby to each row or column of a
            DataFrame.

        Examples
        --------
        For SeriesGroupBy:

        >>> lst = ["a", "a", "a", "b", "b", "b"]
        >>> ser = pd.Series([7, 2, 8, 4, 3, 3], index=lst)
        >>> ser
        a     7
        a     2
        a     8
        b     4
        b     3
        b     3
        dtype: int64
        >>> ser.groupby(level=0).median()
        a    7.0
        b    3.0
        dtype: float64

        For DataFrameGroupBy:

        >>> data = {"a": [1, 3, 5, 7, 7, 8, 3], "b": [1, 4, 8, 4, 4, 2, 1]}
        >>> df = pd.DataFrame(
        ...     data, index=["dog", "dog", "dog", "mouse", "mouse", "mouse", "mouse"]
        ... )
        >>> df
                 a  b
          dog    1  1
          dog    3  4
          dog    5  8
        mouse    7  4
        mouse    7  4
        mouse    8  2
        mouse    3  1
        >>> df.groupby(level=0).median()
                 a    b
        dog    3.0  4.0
        mouse  7.0  3.0

        For Resampler:

        >>> ser = pd.Series(
        ...     [1, 2, 3, 3, 4, 5],
        ...     index=pd.DatetimeIndex(
        ...         [
        ...             "2023-01-01",
        ...             "2023-01-10",
        ...             "2023-01-15",
        ...             "2023-02-01",
        ...             "2023-02-10",
        ...             "2023-02-15",
        ...         ]
        ...     ),
        ... )
        >>> ser.resample("MS").median()
        2023-01-01    2.0
        2023-02-01    4.0
        Freq: MS, dtype: float64
        """
        result = self._cython_agg_general(
            "median",
            alt=lambda x: Series(x, copy=False).median(numeric_only=numeric_only),
            numeric_only=numeric_only,
        )
        return result.__finalize__(self.obj, method="groupby")

    @final
    @Substitution(name="groupby")
    @Substitution(see_also=_common_see_also)
    def std(
        self,
        ddof: int = 1,
        engine: Literal["cython", "numba"] | None = None,
        engine_kwargs: dict[str, bool] | None = None,
        numeric_only: bool = False,
    ):
        """
        Compute standard deviation of groups, excluding missing values.

        For multiple groupings, the result index will be a MultiIndex.

        Parameters
        ----------
        ddof : int, default 1
            Delta Degrees of Freedom. The divisor used in calculations is ``N - ddof``,
            where ``N`` represents the number of elements.

        engine : str, default None
            * ``'cython'`` : Runs the operation through C-extensions from cython.
            * ``'numba'`` : Runs the operation through JIT compiled code from numba.
            * ``None`` : Defaults to ``'cython'`` or globally setting
              ``compute.use_numba``

            .. versionadded:: 1.4.0

        engine_kwargs : dict, default None
            * For ``'cython'`` engine, there are no accepted ``engine_kwargs``
            * For ``'numba'`` engine, the engine can accept ``nopython``, ``nogil``
              and ``parallel`` dictionary keys. The values must either be ``True`` or
              ``False``. The default ``engine_kwargs`` for the ``'numba'`` engine is
              ``{{'nopython': True, 'nogil': False, 'parallel': False}}``

            .. versionadded:: 1.4.0

        numeric_only : bool, default False
            Include only `float`, `int` or `boolean` data.

            .. versionadded:: 1.5.0

            .. versionchanged:: 2.0.0

                numeric_only now defaults to ``False``.

        Returns
        -------
        Series or DataFrame
            Standard deviation of values within each group.
        %(see_also)s
        Examples
        --------
        For SeriesGroupBy:

        >>> lst = ["a", "a", "a", "b", "b", "b"]
        >>> ser = pd.Series([7, 2, 8, 4, 3, 3], index=lst)
        >>> ser
        a     7
        a     2
        a     8
        b     4
        b     3
        b     3
        dtype: int64
        >>> ser.groupby(level=0).std()
        a    3.21455
        b    0.57735
        dtype: float64

        For DataFrameGroupBy:

        >>> data = {"a": [1, 3, 5, 7, 7, 8, 3], "b": [1, 4, 8, 4, 4, 2, 1]}
        >>> df = pd.DataFrame(
        ...     data, index=["dog", "dog", "dog", "mouse", "mouse", "mouse", "mouse"]
        ... )
        >>> df
                 a  b
          dog    1  1
          dog    3  4
          dog    5  8
        mouse    7  4
        mouse    7  4
        mouse    8  2
        mouse    3  1
        >>> df.groupby(level=0).std()
                      a         b
        dog    2.000000  3.511885
        mouse  2.217356  1.500000
        """
        if maybe_use_numba(engine):
            from pandas.core._numba.kernels import grouped_var

            return np.sqrt(
                self._numba_agg_general(
                    grouped_var,
                    executor.float_dtype_mapping,
                    engine_kwargs,
                    min_periods=0,
                    ddof=ddof,
                )
            )
        else:
            return self._cython_agg_general(
                "std",
                alt=lambda x: Series(x, copy=False).std(ddof=ddof),
                numeric_only=numeric_only,
                ddof=ddof,
            )

    @final
    @Substitution(name="groupby")
    @Substitution(see_also=_common_see_also)
    def var(
        self,
        ddof: int = 1,
        engine: Literal["cython", "numba"] | None = None,
        engine_kwargs: dict[str, bool] | None = None,
        numeric_only: bool = False,
    ):
        """
        Compute variance of groups, excluding missing values.

        For multiple groupings, the result index will be a MultiIndex.

        Parameters
        ----------
        ddof : int, default 1
            Degrees of freedom.

        engine : str, default None
            * ``'cython'`` : Runs the operation through C-extensions from cython.
            * ``'numba'`` : Runs the operation through JIT compiled code from numba.
            * ``None`` : Defaults to ``'cython'`` or globally setting
              ``compute.use_numba``

            .. versionadded:: 1.4.0

        engine_kwargs : dict, default None
            * For ``'cython'`` engine, there are no accepted ``engine_kwargs``
            * For ``'numba'`` engine, the engine can accept ``nopython``, ``nogil``
              and ``parallel`` dictionary keys. The values must either be ``True`` or
              ``False``. The default ``engine_kwargs`` for the ``'numba'`` engine is
              ``{{'nopython': True, 'nogil': False, 'parallel': False}}``

            .. versionadded:: 1.4.0

        numeric_only : bool, default False
            Include only `float`, `int` or `boolean` data.

            .. versionadded:: 1.5.0

            .. versionchanged:: 2.0.0

                numeric_only now defaults to ``False``.

        Returns
        -------
        Series or DataFrame
            Variance of values within each group.
        %(see_also)s
        Examples
        --------
        For SeriesGroupBy:

        >>> lst = ["a", "a", "a", "b", "b", "b"]
        >>> ser = pd.Series([7, 2, 8, 4, 3, 3], index=lst)
        >>> ser
        a     7
        a     2
        a     8
        b     4
        b     3
        b     3
        dtype: int64
        >>> ser.groupby(level=0).var()
        a    10.333333
        b     0.333333
        dtype: float64

        For DataFrameGroupBy:

        >>> data = {"a": [1, 3, 5, 7, 7, 8, 3], "b": [1, 4, 8, 4, 4, 2, 1]}
        >>> df = pd.DataFrame(
        ...     data, index=["dog", "dog", "dog", "mouse", "mouse", "mouse", "mouse"]
        ... )
        >>> df
                 a  b
          dog    1  1
          dog    3  4
          dog    5  8
        mouse    7  4
        mouse    7  4
        mouse    8  2
        mouse    3  1
        >>> df.groupby(level=0).var()
                      a          b
        dog    4.000000  12.333333
        mouse  4.916667   2.250000
        """
        if maybe_use_numba(engine):
            from pandas.core._numba.kernels import grouped_var

            return self._numba_agg_general(
                grouped_var,
                executor.float_dtype_mapping,
                engine_kwargs,
                min_periods=0,
                ddof=ddof,
            )
        else:
            return self._cython_agg_general(
                "var",
                alt=lambda x: Series(x, copy=False).var(ddof=ddof),
                numeric_only=numeric_only,
                ddof=ddof,
            )

    @final
    def _value_counts(
        self,
        subset: Sequence[Hashable] | None = None,
        normalize: bool = False,
        sort: bool = True,
        ascending: bool = False,
        dropna: bool = True,
    ) -> DataFrame | Series:
        """
        Shared implementation of value_counts for SeriesGroupBy and DataFrameGroupBy.

        SeriesGroupBy additionally supports a bins argument. See the docstring of
        DataFrameGroupBy.value_counts for a description of arguments.
        """
        name = "proportion" if normalize else "count"

        df = self.obj
        obj = self._obj_with_exclusions

        in_axis_names = {
            grouping.name for grouping in self._grouper.groupings if grouping.in_axis
        }
        if isinstance(obj, Series):
            _name = obj.name
            keys: Iterable[Series] = [] if _name in in_axis_names else [obj]
        else:
            unique_cols = set(obj.columns)
            if subset is not None:
                subsetted = set(subset)
                clashing = subsetted & set(in_axis_names)
                if clashing:
                    raise ValueError(
                        f"Keys {clashing} in subset cannot be in "
                        "the groupby column keys."
                    )
                doesnt_exist = subsetted - unique_cols
                if doesnt_exist:
                    raise ValueError(
                        f"Keys {doesnt_exist} in subset do not "
                        f"exist in the DataFrame."
                    )
            else:
                subsetted = unique_cols

            keys = (
                # Can't use .values because the column label needs to be preserved
                obj.iloc[:, idx]
                for idx, _name in enumerate(obj.columns)
                if _name not in in_axis_names and _name in subsetted
            )

        groupings = list(self._grouper.groupings)
        for key in keys:
            grouper, _, _ = get_grouper(
                df,
                key=key,
                sort=self.sort,
                observed=False,
                dropna=dropna,
            )
            groupings += list(grouper.groupings)

        # Take the size of the overall columns
        gb = df.groupby(
            groupings,
            sort=self.sort,
            observed=self.observed,
            dropna=self.dropna,
        )
        result_series = cast(Series, gb.size())
        result_series.name = name

        if sort:
            # Sort by the values
            result_series = result_series.sort_values(
                ascending=ascending, kind="stable"
            )
        if self.sort:
            # Sort by the groupings
            names = result_series.index.names
            # GH#55951 - Temporarily replace names in case they are integers
            result_series.index.names = range(len(names))
            index_level = range(len(self._grouper.groupings))
            result_series = result_series.sort_index(
                level=index_level, sort_remaining=False
            )
            result_series.index.names = names

        if normalize:
            # Normalize the results by dividing by the original group sizes.
            # We are guaranteed to have the first N levels be the
            # user-requested grouping.
            levels = list(
                range(len(self._grouper.groupings), result_series.index.nlevels)
            )
            indexed_group_size = result_series.groupby(
                result_series.index.droplevel(levels),
                sort=self.sort,
                dropna=self.dropna,
                # GH#43999 - deprecation of observed=False
                observed=False,
            ).transform("sum")
            result_series /= indexed_group_size

            # Handle groups of non-observed categories
            result_series = result_series.fillna(0.0)

        result: Series | DataFrame
        if self.as_index:
            result = result_series
        else:
            # Convert to frame
            index = result_series.index
            columns = com.fill_missing_names(index.names)
            if name in columns:
                raise ValueError(f"Column label '{name}' is duplicate of result column")
            result_series.name = name
            result_series.index = index.set_names(range(len(columns)))
            result_frame = result_series.reset_index()
            orig_dtype = self._grouper.groupings[0].obj.columns.dtype  # type: ignore[union-attr]
            cols = Index(columns, dtype=orig_dtype).insert(len(columns), name)
            result_frame.columns = cols
            result = result_frame
        return result.__finalize__(self.obj, method="value_counts")

    @final
    def sem(self, ddof: int = 1, numeric_only: bool = False) -> NDFrameT:
        """
        Compute standard error of the mean of groups, excluding missing values.

        For multiple groupings, the result index will be a MultiIndex.

        Parameters
        ----------
        ddof : int, default 1
            Degrees of freedom.

        numeric_only : bool, default False
            Include only `float`, `int` or `boolean` data.

            .. versionadded:: 1.5.0

            .. versionchanged:: 2.0.0

                numeric_only now defaults to ``False``.

        Returns
        -------
        Series or DataFrame
            Standard error of the mean of values within each group.

        Examples
        --------
        For SeriesGroupBy:

        >>> lst = ["a", "a", "b", "b"]
        >>> ser = pd.Series([5, 10, 8, 14], index=lst)
        >>> ser
        a     5
        a    10
        b     8
        b    14
        dtype: int64
        >>> ser.groupby(level=0).sem()
        a    2.5
        b    3.0
        dtype: float64

        For DataFrameGroupBy:

        >>> data = [[1, 12, 11], [1, 15, 2], [2, 5, 8], [2, 6, 12]]
        >>> df = pd.DataFrame(
        ...     data,
        ...     columns=["a", "b", "c"],
        ...     index=["tuna", "salmon", "catfish", "goldfish"],
        ... )
        >>> df
                   a   b   c
            tuna   1  12  11
          salmon   1  15   2
         catfish   2   5   8
        goldfish   2   6  12
        >>> df.groupby("a").sem()
              b  c
        a
        1    1.5  4.5
        2    0.5  2.0

        For Resampler:

        >>> ser = pd.Series(
        ...     [1, 3, 2, 4, 3, 8],
        ...     index=pd.DatetimeIndex(
        ...         [
        ...             "2023-01-01",
        ...             "2023-01-10",
        ...             "2023-01-15",
        ...             "2023-02-01",
        ...             "2023-02-10",
        ...             "2023-02-15",
        ...         ]
        ...     ),
        ... )
        >>> ser.resample("MS").sem()
        2023-01-01    0.577350
        2023-02-01    1.527525
        Freq: MS, dtype: float64
        """
        if numeric_only and self.obj.ndim == 1 and not is_numeric_dtype(self.obj.dtype):
            raise TypeError(
                f"{type(self).__name__}.sem called with "
                f"numeric_only={numeric_only} and dtype {self.obj.dtype}"
            )
        return self._cython_agg_general(
            "sem",
            alt=lambda x: Series(x, copy=False).sem(ddof=ddof),
            numeric_only=numeric_only,
            ddof=ddof,
        )

    @final
    @Substitution(name="groupby")
    @Substitution(see_also=_common_see_also)
    def size(self) -> DataFrame | Series:
        """
        Compute group sizes.

        Returns
        -------
        DataFrame or Series
            Number of rows in each group as a Series if as_index is True
            or a DataFrame if as_index is False.
        %(see_also)s
        Examples
        --------

        For SeriesGroupBy:

        >>> lst = ["a", "a", "b"]
        >>> ser = pd.Series([1, 2, 3], index=lst)
        >>> ser
        a     1
        a     2
        b     3
        dtype: int64
        >>> ser.groupby(level=0).size()
        a    2
        b    1
        dtype: int64

        >>> data = [[1, 2, 3], [1, 5, 6], [7, 8, 9]]
        >>> df = pd.DataFrame(
        ...     data, columns=["a", "b", "c"], index=["owl", "toucan", "eagle"]
        ... )
        >>> df
                a  b  c
        owl     1  2  3
        toucan  1  5  6
        eagle   7  8  9
        >>> df.groupby("a").size()
        a
        1    2
        7    1
        dtype: int64

        For Resampler:

        >>> ser = pd.Series(
        ...     [1, 2, 3],
        ...     index=pd.DatetimeIndex(["2023-01-01", "2023-01-15", "2023-02-01"]),
        ... )
        >>> ser
        2023-01-01    1
        2023-01-15    2
        2023-02-01    3
        dtype: int64
        >>> ser.resample("MS").size()
        2023-01-01    2
        2023-02-01    1
        Freq: MS, dtype: int64
        """
        result = self._grouper.size()
        dtype_backend: None | Literal["pyarrow", "numpy_nullable"] = None
        if isinstance(self.obj, Series):
            if isinstance(self.obj.array, ArrowExtensionArray):
                if isinstance(self.obj.array, ArrowStringArrayNumpySemantics):
                    dtype_backend = None
                elif isinstance(self.obj.array, ArrowStringArray):
                    dtype_backend = "numpy_nullable"
                else:
                    dtype_backend = "pyarrow"
            elif isinstance(self.obj.array, BaseMaskedArray):
                dtype_backend = "numpy_nullable"
        # TODO: For DataFrames what if columns are mixed arrow/numpy/masked?

        # GH28330 preserve subclassed Series/DataFrames through calls
        if isinstance(self.obj, Series):
            result = self._obj_1d_constructor(result, name=self.obj.name)
        else:
            result = self._obj_1d_constructor(result)

        if dtype_backend is not None:
            result = result.convert_dtypes(
                infer_objects=False,
                convert_string=False,
                convert_boolean=False,
                convert_floating=False,
                dtype_backend=dtype_backend,
            )

        if not self.as_index:
            # error: Incompatible types in assignment (expression has
            # type "DataFrame", variable has type "Series")
            result = result.rename("size").reset_index()  # type: ignore[assignment]
        return result

    @final
    @doc(
        _groupby_agg_method_engine_template,
        fname="sum",
        no=False,
        mc=0,
        e=None,
        ek=None,
        example=dedent(
            """\
        For SeriesGroupBy:

        >>> lst = ['a', 'a', 'b', 'b']
        >>> ser = pd.Series([1, 2, 3, 4], index=lst)
        >>> ser
        a    1
        a    2
        b    3
        b    4
        dtype: int64
        >>> ser.groupby(level=0).sum()
        a    3
        b    7
        dtype: int64

        For DataFrameGroupBy:

        >>> data = [[1, 8, 2], [1, 2, 5], [2, 5, 8], [2, 6, 9]]
        >>> df = pd.DataFrame(data, columns=["a", "b", "c"],
        ...                   index=["tiger", "leopard", "cheetah", "lion"])
        >>> df
                  a  b  c
          tiger   1  8  2
        leopard   1  2  5
        cheetah   2  5  8
           lion   2  6  9
        >>> df.groupby("a").sum()
             b   c
        a
        1   10   7
        2   11  17"""
        ),
    )
    def sum(
        self,
        numeric_only: bool = False,
        min_count: int = 0,
        engine: Literal["cython", "numba"] | None = None,
        engine_kwargs: dict[str, bool] | None = None,
    ):
        if maybe_use_numba(engine):
            from pandas.core._numba.kernels import grouped_sum

            return self._numba_agg_general(
                grouped_sum,
                executor.default_dtype_mapping,
                engine_kwargs,
                min_periods=min_count,
            )
        else:
            # If we are grouping on categoricals we want unobserved categories to
            # return zero, rather than the default of NaN which the reindexing in
            # _agg_general() returns. GH #31422
            with com.temp_setattr(self, "observed", True):
                result = self._agg_general(
                    numeric_only=numeric_only,
                    min_count=min_count,
                    alias="sum",
                    npfunc=np.sum,
                )

            return result

    @final
    def prod(self, numeric_only: bool = False, min_count: int = 0) -> NDFrameT:
        """
        Compute prod of group values.

        Parameters
        ----------
        numeric_only : bool, default False
            Include only float, int, boolean columns.

            .. versionchanged:: 2.0.0

                numeric_only no longer accepts ``None``.

        min_count : int, default 0
            The required number of valid values to perform the operation. If fewer
            than ``min_count`` non-NA values are present the result will be NA.

        Returns
        -------
        Series or DataFrame
            Computed prod of values within each group.

        See Also
        --------
        Series.prod : Return the product of the values over the requested axis.
        DataFrame.prod : Return the product of the values over the requested axis.

        Examples
        --------
        For SeriesGroupBy:

        >>> lst = ["a", "a", "b", "b"]
        >>> ser = pd.Series([1, 2, 3, 4], index=lst)
        >>> ser
        a    1
        a    2
        b    3
        b    4
        dtype: int64
        >>> ser.groupby(level=0).prod()
        a    2
        b   12
        dtype: int64

        For DataFrameGroupBy:

        >>> data = [[1, 8, 2], [1, 2, 5], [2, 5, 8], [2, 6, 9]]
        >>> df = pd.DataFrame(
        ...     data,
        ...     columns=["a", "b", "c"],
        ...     index=["tiger", "leopard", "cheetah", "lion"],
        ... )
        >>> df
                  a  b  c
          tiger   1  8  2
        leopard   1  2  5
        cheetah   2  5  8
           lion   2  6  9
        >>> df.groupby("a").prod()
             b    c
        a
        1   16   10
        2   30   72
        """
        return self._agg_general(
            numeric_only=numeric_only, min_count=min_count, alias="prod", npfunc=np.prod
        )

    @final
    @doc(
        _groupby_agg_method_engine_template,
        fname="min",
        no=False,
        mc=-1,
        e=None,
        ek=None,
        example=dedent(
            """\
        For SeriesGroupBy:

        >>> lst = ['a', 'a', 'b', 'b']
        >>> ser = pd.Series([1, 2, 3, 4], index=lst)
        >>> ser
        a    1
        a    2
        b    3
        b    4
        dtype: int64
        >>> ser.groupby(level=0).min()
        a    1
        b    3
        dtype: int64

        For DataFrameGroupBy:

        >>> data = [[1, 8, 2], [1, 2, 5], [2, 5, 8], [2, 6, 9]]
        >>> df = pd.DataFrame(data, columns=["a", "b", "c"],
        ...                   index=["tiger", "leopard", "cheetah", "lion"])
        >>> df
                  a  b  c
          tiger   1  8  2
        leopard   1  2  5
        cheetah   2  5  8
           lion   2  6  9
        >>> df.groupby("a").min()
            b  c
        a
        1   2  2
        2   5  8"""
        ),
    )
    def min(
        self,
        numeric_only: bool = False,
        min_count: int = -1,
        engine: Literal["cython", "numba"] | None = None,
        engine_kwargs: dict[str, bool] | None = None,
    ):
        if maybe_use_numba(engine):
            from pandas.core._numba.kernels import grouped_min_max

            return self._numba_agg_general(
                grouped_min_max,
                executor.identity_dtype_mapping,
                engine_kwargs,
                min_periods=min_count,
                is_max=False,
            )
        else:
            return self._agg_general(
                numeric_only=numeric_only,
                min_count=min_count,
                alias="min",
                npfunc=np.min,
            )

    @final
    @doc(
        _groupby_agg_method_engine_template,
        fname="max",
        no=False,
        mc=-1,
        e=None,
        ek=None,
        example=dedent(
            """\
        For SeriesGroupBy:

        >>> lst = ['a', 'a', 'b', 'b']
        >>> ser = pd.Series([1, 2, 3, 4], index=lst)
        >>> ser
        a    1
        a    2
        b    3
        b    4
        dtype: int64
        >>> ser.groupby(level=0).max()
        a    2
        b    4
        dtype: int64

        For DataFrameGroupBy:

        >>> data = [[1, 8, 2], [1, 2, 5], [2, 5, 8], [2, 6, 9]]
        >>> df = pd.DataFrame(data, columns=["a", "b", "c"],
        ...                   index=["tiger", "leopard", "cheetah", "lion"])
        >>> df
                  a  b  c
          tiger   1  8  2
        leopard   1  2  5
        cheetah   2  5  8
           lion   2  6  9
        >>> df.groupby("a").max()
            b  c
        a
        1   8  5
        2   6  9"""
        ),
    )
    def max(
        self,
        numeric_only: bool = False,
        min_count: int = -1,
        engine: Literal["cython", "numba"] | None = None,
        engine_kwargs: dict[str, bool] | None = None,
    ):
        if maybe_use_numba(engine):
            from pandas.core._numba.kernels import grouped_min_max

            return self._numba_agg_general(
                grouped_min_max,
                executor.identity_dtype_mapping,
                engine_kwargs,
                min_periods=min_count,
                is_max=True,
            )
        else:
            return self._agg_general(
                numeric_only=numeric_only,
                min_count=min_count,
                alias="max",
                npfunc=np.max,
            )

    @final
    def first(
        self, numeric_only: bool = False, min_count: int = -1, skipna: bool = True
    ) -> NDFrameT:
        """
        Compute the first entry of each column within each group.

        Defaults to skipping NA elements.

        Parameters
        ----------
        numeric_only : bool, default False
            Include only float, int, boolean columns.
        min_count : int, default -1
            The required number of valid values to perform the operation. If fewer
            than ``min_count`` valid values are present the result will be NA.
        skipna : bool, default True
            Exclude NA/null values. If an entire row/column is NA, the result
            will be NA.

            .. versionadded:: 2.2.1

        Returns
        -------
        Series or DataFrame
            First values within each group.

        See Also
        --------
        DataFrame.groupby : Apply a function groupby to each row or column of a
            DataFrame.
        core.groupby.DataFrameGroupBy.last : Compute the last non-null entry
            of each column.
        core.groupby.DataFrameGroupBy.nth : Take the nth row from each group.

        Examples
        --------
        >>> df = pd.DataFrame(
        ...     dict(
        ...         A=[1, 1, 3],
        ...         B=[None, 5, 6],
        ...         C=[1, 2, 3],
        ...         D=["3/11/2000", "3/12/2000", "3/13/2000"],
        ...     )
        ... )
        >>> df["D"] = pd.to_datetime(df["D"])
        >>> df.groupby("A").first()
             B  C          D
        A
        1  5.0  1 2000-03-11
        3  6.0  3 2000-03-13
        >>> df.groupby("A").first(min_count=2)
            B    C          D
        A
        1 NaN  1.0 2000-03-11
        3 NaN  NaN        NaT
        >>> df.groupby("A").first(numeric_only=True)
             B  C
        A
        1  5.0  1
        3  6.0  3
        """

        def first_compat(obj: NDFrameT):
            def first(x: Series):
                """Helper function for first item that isn't NA."""
                arr = x.array[notna(x.array)]
                if not len(arr):
                    return x.array.dtype.na_value
                return arr[0]

            if isinstance(obj, DataFrame):
                return obj.apply(first)
            elif isinstance(obj, Series):
                return first(obj)
            else:  # pragma: no cover
                raise TypeError(type(obj))

        return self._agg_general(
            numeric_only=numeric_only,
            min_count=min_count,
            alias="first",
            npfunc=first_compat,
            skipna=skipna,
        )

    @final
    def last(
        self, numeric_only: bool = False, min_count: int = -1, skipna: bool = True
    ) -> NDFrameT:
        """
        Compute the last entry of each column within each group.

        Defaults to skipping NA elements.

        Parameters
        ----------
        numeric_only : bool, default False
            Include only float, int, boolean columns. If None, will attempt to use
            everything, then use only numeric data.
        min_count : int, default -1
            The required number of valid values to perform the operation. If fewer
            than ``min_count`` valid values are present the result will be NA.
        skipna : bool, default True
            Exclude NA/null values. If an entire row/column is NA, the result
            will be NA.

            .. versionadded:: 2.2.1

        Returns
        -------
        Series or DataFrame
            Last of values within each group.

        See Also
        --------
        DataFrame.groupby : Apply a function groupby to each row or column of a
            DataFrame.
        core.groupby.DataFrameGroupBy.first : Compute the first non-null entry
            of each column.
        core.groupby.DataFrameGroupBy.nth : Take the nth row from each group.

        Examples
        --------
        >>> df = pd.DataFrame(dict(A=[1, 1, 3], B=[5, None, 6], C=[1, 2, 3]))
        >>> df.groupby("A").last()
             B  C
        A
        1  5.0  2
        3  6.0  3
        """

        def last_compat(obj: NDFrameT):
            def last(x: Series):
                """Helper function for last item that isn't NA."""
                arr = x.array[notna(x.array)]
                if not len(arr):
                    return x.array.dtype.na_value
                return arr[-1]

            if isinstance(obj, DataFrame):
                return obj.apply(last)
            elif isinstance(obj, Series):
                return last(obj)
            else:  # pragma: no cover
                raise TypeError(type(obj))

        return self._agg_general(
            numeric_only=numeric_only,
            min_count=min_count,
            alias="last",
            npfunc=last_compat,
            skipna=skipna,
        )

    @final
    def ohlc(self) -> DataFrame:
        """
        Compute open, high, low and close values of a group, excluding missing values.

        For multiple groupings, the result index will be a MultiIndex

        Returns
        -------
        DataFrame
            Open, high, low and close values within each group.

        Examples
        --------

        For SeriesGroupBy:

        >>> lst = [
        ...     "SPX",
        ...     "CAC",
        ...     "SPX",
        ...     "CAC",
        ...     "SPX",
        ...     "CAC",
        ...     "SPX",
        ...     "CAC",
        ... ]
        >>> ser = pd.Series([3.4, 9.0, 7.2, 5.2, 8.8, 9.4, 0.1, 0.5], index=lst)
        >>> ser
        SPX     3.4
        CAC     9.0
        SPX     7.2
        CAC     5.2
        SPX     8.8
        CAC     9.4
        SPX     0.1
        CAC     0.5
        dtype: float64
        >>> ser.groupby(level=0).ohlc()
             open  high  low  close
        CAC   9.0   9.4  0.5    0.5
        SPX   3.4   8.8  0.1    0.1

        For DataFrameGroupBy:

        >>> data = {
        ...     2022: [1.2, 2.3, 8.9, 4.5, 4.4, 3, 2, 1],
        ...     2023: [3.4, 9.0, 7.2, 5.2, 8.8, 9.4, 8.2, 1.0],
        ... }
        >>> df = pd.DataFrame(
        ...     data, index=["SPX", "CAC", "SPX", "CAC", "SPX", "CAC", "SPX", "CAC"]
        ... )
        >>> df
             2022  2023
        SPX   1.2   3.4
        CAC   2.3   9.0
        SPX   8.9   7.2
        CAC   4.5   5.2
        SPX   4.4   8.8
        CAC   3.0   9.4
        SPX   2.0   8.2
        CAC   1.0   1.0
        >>> df.groupby(level=0).ohlc()
            2022                 2023
            open high  low close open high  low close
        CAC  2.3  4.5  1.0   1.0  9.0  9.4  1.0   1.0
        SPX  1.2  8.9  1.2   2.0  3.4  8.8  3.4   8.2

        For Resampler:

        >>> ser = pd.Series(
        ...     [1, 3, 2, 4, 3, 5],
        ...     index=pd.DatetimeIndex(
        ...         [
        ...             "2023-01-01",
        ...             "2023-01-10",
        ...             "2023-01-15",
        ...             "2023-02-01",
        ...             "2023-02-10",
        ...             "2023-02-15",
        ...         ]
        ...     ),
        ... )
        >>> ser.resample("MS").ohlc()
                    open  high  low  close
        2023-01-01     1     3    1      2
        2023-02-01     4     5    3      5
        """
        if self.obj.ndim == 1:
            obj = self._selected_obj

            is_numeric = is_numeric_dtype(obj.dtype)
            if not is_numeric:
                raise DataError("No numeric types to aggregate")

            res_values = self._grouper._cython_operation(
                "aggregate", obj._values, "ohlc", axis=0, min_count=-1
            )

            agg_names = ["open", "high", "low", "close"]
            result = self.obj._constructor_expanddim(
                res_values, index=self._grouper.result_index, columns=agg_names
            )
            return result

        result = self._apply_to_column_groupbys(lambda sgb: sgb.ohlc())
        return result

    @doc(DataFrame.describe)
    def describe(
        self,
        percentiles=None,
        include=None,
        exclude=None,
    ) -> NDFrameT:
        obj = self._obj_with_exclusions

        if len(obj) == 0:
            described = obj.describe(
                percentiles=percentiles, include=include, exclude=exclude
            )
            if obj.ndim == 1:
                result = described
            else:
                result = described.unstack()
            return result.to_frame().T.iloc[:0]

        with com.temp_setattr(self, "as_index", True):
            result = self._python_apply_general(
                lambda x: x.describe(
                    percentiles=percentiles, include=include, exclude=exclude
                ),
                obj,
                not_indexed_same=True,
            )

        # GH#49256 - properly handle the grouping column(s)
        result = result.unstack()
        if not self.as_index:
            result = self._insert_inaxis_grouper(result)
            result.index = default_index(len(result))

        return result

    @final
    def resample(self, rule, *args, include_groups: bool = True, **kwargs) -> Resampler:
        """
        Provide resampling when using a TimeGrouper.

        Given a grouper, the function resamples it according to a string
        "string" -> "frequency".

        See the :ref:`frequency aliases <timeseries.offset_aliases>`
        documentation for more details.

        Parameters
        ----------
        rule : str or DateOffset
            The offset string or object representing target grouper conversion.
        *args
            Possible arguments are `how`, `fill_method`, `limit`, `kind` and
            `on`, and other arguments of `TimeGrouper`.
        include_groups : bool, default True
            When True, will attempt to include the groupings in the operation in
            the case that they are columns of the DataFrame. If this raises a
            TypeError, the result will be computed with the groupings excluded.
            When False, the groupings will be excluded when applying ``func``.

            .. versionadded:: 2.2.0

            .. deprecated:: 2.2.0

               Setting include_groups to True is deprecated. Only the value
               False will be allowed in a future version of pandas.

        **kwargs
            Possible arguments are `how`, `fill_method`, `limit`, `kind` and
            `on`, and other arguments of `TimeGrouper`.

        Returns
        -------
        DatetimeIndexResampler, PeriodIndexResampler or TimdeltaResampler
            Resampler object for the type of the index.

        See Also
        --------
        Grouper : Specify a frequency to resample with when
            grouping by a key.
        DatetimeIndex.resample : Frequency conversion and resampling of
            time series.

        Examples
        --------
        >>> idx = pd.date_range("1/1/2000", periods=4, freq="min")
        >>> df = pd.DataFrame(data=4 * [range(2)], index=idx, columns=["a", "b"])
        >>> df.iloc[2, 0] = 5
        >>> df
                            a  b
        2000-01-01 00:00:00  0  1
        2000-01-01 00:01:00  0  1
        2000-01-01 00:02:00  5  1
        2000-01-01 00:03:00  0  1

        Downsample the DataFrame into 3 minute bins and sum the values of
        the timestamps falling into a bin.

        >>> df.groupby("a").resample("3min", include_groups=False).sum()
                                 b
        a
        0   2000-01-01 00:00:00  2
            2000-01-01 00:03:00  1
        5   2000-01-01 00:00:00  1

        Upsample the series into 30 second bins.

        >>> df.groupby("a").resample("30s", include_groups=False).sum()
                            b
        a
        0   2000-01-01 00:00:00  1
            2000-01-01 00:00:30  0
            2000-01-01 00:01:00  1
            2000-01-01 00:01:30  0
            2000-01-01 00:02:00  0
            2000-01-01 00:02:30  0
            2000-01-01 00:03:00  1
        5   2000-01-01 00:02:00  1

        Resample by month. Values are assigned to the month of the period.

        >>> df.groupby("a").resample("ME", include_groups=False).sum()
                    b
        a
        0   2000-01-31  3
        5   2000-01-31  1

        Downsample the series into 3 minute bins as above, but close the right
        side of the bin interval.

        >>> (
        ...     df.groupby("a")
        ...     .resample("3min", closed="right", include_groups=False)
        ...     .sum()
        ... )
                                 b
        a
        0   1999-12-31 23:57:00  1
            2000-01-01 00:00:00  2
        5   2000-01-01 00:00:00  1

        Downsample the series into 3 minute bins and close the right side of
        the bin interval, but label each bin using the right edge instead of
        the left.

        >>> (
        ...     df.groupby("a")
        ...     .resample("3min", closed="right", label="right", include_groups=False)
        ...     .sum()
        ... )
                                 b
        a
        0   2000-01-01 00:00:00  1
            2000-01-01 00:03:00  2
        5   2000-01-01 00:03:00  1
        """
        from pandas.core.resample import get_resampler_for_grouping

        # mypy flags that include_groups could be specified via `*args` or `**kwargs`
        # GH#54961 would resolve.
        return get_resampler_for_grouping(  # type: ignore[misc]
            self, rule, *args, include_groups=include_groups, **kwargs
        )

    @final
    def rolling(
        self,
        window: int | datetime.timedelta | str | BaseOffset | BaseIndexer,
        min_periods: int | None = None,
        center: bool = False,
        win_type: str | None = None,
        on: str | None = None,
        closed: IntervalClosedType | None = None,
        method: str = "single",
    ) -> RollingGroupby:
        """
        Return a rolling grouper, providing rolling functionality per group.

        Parameters
        ----------
        window : int, timedelta, str, offset, or BaseIndexer subclass
            Size of the moving window.

            If an integer, the fixed number of observations used for
            each window.

            If a timedelta, str, or offset, the time period of each window. Each
            window will be a variable sized based on the observations included in
            the time-period. This is only valid for datetimelike indexes.
            To learn more about the offsets & frequency strings, please see
            :ref:`this link<timeseries.offset_aliases>`.

            If a BaseIndexer subclass, the window boundaries
            based on the defined ``get_window_bounds`` method. Additional rolling
            keyword arguments, namely ``min_periods``, ``center``, ``closed`` and
            ``step`` will be passed to ``get_window_bounds``.

        min_periods : int, default None
            Minimum number of observations in window required to have a value;
            otherwise, result is ``np.nan``.

            For a window that is specified by an offset,
            ``min_periods`` will default to 1.

            For a window that is specified by an integer, ``min_periods`` will default
            to the size of the window.

        center : bool, default False
            If False, set the window labels as the right edge of the window index.

            If True, set the window labels as the center of the window index.

        win_type : str, default None
            If ``None``, all points are evenly weighted.

            If a string, it must be a valid `scipy.signal window function
            <https://docs.scipy.org/doc/scipy/reference/signal.windows.html#module-scipy.signal.windows>`__.

            Certain Scipy window types require additional parameters to be passed
            in the aggregation function. The additional parameters must match
            the keywords specified in the Scipy window type method signature.

        on : str, optional
            For a DataFrame, a column label or Index level on which
            to calculate the rolling window, rather than the DataFrame's index.

            Provided integer column is ignored and excluded from result since
            an integer index is not used to calculate the rolling window.

        closed : str, default None
            If ``'right'``, the first point in the window is excluded from calculations.

            If ``'left'``, the last point in the window is excluded from calculations.

            If ``'both'``, no points in the window are excluded from calculations.

            If ``'neither'``, the first and last points in the window are excluded
            from calculations.

            Default ``None`` (``'right'``).

        method : str {'single', 'table'}, default 'single'
            Execute the rolling operation per single column or row (``'single'``)
            or over the entire object (``'table'``).

            This argument is only implemented when specifying ``engine='numba'``
            in the method call.

        Returns
        -------
        pandas.api.typing.RollingGroupby
            Return a new grouper with our rolling appended.

        See Also
        --------
        Series.rolling : Calling object with Series data.
        DataFrame.rolling : Calling object with DataFrames.
        Series.groupby : Apply a function groupby to a Series.
        DataFrame.groupby : Apply a function groupby.

        Examples
        --------
        >>> df = pd.DataFrame(
        ...     {
        ...         "A": [1, 1, 2, 2],
        ...         "B": [1, 2, 3, 4],
        ...         "C": [0.362, 0.227, 1.267, -0.562],
        ...     }
        ... )
        >>> df
              A  B      C
        0     1  1  0.362
        1     1  2  0.227
        2     2  3  1.267
        3     2  4 -0.562

        >>> df.groupby("A").rolling(2).sum()
            B      C
        A
        1 0  NaN    NaN
          1  3.0  0.589
        2 2  NaN    NaN
          3  7.0  0.705

        >>> df.groupby("A").rolling(2, min_periods=1).sum()
            B      C
        A
        1 0  1.0  0.362
          1  3.0  0.589
        2 2  3.0  1.267
          3  7.0  0.705

        >>> df.groupby("A").rolling(2, on="B").sum()
            B      C
        A
        1 0  1    NaN
          1  2  0.589
        2 2  3    NaN
          3  4  0.705
        """
        from pandas.core.window import RollingGroupby

        return RollingGroupby(
            self._selected_obj,
            window=window,
            min_periods=min_periods,
            center=center,
            win_type=win_type,
            on=on,
            closed=closed,
            method=method,
            _grouper=self._grouper,
            _as_index=self.as_index,
        )

    @final
    @Substitution(name="groupby")
    @Appender(_common_see_also)
    def expanding(self, *args, **kwargs) -> ExpandingGroupby:
        """
        Return an expanding grouper, providing expanding
        functionality per group.

        Returns
        -------
        pandas.api.typing.ExpandingGroupby
        """
        from pandas.core.window import ExpandingGroupby

        return ExpandingGroupby(
            self._selected_obj,
            *args,
            _grouper=self._grouper,
            **kwargs,
        )

    @final
    @Substitution(name="groupby")
    @Appender(_common_see_also)
    def ewm(self, *args, **kwargs) -> ExponentialMovingWindowGroupby:
        """
        Return an ewm grouper, providing ewm functionality per group.

        Returns
        -------
        pandas.api.typing.ExponentialMovingWindowGroupby
        """
        from pandas.core.window import ExponentialMovingWindowGroupby

        return ExponentialMovingWindowGroupby(
            self._selected_obj,
            *args,
            _grouper=self._grouper,
            **kwargs,
        )

    @final
    def _fill(self, direction: Literal["ffill", "bfill"], limit: int | None = None):
        """
        Shared function for `pad` and `backfill` to call Cython method.

        Parameters
        ----------
        direction : {'ffill', 'bfill'}
            Direction passed to underlying Cython function. `bfill` will cause
            values to be filled backwards. `ffill` and any other values will
            default to a forward fill
        limit : int, default None
            Maximum number of consecutive values to fill. If `None`, this
            method will convert to -1 prior to passing to Cython

        Returns
        -------
        `Series` or `DataFrame` with filled values

        See Also
        --------
        pad : Returns Series with minimum number of char in object.
        backfill : Backward fill the missing values in the dataset.
        """
        # Need int value for Cython
        if limit is None:
            limit = -1

        ids = self._grouper.ids
        ngroups = self._grouper.ngroups

        col_func = partial(
            libgroupby.group_fillna_indexer,
            labels=ids,
            limit=limit,
            compute_ffill=(direction == "ffill"),
            ngroups=ngroups,
        )

        def blk_func(values: ArrayLike) -> ArrayLike:
            mask = isna(values)
            if values.ndim == 1:
                indexer = np.empty(values.shape, dtype=np.intp)
                col_func(out=indexer, mask=mask)
                return algorithms.take_nd(values, indexer)

            else:
                # We broadcast algorithms.take_nd analogous to
                #  np.take_along_axis
                if isinstance(values, np.ndarray):
                    dtype = values.dtype
                    if self._grouper.has_dropped_na:
                        # dropped null groups give rise to nan in the result
                        dtype = ensure_dtype_can_hold_na(values.dtype)
                    out = np.empty(values.shape, dtype=dtype)
                else:
                    # Note: we only get here with backfill/pad,
                    #  so if we have a dtype that cannot hold NAs,
                    #  then there will be no -1s in indexer, so we can use
                    #  the original dtype (no need to ensure_dtype_can_hold_na)
                    out = type(values)._empty(values.shape, dtype=values.dtype)

                for i, value_element in enumerate(values):
                    # call group_fillna_indexer column-wise
                    indexer = np.empty(values.shape[1], dtype=np.intp)
                    col_func(out=indexer, mask=mask[i])
                    out[i, :] = algorithms.take_nd(value_element, indexer)
                return out

        mgr = self._get_data_to_aggregate()
        res_mgr = mgr.apply(blk_func)

        new_obj = self._wrap_agged_manager(res_mgr)
        new_obj.index = self.obj.index
        return new_obj

    @final
    @Substitution(name="groupby")
    def ffill(self, limit: int | None = None):
        """
        Forward fill the values.

        Parameters
        ----------
        limit : int, optional
            Limit of how many values to fill.

        Returns
        -------
        Series or DataFrame
            Object with missing values filled.

        See Also
        --------
        Series.ffill: Returns Series with minimum number of char in object.
        DataFrame.ffill: Object with missing values filled or None if inplace=True.
        Series.fillna: Fill NaN values of a Series.
        DataFrame.fillna: Fill NaN values of a DataFrame.

        Examples
        --------

        For SeriesGroupBy:

        >>> key = [0, 0, 1, 1]
        >>> ser = pd.Series([np.nan, 2, 3, np.nan], index=key)
        >>> ser
        0    NaN
        0    2.0
        1    3.0
        1    NaN
        dtype: float64
        >>> ser.groupby(level=0).ffill()
        0    NaN
        0    2.0
        1    3.0
        1    3.0
        dtype: float64

        For DataFrameGroupBy:

        >>> df = pd.DataFrame(
        ...     {
        ...         "key": [0, 0, 1, 1, 1],
        ...         "A": [np.nan, 2, np.nan, 3, np.nan],
        ...         "B": [2, 3, np.nan, np.nan, np.nan],
        ...         "C": [np.nan, np.nan, 2, np.nan, np.nan],
        ...     }
        ... )
        >>> df
           key    A    B   C
        0    0  NaN  2.0 NaN
        1    0  2.0  3.0 NaN
        2    1  NaN  NaN 2.0
        3    1  3.0  NaN NaN
        4    1  NaN  NaN NaN

        Propagate non-null values forward or backward within each group along columns.

        >>> df.groupby("key").ffill()
             A    B   C
        0  NaN  2.0 NaN
        1  2.0  3.0 NaN
        2  NaN  NaN 2.0
        3  3.0  NaN 2.0
        4  3.0  NaN 2.0

        Propagate non-null values forward or backward within each group along rows.

        >>> df.T.groupby(np.array([0, 0, 1, 1])).ffill().T
           key    A    B    C
        0  0.0  0.0  2.0  2.0
        1  0.0  2.0  3.0  3.0
        2  1.0  1.0  NaN  2.0
        3  1.0  3.0  NaN  NaN
        4  1.0  1.0  NaN  NaN

        Only replace the first NaN element within a group along rows.

        >>> df.groupby("key").ffill(limit=1)
             A    B    C
        0  NaN  2.0  NaN
        1  2.0  3.0  NaN
        2  NaN  NaN  2.0
        3  3.0  NaN  2.0
        4  3.0  NaN  NaN
        """
        return self._fill("ffill", limit=limit)

    @final
    @Substitution(name="groupby")
    def bfill(self, limit: int | None = None):
        """
        Backward fill the values.

        Parameters
        ----------
        limit : int, optional
            Limit of how many values to fill.

        Returns
        -------
        Series or DataFrame
            Object with missing values filled.

        See Also
        --------
        Series.bfill :  Backward fill the missing values in the dataset.
        DataFrame.bfill:  Backward fill the missing values in the dataset.
        Series.fillna: Fill NaN values of a Series.
        DataFrame.fillna: Fill NaN values of a DataFrame.

        Examples
        --------

        With Series:

        >>> index = ["Falcon", "Falcon", "Parrot", "Parrot", "Parrot"]
        >>> s = pd.Series([None, 1, None, None, 3], index=index)
        >>> s
        Falcon    NaN
        Falcon    1.0
        Parrot    NaN
        Parrot    NaN
        Parrot    3.0
        dtype: float64
        >>> s.groupby(level=0).bfill()
        Falcon    1.0
        Falcon    1.0
        Parrot    3.0
        Parrot    3.0
        Parrot    3.0
        dtype: float64
        >>> s.groupby(level=0).bfill(limit=1)
        Falcon    1.0
        Falcon    1.0
        Parrot    NaN
        Parrot    3.0
        Parrot    3.0
        dtype: float64

        With DataFrame:

        >>> df = pd.DataFrame(
        ...     {"A": [1, None, None, None, 4], "B": [None, None, 5, None, 7]},
        ...     index=index,
        ... )
        >>> df
                  A	    B
        Falcon	1.0	  NaN
        Falcon	NaN	  NaN
        Parrot	NaN	  5.0
        Parrot	NaN	  NaN
        Parrot	4.0	  7.0
        >>> df.groupby(level=0).bfill()
                  A	    B
        Falcon	1.0	  NaN
        Falcon	NaN	  NaN
        Parrot	4.0	  5.0
        Parrot	4.0	  7.0
        Parrot	4.0	  7.0
        >>> df.groupby(level=0).bfill(limit=1)
                  A	    B
        Falcon	1.0	  NaN
        Falcon	NaN	  NaN
        Parrot	NaN	  5.0
        Parrot	4.0	  7.0
        Parrot	4.0	  7.0
        """
        return self._fill("bfill", limit=limit)

    @final
    @property
    @Substitution(name="groupby")
    @Substitution(see_also=_common_see_also)
    def nth(self) -> GroupByNthSelector:
        """
        Take the nth row from each group if n is an int, otherwise a subset of rows.

        Can be either a call or an index. dropna is not available with index notation.
        Index notation accepts a comma separated list of integers and slices.

        If dropna, will take the nth non-null row, dropna is either
        'all' or 'any'; this is equivalent to calling dropna(how=dropna)
        before the groupby.

        Parameters
        ----------
        n : int, slice or list of ints and slices
            A single nth value for the row or a list of nth values or slices.

            .. versionchanged:: 1.4.0
                Added slice and lists containing slices.
                Added index notation.

        dropna : {'any', 'all', None}, default None
            Apply the specified dropna operation before counting which row is
            the nth row. Only supported if n is an int.

        Returns
        -------
        Series or DataFrame
            N-th value within each group.
        %(see_also)s
        Examples
        --------

        >>> df = pd.DataFrame(
        ...     {"A": [1, 1, 2, 1, 2], "B": [np.nan, 2, 3, 4, 5]}, columns=["A", "B"]
        ... )
        >>> g = df.groupby("A")
        >>> g.nth(0)
           A   B
        0  1 NaN
        2  2 3.0
        >>> g.nth(1)
           A   B
        1  1 2.0
        4  2 5.0
        >>> g.nth(-1)
           A   B
        3  1 4.0
        4  2 5.0
        >>> g.nth([0, 1])
           A   B
        0  1 NaN
        1  1 2.0
        2  2 3.0
        4  2 5.0
        >>> g.nth(slice(None, -1))
           A   B
        0  1 NaN
        1  1 2.0
        2  2 3.0

        Index notation may also be used

        >>> g.nth[0, 1]
           A   B
        0  1 NaN
        1  1 2.0
        2  2 3.0
        4  2 5.0
        >>> g.nth[:-1]
           A   B
        0  1 NaN
        1  1 2.0
        2  2 3.0

        Specifying `dropna` allows ignoring ``NaN`` values

        >>> g.nth(0, dropna="any")
           A   B
        1  1 2.0
        2  2 3.0

        When the specified ``n`` is larger than any of the groups, an
        empty DataFrame is returned

        >>> g.nth(3, dropna="any")
        Empty DataFrame
        Columns: [A, B]
        Index: []
        """
        return GroupByNthSelector(self)

    def _nth(
        self,
        n: PositionalIndexer | tuple,
        dropna: Literal["any", "all", None] = None,
    ) -> NDFrameT:
        if not dropna:
            mask = self._make_mask_from_positional_indexer(n)

            ids = self._grouper.ids

            # Drop NA values in grouping
            mask = mask & (ids != -1)

            out = self._mask_selected_obj(mask)
            return out

        # dropna is truthy
        if not is_integer(n):
            raise ValueError("dropna option only supported for an integer argument")

        if dropna not in ["any", "all"]:
            # Note: when agg-ing picker doesn't raise this, just returns NaN
            raise ValueError(
                "For a DataFrame or Series groupby.nth, dropna must be "
                "either None, 'any' or 'all', "
                f"(was passed {dropna})."
            )

        # old behaviour, but with all and any support for DataFrames.
        # modified in GH 7559 to have better perf
        n = cast(int, n)
        dropped = self._selected_obj.dropna(how=dropna, axis=0)

        # get a new grouper for our dropped obj
        grouper: np.ndarray | Index | ops.BaseGrouper
        if len(dropped) == len(self._selected_obj):
            # Nothing was dropped, can use the same grouper
            grouper = self._grouper
        else:
            # we don't have the grouper info available
            # (e.g. we have selected out
            # a column that is not in the current object)
            axis = self._grouper.axis
            grouper = self._grouper.codes_info[axis.isin(dropped.index)]
            if self._grouper.has_dropped_na:
                # Null groups need to still be encoded as -1 when passed to groupby
                nulls = grouper == -1
                # error: No overload variant of "where" matches argument types
                #        "Any", "NAType", "Any"
                values = np.where(nulls, NA, grouper)  # type: ignore[call-overload]
                grouper = Index(values, dtype="Int64")

        grb = dropped.groupby(grouper, as_index=self.as_index, sort=self.sort)
        return grb.nth(n)

    @final
    def quantile(
        self,
        q: float | AnyArrayLike = 0.5,
        interpolation: str = "linear",
        numeric_only: bool = False,
    ):
        """
        Return group values at the given quantile, a la numpy.percentile.

        Parameters
        ----------
        q : float or array-like, default 0.5 (50% quantile)
            Value(s) between 0 and 1 providing the quantile(s) to compute.
        interpolation : {'linear', 'lower', 'higher', 'midpoint', 'nearest'}
            Method to use when the desired quantile falls between two points.
        numeric_only : bool, default False
            Include only `float`, `int` or `boolean` data.

            .. versionadded:: 1.5.0

            .. versionchanged:: 2.0.0

                numeric_only now defaults to ``False``.

        Returns
        -------
        Series or DataFrame
            Return type determined by caller of GroupBy object.

        See Also
        --------
        Series.quantile : Similar method for Series.
        DataFrame.quantile : Similar method for DataFrame.
        numpy.percentile : NumPy method to compute qth percentile.

        Examples
        --------
        >>> df = pd.DataFrame(
        ...     [["a", 1], ["a", 2], ["a", 3], ["b", 1], ["b", 3], ["b", 5]],
        ...     columns=["key", "val"],
        ... )
        >>> df.groupby("key").quantile()
            val
        key
        a    2.0
        b    3.0
        """
        mgr = self._get_data_to_aggregate(numeric_only=numeric_only, name="quantile")
        obj = self._wrap_agged_manager(mgr)
        splitter = self._grouper._get_splitter(obj)
        sdata = splitter._sorted_data

        starts, ends = lib.generate_slices(splitter._slabels, splitter.ngroups)

        def pre_processor(vals: ArrayLike) -> tuple[np.ndarray, DtypeObj | None]:
            if is_object_dtype(vals.dtype):
                raise TypeError(
                    "'quantile' cannot be performed against 'object' dtypes!"
                )

            inference: DtypeObj | None = None
            if isinstance(vals, BaseMaskedArray) and is_numeric_dtype(vals.dtype):
                out = vals.to_numpy(dtype=float, na_value=np.nan)
                inference = vals.dtype
            elif is_integer_dtype(vals.dtype):
                if isinstance(vals, ExtensionArray):
                    out = vals.to_numpy(dtype=float, na_value=np.nan)
                else:
                    out = vals
                inference = np.dtype(np.int64)
            elif is_bool_dtype(vals.dtype) and isinstance(vals, ExtensionArray):
                out = vals.to_numpy(dtype=float, na_value=np.nan)
            elif is_bool_dtype(vals.dtype):
                # GH#51424 remove to match Series/DataFrame behavior
                raise TypeError("Cannot use quantile with bool dtype")
            elif needs_i8_conversion(vals.dtype):
                inference = vals.dtype
                # In this case we need to delay the casting until after the
                #  np.lexsort below.
                # error: Incompatible return value type (got
                # "Tuple[Union[ExtensionArray, ndarray[Any, Any]], Union[Any,
                # ExtensionDtype]]", expected "Tuple[ndarray[Any, Any],
                # Optional[Union[dtype[Any], ExtensionDtype]]]")
                return vals, inference  # type: ignore[return-value]
            elif isinstance(vals, ExtensionArray) and is_float_dtype(vals.dtype):
                inference = np.dtype(np.float64)
                out = vals.to_numpy(dtype=float, na_value=np.nan)
            else:
                out = np.asarray(vals)

            return out, inference

        def post_processor(
            vals: np.ndarray,
            inference: DtypeObj | None,
            result_mask: np.ndarray | None,
            orig_vals: ArrayLike,
        ) -> ArrayLike:
            if inference:
                # Check for edge case
                if isinstance(orig_vals, BaseMaskedArray):
                    assert result_mask is not None  # for mypy

                    if interpolation in {"linear", "midpoint"} and not is_float_dtype(
                        orig_vals
                    ):
                        return FloatingArray(vals, result_mask)
                    else:
                        # Item "ExtensionDtype" of "Union[ExtensionDtype, str,
                        # dtype[Any], Type[object]]" has no attribute "numpy_dtype"
                        # [union-attr]
                        with warnings.catch_warnings():
                            # vals.astype with nan can warn with numpy >1.24
                            warnings.filterwarnings("ignore", category=RuntimeWarning)
                            return type(orig_vals)(
                                vals.astype(
                                    inference.numpy_dtype  # type: ignore[union-attr]
                                ),
                                result_mask,
                            )

                elif not (
                    is_integer_dtype(inference)
                    and interpolation in {"linear", "midpoint"}
                ):
                    if needs_i8_conversion(inference):
                        # error: Item "ExtensionArray" of "Union[ExtensionArray,
                        # ndarray[Any, Any]]" has no attribute "_ndarray"
                        vals = vals.astype("i8").view(
                            orig_vals._ndarray.dtype  # type: ignore[union-attr]
                        )
                        # error: Item "ExtensionArray" of "Union[ExtensionArray,
                        # ndarray[Any, Any]]" has no attribute "_from_backing_data"
                        return orig_vals._from_backing_data(  # type: ignore[union-attr]
                            vals
                        )

                    assert isinstance(inference, np.dtype)  # for mypy
                    return vals.astype(inference)

            return vals

        if is_scalar(q):
            qs = np.array([q], dtype=np.float64)
            pass_qs: None | np.ndarray = None
        else:
            qs = np.asarray(q, dtype=np.float64)
            pass_qs = qs

        ids = self._grouper.ids
        ngroups = self._grouper.ngroups
        if self.dropna:
            # splitter drops NA groups, we need to do the same
            ids = ids[ids >= 0]
        nqs = len(qs)

        func = partial(
            libgroupby.group_quantile,
            labels=ids,
            qs=qs,
            interpolation=interpolation,
            starts=starts,
            ends=ends,
        )

        def blk_func(values: ArrayLike) -> ArrayLike:
            orig_vals = values
            if isinstance(values, BaseMaskedArray):
                mask = values._mask
                result_mask = np.zeros((ngroups, nqs), dtype=np.bool_)
            else:
                mask = isna(values)
                result_mask = None

            is_datetimelike = needs_i8_conversion(values.dtype)

            vals, inference = pre_processor(values)

            ncols = 1
            if vals.ndim == 2:
                ncols = vals.shape[0]

            out = np.empty((ncols, ngroups, nqs), dtype=np.float64)

            if is_datetimelike:
                vals = vals.view("i8")

            if vals.ndim == 1:
                # EA is always 1d
                func(
                    out[0],
                    values=vals,
                    mask=mask,
                    result_mask=result_mask,
                    is_datetimelike=is_datetimelike,
                )
            else:
                for i in range(ncols):
                    func(
                        out[i],
                        values=vals[i],
                        mask=mask[i],
                        result_mask=None,
                        is_datetimelike=is_datetimelike,
                    )

            if vals.ndim == 1:
                out = out.ravel("K")
                if result_mask is not None:
                    result_mask = result_mask.ravel("K")
            else:
                out = out.reshape(ncols, ngroups * nqs)

            return post_processor(out, inference, result_mask, orig_vals)

        res_mgr = sdata._mgr.grouped_reduce(blk_func)

        res = self._wrap_agged_manager(res_mgr)
        return self._wrap_aggregated_output(res, qs=pass_qs)

    @final
    @Substitution(name="groupby")
    def ngroup(self, ascending: bool = True):
        """
        Number each group from 0 to the number of groups - 1.

        This is the enumerative complement of cumcount.  Note that the
        numbers given to the groups match the order in which the groups
        would be seen when iterating over the groupby object, not the
        order they are first observed.

        Groups with missing keys (where `pd.isna()` is True) will be labeled with `NaN`
        and will be skipped from the count.

        Parameters
        ----------
        ascending : bool, default True
            If False, number in reverse, from number of group - 1 to 0.

        Returns
        -------
        Series
            Unique numbers for each group.

        See Also
        --------
        .cumcount : Number the rows in each group.

        Examples
        --------
        >>> df = pd.DataFrame({"color": ["red", None, "red", "blue", "blue", "red"]})
        >>> df
           color
        0    red
        1   None
        2    red
        3   blue
        4   blue
        5    red
        >>> df.groupby("color").ngroup()
        0    1.0
        1    NaN
        2    1.0
        3    0.0
        4    0.0
        5    1.0
        dtype: float64
        >>> df.groupby("color", dropna=False).ngroup()
        0    1
        1    2
        2    1
        3    0
        4    0
        5    1
        dtype: int64
        >>> df.groupby("color", dropna=False).ngroup(ascending=False)
        0    1
        1    0
        2    1
        3    2
        4    2
        5    1
        dtype: int64
        """
        obj = self._obj_with_exclusions
        index = obj.index
        comp_ids = self._grouper.ids

        dtype: type
        if self._grouper.has_dropped_na:
            comp_ids = np.where(comp_ids == -1, np.nan, comp_ids)
            dtype = np.float64
        else:
            dtype = np.int64

        if any(ping._passed_categorical for ping in self._grouper.groupings):
            # comp_ids reflect non-observed groups, we need only observed
            comp_ids = rank_1d(comp_ids, ties_method="dense") - 1

        result = self._obj_1d_constructor(comp_ids, index, dtype=dtype)
        if not ascending:
            result = self.ngroups - 1 - result
        return result

    @final
    @Substitution(name="groupby")
    def cumcount(self, ascending: bool = True):
        """
        Number each item in each group from 0 to the length of that group - 1.

        Essentially this is equivalent to

        .. code-block:: python

            self.apply(lambda x: pd.Series(np.arange(len(x)), x.index))

        Parameters
        ----------
        ascending : bool, default True
            If False, number in reverse, from length of group - 1 to 0.

        Returns
        -------
        Series
            Sequence number of each element within each group.

        See Also
        --------
        .ngroup : Number the groups themselves.

        Examples
        --------
        >>> df = pd.DataFrame([["a"], ["a"], ["a"], ["b"], ["b"], ["a"]], columns=["A"])
        >>> df
           A
        0  a
        1  a
        2  a
        3  b
        4  b
        5  a
        >>> df.groupby("A").cumcount()
        0    0
        1    1
        2    2
        3    0
        4    1
        5    3
        dtype: int64
        >>> df.groupby("A").cumcount(ascending=False)
        0    3
        1    2
        2    1
        3    1
        4    0
        5    0
        dtype: int64
        """
        index = self._obj_with_exclusions.index
        cumcounts = self._cumcount_array(ascending=ascending)
        return self._obj_1d_constructor(cumcounts, index)

    @final
    @Substitution(name="groupby")
    @Substitution(see_also=_common_see_also)
    def rank(
        self,
        method: str = "average",
        ascending: bool = True,
        na_option: str = "keep",
        pct: bool = False,
    ) -> NDFrameT:
        """
        Provide the rank of values within each group.

        Parameters
        ----------
        method : {'average', 'min', 'max', 'first', 'dense'}, default 'average'
            * average: average rank of group.
            * min: lowest rank in group.
            * max: highest rank in group.
            * first: ranks assigned in order they appear in the array.
            * dense: like 'min', but rank always increases by 1 between groups.
        ascending : bool, default True
            False for ranks by high (1) to low (N).
        na_option : {'keep', 'top', 'bottom'}, default 'keep'
            * keep: leave NA values where they are.
            * top: smallest rank if ascending.
            * bottom: smallest rank if descending.
        pct : bool, default False
            Compute percentage rank of data within each group.

        Returns
        -------
        DataFrame
            The ranking of values within each group.
        %(see_also)s
        Examples
        --------
        >>> df = pd.DataFrame(
        ...     {
        ...         "group": ["a", "a", "a", "a", "a", "b", "b", "b", "b", "b"],
        ...         "value": [2, 4, 2, 3, 5, 1, 2, 4, 1, 5],
        ...     }
        ... )
        >>> df
          group  value
        0     a      2
        1     a      4
        2     a      2
        3     a      3
        4     a      5
        5     b      1
        6     b      2
        7     b      4
        8     b      1
        9     b      5
        >>> for method in ["average", "min", "max", "dense", "first"]:
        ...     df[f"{method}_rank"] = df.groupby("group")["value"].rank(method)
        >>> df
          group  value  average_rank  min_rank  max_rank  dense_rank  first_rank
        0     a      2           1.5       1.0       2.0         1.0         1.0
        1     a      4           4.0       4.0       4.0         3.0         4.0
        2     a      2           1.5       1.0       2.0         1.0         2.0
        3     a      3           3.0       3.0       3.0         2.0         3.0
        4     a      5           5.0       5.0       5.0         4.0         5.0
        5     b      1           1.5       1.0       2.0         1.0         1.0
        6     b      2           3.0       3.0       3.0         2.0         3.0
        7     b      4           4.0       4.0       4.0         3.0         4.0
        8     b      1           1.5       1.0       2.0         1.0         2.0
        9     b      5           5.0       5.0       5.0         4.0         5.0
        """
        if na_option not in {"keep", "top", "bottom"}:
            msg = "na_option must be one of 'keep', 'top', or 'bottom'"
            raise ValueError(msg)

        kwargs = {
            "ties_method": method,
            "ascending": ascending,
            "na_option": na_option,
            "pct": pct,
        }

        return self._cython_transform(
            "rank",
            numeric_only=False,
            **kwargs,
        )

    @final
    @Substitution(name="groupby")
    @Substitution(see_also=_common_see_also)
    def cumprod(self, numeric_only: bool = False, *args, **kwargs) -> NDFrameT:
        """
        Cumulative product for each group.

        Parameters
        ----------
        numeric_only : bool, default False
            Include only float, int, boolean columns.
        *args : tuple
            Positional arguments to be passed to `func`.
        **kwargs : dict
            Additional/specific keyword arguments to be passed to the function,
            such as `numeric_only` and `skipna`.

        Returns
        -------
        Series or DataFrame
            Cumulative product for each group. Same object type as the caller.
        %(see_also)s
        Examples
        --------
        For SeriesGroupBy:

        >>> lst = ["a", "a", "b"]
        >>> ser = pd.Series([6, 2, 0], index=lst)
        >>> ser
        a    6
        a    2
        b    0
        dtype: int64
        >>> ser.groupby(level=0).cumprod()
        a    6
        a   12
        b    0
        dtype: int64

        For DataFrameGroupBy:

        >>> data = [[1, 8, 2], [1, 2, 5], [2, 6, 9]]
        >>> df = pd.DataFrame(
        ...     data, columns=["a", "b", "c"], index=["cow", "horse", "bull"]
        ... )
        >>> df
                a   b   c
        cow     1   8   2
        horse   1   2   5
        bull    2   6   9
        >>> df.groupby("a").groups
        {1: ['cow', 'horse'], 2: ['bull']}
        >>> df.groupby("a").cumprod()
                b   c
        cow     8   2
        horse  16  10
        bull    6   9
        """
        nv.validate_groupby_func("cumprod", args, kwargs, ["skipna"])
        return self._cython_transform("cumprod", numeric_only, **kwargs)

    @final
    @Substitution(name="groupby")
    @Substitution(see_also=_common_see_also)
    def cumsum(self, numeric_only: bool = False, *args, **kwargs) -> NDFrameT:
        """
        Cumulative sum for each group.

        Parameters
        ----------
        numeric_only : bool, default False
            Include only float, int, boolean columns.
        *args : tuple
            Positional arguments to be passed to `func`.
        **kwargs : dict
            Additional/specific keyword arguments to be passed to the function,
            such as `numeric_only` and `skipna`.

        Returns
        -------
        Series or DataFrame
            Cumulative sum for each group. Same object type as the caller.
        %(see_also)s
        Examples
        --------
        For SeriesGroupBy:

        >>> lst = ["a", "a", "b"]
        >>> ser = pd.Series([6, 2, 0], index=lst)
        >>> ser
        a    6
        a    2
        b    0
        dtype: int64
        >>> ser.groupby(level=0).cumsum()
        a    6
        a    8
        b    0
        dtype: int64

        For DataFrameGroupBy:

        >>> data = [[1, 8, 2], [1, 2, 5], [2, 6, 9]]
        >>> df = pd.DataFrame(
        ...     data, columns=["a", "b", "c"], index=["fox", "gorilla", "lion"]
        ... )
        >>> df
                  a   b   c
        fox       1   8   2
        gorilla   1   2   5
        lion      2   6   9
        >>> df.groupby("a").groups
        {1: ['fox', 'gorilla'], 2: ['lion']}
        >>> df.groupby("a").cumsum()
                  b   c
        fox       8   2
        gorilla  10   7
        lion      6   9
        """
        nv.validate_groupby_func("cumsum", args, kwargs, ["skipna"])
        return self._cython_transform("cumsum", numeric_only, **kwargs)

    @final
    @Substitution(name="groupby")
    @Substitution(see_also=_common_see_also)
    def cummin(
        self,
        numeric_only: bool = False,
        **kwargs,
    ) -> NDFrameT:
        """
        Cumulative min for each group.

        Parameters
        ----------
        numeric_only : bool, default False
            Include only `float`, `int` or `boolean` data.
        **kwargs : dict, optional
            Additional keyword arguments to be passed to the function, such as `skipna`,
            to control whether NA/null values are ignored.

        Returns
        -------
        Series or DataFrame
            Cumulative min for each group. Same object type as the caller.
        %(see_also)s
        Examples
        --------
        For SeriesGroupBy:

        >>> lst = ["a", "a", "a", "b", "b", "b"]
        >>> ser = pd.Series([1, 6, 2, 3, 0, 4], index=lst)
        >>> ser
        a    1
        a    6
        a    2
        b    3
        b    0
        b    4
        dtype: int64
        >>> ser.groupby(level=0).cummin()
        a    1
        a    1
        a    1
        b    3
        b    0
        b    0
        dtype: int64

        For DataFrameGroupBy:

        >>> data = [[1, 0, 2], [1, 1, 5], [6, 6, 9]]
        >>> df = pd.DataFrame(
        ...     data, columns=["a", "b", "c"], index=["snake", "rabbit", "turtle"]
        ... )
        >>> df
                a   b   c
        snake   1   0   2
        rabbit  1   1   5
        turtle  6   6   9
        >>> df.groupby("a").groups
        {1: ['snake', 'rabbit'], 6: ['turtle']}
        >>> df.groupby("a").cummin()
                b   c
        snake   0   2
        rabbit  0   2
        turtle  6   9
        """
        skipna = kwargs.get("skipna", True)
        return self._cython_transform(
            "cummin", numeric_only=numeric_only, skipna=skipna
        )

    @final
    @Substitution(name="groupby")
    @Substitution(see_also=_common_see_also)
    def cummax(
        self,
        numeric_only: bool = False,
        **kwargs,
    ) -> NDFrameT:
        """
        Cumulative max for each group.

        Parameters
        ----------
        numeric_only : bool, default False
            Include only `float`, `int` or `boolean` data.
        **kwargs : dict, optional
            Additional keyword arguments to be passed to the function, such as `skipna`,
            to control whether NA/null values are ignored.

        Returns
        -------
        Series or DataFrame
            Cumulative max for each group. Same object type as the caller.
        %(see_also)s
        Examples
        --------
        For SeriesGroupBy:

        >>> lst = ["a", "a", "a", "b", "b", "b"]
        >>> ser = pd.Series([1, 6, 2, 3, 1, 4], index=lst)
        >>> ser
        a    1
        a    6
        a    2
        b    3
        b    1
        b    4
        dtype: int64
        >>> ser.groupby(level=0).cummax()
        a    1
        a    6
        a    6
        b    3
        b    3
        b    4
        dtype: int64

        For DataFrameGroupBy:

        >>> data = [[1, 8, 2], [1, 1, 0], [2, 6, 9]]
        >>> df = pd.DataFrame(
        ...     data, columns=["a", "b", "c"], index=["cow", "horse", "bull"]
        ... )
        >>> df
                a   b   c
        cow     1   8   2
        horse   1   1   0
        bull    2   6   9
        >>> df.groupby("a").groups
        {1: ['cow', 'horse'], 2: ['bull']}
        >>> df.groupby("a").cummax()
                b   c
        cow     8   2
        horse   8   2
        bull    6   9
        """
        skipna = kwargs.get("skipna", True)
        return self._cython_transform(
            "cummax", numeric_only=numeric_only, skipna=skipna
        )

    @final
    @Substitution(name="groupby")
    def shift(
        self,
        periods: int | Sequence[int] = 1,
        freq=None,
        fill_value=lib.no_default,
        suffix: str | None = None,
    ):
        """
        Shift each group by periods observations.

        If freq is passed, the index will be increased using the periods and the freq.

        Parameters
        ----------
        periods : int | Sequence[int], default 1
            Number of periods to shift. If a list of values, shift each group by
            each period.
        freq : str, optional
            Frequency string.
        fill_value : optional
            The scalar value to use for newly introduced missing values.

            .. versionchanged:: 2.1.0
                Will raise a ``ValueError`` if ``freq`` is provided too.

        suffix : str, optional
            A string to add to each shifted column if there are multiple periods.
            Ignored otherwise.

        Returns
        -------
        Series or DataFrame
            Object shifted within each group.

        See Also
        --------
        Index.shift : Shift values of Index.

        Examples
        --------

        For SeriesGroupBy:

        >>> lst = ["a", "a", "b", "b"]
        >>> ser = pd.Series([1, 2, 3, 4], index=lst)
        >>> ser
        a    1
        a    2
        b    3
        b    4
        dtype: int64
        >>> ser.groupby(level=0).shift(1)
        a    NaN
        a    1.0
        b    NaN
        b    3.0
        dtype: float64

        For DataFrameGroupBy:

        >>> data = [[1, 2, 3], [1, 5, 6], [2, 5, 8], [2, 6, 9]]
        >>> df = pd.DataFrame(
        ...     data,
        ...     columns=["a", "b", "c"],
        ...     index=["tuna", "salmon", "catfish", "goldfish"],
        ... )
        >>> df
                   a  b  c
            tuna   1  2  3
          salmon   1  5  6
         catfish   2  5  8
        goldfish   2  6  9
        >>> df.groupby("a").shift(1)
                      b    c
            tuna    NaN  NaN
          salmon    2.0  3.0
         catfish    NaN  NaN
        goldfish    5.0  8.0
        """
        if is_list_like(periods):
            periods = cast(Sequence, periods)
            if len(periods) == 0:
                raise ValueError("If `periods` is an iterable, it cannot be empty.")
            from pandas.core.reshape.concat import concat

            add_suffix = True
        else:
            if not is_integer(periods):
                raise TypeError(
                    f"Periods must be integer, but {periods} is {type(periods)}."
                )
            if suffix:
                raise ValueError("Cannot specify `suffix` if `periods` is an int.")
            periods = [cast(int, periods)]
            add_suffix = False

        shifted_dataframes = []
        for period in periods:
            if not is_integer(period):
                raise TypeError(
                    f"Periods must be integer, but {period} is {type(period)}."
                )
            period = cast(int, period)
            if freq is not None:
                f = lambda x: x.shift(
                    period,
                    freq,
                    0,  # axis
                    fill_value,
                )
                shifted = self._python_apply_general(
                    f, self._selected_obj, is_transform=True
                )
            else:
                if fill_value is lib.no_default:
                    fill_value = None
                ids = self._grouper.ids
                ngroups = self._grouper.ngroups
                res_indexer = np.zeros(len(ids), dtype=np.int64)

                libgroupby.group_shift_indexer(res_indexer, ids, ngroups, period)

                obj = self._obj_with_exclusions

                shifted = obj._reindex_with_indexers(
                    {0: (obj.index, res_indexer)},
                    fill_value=fill_value,
                    allow_dups=True,
                )

            if add_suffix:
                if isinstance(shifted, Series):
                    shifted = cast(NDFrameT, shifted.to_frame())
                shifted = shifted.add_suffix(
                    f"{suffix}_{period}" if suffix else f"_{period}"
                )
            shifted_dataframes.append(cast(Union[Series, DataFrame], shifted))

        return (
            shifted_dataframes[0]
            if len(shifted_dataframes) == 1
            else concat(shifted_dataframes, axis=1)
        )

    @final
    @Substitution(name="groupby")
    @Substitution(see_also=_common_see_also)
    def diff(
        self,
        periods: int = 1,
    ) -> NDFrameT:
        """
        First discrete difference of element.

        Calculates the difference of each element compared with another
        element in the group (default is element in previous row).

        Parameters
        ----------
        periods : int, default 1
            Periods to shift for calculating difference, accepts negative values.

        Returns
        -------
        Series or DataFrame
            First differences.
        %(see_also)s
        Examples
        --------
        For SeriesGroupBy:

        >>> lst = ["a", "a", "a", "b", "b", "b"]
        >>> ser = pd.Series([7, 2, 8, 4, 3, 3], index=lst)
        >>> ser
        a     7
        a     2
        a     8
        b     4
        b     3
        b     3
        dtype: int64
        >>> ser.groupby(level=0).diff()
        a    NaN
        a   -5.0
        a    6.0
        b    NaN
        b   -1.0
        b    0.0
        dtype: float64

        For DataFrameGroupBy:

        >>> data = {"a": [1, 3, 5, 7, 7, 8, 3], "b": [1, 4, 8, 4, 4, 2, 1]}
        >>> df = pd.DataFrame(
        ...     data, index=["dog", "dog", "dog", "mouse", "mouse", "mouse", "mouse"]
        ... )
        >>> df
                 a  b
          dog    1  1
          dog    3  4
          dog    5  8
        mouse    7  4
        mouse    7  4
        mouse    8  2
        mouse    3  1
        >>> df.groupby(level=0).diff()
                 a    b
          dog  NaN  NaN
          dog  2.0  3.0
          dog  2.0  4.0
        mouse  NaN  NaN
        mouse  0.0  0.0
        mouse  1.0 -2.0
        mouse -5.0 -1.0
        """
        obj = self._obj_with_exclusions
        shifted = self.shift(periods=periods)

        # GH45562 - to retain existing behavior and match behavior of Series.diff(),
        # int8 and int16 are coerced to float32 rather than float64.
        dtypes_to_f32 = ["int8", "int16"]
        if obj.ndim == 1:
            if obj.dtype in dtypes_to_f32:
                shifted = shifted.astype("float32")
        else:
            to_coerce = [c for c, dtype in obj.dtypes.items() if dtype in dtypes_to_f32]
            if len(to_coerce):
                shifted = shifted.astype({c: "float32" for c in to_coerce})

        return obj - shifted

    @final
    @Substitution(name="groupby")
    @Substitution(see_also=_common_see_also)
    def pct_change(
        self,
        periods: int = 1,
        fill_method: None = None,
        freq=None,
    ):
        """
        Calculate pct_change of each value to previous entry in group.

        Parameters
        ----------
        periods : int, default 1
            Periods to shift for calculating percentage change. Comparing with
            a period of 1 means adjacent elements are compared, whereas a period
            of 2 compares every other element.

        fill_method : None
            Must be None. This argument will be removed in a future version of pandas.

            .. deprecated:: 2.1
                All options of `fill_method` are deprecated except `fill_method=None`.

        freq : str, pandas offset object, or None, default None
            The frequency increment for time series data (e.g., 'M' for month-end).
            If None, the frequency is inferred from the index. Relevant for time
            series data only.

        Returns
        -------
        Series or DataFrame
            Percentage changes within each group.
        %(see_also)s
        Examples
        --------

        For SeriesGroupBy:

        >>> lst = ["a", "a", "b", "b"]
        >>> ser = pd.Series([1, 2, 3, 4], index=lst)
        >>> ser
        a    1
        a    2
        b    3
        b    4
        dtype: int64
        >>> ser.groupby(level=0).pct_change()
        a         NaN
        a    1.000000
        b         NaN
        b    0.333333
        dtype: float64

        For DataFrameGroupBy:

        >>> data = [[1, 2, 3], [1, 5, 6], [2, 5, 8], [2, 6, 9]]
        >>> df = pd.DataFrame(
        ...     data,
        ...     columns=["a", "b", "c"],
        ...     index=["tuna", "salmon", "catfish", "goldfish"],
        ... )
        >>> df
                   a  b  c
            tuna   1  2  3
          salmon   1  5  6
         catfish   2  5  8
        goldfish   2  6  9
        >>> df.groupby("a").pct_change()
                    b  c
            tuna    NaN    NaN
          salmon    1.5  1.000
         catfish    NaN    NaN
        goldfish    0.2  0.125
        """
        # GH#53491
        if fill_method is not None:
            raise ValueError(f"fill_method must be None; got {fill_method=}.")

        # TODO(GH#23918): Remove this conditional for SeriesGroupBy when
        #  GH#23918 is fixed
        if freq is not None:
            f = lambda x: x.pct_change(
                periods=periods,
                freq=freq,
                axis=0,
            )
            return self._python_apply_general(f, self._selected_obj, is_transform=True)

        if fill_method is None:  # GH30463
            op = "ffill"
        else:
            op = fill_method
        filled = getattr(self, op)(limit=0)
        fill_grp = filled.groupby(self._grouper.codes, group_keys=self.group_keys)
        shifted = fill_grp.shift(periods=periods, freq=freq)
        return (filled / shifted) - 1

    @final
    @Substitution(name="groupby")
    @Substitution(see_also=_common_see_also)
    def head(self, n: int = 5) -> NDFrameT:
        """
        Return first n rows of each group.

        Similar to ``.apply(lambda x: x.head(n))``, but it returns a subset of rows
        from the original DataFrame with original index and order preserved
        (``as_index`` flag is ignored).

        Parameters
        ----------
        n : int
            If positive: number of entries to include from start of each group.
            If negative: number of entries to exclude from end of each group.

        Returns
        -------
        Series or DataFrame
            Subset of original Series or DataFrame as determined by n.
        %(see_also)s
        Examples
        --------

        >>> df = pd.DataFrame([[1, 2], [1, 4], [5, 6]], columns=["A", "B"])
        >>> df.groupby("A").head(1)
           A  B
        0  1  2
        2  5  6
        >>> df.groupby("A").head(-1)
           A  B
        0  1  2
        """
        mask = self._make_mask_from_positional_indexer(slice(None, n))
        return self._mask_selected_obj(mask)

    @final
    @Substitution(name="groupby")
    @Substitution(see_also=_common_see_also)
    def tail(self, n: int = 5) -> NDFrameT:
        """
        Return last n rows of each group.

        Similar to ``.apply(lambda x: x.tail(n))``, but it returns a subset of rows
        from the original DataFrame with original index and order preserved
        (``as_index`` flag is ignored).

        Parameters
        ----------
        n : int
            If positive: number of entries to include from end of each group.
            If negative: number of entries to exclude from start of each group.

        Returns
        -------
        Series or DataFrame
            Subset of original Series or DataFrame as determined by n.
        %(see_also)s
        Examples
        --------

        >>> df = pd.DataFrame(
        ...     [["a", 1], ["a", 2], ["b", 1], ["b", 2]], columns=["A", "B"]
        ... )
        >>> df.groupby("A").tail(1)
           A  B
        1  a  2
        3  b  2
        >>> df.groupby("A").tail(-1)
           A  B
        1  a  2
        3  b  2
        """
        if n:
            mask = self._make_mask_from_positional_indexer(slice(-n, None))
        else:
            mask = self._make_mask_from_positional_indexer([])

        return self._mask_selected_obj(mask)

    @final
    def _mask_selected_obj(self, mask: npt.NDArray[np.bool_]) -> NDFrameT:
        """
        Return _selected_obj with mask applied.

        Parameters
        ----------
        mask : np.ndarray[bool]
            Boolean mask to apply.

        Returns
        -------
        Series or DataFrame
            Filtered _selected_obj.
        """
        ids = self._grouper.ids
        mask = mask & (ids != -1)
        return self._selected_obj[mask]

    @final
    def sample(
        self,
        n: int | None = None,
        frac: float | None = None,
        replace: bool = False,
        weights: Sequence | Series | None = None,
        random_state: RandomState | None = None,
    ):
        """
        Return a random sample of items from each group.

        You can use `random_state` for reproducibility.

        Parameters
        ----------
        n : int, optional
            Number of items to return for each group. Cannot be used with
            `frac` and must be no larger than the smallest group unless
            `replace` is True. Default is one if `frac` is None.
        frac : float, optional
            Fraction of items to return. Cannot be used with `n`.
        replace : bool, default False
            Allow or disallow sampling of the same row more than once.
        weights : list-like, optional
            Default None results in equal probability weighting.
            If passed a list-like then values must have the same length as
            the underlying DataFrame or Series object and will be used as
            sampling probabilities after normalization within each group.
            Values must be non-negative with at least one positive element
            within each group.
        random_state : int, array-like, BitGenerator, np.random.RandomState, np.random.Generator, optional
            If int, array-like, or BitGenerator, seed for random number generator.
            If np.random.RandomState or np.random.Generator, use as given.
            Default ``None`` results in sampling with the current state of np.random.

            .. versionchanged:: 1.4.0

                np.random.Generator objects now accepted

        Returns
        -------
        Series or DataFrame
            A new object of same type as caller containing items randomly
            sampled within each group from the caller object.

        See Also
        --------
        DataFrame.sample: Generate random samples from a DataFrame object.
        Series.sample: Generate random samples from a Series object.
        numpy.random.choice: Generate a random sample from a given 1-D numpy
            array.

        Examples
        --------
        >>> df = pd.DataFrame(
        ...     {"a": ["red"] * 2 + ["blue"] * 2 + ["black"] * 2, "b": range(6)}
        ... )
        >>> df
               a  b
        0    red  0
        1    red  1
        2   blue  2
        3   blue  3
        4  black  4
        5  black  5

        Select one row at random for each distinct value in column a. The
        `random_state` argument can be used to guarantee reproducibility:

        >>> df.groupby("a").sample(n=1, random_state=1)
               a  b
        4  black  4
        2   blue  2
        1    red  1

        Set `frac` to sample fixed proportions rather than counts:

        >>> df.groupby("a")["b"].sample(frac=0.5, random_state=2)
        5    5
        2    2
        0    0
        Name: b, dtype: int64

        Control sample probabilities within groups by setting weights:

        >>> df.groupby("a").sample(
        ...     n=1,
        ...     weights=[1, 1, 1, 0, 0, 1],
        ...     random_state=1,
        ... )
               a  b
        5  black  5
        2   blue  2
        0    red  0
        """  # noqa: E501
        if self._selected_obj.empty:
            # GH48459 prevent ValueError when object is empty
            return self._selected_obj
        size = sample.process_sampling_size(n, frac, replace)
        if weights is not None:
            weights_arr = sample.preprocess_weights(self._selected_obj, weights, axis=0)

        random_state = com.random_state(random_state)

        group_iterator = self._grouper.get_iterator(self._selected_obj)

        sampled_indices = []
        for labels, obj in group_iterator:
            grp_indices = self.indices[labels]
            group_size = len(grp_indices)
            if size is not None:
                sample_size = size
            else:
                assert frac is not None
                sample_size = round(frac * group_size)

            grp_sample = sample.sample(
                group_size,
                size=sample_size,
                replace=replace,
                weights=None if weights is None else weights_arr[grp_indices],
                random_state=random_state,
            )
            sampled_indices.append(grp_indices[grp_sample])

        sampled_indices = np.concatenate(sampled_indices)
        return self._selected_obj.take(sampled_indices, axis=0)

    def _idxmax_idxmin(
        self,
        how: Literal["idxmax", "idxmin"],
        ignore_unobserved: bool = False,
        skipna: bool = True,
        numeric_only: bool = False,
    ) -> NDFrameT:
        """Compute idxmax/idxmin.

        Parameters
        ----------
        how : {'idxmin', 'idxmax'}
            Whether to compute idxmin or idxmax.
        numeric_only : bool, default False
            Include only float, int, boolean columns.
        skipna : bool, default True
            Exclude NA/null values. If an entire row/column is NA, the result
            will be NA.
        ignore_unobserved : bool, default False
            When True and an unobserved group is encountered, do not raise. This used
            for transform where unobserved groups do not play an impact on the result.

        Returns
        -------
        Series or DataFrame
            idxmax or idxmin for the groupby operation.
        """
        if not self.observed and any(
            ping._passed_categorical for ping in self._grouper.groupings
        ):
            expected_len = len(self._grouper.result_index)
            # TODO: Better way to find # of observed groups?
            group_sizes = self._grouper.size()
            result_len = group_sizes[group_sizes > 0].shape[0]
            assert result_len <= expected_len
            has_unobserved = result_len < expected_len

            raise_err: bool | np.bool_ = not ignore_unobserved and has_unobserved
            # Only raise an error if there are columns to compute; otherwise we return
            # an empty DataFrame with an index (possibly including unobserved) but no
            # columns
            data = self._obj_with_exclusions
            if raise_err and isinstance(data, DataFrame):
                if numeric_only:
                    data = data._get_numeric_data()
                raise_err = len(data.columns) > 0

            if raise_err:
                raise ValueError(
                    f"Can't get {how} of an empty group due to unobserved categories. "
                    "Specify observed=True in groupby instead."
                )
        elif not skipna and self._obj_with_exclusions.isna().any(axis=None):
            raise ValueError(
                f"{type(self).__name__}.{how} with skipna=False encountered an NA "
                f"value."
            )

        result = self._agg_general(
            numeric_only=numeric_only,
            min_count=1,
            alias=how,
            skipna=skipna,
        )
        return result

    def _wrap_idxmax_idxmin(self, res: NDFrameT) -> NDFrameT:
        index = self.obj.index
        if res.size == 0:
            result = res.astype(index.dtype)
        else:
            if isinstance(index, MultiIndex):
                index = index.to_flat_index()
            values = res._values
            assert isinstance(values, np.ndarray)
            na_value = na_value_for_dtype(index.dtype, compat=False)
            if isinstance(res, Series):
                # mypy: expression has type "Series", variable has type "NDFrameT"
                result = res._constructor(  # type: ignore[assignment]
                    index.array.take(values, allow_fill=True, fill_value=na_value),
                    index=res.index,
                    name=res.name,
                )
            else:
                data = {}
                for k, column_values in enumerate(values.T):
                    data[k] = index.array.take(
                        column_values, allow_fill=True, fill_value=na_value
                    )
                result = self.obj._constructor(data, index=res.index)
                result.columns = res.columns
        return result


@doc(GroupBy)
def get_groupby(
    obj: NDFrame,
    by: _KeysArgType | None = None,
    grouper: ops.BaseGrouper | None = None,
    group_keys: bool = True,
) -> GroupBy:
    klass: type[GroupBy]
    if isinstance(obj, Series):
        from pandas.core.groupby.generic import SeriesGroupBy

        klass = SeriesGroupBy
    elif isinstance(obj, DataFrame):
        from pandas.core.groupby.generic import DataFrameGroupBy

        klass = DataFrameGroupBy
    else:  # pragma: no cover
        raise TypeError(f"invalid type: {obj}")

    return klass(
        obj=obj,
        keys=by,
        grouper=grouper,
        group_keys=group_keys,
    )


def _insert_quantile_level(idx: Index, qs: npt.NDArray[np.float64]) -> MultiIndex:
    """
    Insert the sequence 'qs' of quantiles as the inner-most level of a MultiIndex.

    The quantile level in the MultiIndex is a repeated copy of 'qs'.

    Parameters
    ----------
    idx : Index
    qs : np.ndarray[float64]

    Returns
    -------
    MultiIndex
    """
    nqs = len(qs)
    lev_codes, lev = Index(qs).factorize()
    lev_codes = coerce_indexer_dtype(lev_codes, lev)

    if idx._is_multi:
        idx = cast(MultiIndex, idx)
        levels = list(idx.levels) + [lev]
        codes = [np.repeat(x, nqs) for x in idx.codes] + [np.tile(lev_codes, len(idx))]
        mi = MultiIndex(levels=levels, codes=codes, names=idx.names + [None])
    else:
        nidx = len(idx)
        idx_codes = coerce_indexer_dtype(np.arange(nidx), idx)
        levels = [idx, lev]
        codes = [np.repeat(idx_codes, nqs), np.tile(lev_codes, nidx)]
        mi = MultiIndex(levels=levels, codes=codes, names=[idx.name, None])

    return mi


# GH#7155
_apply_groupings_depr = (
    "{}.{} operated on the grouping columns. This behavior is deprecated, "
    "and in a future version of pandas the grouping columns will be excluded "
    "from the operation. Either pass `include_groups=False` to exclude the "
    "groupings or explicitly select the grouping columns after groupby to silence "
    "this warning."
)<|MERGE_RESOLUTION|>--- conflicted
+++ resolved
@@ -364,57 +364,36 @@
 --------
 %(example)s"""
 
-<<<<<<< HEAD
 _agg_template_frame = """
-=======
-_agg_template_series = """
->>>>>>> cf12e672
 Aggregate using one or more operations.
-
 Parameters
 ----------
 func : function, str, list, dict or None
     Function to use for aggregating the data. If a function, must either
     work when passed a {klass} or when passed to {klass}.apply.
-
     Accepted combinations are:
-
     - function
     - string function name
     - list of functions and/or function names, e.g. ``[np.sum, 'mean']``
-<<<<<<< HEAD
     - dict of index labels -> functions, function names or list of such.
-=======
->>>>>>> cf12e672
     - None, in which case ``**kwargs`` are used with Named Aggregation. Here the
       output has one column for each element in ``**kwargs``. The name of the
       column is keyword, whereas the value determines the aggregation used to compute
       the values in the column.
-
       Can also accept a Numba JIT function with
       ``engine='numba'`` specified. Only passing a single function is supported
       with this engine.
-
       If the ``'numba'`` engine is chosen, the function must be
       a user defined function with ``values`` and ``index`` as the
       first and second arguments respectively in the function signature.
       Each group's index will be passed to the user defined function
       and optionally available for use.
-
-<<<<<<< HEAD
-=======
-    .. deprecated:: 2.1.0
-
-        Passing a dictionary is deprecated and will raise in a future version
-        of pandas. Pass a list of aggregations instead.
->>>>>>> cf12e672
 *args
     Positional arguments to pass to func.
 engine : str, default None
     * ``'cython'`` : Runs the function through C-extensions from cython.
     * ``'numba'`` : Runs the function through JIT compiled code from numba.
     * ``None`` : Defaults to ``'cython'`` or globally setting ``compute.use_numba``
-
 engine_kwargs : dict, default None
     * For ``'cython'`` engine, there are no accepted ``engine_kwargs``
     * For ``'numba'`` engine, the engine can accept ``nopython``, ``nogil``
@@ -422,42 +401,29 @@
       ``False``. The default ``engine_kwargs`` for the ``'numba'`` engine is
       ``{{'nopython': True, 'nogil': False, 'parallel': False}}`` and will be
       applied to the function
-
 **kwargs
     * If ``func`` is None, ``**kwargs`` are used to define the output names and
       aggregations via Named Aggregation. See ``func`` entry.
     * Otherwise, keyword arguments to be passed into func.
-
 Returns
 -------
 {klass}
-
 See Also
 --------
-<<<<<<< HEAD
 {klass}.groupby.apply : Apply function func group-wise
     and combine the results together.
 {klass}.groupby.transform : Transforms the Series on each group
-=======
-{klass}GroupBy.apply : Apply function func group-wise
-    and combine the results together.
-{klass}GroupBy.transform : Transforms the Series on each group
->>>>>>> cf12e672
     based on the given function.
 {klass}.aggregate : Aggregate using one or more operations.
-
 Notes
 -----
 When using ``engine='numba'``, there will be no "fall back" behavior internally.
 The group data and group index will be passed as numpy arrays to the JITed
 user defined function, and no alternative execution attempts will be tried.
-
 Functions that mutate the passed object can produce unexpected
 behavior or errors and are not supported. See :ref:`gotchas.udf-mutation`
 for more details.
-
 .. versionchanged:: 1.3.0
-
     The resulting dtype will reflect the return value of the passed ``func``,
     see the examples below.
 {examples}"""
